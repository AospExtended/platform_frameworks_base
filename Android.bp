--- conflicted
+++ resolved
@@ -361,12 +361,8 @@
         ":framework-tethering-srcs",
         ":framework-wifi-updatable-sources",
         ":updatable-media-srcs",
-<<<<<<< HEAD
     ],
     visibility: ["//visibility:private"],
-=======
-    ]
->>>>>>> 539d92be
 }
 
 java_library {
@@ -494,55 +490,6 @@
     installable: false,
 }
 
-<<<<<<< HEAD
-=======
-java_defaults {
-    name: "framework-defaults",
-    defaults: ["framework-aidl-export-defaults"],
-    installable: true,
-
-    aidl: {
-        generate_get_transaction_name: true,
-    },
-
-    srcs: ["core/java/**/*.logtags"],
-
-    exclude_srcs: [
-        // See comment on framework-atb-backward-compatibility module below
-        "core/java/android/content/pm/AndroidTestBaseUpdater.java",
-    ],
-
-    sdk_version: "core_platform",
-    libs: [
-        "app-compat-annotations",
-        "ext",
-        "unsupportedappusage",
-    ],
-
-    jarjar_rules: ":framework-jarjar-rules",
-
-    static_libs: [
-        "framework-internal-utils",
-    ],
-
-    dxflags: [
-        "--core-library",
-        "--multi-dex",
-    ],
-
-    plugins: [
-        "view-inspector-annotation-processor",
-        "staledataclass-annotation-processor",
-    ],
-
-    required: [
-        // TODO: remove gps_debug and protolog.conf.json when the build system propagates "required" properly.
-        "gps_debug.conf",
-        "protolog.conf.json.gz",
-    ],
-}
-
->>>>>>> 539d92be
 filegroup {
     name: "framework-jarjar-rules",
     srcs: ["framework-jarjar-rules.txt"],
@@ -610,15 +557,12 @@
         "protolog.conf.json.gz",
         "services-platform-compat-config",
         "documents-ui-compat-config",
-<<<<<<< HEAD
     ],
     libs: [
         "app-compat-annotations",
         "ext",
         "framework-updatable-stubs-module_libs_api",
         "unsupportedappusage",
-=======
->>>>>>> 539d92be
     ],
     sdk_version: "core_platform",
     static_libs: [
@@ -661,30 +605,6 @@
     apex_available: ["//apex_available:platform"],
 }
 
-<<<<<<< HEAD
-=======
-java_library {
-    name: "framework-all",
-    defaults: ["framework-defaults"],
-    srcs: [":framework-all-sources"],
-    installable: false,
-    static_libs: [
-        "exoplayer2-extractor",
-        "android.hardware.wifi-V1.0-java-constants",
-
-        // Additional dependencies needed to build the ike API classes.
-        "ike-internals",
-    ],
-    apex_available: ["//apex_available:platform"],
-    visibility: [
-        // DO NOT ADD ANY MORE ENTRIES TO THIS LIST
-        "//external/robolectric-shadows:__subpackages__",
-        "//frameworks/base",
-        "//frameworks/layoutlib:__subpackages__",
-    ],
-}
-
->>>>>>> 539d92be
 platform_compat_config {
     name: "framework-platform-compat-config",
     src: ":framework-minus-apex",
@@ -1098,17 +1018,10 @@
     unstable: true,
     srcs: [
         ":dataloader_aidl",
-<<<<<<< HEAD
     ],
     imports: [
         "libincremental_aidl",
     ],
-=======
-    ],
-    imports: [
-        "libincremental_aidl",
-    ],
->>>>>>> 539d92be
     backend: {
         java: {
             sdk_version: "28",
