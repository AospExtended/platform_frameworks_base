// Copyright (C) 2016 The Android Open Source Project
//
// Licensed under the Apache License, Version 2.0 (the "License");
// you may not use this file except in compliance with the License.
// You may obtain a copy of the License at
//
//      http://www.apache.org/licenses/LICENSE-2.0
//
// Unless required by applicable law or agreed to in writing, software
// distributed under the License is distributed on an "AS IS" BASIS,
// WITHOUT WARRANTIES OR CONDITIONS OF ANY KIND, either express or implied.
// See the License for the specific language governing permissions and
// limitations under the License.

// Build the master framework library.

// READ ME: ########################################################
//
// When updating this list of aidl files, consider if that aidl is
// part of the SDK API.  If it is, also add it to the list in Android.mk
// that is preprocessed and distributed with the SDK.  This list should
// not contain any aidl files for parcelables, but the one below should
// if you intend for 3rd parties to be able to send those objects
// across process boundaries.
//
// READ ME: ########################################################

package {
    default_applicable_licenses: ["frameworks_base_license"],
}

// Added automatically by a large-scale-change that took the approach of
// 'apply every license found to every target'. While this makes sure we respect
// every license restriction, it may not be entirely correct.
//
// e.g. GPL in an MIT project might only apply to the contrib/ directory.
//
// Please consider splitting the single license below into multiple licenses,
// taking care not to lose any license_kind information, and overriding the
// default license using the 'licenses: [...]' property on targets as needed.
//
// For unused files, consider creating a 'fileGroup' with "//visibility:private"
// to attach the license to, and including a comment whether the files may be
// used in the current project.
// See: http://go/android-license-faq
license {
    name: "frameworks_base_license",
    visibility: [":__subpackages__"],
    license_kinds: [
        "SPDX-license-identifier-Apache-2.0",
        "SPDX-license-identifier-BSD",
        "SPDX-license-identifier-CC-BY",
        "SPDX-license-identifier-CPL-1.0",
        "SPDX-license-identifier-GPL",
        "SPDX-license-identifier-GPL-2.0",
        "SPDX-license-identifier-MIT",
        "SPDX-license-identifier-Unicode-DFS",
        "SPDX-license-identifier-W3C",
        "legacy_unencumbered",
    ],
    license_text: [
        "NOTICE",
    ],
}

filegroup {
    name: "framework-non-updatable-sources",
    srcs: [
        // Java/AIDL sources under frameworks/base
        ":framework-blobstore-sources",
        ":framework-core-sources",
        ":framework-drm-sources",
        ":framework-graphics-nonupdatable-sources",
        ":framework-jobscheduler-sources", // jobscheduler is not a module for R
        ":framework-keystore-sources",
        ":framework-identity-sources",
        ":framework-location-sources",
        ":framework-lowpan-sources",
        ":framework-mca-effect-sources",
        ":framework-mca-filterfw-sources",
        ":framework-mca-filterpacks-sources",
        ":framework-media-sources",
        ":framework-mms-sources",
        ":framework-opengl-sources",
        ":framework-rs-sources",
        ":framework-sax-sources",
        ":framework-telecomm-sources",
        ":framework-telephony-common-sources",
        ":framework-telephony-sources",
        ":framework-vcn-util-sources",
        ":framework-wifi-annotations",
        ":framework-wifi-non-updatable-sources",
        ":PacProcessor-aidl-sources",
        ":ProxyHandler-aidl-sources",
        ":net-utils-framework-common-srcs",

        // AIDL from frameworks/base/native/
        ":platform-compat-native-aidl",

        // AIDL sources from external directories
        ":android.hardware.security.keymint-V1-java-source",
        ":android.hardware.security.secureclock-V1-java-source",
        ":android.security.apc-java-source",
        ":android.security.authorization-java-source",
        ":android.security.maintenance-java-source",
        ":android.security.vpnprofilestore-java-source",
        ":android.system.keystore2-V1-java-source",
        ":credstore_aidl",
        ":dumpstate_aidl",
        ":framework_native_aidl",
        ":gatekeeper_aidl",
        ":gsiservice_aidl",
        ":incidentcompanion_aidl",
        ":installd_aidl",
        ":libaudioclient_aidl",
        ":libbinder_aidl",
        ":libbluetooth-binder-aidl",
        ":libcamera_client_aidl",
        ":libcamera_client_framework_aidl",
        ":packagemanager_aidl",
        ":libupdate_engine_aidl",
        ":resourcemanager_aidl",
        ":storaged_aidl",
        ":vold_aidl",

        // For the generated R.java and Manifest.java
        ":framework-res{.aapt.srcjar}",

        // etc.
        ":framework-javastream-protos",
        ":statslog-framework-java-gen", // FrameworkStatsLog.java
        ":audio_policy_configuration_V7_0",
    ],
}

java_library {
    name: "framework-updatable-stubs-module_libs_api",
    static_libs: [
        "android.net.ipsec.ike.stubs.module_lib",
        "framework-media.stubs.module_lib",
        "framework-mediaprovider.stubs.module_lib",
        "framework-permission.stubs.module_lib",
        "framework-sdkextensions.stubs.module_lib",
        "framework-statsd.stubs.module_lib",
        "framework-tethering.stubs.module_lib",
        "framework-wifi.stubs.module_lib",
    ],
    sdk_version: "module_current",
    visibility: ["//visibility:private"],
}

java_library {
    name: "framework-all",
    installable: false,
    static_libs: [
        "android.net.ipsec.ike.impl",
        "framework-minus-apex",
        "framework-mediaprovider.impl",
        "framework-permission.impl",
        "framework-sdkextensions.impl",
        "framework-statsd.impl",
        "framework-tethering.impl",
        "framework-wifi.impl",
        "updatable-media",
    ],
    apex_available: ["//apex_available:platform"],
    sdk_version: "core_platform",
    visibility: [
        // DO NOT ADD ANY MORE ENTRIES TO THIS LIST
        "//external/robolectric-shadows:__subpackages__",
        "//frameworks/layoutlib:__subpackages__",
    ],
}

// AIDL files under these paths are mixture of public and private ones.
// They shouldn't be exported across module boundaries.
java_defaults {
    name: "framework-aidl-export-defaults",
    aidl: {
        export_include_dirs: [
            "core/java",
            "drm/java",
            "graphics/java",
            "identity/java",
            "keystore/java",
            "location/java",
            "lowpan/java",
            "media/java",
            "media/mca/effect/java",
            "media/mca/filterfw/java",
            "media/mca/filterpacks/java",
            "mms/java",
            "opengl/java",
            "rs/java",
            "sax/java",
            "telecomm/java",

            "apex/media/aidl/stable",
            // TODO(b/147699819): remove this
            "telephony/java",
        ],
    },
}

// Collection of classes that are generated from non-Java files that are not listed in
// framework_srcs. These have no or very limited dependency to the framework.
java_library {
    name: "framework-internal-utils",
    static_libs: [
        "apex_aidl_interface-java",
        "framework-protos",
        "updatable-driver-protos",
        "android.hidl.base-V1.0-java",
        "android.hardware.cas-V1.0-java",
        "android.hardware.cas-V1.1-java",
        "android.hardware.cas-V1.2-java",
        "android.hardware.contexthub-V1.0-java",
        "android.hardware.contexthub-V1.1-java",
        "android.hardware.gnss-V1.0-java",
        "android.hardware.gnss-V2.1-java",
        "android.hardware.health-V1.0-java-constants",
        "android.hardware.radio-V1.0-java",
        "android.hardware.radio-V1.1-java",
        "android.hardware.radio-V1.2-java",
        "android.hardware.radio-V1.3-java",
        "android.hardware.radio-V1.4-java",
        "android.hardware.radio-V1.5-java",
        "android.hardware.radio-V1.6-java",
        "android.hardware.thermal-V1.0-java-constants",
        "android.hardware.thermal-V1.0-java",
        "android.hardware.thermal-V1.1-java",
        "android.hardware.thermal-V2.0-java",
        "android.hardware.tv.input-V1.0-java-constants",
        "android.hardware.tv.tuner-V1.0-java-constants",
        "android.hardware.usb-V1.0-java-constants",
        "android.hardware.usb-V1.1-java-constants",
        "android.hardware.usb-V1.2-java-constants",
        "android.hardware.usb.gadget-V1.0-java",
        "android.hardware.vibrator-V1.0-java",
        "android.hardware.vibrator-V1.1-java",
        "android.hardware.vibrator-V1.2-java",
        "android.hardware.vibrator-V1.3-java",
        "android.system.suspend.control.internal-java",
        "devicepolicyprotosnano",

        "com.android.sysprop.apex",
        "com.android.sysprop.init",
        "com.android.sysprop.localization",
        "PlatformProperties",
    ],
    sdk_version: "core_platform",
    installable: false,
}

filegroup {
    name: "framework-jarjar-rules",
    srcs: ["framework-jarjar-rules.txt"],
}

java_library {
    name: "framework-minus-apex",
    defaults: ["framework-aidl-export-defaults"],
    srcs: [
        ":framework-non-updatable-sources",
        ":framework-connectivity-sources",
        "core/java/**/*.logtags",
    ],
    aidl: {
        generate_get_transaction_name: true,
    },
    dxflags: [
        "--core-library",
        "--multi-dex",
    ],
    installable: true,
    jarjar_rules: ":framework-jarjar-rules",
    javac_shard_size: 150,
    plugins: [
        "view-inspector-annotation-processor",
        "staledataclass-annotation-processor",
    ],
    required: [
        "framework-platform-compat-config",
        // TODO: remove gps_debug and protolog.conf.json when the build system propagates "required" properly.
        "gps_debug.conf",
        "icu4j-platform-compat-config",
        "protolog.conf.json.gz",
        "services-platform-compat-config",
        "documents-ui-compat-config",
    ],
    libs: [
        "app-compat-annotations",
        "ext",
        "framework-updatable-stubs-module_libs_api",
        "unsupportedappusage",
    ],
    sdk_version: "core_platform",
    static_libs: [
        "bouncycastle-repackaged-unbundled",
        "framework-internal-utils",
        // If MimeMap ever becomes its own APEX, then this dependency would need to be removed
        // in favor of an API stubs dependency in java_library "framework" below.
        "mimemap",
        "modules-utils-os",
    ],
    // For backwards compatibility.
    stem: "framework",
    apex_available: ["//apex_available:platform"],
    visibility: [
        "//frameworks/base",
        // TODO: remove when framework-connectivity can build against API
        "//frameworks/base/packages/Connectivity/framework",
        // TODO(b/147128803) remove the below lines
        "//frameworks/base/apex/blobstore/framework",
        "//frameworks/base/apex/jobscheduler/framework",
        "//frameworks/base/packages/Tethering/tests/unit",
        "//packages/modules/Connectivity/Tethering/tests/unit",
    ],
}

// This "framework" module is NOT installed to the device. It's
// "framework-minus-apex" that gets installed to the device. Note that
// the filename is still framework.jar (via the stem property) for
// compatibility reason. The purpose of this module is to provide
// framework APIs (both public and private) for bundled apps.
// "framework-minus-apex" can't be used for the purpose because 1)
// many apps have already hardcoded the name "framework" and
// 2) it lacks API symbols from updatable modules - as it's clear from
// its suffix "-minus-apex".
java_library {
    name: "framework",
    defaults: ["framework-aidl-export-defaults"],
    installable: false, // this lib is a build-only library
    static_libs: [
        "app-compat-annotations",
        "framework-minus-apex",
        "framework-updatable-stubs-module_libs_api",
    ],
    sdk_version: "core_platform",
    apex_available: ["//apex_available:platform"],
}

platform_compat_config {
    name: "framework-platform-compat-config",
    src: ":framework-minus-apex",
}

<<<<<<< HEAD
gensrcs {
    name: "framework-javastream-protos",
    depfile: true,

    tools: [
        "aprotoc",
        "protoc-gen-javastream",
        "soong_zip",
    ],

    cmd: "mkdir -p $(genDir)/$(in) " +
        "&& $(location aprotoc) " +
        "  --plugin=$(location protoc-gen-javastream) " +
        "  --dependency_out=$(depfile) " +
        "  --javastream_out=$(genDir)/$(in) " +
        "  -Iexternal/protobuf/src " +
        "  -I . " +
        "  $(in) " +
        "&& $(location soong_zip) -jar -o $(out) -C $(genDir)/$(in) -D $(genDir)/$(in)",

    srcs: [
        ":ipconnectivity-proto-src",
        ":libstats_atom_enum_protos",
        ":libtombstone_proto-src",
        "core/proto/**/*.proto",
        "libs/incident/**/*.proto",
    ],
    output_extension: "srcjar",
}

gensrcs {
    name: "framework-cppstream-protos",
    depfile: true,

    tools: [
        "aprotoc",
        "protoc-gen-cppstream",
    ],

    cmd: "mkdir -p $(genDir) " +
        "&& $(location aprotoc) " +
        "  --plugin=$(location protoc-gen-cppstream) " +
        "  --dependency_out=$(depfile) " +
        "  --cppstream_out=$(genDir) " +
        "  -Iexternal/protobuf/src " +
        "  -I . " +
        "  $(in)",

    srcs: [
        ":ipconnectivity-proto-src",
        ":libstats_atom_enum_protos",
        "core/proto/**/*.proto",
        "libs/incident/**/*.proto",
    ],

    output_extension: "proto.h",
}

=======
>>>>>>> fd7056c7
filegroup {
    name: "framework-annotations",
    srcs: [
        "core/java/android/annotation/AnyThread.java",
        "core/java/android/annotation/AppIdInt.java",
        "core/java/android/annotation/BytesLong.java",
        "core/java/android/annotation/CallbackExecutor.java",
        "core/java/android/annotation/CallSuper.java",
        "core/java/android/annotation/CheckResult.java",
        "core/java/android/annotation/CurrentTimeMillisLong.java",
        "core/java/android/annotation/CurrentTimeSecondsLong.java",
        "core/java/android/annotation/DrawableRes.java",
        "core/java/android/annotation/DurationMillisLong.java",
        "core/java/android/annotation/Hide.java",
        "core/java/android/annotation/IntDef.java",
        "core/java/android/annotation/IntRange.java",
        "core/java/android/annotation/LongDef.java",
        "core/java/android/annotation/MainThread.java",
        "core/java/android/annotation/NonNull.java",
        "core/java/android/annotation/Nullable.java",
        "core/java/android/annotation/RequiresPermission.java",
        "core/java/android/annotation/SdkConstant.java",
        "core/java/android/annotation/StringDef.java",
        "core/java/android/annotation/SystemApi.java",
        "core/java/android/annotation/SystemService.java",
        "core/java/android/annotation/TestApi.java",
        "core/java/android/annotation/UserIdInt.java",
        "core/java/android/annotation/WorkerThread.java",
        "core/java/com/android/internal/annotations/GuardedBy.java",
        "core/java/com/android/internal/annotations/Immutable.java",
        "core/java/com/android/internal/annotations/VisibleForTesting.java",
    ],
}

java_library {
    name: "framework-annotations-lib",
    srcs: [":framework-annotations"],
    sdk_version: "core_current",
}

filegroup {
    name: "framework-ike-shared-srcs",
    visibility: ["//packages/modules/IPsec"],
    srcs: [
        "core/java/android/net/annotations/PolicyDirection.java",
        "core/java/com/android/internal/util/HexDump.java",
        "core/java/com/android/internal/util/IState.java",
        "core/java/com/android/internal/util/State.java",
        "core/java/com/android/internal/util/StateMachine.java",
        "services/core/java/com/android/server/vcn/util/PersistableBundleUtils.java",
        "telephony/java/android/telephony/Annotation.java",
    ],
}

filegroup {
    name: "framework-networkstack-shared-srcs",
    srcs: [
        // TODO: remove these annotations as soon as we can use andoid.support.annotations.*
        ":framework-annotations",
        "core/java/android/net/DhcpResults.java",
        "core/java/android/util/LocalLog.java",
        "core/java/com/android/internal/util/HexDump.java",
        "core/java/com/android/internal/util/IndentingPrintWriter.java",
        "core/java/com/android/internal/util/IState.java",
        "core/java/com/android/internal/util/MessageUtils.java",
        "core/java/com/android/internal/util/Preconditions.java",
        "core/java/com/android/internal/util/RingBufferIndices.java",
        "core/java/com/android/internal/util/State.java",
        "core/java/com/android/internal/util/StateMachine.java",
        "core/java/com/android/internal/util/WakeupMessage.java",
        "core/java/com/android/internal/util/TokenBucket.java",
    ],
}

// Build ext.jar
// ============================================================
java_library {
    name: "ext",
    installable: true,
    sdk_version: "core_platform",
    static_libs: [
        "libphonenumber-platform",
        "tagsoup",
        "rappor",
    ],
    dxflags: ["--core-library"],
}

<<<<<<< HEAD
// ====  java proto host library  ==============================
java_library_host {
    name: "platformprotos",
    srcs: [
        ":ipconnectivity-proto-src",
        ":libstats_atom_enum_protos",
        ":libstats_internal_protos",
        ":statsd_internal_protos",
        "cmds/am/proto/instrumentation_data.proto",
        "cmds/statsd/src/**/*.proto",
        "core/proto/**/*.proto",
        "libs/incident/proto/**/*.proto",
    ],
    proto: {
        include_dirs: [
            "external/protobuf/src",
            "frameworks/proto_logging/stats",
        ],
        type: "full",
    },
    errorprone: {
        javacflags: ["-Xep:MissingOverride:OFF"], // b/72714520
    },
}

// ====  java proto device library (for test only)  ==============================
java_library {
    name: "platformprotosnano",
    proto: {
        type: "nano",
        output_params: ["store_unknown_fields=true"],
        include_dirs: ["external/protobuf/src"],
    },
    exclude_srcs: [
        "core/proto/android/privacy.proto",
        "core/proto/android/section.proto",
    ],
    sdk_version: "9",
    srcs: [
        ":ipconnectivity-proto-src",
        ":libstats_atom_enum_protos",
        "core/proto/**/*.proto",
        "libs/incident/proto/android/os/**/*.proto",
    ],
}

// ====  java proto device library (for test only)  ==============================
java_library {
    name: "platformprotoslite",
    proto: {
        type: "lite",
        include_dirs: ["external/protobuf/src"],
    },

    srcs: [
        ":ipconnectivity-proto-src",
        ":libstats_atom_enum_protos",
        "core/proto/**/*.proto",
        "libs/incident/proto/android/os/**/*.proto",
    ],
    exclude_srcs: [
        "core/proto/android/privacy.proto",
        "core/proto/android/section.proto",
    ],
    sdk_version: "core_current",
    // Protos have lots of MissingOverride and similar.
    errorprone: {
        javacflags: ["-XepDisableAllChecks"],
    },
}

// ====  c++ proto device library  ==============================
cc_defaults {
    name: "libplatformprotos-defaults",

    proto: {
        export_proto_headers: true,
        include_dirs: [
            "external/protobuf/src",
        ],
    },

    cflags: [
        "-Wall",
        "-Werror",
        "-Wno-unused-parameter",
    ],

    srcs: [
        ":ipconnectivity-proto-src",
        ":libstats_atom_enum_protos",
        "core/proto/**/*.proto",
    ],
}

cc_library {
    name: "libplatformprotos",
    defaults: ["libplatformprotos-defaults"],
    host_supported: true,

    target: {
        host: {
            proto: {
                type: "full",
            },
        },
        android: {
            proto: {
                type: "lite",
            },
            shared_libs: [
                "libprotobuf-cpp-lite",
            ],
            shared: {
                enabled: false,
            },
        },
    },
}

// This library is meant for vendor code that needs to output protobuf. It links
// against the static version of libprotobuf-cpp-lite, for which we can not guarantee
// binary compatibility.
cc_library {
    name: "libplatformprotos-static",
    defaults: ["libplatformprotos-defaults"],
    host_supported: false,

    // This is okay because this library is only built as a static library.  The C++
    // API is not guaranteed. The proto API is guaranteed to be stable via Metrics Council,
    // but is not authorized to be used outside of debugging.
    vendor_available: true,

    target: {
        android: {
            proto: {
                type: "lite",
            },
            static_libs: [
                "libprotobuf-cpp-lite",
            ],
            shared: {
                enabled: false,
            },
        },
    },
}

// This is the full proto version of libplatformprotos. It may only
// be used by test code that is not shipped on the device.
cc_library {
    name: "libplatformprotos-test",
    defaults: ["libplatformprotos-defaults"],
    host_supported: false,

    target: {
        android: {
            proto: {
                type: "full",
            },
            shared: {
                enabled: false,
            },
        },
    },
}

=======
>>>>>>> fd7056c7
// utility classes statically linked into framework-wifi and dynamically linked
// into wifi-service
java_library {
    name: "framework-wifi-util-lib",
    sdk_version: "module_current",
    srcs: [
        "core/java/android/content/pm/BaseParceledListSlice.java",
        "core/java/android/content/pm/ParceledListSlice.java",
        "core/java/android/os/HandlerExecutor.java",
        "core/java/com/android/internal/util/AsyncChannel.java",
        "core/java/com/android/internal/util/AsyncService.java",
        "core/java/com/android/internal/util/Protocol.java",
        "core/java/com/android/internal/util/Preconditions.java",
        "telephony/java/android/telephony/Annotation.java",
        ":net-utils-framework-wifi-common-srcs",
    ],
    libs: [
        "framework-annotations-lib",
        "framework-connectivity",
        "unsupportedappusage",
    ],
    visibility: [
        "//frameworks/base/wifi",
        "//frameworks/base/services/net",
        "//packages/modules/Wifi/framework",
    ],
}

// TODO(b/145644363): move this to under StubLibraries.bp or ApiDocs.bp
metalava_framework_docs_args = "--manifest $(location core/res/AndroidManifest.xml) " +
    "--hide-package com.android.server " +
    "--hide-package android.audio.policy.configuration.V7_0 " +
    "--error UnhiddenSystemApi " +
    "--hide RequiresPermission " +
    "--hide CallbackInterface " +
    "--hide MissingPermission --hide BroadcastBehavior " +
    "--hide HiddenSuperclass --hide DeprecationMismatch --hide UnavailableSymbol " +
    "--hide SdkConstant --hide HiddenTypeParameter --hide Todo --hide Typo " +
    "--error NoSettingsProvider " +
    "--force-convert-to-warning-nullability-annotations +*:-android.*:+android.icu.*:-dalvik.* " +
    "--api-lint-ignore-prefix android.icu. " +
    "--api-lint-ignore-prefix java. " +
    "--api-lint-ignore-prefix junit. " +
    "--api-lint-ignore-prefix org. "

filegroup {
    name: "framework-non-updatable-stub-sources",
    srcs: [
        ":framework-mime-sources", // mimemap builds separately but has no separate droidstubs.
        ":framework-non-updatable-sources",
        ":opt-telephony-srcs",
        ":opt-net-voip-srcs",
        "core/java/**/*.logtags",
        "**/package.html",
    ],
    visibility: ["//visibility:private"],
}

build = [
    "StubLibraries.bp",
    "ApiDocs.bp",
    "ProtoLibraries.bp",
]<|MERGE_RESOLUTION|>--- conflicted
+++ resolved
@@ -345,67 +345,6 @@
     src: ":framework-minus-apex",
 }
 
-<<<<<<< HEAD
-gensrcs {
-    name: "framework-javastream-protos",
-    depfile: true,
-
-    tools: [
-        "aprotoc",
-        "protoc-gen-javastream",
-        "soong_zip",
-    ],
-
-    cmd: "mkdir -p $(genDir)/$(in) " +
-        "&& $(location aprotoc) " +
-        "  --plugin=$(location protoc-gen-javastream) " +
-        "  --dependency_out=$(depfile) " +
-        "  --javastream_out=$(genDir)/$(in) " +
-        "  -Iexternal/protobuf/src " +
-        "  -I . " +
-        "  $(in) " +
-        "&& $(location soong_zip) -jar -o $(out) -C $(genDir)/$(in) -D $(genDir)/$(in)",
-
-    srcs: [
-        ":ipconnectivity-proto-src",
-        ":libstats_atom_enum_protos",
-        ":libtombstone_proto-src",
-        "core/proto/**/*.proto",
-        "libs/incident/**/*.proto",
-    ],
-    output_extension: "srcjar",
-}
-
-gensrcs {
-    name: "framework-cppstream-protos",
-    depfile: true,
-
-    tools: [
-        "aprotoc",
-        "protoc-gen-cppstream",
-    ],
-
-    cmd: "mkdir -p $(genDir) " +
-        "&& $(location aprotoc) " +
-        "  --plugin=$(location protoc-gen-cppstream) " +
-        "  --dependency_out=$(depfile) " +
-        "  --cppstream_out=$(genDir) " +
-        "  -Iexternal/protobuf/src " +
-        "  -I . " +
-        "  $(in)",
-
-    srcs: [
-        ":ipconnectivity-proto-src",
-        ":libstats_atom_enum_protos",
-        "core/proto/**/*.proto",
-        "libs/incident/**/*.proto",
-    ],
-
-    output_extension: "proto.h",
-}
-
-=======
->>>>>>> fd7056c7
 filegroup {
     name: "framework-annotations",
     srcs: [
@@ -494,176 +433,6 @@
     dxflags: ["--core-library"],
 }
 
-<<<<<<< HEAD
-// ====  java proto host library  ==============================
-java_library_host {
-    name: "platformprotos",
-    srcs: [
-        ":ipconnectivity-proto-src",
-        ":libstats_atom_enum_protos",
-        ":libstats_internal_protos",
-        ":statsd_internal_protos",
-        "cmds/am/proto/instrumentation_data.proto",
-        "cmds/statsd/src/**/*.proto",
-        "core/proto/**/*.proto",
-        "libs/incident/proto/**/*.proto",
-    ],
-    proto: {
-        include_dirs: [
-            "external/protobuf/src",
-            "frameworks/proto_logging/stats",
-        ],
-        type: "full",
-    },
-    errorprone: {
-        javacflags: ["-Xep:MissingOverride:OFF"], // b/72714520
-    },
-}
-
-// ====  java proto device library (for test only)  ==============================
-java_library {
-    name: "platformprotosnano",
-    proto: {
-        type: "nano",
-        output_params: ["store_unknown_fields=true"],
-        include_dirs: ["external/protobuf/src"],
-    },
-    exclude_srcs: [
-        "core/proto/android/privacy.proto",
-        "core/proto/android/section.proto",
-    ],
-    sdk_version: "9",
-    srcs: [
-        ":ipconnectivity-proto-src",
-        ":libstats_atom_enum_protos",
-        "core/proto/**/*.proto",
-        "libs/incident/proto/android/os/**/*.proto",
-    ],
-}
-
-// ====  java proto device library (for test only)  ==============================
-java_library {
-    name: "platformprotoslite",
-    proto: {
-        type: "lite",
-        include_dirs: ["external/protobuf/src"],
-    },
-
-    srcs: [
-        ":ipconnectivity-proto-src",
-        ":libstats_atom_enum_protos",
-        "core/proto/**/*.proto",
-        "libs/incident/proto/android/os/**/*.proto",
-    ],
-    exclude_srcs: [
-        "core/proto/android/privacy.proto",
-        "core/proto/android/section.proto",
-    ],
-    sdk_version: "core_current",
-    // Protos have lots of MissingOverride and similar.
-    errorprone: {
-        javacflags: ["-XepDisableAllChecks"],
-    },
-}
-
-// ====  c++ proto device library  ==============================
-cc_defaults {
-    name: "libplatformprotos-defaults",
-
-    proto: {
-        export_proto_headers: true,
-        include_dirs: [
-            "external/protobuf/src",
-        ],
-    },
-
-    cflags: [
-        "-Wall",
-        "-Werror",
-        "-Wno-unused-parameter",
-    ],
-
-    srcs: [
-        ":ipconnectivity-proto-src",
-        ":libstats_atom_enum_protos",
-        "core/proto/**/*.proto",
-    ],
-}
-
-cc_library {
-    name: "libplatformprotos",
-    defaults: ["libplatformprotos-defaults"],
-    host_supported: true,
-
-    target: {
-        host: {
-            proto: {
-                type: "full",
-            },
-        },
-        android: {
-            proto: {
-                type: "lite",
-            },
-            shared_libs: [
-                "libprotobuf-cpp-lite",
-            ],
-            shared: {
-                enabled: false,
-            },
-        },
-    },
-}
-
-// This library is meant for vendor code that needs to output protobuf. It links
-// against the static version of libprotobuf-cpp-lite, for which we can not guarantee
-// binary compatibility.
-cc_library {
-    name: "libplatformprotos-static",
-    defaults: ["libplatformprotos-defaults"],
-    host_supported: false,
-
-    // This is okay because this library is only built as a static library.  The C++
-    // API is not guaranteed. The proto API is guaranteed to be stable via Metrics Council,
-    // but is not authorized to be used outside of debugging.
-    vendor_available: true,
-
-    target: {
-        android: {
-            proto: {
-                type: "lite",
-            },
-            static_libs: [
-                "libprotobuf-cpp-lite",
-            ],
-            shared: {
-                enabled: false,
-            },
-        },
-    },
-}
-
-// This is the full proto version of libplatformprotos. It may only
-// be used by test code that is not shipped on the device.
-cc_library {
-    name: "libplatformprotos-test",
-    defaults: ["libplatformprotos-defaults"],
-    host_supported: false,
-
-    target: {
-        android: {
-            proto: {
-                type: "full",
-            },
-            shared: {
-                enabled: false,
-            },
-        },
-    },
-}
-
-=======
->>>>>>> fd7056c7
 // utility classes statically linked into framework-wifi and dynamically linked
 // into wifi-service
 java_library {
