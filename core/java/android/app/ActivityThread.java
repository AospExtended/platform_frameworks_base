/*
 * Copyright (C) 2006 The Android Open Source Project
 *
 * Licensed under the Apache License, Version 2.0 (the "License");
 * you may not use this file except in compliance with the License.
 * You may obtain a copy of the License at
 *
 *      http://www.apache.org/licenses/LICENSE-2.0
 *
 * Unless required by applicable law or agreed to in writing, software
 * distributed under the License is distributed on an "AS IS" BASIS,
 * WITHOUT WARRANTIES OR CONDITIONS OF ANY KIND, either express or implied.
 * See the License for the specific language governing permissions and
 * limitations under the License.
 */

package android.app;

import android.app.backup.BackupAgent;
import android.content.BroadcastReceiver;
import android.content.ComponentCallbacks;
import android.content.ComponentName;
import android.content.ContentProvider;
import android.content.Context;
import android.content.IContentProvider;
import android.content.Intent;
import android.content.IIntentReceiver;
import android.content.pm.ActivityInfo;
import android.content.pm.ApplicationInfo;
import android.content.pm.IPackageManager;
import android.content.pm.InstrumentationInfo;
import android.content.pm.PackageManager;
import android.content.pm.PackageManager.NameNotFoundException;
import android.content.pm.ProviderInfo;
import android.content.pm.ServiceInfo;
import android.content.res.AssetManager;
import android.content.res.CompatibilityInfo;
import android.content.res.Configuration;
import android.content.res.Resources;
import android.database.sqlite.SQLiteDatabase;
import android.database.sqlite.SQLiteDebug;
import android.database.sqlite.SQLiteDebug.DbStats;
import android.graphics.Bitmap;
import android.graphics.Canvas;
import android.os.Build;
import android.os.Bundle;
import android.os.Debug;
import android.os.Handler;
import android.os.IBinder;
import android.os.Looper;
import android.os.Message;
import android.os.MessageQueue;
import android.os.ParcelFileDescriptor;
import android.os.Process;
import android.os.RemoteException;
import android.os.ServiceManager;
import android.os.StrictMode;
import android.os.SystemClock;
import android.util.AndroidRuntimeException;
import android.util.Config;
import android.util.DisplayMetrics;
import android.util.EventLog;
import android.util.Log;
import android.util.Slog;
import android.view.Display;
import android.view.View;
import android.view.ViewDebug;
import android.view.ViewManager;
import android.view.ViewRoot;
import android.view.Window;
import android.view.WindowManager;
import android.view.WindowManagerImpl;

import com.android.internal.os.BinderInternal;
import com.android.internal.os.RuntimeInit;
import com.android.internal.os.SamplingProfilerIntegration;

import org.apache.harmony.xnet.provider.jsse.OpenSSLSocketImpl;

import java.io.File;
import java.io.FileDescriptor;
import java.io.FileOutputStream;
import java.io.IOException;
import java.io.PrintWriter;
import java.lang.ref.WeakReference;
import java.util.ArrayList;
import java.util.HashMap;
import java.util.Iterator;
import java.util.List;
import java.util.Locale;
import java.util.Map;
import java.util.TimeZone;
import java.util.regex.Pattern;

import dalvik.system.SamplingProfiler;

final class SuperNotCalledException extends AndroidRuntimeException {
    public SuperNotCalledException(String msg) {
        super(msg);
    }
}

/**
 * This manages the execution of the main thread in an
 * application process, scheduling and executing activities,
 * broadcasts, and other operations on it as the activity
 * manager requests.
 *
 * {@hide}
 */
public final class ActivityThread {
    static final String TAG = "ActivityThread";
    private static final boolean DEBUG = false;
    static final boolean localLOGV = DEBUG ? Config.LOGD : Config.LOGV;
    static final boolean DEBUG_BROADCAST = false;
    private static final boolean DEBUG_RESULTS = false;
    private static final boolean DEBUG_BACKUP = false;
    private static final boolean DEBUG_CONFIGURATION = false;
    private static final long MIN_TIME_BETWEEN_GCS = 5*1000;
    private static final Pattern PATTERN_SEMICOLON = Pattern.compile(";");
    private static final int SQLITE_MEM_RELEASED_EVENT_LOG_TAG = 75003;
    private static final int LOG_ON_PAUSE_CALLED = 30021;
    private static final int LOG_ON_RESUME_CALLED = 30022;

    static ContextImpl mSystemContext = null;

    static IPackageManager sPackageManager;

    final ApplicationThread mAppThread = new ApplicationThread();
    final Looper mLooper = Looper.myLooper();
    final H mH = new H();
    final HashMap<IBinder, ActivityClientRecord> mActivities
            = new HashMap<IBinder, ActivityClientRecord>();
    // List of new activities (via ActivityRecord.nextIdle) that should
    // be reported when next we idle.
    ActivityClientRecord mNewActivities = null;
    // Number of activities that are currently visible on-screen.
    int mNumVisibleActivities = 0;
    final HashMap<IBinder, Service> mServices
            = new HashMap<IBinder, Service>();
    AppBindData mBoundApplication;
    Configuration mConfiguration;
    Configuration mResConfiguration;
    Application mInitialApplication;
    final ArrayList<Application> mAllApplications
            = new ArrayList<Application>();
    // set of instantiated backup agents, keyed by package name
    final HashMap<String, BackupAgent> mBackupAgents = new HashMap<String, BackupAgent>();
    static final ThreadLocal sThreadLocal = new ThreadLocal();
    Instrumentation mInstrumentation;
    String mInstrumentationAppDir = null;
    String mInstrumentationAppPackage = null;
    String mInstrumentedAppDir = null;
    boolean mSystemThread = false;
    boolean mJitEnabled = false;

    // These can be accessed by multiple threads; mPackages is the lock.
    // XXX For now we keep around information about all packages we have
    // seen, not removing entries from this map.
    final HashMap<String, WeakReference<LoadedApk>> mPackages
            = new HashMap<String, WeakReference<LoadedApk>>();
    final HashMap<String, WeakReference<LoadedApk>> mResourcePackages
            = new HashMap<String, WeakReference<LoadedApk>>();
    Display mDisplay = null;
    DisplayMetrics mDisplayMetrics = null;
    final HashMap<ResourcesKey, WeakReference<Resources> > mActiveResources
            = new HashMap<ResourcesKey, WeakReference<Resources> >();
    final ArrayList<ActivityClientRecord> mRelaunchingActivities
            = new ArrayList<ActivityClientRecord>();
    Configuration mPendingConfiguration = null;

    // The lock of mProviderMap protects the following variables.
    final HashMap<String, ProviderClientRecord> mProviderMap
        = new HashMap<String, ProviderClientRecord>();
    final HashMap<IBinder, ProviderRefCount> mProviderRefCountMap
        = new HashMap<IBinder, ProviderRefCount>();
    final HashMap<IBinder, ProviderClientRecord> mLocalProviders
        = new HashMap<IBinder, ProviderClientRecord>();

    final GcIdler mGcIdler = new GcIdler();
    boolean mGcIdlerScheduled = false;

    private static final class ActivityClientRecord {
        IBinder token;
        int ident;
        Intent intent;
        Bundle state;
        Activity activity;
        Window window;
        Activity parent;
        String embeddedID;
        Activity.NonConfigurationInstances lastNonConfigurationInstances;
        boolean paused;
        boolean stopped;
        boolean hideForNow;
        Configuration newConfig;
        Configuration createdConfig;
        ActivityClientRecord nextIdle;

        ActivityInfo activityInfo;
        LoadedApk packageInfo;

        List<ResultInfo> pendingResults;
        List<Intent> pendingIntents;

        boolean startsNotResumed;
        boolean isForward;

        ActivityClientRecord() {
            parent = null;
            embeddedID = null;
            paused = false;
            stopped = false;
            hideForNow = false;
            nextIdle = null;
        }

        public String toString() {
            ComponentName componentName = intent.getComponent();
            return "ActivityRecord{"
                + Integer.toHexString(System.identityHashCode(this))
                + " token=" + token + " " + (componentName == null
                        ? "no component name" : componentName.toShortString())
                + "}";
        }
    }

    private final class ProviderClientRecord implements IBinder.DeathRecipient {
        final String mName;
        final IContentProvider mProvider;
        final ContentProvider mLocalProvider;

        ProviderClientRecord(String name, IContentProvider provider,
                ContentProvider localProvider) {
            mName = name;
            mProvider = provider;
            mLocalProvider = localProvider;
        }

        public void binderDied() {
            removeDeadProvider(mName, mProvider);
        }
    }

    private static final class NewIntentData {
        List<Intent> intents;
        IBinder token;
        public String toString() {
            return "NewIntentData{intents=" + intents + " token=" + token + "}";
        }
    }

    private static final class ReceiverData {
        Intent intent;
        ActivityInfo info;
        int resultCode;
        String resultData;
        Bundle resultExtras;
        boolean sync;
        boolean resultAbort;
        public String toString() {
            return "ReceiverData{intent=" + intent + " packageName=" +
            info.packageName + " resultCode=" + resultCode
            + " resultData=" + resultData + " resultExtras=" + resultExtras + "}";
        }
    }

    private static final class CreateBackupAgentData {
        ApplicationInfo appInfo;
        int backupMode;
        public String toString() {
            return "CreateBackupAgentData{appInfo=" + appInfo
                    + " backupAgent=" + appInfo.backupAgentName
                    + " mode=" + backupMode + "}";
        }
    }

    private static final class CreateServiceData {
        IBinder token;
        ServiceInfo info;
        Intent intent;
        public String toString() {
            return "CreateServiceData{token=" + token + " className="
            + info.name + " packageName=" + info.packageName
            + " intent=" + intent + "}";
        }
    }

    private static final class BindServiceData {
        IBinder token;
        Intent intent;
        boolean rebind;
        public String toString() {
            return "BindServiceData{token=" + token + " intent=" + intent + "}";
        }
    }

    private static final class ServiceArgsData {
        IBinder token;
        int startId;
        int flags;
        Intent args;
        public String toString() {
            return "ServiceArgsData{token=" + token + " startId=" + startId
            + " args=" + args + "}";
        }
    }

    private static final class AppBindData {
        LoadedApk info;
        String processName;
        ApplicationInfo appInfo;
        List<ProviderInfo> providers;
        ComponentName instrumentationName;
        String profileFile;
        Bundle instrumentationArgs;
        IInstrumentationWatcher instrumentationWatcher;
        int debugMode;
        boolean restrictedBackupMode;
        Configuration config;
        boolean handlingProfiling;
        public String toString() {
            return "AppBindData{appInfo=" + appInfo + "}";
        }
    }

    private static final class DumpServiceInfo {
        FileDescriptor fd;
        IBinder service;
        String[] args;
        boolean dumped;
    }

    private static final class ResultData {
        IBinder token;
        List<ResultInfo> results;
        public String toString() {
            return "ResultData{token=" + token + " results" + results + "}";
        }
    }

    private static final class ContextCleanupInfo {
        ContextImpl context;
        String what;
        String who;
    }

    private static final class ProfilerControlData {
        String path;
        ParcelFileDescriptor fd;
    }

    private final class ApplicationThread extends ApplicationThreadNative {
        private static final String HEAP_COLUMN = "%17s %8s %8s %8s %8s";
        private static final String ONE_COUNT_COLUMN = "%17s %8d";
        private static final String TWO_COUNT_COLUMNS = "%17s %8d %17s %8d";
        private static final String DB_INFO_FORMAT = "  %4d %6d %8d %14s  %s";

        // Formatting for checkin service - update version if row format changes
        private static final int ACTIVITY_THREAD_CHECKIN_VERSION = 1;

        public final void schedulePauseActivity(IBinder token, boolean finished,
                boolean userLeaving, int configChanges) {
            queueOrSendMessage(
                    finished ? H.PAUSE_ACTIVITY_FINISHING : H.PAUSE_ACTIVITY,
                    token,
                    (userLeaving ? 1 : 0),
                    configChanges);
        }

        public final void scheduleStopActivity(IBinder token, boolean showWindow,
                int configChanges) {
           queueOrSendMessage(
                showWindow ? H.STOP_ACTIVITY_SHOW : H.STOP_ACTIVITY_HIDE,
                token, 0, configChanges);
        }

        public final void scheduleWindowVisibility(IBinder token, boolean showWindow) {
            queueOrSendMessage(
                showWindow ? H.SHOW_WINDOW : H.HIDE_WINDOW,
                token);
        }

        public final void scheduleResumeActivity(IBinder token, boolean isForward) {
            queueOrSendMessage(H.RESUME_ACTIVITY, token, isForward ? 1 : 0);
        }

        public final void scheduleSendResult(IBinder token, List<ResultInfo> results) {
            ResultData res = new ResultData();
            res.token = token;
            res.results = results;
            queueOrSendMessage(H.SEND_RESULT, res);
        }

        // we use token to identify this activity without having to send the
        // activity itself back to the activity manager. (matters more with ipc)
        public final void scheduleLaunchActivity(Intent intent, IBinder token, int ident,
                ActivityInfo info, Bundle state, List<ResultInfo> pendingResults,
                List<Intent> pendingNewIntents, boolean notResumed, boolean isForward) {
            ActivityClientRecord r = new ActivityClientRecord();

            r.token = token;
            r.ident = ident;
            r.intent = intent;
            r.activityInfo = info;
            r.state = state;

            r.pendingResults = pendingResults;
            r.pendingIntents = pendingNewIntents;

            r.startsNotResumed = notResumed;
            r.isForward = isForward;

            queueOrSendMessage(H.LAUNCH_ACTIVITY, r);
        }

        public final void scheduleRelaunchActivity(IBinder token,
                List<ResultInfo> pendingResults, List<Intent> pendingNewIntents,
                int configChanges, boolean notResumed, Configuration config) {
            ActivityClientRecord r = new ActivityClientRecord();

            r.token = token;
            r.pendingResults = pendingResults;
            r.pendingIntents = pendingNewIntents;
            r.startsNotResumed = notResumed;
            r.createdConfig = config;

            synchronized (mPackages) {
                mRelaunchingActivities.add(r);
            }

            queueOrSendMessage(H.RELAUNCH_ACTIVITY, r, configChanges);
        }

        public final void scheduleNewIntent(List<Intent> intents, IBinder token) {
            NewIntentData data = new NewIntentData();
            data.intents = intents;
            data.token = token;

            queueOrSendMessage(H.NEW_INTENT, data);
        }

        public final void scheduleDestroyActivity(IBinder token, boolean finishing,
                int configChanges) {
            queueOrSendMessage(H.DESTROY_ACTIVITY, token, finishing ? 1 : 0,
                    configChanges);
        }

        public final void scheduleReceiver(Intent intent, ActivityInfo info,
                int resultCode, String data, Bundle extras, boolean sync) {
            ReceiverData r = new ReceiverData();

            r.intent = intent;
            r.info = info;
            r.resultCode = resultCode;
            r.resultData = data;
            r.resultExtras = extras;
            r.sync = sync;

            queueOrSendMessage(H.RECEIVER, r);
        }

        public final void scheduleCreateBackupAgent(ApplicationInfo app, int backupMode) {
            CreateBackupAgentData d = new CreateBackupAgentData();
            d.appInfo = app;
            d.backupMode = backupMode;

            queueOrSendMessage(H.CREATE_BACKUP_AGENT, d);
        }

        public final void scheduleDestroyBackupAgent(ApplicationInfo app) {
            CreateBackupAgentData d = new CreateBackupAgentData();
            d.appInfo = app;

            queueOrSendMessage(H.DESTROY_BACKUP_AGENT, d);
        }

        public final void scheduleCreateService(IBinder token,
                ServiceInfo info) {
            CreateServiceData s = new CreateServiceData();
            s.token = token;
            s.info = info;

            queueOrSendMessage(H.CREATE_SERVICE, s);
        }

        public final void scheduleBindService(IBinder token, Intent intent,
                boolean rebind) {
            BindServiceData s = new BindServiceData();
            s.token = token;
            s.intent = intent;
            s.rebind = rebind;

            queueOrSendMessage(H.BIND_SERVICE, s);
        }

        public final void scheduleUnbindService(IBinder token, Intent intent) {
            BindServiceData s = new BindServiceData();
            s.token = token;
            s.intent = intent;

            queueOrSendMessage(H.UNBIND_SERVICE, s);
        }

        public final void scheduleServiceArgs(IBinder token, int startId,
            int flags ,Intent args) {
            ServiceArgsData s = new ServiceArgsData();
            s.token = token;
            s.startId = startId;
            s.flags = flags;
            s.args = args;

            queueOrSendMessage(H.SERVICE_ARGS, s);
        }

        public final void scheduleStopService(IBinder token) {
            queueOrSendMessage(H.STOP_SERVICE, token);
        }

        public final void bindApplication(String processName,
                ApplicationInfo appInfo, List<ProviderInfo> providers,
                ComponentName instrumentationName, String profileFile,
                Bundle instrumentationArgs, IInstrumentationWatcher instrumentationWatcher,
                int debugMode, boolean isRestrictedBackupMode, Configuration config,
                Map<String, IBinder> services) {

            if (services != null) {
                // Setup the service cache in the ServiceManager
                ServiceManager.initServiceCache(services);
            }

            AppBindData data = new AppBindData();
            data.processName = processName;
            data.appInfo = appInfo;
            data.providers = providers;
            data.instrumentationName = instrumentationName;
            data.profileFile = profileFile;
            data.instrumentationArgs = instrumentationArgs;
            data.instrumentationWatcher = instrumentationWatcher;
            data.debugMode = debugMode;
            data.restrictedBackupMode = isRestrictedBackupMode;
            data.config = config;
            queueOrSendMessage(H.BIND_APPLICATION, data);
        }

        public final void scheduleExit() {
            queueOrSendMessage(H.EXIT_APPLICATION, null);
        }

        public final void scheduleSuicide() {
            queueOrSendMessage(H.SUICIDE, null);
        }

        public void requestThumbnail(IBinder token) {
            queueOrSendMessage(H.REQUEST_THUMBNAIL, token);
        }

        public void scheduleConfigurationChanged(Configuration config) {
            synchronized (mPackages) {
                if (mPendingConfiguration == null ||
                        mPendingConfiguration.isOtherSeqNewer(config)) {
                    mPendingConfiguration = config;
                }
            }
            queueOrSendMessage(H.CONFIGURATION_CHANGED, config);
        }

        public void updateTimeZone() {
            TimeZone.setDefault(null);
        }

        public void processInBackground() {
            mH.removeMessages(H.GC_WHEN_IDLE);
            mH.sendMessage(mH.obtainMessage(H.GC_WHEN_IDLE));
        }

        public void dumpService(FileDescriptor fd, IBinder servicetoken, String[] args) {
            DumpServiceInfo data = new DumpServiceInfo();
            data.fd = fd;
            data.service = servicetoken;
            data.args = args;
            data.dumped = false;
            queueOrSendMessage(H.DUMP_SERVICE, data);
            synchronized (data) {
                while (!data.dumped) {
                    try {
                        data.wait();
                    } catch (InterruptedException e) {
                        // no need to do anything here, we will keep waiting until
                        // dumped is set
                    }
                }
            }
        }

        // This function exists to make sure all receiver dispatching is
        // correctly ordered, since these are one-way calls and the binder driver
        // applies transaction ordering per object for such calls.
        public void scheduleRegisteredReceiver(IIntentReceiver receiver, Intent intent,
                int resultCode, String dataStr, Bundle extras, boolean ordered,
                boolean sticky) throws RemoteException {
            receiver.performReceive(intent, resultCode, dataStr, extras, ordered, sticky);
        }

        public void scheduleLowMemory() {
            queueOrSendMessage(H.LOW_MEMORY, null);
        }

        public void scheduleActivityConfigurationChanged(IBinder token) {
            queueOrSendMessage(H.ACTIVITY_CONFIGURATION_CHANGED, token);
        }

        public void requestPss() {
            try {
                ActivityManagerNative.getDefault().reportPss(this,
                        (int)Process.getPss(Process.myPid()));
            } catch (RemoteException e) {
            }
        }

        public void profilerControl(boolean start, String path, ParcelFileDescriptor fd) {
            ProfilerControlData pcd = new ProfilerControlData();
            pcd.path = path;
            pcd.fd = fd;
            queueOrSendMessage(H.PROFILER_CONTROL, pcd, start ? 1 : 0);
        }

        public void setSchedulingGroup(int group) {
            // Note: do this immediately, since going into the foreground
            // should happen regardless of what pending work we have to do
            // and the activity manager will wait for us to report back that
            // we are done before sending us to the background.
            try {
                Process.setProcessGroup(Process.myPid(), group);
            } catch (Exception e) {
                Slog.w(TAG, "Failed setting process group to " + group, e);
            }
        }

        public void getMemoryInfo(Debug.MemoryInfo outInfo) {
            Debug.getMemoryInfo(outInfo);
        }

        public void dispatchPackageBroadcast(int cmd, String[] packages) {
            queueOrSendMessage(H.DISPATCH_PACKAGE_BROADCAST, packages, cmd);
        }
        
        @Override
        protected void dump(FileDescriptor fd, PrintWriter pw, String[] args) {
            long nativeMax = Debug.getNativeHeapSize() / 1024;
            long nativeAllocated = Debug.getNativeHeapAllocatedSize() / 1024;
            long nativeFree = Debug.getNativeHeapFreeSize() / 1024;

            Debug.MemoryInfo memInfo = new Debug.MemoryInfo();
            Debug.getMemoryInfo(memInfo);

            final int nativeShared = memInfo.nativeSharedDirty;
            final int dalvikShared = memInfo.dalvikSharedDirty;
            final int otherShared = memInfo.otherSharedDirty;

            final int nativePrivate = memInfo.nativePrivateDirty;
            final int dalvikPrivate = memInfo.dalvikPrivateDirty;
            final int otherPrivate = memInfo.otherPrivateDirty;

            Runtime runtime = Runtime.getRuntime();

            long dalvikMax = runtime.totalMemory() / 1024;
            long dalvikFree = runtime.freeMemory() / 1024;
            long dalvikAllocated = dalvikMax - dalvikFree;
            long viewInstanceCount = ViewDebug.getViewInstanceCount();
            long viewRootInstanceCount = ViewDebug.getViewRootInstanceCount();
            long appContextInstanceCount = ContextImpl.getInstanceCount();
            long activityInstanceCount = Activity.getInstanceCount();
            int globalAssetCount = AssetManager.getGlobalAssetCount();
            int globalAssetManagerCount = AssetManager.getGlobalAssetManagerCount();
            int binderLocalObjectCount = Debug.getBinderLocalObjectCount();
            int binderProxyObjectCount = Debug.getBinderProxyObjectCount();
            int binderDeathObjectCount = Debug.getBinderDeathObjectCount();
            int openSslSocketCount = OpenSSLSocketImpl.getInstanceCount();
            long sqliteAllocated = SQLiteDebug.getHeapAllocatedSize() / 1024;
            SQLiteDebug.PagerStats stats = SQLiteDebug.getDatabaseInfo();

            // Check to see if we were called by checkin server. If so, print terse format.
            boolean doCheckinFormat = false;
            if (args != null) {
                for (String arg : args) {
                    if ("-c".equals(arg)) doCheckinFormat = true;
                }
            }

            // For checkin, we print one long comma-separated list of values
            if (doCheckinFormat) {
                // NOTE: if you change anything significant below, also consider changing
                // ACTIVITY_THREAD_CHECKIN_VERSION.
                String processName = (mBoundApplication != null)
                        ? mBoundApplication.processName : "unknown";

                // Header
                pw.print(ACTIVITY_THREAD_CHECKIN_VERSION); pw.print(',');
                pw.print(Process.myPid()); pw.print(',');
                pw.print(processName); pw.print(',');

                // Heap info - max
                pw.print(nativeMax); pw.print(',');
                pw.print(dalvikMax); pw.print(',');
                pw.print("N/A,");
                pw.print(nativeMax + dalvikMax); pw.print(',');

                // Heap info - allocated
                pw.print(nativeAllocated); pw.print(',');
                pw.print(dalvikAllocated); pw.print(',');
                pw.print("N/A,");
                pw.print(nativeAllocated + dalvikAllocated); pw.print(',');

                // Heap info - free
                pw.print(nativeFree); pw.print(',');
                pw.print(dalvikFree); pw.print(',');
                pw.print("N/A,");
                pw.print(nativeFree + dalvikFree); pw.print(',');

                // Heap info - proportional set size
                pw.print(memInfo.nativePss); pw.print(',');
                pw.print(memInfo.dalvikPss); pw.print(',');
                pw.print(memInfo.otherPss); pw.print(',');
                pw.print(memInfo.nativePss + memInfo.dalvikPss + memInfo.otherPss); pw.print(',');

                // Heap info - shared
                pw.print(nativeShared); pw.print(',');
                pw.print(dalvikShared); pw.print(',');
                pw.print(otherShared); pw.print(',');
                pw.print(nativeShared + dalvikShared + otherShared); pw.print(',');

                // Heap info - private
                pw.print(nativePrivate); pw.print(',');
                pw.print(dalvikPrivate); pw.print(',');
                pw.print(otherPrivate); pw.print(',');
                pw.print(nativePrivate + dalvikPrivate + otherPrivate); pw.print(',');

                // Object counts
                pw.print(viewInstanceCount); pw.print(',');
                pw.print(viewRootInstanceCount); pw.print(',');
                pw.print(appContextInstanceCount); pw.print(',');
                pw.print(activityInstanceCount); pw.print(',');

                pw.print(globalAssetCount); pw.print(',');
                pw.print(globalAssetManagerCount); pw.print(',');
                pw.print(binderLocalObjectCount); pw.print(',');
                pw.print(binderProxyObjectCount); pw.print(',');

                pw.print(binderDeathObjectCount); pw.print(',');
                pw.print(openSslSocketCount); pw.print(',');

                // SQL
                pw.print(sqliteAllocated); pw.print(',');
                pw.print(stats.memoryUsed / 1024); pw.print(',');
                pw.print(stats.pageCacheOverflo / 1024); pw.print(',');
                pw.print(stats.largestMemAlloc / 1024); pw.print(',');
                for (int i = 0; i < stats.dbStats.size(); i++) {
                    DbStats dbStats = stats.dbStats.get(i);
                    printRow(pw, DB_INFO_FORMAT, dbStats.pageSize, dbStats.dbSize,
                            dbStats.lookaside, dbStats.cache, dbStats.dbName);
                    pw.print(',');
                }

                return;
            }

            // otherwise, show human-readable format
            printRow(pw, HEAP_COLUMN, "", "native", "dalvik", "other", "total");
            printRow(pw, HEAP_COLUMN, "size:", nativeMax, dalvikMax, "N/A", nativeMax + dalvikMax);
            printRow(pw, HEAP_COLUMN, "allocated:", nativeAllocated, dalvikAllocated, "N/A",
                    nativeAllocated + dalvikAllocated);
            printRow(pw, HEAP_COLUMN, "free:", nativeFree, dalvikFree, "N/A",
                    nativeFree + dalvikFree);

            printRow(pw, HEAP_COLUMN, "(Pss):", memInfo.nativePss, memInfo.dalvikPss,
                    memInfo.otherPss, memInfo.nativePss + memInfo.dalvikPss + memInfo.otherPss);

            printRow(pw, HEAP_COLUMN, "(shared dirty):", nativeShared, dalvikShared, otherShared,
                    nativeShared + dalvikShared + otherShared);
            printRow(pw, HEAP_COLUMN, "(priv dirty):", nativePrivate, dalvikPrivate, otherPrivate,
                    nativePrivate + dalvikPrivate + otherPrivate);

            pw.println(" ");
            pw.println(" Objects");
            printRow(pw, TWO_COUNT_COLUMNS, "Views:", viewInstanceCount, "ViewRoots:",
                    viewRootInstanceCount);

            printRow(pw, TWO_COUNT_COLUMNS, "AppContexts:", appContextInstanceCount,
                    "Activities:", activityInstanceCount);

            printRow(pw, TWO_COUNT_COLUMNS, "Assets:", globalAssetCount,
                    "AssetManagers:", globalAssetManagerCount);

            printRow(pw, TWO_COUNT_COLUMNS, "Local Binders:", binderLocalObjectCount,
                    "Proxy Binders:", binderProxyObjectCount);
            printRow(pw, ONE_COUNT_COLUMN, "Death Recipients:", binderDeathObjectCount);

            printRow(pw, ONE_COUNT_COLUMN, "OpenSSL Sockets:", openSslSocketCount);

            // SQLite mem info
            pw.println(" ");
            pw.println(" SQL");
            printRow(pw, TWO_COUNT_COLUMNS, "heap:", sqliteAllocated, "memoryUsed:",
                    stats.memoryUsed / 1024);
            printRow(pw, TWO_COUNT_COLUMNS, "pageCacheOverflo:", stats.pageCacheOverflo / 1024,
                    "largestMemAlloc:", stats.largestMemAlloc / 1024);
            pw.println(" ");
            int N = stats.dbStats.size();
            if (N > 0) {
                pw.println(" DATABASES");
                printRow(pw, "  %4s %6s %8s %14s  %s", "pgsz", "dbsz", "lkaside", "cache",
                    "Dbname");
                for (int i = 0; i < N; i++) {
                    DbStats dbStats = stats.dbStats.get(i);
                    printRow(pw, DB_INFO_FORMAT, dbStats.pageSize, dbStats.dbSize,
                            dbStats.lookaside, dbStats.cache, dbStats.dbName);
                }
            }

            // Asset details.
            String assetAlloc = AssetManager.getAssetAllocations();
            if (assetAlloc != null) {
                pw.println(" ");
                pw.println(" Asset Allocations");
                pw.print(assetAlloc);
            }
        }

        private void printRow(PrintWriter pw, String format, Object...objs) {
            pw.println(String.format(format, objs));
        }
    }

    private final class H extends Handler {
        private H() {
            SamplingProfiler.getInstance().setEventThread(mLooper.getThread());
        }

        public static final int LAUNCH_ACTIVITY         = 100;
        public static final int PAUSE_ACTIVITY          = 101;
        public static final int PAUSE_ACTIVITY_FINISHING= 102;
        public static final int STOP_ACTIVITY_SHOW      = 103;
        public static final int STOP_ACTIVITY_HIDE      = 104;
        public static final int SHOW_WINDOW             = 105;
        public static final int HIDE_WINDOW             = 106;
        public static final int RESUME_ACTIVITY         = 107;
        public static final int SEND_RESULT             = 108;
        public static final int DESTROY_ACTIVITY         = 109;
        public static final int BIND_APPLICATION        = 110;
        public static final int EXIT_APPLICATION        = 111;
        public static final int NEW_INTENT              = 112;
        public static final int RECEIVER                = 113;
        public static final int CREATE_SERVICE          = 114;
        public static final int SERVICE_ARGS            = 115;
        public static final int STOP_SERVICE            = 116;
        public static final int REQUEST_THUMBNAIL       = 117;
        public static final int CONFIGURATION_CHANGED   = 118;
        public static final int CLEAN_UP_CONTEXT        = 119;
        public static final int GC_WHEN_IDLE            = 120;
        public static final int BIND_SERVICE            = 121;
        public static final int UNBIND_SERVICE          = 122;
        public static final int DUMP_SERVICE            = 123;
        public static final int LOW_MEMORY              = 124;
        public static final int ACTIVITY_CONFIGURATION_CHANGED = 125;
        public static final int RELAUNCH_ACTIVITY       = 126;
        public static final int PROFILER_CONTROL        = 127;
        public static final int CREATE_BACKUP_AGENT     = 128;
        public static final int DESTROY_BACKUP_AGENT    = 129;
        public static final int SUICIDE                 = 130;
        public static final int REMOVE_PROVIDER         = 131;
        public static final int ENABLE_JIT              = 132;
        public static final int DISPATCH_PACKAGE_BROADCAST = 133;
        String codeToString(int code) {
            if (localLOGV) {
                switch (code) {
                    case LAUNCH_ACTIVITY: return "LAUNCH_ACTIVITY";
                    case PAUSE_ACTIVITY: return "PAUSE_ACTIVITY";
                    case PAUSE_ACTIVITY_FINISHING: return "PAUSE_ACTIVITY_FINISHING";
                    case STOP_ACTIVITY_SHOW: return "STOP_ACTIVITY_SHOW";
                    case STOP_ACTIVITY_HIDE: return "STOP_ACTIVITY_HIDE";
                    case SHOW_WINDOW: return "SHOW_WINDOW";
                    case HIDE_WINDOW: return "HIDE_WINDOW";
                    case RESUME_ACTIVITY: return "RESUME_ACTIVITY";
                    case SEND_RESULT: return "SEND_RESULT";
                    case DESTROY_ACTIVITY: return "DESTROY_ACTIVITY";
                    case BIND_APPLICATION: return "BIND_APPLICATION";
                    case EXIT_APPLICATION: return "EXIT_APPLICATION";
                    case NEW_INTENT: return "NEW_INTENT";
                    case RECEIVER: return "RECEIVER";
                    case CREATE_SERVICE: return "CREATE_SERVICE";
                    case SERVICE_ARGS: return "SERVICE_ARGS";
                    case STOP_SERVICE: return "STOP_SERVICE";
                    case REQUEST_THUMBNAIL: return "REQUEST_THUMBNAIL";
                    case CONFIGURATION_CHANGED: return "CONFIGURATION_CHANGED";
                    case CLEAN_UP_CONTEXT: return "CLEAN_UP_CONTEXT";
                    case GC_WHEN_IDLE: return "GC_WHEN_IDLE";
                    case BIND_SERVICE: return "BIND_SERVICE";
                    case UNBIND_SERVICE: return "UNBIND_SERVICE";
                    case DUMP_SERVICE: return "DUMP_SERVICE";
                    case LOW_MEMORY: return "LOW_MEMORY";
                    case ACTIVITY_CONFIGURATION_CHANGED: return "ACTIVITY_CONFIGURATION_CHANGED";
                    case RELAUNCH_ACTIVITY: return "RELAUNCH_ACTIVITY";
                    case PROFILER_CONTROL: return "PROFILER_CONTROL";
                    case CREATE_BACKUP_AGENT: return "CREATE_BACKUP_AGENT";
                    case DESTROY_BACKUP_AGENT: return "DESTROY_BACKUP_AGENT";
                    case SUICIDE: return "SUICIDE";
                    case REMOVE_PROVIDER: return "REMOVE_PROVIDER";
                    case ENABLE_JIT: return "ENABLE_JIT";
                    case DISPATCH_PACKAGE_BROADCAST: return "DISPATCH_PACKAGE_BROADCAST";
                }
            }
            return "(unknown)";
        }
        public void handleMessage(Message msg) {
            switch (msg.what) {
                case LAUNCH_ACTIVITY: {
                    ActivityClientRecord r = (ActivityClientRecord)msg.obj;

                    r.packageInfo = getPackageInfoNoCheck(
                            r.activityInfo.applicationInfo);
                    handleLaunchActivity(r, null);
                } break;
                case RELAUNCH_ACTIVITY: {
                    ActivityClientRecord r = (ActivityClientRecord)msg.obj;
                    handleRelaunchActivity(r, msg.arg1);
                } break;
                case PAUSE_ACTIVITY:
                    handlePauseActivity((IBinder)msg.obj, false, msg.arg1 != 0, msg.arg2);
                    maybeSnapshot();
                    break;
                case PAUSE_ACTIVITY_FINISHING:
                    handlePauseActivity((IBinder)msg.obj, true, msg.arg1 != 0, msg.arg2);
                    break;
                case STOP_ACTIVITY_SHOW:
                    handleStopActivity((IBinder)msg.obj, true, msg.arg2);
                    break;
                case STOP_ACTIVITY_HIDE:
                    handleStopActivity((IBinder)msg.obj, false, msg.arg2);
                    break;
                case SHOW_WINDOW:
                    handleWindowVisibility((IBinder)msg.obj, true);
                    break;
                case HIDE_WINDOW:
                    handleWindowVisibility((IBinder)msg.obj, false);
                    break;
                case RESUME_ACTIVITY:
                    handleResumeActivity((IBinder)msg.obj, true,
                            msg.arg1 != 0);
                    break;
                case SEND_RESULT:
                    handleSendResult((ResultData)msg.obj);
                    break;
                case DESTROY_ACTIVITY:
                    handleDestroyActivity((IBinder)msg.obj, msg.arg1 != 0,
                            msg.arg2, false);
                    break;
                case BIND_APPLICATION:
                    AppBindData data = (AppBindData)msg.obj;
                    handleBindApplication(data);
                    break;
                case EXIT_APPLICATION:
                    if (mInitialApplication != null) {
                        mInitialApplication.onTerminate();
                    }
                    Looper.myLooper().quit();
                    break;
                case NEW_INTENT:
                    handleNewIntent((NewIntentData)msg.obj);
                    break;
                case RECEIVER:
                    handleReceiver((ReceiverData)msg.obj);
                    maybeSnapshot();
                    break;
                case CREATE_SERVICE:
                    handleCreateService((CreateServiceData)msg.obj);
                    break;
                case BIND_SERVICE:
                    handleBindService((BindServiceData)msg.obj);
                    break;
                case UNBIND_SERVICE:
                    handleUnbindService((BindServiceData)msg.obj);
                    break;
                case SERVICE_ARGS:
                    handleServiceArgs((ServiceArgsData)msg.obj);
                    break;
                case STOP_SERVICE:
                    handleStopService((IBinder)msg.obj);
                    maybeSnapshot();
                    break;
                case REQUEST_THUMBNAIL:
                    handleRequestThumbnail((IBinder)msg.obj);
                    break;
                case CONFIGURATION_CHANGED:
                    handleConfigurationChanged((Configuration)msg.obj);
                    break;
                case CLEAN_UP_CONTEXT:
                    ContextCleanupInfo cci = (ContextCleanupInfo)msg.obj;
                    cci.context.performFinalCleanup(cci.who, cci.what);
                    break;
                case GC_WHEN_IDLE:
                    scheduleGcIdler();
                    break;
                case DUMP_SERVICE:
                    handleDumpService((DumpServiceInfo)msg.obj);
                    break;
                case LOW_MEMORY:
                    handleLowMemory();
                    break;
                case ACTIVITY_CONFIGURATION_CHANGED:
                    handleActivityConfigurationChanged((IBinder)msg.obj);
                    break;
                case PROFILER_CONTROL:
                    handleProfilerControl(msg.arg1 != 0, (ProfilerControlData)msg.obj);
                    break;
                case CREATE_BACKUP_AGENT:
                    handleCreateBackupAgent((CreateBackupAgentData)msg.obj);
                    break;
                case DESTROY_BACKUP_AGENT:
                    handleDestroyBackupAgent((CreateBackupAgentData)msg.obj);
                    break;
                case SUICIDE:
                    Process.killProcess(Process.myPid());
                    break;
                case REMOVE_PROVIDER:
                    completeRemoveProvider((IContentProvider)msg.obj);
                    break;
                case ENABLE_JIT:
                    ensureJitEnabled();
                    break;
                case DISPATCH_PACKAGE_BROADCAST:
                    handleDispatchPackageBroadcast(msg.arg1, (String[])msg.obj);
                    break;
            }
        }

        void maybeSnapshot() {
            if (mBoundApplication != null) {
                // convert the *private* ActivityThread.PackageInfo to *public* known
                // android.content.pm.PackageInfo
                String packageName = mBoundApplication.info.mPackageName;
                android.content.pm.PackageInfo packageInfo = null;
                try {
                    Context context = getSystemContext();
                    if(context == null) {
                        Log.e(TAG, "cannot get a valid context");
                        return;
                    }
                    PackageManager pm = context.getPackageManager();
                    if(pm == null) {
                        Log.e(TAG, "cannot get a valid PackageManager");
                        return;
                    }
                    packageInfo = pm.getPackageInfo(
                            packageName, PackageManager.GET_ACTIVITIES);
                } catch (NameNotFoundException e) {
                    Log.e(TAG, "cannot get package info for " + packageName, e);
                }
                SamplingProfilerIntegration.writeSnapshot(mBoundApplication.processName, packageInfo);
            }
        }
    }

    private final class Idler implements MessageQueue.IdleHandler {
        public final boolean queueIdle() {
            ActivityClientRecord a = mNewActivities;
            if (a != null) {
                mNewActivities = null;
                IActivityManager am = ActivityManagerNative.getDefault();
                ActivityClientRecord prev;
                do {
                    if (localLOGV) Slog.v(
                        TAG, "Reporting idle of " + a +
                        " finished=" +
                        (a.activity != null ? a.activity.mFinished : false));
                    if (a.activity != null && !a.activity.mFinished) {
                        try {
                            am.activityIdle(a.token, a.createdConfig);
                            a.createdConfig = null;
                        } catch (RemoteException ex) {
                        }
                    }
                    prev = a;
                    a = a.nextIdle;
                    prev.nextIdle = null;
                } while (a != null);
            }
            ensureJitEnabled();
            return false;
        }
    }

    final class GcIdler implements MessageQueue.IdleHandler {
        public final boolean queueIdle() {
            doGcIfNeeded();
            return false;
        }
    }

    private final static class ResourcesKey {
        final private String mResDir;
        final private float mScale;
        final private int mHash;

        ResourcesKey(String resDir, float scale) {
            mResDir = resDir;
            mScale = scale;
            mHash = mResDir.hashCode() << 2 + (int) (mScale * 2);
        }

        @Override
        public int hashCode() {
            return mHash;
        }

        @Override
        public boolean equals(Object obj) {
            if (!(obj instanceof ResourcesKey)) {
                return false;
            }
            ResourcesKey peer = (ResourcesKey) obj;
            return mResDir.equals(peer.mResDir) && mScale == peer.mScale;
        }
    }

    public static final ActivityThread currentActivityThread() {
        return (ActivityThread)sThreadLocal.get();
    }

    public static final String currentPackageName() {
        ActivityThread am = currentActivityThread();
        return (am != null && am.mBoundApplication != null)
            ? am.mBoundApplication.processName : null;
    }

    public static final Application currentApplication() {
        ActivityThread am = currentActivityThread();
        return am != null ? am.mInitialApplication : null;
    }

    public static IPackageManager getPackageManager() {
        if (sPackageManager != null) {
            //Slog.v("PackageManager", "returning cur default = " + sPackageManager);
            return sPackageManager;
        }
        IBinder b = ServiceManager.getService("package");
        //Slog.v("PackageManager", "default service binder = " + b);
        sPackageManager = IPackageManager.Stub.asInterface(b);
        //Slog.v("PackageManager", "default service = " + sPackageManager);
        return sPackageManager;
    }

    DisplayMetrics getDisplayMetricsLocked(boolean forceUpdate) {
        if (mDisplayMetrics != null && !forceUpdate) {
            return mDisplayMetrics;
        }
        if (mDisplay == null) {
            WindowManager wm = WindowManagerImpl.getDefault();
            mDisplay = wm.getDefaultDisplay();
        }
        DisplayMetrics metrics = mDisplayMetrics = new DisplayMetrics();
        mDisplay.getMetrics(metrics);
        //Slog.i("foo", "New metrics: w=" + metrics.widthPixels + " h="
        //        + metrics.heightPixels + " den=" + metrics.density
        //        + " xdpi=" + metrics.xdpi + " ydpi=" + metrics.ydpi);
        return metrics;
    }

    /**
     * Creates the top level Resources for applications with the given compatibility info.
     *
     * @param resDir the resource directory.
     * @param compInfo the compability info. It will use the default compatibility info when it's
     * null.
     */
    Resources getTopLevelResources(String resDir, CompatibilityInfo compInfo) {
        ResourcesKey key = new ResourcesKey(resDir, compInfo.applicationScale);
        Resources r;
        synchronized (mPackages) {
            // Resources is app scale dependent.
            if (false) {
                Slog.w(TAG, "getTopLevelResources: " + resDir + " / "
                        + compInfo.applicationScale);
            }
            WeakReference<Resources> wr = mActiveResources.get(key);
            r = wr != null ? wr.get() : null;
            //if (r != null) Slog.i(TAG, "isUpToDate " + resDir + ": " + r.getAssets().isUpToDate());
            if (r != null && r.getAssets().isUpToDate()) {
                if (false) {
                    Slog.w(TAG, "Returning cached resources " + r + " " + resDir
                            + ": appScale=" + r.getCompatibilityInfo().applicationScale);
                }
                return r;
            }
        }

        //if (r != null) {
        //    Slog.w(TAG, "Throwing away out-of-date resources!!!! "
        //            + r + " " + resDir);
        //}

        AssetManager assets = new AssetManager();
        if (assets.addAssetPath(resDir) == 0) {
            return null;
        }

        //Slog.i(TAG, "Resource: key=" + key + ", display metrics=" + metrics);
        DisplayMetrics metrics = getDisplayMetricsLocked(false);
        r = new Resources(assets, metrics, getConfiguration(), compInfo);
        if (false) {
            Slog.i(TAG, "Created app resources " + resDir + " " + r + ": "
                    + r.getConfiguration() + " appScale="
                    + r.getCompatibilityInfo().applicationScale);
        }
        
        synchronized (mPackages) {
            WeakReference<Resources> wr = mActiveResources.get(key);
            Resources existing = wr != null ? wr.get() : null;
            if (existing != null && existing.getAssets().isUpToDate()) {
                // Someone else already created the resources while we were
                // unlocked; go ahead and use theirs.
                r.getAssets().close();
                return existing;
            }
            
            // XXX need to remove entries when weak references go away
            mActiveResources.put(key, new WeakReference<Resources>(r));
            return r;
        }
    }

    /**
     * Creates the top level resources for the given package.
     */
    Resources getTopLevelResources(String resDir, LoadedApk pkgInfo) {
        return getTopLevelResources(resDir, pkgInfo.mCompatibilityInfo);
    }

    final Handler getHandler() {
        return mH;
    }

    public final LoadedApk getPackageInfo(String packageName, int flags) {
        synchronized (mPackages) {
            WeakReference<LoadedApk> ref;
            if ((flags&Context.CONTEXT_INCLUDE_CODE) != 0) {
                ref = mPackages.get(packageName);
            } else {
                ref = mResourcePackages.get(packageName);
            }
            LoadedApk packageInfo = ref != null ? ref.get() : null;
            //Slog.i(TAG, "getPackageInfo " + packageName + ": " + packageInfo);
            //if (packageInfo != null) Slog.i(TAG, "isUptoDate " + packageInfo.mResDir
            //        + ": " + packageInfo.mResources.getAssets().isUpToDate());
            if (packageInfo != null && (packageInfo.mResources == null
                    || packageInfo.mResources.getAssets().isUpToDate())) {
                if (packageInfo.isSecurityViolation()
                        && (flags&Context.CONTEXT_IGNORE_SECURITY) == 0) {
                    throw new SecurityException(
                            "Requesting code from " + packageName
                            + " to be run in process "
                            + mBoundApplication.processName
                            + "/" + mBoundApplication.appInfo.uid);
                }
                return packageInfo;
            }
        }

        ApplicationInfo ai = null;
        try {
            ai = getPackageManager().getApplicationInfo(packageName,
                    PackageManager.GET_SHARED_LIBRARY_FILES);
        } catch (RemoteException e) {
        }

        if (ai != null) {
            return getPackageInfo(ai, flags);
        }

        return null;
    }

    public final LoadedApk getPackageInfo(ApplicationInfo ai, int flags) {
        boolean includeCode = (flags&Context.CONTEXT_INCLUDE_CODE) != 0;
        boolean securityViolation = includeCode && ai.uid != 0
                && ai.uid != Process.SYSTEM_UID && (mBoundApplication != null
                        ? ai.uid != mBoundApplication.appInfo.uid : true);
        if ((flags&(Context.CONTEXT_INCLUDE_CODE
                |Context.CONTEXT_IGNORE_SECURITY))
                == Context.CONTEXT_INCLUDE_CODE) {
            if (securityViolation) {
                String msg = "Requesting code from " + ai.packageName
                        + " (with uid " + ai.uid + ")";
                if (mBoundApplication != null) {
                    msg = msg + " to be run in process "
                        + mBoundApplication.processName + " (with uid "
                        + mBoundApplication.appInfo.uid + ")";
                }
                throw new SecurityException(msg);
            }
        }
        return getPackageInfo(ai, null, securityViolation, includeCode);
    }

    public final LoadedApk getPackageInfoNoCheck(ApplicationInfo ai) {
        return getPackageInfo(ai, null, false, true);
    }

    private final LoadedApk getPackageInfo(ApplicationInfo aInfo,
            ClassLoader baseLoader, boolean securityViolation, boolean includeCode) {
        synchronized (mPackages) {
            WeakReference<LoadedApk> ref;
            if (includeCode) {
                ref = mPackages.get(aInfo.packageName);
            } else {
                ref = mResourcePackages.get(aInfo.packageName);
            }
            LoadedApk packageInfo = ref != null ? ref.get() : null;
            if (packageInfo == null || (packageInfo.mResources != null
                    && !packageInfo.mResources.getAssets().isUpToDate())) {
                if (localLOGV) Slog.v(TAG, (includeCode ? "Loading code package "
                        : "Loading resource-only package ") + aInfo.packageName
                        + " (in " + (mBoundApplication != null
                                ? mBoundApplication.processName : null)
                        + ")");
                packageInfo =
                    new LoadedApk(this, aInfo, this, baseLoader,
                            securityViolation, includeCode &&
                            (aInfo.flags&ApplicationInfo.FLAG_HAS_CODE) != 0);
                if (includeCode) {
                    mPackages.put(aInfo.packageName,
                            new WeakReference<LoadedApk>(packageInfo));
                } else {
                    mResourcePackages.put(aInfo.packageName,
                            new WeakReference<LoadedApk>(packageInfo));
                }
            }
            return packageInfo;
        }
    }

    ActivityThread() {
    }

    public ApplicationThread getApplicationThread()
    {
        return mAppThread;
    }

    public Instrumentation getInstrumentation()
    {
        return mInstrumentation;
    }

    public Configuration getConfiguration() {
        return mConfiguration;
    }

    public boolean isProfiling() {
        return mBoundApplication != null && mBoundApplication.profileFile != null;
    }

    public String getProfileFilePath() {
        return mBoundApplication.profileFile;
    }

    public Looper getLooper() {
        return mLooper;
    }

    public Application getApplication() {
        return mInitialApplication;
    }

    public String getProcessName() {
        return mBoundApplication.processName;
    }

    public ContextImpl getSystemContext() {
        synchronized (this) {
            if (mSystemContext == null) {
                ContextImpl context =
                    ContextImpl.createSystemContext(this);
                LoadedApk info = new LoadedApk(this, "android", context, null);
                context.init(info, null, this);
                context.getResources().updateConfiguration(
                        getConfiguration(), getDisplayMetricsLocked(false));
                mSystemContext = context;
                //Slog.i(TAG, "Created system resources " + context.getResources()
                //        + ": " + context.getResources().getConfiguration());
            }
        }
        return mSystemContext;
    }

    public void installSystemApplicationInfo(ApplicationInfo info) {
        synchronized (this) {
            ContextImpl context = getSystemContext();
            context.init(new LoadedApk(this, "android", context, info), null, this);
        }
    }

    void ensureJitEnabled() {
        if (!mJitEnabled) {
            mJitEnabled = true;
            dalvik.system.VMRuntime.getRuntime().startJitCompilation();
        }
    }
    
    void scheduleGcIdler() {
        if (!mGcIdlerScheduled) {
            mGcIdlerScheduled = true;
            Looper.myQueue().addIdleHandler(mGcIdler);
        }
        mH.removeMessages(H.GC_WHEN_IDLE);
    }

    void unscheduleGcIdler() {
        if (mGcIdlerScheduled) {
            mGcIdlerScheduled = false;
            Looper.myQueue().removeIdleHandler(mGcIdler);
        }
        mH.removeMessages(H.GC_WHEN_IDLE);
    }

    void doGcIfNeeded() {
        mGcIdlerScheduled = false;
        final long now = SystemClock.uptimeMillis();
        //Slog.i(TAG, "**** WE MIGHT WANT TO GC: then=" + Binder.getLastGcTime()
        //        + "m now=" + now);
        if ((BinderInternal.getLastGcTime()+MIN_TIME_BETWEEN_GCS) < now) {
            //Slog.i(TAG, "**** WE DO, WE DO WANT TO GC!");
            BinderInternal.forceGc("bg");
        }
    }

    public final ActivityInfo resolveActivityInfo(Intent intent) {
        ActivityInfo aInfo = intent.resolveActivityInfo(
                mInitialApplication.getPackageManager(), PackageManager.GET_SHARED_LIBRARY_FILES);
        if (aInfo == null) {
            // Throw an exception.
            Instrumentation.checkStartActivityResult(
                    IActivityManager.START_CLASS_NOT_FOUND, intent);
        }
        return aInfo;
    }

    public final Activity startActivityNow(Activity parent, String id,
        Intent intent, ActivityInfo activityInfo, IBinder token, Bundle state,
<<<<<<< HEAD
        Activity.NonConfigurationInstances lastNonConfigurationInstances) {
        ActivityRecord r = new ActivityRecord();
=======
        Object lastNonConfigurationInstance) {
        ActivityClientRecord r = new ActivityClientRecord();
>>>>>>> 2eb12a47
            r.token = token;
            r.ident = 0;
            r.intent = intent;
            r.state = state;
            r.parent = parent;
            r.embeddedID = id;
            r.activityInfo = activityInfo;
            r.lastNonConfigurationInstances = lastNonConfigurationInstances;
        if (localLOGV) {
            ComponentName compname = intent.getComponent();
            String name;
            if (compname != null) {
                name = compname.toShortString();
            } else {
                name = "(Intent " + intent + ").getComponent() returned null";
            }
            Slog.v(TAG, "Performing launch: action=" + intent.getAction()
                    + ", comp=" + name
                    + ", token=" + token);
        }
        return performLaunchActivity(r, null);
    }

    public final Activity getActivity(IBinder token) {
        return mActivities.get(token).activity;
    }

    public final void sendActivityResult(
            IBinder token, String id, int requestCode,
            int resultCode, Intent data) {
        if (DEBUG_RESULTS) Slog.v(TAG, "sendActivityResult: id=" + id
                + " req=" + requestCode + " res=" + resultCode + " data=" + data);
        ArrayList<ResultInfo> list = new ArrayList<ResultInfo>();
        list.add(new ResultInfo(id, requestCode, resultCode, data));
        mAppThread.scheduleSendResult(token, list);
    }

    // if the thread hasn't started yet, we don't have the handler, so just
    // save the messages until we're ready.
    private final void queueOrSendMessage(int what, Object obj) {
        queueOrSendMessage(what, obj, 0, 0);
    }

    private final void queueOrSendMessage(int what, Object obj, int arg1) {
        queueOrSendMessage(what, obj, arg1, 0);
    }

    private final void queueOrSendMessage(int what, Object obj, int arg1, int arg2) {
        synchronized (this) {
            if (localLOGV) Slog.v(
                TAG, "SCHEDULE " + what + " " + mH.codeToString(what)
                + ": " + arg1 + " / " + obj);
            Message msg = Message.obtain();
            msg.what = what;
            msg.obj = obj;
            msg.arg1 = arg1;
            msg.arg2 = arg2;
            mH.sendMessage(msg);
        }
    }

    final void scheduleContextCleanup(ContextImpl context, String who,
            String what) {
        ContextCleanupInfo cci = new ContextCleanupInfo();
        cci.context = context;
        cci.who = who;
        cci.what = what;
        queueOrSendMessage(H.CLEAN_UP_CONTEXT, cci);
    }

    private final Activity performLaunchActivity(ActivityClientRecord r, Intent customIntent) {
        // System.out.println("##### [" + System.currentTimeMillis() + "] ActivityThread.performLaunchActivity(" + r + ")");

        ActivityInfo aInfo = r.activityInfo;
        if (r.packageInfo == null) {
            r.packageInfo = getPackageInfo(aInfo.applicationInfo,
                    Context.CONTEXT_INCLUDE_CODE);
        }

        ComponentName component = r.intent.getComponent();
        if (component == null) {
            component = r.intent.resolveActivity(
                mInitialApplication.getPackageManager());
            r.intent.setComponent(component);
        }

        if (r.activityInfo.targetActivity != null) {
            component = new ComponentName(r.activityInfo.packageName,
                    r.activityInfo.targetActivity);
        }

        Activity activity = null;
        try {
            java.lang.ClassLoader cl = r.packageInfo.getClassLoader();
            activity = mInstrumentation.newActivity(
                    cl, component.getClassName(), r.intent);
            r.intent.setExtrasClassLoader(cl);
            if (r.state != null) {
                r.state.setClassLoader(cl);
            }
        } catch (Exception e) {
            if (!mInstrumentation.onException(activity, e)) {
                throw new RuntimeException(
                    "Unable to instantiate activity " + component
                    + ": " + e.toString(), e);
            }
        }

        try {
            Application app = r.packageInfo.makeApplication(false, mInstrumentation);

            if (localLOGV) Slog.v(TAG, "Performing launch of " + r);
            if (localLOGV) Slog.v(
                    TAG, r + ": app=" + app
                    + ", appName=" + app.getPackageName()
                    + ", pkg=" + r.packageInfo.getPackageName()
                    + ", comp=" + r.intent.getComponent().toShortString()
                    + ", dir=" + r.packageInfo.getAppDir());

            if (activity != null) {
                ContextImpl appContext = new ContextImpl();
                appContext.init(r.packageInfo, r.token, this);
                appContext.setOuterContext(activity);
                CharSequence title = r.activityInfo.loadLabel(appContext.getPackageManager());
                Configuration config = new Configuration(mConfiguration);
                if (DEBUG_CONFIGURATION) Slog.v(TAG, "Launching activity "
                        + r.activityInfo.name + " with config " + config);
                activity.attach(appContext, this, getInstrumentation(), r.token,
                        r.ident, app, r.intent, r.activityInfo, title, r.parent,
                        r.embeddedID, r.lastNonConfigurationInstances, config);

                if (customIntent != null) {
                    activity.mIntent = customIntent;
                }
                r.lastNonConfigurationInstances = null;
                activity.mStartedActivity = false;
                int theme = r.activityInfo.getThemeResource();
                if (theme != 0) {
                    activity.setTheme(theme);
                }

                activity.mCalled = false;
                mInstrumentation.callActivityOnCreate(activity, r.state);
                if (!activity.mCalled) {
                    throw new SuperNotCalledException(
                        "Activity " + r.intent.getComponent().toShortString() +
                        " did not call through to super.onCreate()");
                }
                r.activity = activity;
                r.stopped = true;
                if (!r.activity.mFinished) {
                    activity.performStart();
                    r.stopped = false;
                }
                if (!r.activity.mFinished) {
                    if (r.state != null) {
                        mInstrumentation.callActivityOnRestoreInstanceState(activity, r.state);
                    }
                }
                if (!r.activity.mFinished) {
                    activity.mCalled = false;
                    mInstrumentation.callActivityOnPostCreate(activity, r.state);
                    if (!activity.mCalled) {
                        throw new SuperNotCalledException(
                            "Activity " + r.intent.getComponent().toShortString() +
                            " did not call through to super.onPostCreate()");
                    }
                }
            }
            r.paused = true;

            mActivities.put(r.token, r);

        } catch (SuperNotCalledException e) {
            throw e;

        } catch (Exception e) {
            if (!mInstrumentation.onException(activity, e)) {
                throw new RuntimeException(
                    "Unable to start activity " + component
                    + ": " + e.toString(), e);
            }
        }

        return activity;
    }

    private final void handleLaunchActivity(ActivityClientRecord r, Intent customIntent) {
        // If we are getting ready to gc after going to the background, well
        // we are back active so skip it.
        unscheduleGcIdler();

        if (localLOGV) Slog.v(
            TAG, "Handling launch of " + r);
        Activity a = performLaunchActivity(r, customIntent);

        if (a != null) {
            r.createdConfig = new Configuration(mConfiguration);
            Bundle oldState = r.state;
            handleResumeActivity(r.token, false, r.isForward);

            if (!r.activity.mFinished && r.startsNotResumed) {
                // The activity manager actually wants this one to start out
                // paused, because it needs to be visible but isn't in the
                // foreground.  We accomplish this by going through the
                // normal startup (because activities expect to go through
                // onResume() the first time they run, before their window
                // is displayed), and then pausing it.  However, in this case
                // we do -not- need to do the full pause cycle (of freezing
                // and such) because the activity manager assumes it can just
                // retain the current state it has.
                try {
                    r.activity.mCalled = false;
                    mInstrumentation.callActivityOnPause(r.activity);
                    // We need to keep around the original state, in case
                    // we need to be created again.
                    r.state = oldState;
                    if (!r.activity.mCalled) {
                        throw new SuperNotCalledException(
                            "Activity " + r.intent.getComponent().toShortString() +
                            " did not call through to super.onPause()");
                    }

                } catch (SuperNotCalledException e) {
                    throw e;

                } catch (Exception e) {
                    if (!mInstrumentation.onException(r.activity, e)) {
                        throw new RuntimeException(
                                "Unable to pause activity "
                                + r.intent.getComponent().toShortString()
                                + ": " + e.toString(), e);
                    }
                }
                r.paused = true;
            }
        } else {
            // If there was an error, for any reason, tell the activity
            // manager to stop us.
            try {
                ActivityManagerNative.getDefault()
                    .finishActivity(r.token, Activity.RESULT_CANCELED, null);
            } catch (RemoteException ex) {
            }
        }
    }

    private final void deliverNewIntents(ActivityClientRecord r,
            List<Intent> intents) {
        final int N = intents.size();
        for (int i=0; i<N; i++) {
            Intent intent = intents.get(i);
            intent.setExtrasClassLoader(r.activity.getClassLoader());
            mInstrumentation.callActivityOnNewIntent(r.activity, intent);
        }
    }

    public final void performNewIntents(IBinder token,
            List<Intent> intents) {
        ActivityClientRecord r = mActivities.get(token);
        if (r != null) {
            final boolean resumed = !r.paused;
            if (resumed) {
                mInstrumentation.callActivityOnPause(r.activity);
            }
            deliverNewIntents(r, intents);
            if (resumed) {
                mInstrumentation.callActivityOnResume(r.activity);
            }
        }
    }

    private final void handleNewIntent(NewIntentData data) {
        performNewIntents(data.token, data.intents);
    }

    private final void handleReceiver(ReceiverData data) {
        // If we are getting ready to gc after going to the background, well
        // we are back active so skip it.
        unscheduleGcIdler();

        String component = data.intent.getComponent().getClassName();

        LoadedApk packageInfo = getPackageInfoNoCheck(
                data.info.applicationInfo);

        IActivityManager mgr = ActivityManagerNative.getDefault();

        BroadcastReceiver receiver = null;
        try {
            java.lang.ClassLoader cl = packageInfo.getClassLoader();
            data.intent.setExtrasClassLoader(cl);
            if (data.resultExtras != null) {
                data.resultExtras.setClassLoader(cl);
            }
            receiver = (BroadcastReceiver)cl.loadClass(component).newInstance();
        } catch (Exception e) {
            try {
                if (DEBUG_BROADCAST) Slog.i(TAG,
                        "Finishing failed broadcast to " + data.intent.getComponent());
                mgr.finishReceiver(mAppThread.asBinder(), data.resultCode,
                                   data.resultData, data.resultExtras, data.resultAbort);
            } catch (RemoteException ex) {
            }
            throw new RuntimeException(
                "Unable to instantiate receiver " + component
                + ": " + e.toString(), e);
        }

        try {
            Application app = packageInfo.makeApplication(false, mInstrumentation);

            if (localLOGV) Slog.v(
                TAG, "Performing receive of " + data.intent
                + ": app=" + app
                + ", appName=" + app.getPackageName()
                + ", pkg=" + packageInfo.getPackageName()
                + ", comp=" + data.intent.getComponent().toShortString()
                + ", dir=" + packageInfo.getAppDir());

            ContextImpl context = (ContextImpl)app.getBaseContext();
            receiver.setOrderedHint(true);
            receiver.setResult(data.resultCode, data.resultData,
                data.resultExtras);
            receiver.setOrderedHint(data.sync);
            receiver.onReceive(context.getReceiverRestrictedContext(),
                    data.intent);
        } catch (Exception e) {
            try {
                if (DEBUG_BROADCAST) Slog.i(TAG,
                        "Finishing failed broadcast to " + data.intent.getComponent());
                mgr.finishReceiver(mAppThread.asBinder(), data.resultCode,
                    data.resultData, data.resultExtras, data.resultAbort);
            } catch (RemoteException ex) {
            }
            if (!mInstrumentation.onException(receiver, e)) {
                throw new RuntimeException(
                    "Unable to start receiver " + component
                    + ": " + e.toString(), e);
            }
        }

        try {
            if (data.sync) {
                if (DEBUG_BROADCAST) Slog.i(TAG,
                        "Finishing ordered broadcast to " + data.intent.getComponent());
                mgr.finishReceiver(
                    mAppThread.asBinder(), receiver.getResultCode(),
                    receiver.getResultData(), receiver.getResultExtras(false),
                        receiver.getAbortBroadcast());
            } else {
                if (DEBUG_BROADCAST) Slog.i(TAG,
                        "Finishing broadcast to " + data.intent.getComponent());
                mgr.finishReceiver(mAppThread.asBinder(), 0, null, null, false);
            }
        } catch (RemoteException ex) {
        }
    }

    // Instantiate a BackupAgent and tell it that it's alive
    private final void handleCreateBackupAgent(CreateBackupAgentData data) {
        if (DEBUG_BACKUP) Slog.v(TAG, "handleCreateBackupAgent: " + data);

        // no longer idle; we have backup work to do
        unscheduleGcIdler();

        // instantiate the BackupAgent class named in the manifest
        LoadedApk packageInfo = getPackageInfoNoCheck(data.appInfo);
        String packageName = packageInfo.mPackageName;
        if (mBackupAgents.get(packageName) != null) {
            Slog.d(TAG, "BackupAgent " + "  for " + packageName
                    + " already exists");
            return;
        }

        BackupAgent agent = null;
        String classname = data.appInfo.backupAgentName;
        if (classname == null) {
            if (data.backupMode == IApplicationThread.BACKUP_MODE_INCREMENTAL) {
                Slog.e(TAG, "Attempted incremental backup but no defined agent for "
                        + packageName);
                return;
            }
            classname = "android.app.FullBackupAgent";
        }
        try {
            IBinder binder = null;
            try {
                java.lang.ClassLoader cl = packageInfo.getClassLoader();
                agent = (BackupAgent) cl.loadClass(data.appInfo.backupAgentName).newInstance();

                // set up the agent's context
                if (DEBUG_BACKUP) Slog.v(TAG, "Initializing BackupAgent "
                        + data.appInfo.backupAgentName);

                ContextImpl context = new ContextImpl();
                context.init(packageInfo, null, this);
                context.setOuterContext(agent);
                agent.attach(context);

                agent.onCreate();
                binder = agent.onBind();
                mBackupAgents.put(packageName, agent);
            } catch (Exception e) {
                // If this is during restore, fail silently; otherwise go
                // ahead and let the user see the crash.
                Slog.e(TAG, "Agent threw during creation: " + e);
                if (data.backupMode != IApplicationThread.BACKUP_MODE_RESTORE) {
                    throw e;
                }
                // falling through with 'binder' still null
            }

            // tell the OS that we're live now
            try {
                ActivityManagerNative.getDefault().backupAgentCreated(packageName, binder);
            } catch (RemoteException e) {
                // nothing to do.
            }
        } catch (Exception e) {
            throw new RuntimeException("Unable to create BackupAgent "
                    + data.appInfo.backupAgentName + ": " + e.toString(), e);
        }
    }

    // Tear down a BackupAgent
    private final void handleDestroyBackupAgent(CreateBackupAgentData data) {
        if (DEBUG_BACKUP) Slog.v(TAG, "handleDestroyBackupAgent: " + data);

        LoadedApk packageInfo = getPackageInfoNoCheck(data.appInfo);
        String packageName = packageInfo.mPackageName;
        BackupAgent agent = mBackupAgents.get(packageName);
        if (agent != null) {
            try {
                agent.onDestroy();
            } catch (Exception e) {
                Slog.w(TAG, "Exception thrown in onDestroy by backup agent of " + data.appInfo);
                e.printStackTrace();
            }
            mBackupAgents.remove(packageName);
        } else {
            Slog.w(TAG, "Attempt to destroy unknown backup agent " + data);
        }
    }

    private final void handleCreateService(CreateServiceData data) {
        // If we are getting ready to gc after going to the background, well
        // we are back active so skip it.
        unscheduleGcIdler();

        LoadedApk packageInfo = getPackageInfoNoCheck(
                data.info.applicationInfo);
        Service service = null;
        try {
            java.lang.ClassLoader cl = packageInfo.getClassLoader();
            service = (Service) cl.loadClass(data.info.name).newInstance();
        } catch (Exception e) {
            if (!mInstrumentation.onException(service, e)) {
                throw new RuntimeException(
                    "Unable to instantiate service " + data.info.name
                    + ": " + e.toString(), e);
            }
        }

        try {
            if (localLOGV) Slog.v(TAG, "Creating service " + data.info.name);

            ContextImpl context = new ContextImpl();
            context.init(packageInfo, null, this);

            Application app = packageInfo.makeApplication(false, mInstrumentation);
            context.setOuterContext(service);
            service.attach(context, this, data.info.name, data.token, app,
                    ActivityManagerNative.getDefault());
            service.onCreate();
            mServices.put(data.token, service);
            try {
                ActivityManagerNative.getDefault().serviceDoneExecuting(
                        data.token, 0, 0, 0);
            } catch (RemoteException e) {
                // nothing to do.
            }
        } catch (Exception e) {
            if (!mInstrumentation.onException(service, e)) {
                throw new RuntimeException(
                    "Unable to create service " + data.info.name
                    + ": " + e.toString(), e);
            }
        }
    }

    private final void handleBindService(BindServiceData data) {
        Service s = mServices.get(data.token);
        if (s != null) {
            try {
                data.intent.setExtrasClassLoader(s.getClassLoader());
                try {
                    if (!data.rebind) {
                        IBinder binder = s.onBind(data.intent);
                        ActivityManagerNative.getDefault().publishService(
                                data.token, data.intent, binder);
                    } else {
                        s.onRebind(data.intent);
                        ActivityManagerNative.getDefault().serviceDoneExecuting(
                                data.token, 0, 0, 0);
                    }
                    ensureJitEnabled();
                } catch (RemoteException ex) {
                }
            } catch (Exception e) {
                if (!mInstrumentation.onException(s, e)) {
                    throw new RuntimeException(
                            "Unable to bind to service " + s
                            + " with " + data.intent + ": " + e.toString(), e);
                }
            }
        }
    }

    private final void handleUnbindService(BindServiceData data) {
        Service s = mServices.get(data.token);
        if (s != null) {
            try {
                data.intent.setExtrasClassLoader(s.getClassLoader());
                boolean doRebind = s.onUnbind(data.intent);
                try {
                    if (doRebind) {
                        ActivityManagerNative.getDefault().unbindFinished(
                                data.token, data.intent, doRebind);
                    } else {
                        ActivityManagerNative.getDefault().serviceDoneExecuting(
                                data.token, 0, 0, 0);
                    }
                } catch (RemoteException ex) {
                }
            } catch (Exception e) {
                if (!mInstrumentation.onException(s, e)) {
                    throw new RuntimeException(
                            "Unable to unbind to service " + s
                            + " with " + data.intent + ": " + e.toString(), e);
                }
            }
        }
    }

    private void handleDumpService(DumpServiceInfo info) {
        try {
            Service s = mServices.get(info.service);
            if (s != null) {
                PrintWriter pw = new PrintWriter(new FileOutputStream(info.fd));
                s.dump(info.fd, pw, info.args);
                pw.close();
            }
        } finally {
            synchronized (info) {
                info.dumped = true;
                info.notifyAll();
            }
        }
    }

    private final void handleServiceArgs(ServiceArgsData data) {
        Service s = mServices.get(data.token);
        if (s != null) {
            try {
                if (data.args != null) {
                    data.args.setExtrasClassLoader(s.getClassLoader());
                }
                int res = s.onStartCommand(data.args, data.flags, data.startId);
                try {
                    ActivityManagerNative.getDefault().serviceDoneExecuting(
                            data.token, 1, data.startId, res);
                } catch (RemoteException e) {
                    // nothing to do.
                }
                ensureJitEnabled();
            } catch (Exception e) {
                if (!mInstrumentation.onException(s, e)) {
                    throw new RuntimeException(
                            "Unable to start service " + s
                            + " with " + data.args + ": " + e.toString(), e);
                }
            }
        }
    }

    private final void handleStopService(IBinder token) {
        Service s = mServices.remove(token);
        if (s != null) {
            try {
                if (localLOGV) Slog.v(TAG, "Destroying service " + s);
                s.onDestroy();
                Context context = s.getBaseContext();
                if (context instanceof ContextImpl) {
                    final String who = s.getClassName();
                    ((ContextImpl) context).scheduleFinalCleanup(who, "Service");
                }
                try {
                    ActivityManagerNative.getDefault().serviceDoneExecuting(
                            token, 0, 0, 0);
                } catch (RemoteException e) {
                    // nothing to do.
                }
            } catch (Exception e) {
                if (!mInstrumentation.onException(s, e)) {
                    throw new RuntimeException(
                            "Unable to stop service " + s
                            + ": " + e.toString(), e);
                }
            }
        }
        //Slog.i(TAG, "Running services: " + mServices);
    }

    public final ActivityClientRecord performResumeActivity(IBinder token,
            boolean clearHide) {
        ActivityClientRecord r = mActivities.get(token);
        if (localLOGV) Slog.v(TAG, "Performing resume of " + r
                + " finished=" + r.activity.mFinished);
        if (r != null && !r.activity.mFinished) {
            if (clearHide) {
                r.hideForNow = false;
                r.activity.mStartedActivity = false;
            }
            try {
                if (r.pendingIntents != null) {
                    deliverNewIntents(r, r.pendingIntents);
                    r.pendingIntents = null;
                }
                if (r.pendingResults != null) {
                    deliverResults(r, r.pendingResults);
                    r.pendingResults = null;
                }
                r.activity.performResume();

                EventLog.writeEvent(LOG_ON_RESUME_CALLED,
                        r.activity.getComponentName().getClassName());

                r.paused = false;
                r.stopped = false;
                r.state = null;
            } catch (Exception e) {
                if (!mInstrumentation.onException(r.activity, e)) {
                    throw new RuntimeException(
                        "Unable to resume activity "
                        + r.intent.getComponent().toShortString()
                        + ": " + e.toString(), e);
                }
            }
        }
        return r;
    }

    final void handleResumeActivity(IBinder token, boolean clearHide, boolean isForward) {
        // If we are getting ready to gc after going to the background, well
        // we are back active so skip it.
        unscheduleGcIdler();

        ActivityClientRecord r = performResumeActivity(token, clearHide);

        if (r != null) {
            final Activity a = r.activity;

            if (localLOGV) Slog.v(
                TAG, "Resume " + r + " started activity: " +
                a.mStartedActivity + ", hideForNow: " + r.hideForNow
                + ", finished: " + a.mFinished);

            final int forwardBit = isForward ?
                    WindowManager.LayoutParams.SOFT_INPUT_IS_FORWARD_NAVIGATION : 0;

            // If the window hasn't yet been added to the window manager,
            // and this guy didn't finish itself or start another activity,
            // then go ahead and add the window.
            boolean willBeVisible = !a.mStartedActivity;
            if (!willBeVisible) {
                try {
                    willBeVisible = ActivityManagerNative.getDefault().willActivityBeVisible(
                            a.getActivityToken());
                } catch (RemoteException e) {
                }
            }
            if (r.window == null && !a.mFinished && willBeVisible) {
                r.window = r.activity.getWindow();
                View decor = r.window.getDecorView();
                decor.setVisibility(View.INVISIBLE);
                ViewManager wm = a.getWindowManager();
                WindowManager.LayoutParams l = r.window.getAttributes();
                a.mDecor = decor;
                l.type = WindowManager.LayoutParams.TYPE_BASE_APPLICATION;
                l.softInputMode |= forwardBit;
                if (a.mVisibleFromClient) {
                    a.mWindowAdded = true;
                    wm.addView(decor, l);
                }

            // If the window has already been added, but during resume
            // we started another activity, then don't yet make the
            // window visible.
            } else if (!willBeVisible) {
                if (localLOGV) Slog.v(
                    TAG, "Launch " + r + " mStartedActivity set");
                r.hideForNow = true;
            }

            // The window is now visible if it has been added, we are not
            // simply finishing, and we are not starting another activity.
            if (!r.activity.mFinished && willBeVisible
                    && r.activity.mDecor != null && !r.hideForNow) {
                if (r.newConfig != null) {
                    if (DEBUG_CONFIGURATION) Slog.v(TAG, "Resuming activity "
                            + r.activityInfo.name + " with newConfig " + r.newConfig);
                    performConfigurationChanged(r.activity, r.newConfig);
                    r.newConfig = null;
                }
                if (localLOGV) Slog.v(TAG, "Resuming " + r + " with isForward="
                        + isForward);
                WindowManager.LayoutParams l = r.window.getAttributes();
                if ((l.softInputMode
                        & WindowManager.LayoutParams.SOFT_INPUT_IS_FORWARD_NAVIGATION)
                        != forwardBit) {
                    l.softInputMode = (l.softInputMode
                            & (~WindowManager.LayoutParams.SOFT_INPUT_IS_FORWARD_NAVIGATION))
                            | forwardBit;
                    if (r.activity.mVisibleFromClient) {
                        ViewManager wm = a.getWindowManager();
                        View decor = r.window.getDecorView();
                        wm.updateViewLayout(decor, l);
                    }
                }
                r.activity.mVisibleFromServer = true;
                mNumVisibleActivities++;
                if (r.activity.mVisibleFromClient) {
                    r.activity.makeVisible();
                }
            }

            r.nextIdle = mNewActivities;
            mNewActivities = r;
            if (localLOGV) Slog.v(
                TAG, "Scheduling idle handler for " + r);
            Looper.myQueue().addIdleHandler(new Idler());

        } else {
            // If an exception was thrown when trying to resume, then
            // just end this activity.
            try {
                ActivityManagerNative.getDefault()
                    .finishActivity(token, Activity.RESULT_CANCELED, null);
            } catch (RemoteException ex) {
            }
        }
    }

    private int mThumbnailWidth = -1;
    private int mThumbnailHeight = -1;

    private final Bitmap createThumbnailBitmap(ActivityClientRecord r) {
        Bitmap thumbnail = null;
        try {
            int w = mThumbnailWidth;
            int h;
            if (w < 0) {
                Resources res = r.activity.getResources();
                mThumbnailHeight = h =
                    res.getDimensionPixelSize(com.android.internal.R.dimen.thumbnail_height);

                mThumbnailWidth = w =
                    res.getDimensionPixelSize(com.android.internal.R.dimen.thumbnail_width);
            } else {
                h = mThumbnailHeight;
            }

            // XXX Only set hasAlpha if needed?
            thumbnail = Bitmap.createBitmap(w, h, Bitmap.Config.RGB_565);
            thumbnail.eraseColor(0);
            Canvas cv = new Canvas(thumbnail);
            if (!r.activity.onCreateThumbnail(thumbnail, cv)) {
                thumbnail = null;
            }
        } catch (Exception e) {
            if (!mInstrumentation.onException(r.activity, e)) {
                throw new RuntimeException(
                        "Unable to create thumbnail of "
                        + r.intent.getComponent().toShortString()
                        + ": " + e.toString(), e);
            }
            thumbnail = null;
        }

        return thumbnail;
    }

    private final void handlePauseActivity(IBinder token, boolean finished,
            boolean userLeaving, int configChanges) {
        ActivityClientRecord r = mActivities.get(token);
        if (r != null) {
            //Slog.v(TAG, "userLeaving=" + userLeaving + " handling pause of " + r);
            if (userLeaving) {
                performUserLeavingActivity(r);
            }

            r.activity.mConfigChangeFlags |= configChanges;
            Bundle state = performPauseActivity(token, finished, true);

            // Tell the activity manager we have paused.
            try {
                ActivityManagerNative.getDefault().activityPaused(token, state);
            } catch (RemoteException ex) {
            }
        }
    }

    final void performUserLeavingActivity(ActivityClientRecord r) {
        mInstrumentation.callActivityOnUserLeaving(r.activity);
    }

    final Bundle performPauseActivity(IBinder token, boolean finished,
            boolean saveState) {
        ActivityClientRecord r = mActivities.get(token);
        return r != null ? performPauseActivity(r, finished, saveState) : null;
    }

    final Bundle performPauseActivity(ActivityClientRecord r, boolean finished,
            boolean saveState) {
        if (r.paused) {
            if (r.activity.mFinished) {
                // If we are finishing, we won't call onResume() in certain cases.
                // So here we likewise don't want to call onPause() if the activity
                // isn't resumed.
                return null;
            }
            RuntimeException e = new RuntimeException(
                    "Performing pause of activity that is not resumed: "
                    + r.intent.getComponent().toShortString());
            Slog.e(TAG, e.getMessage(), e);
        }
        Bundle state = null;
        if (finished) {
            r.activity.mFinished = true;
        }
        try {
            // Next have the activity save its current state and managed dialogs...
            if (!r.activity.mFinished && saveState) {
                state = new Bundle();
                mInstrumentation.callActivityOnSaveInstanceState(r.activity, state);
                r.state = state;
            }
            // Now we are idle.
            r.activity.mCalled = false;
            mInstrumentation.callActivityOnPause(r.activity);
            EventLog.writeEvent(LOG_ON_PAUSE_CALLED, r.activity.getComponentName().getClassName());
            if (!r.activity.mCalled) {
                throw new SuperNotCalledException(
                    "Activity " + r.intent.getComponent().toShortString() +
                    " did not call through to super.onPause()");
            }

        } catch (SuperNotCalledException e) {
            throw e;

        } catch (Exception e) {
            if (!mInstrumentation.onException(r.activity, e)) {
                throw new RuntimeException(
                        "Unable to pause activity "
                        + r.intent.getComponent().toShortString()
                        + ": " + e.toString(), e);
            }
        }
        r.paused = true;
        return state;
    }

    final void performStopActivity(IBinder token) {
        ActivityClientRecord r = mActivities.get(token);
        performStopActivityInner(r, null, false);
    }

    private static class StopInfo {
        Bitmap thumbnail;
        CharSequence description;
    }

    private final class ProviderRefCount {
        public int count;
        ProviderRefCount(int pCount) {
            count = pCount;
        }
    }

    private final void performStopActivityInner(ActivityClientRecord r,
            StopInfo info, boolean keepShown) {
        if (localLOGV) Slog.v(TAG, "Performing stop of " + r);
        if (r != null) {
            if (!keepShown && r.stopped) {
                if (r.activity.mFinished) {
                    // If we are finishing, we won't call onResume() in certain
                    // cases.  So here we likewise don't want to call onStop()
                    // if the activity isn't resumed.
                    return;
                }
                RuntimeException e = new RuntimeException(
                        "Performing stop of activity that is not resumed: "
                        + r.intent.getComponent().toShortString());
                Slog.e(TAG, e.getMessage(), e);
            }

            if (info != null) {
                try {
                    // First create a thumbnail for the activity...
                    //info.thumbnail = createThumbnailBitmap(r);
                    info.description = r.activity.onCreateDescription();
                } catch (Exception e) {
                    if (!mInstrumentation.onException(r.activity, e)) {
                        throw new RuntimeException(
                                "Unable to save state of activity "
                                + r.intent.getComponent().toShortString()
                                + ": " + e.toString(), e);
                    }
                }
            }

            if (!keepShown) {
                try {
                    // Now we are idle.
                    r.activity.performStop();
                } catch (Exception e) {
                    if (!mInstrumentation.onException(r.activity, e)) {
                        throw new RuntimeException(
                                "Unable to stop activity "
                                + r.intent.getComponent().toShortString()
                                + ": " + e.toString(), e);
                    }
                }
                r.stopped = true;
            }

            r.paused = true;
        }
    }

    private final void updateVisibility(ActivityClientRecord r, boolean show) {
        View v = r.activity.mDecor;
        if (v != null) {
            if (show) {
                if (!r.activity.mVisibleFromServer) {
                    r.activity.mVisibleFromServer = true;
                    mNumVisibleActivities++;
                    if (r.activity.mVisibleFromClient) {
                        r.activity.makeVisible();
                    }
                }
                if (r.newConfig != null) {
                    if (DEBUG_CONFIGURATION) Slog.v(TAG, "Updating activity vis "
                            + r.activityInfo.name + " with new config " + r.newConfig);
                    performConfigurationChanged(r.activity, r.newConfig);
                    r.newConfig = null;
                }
            } else {
                if (r.activity.mVisibleFromServer) {
                    r.activity.mVisibleFromServer = false;
                    mNumVisibleActivities--;
                    v.setVisibility(View.INVISIBLE);
                }
            }
        }
    }

    private final void handleStopActivity(IBinder token, boolean show, int configChanges) {
        ActivityClientRecord r = mActivities.get(token);
        r.activity.mConfigChangeFlags |= configChanges;

        StopInfo info = new StopInfo();
        performStopActivityInner(r, info, show);

        if (localLOGV) Slog.v(
            TAG, "Finishing stop of " + r + ": show=" + show
            + " win=" + r.window);

        updateVisibility(r, show);

        // Tell activity manager we have been stopped.
        try {
            ActivityManagerNative.getDefault().activityStopped(
                r.token, info.thumbnail, info.description);
        } catch (RemoteException ex) {
        }
    }

    final void performRestartActivity(IBinder token) {
        ActivityClientRecord r = mActivities.get(token);
        if (r.stopped) {
            r.activity.performRestart();
            r.stopped = false;
        }
    }

    private final void handleWindowVisibility(IBinder token, boolean show) {
        ActivityClientRecord r = mActivities.get(token);
        if (!show && !r.stopped) {
            performStopActivityInner(r, null, show);
        } else if (show && r.stopped) {
            // If we are getting ready to gc after going to the background, well
            // we are back active so skip it.
            unscheduleGcIdler();

            r.activity.performRestart();
            r.stopped = false;
        }
        if (r.activity.mDecor != null) {
            if (Config.LOGV) Slog.v(
                TAG, "Handle window " + r + " visibility: " + show);
            updateVisibility(r, show);
        }
    }

    private final void deliverResults(ActivityClientRecord r, List<ResultInfo> results) {
        final int N = results.size();
        for (int i=0; i<N; i++) {
            ResultInfo ri = results.get(i);
            try {
                if (ri.mData != null) {
                    ri.mData.setExtrasClassLoader(r.activity.getClassLoader());
                }
                if (DEBUG_RESULTS) Slog.v(TAG,
                        "Delivering result to activity " + r + " : " + ri);
                r.activity.dispatchActivityResult(ri.mResultWho,
                        ri.mRequestCode, ri.mResultCode, ri.mData);
            } catch (Exception e) {
                if (!mInstrumentation.onException(r.activity, e)) {
                    throw new RuntimeException(
                            "Failure delivering result " + ri + " to activity "
                            + r.intent.getComponent().toShortString()
                            + ": " + e.toString(), e);
                }
            }
        }
    }

    private final void handleSendResult(ResultData res) {
        ActivityClientRecord r = mActivities.get(res.token);
        if (DEBUG_RESULTS) Slog.v(TAG, "Handling send result to " + r);
        if (r != null) {
            final boolean resumed = !r.paused;
            if (!r.activity.mFinished && r.activity.mDecor != null
                    && r.hideForNow && resumed) {
                // We had hidden the activity because it started another
                // one...  we have gotten a result back and we are not
                // paused, so make sure our window is visible.
                updateVisibility(r, true);
            }
            if (resumed) {
                try {
                    // Now we are idle.
                    r.activity.mCalled = false;
                    mInstrumentation.callActivityOnPause(r.activity);
                    if (!r.activity.mCalled) {
                        throw new SuperNotCalledException(
                            "Activity " + r.intent.getComponent().toShortString()
                            + " did not call through to super.onPause()");
                    }
                } catch (SuperNotCalledException e) {
                    throw e;
                } catch (Exception e) {
                    if (!mInstrumentation.onException(r.activity, e)) {
                        throw new RuntimeException(
                                "Unable to pause activity "
                                + r.intent.getComponent().toShortString()
                                + ": " + e.toString(), e);
                    }
                }
            }
            deliverResults(r, res.results);
            if (resumed) {
                mInstrumentation.callActivityOnResume(r.activity);
            }
        }
    }

    public final ActivityClientRecord performDestroyActivity(IBinder token, boolean finishing) {
        return performDestroyActivity(token, finishing, 0, false);
    }

    private final ActivityClientRecord performDestroyActivity(IBinder token, boolean finishing,
            int configChanges, boolean getNonConfigInstance) {
        ActivityClientRecord r = mActivities.get(token);
        if (localLOGV) Slog.v(TAG, "Performing finish of " + r);
        if (r != null) {
            r.activity.mConfigChangeFlags |= configChanges;
            if (finishing) {
                r.activity.mFinished = true;
            }
            if (getNonConfigInstance) {
                r.activity.mChangingConfigurations = true;
            }
            if (!r.paused) {
                try {
                    r.activity.mCalled = false;
                    mInstrumentation.callActivityOnPause(r.activity);
                    EventLog.writeEvent(LOG_ON_PAUSE_CALLED,
                            r.activity.getComponentName().getClassName());
                    if (!r.activity.mCalled) {
                        throw new SuperNotCalledException(
                            "Activity " + safeToComponentShortString(r.intent)
                            + " did not call through to super.onPause()");
                    }
                } catch (SuperNotCalledException e) {
                    throw e;
                } catch (Exception e) {
                    if (!mInstrumentation.onException(r.activity, e)) {
                        throw new RuntimeException(
                                "Unable to pause activity "
                                + safeToComponentShortString(r.intent)
                                + ": " + e.toString(), e);
                    }
                }
                r.paused = true;
            }
            if (!r.stopped) {
                try {
                    r.activity.performStop();
                } catch (SuperNotCalledException e) {
                    throw e;
                } catch (Exception e) {
                    if (!mInstrumentation.onException(r.activity, e)) {
                        throw new RuntimeException(
                                "Unable to stop activity "
                                + safeToComponentShortString(r.intent)
                                + ": " + e.toString(), e);
                    }
                }
                r.stopped = true;
            }
            if (getNonConfigInstance) {
                try {
                    r.lastNonConfigurationInstances
                            = r.activity.retainNonConfigurationInstances();
                } catch (Exception e) {
                    if (!mInstrumentation.onException(r.activity, e)) {
                        throw new RuntimeException(
                                "Unable to retain activity "
                                + r.intent.getComponent().toShortString()
                                + ": " + e.toString(), e);
                    }
                }
            }
            try {
                r.activity.mCalled = false;
                mInstrumentation.callActivityOnDestroy(r.activity);
                if (!r.activity.mCalled) {
                    throw new SuperNotCalledException(
                        "Activity " + safeToComponentShortString(r.intent) +
                        " did not call through to super.onDestroy()");
                }
                if (r.window != null) {
                    r.window.closeAllPanels();
                }
            } catch (SuperNotCalledException e) {
                throw e;
            } catch (Exception e) {
                if (!mInstrumentation.onException(r.activity, e)) {
                    throw new RuntimeException(
                            "Unable to destroy activity " + safeToComponentShortString(r.intent)
                            + ": " + e.toString(), e);
                }
            }
        }
        mActivities.remove(token);

        return r;
    }

    private static String safeToComponentShortString(Intent intent) {
        ComponentName component = intent.getComponent();
        return component == null ? "[Unknown]" : component.toShortString();
    }

    private final void handleDestroyActivity(IBinder token, boolean finishing,
            int configChanges, boolean getNonConfigInstance) {
        ActivityClientRecord r = performDestroyActivity(token, finishing,
                configChanges, getNonConfigInstance);
        if (r != null) {
            WindowManager wm = r.activity.getWindowManager();
            View v = r.activity.mDecor;
            if (v != null) {
                if (r.activity.mVisibleFromServer) {
                    mNumVisibleActivities--;
                }
                IBinder wtoken = v.getWindowToken();
                if (r.activity.mWindowAdded) {
                    wm.removeViewImmediate(v);
                }
                if (wtoken != null) {
                    WindowManagerImpl.getDefault().closeAll(wtoken,
                            r.activity.getClass().getName(), "Activity");
                }
                r.activity.mDecor = null;
            }
            WindowManagerImpl.getDefault().closeAll(token,
                    r.activity.getClass().getName(), "Activity");

            // Mocked out contexts won't be participating in the normal
            // process lifecycle, but if we're running with a proper
            // ApplicationContext we need to have it tear down things
            // cleanly.
            Context c = r.activity.getBaseContext();
            if (c instanceof ContextImpl) {
                ((ContextImpl) c).scheduleFinalCleanup(
                        r.activity.getClass().getName(), "Activity");
            }
        }
        if (finishing) {
            try {
                ActivityManagerNative.getDefault().activityDestroyed(token);
            } catch (RemoteException ex) {
                // If the system process has died, it's game over for everyone.
            }
        }
    }

    private final void handleRelaunchActivity(ActivityClientRecord tmp, int configChanges) {
        // If we are getting ready to gc after going to the background, well
        // we are back active so skip it.
        unscheduleGcIdler();

        Configuration changedConfig = null;

        if (DEBUG_CONFIGURATION) Slog.v(TAG, "Relaunching activity "
                + tmp.token + " with configChanges=0x"
                + Integer.toHexString(configChanges));
        
        // First: make sure we have the most recent configuration and most
        // recent version of the activity, or skip it if some previous call
        // had taken a more recent version.
        synchronized (mPackages) {
            int N = mRelaunchingActivities.size();
            IBinder token = tmp.token;
            tmp = null;
            for (int i=0; i<N; i++) {
                ActivityClientRecord r = mRelaunchingActivities.get(i);
                if (r.token == token) {
                    tmp = r;
                    mRelaunchingActivities.remove(i);
                    i--;
                    N--;
                }
            }

            if (tmp == null) {
                if (DEBUG_CONFIGURATION) Slog.v(TAG, "Abort, activity not relaunching!");
                return;
            }

            if (mPendingConfiguration != null) {
                changedConfig = mPendingConfiguration;
                mPendingConfiguration = null;
            }
        }

        if (tmp.createdConfig != null) {
            // If the activity manager is passing us its current config,
            // assume that is really what we want regardless of what we
            // may have pending.
            if (mConfiguration == null
                    || (tmp.createdConfig.isOtherSeqNewer(mConfiguration)
                            && mConfiguration.diff(tmp.createdConfig) != 0)) {
                if (changedConfig == null
                        || tmp.createdConfig.isOtherSeqNewer(changedConfig)) {
                    changedConfig = tmp.createdConfig;
                }
            }
        }
        
        if (DEBUG_CONFIGURATION) Slog.v(TAG, "Relaunching activity "
                + tmp.token + ": changedConfig=" + changedConfig);
        
        // If there was a pending configuration change, execute it first.
        if (changedConfig != null) {
            handleConfigurationChanged(changedConfig);
        }

        ActivityClientRecord r = mActivities.get(tmp.token);
        if (DEBUG_CONFIGURATION) Slog.v(TAG, "Handling relaunch of " + r);
        if (r == null) {
            return;
        }

        r.activity.mConfigChangeFlags |= configChanges;
        Intent currentIntent = r.activity.mIntent;

        Bundle savedState = null;
        if (!r.paused) {
            savedState = performPauseActivity(r.token, false, true);
        }

        handleDestroyActivity(r.token, false, configChanges, true);

        r.activity = null;
        r.window = null;
        r.hideForNow = false;
        r.nextIdle = null;
        // Merge any pending results and pending intents; don't just replace them
        if (tmp.pendingResults != null) {
            if (r.pendingResults == null) {
                r.pendingResults = tmp.pendingResults;
            } else {
                r.pendingResults.addAll(tmp.pendingResults);
            }
        }
        if (tmp.pendingIntents != null) {
            if (r.pendingIntents == null) {
                r.pendingIntents = tmp.pendingIntents;
            } else {
                r.pendingIntents.addAll(tmp.pendingIntents);
            }
        }
        r.startsNotResumed = tmp.startsNotResumed;
        if (savedState != null) {
            r.state = savedState;
        }

        handleLaunchActivity(r, currentIntent);
    }

    private final void handleRequestThumbnail(IBinder token) {
        ActivityClientRecord r = mActivities.get(token);
        Bitmap thumbnail = createThumbnailBitmap(r);
        CharSequence description = null;
        try {
            description = r.activity.onCreateDescription();
        } catch (Exception e) {
            if (!mInstrumentation.onException(r.activity, e)) {
                throw new RuntimeException(
                        "Unable to create description of activity "
                        + r.intent.getComponent().toShortString()
                        + ": " + e.toString(), e);
            }
        }
        //System.out.println("Reporting top thumbnail " + thumbnail);
        try {
            ActivityManagerNative.getDefault().reportThumbnail(
                token, thumbnail, description);
        } catch (RemoteException ex) {
        }
    }

    ArrayList<ComponentCallbacks> collectComponentCallbacksLocked(
            boolean allActivities, Configuration newConfig) {
        ArrayList<ComponentCallbacks> callbacks
                = new ArrayList<ComponentCallbacks>();

        if (mActivities.size() > 0) {
            Iterator<ActivityClientRecord> it = mActivities.values().iterator();
            while (it.hasNext()) {
                ActivityClientRecord ar = it.next();
                Activity a = ar.activity;
                if (a != null) {
                    if (!ar.activity.mFinished && (allActivities ||
                            (a != null && !ar.paused))) {
                        // If the activity is currently resumed, its configuration
                        // needs to change right now.
                        callbacks.add(a);
                    } else if (newConfig != null) {
                        // Otherwise, we will tell it about the change
                        // the next time it is resumed or shown.  Note that
                        // the activity manager may, before then, decide the
                        // activity needs to be destroyed to handle its new
                        // configuration.
                        if (DEBUG_CONFIGURATION) Slog.v(TAG, "Setting activity "
                                + ar.activityInfo.name + " newConfig=" + newConfig);
                        ar.newConfig = newConfig;
                    }
                }
            }
        }
        if (mServices.size() > 0) {
            Iterator<Service> it = mServices.values().iterator();
            while (it.hasNext()) {
                callbacks.add(it.next());
            }
        }
        synchronized (mProviderMap) {
            if (mLocalProviders.size() > 0) {
                Iterator<ProviderClientRecord> it = mLocalProviders.values().iterator();
                while (it.hasNext()) {
                    callbacks.add(it.next().mLocalProvider);
                }
            }
        }
        final int N = mAllApplications.size();
        for (int i=0; i<N; i++) {
            callbacks.add(mAllApplications.get(i));
        }

        return callbacks;
    }

    private final void performConfigurationChanged(
            ComponentCallbacks cb, Configuration config) {
        // Only for Activity objects, check that they actually call up to their
        // superclass implementation.  ComponentCallbacks is an interface, so
        // we check the runtime type and act accordingly.
        Activity activity = (cb instanceof Activity) ? (Activity) cb : null;
        if (activity != null) {
            activity.mCalled = false;
        }

        boolean shouldChangeConfig = false;
        if ((activity == null) || (activity.mCurrentConfig == null)) {
            shouldChangeConfig = true;
        } else {

            // If the new config is the same as the config this Activity
            // is already running with then don't bother calling
            // onConfigurationChanged
            int diff = activity.mCurrentConfig.diff(config);
            if (diff != 0) {

                // If this activity doesn't handle any of the config changes
                // then don't bother calling onConfigurationChanged as we're
                // going to destroy it.
                if ((~activity.mActivityInfo.configChanges & diff) == 0) {
                    shouldChangeConfig = true;
                }
            }
        }

        if (DEBUG_CONFIGURATION) Slog.v(TAG, "Config callback " + cb
                + ": shouldChangeConfig=" + shouldChangeConfig);
        if (shouldChangeConfig) {
            cb.onConfigurationChanged(config);

            if (activity != null) {
                if (!activity.mCalled) {
                    throw new SuperNotCalledException(
                            "Activity " + activity.getLocalClassName() +
                        " did not call through to super.onConfigurationChanged()");
                }
                activity.mConfigChangeFlags = 0;
                activity.mCurrentConfig = new Configuration(config);
            }
        }
    }

    final boolean applyConfigurationToResourcesLocked(Configuration config) {
        if (mResConfiguration == null) {
            mResConfiguration = new Configuration();
        }
        if (!mResConfiguration.isOtherSeqNewer(config)) {
            if (DEBUG_CONFIGURATION) Slog.v(TAG, "Skipping new config: curSeq="
                    + mResConfiguration.seq + ", newSeq=" + config.seq);
            return false;
        }
        int changes = mResConfiguration.updateFrom(config);
        DisplayMetrics dm = getDisplayMetricsLocked(true);

        // set it for java, this also affects newly created Resources
        if (config.locale != null) {
            Locale.setDefault(config.locale);
        }

        Resources.updateSystemConfiguration(config, dm);

        ContextImpl.ApplicationPackageManager.configurationChanged();
        //Slog.i(TAG, "Configuration changed in " + currentPackageName());
        
        Iterator<WeakReference<Resources>> it =
            mActiveResources.values().iterator();
        //Iterator<Map.Entry<String, WeakReference<Resources>>> it =
        //    mActiveResources.entrySet().iterator();
        while (it.hasNext()) {
            WeakReference<Resources> v = it.next();
            Resources r = v.get();
            if (r != null) {
                if (DEBUG_CONFIGURATION) Slog.v(TAG, "Changing resources "
                        + r + " config to: " + config);
                r.updateConfiguration(config, dm);
                //Slog.i(TAG, "Updated app resources " + v.getKey()
                //        + " " + r + ": " + r.getConfiguration());
            } else {
                //Slog.i(TAG, "Removing old resources " + v.getKey());
                it.remove();
            }
        }
        
        return changes != 0;
    }
    
    final void handleConfigurationChanged(Configuration config) {

        ArrayList<ComponentCallbacks> callbacks = null;

        synchronized (mPackages) {
            if (mPendingConfiguration != null) {
                if (!mPendingConfiguration.isOtherSeqNewer(config)) {
                    config = mPendingConfiguration;
                }
                mPendingConfiguration = null;
            }

            if (config == null) {
                return;
            }
            
            if (DEBUG_CONFIGURATION) Slog.v(TAG, "Handle configuration changed: "
                    + config);
        
            applyConfigurationToResourcesLocked(config);
            
            if (mConfiguration == null) {
                mConfiguration = new Configuration();
            }
            if (!mConfiguration.isOtherSeqNewer(config)) {
                return;
            }
            mConfiguration.updateFrom(config);

            callbacks = collectComponentCallbacksLocked(false, config);
        }

        if (callbacks != null) {
            final int N = callbacks.size();
            for (int i=0; i<N; i++) {
                performConfigurationChanged(callbacks.get(i), config);
            }
        }
    }

    final void handleActivityConfigurationChanged(IBinder token) {
        ActivityClientRecord r = mActivities.get(token);
        if (r == null || r.activity == null) {
            return;
        }

        if (DEBUG_CONFIGURATION) Slog.v(TAG, "Handle activity config changed: "
                + r.activityInfo.name);
        
        performConfigurationChanged(r.activity, mConfiguration);
    }

    final void handleProfilerControl(boolean start, ProfilerControlData pcd) {
        if (start) {
            try {
                Debug.startMethodTracing(pcd.path, pcd.fd.getFileDescriptor(),
                        8 * 1024 * 1024, 0);
            } catch (RuntimeException e) {
                Slog.w(TAG, "Profiling failed on path " + pcd.path
                        + " -- can the process access this path?");
            } finally {
                try {
                    pcd.fd.close();
                } catch (IOException e) {
                    Slog.w(TAG, "Failure closing profile fd", e);
                }
            }
        } else {
            Debug.stopMethodTracing();
        }
    }

    final void handleDispatchPackageBroadcast(int cmd, String[] packages) {
        boolean hasPkgInfo = false;
        if (packages != null) {
            for (int i=packages.length-1; i>=0; i--) {
                //Slog.i(TAG, "Cleaning old package: " + packages[i]);
                if (!hasPkgInfo) {
                    WeakReference<LoadedApk> ref;
                    ref = mPackages.get(packages[i]);
                    if (ref != null && ref.get() != null) {
                        hasPkgInfo = true;
                    } else {
                        ref = mResourcePackages.get(packages[i]);
                        if (ref != null && ref.get() != null) {
                            hasPkgInfo = true;
                        }
                    }
                }
                mPackages.remove(packages[i]);
                mResourcePackages.remove(packages[i]);
            }
        }
        ContextImpl.ApplicationPackageManager.handlePackageBroadcast(cmd, packages,
                hasPkgInfo);
    }
        
    final void handleLowMemory() {
        ArrayList<ComponentCallbacks> callbacks
                = new ArrayList<ComponentCallbacks>();

        synchronized (mPackages) {
            callbacks = collectComponentCallbacksLocked(true, null);
        }

        final int N = callbacks.size();
        for (int i=0; i<N; i++) {
            callbacks.get(i).onLowMemory();
        }

        // Ask SQLite to free up as much memory as it can, mostly from its page caches.
        if (Process.myUid() != Process.SYSTEM_UID) {
            int sqliteReleased = SQLiteDatabase.releaseMemory();
            EventLog.writeEvent(SQLITE_MEM_RELEASED_EVENT_LOG_TAG, sqliteReleased);
        }

        // Ask graphics to free up as much as possible (font/image caches)
        Canvas.freeCaches();

        BinderInternal.forceGc("mem");
    }

    private final void handleBindApplication(AppBindData data) {
        mBoundApplication = data;
        mConfiguration = new Configuration(data.config);

        // send up app name; do this *before* waiting for debugger
        Process.setArgV0(data.processName);
        android.ddm.DdmHandleAppName.setAppName(data.processName);

        /*
         * Before spawning a new process, reset the time zone to be the system time zone.
         * This needs to be done because the system time zone could have changed after the
         * the spawning of this process. Without doing this this process would have the incorrect
         * system time zone.
         */
        TimeZone.setDefault(null);

        /*
         * Initialize the default locale in this process for the reasons we set the time zone.
         */
        Locale.setDefault(data.config.locale);

        /*
         * Update the system configuration since its preloaded and might not
         * reflect configuration changes. The configuration object passed
         * in AppBindData can be safely assumed to be up to date
         */
        Resources.getSystem().updateConfiguration(mConfiguration, null);

        data.info = getPackageInfoNoCheck(data.appInfo);

        /**
         * For system applications on userdebug/eng builds, log stack
         * traces of disk and network access to dropbox for analysis.
         */
        if ((data.appInfo.flags&ApplicationInfo.FLAG_SYSTEM) != 0 &&
            !"user".equals(Build.TYPE)) {
            StrictMode.setThreadBlockingPolicy(
                StrictMode.DISALLOW_DISK_WRITE |
                StrictMode.DISALLOW_DISK_READ |
                StrictMode.DISALLOW_NETWORK |
                StrictMode.PENALTY_DROPBOX);
        }

        /**
         * Switch this process to density compatibility mode if needed.
         */
        if ((data.appInfo.flags&ApplicationInfo.FLAG_SUPPORTS_SCREEN_DENSITIES)
                == 0) {
            Bitmap.setDefaultDensity(DisplayMetrics.DENSITY_DEFAULT);
        }

        if (data.debugMode != IApplicationThread.DEBUG_OFF) {
            // XXX should have option to change the port.
            Debug.changeDebugPort(8100);
            if (data.debugMode == IApplicationThread.DEBUG_WAIT) {
                Slog.w(TAG, "Application " + data.info.getPackageName()
                      + " is waiting for the debugger on port 8100...");

                IActivityManager mgr = ActivityManagerNative.getDefault();
                try {
                    mgr.showWaitingForDebugger(mAppThread, true);
                } catch (RemoteException ex) {
                }

                Debug.waitForDebugger();

                try {
                    mgr.showWaitingForDebugger(mAppThread, false);
                } catch (RemoteException ex) {
                }

            } else {
                Slog.w(TAG, "Application " + data.info.getPackageName()
                      + " can be debugged on port 8100...");
            }
        }

        if (data.instrumentationName != null) {
            ContextImpl appContext = new ContextImpl();
            appContext.init(data.info, null, this);
            InstrumentationInfo ii = null;
            try {
                ii = appContext.getPackageManager().
                    getInstrumentationInfo(data.instrumentationName, 0);
            } catch (PackageManager.NameNotFoundException e) {
            }
            if (ii == null) {
                throw new RuntimeException(
                    "Unable to find instrumentation info for: "
                    + data.instrumentationName);
            }

            mInstrumentationAppDir = ii.sourceDir;
            mInstrumentationAppPackage = ii.packageName;
            mInstrumentedAppDir = data.info.getAppDir();

            ApplicationInfo instrApp = new ApplicationInfo();
            instrApp.packageName = ii.packageName;
            instrApp.sourceDir = ii.sourceDir;
            instrApp.publicSourceDir = ii.publicSourceDir;
            instrApp.dataDir = ii.dataDir;
            LoadedApk pi = getPackageInfo(instrApp,
                    appContext.getClassLoader(), false, true);
            ContextImpl instrContext = new ContextImpl();
            instrContext.init(pi, null, this);

            try {
                java.lang.ClassLoader cl = instrContext.getClassLoader();
                mInstrumentation = (Instrumentation)
                    cl.loadClass(data.instrumentationName.getClassName()).newInstance();
            } catch (Exception e) {
                throw new RuntimeException(
                    "Unable to instantiate instrumentation "
                    + data.instrumentationName + ": " + e.toString(), e);
            }

            mInstrumentation.init(this, instrContext, appContext,
                    new ComponentName(ii.packageName, ii.name), data.instrumentationWatcher);

            if (data.profileFile != null && !ii.handleProfiling) {
                data.handlingProfiling = true;
                File file = new File(data.profileFile);
                file.getParentFile().mkdirs();
                Debug.startMethodTracing(file.toString(), 8 * 1024 * 1024);
            }

            try {
                mInstrumentation.onCreate(data.instrumentationArgs);
            }
            catch (Exception e) {
                throw new RuntimeException(
                    "Exception thrown in onCreate() of "
                    + data.instrumentationName + ": " + e.toString(), e);
            }

        } else {
            mInstrumentation = new Instrumentation();
        }

        // If the app is being launched for full backup or restore, bring it up in
        // a restricted environment with the base application class.
        Application app = data.info.makeApplication(data.restrictedBackupMode, null);
        mInitialApplication = app;

        List<ProviderInfo> providers = data.providers;
        if (providers != null) {
            installContentProviders(app, providers);
            // For process that contain content providers, we want to
            // ensure that the JIT is enabled "at some point".
            mH.sendEmptyMessageDelayed(H.ENABLE_JIT, 10*1000);
        }

        try {
            mInstrumentation.callApplicationOnCreate(app);
        } catch (Exception e) {
            if (!mInstrumentation.onException(app, e)) {
                throw new RuntimeException(
                    "Unable to create application " + app.getClass().getName()
                    + ": " + e.toString(), e);
            }
        }
    }

    /*package*/ final void finishInstrumentation(int resultCode, Bundle results) {
        IActivityManager am = ActivityManagerNative.getDefault();
        if (mBoundApplication.profileFile != null && mBoundApplication.handlingProfiling) {
            Debug.stopMethodTracing();
        }
        //Slog.i(TAG, "am: " + ActivityManagerNative.getDefault()
        //      + ", app thr: " + mAppThread);
        try {
            am.finishInstrumentation(mAppThread, resultCode, results);
        } catch (RemoteException ex) {
        }
    }

    private final void installContentProviders(
            Context context, List<ProviderInfo> providers) {
        final ArrayList<IActivityManager.ContentProviderHolder> results =
            new ArrayList<IActivityManager.ContentProviderHolder>();

        Iterator<ProviderInfo> i = providers.iterator();
        while (i.hasNext()) {
            ProviderInfo cpi = i.next();
            StringBuilder buf = new StringBuilder(128);
            buf.append("Publishing provider ");
            buf.append(cpi.authority);
            buf.append(": ");
            buf.append(cpi.name);
            Log.i(TAG, buf.toString());
            IContentProvider cp = installProvider(context, null, cpi, false);
            if (cp != null) {
                IActivityManager.ContentProviderHolder cph =
                    new IActivityManager.ContentProviderHolder(cpi);
                cph.provider = cp;
                results.add(cph);
                // Don't ever unload this provider from the process.
                synchronized(mProviderMap) {
                    mProviderRefCountMap.put(cp.asBinder(), new ProviderRefCount(10000));
                }
            }
        }

        try {
            ActivityManagerNative.getDefault().publishContentProviders(
                getApplicationThread(), results);
        } catch (RemoteException ex) {
        }
    }

    private final IContentProvider getProvider(Context context, String name) {
        synchronized(mProviderMap) {
            final ProviderClientRecord pr = mProviderMap.get(name);
            if (pr != null) {
                return pr.mProvider;
            }
        }

        IActivityManager.ContentProviderHolder holder = null;
        try {
            holder = ActivityManagerNative.getDefault().getContentProvider(
                getApplicationThread(), name);
        } catch (RemoteException ex) {
        }
        if (holder == null) {
            Slog.e(TAG, "Failed to find provider info for " + name);
            return null;
        }
        if (holder.permissionFailure != null) {
            throw new SecurityException("Permission " + holder.permissionFailure
                    + " required for provider " + name);
        }

        IContentProvider prov = installProvider(context, holder.provider,
                holder.info, true);
        //Slog.i(TAG, "noReleaseNeeded=" + holder.noReleaseNeeded);
        if (holder.noReleaseNeeded || holder.provider == null) {
            // We are not going to release the provider if it is an external
            // provider that doesn't care about being released, or if it is
            // a local provider running in this process.
            //Slog.i(TAG, "*** NO RELEASE NEEDED");
            synchronized(mProviderMap) {
                mProviderRefCountMap.put(prov.asBinder(), new ProviderRefCount(10000));
            }
        }
        return prov;
    }

    public final IContentProvider acquireProvider(Context c, String name) {
        IContentProvider provider = getProvider(c, name);
        if(provider == null)
            return null;
        IBinder jBinder = provider.asBinder();
        synchronized(mProviderMap) {
            ProviderRefCount prc = mProviderRefCountMap.get(jBinder);
            if(prc == null) {
                mProviderRefCountMap.put(jBinder, new ProviderRefCount(1));
            } else {
                prc.count++;
            } //end else
        } //end synchronized
        return provider;
    }

    public final boolean releaseProvider(IContentProvider provider) {
        if(provider == null) {
            return false;
        }
        IBinder jBinder = provider.asBinder();
        synchronized(mProviderMap) {
            ProviderRefCount prc = mProviderRefCountMap.get(jBinder);
            if(prc == null) {
                if(localLOGV) Slog.v(TAG, "releaseProvider::Weird shouldnt be here");
                return false;
            } else {
                prc.count--;
                if(prc.count == 0) {
                    // Schedule the actual remove asynchronously, since we
                    // don't know the context this will be called in.
                    // TODO: it would be nice to post a delayed message, so
                    // if we come back and need the same provider quickly
                    // we will still have it available.
                    Message msg = mH.obtainMessage(H.REMOVE_PROVIDER, provider);
                    mH.sendMessage(msg);
                } //end if
            } //end else
        } //end synchronized
        return true;
    }

    final void completeRemoveProvider(IContentProvider provider) {
        IBinder jBinder = provider.asBinder();
        String name = null;
        synchronized(mProviderMap) {
            ProviderRefCount prc = mProviderRefCountMap.get(jBinder);
            if(prc != null && prc.count == 0) {
                mProviderRefCountMap.remove(jBinder);
                //invoke removeProvider to dereference provider
                name = removeProviderLocked(provider);
            }
        }
        
        if (name != null) {
            try {
                if(localLOGV) Slog.v(TAG, "removeProvider::Invoking " +
                        "ActivityManagerNative.removeContentProvider(" + name);
                ActivityManagerNative.getDefault().removeContentProvider(
                        getApplicationThread(), name);
            } catch (RemoteException e) {
                //do nothing content provider object is dead any way
            } //end catch
        }
    }
    
    public final String removeProviderLocked(IContentProvider provider) {
        if (provider == null) {
            return null;
        }
        IBinder providerBinder = provider.asBinder();

        String name = null;
        
        // remove the provider from mProviderMap
        Iterator<ProviderClientRecord> iter = mProviderMap.values().iterator();
        while (iter.hasNext()) {
            ProviderClientRecord pr = iter.next();
            IBinder myBinder = pr.mProvider.asBinder();
            if (myBinder == providerBinder) {
                //find if its published by this process itself
                if(pr.mLocalProvider != null) {
                    if(localLOGV) Slog.i(TAG, "removeProvider::found local provider returning");
                    return name;
                }
                if(localLOGV) Slog.v(TAG, "removeProvider::Not local provider Unlinking " +
                        "death recipient");
                //content provider is in another process
                myBinder.unlinkToDeath(pr, 0);
                iter.remove();
                //invoke remove only once for the very first name seen
                if(name == null) {
                    name = pr.mName;
                }
            } //end if myBinder
        }  //end while iter
        
        return name;
    }

    final void removeDeadProvider(String name, IContentProvider provider) {
        synchronized(mProviderMap) {
            ProviderClientRecord pr = mProviderMap.get(name);
            if (pr.mProvider.asBinder() == provider.asBinder()) {
                Slog.i(TAG, "Removing dead content provider: " + name);
                ProviderClientRecord removed = mProviderMap.remove(name);
                if (removed != null) {
                    removed.mProvider.asBinder().unlinkToDeath(removed, 0);
                }
            }
        }
    }

    final void removeDeadProviderLocked(String name, IContentProvider provider) {
        ProviderClientRecord pr = mProviderMap.get(name);
        if (pr.mProvider.asBinder() == provider.asBinder()) {
            Slog.i(TAG, "Removing dead content provider: " + name);
            ProviderClientRecord removed = mProviderMap.remove(name);
            if (removed != null) {
                removed.mProvider.asBinder().unlinkToDeath(removed, 0);
            }
        }
    }

    private final IContentProvider installProvider(Context context,
            IContentProvider provider, ProviderInfo info, boolean noisy) {
        ContentProvider localProvider = null;
        if (provider == null) {
            if (noisy) {
                Slog.d(TAG, "Loading provider " + info.authority + ": "
                        + info.name);
            }
            Context c = null;
            ApplicationInfo ai = info.applicationInfo;
            if (context.getPackageName().equals(ai.packageName)) {
                c = context;
            } else if (mInitialApplication != null &&
                    mInitialApplication.getPackageName().equals(ai.packageName)) {
                c = mInitialApplication;
            } else {
                try {
                    c = context.createPackageContext(ai.packageName,
                            Context.CONTEXT_INCLUDE_CODE);
                } catch (PackageManager.NameNotFoundException e) {
                }
            }
            if (c == null) {
                Slog.w(TAG, "Unable to get context for package " +
                      ai.packageName +
                      " while loading content provider " +
                      info.name);
                return null;
            }
            try {
                final java.lang.ClassLoader cl = c.getClassLoader();
                localProvider = (ContentProvider)cl.
                    loadClass(info.name).newInstance();
                provider = localProvider.getIContentProvider();
                if (provider == null) {
                    Slog.e(TAG, "Failed to instantiate class " +
                          info.name + " from sourceDir " +
                          info.applicationInfo.sourceDir);
                    return null;
                }
                if (Config.LOGV) Slog.v(
                    TAG, "Instantiating local provider " + info.name);
                // XXX Need to create the correct context for this provider.
                localProvider.attachInfo(c, info);
            } catch (java.lang.Exception e) {
                if (!mInstrumentation.onException(null, e)) {
                    throw new RuntimeException(
                            "Unable to get provider " + info.name
                            + ": " + e.toString(), e);
                }
                return null;
            }
        } else if (localLOGV) {
            Slog.v(TAG, "Installing external provider " + info.authority + ": "
                    + info.name);
        }

        synchronized (mProviderMap) {
            // Cache the pointer for the remote provider.
            String names[] = PATTERN_SEMICOLON.split(info.authority);
            for (int i=0; i<names.length; i++) {
                ProviderClientRecord pr = new ProviderClientRecord(names[i], provider,
                        localProvider);
                try {
                    provider.asBinder().linkToDeath(pr, 0);
                    mProviderMap.put(names[i], pr);
                } catch (RemoteException e) {
                    return null;
                }
            }
            if (localProvider != null) {
                mLocalProviders.put(provider.asBinder(),
                        new ProviderClientRecord(null, provider, localProvider));
            }
        }

        return provider;
    }

    private final void attach(boolean system) {
        sThreadLocal.set(this);
        mSystemThread = system;
        if (!system) {
            ViewRoot.addFirstDrawHandler(new Runnable() {
                public void run() {
                    ensureJitEnabled();
                }
            });
            android.ddm.DdmHandleAppName.setAppName("<pre-initialized>");
            RuntimeInit.setApplicationObject(mAppThread.asBinder());
            IActivityManager mgr = ActivityManagerNative.getDefault();
            try {
                mgr.attachApplication(mAppThread);
            } catch (RemoteException ex) {
            }
        } else {
            // Don't set application object here -- if the system crashes,
            // we can't display an alert, we just want to die die die.
            android.ddm.DdmHandleAppName.setAppName("system_process");
            try {
                mInstrumentation = new Instrumentation();
                ContextImpl context = new ContextImpl();
                context.init(getSystemContext().mPackageInfo, null, this);
                Application app = Instrumentation.newApplication(Application.class, context);
                mAllApplications.add(app);
                mInitialApplication = app;
                app.onCreate();
            } catch (Exception e) {
                throw new RuntimeException(
                        "Unable to instantiate Application():" + e.toString(), e);
            }
        }
        
        ViewRoot.addConfigCallback(new ComponentCallbacks() {
            public void onConfigurationChanged(Configuration newConfig) {
                synchronized (mPackages) {
                    // We need to apply this change to the resources
                    // immediately, because upon returning the view
                    // hierarchy will be informed about it.
                    if (applyConfigurationToResourcesLocked(newConfig)) {
                        // This actually changed the resources!  Tell
                        // everyone about it.
                        if (mPendingConfiguration == null ||
                                mPendingConfiguration.isOtherSeqNewer(newConfig)) {
                            mPendingConfiguration = newConfig;
                            
                            queueOrSendMessage(H.CONFIGURATION_CHANGED, newConfig);
                        }
                    }
                }
            }
            public void onLowMemory() {
            }
        });
    }

    private final void detach()
    {
        sThreadLocal.set(null);
    }

    public static final ActivityThread systemMain() {
        ActivityThread thread = new ActivityThread();
        thread.attach(true);
        return thread;
    }

    public final void installSystemProviders(List providers) {
        if (providers != null) {
            installContentProviders(mInitialApplication,
                                    (List<ProviderInfo>)providers);
        }
    }

    public static final void main(String[] args) {
        SamplingProfilerIntegration.start();

        Process.setArgV0("<pre-initialized>");

        Looper.prepareMainLooper();

        ActivityThread thread = new ActivityThread();
        thread.attach(false);

        Looper.loop();

        if (Process.supportsProcesses()) {
            throw new RuntimeException("Main thread loop unexpectedly exited");
        }

        thread.detach();
        String name = (thread.mInitialApplication != null)
            ? thread.mInitialApplication.getPackageName()
            : "<unknown>";
        Slog.i(TAG, "Main thread of " + name + " is now exiting");
    }
}<|MERGE_RESOLUTION|>--- conflicted
+++ resolved
@@ -1447,13 +1447,8 @@
 
     public final Activity startActivityNow(Activity parent, String id,
         Intent intent, ActivityInfo activityInfo, IBinder token, Bundle state,
-<<<<<<< HEAD
         Activity.NonConfigurationInstances lastNonConfigurationInstances) {
-        ActivityRecord r = new ActivityRecord();
-=======
-        Object lastNonConfigurationInstance) {
         ActivityClientRecord r = new ActivityClientRecord();
->>>>>>> 2eb12a47
             r.token = token;
             r.ident = 0;
             r.intent = intent;
