/*
 * Copyright (C) 2012 The Android Open Source Project
 *
 * Licensed under the Apache License, Version 2.0 (the "License");
 * you may not use this file except in compliance with the License.
 * You may obtain a copy of the License at
 *
 *      http://www.apache.org/licenses/LICENSE-2.0
 *
 * Unless required by applicable law or agreed to in writing, software
 * distributed under the License is distributed on an "AS IS" BASIS,
 * WITHOUT WARRANTIES OR CONDITIONS OF ANY KIND, either express or implied.
 * See the License for the specific language governing permissions and
 * limitations under the License.
 */

package android.app;

import android.Manifest;
import android.annotation.CallbackExecutor;
import android.annotation.IntDef;
import android.annotation.IntRange;
import android.annotation.NonNull;
import android.annotation.Nullable;
import android.annotation.RequiresPermission;
import android.annotation.SystemApi;
import android.annotation.SystemService;
import android.annotation.TestApi;
import android.app.usage.UsageStatsManager;
import android.compat.Compatibility;
import android.compat.annotation.ChangeId;
import android.compat.annotation.EnabledAfter;
import android.compat.annotation.UnsupportedAppUsage;
import android.content.ContentResolver;
import android.content.Context;
import android.content.pm.PackageManager;
import android.content.pm.ParceledListSlice;
import android.database.DatabaseUtils;
import android.media.AudioAttributes.AttributeUsage;
import android.os.Binder;
import android.os.Build;
import android.os.Handler;
import android.os.HandlerExecutor;
import android.os.HandlerThread;
import android.os.IBinder;
import android.os.Looper;
import android.os.Parcel;
import android.os.Parcelable;
import android.os.Process;
import android.os.RemoteCallback;
import android.os.RemoteException;
import android.os.ServiceManager;
import android.os.SystemClock;
import android.os.UserManager;
import android.util.ArrayMap;
import android.util.ArraySet;
import android.util.LongSparseArray;
import android.util.LongSparseLongArray;
import android.util.Pools;
import android.util.SparseArray;

import com.android.internal.annotations.GuardedBy;
import com.android.internal.annotations.Immutable;
import com.android.internal.app.IAppOpsActiveCallback;
import com.android.internal.app.IAppOpsAsyncNotedCallback;
import com.android.internal.app.IAppOpsCallback;
import com.android.internal.app.IAppOpsNotedCallback;
import com.android.internal.app.IAppOpsService;
import com.android.internal.app.IAppOpsStartedCallback;
import com.android.internal.app.MessageSamplingConfig;
import com.android.internal.os.RuntimeInit;
import com.android.internal.os.ZygoteInit;
import com.android.internal.util.ArrayUtils;
import com.android.internal.util.DataClass;
import com.android.internal.util.FrameworkStatsLog;
import com.android.internal.util.Parcelling;
import com.android.internal.util.Preconditions;

import java.lang.annotation.ElementType;
import java.lang.annotation.Retention;
import java.lang.annotation.RetentionPolicy;
import java.lang.annotation.Target;
import java.lang.reflect.Method;
import java.math.BigDecimal;
import java.math.RoundingMode;
import java.util.ArrayList;
import java.util.Arrays;
import java.util.BitSet;
import java.util.Collections;
import java.util.HashMap;
import java.util.List;
import java.util.Map;
import java.util.Objects;
import java.util.concurrent.Executor;
import java.util.function.Consumer;
import java.util.function.Supplier;

/**
 * App-ops are used for two purposes: Access control and tracking.
 *
 * <p>App-ops cover a wide variety of functionality from helping with runtime permissions access
 * control and tracking to battery consumption tracking.
 *
 * <h2>Access control</h2>
 *
 * <p>App-ops can either be controlled for each uid or for each package. Which one is used depends
 * on the API provider maintaining this app-op. For any security or privacy related app-op the
 * provider needs to control the app-op for per uid as all security and privacy is based on uid in
 * Android.
 *
 * <p>To control access the app-op can be set to a mode to:
 * <dl>
 *     <dt>{@link #MODE_DEFAULT}
 *     <dd>Default behavior, might differ from app-op or app-op
 *     <dt>{@link #MODE_ALLOWED}
 *     <dd>Allow the access
 *     <dt>{@link #MODE_IGNORED}
 *     <dd>Don't allow the access, i.e. don't perform the requested action or return no or
 *     placeholder data
 *     <dt>{@link #MODE_ERRORED}
 *     <dd>Throw a {@link SecurityException} on access. This can be suppressed by using a
 *     {@code ...noThrow} method to check the mode
 * </dl>
 *
 * <p>API providers need to check the mode returned by {@link #noteOp} if they are are allowing
 * access to operations gated by the app-op. {@link #unsafeCheckOp} should be used to check the
 * mode if no access is granted. E.g. this can be used for displaying app-op state in the UI or
 * when checking the state before later calling {@link #noteOp} anyway.
 *
 * <p>If an operation refers to a time span (e.g. a audio-recording session) the API provider
 * should use {@link #startOp} and {@link #finishOp} instead of {@link #noteOp}.
 *
 * <h3>Runtime permissions and app-ops</h3>
 *
 * <p>Each platform defined runtime permission (beside background modifiers) has an associated app
 * op which is used for tracking but also to allow for silent failures. I.e. if the runtime
 * permission is denied the caller gets a {@link SecurityException}, but if the permission is
 * granted and the app-op is {@link #MODE_IGNORED} then the callers gets placeholder behavior, e.g.
 * location callbacks would not happen.
 *
 * <h3>App-op permissions</h3>
 *
 * <p>App-ops permissions are platform defined permissions that can be overridden. The security
 * check for app-op permissions should by {@link #MODE_DEFAULT default} check the permission grant
 * state. If the app-op state is set to {@link #MODE_ALLOWED} or {@link #MODE_IGNORED} the app-op
 * state should be checked instead of the permission grant state.
 *
 * <p>This functionality allows to grant access by default to apps fulfilling the requirements for
 * a certain permission level. Still the behavior can be overridden when needed.
 *
 * <h2>Tracking</h2>
 *
 * <p>App-ops track many important events, including all accesses to runtime permission protected
 * APIs. This is done by tracking when an app-op was {@link #noteOp noted} or
 * {@link #startOp started}. The tracked data can only be read by system components.
 *
 * <p><b>Only {@link #noteOp}/{@link #startOp} are tracked; {@link #unsafeCheckOp} is not tracked.
 * Hence it is important to eventually call {@link #noteOp} or {@link #startOp} when providing
 * access to protected operations or data.</b>
 *
 * <p>Some apps are forwarding access to other apps. E.g. an app might get the location from the
 * system's location provider and then send the location further to a 3rd app. In this case the
 * app passing on the data needs to call {@link #noteProxyOp} to signal the access proxying. This
 * might also make sense inside of a single app if the access is forwarded between two parts of
 * the tagged with different attribution tags.
 *
 * <p>An app can register an {@link OnOpNotedCallback} to get informed about what accesses the
 * system is tracking for it. As each runtime permission has an associated app-op this API is
 * particularly useful for an app that want to find unexpected private data accesses.
 */
@SystemService(Context.APP_OPS_SERVICE)
public class AppOpsManager {
    /**
     * This is a subtle behavior change to {@link #startWatchingMode}.
     *
     * Before this change the system called back for the switched op. After the change the system
     * will call back for the actually requested op or all switched ops if no op is specified.
     *
     * @hide
     */
    @ChangeId
    @EnabledAfter(targetSdkVersion = Build.VERSION_CODES.Q)
    public static final long CALL_BACK_ON_CHANGED_LISTENER_WITH_SWITCHED_OP_CHANGE = 148180766L;

    private static final int MAX_UNFORWARDED_OPS = 10;

    final Context mContext;

    @UnsupportedAppUsage
    final IAppOpsService mService;

    /**
     * Service for the application context, to be used by static methods via
     * {@link #getService()}
     */
    @GuardedBy("sLock")
    static IAppOpsService sService;

    @GuardedBy("mModeWatchers")
    private final ArrayMap<OnOpChangedListener, IAppOpsCallback> mModeWatchers =
            new ArrayMap<>();

    @GuardedBy("mActiveWatchers")
    private final ArrayMap<OnOpActiveChangedListener, IAppOpsActiveCallback> mActiveWatchers =
            new ArrayMap<>();

    @GuardedBy("mStartedWatchers")
    private final ArrayMap<OnOpStartedListener, IAppOpsStartedCallback> mStartedWatchers =
            new ArrayMap<>();

    @GuardedBy("mNotedWatchers")
    private final ArrayMap<OnOpNotedListener, IAppOpsNotedCallback> mNotedWatchers =
            new ArrayMap<>();

    private static final Object sLock = new Object();

    /** Current {@link OnOpNotedCallback}. Change via {@link #setOnOpNotedCallback} */
    @GuardedBy("sLock")
    private static @Nullable OnOpNotedCallback sOnOpNotedCallback;

    /**
     * Sync note-ops collected from {@link #readAndLogNotedAppops(Parcel)} that have not been
     * delivered to a callback yet.
     *
     * Similar to {@link com.android.server.appop.AppOpsService#mUnforwardedAsyncNotedOps} for
     * {@link COLLECT_ASYNC}. Used in situation when AppOpsManager asks to collect stacktrace with
     * {@link #sMessageCollector}, which forces {@link COLLECT_SYNC} mode.
     */
    @GuardedBy("sLock")
    private static ArrayList<AsyncNotedAppOp> sUnforwardedOps = new ArrayList<>();

    /**
     * Additional collector that collect accesses and forwards a few of them them via
     * {@link IAppOpsService#reportRuntimeAppOpAccessMessageAndGetConfig}.
     */
    private static OnOpNotedCallback sMessageCollector =
            new OnOpNotedCallback() {
                @Override
                public void onNoted(@NonNull SyncNotedAppOp op) {
                    reportStackTraceIfNeeded(op);
                }

                @Override
                public void onAsyncNoted(@NonNull AsyncNotedAppOp asyncOp) {
                    // collected directly in AppOpsService
                }

                @Override
                public void onSelfNoted(@NonNull SyncNotedAppOp op) {
                    reportStackTraceIfNeeded(op);
                }

                private void reportStackTraceIfNeeded(@NonNull SyncNotedAppOp op) {
                    if (!isCollectingStackTraces()) {
                        return;
                    }
                    MessageSamplingConfig config = sConfig;
                    if (leftCircularDistance(strOpToOp(op.getOp()), config.getSampledOpCode(),
                            _NUM_OP) <= config.getAcceptableLeftDistance()
                            || config.getExpirationTimeSinceBootMillis()
                            < SystemClock.elapsedRealtime()) {
                        String stackTrace = getFormattedStackTrace();
                        try {
                            String packageName = ActivityThread.currentOpPackageName();
                            sConfig = getService().reportRuntimeAppOpAccessMessageAndGetConfig(
                                    packageName == null ? "" : packageName, op, stackTrace);
                        } catch (RemoteException e) {
                            e.rethrowFromSystemServer();
                        }
                    }
                }
            };

    static IBinder sClientId;

    /**
     * How many seconds we want for a drop in uid state from top to settle before applying it.
     *
     * <>Set a parameter to {@link android.provider.Settings.Global#APP_OPS_CONSTANTS}
     *
     * @hide
     */
    @TestApi
    public static final String KEY_TOP_STATE_SETTLE_TIME = "top_state_settle_time";

    /**
     * How many second we want for a drop in uid state from foreground to settle before applying it.
     *
     * <>Set a parameter to {@link android.provider.Settings.Global#APP_OPS_CONSTANTS}
     *
     * @hide
     */
    @TestApi
    public static final String KEY_FG_SERVICE_STATE_SETTLE_TIME =
            "fg_service_state_settle_time";

    /**
     * How many seconds we want for a drop in uid state from background to settle before applying
     * it.
     *
     * <>Set a parameter to {@link android.provider.Settings.Global#APP_OPS_CONSTANTS}
     *
     * @hide
     */
    @TestApi
    public static final String KEY_BG_STATE_SETTLE_TIME = "bg_state_settle_time";

    /** @hide */
    @Retention(RetentionPolicy.SOURCE)
    @IntDef(flag = true, prefix = { "HISTORICAL_MODE_" }, value = {
            HISTORICAL_MODE_DISABLED,
            HISTORICAL_MODE_ENABLED_ACTIVE,
            HISTORICAL_MODE_ENABLED_PASSIVE
    })
    public @interface HistoricalMode {}

    /**
     * Mode in which app op history is completely disabled.
     * @hide
     */
    @TestApi
    public static final int HISTORICAL_MODE_DISABLED = 0;

    /**
     * Mode in which app op history is enabled and app ops performed by apps would
     * be tracked. This is the mode in which the feature is completely enabled.
     * @hide
     */
    @TestApi
    public static final int HISTORICAL_MODE_ENABLED_ACTIVE = 1;

    /**
     * Mode in which app op history is enabled but app ops performed by apps would
     * not be tracked and the only way to add ops to the history is via explicit calls
     * to dedicated APIs. This mode is useful for testing to allow full control of
     * the historical content.
     * @hide
     */
    @TestApi
    public static final int HISTORICAL_MODE_ENABLED_PASSIVE = 2;

    /** @hide */
    @Retention(RetentionPolicy.SOURCE)
    @IntDef(flag = true, prefix = { "MODE_" }, value = {
            MODE_ALLOWED,
            MODE_IGNORED,
            MODE_ERRORED,
            MODE_DEFAULT,
            MODE_FOREGROUND
    })
    public @interface Mode {}

    /**
     * Result from {@link #checkOp}, {@link #noteOp}, {@link #startOp}: the given caller is
     * allowed to perform the given operation.
     */
    public static final int MODE_ALLOWED = 0;

    /**
     * Result from {@link #checkOp}, {@link #noteOp}, {@link #startOp}: the given caller is
     * not allowed to perform the given operation, and this attempt should
     * <em>silently fail</em> (it should not cause the app to crash).
     */
    public static final int MODE_IGNORED = 1;

    /**
     * Result from {@link #checkOpNoThrow}, {@link #noteOpNoThrow}, {@link #startOpNoThrow}: the
     * given caller is not allowed to perform the given operation, and this attempt should
     * cause it to have a fatal error, typically a {@link SecurityException}.
     */
    public static final int MODE_ERRORED = 2;

    /**
     * Result from {@link #checkOp}, {@link #noteOp}, {@link #startOp}: the given caller should
     * use its default security check.  This mode is not normally used; it should only be used
     * with appop permissions, and callers must explicitly check for it and deal with it.
     */
    public static final int MODE_DEFAULT = 3;

    /**
     * Special mode that means "allow only when app is in foreground."  This is <b>not</b>
     * returned from {@link #unsafeCheckOp}, {@link #noteOp}, {@link #startOp}.  Rather,
     * {@link #unsafeCheckOp} will always return {@link #MODE_ALLOWED} (because it is always
     * possible for it to be ultimately allowed, depending on the app's background state),
     * and {@link #noteOp} and {@link #startOp} will return {@link #MODE_ALLOWED} when the app
     * being checked is currently in the foreground, otherwise {@link #MODE_IGNORED}.
     *
     * <p>The only place you will this normally see this value is through
     * {@link #unsafeCheckOpRaw}, which returns the actual raw mode of the op.  Note that because
     * you can't know the current state of the app being checked (and it can change at any
     * point), you can only treat the result here as an indication that it will vary between
     * {@link #MODE_ALLOWED} and {@link #MODE_IGNORED} depending on changes in the background
     * state of the app.  You thus must always use {@link #noteOp} or {@link #startOp} to do
     * the actual check for access to the op.</p>
     */
    public static final int MODE_FOREGROUND = 4;

    /**
     * Flag for {@link #startWatchingMode(String, String, int, OnOpChangedListener)}:
     * Also get reports if the foreground state of an op's uid changes.  This only works
     * when watching a particular op, not when watching a package.
     */
    public static final int WATCH_FOREGROUND_CHANGES = 1 << 0;

    /**
     * Flag for {@link #startWatchingMode} that causes the callback to happen on the switch-op
     * instead the op the callback was registered. (This simulates pre-R behavior).
     *
     * @hide
     */
    public static final int CALL_BACK_ON_SWITCHED_OP = 1 << 1;

    /**
     * Flag to determine whether we should log noteOp/startOp calls to make sure they
     * are correctly used
     *
     * @hide
     */
    public static final boolean NOTE_OP_COLLECTION_ENABLED = false;

    /**
     * @hide
     */
    public static final String[] MODE_NAMES = new String[] {
            "allow",        // MODE_ALLOWED
            "ignore",       // MODE_IGNORED
            "deny",         // MODE_ERRORED
            "default",      // MODE_DEFAULT
            "foreground",   // MODE_FOREGROUND
    };

    /** @hide */
    @Retention(RetentionPolicy.SOURCE)
    @IntDef(prefix = { "UID_STATE_" }, value = {
            UID_STATE_PERSISTENT,
            UID_STATE_TOP,
            UID_STATE_FOREGROUND_SERVICE_LOCATION,
            UID_STATE_FOREGROUND_SERVICE,
            UID_STATE_FOREGROUND,
            UID_STATE_BACKGROUND,
            UID_STATE_CACHED
    })
    public @interface UidState {}

    /**
     * Uid state: The UID is a foreground persistent app. The lower the UID
     * state the more important the UID is for the user.
     * @hide
     */
    @SystemApi
    public static final int UID_STATE_PERSISTENT = 100;

    /**
     * Uid state: The UID is top foreground app. The lower the UID
     * state the more important the UID is for the user.
     * @hide
     */
    @SystemApi
    public static final int UID_STATE_TOP = 200;

    /**
     * Uid state: The UID is running a foreground service of location type.
     * The lower the UID state the more important the UID is for the user.
     * This uid state is a counterpart to PROCESS_STATE_FOREGROUND_SERVICE_LOCATION which has been
     * deprecated.
     * @hide
     * @deprecated
     */
    @SystemApi
    @Deprecated
    public static final int UID_STATE_FOREGROUND_SERVICE_LOCATION = 300;

    /**
     * Uid state: The UID is running a foreground service. The lower the UID
     * state the more important the UID is for the user.
     * @hide
     */
    @SystemApi
    public static final int UID_STATE_FOREGROUND_SERVICE = 400;

    /**
     * Uid state: The UID is a foreground app. The lower the UID
     * state the more important the UID is for the user.
     * @hide
     */
    @SystemApi
    public static final int UID_STATE_FOREGROUND = 500;

    /**
     * The max, which is min priority, UID state for which any app op
     * would be considered as performed in the foreground.
     * @hide
     */
    public static final int UID_STATE_MAX_LAST_NON_RESTRICTED = UID_STATE_FOREGROUND;

    /**
     * Uid state: The UID is a background app. The lower the UID
     * state the more important the UID is for the user.
     * @hide
     */
    @SystemApi
    public static final int UID_STATE_BACKGROUND = 600;

    /**
     * Uid state: The UID is a cached app. The lower the UID
     * state the more important the UID is for the user.
     * @hide
     */
    @SystemApi
    public static final int UID_STATE_CACHED = 700;

    /**
     * Uid state: The UID state with the highest priority.
     * @hide
     */
    public static final int MAX_PRIORITY_UID_STATE = UID_STATE_PERSISTENT;

    /**
     * Uid state: The UID state with the lowest priority.
     * @hide
     */
    public static final int MIN_PRIORITY_UID_STATE = UID_STATE_CACHED;

    /**
     * Resolves the first unrestricted state given an app op.
     * @param op The op to resolve.
     * @return The last restricted UID state.
     *
     * @hide
     */
    public static int resolveFirstUnrestrictedUidState(int op) {
        return UID_STATE_FOREGROUND;
    }

    /**
     * Resolves the last restricted state given an app op.
     * @param op The op to resolve.
     * @return The last restricted UID state.
     *
     * @hide
     */
    public static int resolveLastRestrictedUidState(int op) {
        return UID_STATE_BACKGROUND;
    }

    /** @hide Note: Keep these sorted */
    public static final int[] UID_STATES = {
            UID_STATE_PERSISTENT,
            UID_STATE_TOP,
            UID_STATE_FOREGROUND_SERVICE_LOCATION,
            UID_STATE_FOREGROUND_SERVICE,
            UID_STATE_FOREGROUND,
            UID_STATE_BACKGROUND,
            UID_STATE_CACHED
    };

    /** @hide */
    public static String getUidStateName(@UidState int uidState) {
        switch (uidState) {
            case UID_STATE_PERSISTENT:
                return "pers";
            case UID_STATE_TOP:
                return "top";
            case UID_STATE_FOREGROUND_SERVICE_LOCATION:
                return "fgsvcl";
            case UID_STATE_FOREGROUND_SERVICE:
                return "fgsvc";
            case UID_STATE_FOREGROUND:
                return "fg";
            case UID_STATE_BACKGROUND:
                return "bg";
            case UID_STATE_CACHED:
                return "cch";
            default:
                return "unknown";
        }
    }

    /**
     * Flag: non proxy operations. These are operations
     * performed on behalf of the app itself and not on behalf of
     * another one.
     *
     * @hide
     */
    @SystemApi
    public static final int OP_FLAG_SELF = 0x1;

    /**
     * Flag: trusted proxy operations. These are operations
     * performed on behalf of another app by a trusted app.
     * Which is work a trusted app blames on another app.
     *
     * @hide
     */
    @SystemApi
    public static final int OP_FLAG_TRUSTED_PROXY = 0x2;

    /**
     * Flag: untrusted proxy operations. These are operations
     * performed on behalf of another app by an untrusted app.
     * Which is work an untrusted app blames on another app.
     *
     * @hide
     */
    @SystemApi
    public static final int OP_FLAG_UNTRUSTED_PROXY = 0x4;

    /**
     * Flag: trusted proxied operations. These are operations
     * performed by a trusted other app on behalf of an app.
     * Which is work an app was blamed for by a trusted app.
     *
     * @hide
     */
    @SystemApi
    public static final int OP_FLAG_TRUSTED_PROXIED = 0x8;

    /**
     * Flag: untrusted proxied operations. These are operations
     * performed by an untrusted other app on behalf of an app.
     * Which is work an app was blamed for by an untrusted app.
     *
     * @hide
     */
    @SystemApi
    public static final int OP_FLAG_UNTRUSTED_PROXIED = 0x10;

    /**
     * Flags: all operations. These include operations matched
     * by {@link #OP_FLAG_SELF}, {@link #OP_FLAG_TRUSTED_PROXIED},
     * {@link #OP_FLAG_UNTRUSTED_PROXIED}, {@link #OP_FLAG_TRUSTED_PROXIED},
     * {@link #OP_FLAG_UNTRUSTED_PROXIED}.
     *
     * @hide
     */
    @SystemApi
    public static final int OP_FLAGS_ALL =
            OP_FLAG_SELF
                | OP_FLAG_TRUSTED_PROXY
                | OP_FLAG_UNTRUSTED_PROXY
                | OP_FLAG_TRUSTED_PROXIED
                | OP_FLAG_UNTRUSTED_PROXIED;

    /**
     * Flags: all trusted operations which is ones either the app did {@link #OP_FLAG_SELF},
     * or it was blamed for by a trusted app {@link #OP_FLAG_TRUSTED_PROXIED}, or ones the
     * app if untrusted blamed on other apps {@link #OP_FLAG_UNTRUSTED_PROXY}.
     *
     * @hide
     */
    @SystemApi
    public static final int OP_FLAGS_ALL_TRUSTED = AppOpsManager.OP_FLAG_SELF
        | AppOpsManager.OP_FLAG_UNTRUSTED_PROXY
        | AppOpsManager.OP_FLAG_TRUSTED_PROXIED;

    /** @hide */
    @Retention(RetentionPolicy.SOURCE)
    @IntDef(flag = true, prefix = { "FLAG_" }, value = {
            OP_FLAG_SELF,
            OP_FLAG_TRUSTED_PROXY,
            OP_FLAG_UNTRUSTED_PROXY,
            OP_FLAG_TRUSTED_PROXIED,
            OP_FLAG_UNTRUSTED_PROXIED
    })
    public @interface OpFlags {}

    /** @hide */
    public static final String getFlagName(@OpFlags int flag) {
        switch (flag) {
            case OP_FLAG_SELF:
                return "s";
            case OP_FLAG_TRUSTED_PROXY:
                return "tp";
            case OP_FLAG_UNTRUSTED_PROXY:
                return "up";
            case OP_FLAG_TRUSTED_PROXIED:
                return "tpd";
            case OP_FLAG_UNTRUSTED_PROXIED:
                return "upd";
            default:
                return "unknown";
        }
    }

    // These constants are redefined here to work around a metalava limitation/bug where
    // @IntDef is not able to see @hide symbols when they are hidden via package hiding:
    // frameworks/base/core/java/com/android/internal/package.html

    /** @hide */
    public static final int SAMPLING_STRATEGY_DEFAULT =
            FrameworkStatsLog.RUNTIME_APP_OP_ACCESS__SAMPLING_STRATEGY__DEFAULT;

    /** @hide */
    public static final int SAMPLING_STRATEGY_UNIFORM =
            FrameworkStatsLog.RUNTIME_APP_OP_ACCESS__SAMPLING_STRATEGY__UNIFORM;

    /** @hide */
    public static final int SAMPLING_STRATEGY_RARELY_USED =
            FrameworkStatsLog.RUNTIME_APP_OP_ACCESS__SAMPLING_STRATEGY__RARELY_USED;

    /** @hide */
    public static final int SAMPLING_STRATEGY_BOOT_TIME_SAMPLING =
            FrameworkStatsLog.RUNTIME_APP_OP_ACCESS__SAMPLING_STRATEGY__BOOT_TIME_SAMPLING;

    /**
     * Strategies used for message sampling
     * @hide
     */
    @Retention(RetentionPolicy.SOURCE)
    @IntDef(prefix = {"SAMPLING_STRATEGY_"}, value = {
            SAMPLING_STRATEGY_DEFAULT,
            SAMPLING_STRATEGY_UNIFORM,
            SAMPLING_STRATEGY_RARELY_USED,
            SAMPLING_STRATEGY_BOOT_TIME_SAMPLING
    })
    public @interface SamplingStrategy {}

    private static final int UID_STATE_OFFSET = 31;
    private static final int FLAGS_MASK = 0xFFFFFFFF;

    /**
     * Key for a data bucket storing app op state. The bucket
     * is composed of the uid state and state flags. This way
     * we can query data for given uid state and a set of flags where
     * the flags control which type of data to get. For example,
     * one can get the ops an app did on behalf of other apps
     * while in the background.
     *
     * @hide
     */
    @Retention(RetentionPolicy.SOURCE)
    @Target({ElementType.METHOD, ElementType.PARAMETER, ElementType.FIELD})
    public @interface DataBucketKey {
    }

    /** @hide */
    public static String keyToString(@DataBucketKey long key) {
        final int uidState = extractUidStateFromKey(key);
        final int flags = extractFlagsFromKey(key);
        return "[" + getUidStateName(uidState) + "-" + flagsToString(flags) + "]";
    }

    /** @hide */
    public static @DataBucketKey long makeKey(@UidState int uidState, @OpFlags int flags) {
        return ((long) uidState << UID_STATE_OFFSET) | flags;
    }

    /** @hide */
    public static int extractUidStateFromKey(@DataBucketKey long key) {
        return (int) (key >> UID_STATE_OFFSET);
    }

    /** @hide */
    public static int extractFlagsFromKey(@DataBucketKey long key) {
        return (int) (key & FLAGS_MASK);
    }

    /** @hide */
    public static String flagsToString(@OpFlags int flags) {
        final StringBuilder flagsBuilder = new StringBuilder();
        while (flags != 0) {
            final int flag = 1 << Integer.numberOfTrailingZeros(flags);
            flags &= ~flag;
            if (flagsBuilder.length() > 0) {
                flagsBuilder.append('|');
            }
            flagsBuilder.append(getFlagName(flag));
        }
        return flagsBuilder.toString();
    }

    // when adding one of these:
    //  - increment _NUM_OP
    //  - define an OPSTR_* constant (marked as @SystemApi)
    //  - add rows to sOpToSwitch, sOpToString, sOpNames, sOpToPerms, sOpDefault
    //  - add descriptive strings to Settings/res/values/arrays.xml
    //  - add the op to the appropriate template in AppOpsState.OpsTemplate (settings app)

    /** @hide No operation specified. */
    @UnsupportedAppUsage(maxTargetSdk = Build.VERSION_CODES.R, trackingBug = 170729553)
    public static final int OP_NONE = AppProtoEnums.APP_OP_NONE;
    /** @hide Access to coarse location information. */
    @UnsupportedAppUsage
    @TestApi
    public static final int OP_COARSE_LOCATION = AppProtoEnums.APP_OP_COARSE_LOCATION;
    /** @hide Access to fine location information. */
    @UnsupportedAppUsage
    public static final int OP_FINE_LOCATION = AppProtoEnums.APP_OP_FINE_LOCATION;
    /** @hide Causing GPS to run. */
    @UnsupportedAppUsage
    public static final int OP_GPS = AppProtoEnums.APP_OP_GPS;
    /** @hide */
    @UnsupportedAppUsage
    public static final int OP_VIBRATE = AppProtoEnums.APP_OP_VIBRATE;
    /** @hide */
    @UnsupportedAppUsage
    public static final int OP_READ_CONTACTS = AppProtoEnums.APP_OP_READ_CONTACTS;
    /** @hide */
    @UnsupportedAppUsage
    public static final int OP_WRITE_CONTACTS = AppProtoEnums.APP_OP_WRITE_CONTACTS;
    /** @hide */
    @UnsupportedAppUsage
    public static final int OP_READ_CALL_LOG = AppProtoEnums.APP_OP_READ_CALL_LOG;
    /** @hide */
    @UnsupportedAppUsage
    public static final int OP_WRITE_CALL_LOG = AppProtoEnums.APP_OP_WRITE_CALL_LOG;
    /** @hide */
    @UnsupportedAppUsage
    public static final int OP_READ_CALENDAR = AppProtoEnums.APP_OP_READ_CALENDAR;
    /** @hide */
    @UnsupportedAppUsage
    public static final int OP_WRITE_CALENDAR = AppProtoEnums.APP_OP_WRITE_CALENDAR;
    /** @hide */
    @UnsupportedAppUsage
    public static final int OP_WIFI_SCAN = AppProtoEnums.APP_OP_WIFI_SCAN;
    /** @hide */
    @UnsupportedAppUsage
    public static final int OP_POST_NOTIFICATION = AppProtoEnums.APP_OP_POST_NOTIFICATION;
    /** @hide */
    @UnsupportedAppUsage
    public static final int OP_NEIGHBORING_CELLS = AppProtoEnums.APP_OP_NEIGHBORING_CELLS;
    /** @hide */
    @UnsupportedAppUsage
    public static final int OP_CALL_PHONE = AppProtoEnums.APP_OP_CALL_PHONE;
    /** @hide */
    @UnsupportedAppUsage
    public static final int OP_READ_SMS = AppProtoEnums.APP_OP_READ_SMS;
    /** @hide */
    @UnsupportedAppUsage
    public static final int OP_WRITE_SMS = AppProtoEnums.APP_OP_WRITE_SMS;
    /** @hide */
    @UnsupportedAppUsage
    public static final int OP_RECEIVE_SMS = AppProtoEnums.APP_OP_RECEIVE_SMS;
    /** @hide */
    @UnsupportedAppUsage
    public static final int OP_RECEIVE_EMERGECY_SMS =
            AppProtoEnums.APP_OP_RECEIVE_EMERGENCY_SMS;
    /** @hide */
    @UnsupportedAppUsage
    public static final int OP_RECEIVE_MMS = AppProtoEnums.APP_OP_RECEIVE_MMS;
    /** @hide */
    @UnsupportedAppUsage
    public static final int OP_RECEIVE_WAP_PUSH = AppProtoEnums.APP_OP_RECEIVE_WAP_PUSH;
    /** @hide */
    @UnsupportedAppUsage
    public static final int OP_SEND_SMS = AppProtoEnums.APP_OP_SEND_SMS;
    /** @hide */
    public static final int OP_MANAGE_ONGOING_CALLS = AppProtoEnums.APP_OP_MANAGE_ONGOING_CALLS;
    /** @hide */
    @UnsupportedAppUsage
    public static final int OP_READ_ICC_SMS = AppProtoEnums.APP_OP_READ_ICC_SMS;
    /** @hide */
    @UnsupportedAppUsage
    public static final int OP_WRITE_ICC_SMS = AppProtoEnums.APP_OP_WRITE_ICC_SMS;
    /** @hide */
    @UnsupportedAppUsage
    public static final int OP_WRITE_SETTINGS = AppProtoEnums.APP_OP_WRITE_SETTINGS;
    /** @hide Required to draw on top of other apps. */
    @UnsupportedAppUsage
    @TestApi
    public static final int OP_SYSTEM_ALERT_WINDOW = AppProtoEnums.APP_OP_SYSTEM_ALERT_WINDOW;
    /** @hide */
    @UnsupportedAppUsage
    public static final int OP_ACCESS_NOTIFICATIONS =
            AppProtoEnums.APP_OP_ACCESS_NOTIFICATIONS;
    /** @hide */
    @UnsupportedAppUsage
    public static final int OP_CAMERA = AppProtoEnums.APP_OP_CAMERA;
    /** @hide */
    @UnsupportedAppUsage
    @TestApi
    public static final int OP_RECORD_AUDIO = AppProtoEnums.APP_OP_RECORD_AUDIO;
    /** @hide */
    @UnsupportedAppUsage
    public static final int OP_PLAY_AUDIO = AppProtoEnums.APP_OP_PLAY_AUDIO;
    /** @hide */
    @UnsupportedAppUsage
    public static final int OP_READ_CLIPBOARD = AppProtoEnums.APP_OP_READ_CLIPBOARD;
    /** @hide */
    @UnsupportedAppUsage
    public static final int OP_WRITE_CLIPBOARD = AppProtoEnums.APP_OP_WRITE_CLIPBOARD;
    /** @hide */
    @UnsupportedAppUsage
    public static final int OP_TAKE_MEDIA_BUTTONS = AppProtoEnums.APP_OP_TAKE_MEDIA_BUTTONS;
    /** @hide */
    @UnsupportedAppUsage
    public static final int OP_TAKE_AUDIO_FOCUS = AppProtoEnums.APP_OP_TAKE_AUDIO_FOCUS;
    /** @hide */
    @UnsupportedAppUsage
    public static final int OP_AUDIO_MASTER_VOLUME = AppProtoEnums.APP_OP_AUDIO_MASTER_VOLUME;
    /** @hide */
    @UnsupportedAppUsage
    public static final int OP_AUDIO_VOICE_VOLUME = AppProtoEnums.APP_OP_AUDIO_VOICE_VOLUME;
    /** @hide */
    @UnsupportedAppUsage
    public static final int OP_AUDIO_RING_VOLUME = AppProtoEnums.APP_OP_AUDIO_RING_VOLUME;
    /** @hide */
    @UnsupportedAppUsage
    public static final int OP_AUDIO_MEDIA_VOLUME = AppProtoEnums.APP_OP_AUDIO_MEDIA_VOLUME;
    /** @hide */
    @UnsupportedAppUsage
    public static final int OP_AUDIO_ALARM_VOLUME = AppProtoEnums.APP_OP_AUDIO_ALARM_VOLUME;
    /** @hide */
    @UnsupportedAppUsage
    public static final int OP_AUDIO_NOTIFICATION_VOLUME =
            AppProtoEnums.APP_OP_AUDIO_NOTIFICATION_VOLUME;
    /** @hide */
    @UnsupportedAppUsage
    public static final int OP_AUDIO_BLUETOOTH_VOLUME =
            AppProtoEnums.APP_OP_AUDIO_BLUETOOTH_VOLUME;
    /** @hide */
    @UnsupportedAppUsage
    public static final int OP_WAKE_LOCK = AppProtoEnums.APP_OP_WAKE_LOCK;
    /** @hide Continually monitoring location data. */
    @UnsupportedAppUsage
    public static final int OP_MONITOR_LOCATION =
            AppProtoEnums.APP_OP_MONITOR_LOCATION;
    /** @hide Continually monitoring location data with a relatively high power request. */
    @UnsupportedAppUsage
    public static final int OP_MONITOR_HIGH_POWER_LOCATION =
            AppProtoEnums.APP_OP_MONITOR_HIGH_POWER_LOCATION;
    /** @hide Retrieve current usage stats via {@link UsageStatsManager}. */
    @UnsupportedAppUsage
    public static final int OP_GET_USAGE_STATS = AppProtoEnums.APP_OP_GET_USAGE_STATS;
    /** @hide */
    @UnsupportedAppUsage
    public static final int OP_MUTE_MICROPHONE = AppProtoEnums.APP_OP_MUTE_MICROPHONE;
    /** @hide */
    @UnsupportedAppUsage
    public static final int OP_TOAST_WINDOW = AppProtoEnums.APP_OP_TOAST_WINDOW;
    /** @hide Capture the device's display contents and/or audio */
    @UnsupportedAppUsage
    public static final int OP_PROJECT_MEDIA = AppProtoEnums.APP_OP_PROJECT_MEDIA;
    /**
     * Start (without additional user intervention) a VPN connection, as used by {@link
     * android.net.VpnService} along with as Platform VPN connections, as used by {@link
     * android.net.VpnManager}
     *
     * <p>This appop is granted to apps that have already been given user consent to start
     * VpnService based VPN connections. As this is a superset of OP_ACTIVATE_PLATFORM_VPN, this
     * appop also allows the starting of Platform VPNs.
     *
     * @hide
     */
    @UnsupportedAppUsage
    public static final int OP_ACTIVATE_VPN = AppProtoEnums.APP_OP_ACTIVATE_VPN;
    /** @hide Access the WallpaperManagerAPI to write wallpapers. */
    @UnsupportedAppUsage
    public static final int OP_WRITE_WALLPAPER = AppProtoEnums.APP_OP_WRITE_WALLPAPER;
    /** @hide Received the assist structure from an app. */
    @UnsupportedAppUsage
    public static final int OP_ASSIST_STRUCTURE = AppProtoEnums.APP_OP_ASSIST_STRUCTURE;
    /** @hide Received a screenshot from assist. */
    @UnsupportedAppUsage
    public static final int OP_ASSIST_SCREENSHOT = AppProtoEnums.APP_OP_ASSIST_SCREENSHOT;
    /** @hide Read the phone state. */
    @UnsupportedAppUsage
    public static final int OP_READ_PHONE_STATE = AppProtoEnums.APP_OP_READ_PHONE_STATE;
    /** @hide Add voicemail messages to the voicemail content provider. */
    @UnsupportedAppUsage
    public static final int OP_ADD_VOICEMAIL = AppProtoEnums.APP_OP_ADD_VOICEMAIL;
    /** @hide Access APIs for SIP calling over VOIP or WiFi. */
    @UnsupportedAppUsage
    public static final int OP_USE_SIP = AppProtoEnums.APP_OP_USE_SIP;
    /** @hide Intercept outgoing calls. */
    @UnsupportedAppUsage
    public static final int OP_PROCESS_OUTGOING_CALLS =
            AppProtoEnums.APP_OP_PROCESS_OUTGOING_CALLS;
    /** @hide User the fingerprint API. */
    @UnsupportedAppUsage
    public static final int OP_USE_FINGERPRINT = AppProtoEnums.APP_OP_USE_FINGERPRINT;
    /** @hide Access to body sensors such as heart rate, etc. */
    @UnsupportedAppUsage
    public static final int OP_BODY_SENSORS = AppProtoEnums.APP_OP_BODY_SENSORS;
    /** @hide Read previously received cell broadcast messages. */
    @UnsupportedAppUsage
    public static final int OP_READ_CELL_BROADCASTS = AppProtoEnums.APP_OP_READ_CELL_BROADCASTS;
    /** @hide Inject mock location into the system. */
    @UnsupportedAppUsage
    public static final int OP_MOCK_LOCATION = AppProtoEnums.APP_OP_MOCK_LOCATION;
    /** @hide Read external storage. */
    @UnsupportedAppUsage
    public static final int OP_READ_EXTERNAL_STORAGE = AppProtoEnums.APP_OP_READ_EXTERNAL_STORAGE;
    /** @hide Write external storage. */
    @UnsupportedAppUsage
    public static final int OP_WRITE_EXTERNAL_STORAGE =
            AppProtoEnums.APP_OP_WRITE_EXTERNAL_STORAGE;
    /** @hide Turned on the screen. */
    @UnsupportedAppUsage
    public static final int OP_TURN_SCREEN_ON = AppProtoEnums.APP_OP_TURN_SCREEN_ON;
    /** @hide Get device accounts. */
    @UnsupportedAppUsage
    public static final int OP_GET_ACCOUNTS = AppProtoEnums.APP_OP_GET_ACCOUNTS;
    /** @hide Control whether an application is allowed to run in the background. */
    @UnsupportedAppUsage
    public static final int OP_RUN_IN_BACKGROUND =
            AppProtoEnums.APP_OP_RUN_IN_BACKGROUND;
    /** @hide */
    @UnsupportedAppUsage
    public static final int OP_AUDIO_ACCESSIBILITY_VOLUME =
            AppProtoEnums.APP_OP_AUDIO_ACCESSIBILITY_VOLUME;
    /** @hide Read the phone number. */
    @UnsupportedAppUsage
    public static final int OP_READ_PHONE_NUMBERS = AppProtoEnums.APP_OP_READ_PHONE_NUMBERS;
    /** @hide Request package installs through package installer */
    @UnsupportedAppUsage
    public static final int OP_REQUEST_INSTALL_PACKAGES =
            AppProtoEnums.APP_OP_REQUEST_INSTALL_PACKAGES;
    /** @hide Enter picture-in-picture. */
    @UnsupportedAppUsage
    public static final int OP_PICTURE_IN_PICTURE = AppProtoEnums.APP_OP_PICTURE_IN_PICTURE;
    /** @hide Instant app start foreground service. */
    @UnsupportedAppUsage
    public static final int OP_INSTANT_APP_START_FOREGROUND =
            AppProtoEnums.APP_OP_INSTANT_APP_START_FOREGROUND;
    /** @hide Answer incoming phone calls */
    @UnsupportedAppUsage
    public static final int OP_ANSWER_PHONE_CALLS = AppProtoEnums.APP_OP_ANSWER_PHONE_CALLS;
    /** @hide Run jobs when in background */
    @UnsupportedAppUsage
    public static final int OP_RUN_ANY_IN_BACKGROUND = AppProtoEnums.APP_OP_RUN_ANY_IN_BACKGROUND;
    /** @hide Change Wi-Fi connectivity state */
    @UnsupportedAppUsage
    public static final int OP_CHANGE_WIFI_STATE = AppProtoEnums.APP_OP_CHANGE_WIFI_STATE;
    /** @hide Request package deletion through package installer */
    @UnsupportedAppUsage
    public static final int OP_REQUEST_DELETE_PACKAGES =
            AppProtoEnums.APP_OP_REQUEST_DELETE_PACKAGES;
    /** @hide Bind an accessibility service. */
    @UnsupportedAppUsage
    public static final int OP_BIND_ACCESSIBILITY_SERVICE =
            AppProtoEnums.APP_OP_BIND_ACCESSIBILITY_SERVICE;
    /** @hide Continue handover of a call from another app */
    @UnsupportedAppUsage
    public static final int OP_ACCEPT_HANDOVER = AppProtoEnums.APP_OP_ACCEPT_HANDOVER;
    /** @hide Create and Manage IPsec Tunnels */
    @UnsupportedAppUsage
    public static final int OP_MANAGE_IPSEC_TUNNELS = AppProtoEnums.APP_OP_MANAGE_IPSEC_TUNNELS;
    /** @hide Any app start foreground service. */
    @UnsupportedAppUsage
    @TestApi
    public static final int OP_START_FOREGROUND = AppProtoEnums.APP_OP_START_FOREGROUND;
    /** @hide */
    @UnsupportedAppUsage
    public static final int OP_BLUETOOTH_SCAN = AppProtoEnums.APP_OP_BLUETOOTH_SCAN;
    /** @hide Use the BiometricPrompt/BiometricManager APIs. */
    public static final int OP_USE_BIOMETRIC = AppProtoEnums.APP_OP_USE_BIOMETRIC;
    /** @hide Physical activity recognition. */
    public static final int OP_ACTIVITY_RECOGNITION = AppProtoEnums.APP_OP_ACTIVITY_RECOGNITION;
    /** @hide Financial app sms read. */
    public static final int OP_SMS_FINANCIAL_TRANSACTIONS =
            AppProtoEnums.APP_OP_SMS_FINANCIAL_TRANSACTIONS;
    /** @hide Read media of audio type. */
    public static final int OP_READ_MEDIA_AUDIO = AppProtoEnums.APP_OP_READ_MEDIA_AUDIO;
    /** @hide Write media of audio type. */
    public static final int OP_WRITE_MEDIA_AUDIO = AppProtoEnums.APP_OP_WRITE_MEDIA_AUDIO;
    /** @hide Read media of video type. */
    public static final int OP_READ_MEDIA_VIDEO = AppProtoEnums.APP_OP_READ_MEDIA_VIDEO;
    /** @hide Write media of video type. */
    public static final int OP_WRITE_MEDIA_VIDEO = AppProtoEnums.APP_OP_WRITE_MEDIA_VIDEO;
    /** @hide Read media of image type. */
    public static final int OP_READ_MEDIA_IMAGES = AppProtoEnums.APP_OP_READ_MEDIA_IMAGES;
    /** @hide Write media of image type. */
    public static final int OP_WRITE_MEDIA_IMAGES = AppProtoEnums.APP_OP_WRITE_MEDIA_IMAGES;
    /** @hide Has a legacy (non-isolated) view of storage. */
    public static final int OP_LEGACY_STORAGE = AppProtoEnums.APP_OP_LEGACY_STORAGE;
    /** @hide Accessing accessibility features */
    public static final int OP_ACCESS_ACCESSIBILITY = AppProtoEnums.APP_OP_ACCESS_ACCESSIBILITY;
    /** @hide Read the device identifiers (IMEI / MEID, IMSI, SIM / Build serial) */
    public static final int OP_READ_DEVICE_IDENTIFIERS =
            AppProtoEnums.APP_OP_READ_DEVICE_IDENTIFIERS;
    /** @hide Read location metadata from media */
    public static final int OP_ACCESS_MEDIA_LOCATION = AppProtoEnums.APP_OP_ACCESS_MEDIA_LOCATION;
    /** @hide Query all apps on device, regardless of declarations in the calling app manifest */
    public static final int OP_QUERY_ALL_PACKAGES = AppProtoEnums.APP_OP_QUERY_ALL_PACKAGES;
    /** @hide Access all external storage */
    public static final int OP_MANAGE_EXTERNAL_STORAGE =
            AppProtoEnums.APP_OP_MANAGE_EXTERNAL_STORAGE;
    /** @hide Communicate cross-profile within the same profile group. */
    public static final int OP_INTERACT_ACROSS_PROFILES =
            AppProtoEnums.APP_OP_INTERACT_ACROSS_PROFILES;
    /**
     * Start (without additional user intervention) a Platform VPN connection, as used by {@link
     * android.net.VpnManager}
     *
     * <p>This appop is granted to apps that have already been given user consent to start Platform
     * VPN connections. This appop is insufficient to start VpnService based VPNs; OP_ACTIVATE_VPN
     * is needed for that.
     *
     * @hide
     */
    public static final int OP_ACTIVATE_PLATFORM_VPN = AppProtoEnums.APP_OP_ACTIVATE_PLATFORM_VPN;
    /** @hide Controls whether or not read logs are available for incremental installations. */
    public static final int OP_LOADER_USAGE_STATS = AppProtoEnums.APP_OP_LOADER_USAGE_STATS;

    // App op deprecated/removed.
    private static final int OP_DEPRECATED_1 = AppProtoEnums.APP_OP_DEPRECATED_1;

    /** @hide Auto-revoke app permissions if app is unused for an extended period */
    public static final int OP_AUTO_REVOKE_PERMISSIONS_IF_UNUSED =
            AppProtoEnums.APP_OP_AUTO_REVOKE_PERMISSIONS_IF_UNUSED;

    /**
     * Whether {@link #OP_AUTO_REVOKE_PERMISSIONS_IF_UNUSED} is allowed to be changed by
     * the installer
     *
     * @hide
     */
    public static final int OP_AUTO_REVOKE_MANAGED_BY_INSTALLER =
            AppProtoEnums.APP_OP_AUTO_REVOKE_MANAGED_BY_INSTALLER;

    /** @hide */
    public static final int OP_NO_ISOLATED_STORAGE = AppProtoEnums.APP_OP_NO_ISOLATED_STORAGE;

    /**
<<<<<<< HEAD
     * Reserved key for 100
     *
     * @hide
     */
    public static final int OP_RESERVED_100 = 100;

    /**
     * Reserved key for 101
     *
     * @hide
     */
    public static final int OP_RESERVED_101 = 101;

    /**
     * Reserved key for 102
     *
     * @hide
     */
    public static final int OP_RESERVED_102 = 102;

    /** @hide */
    @UnsupportedAppUsage(maxTargetSdk = Build.VERSION_CODES.R, trackingBug = 170729553)
    public static final int _NUM_OP = 104;
=======
     * Phone call is using microphone
     *
     * @hide
     */
    // TODO: Add as AppProtoEnums
    public static final int OP_PHONE_CALL_MICROPHONE = 100;
    /**
     * Phone call is using camera
     *
     * @hide
     */
    // TODO: Add as AppProtoEnums
    public static final int OP_PHONE_CALL_CAMERA = 101;

    /**
     * Audio is being recorded for hotword detection.
     *
     * @hide
     */
    // TODO: Add as AppProtoEnums
    public static final int OP_RECORD_AUDIO_HOTWORD = 102;

    /** @hide */
    @UnsupportedAppUsage
    public static final int _NUM_OP = 103;
>>>>>>> 07ec9b4d

    /** Access to coarse location information. */
    public static final String OPSTR_COARSE_LOCATION = "android:coarse_location";
    /** Access to fine location information. */
    public static final String OPSTR_FINE_LOCATION =
            "android:fine_location";
    /** Continually monitoring location data. */
    public static final String OPSTR_MONITOR_LOCATION
            = "android:monitor_location";
    /** Continually monitoring location data with a relatively high power request. */
    public static final String OPSTR_MONITOR_HIGH_POWER_LOCATION
            = "android:monitor_location_high_power";
    /** Access to {@link android.app.usage.UsageStatsManager}. */
    public static final String OPSTR_GET_USAGE_STATS
            = "android:get_usage_stats";
    /** Activate a VPN connection without user intervention. @hide */
    @SystemApi
    public static final String OPSTR_ACTIVATE_VPN
            = "android:activate_vpn";
    /** Allows an application to read the user's contacts data. */
    public static final String OPSTR_READ_CONTACTS
            = "android:read_contacts";
    /** Allows an application to write to the user's contacts data. */
    public static final String OPSTR_WRITE_CONTACTS
            = "android:write_contacts";
    /** Allows an application to read the user's call log. */
    public static final String OPSTR_READ_CALL_LOG
            = "android:read_call_log";
    /** Allows an application to write to the user's call log. */
    public static final String OPSTR_WRITE_CALL_LOG
            = "android:write_call_log";
    /** Allows an application to read the user's calendar data. */
    public static final String OPSTR_READ_CALENDAR
            = "android:read_calendar";
    /** Allows an application to write to the user's calendar data. */
    public static final String OPSTR_WRITE_CALENDAR
            = "android:write_calendar";
    /** Allows an application to initiate a phone call. */
    public static final String OPSTR_CALL_PHONE
            = "android:call_phone";
    /** Allows an application to read SMS messages. */
    public static final String OPSTR_READ_SMS
            = "android:read_sms";
    /** Allows an application to receive SMS messages. */
    public static final String OPSTR_RECEIVE_SMS
            = "android:receive_sms";
    /** Allows an application to receive MMS messages. */
    public static final String OPSTR_RECEIVE_MMS
            = "android:receive_mms";
    /** Allows an application to receive WAP push messages. */
    public static final String OPSTR_RECEIVE_WAP_PUSH
            = "android:receive_wap_push";
    /** Allows an application to send SMS messages. */
    public static final String OPSTR_SEND_SMS
            = "android:send_sms";
    /** Required to be able to access the camera device. */
    public static final String OPSTR_CAMERA
            = "android:camera";
    /** Required to be able to access the microphone device. */
    public static final String OPSTR_RECORD_AUDIO
            = "android:record_audio";
    /** Required to access phone state related information. */
    public static final String OPSTR_READ_PHONE_STATE
            = "android:read_phone_state";
    /** Required to access phone state related information. */
    public static final String OPSTR_ADD_VOICEMAIL
            = "android:add_voicemail";
    /** Access APIs for SIP calling over VOIP or WiFi */
    public static final String OPSTR_USE_SIP
            = "android:use_sip";
    /** Access APIs for diverting outgoing calls */
    public static final String OPSTR_PROCESS_OUTGOING_CALLS
            = "android:process_outgoing_calls";
    /** Use the fingerprint API. */
    public static final String OPSTR_USE_FINGERPRINT
            = "android:use_fingerprint";
    /** Access to body sensors such as heart rate, etc. */
    public static final String OPSTR_BODY_SENSORS
            = "android:body_sensors";
    /** Read previously received cell broadcast messages. */
    public static final String OPSTR_READ_CELL_BROADCASTS
            = "android:read_cell_broadcasts";
    /** Inject mock location into the system. */
    public static final String OPSTR_MOCK_LOCATION
            = "android:mock_location";
    /** Read external storage. */
    public static final String OPSTR_READ_EXTERNAL_STORAGE
            = "android:read_external_storage";
    /** Write external storage. */
    public static final String OPSTR_WRITE_EXTERNAL_STORAGE
            = "android:write_external_storage";
    /** Required to draw on top of other apps. */
    public static final String OPSTR_SYSTEM_ALERT_WINDOW
            = "android:system_alert_window";
    /** Required to write/modify/update system settings. */
    public static final String OPSTR_WRITE_SETTINGS
            = "android:write_settings";
    /** @hide Get device accounts. */
    @SystemApi
    public static final String OPSTR_GET_ACCOUNTS
            = "android:get_accounts";
    public static final String OPSTR_READ_PHONE_NUMBERS
            = "android:read_phone_numbers";
    /** Access to picture-in-picture. */
    public static final String OPSTR_PICTURE_IN_PICTURE
            = "android:picture_in_picture";
    /** @hide */
    @SystemApi
    public static final String OPSTR_INSTANT_APP_START_FOREGROUND
            = "android:instant_app_start_foreground";
    /** Answer incoming phone calls */
    public static final String OPSTR_ANSWER_PHONE_CALLS
            = "android:answer_phone_calls";
    /**
     * Accept call handover
     * @hide
     */
    @SystemApi
    public static final String OPSTR_ACCEPT_HANDOVER
            = "android:accept_handover";
    /** @hide */
    @SystemApi
    public static final String OPSTR_GPS = "android:gps";
    /** @hide */
    @SystemApi
    public static final String OPSTR_VIBRATE = "android:vibrate";
    /** @hide */
    @SystemApi
    public static final String OPSTR_WIFI_SCAN = "android:wifi_scan";
    /** @hide */
    @SystemApi
    public static final String OPSTR_POST_NOTIFICATION = "android:post_notification";
    /** @hide */
    @SystemApi
    public static final String OPSTR_NEIGHBORING_CELLS = "android:neighboring_cells";
    /** @hide */
    @SystemApi
    public static final String OPSTR_WRITE_SMS = "android:write_sms";
    /** @hide */
    @SystemApi
    public static final String OPSTR_RECEIVE_EMERGENCY_BROADCAST =
            "android:receive_emergency_broadcast";
    /** @hide */
    @SystemApi
    public static final String OPSTR_READ_ICC_SMS = "android:read_icc_sms";
    /** @hide */
    @SystemApi
    public static final String OPSTR_WRITE_ICC_SMS = "android:write_icc_sms";
    /** @hide */
    @SystemApi
    public static final String OPSTR_ACCESS_NOTIFICATIONS = "android:access_notifications";
    /** @hide */
    @SystemApi
    public static final String OPSTR_PLAY_AUDIO = "android:play_audio";
    /** @hide */
    @SystemApi
    public static final String OPSTR_READ_CLIPBOARD = "android:read_clipboard";
    /** @hide */
    @SystemApi
    public static final String OPSTR_WRITE_CLIPBOARD = "android:write_clipboard";
    /** @hide */
    @SystemApi
    public static final String OPSTR_TAKE_MEDIA_BUTTONS = "android:take_media_buttons";
    /** @hide */
    @SystemApi
    public static final String OPSTR_TAKE_AUDIO_FOCUS = "android:take_audio_focus";
    /** @hide */
    @SystemApi
    public static final String OPSTR_AUDIO_MASTER_VOLUME = "android:audio_master_volume";
    /** @hide */
    @SystemApi
    public static final String OPSTR_AUDIO_VOICE_VOLUME = "android:audio_voice_volume";
    /** @hide */
    @SystemApi
    public static final String OPSTR_AUDIO_RING_VOLUME = "android:audio_ring_volume";
    /** @hide */
    @SystemApi
    public static final String OPSTR_AUDIO_MEDIA_VOLUME = "android:audio_media_volume";
    /** @hide */
    @SystemApi
    public static final String OPSTR_AUDIO_ALARM_VOLUME = "android:audio_alarm_volume";
    /** @hide */
    @SystemApi
    public static final String OPSTR_AUDIO_NOTIFICATION_VOLUME =
            "android:audio_notification_volume";
    /** @hide */
    @SystemApi
    public static final String OPSTR_AUDIO_BLUETOOTH_VOLUME = "android:audio_bluetooth_volume";
    /** @hide */
    @SystemApi
    public static final String OPSTR_WAKE_LOCK = "android:wake_lock";
    /** @hide */
    @SystemApi
    public static final String OPSTR_MUTE_MICROPHONE = "android:mute_microphone";
    /** @hide */
    @SystemApi
    public static final String OPSTR_TOAST_WINDOW = "android:toast_window";
    /** @hide */
    @SystemApi
    public static final String OPSTR_PROJECT_MEDIA = "android:project_media";
    /** @hide */
    @SystemApi
    public static final String OPSTR_WRITE_WALLPAPER = "android:write_wallpaper";
    /** @hide */
    @SystemApi
    public static final String OPSTR_ASSIST_STRUCTURE = "android:assist_structure";
    /** @hide */
    @SystemApi
    public static final String OPSTR_ASSIST_SCREENSHOT = "android:assist_screenshot";
    /** @hide */
    @SystemApi
    public static final String OPSTR_TURN_SCREEN_ON = "android:turn_screen_on";
    /** @hide */
    @SystemApi
    public static final String OPSTR_RUN_IN_BACKGROUND = "android:run_in_background";
    /** @hide */
    @SystemApi
    public static final String OPSTR_AUDIO_ACCESSIBILITY_VOLUME =
            "android:audio_accessibility_volume";
    /** @hide */
    @SystemApi
    public static final String OPSTR_REQUEST_INSTALL_PACKAGES = "android:request_install_packages";
    /** @hide */
    @SystemApi
    public static final String OPSTR_RUN_ANY_IN_BACKGROUND = "android:run_any_in_background";
    /** @hide */
    @SystemApi
    public static final String OPSTR_CHANGE_WIFI_STATE = "android:change_wifi_state";
    /** @hide */
    @SystemApi
    public static final String OPSTR_REQUEST_DELETE_PACKAGES = "android:request_delete_packages";
    /** @hide */
    @SystemApi
    public static final String OPSTR_BIND_ACCESSIBILITY_SERVICE =
            "android:bind_accessibility_service";
    /** @hide */
    @SystemApi
    public static final String OPSTR_MANAGE_IPSEC_TUNNELS = "android:manage_ipsec_tunnels";
    /** @hide */
    @SystemApi
    public static final String OPSTR_START_FOREGROUND = "android:start_foreground";
    /** @hide */
    public static final String OPSTR_BLUETOOTH_SCAN = "android:bluetooth_scan";

    /** @hide Use the BiometricPrompt/BiometricManager APIs. */
    public static final String OPSTR_USE_BIOMETRIC = "android:use_biometric";

    /** @hide Recognize physical activity. */
    public static final String OPSTR_ACTIVITY_RECOGNITION = "android:activity_recognition";

    /** @hide Financial app read sms. */
    public static final String OPSTR_SMS_FINANCIAL_TRANSACTIONS =
            "android:sms_financial_transactions";

    /** @hide Read media of audio type. */
    @SystemApi
    public static final String OPSTR_READ_MEDIA_AUDIO = "android:read_media_audio";
    /** @hide Write media of audio type. */
    @SystemApi
    public static final String OPSTR_WRITE_MEDIA_AUDIO = "android:write_media_audio";
    /** @hide Read media of video type. */
    @SystemApi
    public static final String OPSTR_READ_MEDIA_VIDEO = "android:read_media_video";
    /** @hide Write media of video type. */
    @SystemApi
    public static final String OPSTR_WRITE_MEDIA_VIDEO = "android:write_media_video";
    /** @hide Read media of image type. */
    @SystemApi
    public static final String OPSTR_READ_MEDIA_IMAGES = "android:read_media_images";
    /** @hide Write media of image type. */
    @SystemApi
    public static final String OPSTR_WRITE_MEDIA_IMAGES = "android:write_media_images";
    /** @hide Has a legacy (non-isolated) view of storage. */
    @SystemApi
    public static final String OPSTR_LEGACY_STORAGE = "android:legacy_storage";
    /** @hide Read location metadata from media */
    public static final String OPSTR_ACCESS_MEDIA_LOCATION = "android:access_media_location";

    /** @hide Interact with accessibility. */
    @SystemApi
    public static final String OPSTR_ACCESS_ACCESSIBILITY = "android:access_accessibility";
    /** @hide Read device identifiers */
    public static final String OPSTR_READ_DEVICE_IDENTIFIERS = "android:read_device_identifiers";
    /** @hide Query all packages on device */
    public static final String OPSTR_QUERY_ALL_PACKAGES = "android:query_all_packages";
    /** @hide Access all external storage */
    @SystemApi
    public static final String OPSTR_MANAGE_EXTERNAL_STORAGE =
            "android:manage_external_storage";

    /** @hide Auto-revoke app permissions if app is unused for an extended period */
    @SystemApi
    public static final String OPSTR_AUTO_REVOKE_PERMISSIONS_IF_UNUSED =
            "android:auto_revoke_permissions_if_unused";

    /** @hide Auto-revoke app permissions if app is unused for an extended period */
    @SystemApi
    public static final String OPSTR_AUTO_REVOKE_MANAGED_BY_INSTALLER =
            "android:auto_revoke_managed_by_installer";

    /** @hide Communicate cross-profile within the same profile group. */
    @SystemApi
    public static final String OPSTR_INTERACT_ACROSS_PROFILES = "android:interact_across_profiles";
    /** @hide Start Platform VPN without user intervention */
    @SystemApi
    public static final String OPSTR_ACTIVATE_PLATFORM_VPN = "android:activate_platform_vpn";
    /** @hide */
    @SystemApi
    public static final String OPSTR_LOADER_USAGE_STATS = "android:loader_usage_stats";

    /**
     * Grants an app access to the {@link android.telecom.InCallService} API to see
     * information about ongoing calls and to enable control of calls.
     * @hide
     */
    @SystemApi
    @TestApi
    public static final String OPSTR_MANAGE_ONGOING_CALLS = "android:manage_ongoing_calls";

    /**
     * AppOp granted to apps that we are started via {@code am instrument -e --no-isolated-storage}
     *
     * @hide
     */
    public static final String OPSTR_NO_ISOLATED_STORAGE = "android:no_isolated_storage";

    /**
<<<<<<< HEAD
     * Reserved for 100
     *
     * @hide
     */
    public static final String OPSTR_RESERVED_100 = "android:opstr_reserved_100";

    /**
     * Reserved for 101
     *
     * @hide
     */
    public static final String OPSTR_RESERVED_101 = "android:opstr_reserved_101";

    /**
     * Reserved for 102
     *
     * @hide
     */
    public static final String OPSTR_RESERVED_102 = "android:opstr_reserved_102";
=======
     * Phone call is using microphone
     *
     * @hide
     */
    public static final String OPSTR_PHONE_CALL_MICROPHONE = "android:phone_call_microphone";
    /**
     * Phone call is using camera
     *
     * @hide
     */
    public static final String OPSTR_PHONE_CALL_CAMERA = "android:phone_call_camera";

    /**
     * Audio is being recorded for hotword detection.
     *
     * @hide
     */
    public static final String OPSTR_RECORD_AUDIO_HOTWORD = "android:record_audio_hotword";
>>>>>>> 07ec9b4d

    /** {@link #sAppOpsToNote} not initialized yet for this op */
    private static final byte SHOULD_COLLECT_NOTE_OP_NOT_INITIALIZED = 0;
    /** Should not collect noting of this app-op in {@link #sAppOpsToNote} */
    private static final byte SHOULD_NOT_COLLECT_NOTE_OP = 1;
    /** Should collect noting of this app-op in {@link #sAppOpsToNote} */
    private static final byte SHOULD_COLLECT_NOTE_OP = 2;

    @Retention(RetentionPolicy.SOURCE)
    @IntDef(flag = true, prefix = { "SHOULD_" }, value = {
            SHOULD_COLLECT_NOTE_OP_NOT_INITIALIZED,
            SHOULD_NOT_COLLECT_NOTE_OP,
            SHOULD_COLLECT_NOTE_OP
    })
    private @interface ShouldCollectNoteOp {}

    private static final int[] RUNTIME_AND_APPOP_PERMISSIONS_OPS = {
            // RUNTIME PERMISSIONS
            // Contacts
            OP_READ_CONTACTS,
            OP_WRITE_CONTACTS,
            OP_GET_ACCOUNTS,
            // Calendar
            OP_READ_CALENDAR,
            OP_WRITE_CALENDAR,
            // SMS
            OP_SEND_SMS,
            OP_RECEIVE_SMS,
            OP_READ_SMS,
            OP_RECEIVE_WAP_PUSH,
            OP_RECEIVE_MMS,
            OP_READ_CELL_BROADCASTS,
            // Storage
            OP_READ_EXTERNAL_STORAGE,
            OP_WRITE_EXTERNAL_STORAGE,
            OP_ACCESS_MEDIA_LOCATION,
            // Location
            OP_COARSE_LOCATION,
            OP_FINE_LOCATION,
            // Phone
            OP_READ_PHONE_STATE,
            OP_READ_PHONE_NUMBERS,
            OP_CALL_PHONE,
            OP_READ_CALL_LOG,
            OP_WRITE_CALL_LOG,
            OP_ADD_VOICEMAIL,
            OP_USE_SIP,
            OP_PROCESS_OUTGOING_CALLS,
            OP_ANSWER_PHONE_CALLS,
            OP_ACCEPT_HANDOVER,
            // Microphone
            OP_RECORD_AUDIO,
            // Camera
            OP_CAMERA,
            // Body sensors
            OP_BODY_SENSORS,
            // Activity recognition
            OP_ACTIVITY_RECOGNITION,
            // Aural
            OP_READ_MEDIA_AUDIO,
            OP_WRITE_MEDIA_AUDIO,
            // Visual
            OP_READ_MEDIA_VIDEO,
            OP_WRITE_MEDIA_VIDEO,
            OP_READ_MEDIA_IMAGES,
            OP_WRITE_MEDIA_IMAGES,

            // APPOP PERMISSIONS
            OP_ACCESS_NOTIFICATIONS,
            OP_SYSTEM_ALERT_WINDOW,
            OP_WRITE_SETTINGS,
            OP_REQUEST_INSTALL_PACKAGES,
            OP_START_FOREGROUND,
            OP_SMS_FINANCIAL_TRANSACTIONS,
            OP_MANAGE_IPSEC_TUNNELS,
            OP_INSTANT_APP_START_FOREGROUND,
            OP_MANAGE_EXTERNAL_STORAGE,
            OP_INTERACT_ACROSS_PROFILES,
            OP_LOADER_USAGE_STATS,
            OP_MANAGE_ONGOING_CALLS,
    };

    /**
     * This maps each operation to the operation that serves as the
     * switch to determine whether it is allowed.  Generally this is
     * a 1:1 mapping, but for some things (like location) that have
     * multiple low-level operations being tracked that should be
     * presented to the user as one switch then this can be used to
     * make them all controlled by the same single operation.
     */
    private static int[] sOpToSwitch = new int[] {
            OP_COARSE_LOCATION,                 // COARSE_LOCATION
            OP_COARSE_LOCATION,                 // FINE_LOCATION
            OP_COARSE_LOCATION,                 // GPS
            OP_VIBRATE,                         // VIBRATE
            OP_READ_CONTACTS,                   // READ_CONTACTS
            OP_WRITE_CONTACTS,                  // WRITE_CONTACTS
            OP_READ_CALL_LOG,                   // READ_CALL_LOG
            OP_WRITE_CALL_LOG,                  // WRITE_CALL_LOG
            OP_READ_CALENDAR,                   // READ_CALENDAR
            OP_WRITE_CALENDAR,                  // WRITE_CALENDAR
            OP_COARSE_LOCATION,                 // WIFI_SCAN
            OP_POST_NOTIFICATION,               // POST_NOTIFICATION
            OP_COARSE_LOCATION,                 // NEIGHBORING_CELLS
            OP_CALL_PHONE,                      // CALL_PHONE
            OP_READ_SMS,                        // READ_SMS
            OP_WRITE_SMS,                       // WRITE_SMS
            OP_RECEIVE_SMS,                     // RECEIVE_SMS
            OP_RECEIVE_SMS,                     // RECEIVE_EMERGECY_SMS
            OP_RECEIVE_MMS,                     // RECEIVE_MMS
            OP_RECEIVE_WAP_PUSH,                // RECEIVE_WAP_PUSH
            OP_SEND_SMS,                        // SEND_SMS
            OP_READ_SMS,                        // READ_ICC_SMS
            OP_WRITE_SMS,                       // WRITE_ICC_SMS
            OP_WRITE_SETTINGS,                  // WRITE_SETTINGS
            OP_SYSTEM_ALERT_WINDOW,             // SYSTEM_ALERT_WINDOW
            OP_ACCESS_NOTIFICATIONS,            // ACCESS_NOTIFICATIONS
            OP_CAMERA,                          // CAMERA
            OP_RECORD_AUDIO,                    // RECORD_AUDIO
            OP_PLAY_AUDIO,                      // PLAY_AUDIO
            OP_READ_CLIPBOARD,                  // READ_CLIPBOARD
            OP_WRITE_CLIPBOARD,                 // WRITE_CLIPBOARD
            OP_TAKE_MEDIA_BUTTONS,              // TAKE_MEDIA_BUTTONS
            OP_TAKE_AUDIO_FOCUS,                // TAKE_AUDIO_FOCUS
            OP_AUDIO_MASTER_VOLUME,             // AUDIO_MASTER_VOLUME
            OP_AUDIO_VOICE_VOLUME,              // AUDIO_VOICE_VOLUME
            OP_AUDIO_RING_VOLUME,               // AUDIO_RING_VOLUME
            OP_AUDIO_MEDIA_VOLUME,              // AUDIO_MEDIA_VOLUME
            OP_AUDIO_ALARM_VOLUME,              // AUDIO_ALARM_VOLUME
            OP_AUDIO_NOTIFICATION_VOLUME,       // AUDIO_NOTIFICATION_VOLUME
            OP_AUDIO_BLUETOOTH_VOLUME,          // AUDIO_BLUETOOTH_VOLUME
            OP_WAKE_LOCK,                       // WAKE_LOCK
            OP_COARSE_LOCATION,                 // MONITOR_LOCATION
            OP_COARSE_LOCATION,                 // MONITOR_HIGH_POWER_LOCATION
            OP_GET_USAGE_STATS,                 // GET_USAGE_STATS
            OP_MUTE_MICROPHONE,                 // MUTE_MICROPHONE
            OP_TOAST_WINDOW,                    // TOAST_WINDOW
            OP_PROJECT_MEDIA,                   // PROJECT_MEDIA
            OP_ACTIVATE_VPN,                    // ACTIVATE_VPN
            OP_WRITE_WALLPAPER,                 // WRITE_WALLPAPER
            OP_ASSIST_STRUCTURE,                // ASSIST_STRUCTURE
            OP_ASSIST_SCREENSHOT,               // ASSIST_SCREENSHOT
            OP_READ_PHONE_STATE,                // READ_PHONE_STATE
            OP_ADD_VOICEMAIL,                   // ADD_VOICEMAIL
            OP_USE_SIP,                         // USE_SIP
            OP_PROCESS_OUTGOING_CALLS,          // PROCESS_OUTGOING_CALLS
            OP_USE_FINGERPRINT,                 // USE_FINGERPRINT
            OP_BODY_SENSORS,                    // BODY_SENSORS
            OP_READ_CELL_BROADCASTS,            // READ_CELL_BROADCASTS
            OP_MOCK_LOCATION,                   // MOCK_LOCATION
            OP_READ_EXTERNAL_STORAGE,           // READ_EXTERNAL_STORAGE
            OP_WRITE_EXTERNAL_STORAGE,          // WRITE_EXTERNAL_STORAGE
            OP_TURN_SCREEN_ON,                  // TURN_SCREEN_ON
            OP_GET_ACCOUNTS,                    // GET_ACCOUNTS
            OP_RUN_IN_BACKGROUND,               // RUN_IN_BACKGROUND
            OP_AUDIO_ACCESSIBILITY_VOLUME,      // AUDIO_ACCESSIBILITY_VOLUME
            OP_READ_PHONE_NUMBERS,              // READ_PHONE_NUMBERS
            OP_REQUEST_INSTALL_PACKAGES,        // REQUEST_INSTALL_PACKAGES
            OP_PICTURE_IN_PICTURE,              // ENTER_PICTURE_IN_PICTURE_ON_HIDE
            OP_INSTANT_APP_START_FOREGROUND,    // INSTANT_APP_START_FOREGROUND
            OP_ANSWER_PHONE_CALLS,              // ANSWER_PHONE_CALLS
            OP_RUN_ANY_IN_BACKGROUND,           // OP_RUN_ANY_IN_BACKGROUND
            OP_CHANGE_WIFI_STATE,               // OP_CHANGE_WIFI_STATE
            OP_REQUEST_DELETE_PACKAGES,         // OP_REQUEST_DELETE_PACKAGES
            OP_BIND_ACCESSIBILITY_SERVICE,      // OP_BIND_ACCESSIBILITY_SERVICE
            OP_ACCEPT_HANDOVER,                 // ACCEPT_HANDOVER
            OP_MANAGE_IPSEC_TUNNELS,            // MANAGE_IPSEC_HANDOVERS
            OP_START_FOREGROUND,                // START_FOREGROUND
            OP_COARSE_LOCATION,                 // BLUETOOTH_SCAN
            OP_USE_BIOMETRIC,                   // BIOMETRIC
            OP_ACTIVITY_RECOGNITION,            // ACTIVITY_RECOGNITION
            OP_SMS_FINANCIAL_TRANSACTIONS,      // SMS_FINANCIAL_TRANSACTIONS
            OP_READ_MEDIA_AUDIO,                // READ_MEDIA_AUDIO
            OP_WRITE_MEDIA_AUDIO,               // WRITE_MEDIA_AUDIO
            OP_READ_MEDIA_VIDEO,                // READ_MEDIA_VIDEO
            OP_WRITE_MEDIA_VIDEO,               // WRITE_MEDIA_VIDEO
            OP_READ_MEDIA_IMAGES,               // READ_MEDIA_IMAGES
            OP_WRITE_MEDIA_IMAGES,              // WRITE_MEDIA_IMAGES
            OP_LEGACY_STORAGE,                  // LEGACY_STORAGE
            OP_ACCESS_ACCESSIBILITY,            // ACCESS_ACCESSIBILITY
            OP_READ_DEVICE_IDENTIFIERS,         // READ_DEVICE_IDENTIFIERS
            OP_ACCESS_MEDIA_LOCATION,           // ACCESS_MEDIA_LOCATION
            OP_QUERY_ALL_PACKAGES,              // QUERY_ALL_PACKAGES
            OP_MANAGE_EXTERNAL_STORAGE,         // MANAGE_EXTERNAL_STORAGE
            OP_INTERACT_ACROSS_PROFILES,        //INTERACT_ACROSS_PROFILES
            OP_ACTIVATE_PLATFORM_VPN,           // ACTIVATE_PLATFORM_VPN
            OP_LOADER_USAGE_STATS,              // LOADER_USAGE_STATS
            OP_DEPRECATED_1,                    // deprecated
            OP_AUTO_REVOKE_PERMISSIONS_IF_UNUSED, //AUTO_REVOKE_PERMISSIONS_IF_UNUSED
            OP_AUTO_REVOKE_MANAGED_BY_INSTALLER, //OP_AUTO_REVOKE_MANAGED_BY_INSTALLER
            OP_NO_ISOLATED_STORAGE,             // NO_ISOLATED_STORAGE
<<<<<<< HEAD
            OP_RESERVED_100,                    // OP_RESERVED_100
            OP_RESERVED_101,                    // OP_RESERVED_101
            OP_RESERVED_102,                    // OP_RESERVED_102
            OP_MANAGE_ONGOING_CALLS,            // MANAGE_ONGOING_CALLS
=======
            OP_PHONE_CALL_MICROPHONE,           // OP_PHONE_CALL_MICROPHONE
            OP_PHONE_CALL_CAMERA,               // OP_PHONE_CALL_CAMERA
            OP_RECORD_AUDIO_HOTWORD,            // RECORD_AUDIO_HOTWORD
>>>>>>> 07ec9b4d
    };

    /**
     * This maps each operation to the public string constant for it.
     */
    private static String[] sOpToString = new String[]{
            OPSTR_COARSE_LOCATION,
            OPSTR_FINE_LOCATION,
            OPSTR_GPS,
            OPSTR_VIBRATE,
            OPSTR_READ_CONTACTS,
            OPSTR_WRITE_CONTACTS,
            OPSTR_READ_CALL_LOG,
            OPSTR_WRITE_CALL_LOG,
            OPSTR_READ_CALENDAR,
            OPSTR_WRITE_CALENDAR,
            OPSTR_WIFI_SCAN,
            OPSTR_POST_NOTIFICATION,
            OPSTR_NEIGHBORING_CELLS,
            OPSTR_CALL_PHONE,
            OPSTR_READ_SMS,
            OPSTR_WRITE_SMS,
            OPSTR_RECEIVE_SMS,
            OPSTR_RECEIVE_EMERGENCY_BROADCAST,
            OPSTR_RECEIVE_MMS,
            OPSTR_RECEIVE_WAP_PUSH,
            OPSTR_SEND_SMS,
            OPSTR_READ_ICC_SMS,
            OPSTR_WRITE_ICC_SMS,
            OPSTR_WRITE_SETTINGS,
            OPSTR_SYSTEM_ALERT_WINDOW,
            OPSTR_ACCESS_NOTIFICATIONS,
            OPSTR_CAMERA,
            OPSTR_RECORD_AUDIO,
            OPSTR_PLAY_AUDIO,
            OPSTR_READ_CLIPBOARD,
            OPSTR_WRITE_CLIPBOARD,
            OPSTR_TAKE_MEDIA_BUTTONS,
            OPSTR_TAKE_AUDIO_FOCUS,
            OPSTR_AUDIO_MASTER_VOLUME,
            OPSTR_AUDIO_VOICE_VOLUME,
            OPSTR_AUDIO_RING_VOLUME,
            OPSTR_AUDIO_MEDIA_VOLUME,
            OPSTR_AUDIO_ALARM_VOLUME,
            OPSTR_AUDIO_NOTIFICATION_VOLUME,
            OPSTR_AUDIO_BLUETOOTH_VOLUME,
            OPSTR_WAKE_LOCK,
            OPSTR_MONITOR_LOCATION,
            OPSTR_MONITOR_HIGH_POWER_LOCATION,
            OPSTR_GET_USAGE_STATS,
            OPSTR_MUTE_MICROPHONE,
            OPSTR_TOAST_WINDOW,
            OPSTR_PROJECT_MEDIA,
            OPSTR_ACTIVATE_VPN,
            OPSTR_WRITE_WALLPAPER,
            OPSTR_ASSIST_STRUCTURE,
            OPSTR_ASSIST_SCREENSHOT,
            OPSTR_READ_PHONE_STATE,
            OPSTR_ADD_VOICEMAIL,
            OPSTR_USE_SIP,
            OPSTR_PROCESS_OUTGOING_CALLS,
            OPSTR_USE_FINGERPRINT,
            OPSTR_BODY_SENSORS,
            OPSTR_READ_CELL_BROADCASTS,
            OPSTR_MOCK_LOCATION,
            OPSTR_READ_EXTERNAL_STORAGE,
            OPSTR_WRITE_EXTERNAL_STORAGE,
            OPSTR_TURN_SCREEN_ON,
            OPSTR_GET_ACCOUNTS,
            OPSTR_RUN_IN_BACKGROUND,
            OPSTR_AUDIO_ACCESSIBILITY_VOLUME,
            OPSTR_READ_PHONE_NUMBERS,
            OPSTR_REQUEST_INSTALL_PACKAGES,
            OPSTR_PICTURE_IN_PICTURE,
            OPSTR_INSTANT_APP_START_FOREGROUND,
            OPSTR_ANSWER_PHONE_CALLS,
            OPSTR_RUN_ANY_IN_BACKGROUND,
            OPSTR_CHANGE_WIFI_STATE,
            OPSTR_REQUEST_DELETE_PACKAGES,
            OPSTR_BIND_ACCESSIBILITY_SERVICE,
            OPSTR_ACCEPT_HANDOVER,
            OPSTR_MANAGE_IPSEC_TUNNELS,
            OPSTR_START_FOREGROUND,
            OPSTR_BLUETOOTH_SCAN,
            OPSTR_USE_BIOMETRIC,
            OPSTR_ACTIVITY_RECOGNITION,
            OPSTR_SMS_FINANCIAL_TRANSACTIONS,
            OPSTR_READ_MEDIA_AUDIO,
            OPSTR_WRITE_MEDIA_AUDIO,
            OPSTR_READ_MEDIA_VIDEO,
            OPSTR_WRITE_MEDIA_VIDEO,
            OPSTR_READ_MEDIA_IMAGES,
            OPSTR_WRITE_MEDIA_IMAGES,
            OPSTR_LEGACY_STORAGE,
            OPSTR_ACCESS_ACCESSIBILITY,
            OPSTR_READ_DEVICE_IDENTIFIERS,
            OPSTR_ACCESS_MEDIA_LOCATION,
            OPSTR_QUERY_ALL_PACKAGES,
            OPSTR_MANAGE_EXTERNAL_STORAGE,
            OPSTR_INTERACT_ACROSS_PROFILES,
            OPSTR_ACTIVATE_PLATFORM_VPN,
            OPSTR_LOADER_USAGE_STATS,
            "", // deprecated
            OPSTR_AUTO_REVOKE_PERMISSIONS_IF_UNUSED,
            OPSTR_AUTO_REVOKE_MANAGED_BY_INSTALLER,
            OPSTR_NO_ISOLATED_STORAGE,
<<<<<<< HEAD
            OPSTR_RESERVED_100,
            OPSTR_RESERVED_101,
            OPSTR_RESERVED_102,
            OPSTR_MANAGE_ONGOING_CALLS,
=======
            OPSTR_PHONE_CALL_MICROPHONE,
            OPSTR_PHONE_CALL_CAMERA,
            OPSTR_RECORD_AUDIO_HOTWORD,
>>>>>>> 07ec9b4d
    };

    /**
     * This provides a simple name for each operation to be used
     * in debug output.
     */
    private static String[] sOpNames = new String[] {
            "COARSE_LOCATION",
            "FINE_LOCATION",
            "GPS",
            "VIBRATE",
            "READ_CONTACTS",
            "WRITE_CONTACTS",
            "READ_CALL_LOG",
            "WRITE_CALL_LOG",
            "READ_CALENDAR",
            "WRITE_CALENDAR",
            "WIFI_SCAN",
            "POST_NOTIFICATION",
            "NEIGHBORING_CELLS",
            "CALL_PHONE",
            "READ_SMS",
            "WRITE_SMS",
            "RECEIVE_SMS",
            "RECEIVE_EMERGECY_SMS",
            "RECEIVE_MMS",
            "RECEIVE_WAP_PUSH",
            "SEND_SMS",
            "READ_ICC_SMS",
            "WRITE_ICC_SMS",
            "WRITE_SETTINGS",
            "SYSTEM_ALERT_WINDOW",
            "ACCESS_NOTIFICATIONS",
            "CAMERA",
            "RECORD_AUDIO",
            "PLAY_AUDIO",
            "READ_CLIPBOARD",
            "WRITE_CLIPBOARD",
            "TAKE_MEDIA_BUTTONS",
            "TAKE_AUDIO_FOCUS",
            "AUDIO_MASTER_VOLUME",
            "AUDIO_VOICE_VOLUME",
            "AUDIO_RING_VOLUME",
            "AUDIO_MEDIA_VOLUME",
            "AUDIO_ALARM_VOLUME",
            "AUDIO_NOTIFICATION_VOLUME",
            "AUDIO_BLUETOOTH_VOLUME",
            "WAKE_LOCK",
            "MONITOR_LOCATION",
            "MONITOR_HIGH_POWER_LOCATION",
            "GET_USAGE_STATS",
            "MUTE_MICROPHONE",
            "TOAST_WINDOW",
            "PROJECT_MEDIA",
            "ACTIVATE_VPN",
            "WRITE_WALLPAPER",
            "ASSIST_STRUCTURE",
            "ASSIST_SCREENSHOT",
            "READ_PHONE_STATE",
            "ADD_VOICEMAIL",
            "USE_SIP",
            "PROCESS_OUTGOING_CALLS",
            "USE_FINGERPRINT",
            "BODY_SENSORS",
            "READ_CELL_BROADCASTS",
            "MOCK_LOCATION",
            "READ_EXTERNAL_STORAGE",
            "WRITE_EXTERNAL_STORAGE",
            "TURN_ON_SCREEN",
            "GET_ACCOUNTS",
            "RUN_IN_BACKGROUND",
            "AUDIO_ACCESSIBILITY_VOLUME",
            "READ_PHONE_NUMBERS",
            "REQUEST_INSTALL_PACKAGES",
            "PICTURE_IN_PICTURE",
            "INSTANT_APP_START_FOREGROUND",
            "ANSWER_PHONE_CALLS",
            "RUN_ANY_IN_BACKGROUND",
            "CHANGE_WIFI_STATE",
            "REQUEST_DELETE_PACKAGES",
            "BIND_ACCESSIBILITY_SERVICE",
            "ACCEPT_HANDOVER",
            "MANAGE_IPSEC_TUNNELS",
            "START_FOREGROUND",
            "BLUETOOTH_SCAN",
            "USE_BIOMETRIC",
            "ACTIVITY_RECOGNITION",
            "SMS_FINANCIAL_TRANSACTIONS",
            "READ_MEDIA_AUDIO",
            "WRITE_MEDIA_AUDIO",
            "READ_MEDIA_VIDEO",
            "WRITE_MEDIA_VIDEO",
            "READ_MEDIA_IMAGES",
            "WRITE_MEDIA_IMAGES",
            "LEGACY_STORAGE",
            "ACCESS_ACCESSIBILITY",
            "READ_DEVICE_IDENTIFIERS",
            "ACCESS_MEDIA_LOCATION",
            "QUERY_ALL_PACKAGES",
            "MANAGE_EXTERNAL_STORAGE",
            "INTERACT_ACROSS_PROFILES",
            "ACTIVATE_PLATFORM_VPN",
            "LOADER_USAGE_STATS",
            "deprecated",
            "AUTO_REVOKE_PERMISSIONS_IF_UNUSED",
            "AUTO_REVOKE_MANAGED_BY_INSTALLER",
            "NO_ISOLATED_STORAGE",
<<<<<<< HEAD
            "RESERVED_100",
            "RESERVED_101",
            "RESERVED_102",
            "MANAGE_ONGOING_CALLS",
=======
            "PHONE_CALL_MICROPHONE",
            "PHONE_CALL_CAMERA",
            "RECORD_AUDIO_HOTWORD",
>>>>>>> 07ec9b4d
    };

    /**
     * This optionally maps a permission to an operation.  If there
     * is no permission associated with an operation, it is null.
     */
    @UnsupportedAppUsage
    private static String[] sOpPerms = new String[] {
            android.Manifest.permission.ACCESS_COARSE_LOCATION,
            android.Manifest.permission.ACCESS_FINE_LOCATION,
            null,
            android.Manifest.permission.VIBRATE,
            android.Manifest.permission.READ_CONTACTS,
            android.Manifest.permission.WRITE_CONTACTS,
            android.Manifest.permission.READ_CALL_LOG,
            android.Manifest.permission.WRITE_CALL_LOG,
            android.Manifest.permission.READ_CALENDAR,
            android.Manifest.permission.WRITE_CALENDAR,
            android.Manifest.permission.ACCESS_WIFI_STATE,
            null, // no permission required for notifications
            null, // neighboring cells shares the coarse location perm
            android.Manifest.permission.CALL_PHONE,
            android.Manifest.permission.READ_SMS,
            null, // no permission required for writing sms
            android.Manifest.permission.RECEIVE_SMS,
            android.Manifest.permission.RECEIVE_EMERGENCY_BROADCAST,
            android.Manifest.permission.RECEIVE_MMS,
            android.Manifest.permission.RECEIVE_WAP_PUSH,
            android.Manifest.permission.SEND_SMS,
            android.Manifest.permission.READ_SMS,
            null, // no permission required for writing icc sms
            android.Manifest.permission.WRITE_SETTINGS,
            android.Manifest.permission.SYSTEM_ALERT_WINDOW,
            android.Manifest.permission.ACCESS_NOTIFICATIONS,
            android.Manifest.permission.CAMERA,
            android.Manifest.permission.RECORD_AUDIO,
            null, // no permission for playing audio
            null, // no permission for reading clipboard
            null, // no permission for writing clipboard
            null, // no permission for taking media buttons
            null, // no permission for taking audio focus
            null, // no permission for changing global volume
            null, // no permission for changing voice volume
            null, // no permission for changing ring volume
            null, // no permission for changing media volume
            null, // no permission for changing alarm volume
            null, // no permission for changing notification volume
            null, // no permission for changing bluetooth volume
            android.Manifest.permission.WAKE_LOCK,
            null, // no permission for generic location monitoring
            null, // no permission for high power location monitoring
            android.Manifest.permission.PACKAGE_USAGE_STATS,
            null, // no permission for muting/unmuting microphone
            null, // no permission for displaying toasts
            null, // no permission for projecting media
            null, // no permission for activating vpn
            null, // no permission for supporting wallpaper
            null, // no permission for receiving assist structure
            null, // no permission for receiving assist screenshot
            Manifest.permission.READ_PHONE_STATE,
            Manifest.permission.ADD_VOICEMAIL,
            Manifest.permission.USE_SIP,
            Manifest.permission.PROCESS_OUTGOING_CALLS,
            Manifest.permission.USE_FINGERPRINT,
            Manifest.permission.BODY_SENSORS,
            Manifest.permission.READ_CELL_BROADCASTS,
            null,
            Manifest.permission.READ_EXTERNAL_STORAGE,
            Manifest.permission.WRITE_EXTERNAL_STORAGE,
            null, // no permission for turning the screen on
            Manifest.permission.GET_ACCOUNTS,
            null, // no permission for running in background
            null, // no permission for changing accessibility volume
            Manifest.permission.READ_PHONE_NUMBERS,
            Manifest.permission.REQUEST_INSTALL_PACKAGES,
            null, // no permission for entering picture-in-picture on hide
            Manifest.permission.INSTANT_APP_FOREGROUND_SERVICE,
            Manifest.permission.ANSWER_PHONE_CALLS,
            null, // no permission for OP_RUN_ANY_IN_BACKGROUND
            Manifest.permission.CHANGE_WIFI_STATE,
            Manifest.permission.REQUEST_DELETE_PACKAGES,
            Manifest.permission.BIND_ACCESSIBILITY_SERVICE,
            Manifest.permission.ACCEPT_HANDOVER,
            Manifest.permission.MANAGE_IPSEC_TUNNELS,
            Manifest.permission.FOREGROUND_SERVICE,
            null, // no permission for OP_BLUETOOTH_SCAN
            Manifest.permission.USE_BIOMETRIC,
            Manifest.permission.ACTIVITY_RECOGNITION,
            Manifest.permission.SMS_FINANCIAL_TRANSACTIONS,
            null,
            null, // no permission for OP_WRITE_MEDIA_AUDIO
            null,
            null, // no permission for OP_WRITE_MEDIA_VIDEO
            null,
            null, // no permission for OP_WRITE_MEDIA_IMAGES
            null, // no permission for OP_LEGACY_STORAGE
            null, // no permission for OP_ACCESS_ACCESSIBILITY
            null, // no direct permission for OP_READ_DEVICE_IDENTIFIERS
            Manifest.permission.ACCESS_MEDIA_LOCATION,
            null, // no permission for OP_QUERY_ALL_PACKAGES
            Manifest.permission.MANAGE_EXTERNAL_STORAGE,
            android.Manifest.permission.INTERACT_ACROSS_PROFILES,
            null, // no permission for OP_ACTIVATE_PLATFORM_VPN
            android.Manifest.permission.LOADER_USAGE_STATS,
            null, // deprecated operation
            null, // no permission for OP_AUTO_REVOKE_PERMISSIONS_IF_UNUSED
            null, // no permission for OP_AUTO_REVOKE_MANAGED_BY_INSTALLER
            null, // no permission for OP_NO_ISOLATED_STORAGE
<<<<<<< HEAD
            null, // OP_RESERVED_100
            null, // OP_RESERVED_101
            null, // OP_RESERVED_102
            Manifest.permission.MANAGE_ONGOING_CALLS,
=======
            null, // no permission for OP_PHONE_CALL_MICROPHONE
            null, // no permission for OP_PHONE_CALL_CAMERA
            null, // no permission for OP_RECORD_AUDIO_HOTWORD
>>>>>>> 07ec9b4d
    };

    /**
     * Specifies whether an Op should be restricted by a user restriction.
     * Each Op should be filled with a restriction string from UserManager or
     * null to specify it is not affected by any user restriction.
     */
    private static String[] sOpRestrictions = new String[] {
            UserManager.DISALLOW_SHARE_LOCATION, //COARSE_LOCATION
            UserManager.DISALLOW_SHARE_LOCATION, //FINE_LOCATION
            UserManager.DISALLOW_SHARE_LOCATION, //GPS
            null, //VIBRATE
            null, //READ_CONTACTS
            null, //WRITE_CONTACTS
            UserManager.DISALLOW_OUTGOING_CALLS, //READ_CALL_LOG
            UserManager.DISALLOW_OUTGOING_CALLS, //WRITE_CALL_LOG
            null, //READ_CALENDAR
            null, //WRITE_CALENDAR
            UserManager.DISALLOW_SHARE_LOCATION, //WIFI_SCAN
            null, //POST_NOTIFICATION
            null, //NEIGHBORING_CELLS
            null, //CALL_PHONE
            UserManager.DISALLOW_SMS, //READ_SMS
            UserManager.DISALLOW_SMS, //WRITE_SMS
            UserManager.DISALLOW_SMS, //RECEIVE_SMS
            null, //RECEIVE_EMERGENCY_SMS
            UserManager.DISALLOW_SMS, //RECEIVE_MMS
            null, //RECEIVE_WAP_PUSH
            UserManager.DISALLOW_SMS, //SEND_SMS
            UserManager.DISALLOW_SMS, //READ_ICC_SMS
            UserManager.DISALLOW_SMS, //WRITE_ICC_SMS
            null, //WRITE_SETTINGS
            UserManager.DISALLOW_CREATE_WINDOWS, //SYSTEM_ALERT_WINDOW
            null, //ACCESS_NOTIFICATIONS
            UserManager.DISALLOW_CAMERA, //CAMERA
            UserManager.DISALLOW_RECORD_AUDIO, //RECORD_AUDIO
            null, //PLAY_AUDIO
            null, //READ_CLIPBOARD
            null, //WRITE_CLIPBOARD
            null, //TAKE_MEDIA_BUTTONS
            null, //TAKE_AUDIO_FOCUS
            UserManager.DISALLOW_ADJUST_VOLUME, //AUDIO_MASTER_VOLUME
            UserManager.DISALLOW_ADJUST_VOLUME, //AUDIO_VOICE_VOLUME
            UserManager.DISALLOW_ADJUST_VOLUME, //AUDIO_RING_VOLUME
            UserManager.DISALLOW_ADJUST_VOLUME, //AUDIO_MEDIA_VOLUME
            UserManager.DISALLOW_ADJUST_VOLUME, //AUDIO_ALARM_VOLUME
            UserManager.DISALLOW_ADJUST_VOLUME, //AUDIO_NOTIFICATION_VOLUME
            UserManager.DISALLOW_ADJUST_VOLUME, //AUDIO_BLUETOOTH_VOLUME
            null, //WAKE_LOCK
            UserManager.DISALLOW_SHARE_LOCATION, //MONITOR_LOCATION
            UserManager.DISALLOW_SHARE_LOCATION, //MONITOR_HIGH_POWER_LOCATION
            null, //GET_USAGE_STATS
            UserManager.DISALLOW_UNMUTE_MICROPHONE, // MUTE_MICROPHONE
            UserManager.DISALLOW_CREATE_WINDOWS, // TOAST_WINDOW
            null, //PROJECT_MEDIA
            null, // ACTIVATE_VPN
            UserManager.DISALLOW_WALLPAPER, // WRITE_WALLPAPER
            null, // ASSIST_STRUCTURE
            null, // ASSIST_SCREENSHOT
            null, // READ_PHONE_STATE
            null, // ADD_VOICEMAIL
            null, // USE_SIP
            null, // PROCESS_OUTGOING_CALLS
            null, // USE_FINGERPRINT
            null, // BODY_SENSORS
            null, // READ_CELL_BROADCASTS
            null, // MOCK_LOCATION
            null, // READ_EXTERNAL_STORAGE
            null, // WRITE_EXTERNAL_STORAGE
            null, // TURN_ON_SCREEN
            null, // GET_ACCOUNTS
            null, // RUN_IN_BACKGROUND
            UserManager.DISALLOW_ADJUST_VOLUME, //AUDIO_ACCESSIBILITY_VOLUME
            null, // READ_PHONE_NUMBERS
            null, // REQUEST_INSTALL_PACKAGES
            null, // ENTER_PICTURE_IN_PICTURE_ON_HIDE
            null, // INSTANT_APP_START_FOREGROUND
            null, // ANSWER_PHONE_CALLS
            null, // OP_RUN_ANY_IN_BACKGROUND
            null, // OP_CHANGE_WIFI_STATE
            null, // REQUEST_DELETE_PACKAGES
            null, // OP_BIND_ACCESSIBILITY_SERVICE
            null, // ACCEPT_HANDOVER
            null, // MANAGE_IPSEC_TUNNELS
            null, // START_FOREGROUND
            null, // maybe should be UserManager.DISALLOW_SHARE_LOCATION, //BLUETOOTH_SCAN
            null, // USE_BIOMETRIC
            null, // ACTIVITY_RECOGNITION
            UserManager.DISALLOW_SMS, // SMS_FINANCIAL_TRANSACTIONS
            null, // READ_MEDIA_AUDIO
            null, // WRITE_MEDIA_AUDIO
            null, // READ_MEDIA_VIDEO
            null, // WRITE_MEDIA_VIDEO
            null, // READ_MEDIA_IMAGES
            null, // WRITE_MEDIA_IMAGES
            null, // LEGACY_STORAGE
            null, // ACCESS_ACCESSIBILITY
            null, // READ_DEVICE_IDENTIFIERS
            null, // ACCESS_MEDIA_LOCATION
            null, // QUERY_ALL_PACKAGES
            null, // MANAGE_EXTERNAL_STORAGE
            null, // INTERACT_ACROSS_PROFILES
            null, // ACTIVATE_PLATFORM_VPN
            null, // LOADER_USAGE_STATS
            null, // deprecated operation
            null, // AUTO_REVOKE_PERMISSIONS_IF_UNUSED
            null, // AUTO_REVOKE_MANAGED_BY_INSTALLER
            null, // NO_ISOLATED_STORAGE
<<<<<<< HEAD
            null, // OP_RESERVED_100
            null, // OP_RESERVED_101
            null, // OP_RESERVED_102
            null, // MANAGE_ONGOING_CALLS
=======
            null, // PHONE_CALL_MICROPHONE
            null, // PHONE_CALL_MICROPHONE
            null, // RECORD_AUDIO_HOTWORD
>>>>>>> 07ec9b4d
    };

    /**
     * In which cases should an app be allowed to bypass the {@link #setUserRestriction user
     * restriction} for a certain app-op.
     */
    private static RestrictionBypass[] sOpAllowSystemRestrictionBypass = new RestrictionBypass[] {
            new RestrictionBypass(true, false), //COARSE_LOCATION
            new RestrictionBypass(true, false), //FINE_LOCATION
            null, //GPS
            null, //VIBRATE
            null, //READ_CONTACTS
            null, //WRITE_CONTACTS
            null, //READ_CALL_LOG
            null, //WRITE_CALL_LOG
            null, //READ_CALENDAR
            null, //WRITE_CALENDAR
            new RestrictionBypass(true, false), //WIFI_SCAN
            null, //POST_NOTIFICATION
            null, //NEIGHBORING_CELLS
            null, //CALL_PHONE
            null, //READ_SMS
            null, //WRITE_SMS
            null, //RECEIVE_SMS
            null, //RECEIVE_EMERGECY_SMS
            null, //RECEIVE_MMS
            null, //RECEIVE_WAP_PUSH
            null, //SEND_SMS
            null, //READ_ICC_SMS
            null, //WRITE_ICC_SMS
            null, //WRITE_SETTINGS
            new RestrictionBypass(true, false), //SYSTEM_ALERT_WINDOW
            null, //ACCESS_NOTIFICATIONS
            null, //CAMERA
            new RestrictionBypass(false, true), //RECORD_AUDIO
            null, //PLAY_AUDIO
            null, //READ_CLIPBOARD
            null, //WRITE_CLIPBOARD
            null, //TAKE_MEDIA_BUTTONS
            null, //TAKE_AUDIO_FOCUS
            null, //AUDIO_MASTER_VOLUME
            null, //AUDIO_VOICE_VOLUME
            null, //AUDIO_RING_VOLUME
            null, //AUDIO_MEDIA_VOLUME
            null, //AUDIO_ALARM_VOLUME
            null, //AUDIO_NOTIFICATION_VOLUME
            null, //AUDIO_BLUETOOTH_VOLUME
            null, //WAKE_LOCK
            null, //MONITOR_LOCATION
            null, //MONITOR_HIGH_POWER_LOCATION
            null, //GET_USAGE_STATS
            null, //MUTE_MICROPHONE
            new RestrictionBypass(true, false), //TOAST_WINDOW
            null, //PROJECT_MEDIA
            null, //ACTIVATE_VPN
            null, //WALLPAPER
            null, //ASSIST_STRUCTURE
            null, //ASSIST_SCREENSHOT
            null, //READ_PHONE_STATE
            null, //ADD_VOICEMAIL
            null, // USE_SIP
            null, // PROCESS_OUTGOING_CALLS
            null, // USE_FINGERPRINT
            null, // BODY_SENSORS
            null, // READ_CELL_BROADCASTS
            null, // MOCK_LOCATION
            null, // READ_EXTERNAL_STORAGE
            null, // WRITE_EXTERNAL_STORAGE
            null, // TURN_ON_SCREEN
            null, // GET_ACCOUNTS
            null, // RUN_IN_BACKGROUND
            null, // AUDIO_ACCESSIBILITY_VOLUME
            null, // READ_PHONE_NUMBERS
            null, // REQUEST_INSTALL_PACKAGES
            null, // ENTER_PICTURE_IN_PICTURE_ON_HIDE
            null, // INSTANT_APP_START_FOREGROUND
            null, // ANSWER_PHONE_CALLS
            null, // OP_RUN_ANY_IN_BACKGROUND
            null, // OP_CHANGE_WIFI_STATE
            null, // OP_REQUEST_DELETE_PACKAGES
            null, // OP_BIND_ACCESSIBILITY_SERVICE
            null, // ACCEPT_HANDOVER
            null, // MANAGE_IPSEC_HANDOVERS
            null, // START_FOREGROUND
            new RestrictionBypass(true, false), // BLUETOOTH_SCAN
            null, // USE_BIOMETRIC
            null, // ACTIVITY_RECOGNITION
            null, // SMS_FINANCIAL_TRANSACTIONS
            null, // READ_MEDIA_AUDIO
            null, // WRITE_MEDIA_AUDIO
            null, // READ_MEDIA_VIDEO
            null, // WRITE_MEDIA_VIDEO
            null, // READ_MEDIA_IMAGES
            null, // WRITE_MEDIA_IMAGES
            null, // LEGACY_STORAGE
            null, // ACCESS_ACCESSIBILITY
            null, // READ_DEVICE_IDENTIFIERS
            null, // ACCESS_MEDIA_LOCATION
            null, // QUERY_ALL_PACKAGES
            null, // MANAGE_EXTERNAL_STORAGE
            null, // INTERACT_ACROSS_PROFILES
            null, // ACTIVATE_PLATFORM_VPN
            null, // LOADER_USAGE_STATS
            null, // deprecated operation
            null, // AUTO_REVOKE_PERMISSIONS_IF_UNUSED
            null, // AUTO_REVOKE_MANAGED_BY_INSTALLER
            null, // NO_ISOLATED_STORAGE
<<<<<<< HEAD
            null, // OP_RESERVED_100
            null, // OP_RESERVED_101
            null, // OP_RESERVED_102
            null, // MANAGE_ONGOING_CALLS
=======
            null, // PHONE_CALL_MICROPHONE
            null, // PHONE_CALL_CAMERA
            null, // RECORD_AUDIO_HOTWORD
>>>>>>> 07ec9b4d
    };

    /**
     * This specifies the default mode for each operation.
     */
    private static int[] sOpDefaultMode = new int[] {
            AppOpsManager.MODE_ALLOWED, // COARSE_LOCATION
            AppOpsManager.MODE_ALLOWED, // FINE_LOCATION
            AppOpsManager.MODE_ALLOWED, // GPS
            AppOpsManager.MODE_ALLOWED, // VIBRATE
            AppOpsManager.MODE_ALLOWED, // READ_CONTACTS
            AppOpsManager.MODE_ALLOWED, // WRITE_CONTACTS
            AppOpsManager.MODE_ALLOWED, // READ_CALL_LOG
            AppOpsManager.MODE_ALLOWED, // WRITE_CALL_LOG
            AppOpsManager.MODE_ALLOWED, // READ_CALENDAR
            AppOpsManager.MODE_ALLOWED, // WRITE_CALENDAR
            AppOpsManager.MODE_ALLOWED, // WIFI_SCAN
            AppOpsManager.MODE_ALLOWED, // POST_NOTIFICATION
            AppOpsManager.MODE_ALLOWED, // NEIGHBORING_CELLS
            AppOpsManager.MODE_ALLOWED, // CALL_PHONE
            AppOpsManager.MODE_ALLOWED, // READ_SMS
            AppOpsManager.MODE_IGNORED, // WRITE_SMS
            AppOpsManager.MODE_ALLOWED, // RECEIVE_SMS
            AppOpsManager.MODE_ALLOWED, // RECEIVE_EMERGENCY_BROADCAST
            AppOpsManager.MODE_ALLOWED, // RECEIVE_MMS
            AppOpsManager.MODE_ALLOWED, // RECEIVE_WAP_PUSH
            AppOpsManager.MODE_ALLOWED, // SEND_SMS
            AppOpsManager.MODE_ALLOWED, // READ_ICC_SMS
            AppOpsManager.MODE_ALLOWED, // WRITE_ICC_SMS
            AppOpsManager.MODE_DEFAULT, // WRITE_SETTINGS
            getSystemAlertWindowDefault(), // SYSTEM_ALERT_WINDOW
            AppOpsManager.MODE_ALLOWED, // ACCESS_NOTIFICATIONS
            AppOpsManager.MODE_ALLOWED, // CAMERA
            AppOpsManager.MODE_ALLOWED, // RECORD_AUDIO
            AppOpsManager.MODE_ALLOWED, // PLAY_AUDIO
            AppOpsManager.MODE_ALLOWED, // READ_CLIPBOARD
            AppOpsManager.MODE_ALLOWED, // WRITE_CLIPBOARD
            AppOpsManager.MODE_ALLOWED, // TAKE_MEDIA_BUTTONS
            AppOpsManager.MODE_ALLOWED, // TAKE_AUDIO_FOCUS
            AppOpsManager.MODE_ALLOWED, // AUDIO_MASTER_VOLUME
            AppOpsManager.MODE_ALLOWED, // AUDIO_VOICE_VOLUME
            AppOpsManager.MODE_ALLOWED, // AUDIO_RING_VOLUME
            AppOpsManager.MODE_ALLOWED, // AUDIO_MEDIA_VOLUME
            AppOpsManager.MODE_ALLOWED, // AUDIO_ALARM_VOLUME
            AppOpsManager.MODE_ALLOWED, // AUDIO_NOTIFICATION_VOLUME
            AppOpsManager.MODE_ALLOWED, // AUDIO_BLUETOOTH_VOLUME
            AppOpsManager.MODE_ALLOWED, // WAKE_LOCK
            AppOpsManager.MODE_ALLOWED, // MONITOR_LOCATION
            AppOpsManager.MODE_ALLOWED, // MONITOR_HIGH_POWER_LOCATION
            AppOpsManager.MODE_DEFAULT, // GET_USAGE_STATS
            AppOpsManager.MODE_ALLOWED, // MUTE_MICROPHONE
            AppOpsManager.MODE_ALLOWED, // TOAST_WINDOW
            AppOpsManager.MODE_IGNORED, // PROJECT_MEDIA
            AppOpsManager.MODE_IGNORED, // ACTIVATE_VPN
            AppOpsManager.MODE_ALLOWED, // WRITE_WALLPAPER
            AppOpsManager.MODE_ALLOWED, // ASSIST_STRUCTURE
            AppOpsManager.MODE_ALLOWED, // ASSIST_SCREENSHOT
            AppOpsManager.MODE_ALLOWED, // READ_PHONE_STATE
            AppOpsManager.MODE_ALLOWED, // ADD_VOICEMAIL
            AppOpsManager.MODE_ALLOWED, // USE_SIP
            AppOpsManager.MODE_ALLOWED, // PROCESS_OUTGOING_CALLS
            AppOpsManager.MODE_ALLOWED, // USE_FINGERPRINT
            AppOpsManager.MODE_ALLOWED, // BODY_SENSORS
            AppOpsManager.MODE_ALLOWED, // READ_CELL_BROADCASTS
            AppOpsManager.MODE_ERRORED, // MOCK_LOCATION
            AppOpsManager.MODE_ALLOWED, // READ_EXTERNAL_STORAGE
            AppOpsManager.MODE_ALLOWED, // WRITE_EXTERNAL_STORAGE
            AppOpsManager.MODE_ALLOWED, // TURN_SCREEN_ON
            AppOpsManager.MODE_ALLOWED, // GET_ACCOUNTS
            AppOpsManager.MODE_ALLOWED, // RUN_IN_BACKGROUND
            AppOpsManager.MODE_ALLOWED, // AUDIO_ACCESSIBILITY_VOLUME
            AppOpsManager.MODE_ALLOWED, // READ_PHONE_NUMBERS
            AppOpsManager.MODE_DEFAULT, // REQUEST_INSTALL_PACKAGES
            AppOpsManager.MODE_ALLOWED, // PICTURE_IN_PICTURE
            AppOpsManager.MODE_DEFAULT, // INSTANT_APP_START_FOREGROUND
            AppOpsManager.MODE_ALLOWED, // ANSWER_PHONE_CALLS
            AppOpsManager.MODE_ALLOWED, // RUN_ANY_IN_BACKGROUND
            AppOpsManager.MODE_ALLOWED, // CHANGE_WIFI_STATE
            AppOpsManager.MODE_ALLOWED, // REQUEST_DELETE_PACKAGES
            AppOpsManager.MODE_ALLOWED, // BIND_ACCESSIBILITY_SERVICE
            AppOpsManager.MODE_ALLOWED, // ACCEPT_HANDOVER
            AppOpsManager.MODE_ERRORED, // MANAGE_IPSEC_TUNNELS
            AppOpsManager.MODE_ALLOWED, // START_FOREGROUND
            AppOpsManager.MODE_ALLOWED, // BLUETOOTH_SCAN
            AppOpsManager.MODE_ALLOWED, // USE_BIOMETRIC
            AppOpsManager.MODE_ALLOWED, // ACTIVITY_RECOGNITION
            AppOpsManager.MODE_DEFAULT, // SMS_FINANCIAL_TRANSACTIONS
            AppOpsManager.MODE_ALLOWED, // READ_MEDIA_AUDIO
            AppOpsManager.MODE_ERRORED, // WRITE_MEDIA_AUDIO
            AppOpsManager.MODE_ALLOWED, // READ_MEDIA_VIDEO
            AppOpsManager.MODE_ERRORED, // WRITE_MEDIA_VIDEO
            AppOpsManager.MODE_ALLOWED, // READ_MEDIA_IMAGES
            AppOpsManager.MODE_ERRORED, // WRITE_MEDIA_IMAGES
            AppOpsManager.MODE_DEFAULT, // LEGACY_STORAGE
            AppOpsManager.MODE_ALLOWED, // ACCESS_ACCESSIBILITY
            AppOpsManager.MODE_ERRORED, // READ_DEVICE_IDENTIFIERS
            AppOpsManager.MODE_ALLOWED, // ALLOW_MEDIA_LOCATION
            AppOpsManager.MODE_DEFAULT, // QUERY_ALL_PACKAGES
            AppOpsManager.MODE_DEFAULT, // MANAGE_EXTERNAL_STORAGE
            AppOpsManager.MODE_DEFAULT, // INTERACT_ACROSS_PROFILES
            AppOpsManager.MODE_IGNORED, // ACTIVATE_PLATFORM_VPN
            AppOpsManager.MODE_DEFAULT, // LOADER_USAGE_STATS
            AppOpsManager.MODE_IGNORED, // deprecated operation
            AppOpsManager.MODE_DEFAULT, // OP_AUTO_REVOKE_PERMISSIONS_IF_UNUSED
            AppOpsManager.MODE_ALLOWED, // OP_AUTO_REVOKE_MANAGED_BY_INSTALLER
            AppOpsManager.MODE_ERRORED, // OP_NO_ISOLATED_STORAGE
<<<<<<< HEAD
            AppOpsManager.MODE_ERRORED, // OP_RESERVED_100
            AppOpsManager.MODE_ERRORED, // OP_RESERVED_101
            AppOpsManager.MODE_ERRORED, // OP_RESERVED_102
            AppOpsManager.MODE_DEFAULT, // MANAGE_ONGOING_CALLS
=======
            AppOpsManager.MODE_ALLOWED, // PHONE_CALL_MICROPHONE
            AppOpsManager.MODE_ALLOWED, // PHONE_CALL_CAMERA
            AppOpsManager.MODE_ALLOWED, // OP_RECORD_AUDIO_HOTWORD
>>>>>>> 07ec9b4d
    };

    /**
     * This specifies whether each option is allowed to be reset
     * when resetting all app preferences.  Disable reset for
     * app ops that are under strong control of some part of the
     * system (such as OP_WRITE_SMS, which should be allowed only
     * for whichever app is selected as the current SMS app).
     */
    private static boolean[] sOpDisableReset = new boolean[] {
            false, // COARSE_LOCATION
            false, // FINE_LOCATION
            false, // GPS
            false, // VIBRATE
            false, // READ_CONTACTS
            false, // WRITE_CONTACTS
            false, // READ_CALL_LOG
            false, // WRITE_CALL_LOG
            false, // READ_CALENDAR
            false, // WRITE_CALENDAR
            false, // WIFI_SCAN
            false, // POST_NOTIFICATION
            false, // NEIGHBORING_CELLS
            false, // CALL_PHONE
            true, // READ_SMS
            true, // WRITE_SMS
            true, // RECEIVE_SMS
            false, // RECEIVE_EMERGENCY_BROADCAST
            false, // RECEIVE_MMS
            true, // RECEIVE_WAP_PUSH
            true, // SEND_SMS
            false, // READ_ICC_SMS
            false, // WRITE_ICC_SMS
            false, // WRITE_SETTINGS
            false, // SYSTEM_ALERT_WINDOW
            false, // ACCESS_NOTIFICATIONS
            false, // CAMERA
            false, // RECORD_AUDIO
            false, // PLAY_AUDIO
            false, // READ_CLIPBOARD
            false, // WRITE_CLIPBOARD
            false, // TAKE_MEDIA_BUTTONS
            false, // TAKE_AUDIO_FOCUS
            false, // AUDIO_MASTER_VOLUME
            false, // AUDIO_VOICE_VOLUME
            false, // AUDIO_RING_VOLUME
            false, // AUDIO_MEDIA_VOLUME
            false, // AUDIO_ALARM_VOLUME
            false, // AUDIO_NOTIFICATION_VOLUME
            false, // AUDIO_BLUETOOTH_VOLUME
            false, // WAKE_LOCK
            false, // MONITOR_LOCATION
            false, // MONITOR_HIGH_POWER_LOCATION
            false, // GET_USAGE_STATS
            false, // MUTE_MICROPHONE
            false, // TOAST_WINDOW
            false, // PROJECT_MEDIA
            false, // ACTIVATE_VPN
            false, // WRITE_WALLPAPER
            false, // ASSIST_STRUCTURE
            false, // ASSIST_SCREENSHOT
            false, // READ_PHONE_STATE
            false, // ADD_VOICEMAIL
            false, // USE_SIP
            false, // PROCESS_OUTGOING_CALLS
            false, // USE_FINGERPRINT
            false, // BODY_SENSORS
            true, // READ_CELL_BROADCASTS
            false, // MOCK_LOCATION
            false, // READ_EXTERNAL_STORAGE
            false, // WRITE_EXTERNAL_STORAGE
            false, // TURN_SCREEN_ON
            false, // GET_ACCOUNTS
            false, // RUN_IN_BACKGROUND
            false, // AUDIO_ACCESSIBILITY_VOLUME
            false, // READ_PHONE_NUMBERS
            false, // REQUEST_INSTALL_PACKAGES
            false, // PICTURE_IN_PICTURE
            false, // INSTANT_APP_START_FOREGROUND
            false, // ANSWER_PHONE_CALLS
            false, // RUN_ANY_IN_BACKGROUND
            false, // CHANGE_WIFI_STATE
            false, // REQUEST_DELETE_PACKAGES
            false, // BIND_ACCESSIBILITY_SERVICE
            false, // ACCEPT_HANDOVER
            false, // MANAGE_IPSEC_TUNNELS
            false, // START_FOREGROUND
            false, // BLUETOOTH_SCAN
            false, // USE_BIOMETRIC
            false, // ACTIVITY_RECOGNITION
            false, // SMS_FINANCIAL_TRANSACTIONS
            false, // READ_MEDIA_AUDIO
            false, // WRITE_MEDIA_AUDIO
            false, // READ_MEDIA_VIDEO
            false, // WRITE_MEDIA_VIDEO
            false, // READ_MEDIA_IMAGES
            false, // WRITE_MEDIA_IMAGES
            true,  // LEGACY_STORAGE
            false, // ACCESS_ACCESSIBILITY
            false, // READ_DEVICE_IDENTIFIERS
            false, // ACCESS_MEDIA_LOCATION
            false, // QUERY_ALL_PACKAGES
            false, // MANAGE_EXTERNAL_STORAGE
            false, // INTERACT_ACROSS_PROFILES
            false, // ACTIVATE_PLATFORM_VPN
            false, // LOADER_USAGE_STATS
            false, // deprecated operation
            false, // AUTO_REVOKE_PERMISSIONS_IF_UNUSED
            false, // AUTO_REVOKE_MANAGED_BY_INSTALLER
            true, // NO_ISOLATED_STORAGE
<<<<<<< HEAD
            false, // OP_RESERVED_100
            false, // OP_RESERVED_101
            false, // OP_RESERVED_102
            true, // MANAGE_ONGOING_CALLS
=======
            false, // PHONE_CALL_MICROPHONE
            false, // PHONE_CALL_CAMERA
            false, // RECORD_AUDIO_HOTWORD
>>>>>>> 07ec9b4d
    };

    /**
     * Mapping from an app op name to the app op code.
     */
    private static HashMap<String, Integer> sOpStrToOp = new HashMap<>();

    /**
     * Mapping from a permission to the corresponding app op.
     */
    private static HashMap<String, Integer> sPermToOp = new HashMap<>();

    /**
     * Set to the uid of the caller if this thread is currently executing a two-way binder
     * transaction. Not set if this thread is currently not executing a two way binder transaction.
     *
     * @see #startNotedAppOpsCollection
     * @see #getNotedOpCollectionMode
     */
    private static final ThreadLocal<Integer> sBinderThreadCallingUid = new ThreadLocal<>();

    /**
     * If a thread is currently executing a two-way binder transaction, this stores the op-codes of
     * the app-ops that were noted during this transaction.
     *
     * @see #getNotedOpCollectionMode
     * @see #collectNotedOpSync
     */
    private static final ThreadLocal<ArrayMap<String, long[]>> sAppOpsNotedInThisBinderTransaction =
            new ThreadLocal<>();

    /** Whether noting for an appop should be collected */
    private static final @ShouldCollectNoteOp byte[] sAppOpsToNote = new byte[_NUM_OP];

    static {
        if (sOpToSwitch.length != _NUM_OP) {
            throw new IllegalStateException("sOpToSwitch length " + sOpToSwitch.length
                    + " should be " + _NUM_OP);
        }
        if (sOpToString.length != _NUM_OP) {
            throw new IllegalStateException("sOpToString length " + sOpToString.length
                    + " should be " + _NUM_OP);
        }
        if (sOpNames.length != _NUM_OP) {
            throw new IllegalStateException("sOpNames length " + sOpNames.length
                    + " should be " + _NUM_OP);
        }
        if (sOpPerms.length != _NUM_OP) {
            throw new IllegalStateException("sOpPerms length " + sOpPerms.length
                    + " should be " + _NUM_OP);
        }
        if (sOpDefaultMode.length != _NUM_OP) {
            throw new IllegalStateException("sOpDefaultMode length " + sOpDefaultMode.length
                    + " should be " + _NUM_OP);
        }
        if (sOpDisableReset.length != _NUM_OP) {
            throw new IllegalStateException("sOpDisableReset length " + sOpDisableReset.length
                    + " should be " + _NUM_OP);
        }
        if (sOpRestrictions.length != _NUM_OP) {
            throw new IllegalStateException("sOpRestrictions length " + sOpRestrictions.length
                    + " should be " + _NUM_OP);
        }
        if (sOpAllowSystemRestrictionBypass.length != _NUM_OP) {
            throw new IllegalStateException("sOpAllowSYstemRestrictionsBypass length "
                    + sOpRestrictions.length + " should be " + _NUM_OP);
        }
        for (int i=0; i<_NUM_OP; i++) {
            if (sOpToString[i] != null) {
                sOpStrToOp.put(sOpToString[i], i);
            }
        }
        for (int op : RUNTIME_AND_APPOP_PERMISSIONS_OPS) {
            if (sOpPerms[op] != null) {
                sPermToOp.put(sOpPerms[op], op);
            }
        }

        if ((_NUM_OP + Long.SIZE - 1) / Long.SIZE != 2) {
            // The code currently assumes that the length of sAppOpsNotedInThisBinderTransaction is
            // two longs
            throw new IllegalStateException("notedAppOps collection code assumes < 128 appops");
        }
    }

    /** Config used to control app ops access messages sampling */
    private static MessageSamplingConfig sConfig =
            new MessageSamplingConfig(OP_NONE, 0, 0);

    /** @hide */
    public static final String KEY_HISTORICAL_OPS = "historical_ops";

    /** System properties for debug logging of noteOp call sites */
    private static final String DEBUG_LOGGING_ENABLE_PROP = "appops.logging_enabled";
    private static final String DEBUG_LOGGING_PACKAGES_PROP = "appops.logging_packages";
    private static final String DEBUG_LOGGING_OPS_PROP = "appops.logging_ops";
    private static final String DEBUG_LOGGING_TAG = "AppOpsManager";

    /**
     * Retrieve the op switch that controls the given operation.
     * @hide
     */
    @UnsupportedAppUsage
    public static int opToSwitch(int op) {
        return sOpToSwitch[op];
    }

    /**
     * Retrieve a non-localized name for the operation, for debugging output.
     * @hide
     */
    @UnsupportedAppUsage(maxTargetSdk = Build.VERSION_CODES.R, trackingBug = 170729553)
    public static String opToName(int op) {
        if (op == OP_NONE) return "NONE";
        return op < sOpNames.length ? sOpNames[op] : ("Unknown(" + op + ")");
    }

    /**
     * Retrieve a non-localized public name for the operation.
     *
     * @hide
     */
    public static @NonNull String opToPublicName(int op) {
        return sOpToString[op];
    }

    /**
     * @hide
     */
    public static int strDebugOpToOp(String op) {
        for (int i=0; i<sOpNames.length; i++) {
            if (sOpNames[i].equals(op)) {
                return i;
            }
        }
        throw new IllegalArgumentException("Unknown operation string: " + op);
    }

    /**
     * Retrieve the permission associated with an operation, or null if there is not one.
     * @hide
     */
    @UnsupportedAppUsage(maxTargetSdk = Build.VERSION_CODES.R, trackingBug = 170729553)
    @TestApi
    public static String opToPermission(int op) {
        return sOpPerms[op];
    }

    /**
     * Retrieve the permission associated with an operation, or null if there is not one.
     *
     * @param op The operation name.
     *
     * @hide
     */
    @Nullable
    @SystemApi
    public static String opToPermission(@NonNull String op) {
        return opToPermission(strOpToOp(op));
    }

    /**
     * Retrieve the user restriction associated with an operation, or null if there is not one.
     * @hide
     */
    public static String opToRestriction(int op) {
        return sOpRestrictions[op];
    }

    /**
     * Retrieve the app op code for a permission, or null if there is not one.
     * This API is intended to be used for mapping runtime or appop permissions
     * to the corresponding app op.
     * @hide
     */
    @UnsupportedAppUsage
    @TestApi
    public static int permissionToOpCode(String permission) {
        Integer boxedOpCode = sPermToOp.get(permission);
        return boxedOpCode != null ? boxedOpCode : OP_NONE;
    }

    /**
     * Retrieve whether the op allows to bypass the user restriction.
     *
     * @hide
     */
    public static RestrictionBypass opAllowSystemBypassRestriction(int op) {
        return sOpAllowSystemRestrictionBypass[op];
    }

    /**
     * Retrieve the default mode for the operation.
     * @hide
     */
    public static @Mode int opToDefaultMode(int op) {
        return sOpDefaultMode[op];
    }

    /**
     * Retrieve the default mode for the app op.
     *
     * @param appOp The app op name
     *
     * @return the default mode for the app op
     *
     * @hide
     */
    @SystemApi
    public static int opToDefaultMode(@NonNull String appOp) {
        return opToDefaultMode(strOpToOp(appOp));
    }

    /**
     * Retrieve the human readable mode.
     * @hide
     */
    public static String modeToName(@Mode int mode) {
        if (mode >= 0 && mode < MODE_NAMES.length) {
            return MODE_NAMES[mode];
        }
        return "mode=" + mode;
    }

    /**
     * Retrieve whether the op allows itself to be reset.
     * @hide
     */
    public static boolean opAllowsReset(int op) {
        return !sOpDisableReset[op];
    }

    /**
     * Returns a listenerId suitable for use with {@link #noteOp(int, int, String, String, String)}.
     *
     * This is intended for use client side, when the receiver id must be created before the
     * associated call is made to the system server. If using {@link PendingIntent} as the receiver,
     * avoid using this method as it will include a pointless additional x-process call. Instead to
     * prefer passing the PendingIntent to the system server, and then invoking
     * {@link #toReceiverId(PendingIntent)} instead.
     *
     * @param obj the receiver in use
     * @return a string representation of the receiver suitable for app ops use
     * @hide
     */
    // TODO: this should probably be @SystemApi as well
    public static @NonNull String toReceiverId(@NonNull Object obj) {
        if (obj instanceof PendingIntent) {
            return toReceiverId((PendingIntent) obj);
        } else {
            return obj.getClass().getName() + "@" + System.identityHashCode(obj);
        }
    }

    /**
     * Returns a listenerId suitable for use with {@link #noteOp(int, int, String, String, String)}.
     *
     * This is intended for use server side, where ActivityManagerService can be referenced without
     * an additional x-process call.
     *
     * @param pendingIntent the pendingIntent in use
     * @return a string representation of the pending intent suitable for app ops use
     * @see #toReceiverId(Object)
     * @hide
     */
    // TODO: this should probably be @SystemApi as well
    public static @NonNull String toReceiverId(@NonNull PendingIntent pendingIntent) {
        return pendingIntent.getTag("");
    }

    /**
     * When to not enforce {@link #setUserRestriction restrictions}.
     *
     * @hide
     */
    public static class RestrictionBypass {
        /** Does the app need to be privileged to bypass the restriction */
        public boolean isPrivileged;

        /**
         * Does the app need to have the EXEMPT_FROM_AUDIO_RESTRICTIONS permission to bypass the
         * restriction
         */
        public boolean isRecordAudioRestrictionExcept;

        public RestrictionBypass(boolean isPrivileged, boolean isRecordAudioRestrictionExcept) {
            this.isPrivileged = isPrivileged;
            this.isRecordAudioRestrictionExcept = isRecordAudioRestrictionExcept;
        }

        public static RestrictionBypass UNRESTRICTED = new RestrictionBypass(true, true);
    }

    /**
     * Class holding all of the operation information associated with an app.
     * @hide
     */
    @SystemApi
    public static final class PackageOps implements Parcelable {
        private final String mPackageName;
        private final int mUid;
        private final List<OpEntry> mEntries;

        /**
         * @hide
         */
        @UnsupportedAppUsage
        public PackageOps(String packageName, int uid, List<OpEntry> entries) {
            mPackageName = packageName;
            mUid = uid;
            mEntries = entries;
        }

        /**
         * @return The name of the package.
         */
        public @NonNull String getPackageName() {
            return mPackageName;
        }

        /**
         * @return The uid of the package.
         */
        public int getUid() {
            return mUid;
        }

        /**
         * @return The ops of the package.
         */
        public @NonNull List<OpEntry> getOps() {
            return mEntries;
        }

        @Override
        public int describeContents() {
            return 0;
        }

        @Override
        public void writeToParcel(@NonNull Parcel dest, int flags) {
            dest.writeString(mPackageName);
            dest.writeInt(mUid);
            dest.writeInt(mEntries.size());
            for (int i=0; i<mEntries.size(); i++) {
                mEntries.get(i).writeToParcel(dest, flags);
            }
        }

        PackageOps(Parcel source) {
            mPackageName = source.readString();
            mUid = source.readInt();
            mEntries = new ArrayList<OpEntry>();
            final int N = source.readInt();
            for (int i=0; i<N; i++) {
                mEntries.add(OpEntry.CREATOR.createFromParcel(source));
            }
        }

        public static final @android.annotation.NonNull Creator<PackageOps> CREATOR = new Creator<PackageOps>() {
            @Override public PackageOps createFromParcel(Parcel source) {
                return new PackageOps(source);
            }

            @Override public PackageOps[] newArray(int size) {
                return new PackageOps[size];
            }
        };
    }

    /**
     * Proxy information for a {@link #noteOp} event
     *
     * @hide
     */
    @SystemApi
    // @DataClass(genHiddenConstructor = true, genHiddenCopyConstructor = true)
    // genHiddenCopyConstructor does not work for @hide @SystemApi classes
    public static final class OpEventProxyInfo implements Parcelable {
        /** UID of the proxy app that noted the op */
        private @IntRange(from = 0) int mUid;
        /** Package of the proxy that noted the op */
        private @Nullable String mPackageName;
        /** Attribution tag of the proxy that noted the op */
        private @Nullable String mAttributionTag;

        /**
         * Reinit existing object with new state.
         *
         * @param uid UID of the proxy app that noted the op
         * @param packageName Package of the proxy that noted the op
         * @param attributionTag attribution tag of the proxy that noted the op
         *
         * @hide
         */
        public void reinit(@IntRange(from = 0) int uid, @Nullable String packageName,
                @Nullable String attributionTag) {
            mUid = Preconditions.checkArgumentNonnegative(uid);
            mPackageName = packageName;
            mAttributionTag = attributionTag;
        }



        // Code below generated by codegen v1.0.14.
        //
        // DO NOT MODIFY!
        // CHECKSTYLE:OFF Generated code
        //
        // To regenerate run:
        // $ codegen $ANDROID_BUILD_TOP/frameworks/base/core/java/android/app/AppOpsManager.java
        //
        // To exclude the generated code from IntelliJ auto-formatting enable (one-time):
        //   Settings > Editor > Code Style > Formatter Control
        //@formatter:off


        /**
         * Creates a new OpEventProxyInfo.
         *
         * @param uid
         *   UID of the proxy app that noted the op
         * @param packageName
         *   Package of the proxy that noted the op
         * @param attributionTag
         *   Attribution tag of the proxy that noted the op
         * @hide
         */
        @DataClass.Generated.Member
        public OpEventProxyInfo(
                @IntRange(from = 0) int uid,
                @Nullable String packageName,
                @Nullable String attributionTag) {
            this.mUid = uid;
            com.android.internal.util.AnnotationValidations.validate(
                    IntRange.class, null, mUid,
                    "from", 0);
            this.mPackageName = packageName;
            this.mAttributionTag = attributionTag;

            // onConstructed(); // You can define this method to get a callback
        }

        /**
         * Copy constructor
         *
         * @hide
         */
        @DataClass.Generated.Member
        public OpEventProxyInfo(@NonNull OpEventProxyInfo orig) {
            mUid = orig.mUid;
            mPackageName = orig.mPackageName;
            mAttributionTag = orig.mAttributionTag;
        }

        /**
         * UID of the proxy app that noted the op
         */
        @DataClass.Generated.Member
        public @IntRange(from = 0) int getUid() {
            return mUid;
        }

        /**
         * Package of the proxy that noted the op
         */
        @DataClass.Generated.Member
        public @Nullable String getPackageName() {
            return mPackageName;
        }

        /**
         * Attribution tag of the proxy that noted the op
         */
        @DataClass.Generated.Member
        public @Nullable String getAttributionTag() {
            return mAttributionTag;
        }

        @Override
        @DataClass.Generated.Member
        public void writeToParcel(@NonNull Parcel dest, int flags) {
            // You can override field parcelling by defining methods like:
            // void parcelFieldName(Parcel dest, int flags) { ... }

            byte flg = 0;
            if (mPackageName != null) flg |= 0x2;
            if (mAttributionTag != null) flg |= 0x4;
            dest.writeByte(flg);
            dest.writeInt(mUid);
            if (mPackageName != null) dest.writeString(mPackageName);
            if (mAttributionTag != null) dest.writeString(mAttributionTag);
        }

        @Override
        @DataClass.Generated.Member
        public int describeContents() { return 0; }

        /** @hide */
        @SuppressWarnings({"unchecked", "RedundantCast"})
        @DataClass.Generated.Member
        /* package-private */ OpEventProxyInfo(@NonNull Parcel in) {
            // You can override field unparcelling by defining methods like:
            // static FieldType unparcelFieldName(Parcel in) { ... }

            byte flg = in.readByte();
            int uid = in.readInt();
            String packageName = (flg & 0x2) == 0 ? null : in.readString();
            String attributionTag = (flg & 0x4) == 0 ? null : in.readString();

            this.mUid = uid;
            com.android.internal.util.AnnotationValidations.validate(
                    IntRange.class, null, mUid,
                    "from", 0);
            this.mPackageName = packageName;
            this.mAttributionTag = attributionTag;

            // onConstructed(); // You can define this method to get a callback
        }

        @DataClass.Generated.Member
        public static final @NonNull Parcelable.Creator<OpEventProxyInfo> CREATOR
                = new Parcelable.Creator<OpEventProxyInfo>() {
            @Override
            public OpEventProxyInfo[] newArray(int size) {
                return new OpEventProxyInfo[size];
            }

            @Override
            public OpEventProxyInfo createFromParcel(@NonNull Parcel in) {
                return new OpEventProxyInfo(in);
            }
        };

        /*
        @DataClass.Generated(
                time = 1576814974615L,
                codegenVersion = "1.0.14",
                sourceFile = "frameworks/base/core/java/android/app/AppOpsManager.java",
                inputSignatures = "private @android.annotation.IntRange(from=0L) int mUid\nprivate @android.annotation.Nullable java.lang.String mPackageName\nprivate @android.annotation.Nullable java.lang.String mAttributionTag\npublic  void reinit(int,java.lang.String,java.lang.String)\nclass OpEventProxyInfo extends java.lang.Object implements [android.os.Parcelable]\n@com.android.internal.util.DataClass(genHiddenConstructor=true, genHiddenCopyConstructor=true)")
        @Deprecated
        private void __metadata() {}
        */

        //@formatter:on
        // End of generated code

    }

    /**
     * Description of a {@link #noteOp} or {@link #startOp} event
     *
     * @hide
     */
    //@DataClass codegen verifier is broken
    public static final class NoteOpEvent implements Parcelable {
        /** Time of noteOp event */
        private @IntRange(from = 0) long mNoteTime;
        /** The duration of this event (in case this is a startOp event, -1 otherwise). */
        private @IntRange(from = -1) long mDuration;
        /** Proxy information of the noteOp event */
        private @Nullable OpEventProxyInfo mProxy;

        /**
         * Reinit existing object with new state.
         *
         * @param noteTime Time of noteOp event
         * @param duration The duration of this event (in case this is a startOp event,
         *                 -1 otherwise).
         * @param proxy Proxy information of the noteOp event
         * @param proxyPool  The pool to release previous {@link OpEventProxyInfo} to
         */
        public void reinit(@IntRange(from = 0) long noteTime,
                @IntRange(from = -1) long duration,
                @Nullable OpEventProxyInfo proxy,
                @NonNull Pools.Pool<OpEventProxyInfo> proxyPool) {
            mNoteTime = Preconditions.checkArgumentNonnegative(noteTime);
            mDuration = Preconditions.checkArgumentInRange(duration, -1L, Long.MAX_VALUE,
                    "duration");

            if (mProxy != null) {
                proxyPool.release(mProxy);
            }
            mProxy = proxy;
        }

        /**
         * Copy constructor
         *
         * @hide
         */
        public NoteOpEvent(@NonNull NoteOpEvent original) {
            this(original.mNoteTime, original.mDuration,
                    original.mProxy != null ? new OpEventProxyInfo(original.mProxy) : null);
        }



        // Code below generated by codegen v1.0.14.
        //
        // DO NOT MODIFY!
        // CHECKSTYLE:OFF Generated code
        //
        // To regenerate run:
        // $ codegen $ANDROID_BUILD_TOP/frameworks/base/core/java/android/app/AppOpsManager.java
        //
        // To exclude the generated code from IntelliJ auto-formatting enable (one-time):
        //   Settings > Editor > Code Style > Formatter Control
        //@formatter:off


        /**
         * Creates a new NoteOpEvent.
         *
         * @param noteTime
         *   Time of noteOp event
         * @param duration
         *   The duration of this event (in case this is a startOp event, -1 otherwise).
         * @param proxy
         *   Proxy information of the noteOp event
         */
        @DataClass.Generated.Member
        public NoteOpEvent(
                @IntRange(from = 0) long noteTime,
                @IntRange(from = -1) long duration,
                @Nullable OpEventProxyInfo proxy) {
            this.mNoteTime = noteTime;
            com.android.internal.util.AnnotationValidations.validate(
                    IntRange.class, null, mNoteTime,
                    "from", 0);
            this.mDuration = duration;
            com.android.internal.util.AnnotationValidations.validate(
                    IntRange.class, null, mDuration,
                    "from", -1);
            this.mProxy = proxy;

            // onConstructed(); // You can define this method to get a callback
        }

        /**
         * Time of noteOp event
         */
        @DataClass.Generated.Member
        public @IntRange(from = 0) long getNoteTime() {
            return mNoteTime;
        }

        /**
         * The duration of this event (in case this is a startOp event, -1 otherwise).
         */
        @DataClass.Generated.Member
        public @IntRange(from = -1) long getDuration() {
            return mDuration;
        }

        /**
         * Proxy information of the noteOp event
         */
        @DataClass.Generated.Member
        public @Nullable OpEventProxyInfo getProxy() {
            return mProxy;
        }

        @Override
        @DataClass.Generated.Member
        public void writeToParcel(@NonNull Parcel dest, int flags) {
            // You can override field parcelling by defining methods like:
            // void parcelFieldName(Parcel dest, int flags) { ... }

            byte flg = 0;
            if (mProxy != null) flg |= 0x4;
            dest.writeByte(flg);
            dest.writeLong(mNoteTime);
            dest.writeLong(mDuration);
            if (mProxy != null) dest.writeTypedObject(mProxy, flags);
        }

        @Override
        @DataClass.Generated.Member
        public int describeContents() { return 0; }

        /** @hide */
        @SuppressWarnings({"unchecked", "RedundantCast"})
        @DataClass.Generated.Member
        /* package-private */ NoteOpEvent(@NonNull Parcel in) {
            // You can override field unparcelling by defining methods like:
            // static FieldType unparcelFieldName(Parcel in) { ... }

            byte flg = in.readByte();
            long noteTime = in.readLong();
            long duration = in.readLong();
            OpEventProxyInfo proxy = (flg & 0x4) == 0 ? null : (OpEventProxyInfo) in.readTypedObject(OpEventProxyInfo.CREATOR);

            this.mNoteTime = noteTime;
            com.android.internal.util.AnnotationValidations.validate(
                    IntRange.class, null, mNoteTime,
                    "from", 0);
            this.mDuration = duration;
            com.android.internal.util.AnnotationValidations.validate(
                    IntRange.class, null, mDuration,
                    "from", -1);
            this.mProxy = proxy;

            // onConstructed(); // You can define this method to get a callback
        }

        @DataClass.Generated.Member
        public static final @NonNull Parcelable.Creator<NoteOpEvent> CREATOR
                = new Parcelable.Creator<NoteOpEvent>() {
            @Override
            public NoteOpEvent[] newArray(int size) {
                return new NoteOpEvent[size];
            }

            @Override
            public NoteOpEvent createFromParcel(@NonNull Parcel in) {
                return new NoteOpEvent(in);
            }
        };

        /*
        @DataClass.Generated(
                time = 1576811792274L,
                codegenVersion = "1.0.14",
                sourceFile = "frameworks/base/core/java/android/app/AppOpsManager.java",
                inputSignatures = "private @android.annotation.IntRange(from=0L) long mNoteTime\nprivate @android.annotation.IntRange(from=-1) long mDuration\nprivate @android.annotation.Nullable android.app.OpEventProxyInfo mProxy\npublic  void reinit(long,long,android.app.OpEventProxyInfo,android.util.Pools.Pool<android.app.OpEventProxyInfo>)\npublic @java.lang.Override java.lang.Object clone()\nclass NoteOpEvent extends java.lang.Object implements [android.os.Parcelable, java.lang.Cloneable]\n@com.android.internal.util.DataClass")
        @Deprecated
        private void __metadata() {}
         */


        //@formatter:on
        // End of generated code

    }

    /**
     * Last {@link #noteOp} and {@link #startOp} events performed for a single op and a specific
     * {@link Context#createAttributionContext(String) attribution} for all uidModes and opFlags.
     *
     * @hide
     */
    @SystemApi
    @Immutable
    // @DataClass(genHiddenConstructor = true) codegen verifier is broken
    @DataClass.Suppress({"getAccessEvents", "getRejectEvents", "getOp"})
    public static final class AttributedOpEntry implements Parcelable {
        /** The code of the op */
        private final @IntRange(from = 0, to = _NUM_OP - 1) int mOp;
        /** Whether the op is running */
        private final boolean mRunning;
        /** The access events */
        @DataClass.ParcelWith(LongSparseArrayParceling.class)
        private final @Nullable LongSparseArray<NoteOpEvent> mAccessEvents;
        /** The rejection events */
        @DataClass.ParcelWith(LongSparseArrayParceling.class)
        private final @Nullable LongSparseArray<NoteOpEvent> mRejectEvents;

        /**
         * Returns all keys for which we have events.
         *
         * @hide
         */
        public @NonNull ArraySet<Long> collectKeys() {
            ArraySet<Long> keys = new ArraySet<>();

            if (mAccessEvents != null) {
                int numEvents = mAccessEvents.size();
                for (int i = 0; i < numEvents; i++) {
                    keys.add(mAccessEvents.keyAt(i));
                }
            }

            if (mRejectEvents != null) {
                int numEvents = mRejectEvents.size();
                for (int i = 0; i < numEvents; i++) {
                    keys.add(mRejectEvents.keyAt(i));
                }
            }

            return keys;
        }

        /**
         * Return the last access time.
         *
         * @param flags The op flags
         *
         * @return the last access time (in milliseconds since epoch start (January 1, 1970
         * 00:00:00.000 GMT - Gregorian)) or {@code -1} if there was no access
         *
         * @see #getLastAccessForegroundTime(int)
         * @see #getLastAccessBackgroundTime(int)
         * @see #getLastAccessTime(int, int, int)
         * @see OpEntry#getLastAccessTime(int)
         */
        public long getLastAccessTime(@OpFlags int flags) {
            return getLastAccessTime(MAX_PRIORITY_UID_STATE, MIN_PRIORITY_UID_STATE, flags);
        }

        /**
         * Return the last foreground access time.
         *
         * @param flags The op flags
         *
         * @return the last access time (in milliseconds since epoch start (January 1, 1970
         * 00:00:00.000 GMT - Gregorian)) or {@code -1} if there was no foreground access
         *
         * @see #getLastAccessTime(int)
         * @see #getLastAccessBackgroundTime(int)
         * @see #getLastAccessTime(int, int, int)
         * @see OpEntry#getLastAccessForegroundTime(int)
         */
        public long getLastAccessForegroundTime(@OpFlags int flags) {
            return getLastAccessTime(MAX_PRIORITY_UID_STATE, resolveFirstUnrestrictedUidState(mOp),
                    flags);
        }

        /**
         * Return the last background access time.
         *
         * @param flags The op flags
         *
         * @return the last access time (in milliseconds since epoch start (January 1, 1970
         * 00:00:00.000 GMT - Gregorian)) or {@code -1} if there was no background access
         *
         * @see #getLastAccessTime(int)
         * @see #getLastAccessForegroundTime(int)
         * @see #getLastAccessTime(int, int, int)
         * @see OpEntry#getLastAccessBackgroundTime(int)
         */
        public long getLastAccessBackgroundTime(@OpFlags int flags) {
            return getLastAccessTime(resolveLastRestrictedUidState(mOp), MIN_PRIORITY_UID_STATE,
                    flags);
        }

        /**
         * Return the last access event.
         *
         * @param flags The op flags
         *
         * @return the last access event of {@code null} if there was no access
         */
        private @Nullable NoteOpEvent getLastAccessEvent(@UidState int fromUidState,
                @UidState int toUidState, @OpFlags int flags) {
            return getLastEvent(mAccessEvents, fromUidState, toUidState, flags);
        }

        /**
         * Return the last access time.
         *
         * @param fromUidState The lowest UID state for which to query
         * @param toUidState The highest UID state for which to query (inclusive)
         * @param flags The op flags
         *
         * @return the last access time (in milliseconds since epoch start (January 1, 1970
         * 00:00:00.000 GMT - Gregorian)) or {@code -1} if there was no access
         *
         * @see #getLastAccessTime(int)
         * @see #getLastAccessForegroundTime(int)
         * @see #getLastAccessBackgroundTime(int)
         * @see OpEntry#getLastAccessTime(int, int, int)
         */
        public long getLastAccessTime(@UidState int fromUidState, @UidState int toUidState,
                @OpFlags int flags) {
            NoteOpEvent lastEvent = getLastAccessEvent(fromUidState, toUidState, flags);
            if (lastEvent == null) {
                return -1;
            }

            return lastEvent.getNoteTime();
        }

        /**
         * Return the last rejection time.
         *
         * @param flags The op flags
         *
         * @return the last rejection time (in milliseconds since epoch start (January 1, 1970
         * 00:00:00.000 GMT - Gregorian)) or {@code -1} if there was no rejection
         *
         * @see #getLastRejectForegroundTime(int)
         * @see #getLastRejectBackgroundTime(int)
         * @see #getLastRejectTime(int, int, int)
         * @see OpEntry#getLastRejectTime(int)
         */
        public long getLastRejectTime(@OpFlags int flags) {
            return getLastRejectTime(MAX_PRIORITY_UID_STATE, MIN_PRIORITY_UID_STATE, flags);
        }

        /**
         * Return the last foreground rejection time.
         *
         * @param flags The op flags
         *
         * @return the last rejection time (in milliseconds since epoch start (January 1, 1970
         * 00:00:00.000 GMT - Gregorian)) or {@code -1} if there was no foreground rejection
         *
         * @see #getLastRejectTime(int)
         * @see #getLastRejectBackgroundTime(int)
         * @see #getLastRejectTime(int, int, int)
         * @see OpEntry#getLastRejectForegroundTime(int)
         */
        public long getLastRejectForegroundTime(@OpFlags int flags) {
            return getLastRejectTime(MAX_PRIORITY_UID_STATE, resolveFirstUnrestrictedUidState(mOp),
                    flags);
        }

        /**
         * Return the last background rejection time.
         *
         * @param flags The op flags
         *
         * @return the last rejection time (in milliseconds since epoch start (January 1, 1970
         * 00:00:00.000 GMT - Gregorian)) or {@code -1} if there was no background rejection
         *
         * @see #getLastRejectTime(int)
         * @see #getLastRejectForegroundTime(int)
         * @see #getLastRejectTime(int, int, int)
         * @see OpEntry#getLastRejectBackgroundTime(int)
         */
        public long getLastRejectBackgroundTime(@OpFlags int flags) {
            return getLastRejectTime(resolveLastRestrictedUidState(mOp), MIN_PRIORITY_UID_STATE,
                    flags);
        }

        /**
         * Return the last background rejection event.
         *
         * @param flags The op flags
         *
         * @return the last rejection event of {@code null} if there was no rejection
         *
         * @see #getLastRejectTime(int)
         * @see #getLastRejectForegroundTime(int)
         * @see #getLastRejectBackgroundTime(int)
         * @see OpEntry#getLastRejectTime(int, int, int)
         */
        private @Nullable NoteOpEvent getLastRejectEvent(@UidState int fromUidState,
                @UidState int toUidState, @OpFlags int flags) {
            return getLastEvent(mRejectEvents, fromUidState, toUidState, flags);
        }

        /**
         * Return the last rejection time.
         *
         * @param fromUidState The lowest UID state for which to query
         * @param toUidState The highest UID state for which to query (inclusive)
         * @param flags The op flags
         *
         * @return the last access time (in milliseconds since epoch) or {@code -1} if there was no
         * rejection
         *
         * @see #getLastRejectTime(int)
         * @see #getLastRejectForegroundTime(int)
         * @see #getLastRejectForegroundTime(int)
         * @see #getLastRejectTime(int, int, int)
         * @see OpEntry#getLastRejectTime(int, int, int)
         */
        public long getLastRejectTime(@UidState int fromUidState, @UidState int toUidState,
                @OpFlags int flags) {
            NoteOpEvent lastEvent = getLastRejectEvent(fromUidState, toUidState, flags);
            if (lastEvent == null) {
                return -1;
            }

            return lastEvent.getNoteTime();
        }

        /**
         * Return the duration in milliseconds of the last the access.
         *
         * @param flags The op flags
         *
         * @return the duration in milliseconds or {@code -1} if there was no rejection
         *
         * @see #getLastForegroundDuration(int)
         * @see #getLastBackgroundDuration(int)
         * @see #getLastDuration(int, int, int)
         * @see OpEntry#getLastDuration(int)
         */
        public long getLastDuration(@OpFlags int flags) {
            return getLastDuration(MAX_PRIORITY_UID_STATE, MIN_PRIORITY_UID_STATE, flags);
        }

        /**
         * Return the duration in milliseconds of the last foreground access.
         *
         * @param flags The op flags
         *
         * @return the duration in milliseconds or {@code -1} if there was no foreground rejection
         *
         * @see #getLastDuration(int)
         * @see #getLastBackgroundDuration(int)
         * @see #getLastDuration(int, int, int)
         * @see OpEntry#getLastForegroundDuration(int)
         */
        public long getLastForegroundDuration(@OpFlags int flags) {
            return getLastDuration(MAX_PRIORITY_UID_STATE, resolveFirstUnrestrictedUidState(mOp),
                    flags);
        }

        /**
         * Return the duration in milliseconds of the last background access.
         *
         * @param flags The op flags
         *
         * @return the duration in milliseconds or {@code -1} if there was no background rejection
         *
         * @see #getLastDuration(int)
         * @see #getLastForegroundDuration(int)
         * @see #getLastDuration(int, int, int)
         * @see OpEntry#getLastBackgroundDuration(int)
         */
        public long getLastBackgroundDuration(@OpFlags int flags) {
            return getLastDuration(resolveLastRestrictedUidState(mOp), MIN_PRIORITY_UID_STATE,
                    flags);
        }

        /**
         * Return the duration in milliseconds of the last access.
         *
         * @param fromUidState The lowest UID state for which to query
         * @param toUidState The highest UID state for which to query (inclusive)
         * @param flags The op flags
         *
         * @return the duration in milliseconds or {@code -1} if there was no rejection
         *
         * @see #getLastDuration(int)
         * @see #getLastForegroundDuration(int)
         * @see #getLastBackgroundDuration(int)
         * @see #getLastDuration(int, int, int)
         * @see OpEntry#getLastDuration(int, int, int)
         */
        public long getLastDuration(@UidState int fromUidState, @UidState int toUidState,
                @OpFlags int flags) {
            NoteOpEvent lastEvent = getLastAccessEvent(fromUidState, toUidState, flags);;
            if (lastEvent == null) {
                return -1;
            }

            return lastEvent.getDuration();
        }

        /**
         * Gets the proxy info of the app that performed the last access on behalf of this
         * attribution and as a result blamed the op on this attribution.
         *
         * @param flags The op flags
         *
         * @return The proxy info or {@code null} if there was no proxy access
         *
         * @see #getLastForegroundProxyInfo(int)
         * @see #getLastBackgroundProxyInfo(int)
         * @see #getLastProxyInfo(int, int, int)
         * @see OpEntry#getLastProxyInfo(int)
         */
        public @Nullable OpEventProxyInfo getLastProxyInfo(@OpFlags int flags) {
            return getLastProxyInfo(MAX_PRIORITY_UID_STATE, MIN_PRIORITY_UID_STATE, flags);
        }

        /**
         * Gets the proxy info of the app that performed the last foreground access on behalf of
         * this attribution and as a result blamed the op on this attribution.
         *
         * @param flags The op flags
         *
         * @return The proxy info or {@code null} if there was no proxy access
         *
         * @see #getLastProxyInfo(int)
         * @see #getLastBackgroundProxyInfo(int)
         * @see #getLastProxyInfo(int, int, int)
         * @see OpEntry#getLastForegroundProxyInfo(int)
         */
        public @Nullable OpEventProxyInfo getLastForegroundProxyInfo(@OpFlags int flags) {
            return getLastProxyInfo(MAX_PRIORITY_UID_STATE, resolveFirstUnrestrictedUidState(mOp),
                    flags);
        }

        /**
         * Gets the proxy info of the app that performed the last background access on behalf of
         * this attribution and as a result blamed the op on this attribution.
         *
         * @param flags The op flags
         *
         * @return The proxy info or {@code null} if there was no proxy background access
         *
         * @see #getLastProxyInfo(int)
         * @see #getLastForegroundProxyInfo(int)
         * @see #getLastProxyInfo(int, int, int)
         * @see OpEntry#getLastBackgroundProxyInfo(int)
         */
        public @Nullable OpEventProxyInfo getLastBackgroundProxyInfo(@OpFlags int flags) {
            return getLastProxyInfo(resolveLastRestrictedUidState(mOp), MIN_PRIORITY_UID_STATE,
                    flags);
        }

        /**
         * Gets the proxy info of the app that performed the last access on behalf of this
         * attribution and as a result blamed the op on this attribution.
         *
         * @param fromUidState The lowest UID state for which to query
         * @param toUidState The highest UID state for which to query (inclusive)
         * @param flags The op flags
         *
         * @return The proxy info or {@code null} if there was no proxy foreground access
         *
         * @see #getLastProxyInfo(int)
         * @see #getLastForegroundProxyInfo(int)
         * @see #getLastBackgroundProxyInfo(int)
         * @see OpEntry#getLastProxyInfo(int, int, int)
         */
        public @Nullable OpEventProxyInfo getLastProxyInfo(@UidState int fromUidState,
                @UidState int toUidState, @OpFlags int flags) {
            NoteOpEvent lastEvent = getLastAccessEvent(fromUidState, toUidState, flags);
            if (lastEvent == null) {
                return null;
            }

            return lastEvent.getProxy();
        }

        private static class LongSparseArrayParceling implements
                Parcelling<LongSparseArray<NoteOpEvent>> {
            @Override
            public void parcel(@Nullable LongSparseArray<NoteOpEvent> array, @NonNull Parcel dest,
                    int parcelFlags) {
                if (array == null) {
                    dest.writeInt(-1);
                    return;
                }

                int numEntries = array.size();
                dest.writeInt(numEntries);

                for (int i = 0; i < numEntries; i++) {
                    dest.writeLong(array.keyAt(i));
                    dest.writeParcelable(array.valueAt(i), parcelFlags);
                }
            }

            @Override
            public @Nullable LongSparseArray<NoteOpEvent> unparcel(@NonNull Parcel source) {
                int numEntries = source.readInt();
                if (numEntries == -1) {
                    return null;
                }

                LongSparseArray<NoteOpEvent> array = new LongSparseArray<>(numEntries);

                for (int i = 0; i < numEntries; i++) {
                    array.put(source.readLong(), source.readParcelable(null));
                }

                return array;
            }
        }



        // Code below generated by codegen v1.0.14.
        //
        // DO NOT MODIFY!
        // CHECKSTYLE:OFF Generated code
        //
        // To regenerate run:
        // $ codegen $ANDROID_BUILD_TOP/frameworks/base/core/java/android/app/AppOpsManager.java
        //
        // To exclude the generated code from IntelliJ auto-formatting enable (one-time):
        //   Settings > Editor > Code Style > Formatter Control
        //@formatter:off


        /**
         * Creates a new OpAttributionEntry.
         *
         * @param op
         *   The code of the op
         * @param running
         *   Whether the op is running
         * @param accessEvents
         *   The access events
         * @param rejectEvents
         *   The rejection events
         * @hide
         */
        @DataClass.Generated.Member
        public AttributedOpEntry(
                @IntRange(from = 0, to = _NUM_OP - 1) int op,
                boolean running,
                @Nullable LongSparseArray<NoteOpEvent> accessEvents,
                @Nullable LongSparseArray<NoteOpEvent> rejectEvents) {
            this.mOp = op;
            com.android.internal.util.AnnotationValidations.validate(
                    IntRange.class, null, mOp,
                    "from", 0,
                    "to", _NUM_OP - 1);
            this.mRunning = running;
            this.mAccessEvents = accessEvents;
            this.mRejectEvents = rejectEvents;

            // onConstructed(); // You can define this method to get a callback
        }

        /**
         * Whether the op is running
         */
        @DataClass.Generated.Member
        public boolean isRunning() {
            return mRunning;
        }

        @DataClass.Generated.Member
        static Parcelling<LongSparseArray<NoteOpEvent>> sParcellingForAccessEvents =
                Parcelling.Cache.get(
                        LongSparseArrayParceling.class);
        static {
            if (sParcellingForAccessEvents == null) {
                sParcellingForAccessEvents = Parcelling.Cache.put(
                        new LongSparseArrayParceling());
            }
        }

        @DataClass.Generated.Member
        static Parcelling<LongSparseArray<NoteOpEvent>> sParcellingForRejectEvents =
                Parcelling.Cache.get(
                        LongSparseArrayParceling.class);
        static {
            if (sParcellingForRejectEvents == null) {
                sParcellingForRejectEvents = Parcelling.Cache.put(
                        new LongSparseArrayParceling());
            }
        }

        @Override
        @DataClass.Generated.Member
        public void writeToParcel(@NonNull Parcel dest, int flags) {
            // You can override field parcelling by defining methods like:
            // void parcelFieldName(Parcel dest, int flags) { ... }

            byte flg = 0;
            if (mRunning) flg |= 0x2;
            if (mAccessEvents != null) flg |= 0x4;
            if (mRejectEvents != null) flg |= 0x8;
            dest.writeByte(flg);
            dest.writeInt(mOp);
            sParcellingForAccessEvents.parcel(mAccessEvents, dest, flags);
            sParcellingForRejectEvents.parcel(mRejectEvents, dest, flags);
        }

        @Override
        @DataClass.Generated.Member
        public int describeContents() { return 0; }

        /** @hide */
        @SuppressWarnings({"unchecked", "RedundantCast"})
        @DataClass.Generated.Member
        /* package-private */ AttributedOpEntry(@NonNull Parcel in) {
            // You can override field unparcelling by defining methods like:
            // static FieldType unparcelFieldName(Parcel in) { ... }

            byte flg = in.readByte();
            boolean running = (flg & 0x2) != 0;
            int op = in.readInt();
            LongSparseArray<NoteOpEvent> accessEvents = sParcellingForAccessEvents.unparcel(in);
            LongSparseArray<NoteOpEvent> rejectEvents = sParcellingForRejectEvents.unparcel(in);

            this.mOp = op;
            com.android.internal.util.AnnotationValidations.validate(
                    IntRange.class, null, mOp,
                    "from", 0,
                    "to", _NUM_OP - 1);
            this.mRunning = running;
            this.mAccessEvents = accessEvents;
            this.mRejectEvents = rejectEvents;

            // onConstructed(); // You can define this method to get a callback
        }

        @DataClass.Generated.Member
        public static final @NonNull Parcelable.Creator<AttributedOpEntry> CREATOR
                = new Parcelable.Creator<AttributedOpEntry>() {
            @Override
            public AttributedOpEntry[] newArray(int size) {
                return new AttributedOpEntry[size];
            }

            @Override
            public AttributedOpEntry createFromParcel(@NonNull Parcel in) {
                return new AttributedOpEntry(in);
            }
        };

        /*
        @DataClass.Generated(
                time = 1574809856239L,
                codegenVersion = "1.0.14",
                sourceFile = "frameworks/base/core/java/android/app/AppOpsManager.java",
                inputSignatures = "private final @android.annotation.IntRange(from=0L, to=_NUM_OP - 1) int mOp\nprivate final  boolean mRunning\nprivate final @com.android.internal.util.DataClass.ParcelWith(android.app.OpAttributionEntry.LongSparseArrayParceling.class) @android.annotation.Nullable android.util.LongSparseArray<android.app.NoteOpEvent> mAccessEvents\nprivate final @com.android.internal.util.DataClass.ParcelWith(android.app.OpAttributionEntry.LongSparseArrayParceling.class) @android.annotation.Nullable android.util.LongSparseArray<android.app.NoteOpEvent> mRejectEvents\npublic @android.annotation.NonNull android.util.ArraySet<java.lang.Long> collectKeys()\npublic @android.app.UidState int getLastAccessUidState(int)\npublic @android.app.UidState int getLastForegroundAccessUidState(int)\npublic @android.app.UidState int getLastBackgroundAccessUidState(int)\npublic @android.app.UidState int getLastRejectUidState(int)\npublic @android.app.UidState int getLastForegroundRejectUidState(int)\npublic @android.app.UidState int getLastBackgroundRejectUidState(int)\npublic  long getAccessTime(int,int)\npublic  long getRejectTime(int,int)\npublic  long getDuration(int,int)\npublic  int getProxyUid(int,int)\npublic @android.annotation.Nullable java.lang.String getProxyPackageName(int,int)\npublic @android.annotation.Nullable java.lang.String getProxyAttributionTag(int,int)\nclass OpAttributionEntry extends java.lang.Object implements [android.os.Parcelable]\n@com.android.internal.util.DataClass(genHiddenConstructor=true)")
        @Deprecated
        private void __metadata() {}
         */


        //@formatter:on
        // End of generated code

    }

    /**
     * Last {@link #noteOp} and {@link #startOp} events performed for a single op for all uidModes
     * and opFlags.
     *
     * @hide
     */
    @Immutable
    @SystemApi
    // @DataClass(genHiddenConstructor = true) codegen verifier is broken
    public static final class OpEntry implements Parcelable {
        /** The code of the op */
        private final @IntRange(from = 0, to = _NUM_OP - 1) int mOp;
        /** The mode of the op */
        private final @Mode int mMode;
        /** The attributed entries by attribution tag */
        private final @NonNull Map<String, AttributedOpEntry> mAttributedOpEntries;

        /**
         * @hide
         */
        @UnsupportedAppUsage(/*maxTargetSdk = Build.VERSION_CODES.R,*/ publicAlternatives = "{@code "
                + "#getOpStr()}")
        public int getOp() {
            return mOp;
        }

        /**
         * @return This entry's op string name, such as {@link #OPSTR_COARSE_LOCATION}.
         */
        public @NonNull String getOpStr() {
            return sOpToString[mOp];
        }

        /**
         * @hide
         *
         * @deprecated Use {@link #getLastAccessTime(int)} instead
         */
        @Deprecated
        @UnsupportedAppUsage(/*maxTargetSdk = Build.VERSION_CODES.R,*/ publicAlternatives = "{@code "
                + "#getLastAccessTime(int)}")
        public long getTime() {
            return getLastAccessTime(OP_FLAGS_ALL);
        }

        /**
         * Return the last access time.
         *
         * @param flags The op flags
         *
         * @return the last access time (in milliseconds since epoch start (January 1, 1970
         * 00:00:00.000 GMT - Gregorian)) or {@code -1} if there was no access
         *
         * @see #getLastAccessForegroundTime(int)
         * @see #getLastAccessBackgroundTime(int)
         * @see #getLastAccessTime(int, int, int)
         * @see AttributedOpEntry#getLastAccessTime(int)
         */
        public long getLastAccessTime(@OpFlags int flags) {
            return getLastAccessTime(MAX_PRIORITY_UID_STATE, MIN_PRIORITY_UID_STATE, flags);
        }

        /**
         * Return the last foreground access time.
         *
         * @param flags The op flags
         *
         * @return the last access time (in milliseconds since epoch start (January 1, 1970
         * 00:00:00.000 GMT - Gregorian)) or {@code -1} if there was no foreground access
         *
         * @see #getLastAccessTime(int)
         * @see #getLastAccessBackgroundTime(int)
         * @see #getLastAccessTime(int, int, int)
         * @see AttributedOpEntry#getLastAccessForegroundTime(int)
         */
        public long getLastAccessForegroundTime(@OpFlags int flags) {
            return getLastAccessTime(MAX_PRIORITY_UID_STATE, resolveFirstUnrestrictedUidState(mOp),
                    flags);
        }

        /**
         * Return the last background access time.
         *
         * @param flags The op flags
         *
         * @return the last access time (in milliseconds since epoch start (January 1, 1970
         * 00:00:00.000 GMT - Gregorian)) or {@code -1} if there was no background access
         *
         * @see #getLastAccessTime(int)
         * @see #getLastAccessForegroundTime(int)
         * @see #getLastAccessTime(int, int, int)
         * @see AttributedOpEntry#getLastAccessBackgroundTime(int)
         */
        public long getLastAccessBackgroundTime(@OpFlags int flags) {
            return getLastAccessTime(resolveLastRestrictedUidState(mOp), MIN_PRIORITY_UID_STATE,
                    flags);
        }

        /**
         * Return the last access event.
         *
         * @param flags The op flags
         *
         * @return the last access event of {@code null} if there was no access
         */
        private @Nullable NoteOpEvent getLastAccessEvent(@UidState int fromUidState,
                @UidState int toUidState, @OpFlags int flags) {
            NoteOpEvent lastAccessEvent = null;
            for (AttributedOpEntry attributionEntry : mAttributedOpEntries.values()) {
                NoteOpEvent lastAttributionAccessEvent = attributionEntry.getLastAccessEvent(
                        fromUidState, toUidState, flags);

                if (lastAccessEvent == null || (lastAttributionAccessEvent != null
                        && lastAttributionAccessEvent.getNoteTime()
                        > lastAccessEvent.getNoteTime())) {
                    lastAccessEvent = lastAttributionAccessEvent;
                }
            }

            return lastAccessEvent;
        }

        /**
         * Return the last access time.
         *
         * @param fromUidState the lowest uid state to query
         * @param toUidState the highest uid state to query (inclusive)
         * @param flags The op flags
         *
         * @return the last access time (in milliseconds since epoch start (January 1, 1970
         * 00:00:00.000 GMT - Gregorian)) or {@code -1} if there was no access
         *
         * @see #getLastAccessTime(int)
         * @see #getLastAccessForegroundTime(int)
         * @see #getLastAccessBackgroundTime(int)
         * @see AttributedOpEntry#getLastAccessTime(int, int, int)
         */
        public long getLastAccessTime(@UidState int fromUidState, @UidState int toUidState,
                @OpFlags int flags) {
            NoteOpEvent lastEvent = getLastAccessEvent(fromUidState, toUidState, flags);;

            if (lastEvent == null) {
                return -1;
            }

            return lastEvent.getNoteTime();
        }

        /**
         * @hide
         *
         * @deprecated Use {@link #getLastRejectTime(int)} instead
         */
        @Deprecated
        @UnsupportedAppUsage(/*maxTargetSdk = Build.VERSION_CODES.R,*/ publicAlternatives = "{@code "
                + "#getLastRejectTime(int)}")
        public long getRejectTime() {
            return getLastRejectTime(OP_FLAGS_ALL);
        }

        /**
         * Return the last rejection time.
         *
         * @param flags The op flags
         *
         * @return the last rejection time (in milliseconds since epoch start (January 1, 1970
         * 00:00:00.000 GMT - Gregorian)) or {@code -1} if there was no rejection
         *
         * @see #getLastRejectForegroundTime(int)
         * @see #getLastRejectBackgroundTime(int)
         * @see #getLastRejectTime(int, int, int)
         * @see AttributedOpEntry#getLastRejectTime(int)
         */
        public long getLastRejectTime(@OpFlags int flags) {
            return getLastRejectTime(MAX_PRIORITY_UID_STATE, MIN_PRIORITY_UID_STATE, flags);
        }

        /**
         * Return the last foreground rejection time.
         *
         * @param flags The op flags
         *
         * @return the last rejection time (in milliseconds since epoch start (January 1, 1970
         * 00:00:00.000 GMT - Gregorian)) or {@code -1} if there was no foreground rejection
         *
         * @see #getLastRejectTime(int)
         * @see #getLastRejectBackgroundTime(int)
         * @see #getLastRejectTime(int, int, int)
         * @see AttributedOpEntry#getLastRejectForegroundTime(int)
         */
        public long getLastRejectForegroundTime(@OpFlags int flags) {
            return getLastRejectTime(MAX_PRIORITY_UID_STATE, resolveFirstUnrestrictedUidState(mOp),
                    flags);
        }

        /**
         * Return the last background rejection time.
         *
         * @param flags The op flags
         *
         * @return the last rejection time (in milliseconds since epoch start (January 1, 1970
         * 00:00:00.000 GMT - Gregorian)) or {@code -1} if there was no background rejection
         *
         * @see #getLastRejectTime(int)
         * @see #getLastRejectForegroundTime(int)
         * @see #getLastRejectTime(int, int, int)
         * @see AttributedOpEntry#getLastRejectBackgroundTime(int)
         */
        public long getLastRejectBackgroundTime(@OpFlags int flags) {
            return getLastRejectTime(resolveLastRestrictedUidState(mOp), MIN_PRIORITY_UID_STATE,
                    flags);
        }

        /**
         * Return the last rejection event.
         *
         * @param flags The op flags
         *
         * @return the last reject event of {@code null} if there was no rejection
         */
        private @Nullable NoteOpEvent getLastRejectEvent(@UidState int fromUidState,
                @UidState int toUidState, @OpFlags int flags) {
            NoteOpEvent lastAccessEvent = null;
            for (AttributedOpEntry attributionEntry : mAttributedOpEntries.values()) {
                NoteOpEvent lastAttributionAccessEvent = attributionEntry.getLastRejectEvent(
                        fromUidState, toUidState, flags);

                if (lastAccessEvent == null || (lastAttributionAccessEvent != null
                        && lastAttributionAccessEvent.getNoteTime()
                        > lastAccessEvent.getNoteTime())) {
                    lastAccessEvent = lastAttributionAccessEvent;
                }
            }

            return lastAccessEvent;
        }

        /**
         * Return the last rejection time.
         *
         * @param fromUidState the lowest uid state to query
         * @param toUidState the highest uid state to query (inclusive)
         * @param flags The op flags
         *
         * @return the last rejection time (in milliseconds since epoch start (January 1, 1970
         * 00:00:00.000 GMT - Gregorian)) or {@code -1} if there was no rejection
         *
         * @see #getLastRejectTime(int)
         * @see #getLastRejectForegroundTime(int)
         * @see #getLastRejectBackgroundTime(int)
         * @see #getLastRejectTime(int, int, int)
         * @see AttributedOpEntry#getLastRejectTime(int, int, int)
         */
        public long getLastRejectTime(@UidState int fromUidState, @UidState int toUidState,
                @OpFlags int flags) {
            NoteOpEvent lastEvent = getLastRejectEvent(fromUidState, toUidState, flags);
            if (lastEvent == null) {
                return -1;
            }

            return lastEvent.getNoteTime();
        }

        /**
         * @return Whether the operation is running.
         */
        public boolean isRunning() {
            for (AttributedOpEntry opAttributionEntry : mAttributedOpEntries.values()) {
                if (opAttributionEntry.isRunning()) {
                    return true;
                }
            }

            return false;
        }

        /**
         * @deprecated Use {@link #getLastDuration(int)} instead
         */
        @Deprecated
        public long getDuration() {
            return getLastDuration(OP_FLAGS_ALL);
        }

        /**
         * Return the duration in milliseconds of the last the access.
         *
         * @param flags The op flags
         *
         * @return the duration in milliseconds or {@code -1} if there was no access
         *
         * @see #getLastForegroundDuration(int)
         * @see #getLastBackgroundDuration(int)
         * @see #getLastDuration(int, int, int)
         * @see AttributedOpEntry#getLastDuration(int)
         */
        public long getLastDuration(@OpFlags int flags) {
            return getLastDuration(MAX_PRIORITY_UID_STATE, MIN_PRIORITY_UID_STATE, flags);
        }

        /**
         * Return the duration in milliseconds of the last foreground access.
         *
         * @param flags The op flags
         *
         * @return the duration in milliseconds or {@code -1} if there was no foreground access
         *
         * @see #getLastDuration(int)
         * @see #getLastBackgroundDuration(int)
         * @see #getLastDuration(int, int, int)
         * @see AttributedOpEntry#getLastForegroundDuration(int)
         */
        public long getLastForegroundDuration(@OpFlags int flags) {
            return getLastDuration(MAX_PRIORITY_UID_STATE, resolveFirstUnrestrictedUidState(mOp),
                    flags);
        }

        /**
         * Return the duration in milliseconds of the last background access.
         *
         * @param flags The op flags
         *
         * @return the duration in milliseconds or {@code -1} if there was no background access
         *
         * @see #getLastDuration(int)
         * @see #getLastForegroundDuration(int)
         * @see #getLastDuration(int, int, int)
         * @see AttributedOpEntry#getLastBackgroundDuration(int)
         */
        public long getLastBackgroundDuration(@OpFlags int flags) {
            return getLastDuration(resolveLastRestrictedUidState(mOp), MIN_PRIORITY_UID_STATE,
                    flags);
        }

        /**
         * Return the duration in milliseconds of the last access.
         *
         * @param fromUidState The lowest UID state for which to query
         * @param toUidState The highest UID state for which to query (inclusive)
         * @param flags The op flags
         *
         * @return the duration in milliseconds or {@code -1} if there was no access
         *
         * @see #getLastDuration(int)
         * @see #getLastForegroundDuration(int)
         * @see #getLastBackgroundDuration(int)
         * @see AttributedOpEntry#getLastDuration(int, int, int)
         */
        public long getLastDuration(@UidState int fromUidState, @UidState int toUidState,
                @OpFlags int flags) {
            NoteOpEvent lastEvent = getLastAccessEvent(fromUidState, toUidState, flags);
            if (lastEvent == null) {
                return -1;
            }

            return lastEvent.getDuration();
        }

        /**
         * @deprecated Use {@link #getLastProxyInfo(int)} instead
         */
        @Deprecated
        public int getProxyUid() {
            OpEventProxyInfo proxy = getLastProxyInfo(OP_FLAGS_ALL);
            if (proxy == null) {
                return Process.INVALID_UID;
            }

            return proxy.getUid();
        }

        /**
         * @deprecated Use {@link #getLastProxyInfo(int)} instead
         */
        @Deprecated
        public int getProxyUid(@UidState int uidState, @OpFlags int flags) {
            OpEventProxyInfo proxy = getLastProxyInfo(uidState, uidState, flags);
            if (proxy == null) {
                return Process.INVALID_UID;
            }

            return proxy.getUid();
        }

        /**
         * @deprecated Use {@link #getLastProxyInfo(int)} instead
         */
        @Deprecated
        public @Nullable String getProxyPackageName() {
            OpEventProxyInfo proxy = getLastProxyInfo(OP_FLAGS_ALL);
            if (proxy == null) {
                return null;
            }

            return proxy.getPackageName();
        }

        /**
         * @deprecated Use {@link #getLastProxyInfo(int)} instead
         */
        @Deprecated
        public @Nullable String getProxyPackageName(@UidState int uidState, @OpFlags int flags) {
            OpEventProxyInfo proxy = getLastProxyInfo(uidState, uidState, flags);
            if (proxy == null) {
                return null;
            }

            return proxy.getPackageName();
        }

        /**
         * Gets the proxy info of the app that performed the last access on behalf of this app and
         * as a result blamed the op on this app.
         *
         * @param flags The op flags
         *
         * @return The proxy info or {@code null} if there was no proxy access
         *
         * @see #getLastForegroundProxyInfo(int)
         * @see #getLastBackgroundProxyInfo(int)
         * @see #getLastProxyInfo(int, int, int)
         * @see AttributedOpEntry#getLastProxyInfo(int)
         */
        public @Nullable OpEventProxyInfo getLastProxyInfo(@OpFlags int flags) {
            return getLastProxyInfo(MAX_PRIORITY_UID_STATE, MIN_PRIORITY_UID_STATE, flags);
        }

        /**
         * Gets the proxy info of the app that performed the last foreground access on behalf of
         * this app and as a result blamed the op on this app.
         *
         * @param flags The op flags
         *
         * @return The proxy info or {@code null} if there was no foreground proxy access
         *
         * @see #getLastProxyInfo(int)
         * @see #getLastBackgroundProxyInfo(int)
         * @see #getLastProxyInfo(int, int, int)
         * @see AttributedOpEntry#getLastForegroundProxyInfo(int)
         */
        public @Nullable OpEventProxyInfo getLastForegroundProxyInfo(@OpFlags int flags) {
            return getLastProxyInfo(MAX_PRIORITY_UID_STATE, resolveFirstUnrestrictedUidState(mOp),
                    flags);
        }

        /**
         * Gets the proxy info of the app that performed the last background access on behalf of
         * this app and as a result blamed the op on this app.
         *
         * @param flags The op flags
         *
         * @return The proxy info or {@code null} if there was no background proxy access
         *
         * @see #getLastProxyInfo(int)
         * @see #getLastForegroundProxyInfo(int)
         * @see #getLastProxyInfo(int, int, int)
         * @see AttributedOpEntry#getLastBackgroundProxyInfo(int)
         */
        public @Nullable OpEventProxyInfo getLastBackgroundProxyInfo(@OpFlags int flags) {
            return getLastProxyInfo(resolveLastRestrictedUidState(mOp), MIN_PRIORITY_UID_STATE,
                    flags);
        }

        /**
         * Gets the proxy info of the app that performed the last access on behalf of this app and
         * as a result blamed the op on this app.
         *
         * @param fromUidState The lowest UID state for which to query
         * @param toUidState The highest UID state for which to query (inclusive)
         * @param flags The op flags
         *
         * @return The proxy info or {@code null} if there was no proxy access
         *
         * @see #getLastProxyInfo(int)
         * @see #getLastForegroundProxyInfo(int)
         * @see #getLastBackgroundProxyInfo(int)
         * @see AttributedOpEntry#getLastProxyInfo(int, int, int)
         */
        public @Nullable OpEventProxyInfo getLastProxyInfo(@UidState int fromUidState,
                @UidState int toUidState, @OpFlags int flags) {
            NoteOpEvent lastEvent = getLastAccessEvent(fromUidState, toUidState, flags);
            if (lastEvent == null) {
                return null;
            }

            return lastEvent.getProxy();
        }



        // Code below generated by codegen v1.0.14.
        //
        // DO NOT MODIFY!
        // CHECKSTYLE:OFF Generated code
        //
        // To regenerate run:
        // $ codegen $ANDROID_BUILD_TOP/frameworks/base/core/java/android/app/AppOpsManager.java
        //
        // To exclude the generated code from IntelliJ auto-formatting enable (one-time):
        //   Settings > Editor > Code Style > Formatter Control
        //@formatter:off


        /**
         * Creates a new OpEntry.
         *
         * @param op
         *   The code of the op
         * @param mode
         *   The mode of the op
         * @param attributedOpEntries
         *   The attributions that have been used when noting the op
         * @hide
         */
        @DataClass.Generated.Member
        public OpEntry(
                @IntRange(from = 0, to = _NUM_OP - 1) int op,
                @Mode int mode,
                @NonNull Map<String, AttributedOpEntry> attributedOpEntries) {
            this.mOp = op;
            com.android.internal.util.AnnotationValidations.validate(
                    IntRange.class, null, mOp,
                    "from", 0,
                    "to", _NUM_OP - 1);
            this.mMode = mode;
            com.android.internal.util.AnnotationValidations.validate(
                    Mode.class, null, mMode);
            this.mAttributedOpEntries = attributedOpEntries;
            com.android.internal.util.AnnotationValidations.validate(
                    NonNull.class, null, mAttributedOpEntries);

            // onConstructed(); // You can define this method to get a callback
        }

        /**
         * The mode of the op
         */
        @DataClass.Generated.Member
        public @Mode int getMode() {
            return mMode;
        }

        /**
         * The attributed entries keyed by attribution tag.
         *
         * @see Context#createAttributionContext(String)
         * @see #noteOp(String, int, String, String, String)
         */
        @DataClass.Generated.Member
        public @NonNull Map<String, AttributedOpEntry> getAttributedOpEntries() {
            return mAttributedOpEntries;
        }

        @Override
        @DataClass.Generated.Member
        public void writeToParcel(Parcel dest, int flags) {
            // You can override field parcelling by defining methods like:
            // void parcelFieldName(Parcel dest, int flags) { ... }

            dest.writeInt(mOp);
            dest.writeInt(mMode);
            dest.writeMap(mAttributedOpEntries);
        }

        @Override
        @DataClass.Generated.Member
        public int describeContents() { return 0; }

        /** @hide */
        @SuppressWarnings({"unchecked", "RedundantCast"})
        @DataClass.Generated.Member
        /* package-private */ OpEntry(@NonNull Parcel in) {
            // You can override field unparcelling by defining methods like:
            // static FieldType unparcelFieldName(Parcel in) { ... }

            int op = in.readInt();
            int mode = in.readInt();
            Map<String, AttributedOpEntry> attributions = new java.util.LinkedHashMap<>();
            in.readMap(attributions, AttributedOpEntry.class.getClassLoader());

            this.mOp = op;
            com.android.internal.util.AnnotationValidations.validate(
                    IntRange.class, null, mOp,
                    "from", 0,
                    "to", _NUM_OP - 1);
            this.mMode = mode;
            com.android.internal.util.AnnotationValidations.validate(
                    Mode.class, null, mMode);
            this.mAttributedOpEntries = attributions;
            com.android.internal.util.AnnotationValidations.validate(
                    NonNull.class, null, mAttributedOpEntries);

            // onConstructed(); // You can define this method to get a callback
        }

        @DataClass.Generated.Member
        public static final @NonNull Parcelable.Creator<OpEntry> CREATOR
                = new Parcelable.Creator<OpEntry>() {
            @Override
            public OpEntry[] newArray(int size) {
                return new OpEntry[size];
            }

            @Override
            public OpEntry createFromParcel(@NonNull Parcel in) {
                return new OpEntry(in);
            }
        };

        /*
        @DataClass.Generated(
                time = 1574809856259L,
                codegenVersion = "1.0.14",
                sourceFile = "frameworks/base/core/java/android/app/AppOpsManager.java",
                inputSignatures = "private final @android.annotation.IntRange(from=0L, to=_NUM_OP - 1) int mOp\nprivate final @android.app.Mode int mMode\nprivate final @android.annotation.NonNull java.util.Map<java.lang.String,android.app.OpAttributionEntry> mAttributions\npublic @android.annotation.UnsupportedAppUsage(maxTargetSdk=Build.VERSION_CODES.Q, publicAlternatives=\"{@code \" + \"#getOpStr()}\") int getOp()\npublic @android.annotation.NonNull java.lang.String getOpStr()\npublic @java.lang.Deprecated @android.annotation.UnsupportedAppUsage(maxTargetSdk=Build.VERSION_CODES.Q, publicAlternatives=\"{@code \" + \"#getAccessTime(int, int)}\") long getTime()\npublic @java.lang.Deprecated long getLastAccessTime(int)\npublic @java.lang.Deprecated long getLastAccessForegroundTime(int)\npublic @java.lang.Deprecated long getLastAccessBackgroundTime(int)\npublic @java.lang.Deprecated long getLastAccessTime(int,int,int)\npublic @java.lang.Deprecated @android.annotation.UnsupportedAppUsage(maxTargetSdk=Build.VERSION_CODES.Q, publicAlternatives=\"{@code \" + \"#getLastRejectTime(int, int, int)}\") long getRejectTime()\npublic @java.lang.Deprecated long getLastRejectTime(int)\npublic @java.lang.Deprecated long getLastRejectForegroundTime(int)\npublic @java.lang.Deprecated long getLastRejectBackgroundTime(int)\npublic @java.lang.Deprecated long getLastRejectTime(int,int,int)\npublic  long getAccessTime(int,int)\npublic  long getRejectTime(int,int)\npublic  boolean isRunning()\nprivate  android.app.NoteOpEvent getLastAccessEvent(int,int,int)\npublic @java.lang.Deprecated long getDuration()\npublic @java.lang.Deprecated long getLastForegroundDuration(int)\npublic @java.lang.Deprecated long getLastBackgroundDuration(int)\npublic @java.lang.Deprecated long getLastDuration(int,int,int)\npublic @java.lang.Deprecated int getProxyUid()\npublic @java.lang.Deprecated @android.annotation.Nullable java.lang.String getProxyPackageName()\nprivate @android.app.UidState int getLastAccessUidStateForFlagsInStatesOfAllAttributions(int,int,int)\npublic @android.app.UidState int getLastAccessUidState(int)\npublic @android.app.UidState int getLastForegroundAccessUidState(int)\npublic @android.app.UidState int getLastBackgroundAccessUidState(int)\nprivate @android.app.UidState int getLastRejectUidStateForFlagsInStatesOfAllAttributions(int,int,int)\npublic @android.app.UidState int getLastRejectUidState(int)\npublic @android.app.UidState int getLastForegroundRejectUidState(int)\npublic @android.app.UidState int getLastBackgroundRejectUidState(int)\npublic  long getDuration(int,int)\npublic  int getProxyUid(int,int)\nprivate  int getProxyUid(int,int,int)\npublic @android.annotation.Nullable java.lang.String getProxyPackageName(int,int)\nprivate @android.annotation.Nullable java.lang.String getProxyPackageName(int,int,int)\nclass OpEntry extends java.lang.Object implements [android.os.Parcelable]\n@com.android.internal.util.DataClass(genHiddenConstructor=true)")
        @Deprecated
        private void __metadata() {}
         */


        //@formatter:on
        // End of generated code

    }

    /** @hide */
    public interface HistoricalOpsVisitor {
        void visitHistoricalOps(@NonNull HistoricalOps ops);
        void visitHistoricalUidOps(@NonNull HistoricalUidOps ops);
        void visitHistoricalPackageOps(@NonNull HistoricalPackageOps ops);
        void visitHistoricalAttributionOps(@NonNull AttributedHistoricalOps ops);
        void visitHistoricalOp(@NonNull HistoricalOp ops);
    }

    /**
     * Specifies what parameters to filter historical appop requests for
     *
     * @hide
     */
    @Retention(RetentionPolicy.SOURCE)
    @IntDef(flag = true, prefix = { "FILTER_BY_" }, value = {
            FILTER_BY_UID,
            FILTER_BY_PACKAGE_NAME,
            FILTER_BY_ATTRIBUTION_TAG,
            FILTER_BY_OP_NAMES
    })
    public @interface HistoricalOpsRequestFilter {}

    /**
     * Filter historical appop request by uid.
     *
     * @hide
     */
    public static final int FILTER_BY_UID = 1<<0;

    /**
     * Filter historical appop request by package name.
     *
     * @hide
     */
    public static final int FILTER_BY_PACKAGE_NAME = 1<<1;

    /**
     * Filter historical appop request by attribution tag.
     *
     * @hide
     */
    public static final int FILTER_BY_ATTRIBUTION_TAG = 1<<2;

    /**
     * Filter historical appop request by op names.
     *
     * @hide
     */
    public static final int FILTER_BY_OP_NAMES = 1<<3;

    /**
     * Request for getting historical app op usage. The request acts
     * as a filtering criteria when querying historical op usage.
     *
     * @hide
     */
    @Immutable
    @SystemApi
    public static final class HistoricalOpsRequest {
        private final int mUid;
        private final @Nullable String mPackageName;
        private final @Nullable String mAttributionTag;
        private final @Nullable List<String> mOpNames;
        private final @HistoricalOpsRequestFilter int mFilter;
        private final long mBeginTimeMillis;
        private final long mEndTimeMillis;
        private final @OpFlags int mFlags;

        private HistoricalOpsRequest(int uid, @Nullable String packageName,
                @Nullable String attributionTag, @Nullable List<String> opNames,
                @HistoricalOpsRequestFilter int filter, long beginTimeMillis,
                long endTimeMillis, @OpFlags int flags) {
            mUid = uid;
            mPackageName = packageName;
            mAttributionTag = attributionTag;
            mOpNames = opNames;
            mFilter = filter;
            mBeginTimeMillis = beginTimeMillis;
            mEndTimeMillis = endTimeMillis;
            mFlags = flags;
        }

        /**
         * Builder for creating a {@link HistoricalOpsRequest}.
         *
         * @hide
         */
        @SystemApi
        public static final class Builder {
            private int mUid = Process.INVALID_UID;
            private @Nullable String mPackageName;
            private @Nullable String mAttributionTag;
            private @Nullable List<String> mOpNames;
            private @HistoricalOpsRequestFilter int mFilter;
            private final long mBeginTimeMillis;
            private final long mEndTimeMillis;
            private @OpFlags int mFlags = OP_FLAGS_ALL;

            /**
             * Creates a new builder.
             *
             * @param beginTimeMillis The beginning of the interval in milliseconds since
             *     epoch start (January 1, 1970 00:00:00.000 GMT - Gregorian). Must be non
             *     negative.
             * @param endTimeMillis The end of the interval in milliseconds since
             *     epoch start (January 1, 1970 00:00:00.000 GMT - Gregorian). Must be after
             *     {@code beginTimeMillis}. Pass {@link Long#MAX_VALUE} to get the most recent
             *     history including ops that happen while this call is in flight.
             */
            public Builder(long beginTimeMillis, long endTimeMillis) {
                Preconditions.checkArgument(beginTimeMillis >= 0 && beginTimeMillis < endTimeMillis,
                        "beginTimeMillis must be non negative and lesser than endTimeMillis");
                mBeginTimeMillis = beginTimeMillis;
                mEndTimeMillis = endTimeMillis;
            }

            /**
             * Sets the UID to query for.
             *
             * @param uid The uid. Pass {@link android.os.Process#INVALID_UID} for any uid.
             * @return This builder.
             */
            public @NonNull Builder setUid(int uid) {
                Preconditions.checkArgument(uid == Process.INVALID_UID || uid >= 0,
                        "uid must be " + Process.INVALID_UID + " or non negative");
                mUid = uid;

                if (uid == Process.INVALID_UID) {
                    mFilter &= ~FILTER_BY_UID;
                } else {
                    mFilter |= FILTER_BY_UID;
                }

                return this;
            }

            /**
             * Sets the package to query for.
             *
             * @param packageName The package name. <code>Null</code> for any package.
             * @return This builder.
             */
            public @NonNull Builder setPackageName(@Nullable String packageName) {
                mPackageName = packageName;

                if (packageName == null) {
                    mFilter &= ~FILTER_BY_PACKAGE_NAME;
                } else {
                    mFilter |= FILTER_BY_PACKAGE_NAME;
                }

                return this;
            }

            /**
             * Sets the attribution tag to query for.
             *
             * @param attributionTag attribution tag
             * @return This builder.
             */
            public @NonNull Builder setAttributionTag(@Nullable String attributionTag) {
                mAttributionTag = attributionTag;
                mFilter |= FILTER_BY_ATTRIBUTION_TAG;

                return this;
            }

            /**
             * Sets the op names to query for.
             *
             * @param opNames The op names. <code>Null</code> for any op.
             * @return This builder.
             */
            public @NonNull Builder setOpNames(@Nullable List<String> opNames) {
                if (opNames != null) {
                    final int opCount = opNames.size();
                    for (int i = 0; i < opCount; i++) {
                        Preconditions.checkArgument(AppOpsManager.strOpToOp(
                                opNames.get(i)) != AppOpsManager.OP_NONE);
                    }
                }
                mOpNames = opNames;

                if (mOpNames == null) {
                    mFilter &= ~FILTER_BY_OP_NAMES;
                } else {
                    mFilter |= FILTER_BY_OP_NAMES;
                }

                return this;
            }

            /**
             * Sets the op flags to query for. The flags specify the type of
             * op data being queried.
             *
             * @param flags The flags which are any combination of
             * {@link #OP_FLAG_SELF}, {@link #OP_FLAG_TRUSTED_PROXY},
             * {@link #OP_FLAG_UNTRUSTED_PROXY}, {@link #OP_FLAG_TRUSTED_PROXIED},
             * {@link #OP_FLAG_UNTRUSTED_PROXIED}. You can use {@link #OP_FLAGS_ALL}
             * for any flag.
             * @return This builder.
             */
            public @NonNull Builder setFlags(@OpFlags int flags) {
                Preconditions.checkFlagsArgument(flags, OP_FLAGS_ALL);
                mFlags = flags;
                return this;
            }

            /**
             * @return a new {@link HistoricalOpsRequest}.
             */
            public @NonNull HistoricalOpsRequest build() {
                return new HistoricalOpsRequest(mUid, mPackageName, mAttributionTag, mOpNames,
                        mFilter, mBeginTimeMillis, mEndTimeMillis, mFlags);
            }
        }
    }

    /**
     * This class represents historical app op state of all UIDs for a given time interval.
     *
     * @hide
     */
    @SystemApi
    public static final class HistoricalOps implements Parcelable {
        private long mBeginTimeMillis;
        private long mEndTimeMillis;
        private @Nullable SparseArray<HistoricalUidOps> mHistoricalUidOps;

        /** @hide */
        @TestApi
        public HistoricalOps(long beginTimeMillis, long endTimeMillis) {
            Preconditions.checkState(beginTimeMillis <= endTimeMillis);
            mBeginTimeMillis = beginTimeMillis;
            mEndTimeMillis = endTimeMillis;
        }

        /** @hide */
        public HistoricalOps(@NonNull HistoricalOps other) {
            mBeginTimeMillis = other.mBeginTimeMillis;
            mEndTimeMillis = other.mEndTimeMillis;
            Preconditions.checkState(mBeginTimeMillis <= mEndTimeMillis);
            if (other.mHistoricalUidOps != null) {
                final int opCount = other.getUidCount();
                for (int i = 0; i < opCount; i++) {
                    final HistoricalUidOps origOps = other.getUidOpsAt(i);
                    final HistoricalUidOps clonedOps = new HistoricalUidOps(origOps);
                    if (mHistoricalUidOps == null) {
                        mHistoricalUidOps = new SparseArray<>(opCount);
                    }
                    mHistoricalUidOps.put(clonedOps.getUid(), clonedOps);
                }
            }
        }

        private HistoricalOps(Parcel parcel) {
            mBeginTimeMillis = parcel.readLong();
            mEndTimeMillis = parcel.readLong();
            final int[] uids = parcel.createIntArray();
            if (!ArrayUtils.isEmpty(uids)) {
                final ParceledListSlice<HistoricalUidOps> listSlice = parcel.readParcelable(
                        HistoricalOps.class.getClassLoader());
                final List<HistoricalUidOps> uidOps = (listSlice != null)
                        ? listSlice.getList() : null;
                if (uidOps == null) {
                    return;
                }
                for (int i = 0; i < uids.length; i++) {
                    if (mHistoricalUidOps == null) {
                        mHistoricalUidOps = new SparseArray<>();
                    }
                    mHistoricalUidOps.put(uids[i], uidOps.get(i));
                }
            }
        }

        /**
         * Splice a piece from the beginning of these ops.
         *
         * @param splicePoint The fraction of the data to be spliced off.
         *
         * @hide
         */
        public @NonNull HistoricalOps spliceFromBeginning(double splicePoint) {
            return splice(splicePoint, true);
        }

        /**
         * Splice a piece from the end of these ops.
         *
         * @param fractionToRemove The fraction of the data to be spliced off.
         *
         * @hide
         */
        public @NonNull HistoricalOps spliceFromEnd(double fractionToRemove) {
            return splice(fractionToRemove, false);
        }

        /**
         * Splice a piece from the beginning or end of these ops.
         *
         * @param fractionToRemove The fraction of the data to be spliced off.
         * @param beginning Whether to splice off the beginning or the end.
         *
         * @return The spliced off part.
         *
         * @hide
         */
        private @Nullable HistoricalOps splice(double fractionToRemove, boolean beginning) {
            final long spliceBeginTimeMills;
            final long spliceEndTimeMills;
            if (beginning) {
                spliceBeginTimeMills = mBeginTimeMillis;
                spliceEndTimeMills = (long) (mBeginTimeMillis
                        + getDurationMillis() * fractionToRemove);
                mBeginTimeMillis = spliceEndTimeMills;
            } else {
                spliceBeginTimeMills = (long) (mEndTimeMillis
                        - getDurationMillis() * fractionToRemove);
                spliceEndTimeMills = mEndTimeMillis;
                mEndTimeMillis = spliceBeginTimeMills;
            }

            HistoricalOps splice = null;
            final int uidCount = getUidCount();
            for (int i = 0; i < uidCount; i++) {
                final HistoricalUidOps origOps = getUidOpsAt(i);
                final HistoricalUidOps spliceOps = origOps.splice(fractionToRemove);
                if (spliceOps != null) {
                    if (splice == null) {
                        splice = new HistoricalOps(spliceBeginTimeMills, spliceEndTimeMills);
                    }
                    if (splice.mHistoricalUidOps == null) {
                        splice.mHistoricalUidOps = new SparseArray<>();
                    }
                    splice.mHistoricalUidOps.put(spliceOps.getUid(), spliceOps);
                }
            }
            return splice;
        }

        /**
         * Merge the passed ops into the current ones. The time interval is a
         * union of the current and passed in one and the passed in data is
         * folded into the data of this instance.
         *
         * @hide
         */
        public void merge(@NonNull HistoricalOps other) {
            mBeginTimeMillis = Math.min(mBeginTimeMillis, other.mBeginTimeMillis);
            mEndTimeMillis = Math.max(mEndTimeMillis, other.mEndTimeMillis);
            final int uidCount = other.getUidCount();
            for (int i = 0; i < uidCount; i++) {
                final HistoricalUidOps otherUidOps = other.getUidOpsAt(i);
                final HistoricalUidOps thisUidOps = getUidOps(otherUidOps.getUid());
                if (thisUidOps != null) {
                    thisUidOps.merge(otherUidOps);
                } else {
                    if (mHistoricalUidOps == null) {
                        mHistoricalUidOps = new SparseArray<>();
                    }
                    mHistoricalUidOps.put(otherUidOps.getUid(), otherUidOps);
                }
            }
        }

        /**
         * AppPermissionUsage the ops to leave only the data we filter for.
         *
         * @param uid Uid to filter for.
         * @param packageName Package to filter for.
         * @param attributionTag attribution tag to filter for
         * @param opNames Ops to filter for.
         * @param filter Which parameters to filter on.
         * @param beginTimeMillis The begin time to filter for or {@link Long#MIN_VALUE} for all.
         * @param endTimeMillis The end time to filter for or {@link Long#MAX_VALUE} for all.
         *
         * @hide
         */
        public void filter(int uid, @Nullable String packageName, @Nullable String attributionTag,
                @Nullable String[] opNames, @HistoricalOpsRequestFilter int filter,
                long beginTimeMillis, long endTimeMillis) {
            final long durationMillis = getDurationMillis();
            mBeginTimeMillis = Math.max(mBeginTimeMillis, beginTimeMillis);
            mEndTimeMillis = Math.min(mEndTimeMillis, endTimeMillis);
            final double scaleFactor = Math.min((double) (endTimeMillis - beginTimeMillis)
                    / (double) durationMillis, 1);
            final int uidCount = getUidCount();
            for (int i = uidCount - 1; i >= 0; i--) {
                final HistoricalUidOps uidOp = mHistoricalUidOps.valueAt(i);
                if ((filter & FILTER_BY_UID) != 0 && uid != uidOp.getUid()) {
                    mHistoricalUidOps.removeAt(i);
                } else {
                    uidOp.filter(packageName, attributionTag, opNames, filter, scaleFactor);
                    if (uidOp.getPackageCount() == 0) {
                        mHistoricalUidOps.removeAt(i);
                    }
                }
            }
        }

        /** @hide */
        public boolean isEmpty() {
            if (getBeginTimeMillis() >= getEndTimeMillis()) {
                return true;
            }
            final int uidCount = getUidCount();
            for (int i = uidCount - 1; i >= 0; i--) {
                final HistoricalUidOps uidOp = mHistoricalUidOps.valueAt(i);
                if (!uidOp.isEmpty()) {
                    return false;
                }
            }
            return true;
        }

        /** @hide */
        public long getDurationMillis() {
            return mEndTimeMillis - mBeginTimeMillis;
        }

        /** @hide */
        @TestApi
        public void increaseAccessCount(int opCode, int uid, @NonNull String packageName,
                @Nullable String attributionTag, @UidState int uidState,  @OpFlags int flags,
                long increment) {
            getOrCreateHistoricalUidOps(uid).increaseAccessCount(opCode,
                    packageName, attributionTag, uidState, flags, increment);
        }

        /** @hide */
        @TestApi
        public void increaseRejectCount(int opCode, int uid, @NonNull String packageName,
                @Nullable String attributionTag, @UidState int uidState, @OpFlags int flags,
                long increment) {
            getOrCreateHistoricalUidOps(uid).increaseRejectCount(opCode,
                    packageName, attributionTag, uidState, flags, increment);
        }

        /** @hide */
        @TestApi
        public void increaseAccessDuration(int opCode, int uid, @NonNull String packageName,
                @Nullable String attributionTag, @UidState int uidState, @OpFlags int flags,
                long increment) {
            getOrCreateHistoricalUidOps(uid).increaseAccessDuration(opCode,
                    packageName, attributionTag, uidState, flags, increment);
        }

        /** @hide */
        @TestApi
        public void offsetBeginAndEndTime(long offsetMillis) {
            mBeginTimeMillis += offsetMillis;
            mEndTimeMillis += offsetMillis;
        }

        /** @hide */
        public void setBeginAndEndTime(long beginTimeMillis, long endTimeMillis) {
            mBeginTimeMillis = beginTimeMillis;
            mEndTimeMillis = endTimeMillis;
        }

        /** @hide */
        public void setBeginTime(long beginTimeMillis) {
            mBeginTimeMillis = beginTimeMillis;
        }

        /** @hide */
        public void setEndTime(long endTimeMillis) {
            mEndTimeMillis = endTimeMillis;
        }

        /**
         * @return The beginning of the interval in milliseconds since
         *    epoch start (January 1, 1970 00:00:00.000 GMT - Gregorian).
         */
        public long getBeginTimeMillis() {
            return mBeginTimeMillis;
        }

        /**
         * @return The end of the interval in milliseconds since
         *    epoch start (January 1, 1970 00:00:00.000 GMT - Gregorian).
         */
        public long getEndTimeMillis() {
            return mEndTimeMillis;
        }

        /**
         * Gets number of UIDs with historical ops.
         *
         * @return The number of UIDs with historical ops.
         *
         * @see #getUidOpsAt(int)
         */
        public @IntRange(from = 0) int getUidCount() {
            if (mHistoricalUidOps == null) {
                return 0;
            }
            return mHistoricalUidOps.size();
        }

        /**
         * Gets the historical UID ops at a given index.
         *
         * @param index The index.
         *
         * @return The historical UID ops at the given index.
         *
         * @see #getUidCount()
         */
        public @NonNull HistoricalUidOps getUidOpsAt(@IntRange(from = 0) int index) {
            if (mHistoricalUidOps == null) {
                throw new IndexOutOfBoundsException();
            }
            return mHistoricalUidOps.valueAt(index);
        }

        /**
         * Gets the historical UID ops for a given UID.
         *
         * @param uid The UID.
         *
         * @return The historical ops for the UID.
         */
        public @Nullable HistoricalUidOps getUidOps(int uid) {
            if (mHistoricalUidOps == null) {
                return null;
            }
            return mHistoricalUidOps.get(uid);
        }

        /** @hide */
        public void clearHistory(int uid, @NonNull String packageName) {
            HistoricalUidOps historicalUidOps = getOrCreateHistoricalUidOps(uid);
            historicalUidOps.clearHistory(packageName);
            if (historicalUidOps.isEmpty()) {
                mHistoricalUidOps.remove(uid);
            }
        }

        @Override
        public int describeContents() {
            return 0;
        }

        @Override
        public void writeToParcel(Parcel parcel, int flags) {
            parcel.writeLong(mBeginTimeMillis);
            parcel.writeLong(mEndTimeMillis);
            if (mHistoricalUidOps != null) {
                final int uidCount = mHistoricalUidOps.size();
                parcel.writeInt(uidCount);
                for (int i = 0; i < uidCount; i++) {
                    parcel.writeInt(mHistoricalUidOps.keyAt(i));
                }
                final List<HistoricalUidOps> opsList = new ArrayList<>(uidCount);
                for (int i = 0; i < uidCount; i++) {
                    opsList.add(mHistoricalUidOps.valueAt(i));
                }
                parcel.writeParcelable(new ParceledListSlice<>(opsList), flags);
            } else {
                parcel.writeInt(-1);
            }
        }

        /**
         * Accepts a visitor to traverse the ops tree.
         *
         * @param visitor The visitor.
         *
         * @hide
         */
        public void accept(@NonNull HistoricalOpsVisitor visitor) {
            visitor.visitHistoricalOps(this);
            final int uidCount = getUidCount();
            for (int i = 0; i < uidCount; i++) {
                getUidOpsAt(i).accept(visitor);
            }
        }

        private @NonNull HistoricalUidOps getOrCreateHistoricalUidOps(int uid) {
            if (mHistoricalUidOps == null) {
                mHistoricalUidOps = new SparseArray<>();
            }
            HistoricalUidOps historicalUidOp = mHistoricalUidOps.get(uid);
            if (historicalUidOp == null) {
                historicalUidOp = new HistoricalUidOps(uid);
                mHistoricalUidOps.put(uid, historicalUidOp);
            }
            return historicalUidOp;
        }

        /**
         * @return Rounded value up at the 0.5 boundary.
         *
         * @hide
         */
        public static double round(double value) {
            final BigDecimal decimalScale = new BigDecimal(value);
            return decimalScale.setScale(0, RoundingMode.HALF_UP).doubleValue();
        }

        @Override
        public boolean equals(@Nullable Object obj) {
            if (this == obj) {
                return true;
            }
            if (obj == null || getClass() != obj.getClass()) {
                return false;
            }
            final HistoricalOps other = (HistoricalOps) obj;
            if (mBeginTimeMillis != other.mBeginTimeMillis) {
                return false;
            }
            if (mEndTimeMillis != other.mEndTimeMillis) {
                return false;
            }
            if (mHistoricalUidOps == null) {
                if (other.mHistoricalUidOps != null) {
                    return false;
                }
            } else if (!mHistoricalUidOps.equals(other.mHistoricalUidOps)) {
                return false;
            }
            return true;
        }

        @Override
        public int hashCode() {
            int result = (int) (mBeginTimeMillis ^ (mBeginTimeMillis >>> 32));
            result = 31 * result + mHistoricalUidOps.hashCode();
            return result;
        }

        @NonNull
        @Override
        public String toString() {
            return getClass().getSimpleName() + "[from:"
                    + mBeginTimeMillis + " to:" + mEndTimeMillis + "]";
        }

        public static final @android.annotation.NonNull Creator<HistoricalOps> CREATOR = new Creator<HistoricalOps>() {
            @Override
            public @NonNull HistoricalOps createFromParcel(@NonNull Parcel parcel) {
                return new HistoricalOps(parcel);
            }

            @Override
            public @NonNull HistoricalOps[] newArray(int size) {
                return new HistoricalOps[size];
            }
        };
    }

    /**
     * This class represents historical app op state for a UID.
     *
     * @hide
     */
    @SystemApi
    public static final class HistoricalUidOps implements Parcelable {
        private final int mUid;
        private @Nullable ArrayMap<String, HistoricalPackageOps> mHistoricalPackageOps;

        /** @hide */
        public HistoricalUidOps(int uid) {
            mUid = uid;
        }

        private HistoricalUidOps(@NonNull HistoricalUidOps other) {
            mUid = other.mUid;
            final int opCount = other.getPackageCount();
            for (int i = 0; i < opCount; i++) {
                final HistoricalPackageOps origOps = other.getPackageOpsAt(i);
                final HistoricalPackageOps cloneOps = new HistoricalPackageOps(origOps);
                if (mHistoricalPackageOps == null) {
                    mHistoricalPackageOps = new ArrayMap<>(opCount);
                }
                mHistoricalPackageOps.put(cloneOps.getPackageName(), cloneOps);
            }
        }

        private HistoricalUidOps(@NonNull Parcel parcel) {
            // No arg check since we always read from a trusted source.
            mUid = parcel.readInt();
            mHistoricalPackageOps = parcel.createTypedArrayMap(HistoricalPackageOps.CREATOR);
        }

        private @Nullable HistoricalUidOps splice(double fractionToRemove) {
            HistoricalUidOps splice = null;
            final int packageCount = getPackageCount();
            for (int i = 0; i < packageCount; i++) {
                final HistoricalPackageOps origOps = getPackageOpsAt(i);
                final HistoricalPackageOps spliceOps = origOps.splice(fractionToRemove);
                if (spliceOps != null) {
                    if (splice == null) {
                        splice = new HistoricalUidOps(mUid);
                    }
                    if (splice.mHistoricalPackageOps == null) {
                        splice.mHistoricalPackageOps = new ArrayMap<>();
                    }
                    splice.mHistoricalPackageOps.put(spliceOps.getPackageName(), spliceOps);
                }
            }
            return splice;
        }

        private void merge(@NonNull HistoricalUidOps other) {
            final int packageCount = other.getPackageCount();
            for (int i = 0; i < packageCount; i++) {
                final HistoricalPackageOps otherPackageOps = other.getPackageOpsAt(i);
                final HistoricalPackageOps thisPackageOps = getPackageOps(
                        otherPackageOps.getPackageName());
                if (thisPackageOps != null) {
                    thisPackageOps.merge(otherPackageOps);
                } else {
                    if (mHistoricalPackageOps == null) {
                        mHistoricalPackageOps = new ArrayMap<>();
                    }
                    mHistoricalPackageOps.put(otherPackageOps.getPackageName(), otherPackageOps);
                }
            }
        }

        private void filter(@Nullable String packageName, @Nullable String attributionTag,
                @Nullable String[] opNames, @HistoricalOpsRequestFilter int filter,
                double fractionToRemove) {
            final int packageCount = getPackageCount();
            for (int i = packageCount - 1; i >= 0; i--) {
                final HistoricalPackageOps packageOps = getPackageOpsAt(i);
                if ((filter & FILTER_BY_PACKAGE_NAME) != 0 && !packageName.equals(
                        packageOps.getPackageName())) {
                    mHistoricalPackageOps.removeAt(i);
                } else {
                    packageOps.filter(attributionTag, opNames, filter, fractionToRemove);
                    if (packageOps.getAttributedOpsCount() == 0) {
                        mHistoricalPackageOps.removeAt(i);
                    }
                }
            }
        }

        private boolean isEmpty() {
            final int packageCount = getPackageCount();
            for (int i = packageCount - 1; i >= 0; i--) {
                final HistoricalPackageOps packageOps = mHistoricalPackageOps.valueAt(i);
                if (!packageOps.isEmpty()) {
                    return false;
                }
            }
            return true;
        }

        private void increaseAccessCount(int opCode, @NonNull String packageName,
                @Nullable String attributionTag, @UidState int uidState, @OpFlags int flags,
                long increment) {
            getOrCreateHistoricalPackageOps(packageName).increaseAccessCount(
                    opCode, attributionTag, uidState, flags, increment);
        }

        private void increaseRejectCount(int opCode, @NonNull String packageName,
                @Nullable String attributionTag, @UidState int uidState,  @OpFlags int flags,
                long increment) {
            getOrCreateHistoricalPackageOps(packageName).increaseRejectCount(
                    opCode, attributionTag, uidState, flags, increment);
        }

        private void increaseAccessDuration(int opCode, @NonNull String packageName,
                @Nullable String attributionTag, @UidState int uidState, @OpFlags int flags,
                long increment) {
            getOrCreateHistoricalPackageOps(packageName).increaseAccessDuration(
                    opCode, attributionTag, uidState, flags, increment);
        }

        /**
         * @return The UID for which the data is related.
         */
        public int getUid() {
            return mUid;
        }

        /**
         * Gets number of packages with historical ops.
         *
         * @return The number of packages with historical ops.
         *
         * @see #getPackageOpsAt(int)
         */
        public @IntRange(from = 0) int getPackageCount() {
            if (mHistoricalPackageOps == null) {
                return 0;
            }
            return mHistoricalPackageOps.size();
        }

        /**
         * Gets the historical package ops at a given index.
         *
         * @param index The index.
         *
         * @return The historical package ops at the given index.
         *
         * @see #getPackageCount()
         */
        public @NonNull HistoricalPackageOps getPackageOpsAt(@IntRange(from = 0) int index) {
            if (mHistoricalPackageOps == null) {
                throw new IndexOutOfBoundsException();
            }
            return mHistoricalPackageOps.valueAt(index);
        }

        /**
         * Gets the historical package ops for a given package.
         *
         * @param packageName The package.
         *
         * @return The historical ops for the package.
         */
        public @Nullable HistoricalPackageOps getPackageOps(@NonNull String packageName) {
            if (mHistoricalPackageOps == null) {
                return null;
            }
            return mHistoricalPackageOps.get(packageName);
        }

        private void clearHistory(@NonNull String packageName) {
            if (mHistoricalPackageOps != null) {
                mHistoricalPackageOps.remove(packageName);
            }
        }

        @Override
        public int describeContents() {
            return 0;
        }

        @Override
        public void writeToParcel(Parcel parcel, int flags) {
            parcel.writeInt(mUid);
            parcel.writeTypedArrayMap(mHistoricalPackageOps, flags);
        }

        private void accept(@NonNull HistoricalOpsVisitor visitor) {
            visitor.visitHistoricalUidOps(this);
            final int packageCount = getPackageCount();
            for (int i = 0; i < packageCount; i++) {
                getPackageOpsAt(i).accept(visitor);
            }
        }

        private @NonNull HistoricalPackageOps getOrCreateHistoricalPackageOps(
                @NonNull String packageName) {
            if (mHistoricalPackageOps == null) {
                mHistoricalPackageOps = new ArrayMap<>();
            }
            HistoricalPackageOps historicalPackageOp = mHistoricalPackageOps.get(packageName);
            if (historicalPackageOp == null) {
                historicalPackageOp = new HistoricalPackageOps(packageName);
                mHistoricalPackageOps.put(packageName, historicalPackageOp);
            }
            return historicalPackageOp;
        }


        public static final @android.annotation.NonNull Creator<HistoricalUidOps> CREATOR = new Creator<HistoricalUidOps>() {
            @Override
            public @NonNull HistoricalUidOps createFromParcel(@NonNull Parcel parcel) {
                return new HistoricalUidOps(parcel);
            }

            @Override
            public @NonNull HistoricalUidOps[] newArray(int size) {
                return new HistoricalUidOps[size];
            }
        };

        @Override
        public boolean equals(@Nullable Object obj) {
            if (this == obj) {
                return true;
            }
            if (obj == null || getClass() != obj.getClass()) {
                return false;
            }
            final HistoricalUidOps other = (HistoricalUidOps) obj;
            if (mUid != other.mUid) {
                return false;
            }
            if (mHistoricalPackageOps == null) {
                if (other.mHistoricalPackageOps != null) {
                    return false;
                }
            } else if (!mHistoricalPackageOps.equals(other.mHistoricalPackageOps)) {
                return false;
            }
            return true;
        }

        @Override
        public int hashCode() {
            int result = mUid;
            result = 31 * result + (mHistoricalPackageOps != null
                    ? mHistoricalPackageOps.hashCode() : 0);
            return result;
        }
    }

    /**
     * This class represents historical app op information about a package.
     *
     * @hide
     */
    @SystemApi
    public static final class HistoricalPackageOps implements Parcelable {
        private final @NonNull String mPackageName;
        private @Nullable ArrayMap<String, AttributedHistoricalOps> mAttributedHistoricalOps;

        /** @hide */
        public HistoricalPackageOps(@NonNull String packageName) {
            mPackageName = packageName;
        }

        private HistoricalPackageOps(@NonNull HistoricalPackageOps other) {
            mPackageName = other.mPackageName;
            final int opCount = other.getAttributedOpsCount();
            for (int i = 0; i < opCount; i++) {
                final AttributedHistoricalOps origOps = other.getAttributedOpsAt(i);
                final AttributedHistoricalOps cloneOps = new AttributedHistoricalOps(origOps);
                if (mAttributedHistoricalOps == null) {
                    mAttributedHistoricalOps = new ArrayMap<>(opCount);
                }
                mAttributedHistoricalOps.put(cloneOps.getTag(), cloneOps);
            }
        }

        private HistoricalPackageOps(@NonNull Parcel parcel) {
            mPackageName = parcel.readString();
            mAttributedHistoricalOps = parcel.createTypedArrayMap(AttributedHistoricalOps.CREATOR);
        }

        private @Nullable HistoricalPackageOps splice(double fractionToRemove) {
            HistoricalPackageOps splice = null;
            final int attributionCount = getAttributedOpsCount();
            for (int i = 0; i < attributionCount; i++) {
                final AttributedHistoricalOps origOps = getAttributedOpsAt(i);
                final AttributedHistoricalOps spliceOps = origOps.splice(fractionToRemove);
                if (spliceOps != null) {
                    if (splice == null) {
                        splice = new HistoricalPackageOps(mPackageName);
                    }
                    if (splice.mAttributedHistoricalOps == null) {
                        splice.mAttributedHistoricalOps = new ArrayMap<>();
                    }
                    splice.mAttributedHistoricalOps.put(spliceOps.getTag(), spliceOps);
                }
            }
            return splice;
        }

        private void merge(@NonNull HistoricalPackageOps other) {
            final int attributionCount = other.getAttributedOpsCount();
            for (int i = 0; i < attributionCount; i++) {
                final AttributedHistoricalOps otherAttributionOps = other.getAttributedOpsAt(i);
                final AttributedHistoricalOps thisAttributionOps = getAttributedOps(
                        otherAttributionOps.getTag());
                if (thisAttributionOps != null) {
                    thisAttributionOps.merge(otherAttributionOps);
                } else {
                    if (mAttributedHistoricalOps == null) {
                        mAttributedHistoricalOps = new ArrayMap<>();
                    }
                    mAttributedHistoricalOps.put(otherAttributionOps.getTag(),
                            otherAttributionOps);
                }
            }
        }

        private void filter(@Nullable String attributionTag, @Nullable String[] opNames,
                @HistoricalOpsRequestFilter int filter, double fractionToRemove) {
            final int attributionCount = getAttributedOpsCount();
            for (int i = attributionCount - 1; i >= 0; i--) {
                final AttributedHistoricalOps attributionOps = getAttributedOpsAt(i);
                if ((filter & FILTER_BY_ATTRIBUTION_TAG) != 0 && !Objects.equals(attributionTag,
                        attributionOps.getTag())) {
                    mAttributedHistoricalOps.removeAt(i);
                } else {
                    attributionOps.filter(opNames, filter, fractionToRemove);
                    if (attributionOps.getOpCount() == 0) {
                        mAttributedHistoricalOps.removeAt(i);
                    }
                }
            }
        }

        private void accept(@NonNull HistoricalOpsVisitor visitor) {
            visitor.visitHistoricalPackageOps(this);
            final int attributionCount = getAttributedOpsCount();
            for (int i = 0; i < attributionCount; i++) {
                getAttributedOpsAt(i).accept(visitor);
            }
        }

        private boolean isEmpty() {
            final int attributionCount = getAttributedOpsCount();
            for (int i = attributionCount - 1; i >= 0; i--) {
                final AttributedHistoricalOps attributionOps = mAttributedHistoricalOps.valueAt(i);
                if (!attributionOps.isEmpty()) {
                    return false;
                }
            }
            return true;
        }

        private void increaseAccessCount(int opCode, @Nullable String attributionTag,
                @UidState int uidState, @OpFlags int flags, long increment) {
            getOrCreateAttributedHistoricalOps(attributionTag).increaseAccessCount(
                    opCode, uidState, flags, increment);
        }

        private void increaseRejectCount(int opCode, @Nullable String attributionTag,
                @UidState int uidState, @OpFlags int flags, long increment) {
            getOrCreateAttributedHistoricalOps(attributionTag).increaseRejectCount(
                    opCode, uidState, flags, increment);
        }

        private void increaseAccessDuration(int opCode, @Nullable String attributionTag,
                @UidState int uidState, @OpFlags int flags, long increment) {
            getOrCreateAttributedHistoricalOps(attributionTag).increaseAccessDuration(
                    opCode, uidState, flags, increment);
        }

        /**
         * Gets the package name which the data represents.
         *
         * @return The package name which the data represents.
         */
        public @NonNull String getPackageName() {
            return mPackageName;
        }

        private @NonNull AttributedHistoricalOps getOrCreateAttributedHistoricalOps(
                @Nullable String attributionTag) {
            if (mAttributedHistoricalOps == null) {
                mAttributedHistoricalOps = new ArrayMap<>();
            }
            AttributedHistoricalOps historicalAttributionOp = mAttributedHistoricalOps.get(
                    attributionTag);
            if (historicalAttributionOp == null) {
                historicalAttributionOp = new AttributedHistoricalOps(attributionTag);
                mAttributedHistoricalOps.put(attributionTag, historicalAttributionOp);
            }
            return historicalAttributionOp;
        }

        /**
         * Gets number historical app ops.
         *
         * @return The number historical app ops.
         * @see #getOpAt(int)
         */
        public @IntRange(from = 0) int getOpCount() {
            int numOps = 0;
            int numAttributions = getAttributedOpsCount();

            for (int code = 0; code < _NUM_OP; code++) {
                String opName = opToPublicName(code);

                for (int attributionNum = 0; attributionNum < numAttributions; attributionNum++) {
                    if (getAttributedOpsAt(attributionNum).getOp(opName) != null) {
                        numOps++;
                        break;
                    }
                }
            }

            return numOps;
        }

        /**
         * Gets the historical op at a given index.
         *
         * <p>This combines the counts from all attributions.
         *
         * @param index The index to lookup.
         * @return The op at the given index.
         * @see #getOpCount()
         */
        public @NonNull HistoricalOp getOpAt(@IntRange(from = 0) int index) {
            int numOpsFound = 0;
            int numAttributions = getAttributedOpsCount();

            for (int code = 0; code < _NUM_OP; code++) {
                String opName = opToPublicName(code);

                for (int attributionNum = 0; attributionNum < numAttributions; attributionNum++) {
                    if (getAttributedOpsAt(attributionNum).getOp(opName) != null) {
                        if (numOpsFound == index) {
                            return getOp(opName);
                        } else {
                            numOpsFound++;
                            break;
                        }
                    }
                }
            }

            throw new IndexOutOfBoundsException();
        }

        /**
         * Gets the historical entry for a given op name.
         *
         * <p>This combines the counts from all attributions.
         *
         * @param opName The op name.
         * @return The historical entry for that op name.
         */
        public @Nullable HistoricalOp getOp(@NonNull String opName) {
            if (mAttributedHistoricalOps == null) {
                return null;
            }

            HistoricalOp combinedOp = null;
            int numAttributions = getAttributedOpsCount();
            for (int i = 0; i < numAttributions; i++) {
                HistoricalOp attributionOp = getAttributedOpsAt(i).getOp(opName);
                if (attributionOp != null) {
                    if (combinedOp == null) {
                        combinedOp = new HistoricalOp(attributionOp);
                    } else {
                        combinedOp.merge(attributionOp);
                    }
                }
            }

            return combinedOp;
        }

        @Override
        public int describeContents() {
            return 0;
        }

        @Override
        public void writeToParcel(@NonNull Parcel parcel, int flags) {
            parcel.writeString(mPackageName);
            parcel.writeTypedArrayMap(mAttributedHistoricalOps, flags);
        }

        public static final @android.annotation.NonNull Creator<HistoricalPackageOps> CREATOR =
                new Creator<HistoricalPackageOps>() {
            @Override
            public @NonNull HistoricalPackageOps createFromParcel(@NonNull Parcel parcel) {
                return new HistoricalPackageOps(parcel);
            }

            @Override
            public @NonNull HistoricalPackageOps[] newArray(int size) {
                return new HistoricalPackageOps[size];
            }
        };

        @Override
        public boolean equals(@Nullable Object obj) {
            if (this == obj) {
                return true;
            }
            if (obj == null || getClass() != obj.getClass()) {
                return false;
            }
            final HistoricalPackageOps other = (HistoricalPackageOps) obj;
            if (!mPackageName.equals(other.mPackageName)) {
                return false;
            }
            if (mAttributedHistoricalOps == null) {
                if (other.mAttributedHistoricalOps != null) {
                    return false;
                }
            } else if (!mAttributedHistoricalOps.equals(other.mAttributedHistoricalOps)) {
                return false;
            }
            return true;
        }

        @Override
        public int hashCode() {
            int result = mPackageName != null ? mPackageName.hashCode() : 0;
            result = 31 * result + (mAttributedHistoricalOps != null
                    ? mAttributedHistoricalOps.hashCode() : 0);
            return result;
        }

        /**
         * Gets number of attributed historical ops.
         *
         * @return The number of attribution with historical ops.
         *
         * @see #getAttributedOpsAt(int)
         */
        public @IntRange(from = 0) int getAttributedOpsCount() {
            if (mAttributedHistoricalOps == null) {
                return 0;
            }
            return mAttributedHistoricalOps.size();
        }

        /**
         * Gets the attributed historical ops at a given index.
         *
         * @param index The index.
         *
         * @return The historical attribution ops at the given index.
         *
         * @see #getAttributedOpsCount()
         */
        public @NonNull AttributedHistoricalOps getAttributedOpsAt(@IntRange(from = 0) int index) {
            if (mAttributedHistoricalOps == null) {
                throw new IndexOutOfBoundsException();
            }
            return mAttributedHistoricalOps.valueAt(index);
        }

        /**
         * Gets the attributed historical ops for a given attribution tag.
         *
         * @param attributionTag The attribution tag.
         *
         * @return The historical ops for the attribution.
         */
        public @Nullable AttributedHistoricalOps getAttributedOps(@NonNull String attributionTag) {
            if (mAttributedHistoricalOps == null) {
                return null;
            }
            return mAttributedHistoricalOps.get(attributionTag);
        }
    }

    /**
     * This class represents historical app op information about a attribution in a package.
     *
     * @hide
     */
    @SystemApi
    /* codegen verifier cannot deal with nested class parameters
    @DataClass(genHiddenConstructor = true,
            genEqualsHashCode = true, genHiddenCopyConstructor = true) */
    @DataClass.Suppress("getHistoricalOps")
    public static final class AttributedHistoricalOps implements Parcelable {
        /** {@link Context#createAttributionContext attribution} tag */
        private final @Nullable String mTag;

        /** Ops for this attribution */
        private @Nullable ArrayMap<String, HistoricalOp> mHistoricalOps;

        /** @hide */
        public AttributedHistoricalOps(@NonNull String tag) {
            mTag = tag;
        }

        private AttributedHistoricalOps(@NonNull AttributedHistoricalOps other) {
            mTag = other.mTag;
            final int opCount = other.getOpCount();
            for (int i = 0; i < opCount; i++) {
                final HistoricalOp origOp = other.getOpAt(i);
                final HistoricalOp cloneOp = new HistoricalOp(origOp);
                if (mHistoricalOps == null) {
                    mHistoricalOps = new ArrayMap<>(opCount);
                }
                mHistoricalOps.put(cloneOp.getOpName(), cloneOp);
            }
        }

        private @Nullable AttributedHistoricalOps splice(double fractionToRemove) {
            AttributedHistoricalOps splice = null;
            final int opCount = getOpCount();
            for (int i = 0; i < opCount; i++) {
                final HistoricalOp origOps = getOpAt(i);
                final HistoricalOp spliceOps = origOps.splice(fractionToRemove);
                if (spliceOps != null) {
                    if (splice == null) {
                        splice = new AttributedHistoricalOps(mTag, null);
                    }
                    if (splice.mHistoricalOps == null) {
                        splice.mHistoricalOps = new ArrayMap<>();
                    }
                    splice.mHistoricalOps.put(spliceOps.getOpName(), spliceOps);
                }
            }
            return splice;
        }

        private void merge(@NonNull AttributedHistoricalOps other) {
            final int opCount = other.getOpCount();
            for (int i = 0; i < opCount; i++) {
                final HistoricalOp otherOp = other.getOpAt(i);
                final HistoricalOp thisOp = getOp(otherOp.getOpName());
                if (thisOp != null) {
                    thisOp.merge(otherOp);
                } else {
                    if (mHistoricalOps == null) {
                        mHistoricalOps = new ArrayMap<>();
                    }
                    mHistoricalOps.put(otherOp.getOpName(), otherOp);
                }
            }
        }

        private void filter(@Nullable String[] opNames, @HistoricalOpsRequestFilter int filter,
                double scaleFactor) {
            final int opCount = getOpCount();
            for (int i = opCount - 1; i >= 0; i--) {
                final HistoricalOp op = mHistoricalOps.valueAt(i);
                if ((filter & FILTER_BY_OP_NAMES) != 0 && !ArrayUtils.contains(opNames,
                        op.getOpName())) {
                    mHistoricalOps.removeAt(i);
                } else {
                    op.filter(scaleFactor);
                }
            }
        }

        private boolean isEmpty() {
            final int opCount = getOpCount();
            for (int i = opCount - 1; i >= 0; i--) {
                final HistoricalOp op = mHistoricalOps.valueAt(i);
                if (!op.isEmpty()) {
                    return false;
                }
            }
            return true;
        }

        private void increaseAccessCount(int opCode, @UidState int uidState,
                @OpFlags int flags, long increment) {
            getOrCreateHistoricalOp(opCode).increaseAccessCount(uidState, flags, increment);
        }

        private void increaseRejectCount(int opCode, @UidState int uidState,
                @OpFlags int flags, long increment) {
            getOrCreateHistoricalOp(opCode).increaseRejectCount(uidState, flags, increment);
        }

        private void increaseAccessDuration(int opCode, @UidState int uidState,
                @OpFlags int flags, long increment) {
            getOrCreateHistoricalOp(opCode).increaseAccessDuration(uidState, flags, increment);
        }

        /**
         * Gets number historical app ops.
         *
         * @return The number historical app ops.
         * @see #getOpAt(int)
         */
        public @IntRange(from = 0) int getOpCount() {
            if (mHistoricalOps == null) {
                return 0;
            }
            return mHistoricalOps.size();
        }

        /**
         * Gets the historical op at a given index.
         *
         * @param index The index to lookup.
         * @return The op at the given index.
         * @see #getOpCount()
         */
        public @NonNull HistoricalOp getOpAt(@IntRange(from = 0) int index) {
            if (mHistoricalOps == null) {
                throw new IndexOutOfBoundsException();
            }
            return mHistoricalOps.valueAt(index);
        }

        /**
         * Gets the historical entry for a given op name.
         *
         * @param opName The op name.
         * @return The historical entry for that op name.
         */
        public @Nullable HistoricalOp getOp(@NonNull String opName) {
            if (mHistoricalOps == null) {
                return null;
            }
            return mHistoricalOps.get(opName);
        }

        private void accept(@NonNull HistoricalOpsVisitor visitor) {
            visitor.visitHistoricalAttributionOps(this);
            final int opCount = getOpCount();
            for (int i = 0; i < opCount; i++) {
                getOpAt(i).accept(visitor);
            }
        }

        private @NonNull HistoricalOp getOrCreateHistoricalOp(int opCode) {
            if (mHistoricalOps == null) {
                mHistoricalOps = new ArrayMap<>();
            }
            final String opStr = sOpToString[opCode];
            HistoricalOp op = mHistoricalOps.get(opStr);
            if (op == null) {
                op = new HistoricalOp(opCode);
                mHistoricalOps.put(opStr, op);
            }
            return op;
        }



        // Code below generated by codegen v1.0.14.
        //
        // DO NOT MODIFY!
        // CHECKSTYLE:OFF Generated code
        //
        // To regenerate run:
        // $ codegen $ANDROID_BUILD_TOP/frameworks/base/core/java/android/app/AppOpsManager.java
        //
        // To exclude the generated code from IntelliJ auto-formatting enable (one-time):
        //   Settings > Editor > Code Style > Formatter Control
        //@formatter:off


        /**
         * Creates a new HistoricalAttributionOps.
         *
         * @param tag
         *   {@link Context#createAttributionContext attribution} tag
         * @param historicalOps
         *   Ops for this attribution
         * @hide
         */
        @DataClass.Generated.Member
        public AttributedHistoricalOps(
                @Nullable String tag,
                @Nullable ArrayMap<String,HistoricalOp> historicalOps) {
            this.mTag = tag;
            this.mHistoricalOps = historicalOps;

            // onConstructed(); // You can define this method to get a callback
        }

        /**
         * {@link Context#createAttributionContext attribution} tag
         */
        @DataClass.Generated.Member
        public @Nullable String getTag() {
            return mTag;
        }

        @Override
        @DataClass.Generated.Member
        public boolean equals(@Nullable Object o) {
            // You can override field equality logic by defining either of the methods like:
            // boolean fieldNameEquals(HistoricalAttributionOps other) { ... }
            // boolean fieldNameEquals(FieldType otherValue) { ... }

            if (this == o) return true;
            if (o == null || getClass() != o.getClass()) return false;
            @SuppressWarnings("unchecked")
            AttributedHistoricalOps that = (AttributedHistoricalOps) o;
            //noinspection PointlessBooleanExpression
            return true
                    && Objects.equals(mTag, that.mTag)
                    && Objects.equals(mHistoricalOps, that.mHistoricalOps);
        }

        @Override
        @DataClass.Generated.Member
        public int hashCode() {
            // You can override field hashCode logic by defining methods like:
            // int fieldNameHashCode() { ... }

            int _hash = 1;
            _hash = 31 * _hash + Objects.hashCode(mTag);
            _hash = 31 * _hash + Objects.hashCode(mHistoricalOps);
            return _hash;
        }

        @Override
        @DataClass.Generated.Member
        public void writeToParcel(@NonNull Parcel dest, int flags) {
            // You can override field parcelling by defining methods like:
            // void parcelFieldName(Parcel dest, int flags) { ... }

            byte flg = 0;
            if (mTag != null) flg |= 0x1;
            if (mHistoricalOps != null) flg |= 0x2;
            dest.writeByte(flg);
            if (mTag != null) dest.writeString(mTag);
            if (mHistoricalOps != null) dest.writeMap(mHistoricalOps);
        }

        @Override
        @DataClass.Generated.Member
        public int describeContents() { return 0; }

        /** @hide */
        @SuppressWarnings({"unchecked", "RedundantCast"})
        @DataClass.Generated.Member
        /* package-private */ AttributedHistoricalOps(@NonNull Parcel in) {
            // You can override field unparcelling by defining methods like:
            // static FieldType unparcelFieldName(Parcel in) { ... }

            byte flg = in.readByte();
            String attributionTag = (flg & 0x1) == 0 ? null : in.readString();
            ArrayMap<String,HistoricalOp> historicalOps = null;
            if ((flg & 0x2) != 0) {
                historicalOps = new ArrayMap();
                in.readMap(historicalOps, HistoricalOp.class.getClassLoader());
            }

            this.mTag = attributionTag;
            this.mHistoricalOps = historicalOps;

            // onConstructed(); // You can define this method to get a callback
        }

        @DataClass.Generated.Member
        public static final @NonNull Parcelable.Creator<AttributedHistoricalOps> CREATOR
                = new Parcelable.Creator<AttributedHistoricalOps>() {
            @Override
            public AttributedHistoricalOps[] newArray(int size) {
                return new AttributedHistoricalOps[size];
            }

            @Override
            public AttributedHistoricalOps createFromParcel(@NonNull Parcel in) {
                return new AttributedHistoricalOps(in);
            }
        };

        /*
        @DataClass.Generated(
                time = 1578113234821L,
                codegenVersion = "1.0.14",
                sourceFile = "frameworks/base/core/java/android/app/AppOpsManager.java",
                inputSignatures = "private final @android.annotation.Nullable java.lang.String mAttributionTag\nprivate @android.annotation.Nullable android.util.ArrayMap<java.lang.String,android.app.HistoricalOp> mHistoricalOps\nprivate @android.annotation.Nullable android.app.HistoricalAttributionOps splice(double)\nprivate  void merge(android.app.HistoricalAttributionOps)\nprivate  void filter(java.lang.String[],int,double)\nprivate  boolean isEmpty()\nprivate  void increaseAccessCount(int,int,int,long)\nprivate  void increaseRejectCount(int,int,int,long)\nprivate  void increaseAccessDuration(int,int,int,long)\npublic @android.annotation.IntRange(from=0L) int getOpCount()\npublic @android.annotation.NonNull android.app.HistoricalOp getOpAt(int)\npublic @android.annotation.Nullable android.app.HistoricalOp getOp(java.lang.String)\nprivate  void accept(android.app.HistoricalOpsVisitor)\nprivate @android.annotation.NonNull android.app.HistoricalOp getOrCreateHistoricalOp(int)\nclass HistoricalAttributionOps extends java.lang.Object implements [android.os.Parcelable]\n@com.android.internal.util.DataClass(genHiddenConstructor=true, genEqualsHashCode=true, genHiddenCopyConstructor=true)")
        @Deprecated
        private void __metadata() {}
        */

        //@formatter:on
        // End of generated code

    }

    /**
     * This class represents historical information about an app op.
     *
     * @hide
     */
    @SystemApi
    public static final class HistoricalOp implements Parcelable {
        private final int mOp;
        private @Nullable LongSparseLongArray mAccessCount;
        private @Nullable LongSparseLongArray mRejectCount;
        private @Nullable LongSparseLongArray mAccessDuration;

        /** @hide */
        public HistoricalOp(int op) {
            mOp = op;
        }

        private HistoricalOp(@NonNull HistoricalOp other) {
            mOp = other.mOp;
            if (other.mAccessCount != null) {
                mAccessCount = other.mAccessCount.clone();
            }
            if (other.mRejectCount != null) {
                mRejectCount = other.mRejectCount.clone();
            }
            if (other.mAccessDuration != null) {
                mAccessDuration = other.mAccessDuration.clone();
            }
        }

        private HistoricalOp(@NonNull Parcel parcel) {
            mOp = parcel.readInt();
            mAccessCount = readLongSparseLongArrayFromParcel(parcel);
            mRejectCount = readLongSparseLongArrayFromParcel(parcel);
            mAccessDuration = readLongSparseLongArrayFromParcel(parcel);
        }

        private void filter(double scaleFactor) {
            scale(mAccessCount, scaleFactor);
            scale(mRejectCount, scaleFactor);
            scale(mAccessDuration, scaleFactor);
        }

        private boolean isEmpty() {
            return !hasData(mAccessCount)
                    && !hasData(mRejectCount)
                    && !hasData(mAccessDuration);
        }

        private boolean hasData(@NonNull LongSparseLongArray array) {
            return (array != null && array.size() > 0);
        }

        private @Nullable HistoricalOp splice(double fractionToRemove) {
            final HistoricalOp splice = new HistoricalOp(mOp);
            splice(mAccessCount, splice::getOrCreateAccessCount, fractionToRemove);
            splice(mRejectCount, splice::getOrCreateRejectCount, fractionToRemove);
            splice(mAccessDuration, splice::getOrCreateAccessDuration, fractionToRemove);
            return splice;
        }

        private static void splice(@Nullable LongSparseLongArray sourceContainer,
                @NonNull Supplier<LongSparseLongArray> destContainerProvider,
                    double fractionToRemove) {
            if (sourceContainer != null) {
                final int size = sourceContainer.size();
                for (int i = 0; i < size; i++) {
                    final long key = sourceContainer.keyAt(i);
                    final long value = sourceContainer.valueAt(i);
                    final long removedFraction = Math.round(value * fractionToRemove);
                    if (removedFraction > 0) {
                        destContainerProvider.get().put(key, removedFraction);
                        sourceContainer.put(key, value - removedFraction);
                    }
                }
            }
        }

        private void merge(@NonNull HistoricalOp other) {
            merge(this::getOrCreateAccessCount, other.mAccessCount);
            merge(this::getOrCreateRejectCount, other.mRejectCount);
            merge(this::getOrCreateAccessDuration, other.mAccessDuration);
        }

        private void increaseAccessCount(@UidState int uidState, @OpFlags int flags,
                long increment) {
            increaseCount(getOrCreateAccessCount(), uidState, flags, increment);
        }

        private void increaseRejectCount(@UidState int uidState, @OpFlags int flags,
                long increment) {
            increaseCount(getOrCreateRejectCount(), uidState, flags, increment);
        }

        private void increaseAccessDuration(@UidState int uidState, @OpFlags int flags,
                long increment) {
            increaseCount(getOrCreateAccessDuration(), uidState, flags, increment);
        }

        private void increaseCount(@NonNull LongSparseLongArray counts,
                @UidState int uidState, @OpFlags int flags, long increment) {
            while (flags != 0) {
                final int flag = 1 << Integer.numberOfTrailingZeros(flags);
                flags &= ~flag;
                final long key = makeKey(uidState, flag);
                counts.put(key, counts.get(key) + increment);
            }
        }

        /**
         * Gets the op name.
         *
         * @return The op name.
         */
        public @NonNull String getOpName() {
            return sOpToString[mOp];
        }

        /** @hide */
        public int getOpCode() {
            return mOp;
        }

        /**
         * Gets the number times the op was accessed (performed) in the foreground.
         *
         * @param flags The flags which are any combination of
         * {@link #OP_FLAG_SELF}, {@link #OP_FLAG_TRUSTED_PROXY},
         * {@link #OP_FLAG_UNTRUSTED_PROXY}, {@link #OP_FLAG_TRUSTED_PROXIED},
         * {@link #OP_FLAG_UNTRUSTED_PROXIED}. You can use {@link #OP_FLAGS_ALL}
         * for any flag.
         * @return The times the op was accessed in the foreground.
         *
         * @see #getBackgroundAccessCount(int)
         * @see #getAccessCount(int, int, int)
         */
        public long getForegroundAccessCount(@OpFlags int flags) {
            return sumForFlagsInStates(mAccessCount, MAX_PRIORITY_UID_STATE,
                    resolveFirstUnrestrictedUidState(mOp), flags);
        }

        /**
         * Gets the number times the op was accessed (performed) in the background.
         *
         * @param flags The flags which are any combination of
         * {@link #OP_FLAG_SELF}, {@link #OP_FLAG_TRUSTED_PROXY},
         * {@link #OP_FLAG_UNTRUSTED_PROXY}, {@link #OP_FLAG_TRUSTED_PROXIED},
         * {@link #OP_FLAG_UNTRUSTED_PROXIED}. You can use {@link #OP_FLAGS_ALL}
         * for any flag.
         * @return The times the op was accessed in the background.
         *
         * @see #getForegroundAccessCount(int)
         * @see #getAccessCount(int, int, int)
         */
        public long getBackgroundAccessCount(@OpFlags int flags) {
            return sumForFlagsInStates(mAccessCount, resolveLastRestrictedUidState(mOp),
                    MIN_PRIORITY_UID_STATE, flags);
        }

        /**
         * Gets the number times the op was accessed (performed) for a
         * range of uid states.
         *
         * @param fromUidState The UID state from which to query. Could be one of
         * {@link #UID_STATE_PERSISTENT}, {@link #UID_STATE_TOP},
         * {@link #UID_STATE_FOREGROUND_SERVICE}, {@link #UID_STATE_FOREGROUND},
         * {@link #UID_STATE_BACKGROUND}, {@link #UID_STATE_CACHED}.
         * @param toUidState The UID state to which to query.
         * @param flags The flags which are any combination of
         * {@link #OP_FLAG_SELF}, {@link #OP_FLAG_TRUSTED_PROXY},
         * {@link #OP_FLAG_UNTRUSTED_PROXY}, {@link #OP_FLAG_TRUSTED_PROXIED},
         * {@link #OP_FLAG_UNTRUSTED_PROXIED}. You can use {@link #OP_FLAGS_ALL}
         * for any flag.
         *
         * @return The times the op was accessed for the given UID state.
         *
         * @see #getForegroundAccessCount(int)
         * @see #getBackgroundAccessCount(int)
         */
        public long getAccessCount(@UidState int fromUidState, @UidState int toUidState,
                @OpFlags int flags) {
            return sumForFlagsInStates(mAccessCount, fromUidState, toUidState, flags);
        }

        /**
         * Gets the number times the op was rejected in the foreground.
         *
         * @param flags The flags which are any combination of
         * {@link #OP_FLAG_SELF}, {@link #OP_FLAG_TRUSTED_PROXY},
         * {@link #OP_FLAG_UNTRUSTED_PROXY}, {@link #OP_FLAG_TRUSTED_PROXIED},
         * {@link #OP_FLAG_UNTRUSTED_PROXIED}. You can use {@link #OP_FLAGS_ALL}
         * for any flag.
         * @return The times the op was rejected in the foreground.
         *
         * @see #getBackgroundRejectCount(int)
         * @see #getRejectCount(int, int, int)
         */
        public long getForegroundRejectCount(@OpFlags int flags) {
            return sumForFlagsInStates(mRejectCount, MAX_PRIORITY_UID_STATE,
                    resolveFirstUnrestrictedUidState(mOp), flags);
        }

        /**
         * Gets the number times the op was rejected in the background.
         *
         * @param flags The flags which are any combination of
         * {@link #OP_FLAG_SELF}, {@link #OP_FLAG_TRUSTED_PROXY},
         * {@link #OP_FLAG_UNTRUSTED_PROXY}, {@link #OP_FLAG_TRUSTED_PROXIED},
         * {@link #OP_FLAG_UNTRUSTED_PROXIED}. You can use {@link #OP_FLAGS_ALL}
         * for any flag.
         * @return The times the op was rejected in the background.
         *
         * @see #getForegroundRejectCount(int)
         * @see #getRejectCount(int, int, int)
         */
        public long getBackgroundRejectCount(@OpFlags int flags) {
            return sumForFlagsInStates(mRejectCount, resolveLastRestrictedUidState(mOp),
                    MIN_PRIORITY_UID_STATE, flags);
        }

        /**
         * Gets the number times the op was rejected for a given range of UID states.
         *
         * @param fromUidState The UID state from which to query. Could be one of
         * {@link #UID_STATE_PERSISTENT}, {@link #UID_STATE_TOP},
         * {@link #UID_STATE_FOREGROUND_SERVICE}, {@link #UID_STATE_FOREGROUND},
         * {@link #UID_STATE_BACKGROUND}, {@link #UID_STATE_CACHED}.
         * @param toUidState The UID state to which to query.
         * @param flags The flags which are any combination of
         * {@link #OP_FLAG_SELF}, {@link #OP_FLAG_TRUSTED_PROXY},
         * {@link #OP_FLAG_UNTRUSTED_PROXY}, {@link #OP_FLAG_TRUSTED_PROXIED},
         * {@link #OP_FLAG_UNTRUSTED_PROXIED}. You can use {@link #OP_FLAGS_ALL}
         * for any flag.
         *
         * @return The times the op was rejected for the given UID state.
         *
         * @see #getForegroundRejectCount(int)
         * @see #getBackgroundRejectCount(int)
         */
        public long getRejectCount(@UidState int fromUidState, @UidState int toUidState,
                @OpFlags int flags) {
            return sumForFlagsInStates(mRejectCount, fromUidState, toUidState, flags);
        }

        /**
         * Gets the total duration the app op was accessed (performed) in the foreground.
         * The duration is in wall time.
         *
         * @param flags The flags which are any combination of
         * {@link #OP_FLAG_SELF}, {@link #OP_FLAG_TRUSTED_PROXY},
         * {@link #OP_FLAG_UNTRUSTED_PROXY}, {@link #OP_FLAG_TRUSTED_PROXIED},
         * {@link #OP_FLAG_UNTRUSTED_PROXIED}. You can use {@link #OP_FLAGS_ALL}
         * for any flag.
         * @return The total duration the app op was accessed in the foreground.
         *
         * @see #getBackgroundAccessDuration(int)
         * @see #getAccessDuration(int, int, int)
         */
        public long getForegroundAccessDuration(@OpFlags int flags) {
            return sumForFlagsInStates(mAccessDuration, MAX_PRIORITY_UID_STATE,
                    resolveFirstUnrestrictedUidState(mOp), flags);
        }

        /**
         * Gets the total duration the app op was accessed (performed) in the background.
         * The duration is in wall time.
         *
         * @param flags The flags which are any combination of
         * {@link #OP_FLAG_SELF}, {@link #OP_FLAG_TRUSTED_PROXY},
         * {@link #OP_FLAG_UNTRUSTED_PROXY}, {@link #OP_FLAG_TRUSTED_PROXIED},
         * {@link #OP_FLAG_UNTRUSTED_PROXIED}. You can use {@link #OP_FLAGS_ALL}
         * for any flag.
         * @return The total duration the app op was accessed in the background.
         *
         * @see #getForegroundAccessDuration(int)
         * @see #getAccessDuration(int, int, int)
         */
        public long getBackgroundAccessDuration(@OpFlags int flags) {
            return sumForFlagsInStates(mAccessDuration, resolveLastRestrictedUidState(mOp),
                    MIN_PRIORITY_UID_STATE, flags);
        }

        /**
         * Gets the total duration the app op was accessed (performed) for a given
         * range of UID states. The duration is in wall time.
         *
         * @param fromUidState The UID state from which to query. Could be one of
         * {@link #UID_STATE_PERSISTENT}, {@link #UID_STATE_TOP},
         * {@link #UID_STATE_FOREGROUND_SERVICE}, {@link #UID_STATE_FOREGROUND},
         * {@link #UID_STATE_BACKGROUND}, {@link #UID_STATE_CACHED}.
         * @param toUidState The UID state from which to query.
         * @param flags The flags which are any combination of
         * {@link #OP_FLAG_SELF}, {@link #OP_FLAG_TRUSTED_PROXY},
         * {@link #OP_FLAG_UNTRUSTED_PROXY}, {@link #OP_FLAG_TRUSTED_PROXIED},
         * {@link #OP_FLAG_UNTRUSTED_PROXIED}. You can use {@link #OP_FLAGS_ALL}
         * for any flag.
         *
         * @return The total duration the app op was accessed for the given UID state.
         *
         * @see #getForegroundAccessDuration(int)
         * @see #getBackgroundAccessDuration(int)
         */
        public long getAccessDuration(@UidState int fromUidState, @UidState int toUidState,
                @OpFlags int flags) {
            return sumForFlagsInStates(mAccessDuration, fromUidState, toUidState, flags);
        }

        @Override
        public int describeContents() {
            return 0;
        }

        @Override
        public void writeToParcel(Parcel parcel, int flags) {
            parcel.writeInt(mOp);
            writeLongSparseLongArrayToParcel(mAccessCount, parcel);
            writeLongSparseLongArrayToParcel(mRejectCount, parcel);
            writeLongSparseLongArrayToParcel(mAccessDuration, parcel);
        }

        @Override
        public boolean equals(@Nullable Object obj) {
            if (this == obj) {
                return true;
            }
            if (obj == null || getClass() != obj.getClass()) {
                return false;
            }
            final HistoricalOp other = (HistoricalOp) obj;
            if (mOp != other.mOp) {
                return false;
            }
            if (!equalsLongSparseLongArray(mAccessCount, other.mAccessCount)) {
                return false;
            }
            if (!equalsLongSparseLongArray(mRejectCount, other.mRejectCount)) {
                return false;
            }
            return equalsLongSparseLongArray(mAccessDuration, other.mAccessDuration);
        }

        @Override
        public int hashCode() {
            int result = mOp;
            result = 31 * result + Objects.hashCode(mAccessCount);
            result = 31 * result + Objects.hashCode(mRejectCount);
            result = 31 * result + Objects.hashCode(mAccessDuration);
            return result;
        }

        private void accept(@NonNull HistoricalOpsVisitor visitor) {
            visitor.visitHistoricalOp(this);
        }

        private @NonNull LongSparseLongArray getOrCreateAccessCount() {
            if (mAccessCount == null) {
                mAccessCount = new LongSparseLongArray();
            }
            return mAccessCount;
        }

        private @NonNull LongSparseLongArray getOrCreateRejectCount() {
            if (mRejectCount == null) {
                mRejectCount = new LongSparseLongArray();
            }
            return mRejectCount;
        }

        private @NonNull LongSparseLongArray getOrCreateAccessDuration() {
            if (mAccessDuration == null) {
                mAccessDuration = new LongSparseLongArray();
            }
            return mAccessDuration;
        }

        /**
         * Multiplies the entries in the array with the passed in scale factor and
         * rounds the result at up 0.5 boundary.
         *
         * @param data The data to scale.
         * @param scaleFactor The scale factor.
         */
        private static void scale(@NonNull LongSparseLongArray data, double scaleFactor) {
            if (data != null) {
                final int size = data.size();
                for (int i = 0; i < size; i++) {
                    data.put(data.keyAt(i), (long) HistoricalOps.round(
                            (double) data.valueAt(i) * scaleFactor));
                }
            }
        }

        /**
         * Merges two arrays while lazily acquiring the destination.
         *
         * @param thisSupplier The destination supplier.
         * @param other The array to merge in.
         */
        private static void merge(@NonNull Supplier<LongSparseLongArray> thisSupplier,
                @Nullable LongSparseLongArray other) {
            if (other != null) {
                final int otherSize = other.size();
                for (int i = 0; i < otherSize; i++) {
                    final LongSparseLongArray that = thisSupplier.get();
                    final long otherKey = other.keyAt(i);
                    final long otherValue = other.valueAt(i);
                    that.put(otherKey, that.get(otherKey) + otherValue);
                }
            }
        }

        /** @hide */
        public @Nullable LongSparseArray<Object> collectKeys() {
            LongSparseArray<Object> result = AppOpsManager.collectKeys(mAccessCount,
                null /*result*/);
            result = AppOpsManager.collectKeys(mRejectCount, result);
            result = AppOpsManager.collectKeys(mAccessDuration, result);
            return result;
        }

        public static final @android.annotation.NonNull Creator<HistoricalOp> CREATOR =
                new Creator<HistoricalOp>() {
            @Override
            public @NonNull HistoricalOp createFromParcel(@NonNull Parcel source) {
                return new HistoricalOp(source);
            }

            @Override
            public @NonNull HistoricalOp[] newArray(int size) {
                return new HistoricalOp[size];
            }
        };
    }

    /**
     * Computes the sum of the counts for the given flags in between the begin and
     * end UID states.
     *
     * @param counts The data array.
     * @param beginUidState The beginning UID state (inclusive).
     * @param endUidState The end UID state (inclusive).
     * @param flags The UID flags.
     * @return The sum.
     */
    private static long sumForFlagsInStates(@Nullable LongSparseLongArray counts,
            @UidState int beginUidState, @UidState int endUidState, @OpFlags int flags) {
        if (counts == null) {
            return 0;
        }
        long sum = 0;
        while (flags != 0) {
            final int flag = 1 << Integer.numberOfTrailingZeros(flags);
            flags &= ~flag;
            for (int uidState : UID_STATES) {
                if (uidState < beginUidState || uidState > endUidState) {
                    continue;
                }
                final long key = makeKey(uidState, flag);
                sum += counts.get(key);
            }
        }
        return sum;
    }

    /**
     * Callback for notification of changes to operation state.
     */
    public interface OnOpChangedListener {
        public void onOpChanged(String op, String packageName);
    }

    /**
     * Callback for notification of changes to operation active state.
     */
    public interface OnOpActiveChangedListener {
        /**
         * Called when the active state of an app-op changes.
         *
         * @param op The operation that changed.
         * @param packageName The package performing the operation.
         * @param active Whether the operation became active or inactive.
         */
        void onOpActiveChanged(@NonNull String op, int uid, @NonNull String packageName,
                boolean active);
    }

    /**
     * Callback for notification of an op being noted.
     *
     * @hide
     */
    public interface OnOpNotedListener {
        /**
         * Called when an op was noted.
         *
         * @param code The op code.
         * @param uid The UID performing the operation.
         * @param packageName The package performing the operation.
         * @param result The result of the note.
         */
        void onOpNoted(int code, int uid, String packageName, int result);
    }

    /**
     * Callback for notification of changes to operation state.
     * This allows you to see the raw op codes instead of strings.
     * @hide
     */
    public static class OnOpChangedInternalListener implements OnOpChangedListener {
        public void onOpChanged(String op, String packageName) { }
        public void onOpChanged(int op, String packageName) { }
    }

    /**
     * Callback for notification of changes to operation state.
     * This allows you to see the raw op codes instead of strings.
     * @hide
     */
    public interface OnOpActiveChangedInternalListener extends OnOpActiveChangedListener {
        default void onOpActiveChanged(String op, int uid, String packageName, boolean active) { }
        default void onOpActiveChanged(int op, int uid, String packageName, boolean active) { }
    }

    /**
     * Callback for notification of an op being started.
     *
     * @hide
     */
    public interface OnOpStartedListener {
        /**
         * Called when an op was started.
         *
         * Note: This is only for op starts. It is not called when an op is noted or stopped.
         *
         * @param op The op code.
         * @param uid The UID performing the operation.
         * @param packageName The package performing the operation.
         * @param result The result of the start.
         */
        void onOpStarted(int op, int uid, String packageName, int result);
    }

    AppOpsManager(Context context, IAppOpsService service) {
        mContext = context;
        mService = service;
    }

    /**
     * Retrieve current operation state for all applications.
     *
     * The mode of the ops returned are set for the package but may not reflect their effective
     * state due to UID policy or because it's controlled by a different global op.
     *
     * Use {@link #unsafeCheckOp(String, int, String)}} or
     * {@link #noteOp(String, int, String, String, String)} if the effective mode is needed.
     *
     * @param ops The set of operations you are interested in, or null if you want all of them.
     * @hide
     */
    @SystemApi
    @RequiresPermission(android.Manifest.permission.GET_APP_OPS_STATS)
    public @NonNull List<AppOpsManager.PackageOps> getPackagesForOps(@Nullable String[] ops) {
        final int opCount = ops.length;
        final int[] opCodes = new int[opCount];
        for (int i = 0; i < opCount; i++) {
            opCodes[i] = sOpStrToOp.get(ops[i]);
        }
        final List<AppOpsManager.PackageOps> result = getPackagesForOps(opCodes);
        return (result != null) ? result : Collections.emptyList();
    }

    /**
     * Retrieve current operation state for all applications.
     *
     * The mode of the ops returned are set for the package but may not reflect their effective
     * state due to UID policy or because it's controlled by a different global op.
     *
     * Use {@link #unsafeCheckOp(String, int, String)}} or
     * {@link #noteOp(String, int, String, String, String)} if the effective mode is needed.
     *
     * @param ops The set of operations you are interested in, or null if you want all of them.
     * @hide
     */
    @RequiresPermission(android.Manifest.permission.GET_APP_OPS_STATS)
    @UnsupportedAppUsage
    public List<AppOpsManager.PackageOps> getPackagesForOps(int[] ops) {
        try {
            return mService.getPackagesForOps(ops);
        } catch (RemoteException e) {
            throw e.rethrowFromSystemServer();
        }
    }

    /**
     * Retrieve current operation state for one application.
     *
     * The mode of the ops returned are set for the package but may not reflect their effective
     * state due to UID policy or because it's controlled by a different global op.
     *
     * Use {@link #unsafeCheckOp(String, int, String)}} or
     * {@link #noteOp(String, int, String, String, String)} if the effective mode is needed.
     *
     * @param uid The uid of the application of interest.
     * @param packageName The name of the application of interest.
     * @param ops The set of operations you are interested in, or null if you want all of them.
     *
     * @deprecated The int op codes are not stable and you should use the string based op
     * names which are stable and namespaced. Use
     * {@link #getOpsForPackage(int, String, String...)})}.
     *
     * @hide
     * @removed
     */
    @Deprecated
    @SystemApi
    @RequiresPermission(android.Manifest.permission.GET_APP_OPS_STATS)
    public @NonNull List<PackageOps> getOpsForPackage(int uid, @NonNull String packageName,
            @Nullable int[] ops) {
        try {
            return mService.getOpsForPackage(uid, packageName, ops);
        } catch (RemoteException e) {
            throw e.rethrowFromSystemServer();
        }
    }

    /**
     * Retrieve current operation state for one application. The UID and the
     * package must match.
     *
     * The mode of the ops returned are set for the package but may not reflect their effective
     * state due to UID policy or because it's controlled by a different global op.
     *
     * Use {@link #unsafeCheckOp(String, int, String)}} or
     * {@link #noteOp(String, int, String, String, String)} if the effective mode is needed.
     *
     * @param uid The uid of the application of interest.
     * @param packageName The name of the application of interest.
     * @param ops The set of operations you are interested in, or null if you want all of them.
     *
     * @hide
     */
    @SystemApi
    @RequiresPermission(android.Manifest.permission.GET_APP_OPS_STATS)
    public @NonNull List<AppOpsManager.PackageOps> getOpsForPackage(int uid,
            @NonNull String packageName, @Nullable String... ops) {
        int[] opCodes = null;
        if (ops != null) {
            opCodes = new int[ops.length];
            for (int i = 0; i < ops.length; i++) {
                opCodes[i] = strOpToOp(ops[i]);
            }
        }
        try {
            final List<PackageOps> result = mService.getOpsForPackage(uid, packageName, opCodes);
            if (result == null) {
                return Collections.emptyList();
            }
            return result;
        } catch (RemoteException e) {
            throw e.rethrowFromSystemServer();
        }
    }

    /**
     * Retrieve historical app op stats for a period.
     *
     * @param request A request object describing the data being queried for.
     * @param executor Executor on which to run the callback. If <code>null</code>
     *     the callback is executed on the default executor running on the main thread.
     * @param callback Callback on which to deliver the result.
     *
     * @throws IllegalArgumentException If any of the argument contracts is violated.
     *
     * @hide
     */
    @SystemApi
    @RequiresPermission(android.Manifest.permission.GET_APP_OPS_STATS)
    public void getHistoricalOps(@NonNull HistoricalOpsRequest request,
            @NonNull Executor executor, @NonNull Consumer<HistoricalOps> callback) {
        Objects.requireNonNull(executor, "executor cannot be null");
        Objects.requireNonNull(callback, "callback cannot be null");
        try {
            mService.getHistoricalOps(request.mUid, request.mPackageName, request.mAttributionTag,
                    request.mOpNames, request.mFilter, request.mBeginTimeMillis,
                    request.mEndTimeMillis, request.mFlags, new RemoteCallback((result) -> {
                final HistoricalOps ops = result.getParcelable(KEY_HISTORICAL_OPS);
                final long identity = Binder.clearCallingIdentity();
                try {
                    executor.execute(() -> callback.accept(ops));
                } finally {
                    Binder.restoreCallingIdentity(identity);
                }
            }));
        } catch (RemoteException e) {
            throw e.rethrowFromSystemServer();
        }
    }

    /**
     * Retrieve historical app op stats for a period.
     *  <p>
     *  This method queries only the on disk state and the returned ops are raw,
     *  which is their times are relative to the history start as opposed to the
     *  epoch start.
     *
     * @param request A request object describing the data being queried for.
     * @param executor Executor on which to run the callback. If <code>null</code>
     *     the callback is executed on the default executor running on the main thread.
     * @param callback Callback on which to deliver the result.
     *
     * @throws IllegalArgumentException If any of the argument contracts is violated.
     *
     * @hide
     */
    @TestApi
    @RequiresPermission(Manifest.permission.MANAGE_APPOPS)
    public void getHistoricalOpsFromDiskRaw(@NonNull HistoricalOpsRequest request,
            @Nullable Executor executor, @NonNull Consumer<HistoricalOps> callback) {
        Objects.requireNonNull(executor, "executor cannot be null");
        Objects.requireNonNull(callback, "callback cannot be null");
        try {
            mService.getHistoricalOpsFromDiskRaw(request.mUid, request.mPackageName,
                    request.mAttributionTag, request.mOpNames, request.mFilter,
                    request.mBeginTimeMillis, request.mEndTimeMillis, request.mFlags,
                    new RemoteCallback((result) -> {
                final HistoricalOps ops = result.getParcelable(KEY_HISTORICAL_OPS);
                final long identity = Binder.clearCallingIdentity();
                try {
                    executor.execute(() -> callback.accept(ops));
                } finally {
                    Binder.restoreCallingIdentity(identity);
                }
            }));
        } catch (RemoteException e) {
            throw e.rethrowFromSystemServer();
        }
    }

    /**
     * Reloads the non historical state to allow testing the read/write path.
     *
     * @hide
     */
    @TestApi
    @RequiresPermission(Manifest.permission.MANAGE_APPOPS)
    public void reloadNonHistoricalState() {
        try {
            mService.reloadNonHistoricalState();
        } catch (RemoteException e) {
            throw e.rethrowFromSystemServer();
        }
    }

    /**
     * Sets given app op in the specified mode for app ops in the UID.
     * This applies to all apps currently in the UID or installed in
     * this UID in the future.
     *
     * @param code The app op.
     * @param uid The UID for which to set the app.
     * @param mode The app op mode to set.
     * @hide
     */
    @RequiresPermission(android.Manifest.permission.MANAGE_APP_OPS_MODES)
    public void setUidMode(int code, int uid, @Mode int mode) {
        try {
            mService.setUidMode(code, uid, mode);
        } catch (RemoteException e) {
            throw e.rethrowFromSystemServer();
        }
    }

    /**
     * Sets given app op in the specified mode for app ops in the UID.
     * This applies to all apps currently in the UID or installed in
     * this UID in the future.
     *
     * @param appOp The app op.
     * @param uid The UID for which to set the app.
     * @param mode The app op mode to set.
     * @hide
     */
    @SystemApi
    @RequiresPermission(android.Manifest.permission.MANAGE_APP_OPS_MODES)
    public void setUidMode(@NonNull String appOp, int uid, @Mode int mode) {
        try {
            mService.setUidMode(AppOpsManager.strOpToOp(appOp), uid, mode);
        } catch (RemoteException e) {
            throw e.rethrowFromSystemServer();
        }
    }

    /** @hide */
    public void setUserRestriction(int code, boolean restricted, IBinder token) {
        setUserRestriction(code, restricted, token, /*exceptionPackages*/null);
    }

    /** @hide */
    public void setUserRestriction(int code, boolean restricted, IBinder token,
            String[] exceptionPackages) {
        setUserRestrictionForUser(code, restricted, token, exceptionPackages, mContext.getUserId());
    }

    /** @hide */
    public void setUserRestrictionForUser(int code, boolean restricted, IBinder token,
            String[] exceptionPackages, int userId) {
        try {
            mService.setUserRestriction(code, restricted, token, userId, exceptionPackages);
        } catch (RemoteException e) {
            throw e.rethrowFromSystemServer();
        }
    }

    /** @hide */
    @UnsupportedAppUsage
    @TestApi
    @RequiresPermission(android.Manifest.permission.MANAGE_APP_OPS_MODES)
    public void setMode(int code, int uid, String packageName, @Mode int mode) {
        try {
            mService.setMode(code, uid, packageName, mode);
        } catch (RemoteException e) {
            throw e.rethrowFromSystemServer();
        }
    }

    /**
     * Change the operating mode for the given op in the given app package.  You must pass
     * in both the uid and name of the application whose mode is being modified; if these
     * do not match, the modification will not be applied.
     *
     * @param op The operation to modify.  One of the OPSTR_* constants.
     * @param uid The user id of the application whose mode will be changed.
     * @param packageName The name of the application package name whose mode will
     * be changed.
     * @hide
     */
    @SystemApi
    @RequiresPermission(android.Manifest.permission.MANAGE_APP_OPS_MODES)
    public void setMode(@NonNull String op, int uid, @Nullable String packageName,
            @Mode int mode) {
        try {
            mService.setMode(strOpToOp(op), uid, packageName, mode);
        } catch (RemoteException e) {
            throw e.rethrowFromSystemServer();
        }
    }

    /**
     * Set a non-persisted restriction on an audio operation at a stream-level.
     * Restrictions are temporary additional constraints imposed on top of the persisted rules
     * defined by {@link #setMode}.
     *
     * @param code The operation to restrict.
     * @param usage The {@link android.media.AudioAttributes} usage value.
     * @param mode The restriction mode (MODE_IGNORED,MODE_ERRORED) or MODE_ALLOWED to unrestrict.
     * @param exceptionPackages Optional list of packages to exclude from the restriction.
     * @hide
     */
    @RequiresPermission(android.Manifest.permission.MANAGE_APP_OPS_MODES)
    @UnsupportedAppUsage
    public void setRestriction(int code, @AttributeUsage int usage, @Mode int mode,
            String[] exceptionPackages) {
        try {
            final int uid = Binder.getCallingUid();
            mService.setAudioRestriction(code, usage, uid, mode, exceptionPackages);
        } catch (RemoteException e) {
            throw e.rethrowFromSystemServer();
        }
    }

    /** @hide */
    @RequiresPermission(android.Manifest.permission.MANAGE_APP_OPS_MODES)
    @UnsupportedAppUsage(maxTargetSdk = Build.VERSION_CODES.R, trackingBug = 170729553)
    public void resetAllModes() {
        try {
            mService.resetAllModes(mContext.getUserId(), null);
        } catch (RemoteException e) {
            throw e.rethrowFromSystemServer();
        }
    }

    /**
     * Gets the app-op name associated with a given permission.
     *
     * <p>The app-op name is one of the public constants defined
     * in this class such as {@link #OPSTR_COARSE_LOCATION}.
     * This API is intended to be used for mapping runtime
     * permissions to the corresponding app-op.
     *
     * @param permission The permission.
     * @return The app-op associated with the permission or {@code null}.
     */
    public static @Nullable String permissionToOp(@NonNull String permission) {
        final Integer opCode = sPermToOp.get(permission);
        if (opCode == null) {
            return null;
        }
        return sOpToString[opCode];
    }

    /**
     * Monitor for changes to the operating mode for the given op in the given app package.
     * You can watch op changes only for your UID.
     *
     * @param op The operation to monitor, one of OPSTR_*.
     * @param packageName The name of the application to monitor.
     * @param callback Where to report changes.
     */
    public void startWatchingMode(@NonNull String op, @Nullable String packageName,
            @NonNull final OnOpChangedListener callback) {
        startWatchingMode(strOpToOp(op), packageName, callback);
    }

    /**
     * Monitor for changes to the operating mode for the given op in the given app package.
     * You can watch op changes only for your UID.
     *
     * @param op The operation to monitor, one of OPSTR_*.
     * @param packageName The name of the application to monitor.
     * @param flags Option flags: any combination of {@link #WATCH_FOREGROUND_CHANGES} or 0.
     * @param callback Where to report changes.
     */
    public void startWatchingMode(@NonNull String op, @Nullable String packageName, int flags,
            @NonNull final OnOpChangedListener callback) {
        startWatchingMode(strOpToOp(op), packageName, flags, callback);
    }

    /**
     * Monitor for changes to the operating mode for the given op in the given app package.
     *
     * <p> If you don't hold the {@link android.Manifest.permission#WATCH_APPOPS} permission
     * you can watch changes only for your UID.
     *
     * @param op The operation to monitor, one of OP_*.
     * @param packageName The name of the application to monitor.
     * @param callback Where to report changes.
     * @hide
     */
    @RequiresPermission(value=android.Manifest.permission.WATCH_APPOPS, conditional=true)
    public void startWatchingMode(int op, String packageName, final OnOpChangedListener callback) {
        startWatchingMode(op, packageName, 0, callback);
    }

    /**
     * Monitor for changes to the operating mode for the given op in the given app package.
     *
     * <p> If you don't hold the {@link android.Manifest.permission#WATCH_APPOPS} permission
     * you can watch changes only for your UID.
     *
     * @param op The operation to monitor, one of OP_*.
     * @param packageName The name of the application to monitor.
     * @param flags Option flags: any combination of {@link #WATCH_FOREGROUND_CHANGES} or 0.
     * @param callback Where to report changes.
     * @hide
     */
    @RequiresPermission(value=android.Manifest.permission.WATCH_APPOPS, conditional=true)
    public void startWatchingMode(int op, String packageName, int flags,
            final OnOpChangedListener callback) {
        synchronized (mModeWatchers) {
            IAppOpsCallback cb = mModeWatchers.get(callback);
            if (cb == null) {
                cb = new IAppOpsCallback.Stub() {
                    public void opChanged(int op, int uid, String packageName) {
                        if (callback instanceof OnOpChangedInternalListener) {
                            ((OnOpChangedInternalListener)callback).onOpChanged(op, packageName);
                        }
                        if (sOpToString[op] != null) {
                            callback.onOpChanged(sOpToString[op], packageName);
                        }
                    }
                };
                mModeWatchers.put(callback, cb);
            }

            // See CALL_BACK_ON_CHANGED_LISTENER_WITH_SWITCHED_OP_CHANGE
            if (!Compatibility.isChangeEnabled(
                    CALL_BACK_ON_CHANGED_LISTENER_WITH_SWITCHED_OP_CHANGE)) {
                flags |= CALL_BACK_ON_SWITCHED_OP;
            }

            try {
                mService.startWatchingModeWithFlags(op, packageName, flags, cb);
            } catch (RemoteException e) {
                throw e.rethrowFromSystemServer();
            }
        }
    }

    /**
     * Stop monitoring that was previously started with {@link #startWatchingMode}.  All
     * monitoring associated with this callback will be removed.
     */
    public void stopWatchingMode(@NonNull OnOpChangedListener callback) {
        synchronized (mModeWatchers) {
            IAppOpsCallback cb = mModeWatchers.remove(callback);
            if (cb != null) {
                try {
                    mService.stopWatchingMode(cb);
                } catch (RemoteException e) {
                    throw e.rethrowFromSystemServer();
                }
            }
        }
    }

    /** {@hide} */
    @Deprecated
    public void startWatchingActive(@NonNull int[] ops,
            @NonNull OnOpActiveChangedListener callback) {
        final String[] strOps = new String[ops.length];
        for (int i = 0; i < ops.length; i++) {
            strOps[i] = opToPublicName(ops[i]);
        }
        startWatchingActive(strOps, mContext.getMainExecutor(), callback);
    }

    /**
     * Start watching for changes to the active state of app-ops. An app-op may be
     * long running and it has a clear start and stop delimiters. If an op is being
     * started or stopped by any package you will get a callback. To change the
     * watched ops for a registered callback you need to unregister and register it
     * again.
     *
     * <p> If you don't hold the {@code android.Manifest.permission#WATCH_APPOPS} permission
     * you can watch changes only for your UID.
     *
     * @param ops The operations to watch.
     * @param callback Where to report changes.
     *
     * @see #stopWatchingActive
     */
    // TODO: Uncomment below annotation once b/73559440 is fixed
    // @RequiresPermission(value=Manifest.permission.WATCH_APPOPS, conditional=true)
    public void startWatchingActive(@NonNull String[] ops,
            @CallbackExecutor @NonNull Executor executor,
            @NonNull OnOpActiveChangedListener callback) {
        Objects.requireNonNull(ops);
        Objects.requireNonNull(executor);
        Objects.requireNonNull(callback);
        IAppOpsActiveCallback cb;
        synchronized (mActiveWatchers) {
            cb = mActiveWatchers.get(callback);
            if (cb != null) {
                return;
            }
            cb = new IAppOpsActiveCallback.Stub() {
                @Override
                public void opActiveChanged(int op, int uid, String packageName, boolean active) {
                    executor.execute(() -> {
                        if (callback instanceof OnOpActiveChangedInternalListener) {
                            ((OnOpActiveChangedInternalListener) callback).onOpActiveChanged(op,
                                    uid, packageName, active);
                        }
                        if (sOpToString[op] != null) {
                            callback.onOpActiveChanged(sOpToString[op], uid, packageName, active);
                        }
                    });
                }
            };
            mActiveWatchers.put(callback, cb);
        }
        final int[] rawOps = new int[ops.length];
        for (int i = 0; i < ops.length; i++) {
            rawOps[i] = strOpToOp(ops[i]);
        }
        try {
            mService.startWatchingActive(rawOps, cb);
        } catch (RemoteException e) {
            throw e.rethrowFromSystemServer();
        }
    }

    /**
     * Stop watching for changes to the active state of an app-op. An app-op may be
     * long running and it has a clear start and stop delimiters. Unregistering a
     * non-registered callback has no effect.
     *
     * @see #startWatchingActive
     */
    public void stopWatchingActive(@NonNull OnOpActiveChangedListener callback) {
        synchronized (mActiveWatchers) {
            final IAppOpsActiveCallback cb = mActiveWatchers.remove(callback);
            if (cb != null) {
                try {
                    mService.stopWatchingActive(cb);
                } catch (RemoteException e) {
                    throw e.rethrowFromSystemServer();
                }
            }
        }
    }

    /**
     * Start watching for started app-ops.
     * An app-op may be long running and it has a clear start delimiter.
     * If an op start is attempted by any package, you will get a callback.
     * To change the watched ops for a registered callback you need to unregister and register it
     * again.
     *
     * <p> If you don't hold the {@code android.Manifest.permission#WATCH_APPOPS} permission
     * you can watch changes only for your UID.
     *
     * @param ops The operations to watch.
     * @param callback Where to report changes.
     *
     * @see #stopWatchingStarted(OnOpStartedListener)
     * @see #startWatchingActive(int[], OnOpActiveChangedListener)
     * @see #startWatchingNoted(int[], OnOpNotedListener)
     * @see #startOp(int, int, String, boolean, String, String)
     * @see #finishOp(int, int, String, String)
     *
     * @hide
     */
     @RequiresPermission(value=Manifest.permission.WATCH_APPOPS, conditional=true)
     public void startWatchingStarted(@NonNull int[] ops, @NonNull OnOpStartedListener callback) {
         IAppOpsStartedCallback cb;
         synchronized (mStartedWatchers) {
             if (mStartedWatchers.containsKey(callback)) {
                 return;
             }
             cb = new IAppOpsStartedCallback.Stub() {
                 @Override
                 public void opStarted(int op, int uid, String packageName, int mode) {
                     callback.onOpStarted(op, uid, packageName, mode);
                 }
             };
             mStartedWatchers.put(callback, cb);
         }
         try {
             mService.startWatchingStarted(ops, cb);
         } catch (RemoteException e) {
             throw e.rethrowFromSystemServer();
         }
    }

    /**
     * Stop watching for started app-ops.
     * An app-op may be long running and it has a clear start delimiter.
     * Henceforth, if an op start is attempted by any package, you will not get a callback.
     * Unregistering a non-registered callback has no effect.
     *
     * @see #startWatchingStarted(int[], OnOpStartedListener)
     * @see #startOp(int, int, String, boolean, String, String)
     *
     * @hide
     */
    public void stopWatchingStarted(@NonNull OnOpStartedListener callback) {
        synchronized (mStartedWatchers) {
            final IAppOpsStartedCallback cb = mStartedWatchers.remove(callback);
            if (cb != null) {
                try {
                    mService.stopWatchingStarted(cb);
                } catch (RemoteException e) {
                    throw e.rethrowFromSystemServer();
                }
            }
        }
    }

    /**
     * Start watching for noted app ops. An app op may be immediate or long running.
     * Immediate ops are noted while long running ones are started and stopped. This
     * method allows registering a listener to be notified when an app op is noted. If
     * an op is being noted by any package you will get a callback. To change the
     * watched ops for a registered callback you need to unregister and register it again.
     *
     * <p> If you don't hold the {@link android.Manifest.permission#WATCH_APPOPS} permission
     * you can watch changes only for your UID.
     *
     * @param ops The ops to watch.
     * @param callback Where to report changes.
     *
     * @see #startWatchingActive(int[], OnOpActiveChangedListener)
     * @see #startWatchingStarted(int[], OnOpStartedListener)
     * @see #stopWatchingNoted(OnOpNotedListener)
     * @see #noteOp(String, int, String, String, String)
     *
     * @hide
     */
    @RequiresPermission(value=Manifest.permission.WATCH_APPOPS, conditional=true)
    public void startWatchingNoted(@NonNull int[] ops, @NonNull OnOpNotedListener callback) {
        IAppOpsNotedCallback cb;
        synchronized (mNotedWatchers) {
            cb = mNotedWatchers.get(callback);
            if (cb != null) {
                return;
            }
            cb = new IAppOpsNotedCallback.Stub() {
                @Override
                public void opNoted(int op, int uid, String packageName, int mode) {
                    callback.onOpNoted(op, uid, packageName, mode);
                }
            };
            mNotedWatchers.put(callback, cb);
        }
        try {
            mService.startWatchingNoted(ops, cb);
        } catch (RemoteException e) {
            throw e.rethrowFromSystemServer();
        }
    }

    /**
     * Stop watching for noted app ops. An app op may be immediate or long running.
     * Unregistering a non-registered callback has no effect.
     *
     * @see #startWatchingNoted(int[], OnOpNotedListener)
     * @see #noteOp(String, int, String, String, String)
     *
     * @hide
     */
    public void stopWatchingNoted(@NonNull OnOpNotedListener callback) {
        synchronized (mNotedWatchers) {
            final IAppOpsNotedCallback cb = mNotedWatchers.remove(callback);
            if (cb != null) {
                try {
                    mService.stopWatchingNoted(cb);
                } catch (RemoteException e) {
                    throw e.rethrowFromSystemServer();
                }
            }
        }
    }

    private String buildSecurityExceptionMsg(int op, int uid, String packageName) {
        return packageName + " from uid " + uid + " not allowed to perform " + sOpNames[op];
    }

    /**
     * {@hide}
     */
    @UnsupportedAppUsage
    @TestApi
    public static int strOpToOp(@NonNull String op) {
        Integer val = sOpStrToOp.get(op);
        if (val == null) {
            throw new IllegalArgumentException("Unknown operation string: " + op);
        }
        return val;
    }

    /**
     * Do a quick check for whether an application might be able to perform an operation.
     * This is <em>not</em> a security check; you must use {@link #noteOp(String, int, String,
     * String, String)} or {@link #startOp(String, int, String, String, String)} for your actual
     * security checks, which also ensure that the given uid and package name are consistent. This
     * function can just be used for a quick check to see if an operation has been disabled for the
     * application, as an early reject of some work.  This does not modify the time stamp or other
     * data about the operation.
     *
     * <p>Important things this will not do (which you need to ultimate use
     * {@link #noteOp(String, int, String, String, String)} or
     * {@link #startOp(String, int, String, String, String)} to cover):</p>
     * <ul>
     *     <li>Verifying the uid and package are consistent, so callers can't spoof
     *     their identity.</li>
     *     <li>Taking into account the current foreground/background state of the
     *     app; apps whose mode varies by this state will always be reported
     *     as {@link #MODE_ALLOWED}.</li>
     * </ul>
     *
     * @param op The operation to check.  One of the OPSTR_* constants.
     * @param uid The user id of the application attempting to perform the operation.
     * @param packageName The name of the application attempting to perform the operation.
     * @return Returns {@link #MODE_ALLOWED} if the operation is allowed, or
     * {@link #MODE_IGNORED} if it is not allowed and should be silently ignored (without
     * causing the app to crash).
     * @throws SecurityException If the app has been configured to crash on this op.
     */
    public int unsafeCheckOp(@NonNull String op, int uid, @NonNull String packageName) {
        return checkOp(strOpToOp(op), uid, packageName);
    }

    /**
     * @deprecated Renamed to {@link #unsafeCheckOp(String, int, String)}.
     */
    @Deprecated
    public int checkOp(@NonNull String op, int uid, @NonNull String packageName) {
        return checkOp(strOpToOp(op), uid, packageName);
    }

    /**
     * Like {@link #checkOp} but instead of throwing a {@link SecurityException} it
     * returns {@link #MODE_ERRORED}.
     */
    public int unsafeCheckOpNoThrow(@NonNull String op, int uid, @NonNull String packageName) {
        return checkOpNoThrow(strOpToOp(op), uid, packageName);
    }

    /**
     * @deprecated Renamed to {@link #unsafeCheckOpNoThrow(String, int, String)}.
     */
    @Deprecated
    public int checkOpNoThrow(@NonNull String op, int uid, @NonNull String packageName) {
        return checkOpNoThrow(strOpToOp(op), uid, packageName);
    }

    /**
     * Like {@link #checkOp} but returns the <em>raw</em> mode associated with the op.
     * Does not throw a security exception, does not translate {@link #MODE_FOREGROUND}.
     */
    public int unsafeCheckOpRaw(@NonNull String op, int uid, @NonNull String packageName) {
        return unsafeCheckOpRawNoThrow(op, uid, packageName);
    }

    /**
     * Like {@link #unsafeCheckOpNoThrow(String, int, String)} but returns the <em>raw</em>
     * mode associated with the op. Does not throw a security exception, does not translate
     * {@link #MODE_FOREGROUND}.
     */
    public int unsafeCheckOpRawNoThrow(@NonNull String op, int uid, @NonNull String packageName) {
        return unsafeCheckOpRawNoThrow(strOpToOp(op), uid, packageName);
    }

    /**
     * Returns the <em>raw</em> mode associated with the op.
     * Does not throw a security exception, does not translate {@link #MODE_FOREGROUND}.
     * @hide
     */
    public int unsafeCheckOpRawNoThrow(int op, int uid, @NonNull String packageName) {
        try {
            return mService.checkOperationRaw(op, uid, packageName);
        } catch (RemoteException e) {
            throw e.rethrowFromSystemServer();
        }
    }

    /**
     * @deprecated Use {@link #noteOp(String, int, String, String, String)} instead
     */
    @Deprecated
    public int noteOp(@NonNull String op, int uid, @NonNull String packageName) {
        return noteOp(op, uid, packageName, null, null);
    }

    /**
     * @deprecated Use {@link #noteOp(String, int, String, String, String)} instead
     *
     * @hide
     */
    @UnsupportedAppUsage(maxTargetSdk = Build.VERSION_CODES.Q, publicAlternatives = "Use {@link "
            + "#noteOp(java.lang.String, int, java.lang.String, java.lang.String, "
            + "java.lang.String)} instead")
    @Deprecated
    public int noteOp(int op) {
        return noteOp(op, Process.myUid(), mContext.getOpPackageName(), null, null);
    }

    /**
     * @deprecated Use {@link #noteOp(String, int, String, String, String)} instead
     *
     * @hide
     */
    @Deprecated
    @UnsupportedAppUsage(maxTargetSdk = Build.VERSION_CODES.Q, publicAlternatives = "Use {@link "
            + "#noteOp(java.lang.String, int, java.lang.String, java.lang.String, "
            + "java.lang.String)} instead")
    public int noteOp(int op, int uid, @Nullable String packageName) {
        return noteOp(op, uid, packageName, null, null);
    }

    /**
     * Make note of an application performing an operation.  Note that you must pass
     * in both the uid and name of the application to be checked; this function will verify
     * that these two match, and if not, return {@link #MODE_IGNORED}.  If this call
     * succeeds, the last execution time of the operation for this app will be updated to
     * the current time.
     *
     * <p>If this is a check that is not preceding the protected operation, use
     * {@link #unsafeCheckOp} instead.
     *
     * @param op The operation to note.  One of the OPSTR_* constants.
     * @param uid The user id of the application attempting to perform the operation.
     * @param packageName The name of the application attempting to perform the operation.
     * @param attributionTag The {@link Context#createAttributionContext attribution tag} or {@code
     * null} for default attribution
     * @param message A message describing the reason the op was noted
     *
     * @return Returns {@link #MODE_ALLOWED} if the operation is allowed, or
     * {@link #MODE_IGNORED} if it is not allowed and should be silently ignored (without
     * causing the app to crash).
     *
     * @throws SecurityException If the app has been configured to crash on this op.
     */
    public int noteOp(@NonNull String op, int uid, @Nullable String packageName,
            @Nullable String attributionTag, @Nullable String message) {
        return noteOp(strOpToOp(op), uid, packageName, attributionTag, message);
    }

    /**
     * Make note of an application performing an operation.  Note that you must pass
     * in both the uid and name of the application to be checked; this function will verify
     * that these two match, and if not, return {@link #MODE_IGNORED}.  If this call
     * succeeds, the last execution time of the operation for this app will be updated to
     * the current time.
     *
     * <p>If this is a check that is not preceding the protected operation, use
     * {@link #unsafeCheckOp} instead.
     *
     * @param op The operation to note.  One of the OP_* constants.
     * @param uid The user id of the application attempting to perform the operation.
     * @param packageName The name of the application attempting to perform the operation.
     * @param attributionTag The {@link Context#createAttributionContext attribution tag} or {@code
     * null} for default attribution
     * @param message A message describing the reason the op was noted
     *
     * @return Returns {@link #MODE_ALLOWED} if the operation is allowed, or
     * {@link #MODE_IGNORED} if it is not allowed and should be silently ignored (without
     * causing the app to crash).
     *
     * @throws SecurityException If the app has been configured to crash on this op.
     *
     * @hide
     */
    public int noteOp(int op, int uid, @Nullable String packageName,
            @Nullable String attributionTag, @Nullable String message) {
        final int mode = noteOpNoThrow(op, uid, packageName, attributionTag, message);
        if (mode == MODE_ERRORED) {
            throw new SecurityException(buildSecurityExceptionMsg(op, uid, packageName));
        }
        return mode;
    }

    /**
     * @deprecated Use {@link #noteOpNoThrow(String, int, String, String, String)} instead
     */
    @Deprecated
    public int noteOpNoThrow(@NonNull String op, int uid, @NonNull String packageName) {
        return noteOpNoThrow(op, uid, packageName, null, null);
    }

    /**
     * @deprecated Use {@link #noteOpNoThrow(int, int, String, String, String)} instead
     *
     * @hide
     */
    @Deprecated
    @UnsupportedAppUsage(maxTargetSdk = Build.VERSION_CODES.Q, publicAlternatives = "Use {@link "
            + "#noteOpNoThrow(java.lang.String, int, java.lang.String, java.lang.String, "
            + "java.lang.String)} instead")
    public int noteOpNoThrow(int op, int uid, String packageName) {
        return noteOpNoThrow(op, uid, packageName, null, null);
    }

    /**
     * Like {@link #noteOp(String, int, String, String, String)} but instead of throwing a
     * {@link SecurityException} it returns {@link #MODE_ERRORED}.
     *
     * @param op The operation to note.  One of the OPSTR_* constants.
     * @param uid The user id of the application attempting to perform the operation.
     * @param packageName The name of the application attempting to perform the operation.
     * @param attributionTag The {@link Context#createAttributionContext attribution tag} or {@code
     * null} for default attribution
     * @param message A message describing the reason the op was noted
     *
     * @return Returns {@link #MODE_ALLOWED} if the operation is allowed, or
     * {@link #MODE_IGNORED} if it is not allowed and should be silently ignored (without
     * causing the app to crash).
     */
    public int noteOpNoThrow(@NonNull String op, int uid, @NonNull String packageName,
            @Nullable String attributionTag, @Nullable String message) {
        return noteOpNoThrow(strOpToOp(op), uid, packageName, attributionTag, message);
    }

    /**
     * Like {@link #noteOp(String, int, String, String, String)} but instead of throwing a
     * {@link SecurityException} it returns {@link #MODE_ERRORED}.
     *
     * @param op The operation to note.  One of the OP_* constants.
     * @param uid The user id of the application attempting to perform the operation.
     * @param packageName The name of the application attempting to perform the operation.
     * @param attributionTag The {@link Context#createAttributionContext attribution tag} or {@code
     * null} for default attribution
     * @param message A message describing the reason the op was noted
     *
     * @return Returns {@link #MODE_ALLOWED} if the operation is allowed, or
     * {@link #MODE_IGNORED} if it is not allowed and should be silently ignored (without
     * causing the app to crash).
     *
     * @hide
     */
    public int noteOpNoThrow(int op, int uid, @Nullable String packageName,
            @Nullable String attributionTag, @Nullable String message) {
        try {
            collectNoteOpCallsForValidation(op);
            int collectionMode = getNotedOpCollectionMode(uid, packageName, op);
            boolean shouldCollectMessage = Process.myUid() == Process.SYSTEM_UID ? true : false;
            if (collectionMode == COLLECT_ASYNC) {
                if (message == null) {
                    // Set stack trace as default message
                    message = getFormattedStackTrace();
                    shouldCollectMessage = true;
                }
            }

            int mode = mService.noteOperation(op, uid, packageName, attributionTag,
                    collectionMode == COLLECT_ASYNC, message, shouldCollectMessage);

            if (mode == MODE_ALLOWED) {
                if (collectionMode == COLLECT_SELF) {
                    collectNotedOpForSelf(op, attributionTag);
                } else if (collectionMode == COLLECT_SYNC) {
                    collectNotedOpSync(op, attributionTag);
                }
            }

            return mode;
        } catch (RemoteException e) {
            throw e.rethrowFromSystemServer();
        }
    }

    /**
     * @deprecated Use {@link #noteProxyOp(String, String, int, String, String)} instead
     */
    @Deprecated
    public int noteProxyOp(@NonNull String op, @NonNull String proxiedPackageName) {
        return noteProxyOp(op, proxiedPackageName, Binder.getCallingUid(), null, null);
    }

    /**
     * @deprecated Use {@link #noteProxyOp(String, String, int, String, String)} instead
     *
     * @hide
     */
    @Deprecated
    @UnsupportedAppUsage(maxTargetSdk = Build.VERSION_CODES.Q, publicAlternatives = "Use {@link "
            + "#noteProxyOp(java.lang.String, java.lang.String, int, java.lang.String, "
            + "java.lang.String)} instead")
    public int noteProxyOp(int op, @Nullable String proxiedPackageName) {
        return noteProxyOp(op, proxiedPackageName, Binder.getCallingUid(), null, null);
    }

    /**
     * Make note of an application performing an operation on behalf of another application when
     * handling an IPC. This function will verify that the calling uid and proxied package name
     * match, and if not, return {@link #MODE_IGNORED}. If this call succeeds, the last execution
     * time of the operation for the proxied app and your app will be updated to the current time.
     *
     * @param op The operation to note. One of the OP_* constants.
     * @param proxiedPackageName The name of the application calling into the proxy application.
     * @param proxiedUid The uid of the proxied application
     * @param proxiedAttributionTag The proxied {@link Context#createAttributionContext
     * attribution tag} or {@code null} for default attribution
     * @param message A message describing the reason the op was noted
     *
     * @return Returns {@link #MODE_ALLOWED} if the operation is allowed, or {@link #MODE_IGNORED}
     * if it is not allowed and should be silently ignored (without causing the app to crash).
     *
     * @throws SecurityException If the proxy or proxied app has been configured to crash on this
     * op.
     *
     * @hide
     */
    public int noteProxyOp(int op, @Nullable String proxiedPackageName, int proxiedUid,
            @Nullable String proxiedAttributionTag, @Nullable String message) {
        int mode = noteProxyOpNoThrow(op, proxiedPackageName, proxiedUid, proxiedAttributionTag,
                message);
        if (mode == MODE_ERRORED) {
            throw new SecurityException("Proxy package " + mContext.getOpPackageName()
                    + " from uid " + Process.myUid() + " or calling package " + proxiedPackageName
                    + " from uid " + proxiedUid + " not allowed to perform " + sOpNames[op]);
        }
        return mode;
    }

    /**
     * Make note of an application performing an operation on behalf of another application when
     * handling an IPC. This function will verify that the calling uid and proxied package name
     * match, and if not, return {@link #MODE_IGNORED}. If this call succeeds, the last execution
     * time of the operation for the proxied app and your app will be updated to the current time.
     *
     * @param op The operation to note. One of the OPSTR_* constants.
     * @param proxiedPackageName The name of the application calling into the proxy application.
     * @param proxiedUid The uid of the proxied application
     * @param proxiedAttributionTag The proxied {@link Context#createAttributionContext
     * attribution tag} or {@code null} for default attribution
     * @param message A message describing the reason the op was noted
     *
     * @return Returns {@link #MODE_ALLOWED} if the operation is allowed, or {@link #MODE_IGNORED}
     * if it is not allowed and should be silently ignored (without causing the app to crash).
     *
     * @throws SecurityException If the proxy or proxied app has been configured to crash on this
     * op.
     */
    public int noteProxyOp(@NonNull String op, @Nullable String proxiedPackageName, int proxiedUid,
            @Nullable String proxiedAttributionTag, @Nullable String message) {
        return noteProxyOp(strOpToOp(op), proxiedPackageName, proxiedUid, proxiedAttributionTag,
                message);
    }

    /**
     * @deprecated Use {@link #noteProxyOpNoThrow(String, String, int, String, String)} instead
     */
    @Deprecated
    public int noteProxyOpNoThrow(@NonNull String op, @NonNull String proxiedPackageName) {
        return noteProxyOpNoThrow(op, proxiedPackageName, Binder.getCallingUid(), null, null);
    }

    /**
     * @deprecated Use {@link #noteProxyOpNoThrow(String, String, int, String, String)} instead
     */
    @Deprecated
    public int noteProxyOpNoThrow(@NonNull String op, @Nullable String proxiedPackageName,
            int proxiedUid) {
        return noteProxyOpNoThrow(op, proxiedPackageName, proxiedUid, null, null);
    }

    /**
     * Like {@link #noteProxyOp(String, String, int, String, String)} but instead
     * of throwing a {@link SecurityException} it returns {@link #MODE_ERRORED}.
     *
     * <p>This API requires package with the {@code proxiedPackageName} to belong to
     * {@code proxiedUid}.
     *
     * @param op The op to note
     * @param proxiedPackageName The package to note the op for
     * @param proxiedUid The uid the package belongs to
     * @param proxiedAttributionTag The proxied {@link Context#createAttributionContext
     * attribution tag} or {@code null} for default attribution
     * @param message A message describing the reason the op was noted
     */
    public int noteProxyOpNoThrow(@NonNull String op, @Nullable String proxiedPackageName,
            int proxiedUid, @Nullable String proxiedAttributionTag, @Nullable String message) {
        return noteProxyOpNoThrow(strOpToOp(op), proxiedPackageName, proxiedUid,
                proxiedAttributionTag, message);
    }

    /**
     * Like {@link #noteProxyOp(int, String, int, String, String)} but instead
     * of throwing a {@link SecurityException} it returns {@link #MODE_ERRORED}.
     *
     * @param op The op to note
     * @param proxiedPackageName The package to note the op for or {@code null} if the op should be
     *                           noted for the "android" package
     * @param proxiedUid The uid the package belongs to
     * @param proxiedAttributionTag The proxied {@link Context#createAttributionContext
     * attribution tag} or {@code null} for default attribution
     * @param message A message describing the reason the op was noted
     *
     * @hide
     */
    public int noteProxyOpNoThrow(int op, @Nullable String proxiedPackageName, int proxiedUid,
            @Nullable String proxiedAttributionTag, @Nullable String message) {
        int myUid = Process.myUid();

        try {
            collectNoteOpCallsForValidation(op);
            int collectionMode = getNotedOpCollectionMode(proxiedUid, proxiedPackageName, op);
            boolean shouldCollectMessage = myUid == Process.SYSTEM_UID ? true : false;
            if (collectionMode == COLLECT_ASYNC) {
                if (message == null) {
                    // Set stack trace as default message
                    message = getFormattedStackTrace();
                    shouldCollectMessage = true;
                }
            }

            int mode = mService.noteProxyOperation(op, proxiedUid, proxiedPackageName,
                    proxiedAttributionTag, myUid, mContext.getOpPackageName(),
                    mContext.getAttributionTag(), collectionMode == COLLECT_ASYNC, message,
                    shouldCollectMessage);

            if (mode == MODE_ALLOWED) {
                if (collectionMode == COLLECT_SELF) {
                    collectNotedOpForSelf(op, proxiedAttributionTag);
                } else if (collectionMode == COLLECT_SYNC
                        // Only collect app-ops when the proxy is trusted
                        && mContext.checkPermission(Manifest.permission.UPDATE_APP_OPS_STATS, -1,
                        myUid) == PackageManager.PERMISSION_GRANTED) {
                    collectNotedOpSync(op, proxiedAttributionTag);
                }
            }

            return mode;
        } catch (RemoteException e) {
            throw e.rethrowFromSystemServer();
        }
    }

    /**
     * Do a quick check for whether an application might be able to perform an operation.
     * This is <em>not</em> a security check; you must use {@link #noteOp(String, int, String,
     * String, String)} or {@link #startOp(int, int, String, boolean, String, String)} for your
     * actual security checks, which also ensure that the given uid and package name are consistent.
     * This function can just be used for a quick check to see if an operation has been disabled for
     * the application, as an early reject of some work.  This does not modify the time stamp or
     * other data about the operation.
     *
     * <p>Important things this will not do (which you need to ultimate use
     * {@link #noteOp(String, int, String, String, String)} or
     * {@link #startOp(int, int, String, boolean, String, String)} to cover):</p>
     * <ul>
     *     <li>Verifying the uid and package are consistent, so callers can't spoof
     *     their identity.</li>
     *     <li>Taking into account the current foreground/background state of the
     *     app; apps whose mode varies by this state will always be reported
     *     as {@link #MODE_ALLOWED}.</li>
     * </ul>
     *
     * @param op The operation to check.  One of the OP_* constants.
     * @param uid The user id of the application attempting to perform the operation.
     * @param packageName The name of the application attempting to perform the operation.
     * @return Returns {@link #MODE_ALLOWED} if the operation is allowed, or
     * {@link #MODE_IGNORED} if it is not allowed and should be silently ignored (without
     * causing the app to crash).
     * @throws SecurityException If the app has been configured to crash on this op.
     * @hide
     */
    @UnsupportedAppUsage
    public int checkOp(int op, int uid, String packageName) {
        try {
            int mode = mService.checkOperation(op, uid, packageName);
            if (mode == MODE_ERRORED) {
                throw new SecurityException(buildSecurityExceptionMsg(op, uid, packageName));
            }
            return mode;
        } catch (RemoteException e) {
            throw e.rethrowFromSystemServer();
        }
    }

    /**
     * Like {@link #checkOp} but instead of throwing a {@link SecurityException} it
     * returns {@link #MODE_ERRORED}.
     * @hide
     */
    @UnsupportedAppUsage
    public int checkOpNoThrow(int op, int uid, String packageName) {
        try {
            int mode = mService.checkOperation(op, uid, packageName);
            return mode == AppOpsManager.MODE_FOREGROUND ? AppOpsManager.MODE_ALLOWED : mode;
        } catch (RemoteException e) {
            throw e.rethrowFromSystemServer();
        }
    }

    /**
     * @deprecated Use {@link PackageManager#getPackageUid} instead
     */
    @Deprecated
    public void checkPackage(int uid, @NonNull String packageName) {
        try {
            if (mService.checkPackage(uid, packageName) != MODE_ALLOWED) {
                throw new SecurityException(
                        "Package " + packageName + " does not belong to " + uid);
            }
        } catch (RemoteException e) {
            throw e.rethrowFromSystemServer();
        }
    }

    /**
     * Like {@link #checkOp} but at a stream-level for audio operations.
     * @hide
     */
    public int checkAudioOp(int op, int stream, int uid, String packageName) {
        try {
            final int mode = mService.checkAudioOperation(op, stream, uid, packageName);
            if (mode == MODE_ERRORED) {
                throw new SecurityException(buildSecurityExceptionMsg(op, uid, packageName));
            }
            return mode;
        } catch (RemoteException e) {
            throw e.rethrowFromSystemServer();
        }
    }

    /**
     * Like {@link #checkAudioOp} but instead of throwing a {@link SecurityException} it
     * returns {@link #MODE_ERRORED}.
     * @hide
     */
    public int checkAudioOpNoThrow(int op, int stream, int uid, String packageName) {
        try {
            return mService.checkAudioOperation(op, stream, uid, packageName);
        } catch (RemoteException e) {
            throw e.rethrowFromSystemServer();
        }
    }

    /**
     * @deprecated Use own local {@link android.os.Binder#Binder()}
     *
     * @hide
     */
    @Deprecated
    @UnsupportedAppUsage(maxTargetSdk = Build.VERSION_CODES.Q, publicAlternatives = "Create own "
            + "local {@link android.os.Binder}")
    public static IBinder getToken(IAppOpsService service) {
        return getClientId();
    }

    /** @hide */
    public static IBinder getClientId() {
        synchronized (AppOpsManager.class) {
            if (sClientId == null) {
                sClientId = new Binder();
            }

            return sClientId;
        }
    }

    /** @hide */
    private static IAppOpsService getService() {
        synchronized (sLock) {
            if (sService == null) {
                sService = IAppOpsService.Stub.asInterface(
                        ServiceManager.getService(Context.APP_OPS_SERVICE));
            }
            return sService;
        }
    }

    /**
     * @deprecated use {@link #startOp(String, int, String, String, String)} instead
     */
    @Deprecated
    public int startOp(@NonNull String op, int uid, @NonNull String packageName) {
        return startOp(op, uid, packageName, null, null);
    }

    /**
     * @deprecated Use {@link #startOp(int, int, String, boolean, String, String)} instead
     *
     * @hide
     */
    @Deprecated
    public int startOp(int op) {
        return startOp(op, Process.myUid(), mContext.getOpPackageName(), false, null, null);
    }

    /**
     * @deprecated Use {@link #startOp(int, int, String, boolean, String, String)} instead
     *
     * @hide
     */
    @Deprecated
    public int startOp(int op, int uid, String packageName) {
        return startOp(op, uid, packageName, false, null, null);
    }

    /**
     * @deprecated Use {@link #startOp(int, int, String, boolean, String, String)} instead
     *
     * @hide
     */
    @Deprecated
    public int startOp(int op, int uid, String packageName, boolean startIfModeDefault) {
        return startOp(op, uid, packageName, startIfModeDefault, null, null);
    }

    /**
     * Report that an application has started executing a long-running operation.
     *
     * @param op The operation to start.  One of the OPSTR_* constants.
     * @param uid The user id of the application attempting to perform the operation.
     * @param packageName The name of the application attempting to perform the operation.
     * @param attributionTag The {@link Context#createAttributionContext attribution tag} or
     * {@code null} for default attribution
     * @param message Description why op was started
     *
     * @return Returns {@link #MODE_ALLOWED} if the operation is allowed, or
     * {@link #MODE_IGNORED} if it is not allowed and should be silently ignored (without
     * causing the app to crash).
     *
     * @throws SecurityException If the app has been configured to crash on this op or
     * the package is not in the passed in UID.
     */
    public int startOp(@NonNull String op, int uid, @Nullable String packageName,
            @Nullable String attributionTag, @Nullable String message) {
        return startOp(strOpToOp(op), uid, packageName, false, attributionTag, message);
    }

    /**
     * Report that an application has started executing a long-running operation.
     *
     * @param op The operation to start.  One of the OP_* constants.
     * @param uid The user id of the application attempting to perform the operation.
     * @param packageName The name of the application attempting to perform the operation.
     * @param attributionTag The {@link Context#createAttributionContext attribution tag} or
     * {@code null} for default attribution
     * @param startIfModeDefault Whether to start if mode is {@link #MODE_DEFAULT}.
     * @param message Description why op was started
     *
     * @return Returns {@link #MODE_ALLOWED} if the operation is allowed, or
     * {@link #MODE_IGNORED} if it is not allowed and should be silently ignored (without
     * causing the app to crash).
     *
     * @throws SecurityException If the app has been configured to crash on this op or
     * the package is not in the passed in UID.
     *
     * @hide
     */
    public int startOp(int op, int uid, @Nullable String packageName, boolean startIfModeDefault,
            @Nullable String attributionTag, @Nullable String message) {
        final int mode = startOpNoThrow(op, uid, packageName, startIfModeDefault, attributionTag,
                message);
        if (mode == MODE_ERRORED) {
            throw new SecurityException(buildSecurityExceptionMsg(op, uid, packageName));
        }
        return mode;
    }

    /**
     * @deprecated use {@link #startOpNoThrow(String, int, String, String, String)} instead
     */
    @Deprecated
    public int startOpNoThrow(@NonNull String op, int uid, @NonNull String packageName) {
        return startOpNoThrow(op, uid, packageName, null, null);
    }

    /**
     * @deprecated Use {@link #startOpNoThrow(int, int, String, boolean, String, String} instead
     *
     * @hide
     */
    @Deprecated
    public int startOpNoThrow(int op, int uid, String packageName) {
        return startOpNoThrow(op, uid, packageName, false, null, null);
    }

    /**
     * @deprecated Use {@link #startOpNoThrow(int, int, String, boolean, String, String} instead
     *
     * @hide
     */
    @Deprecated
    public int startOpNoThrow(int op, int uid, String packageName, boolean startIfModeDefault) {
        return startOpNoThrow(op, uid, packageName, startIfModeDefault, null, null);
    }

    /**
     * Like {@link #startOp(String, int, String, String, String)} but instead of throwing a
     * {@link SecurityException} it returns {@link #MODE_ERRORED}.
     *
     * @param op The operation to start.  One of the OP_* constants.
     * @param uid The user id of the application attempting to perform the operation.
     * @param packageName The name of the application attempting to perform the operation.
     * @param attributionTag The {@link Context#createAttributionContext attribution tag} or
     * {@code null} for default attribution
     * @param message Description why op was started
     *
     * @return Returns {@link #MODE_ALLOWED} if the operation is allowed, or
     * {@link #MODE_IGNORED} if it is not allowed and should be silently ignored (without
     * causing the app to crash).
     */
    public int startOpNoThrow(@NonNull String op, int uid, @NonNull String packageName,
            @NonNull String attributionTag, @Nullable String message) {
        return startOpNoThrow(strOpToOp(op), uid, packageName, false, attributionTag, message);
    }

    /**
     * Like {@link #startOp(int, int, String, boolean, String, String)} but instead of throwing a
     * {@link SecurityException} it returns {@link #MODE_ERRORED}.
     *
     * @param op The operation to start.  One of the OP_* constants.
     * @param uid The user id of the application attempting to perform the operation.
     * @param packageName The name of the application attempting to perform the operation.
     * @param attributionTag The {@link Context#createAttributionContext attribution tag} or
     * {@code null} for default attribution
     * @param startIfModeDefault Whether to start if mode is {@link #MODE_DEFAULT}.
     * @param message Description why op was started
     *
     * @return Returns {@link #MODE_ALLOWED} if the operation is allowed, or
     * {@link #MODE_IGNORED} if it is not allowed and should be silently ignored (without
     * causing the app to crash).
     *
     * @hide
     */
    public int startOpNoThrow(int op, int uid, @NonNull String packageName,
            boolean startIfModeDefault, @Nullable String attributionTag, @Nullable String message) {
        try {
            collectNoteOpCallsForValidation(op);
            int collectionMode = getNotedOpCollectionMode(uid, packageName, op);
            boolean shouldCollectMessage = Process.myUid() == Process.SYSTEM_UID ? true : false;
            if (collectionMode == COLLECT_ASYNC) {
                if (message == null) {
                    // Set stack trace as default message
                    message = getFormattedStackTrace();
                    shouldCollectMessage = true;
                }
            }

            int mode = mService.startOperation(getClientId(), op, uid, packageName,
                    attributionTag, startIfModeDefault, collectionMode == COLLECT_ASYNC, message,
                    shouldCollectMessage);

            if (mode == MODE_ALLOWED) {
                if (collectionMode == COLLECT_SELF) {
                    collectNotedOpForSelf(op, attributionTag);
                } else if (collectionMode == COLLECT_SYNC) {
                    collectNotedOpSync(op, attributionTag);
                }
            }

            return mode;
        } catch (RemoteException e) {
            throw e.rethrowFromSystemServer();
        }
    }

    /**
     * @deprecated Use {@link #finishOp(String, int, String, String)} instead
     *
     * @hide
     */
    @Deprecated
    public void finishOp(int op) {
        finishOp(op, Process.myUid(), mContext.getOpPackageName(), null);
    }

    /**
     * @deprecated Use {@link #finishOp(String, int, String, String)} instead
     */
    public void finishOp(@NonNull String op, int uid, @NonNull String packageName) {
        finishOp(strOpToOp(op), uid, packageName, null);
    }

    /**
     * Report that an application is no longer performing an operation that had previously
     * been started with {@link #startOp(String, int, String, String, String)}.  There is no
     * validation of input or result; the parameters supplied here must be the exact same ones
     * previously passed in when starting the operation.
     */
    public void finishOp(@NonNull String op, int uid, @NonNull String packageName,
            @Nullable String attributionTag) {
        finishOp(strOpToOp(op), uid, packageName, attributionTag);
    }

    /**
     * @deprecated Use {@link #finishOp(int, int, String, String)} instead
     *
     * @hide
     */
    public void finishOp(int op, int uid, @NonNull String packageName) {
        finishOp(op, uid, packageName, null);
    }

    /**
     * Report that an application is no longer performing an operation that had previously
     * been started with {@link #startOp(int, int, String, boolean, String, String)}. There is no
     * validation of input or result; the parameters supplied here must be the exact same ones
     * previously passed in when starting the operation.
     *
     * @hide
     */
    public void finishOp(int op, int uid, @NonNull String packageName,
            @Nullable String attributionTag) {
        try {
            mService.finishOperation(getClientId(), op, uid, packageName, attributionTag);
        } catch (RemoteException e) {
            throw e.rethrowFromSystemServer();
        }
    }

    /**
     * Checks whether the given op for a package is active, i.e. did someone call {@link #startOp}
     * without {@link #finishOp} yet.
     * <p>
     * If you don't hold the {@code android.Manifest.permission#WATCH_APPOPS}
     * permission you can query only for your UID.
     *
     * @see #finishOp(String, int, String, String)
     * @see #startOp(String, int, String, String, String)
     */
    public boolean isOpActive(@NonNull String op, int uid, @NonNull String packageName) {
        return isOperationActive(strOpToOp(op), uid, packageName);
    }

    /**
     * Start collection of noted appops on this thread.
     *
     * <p>Called at the beginning of a two way binder transaction.
     *
     * @see #finishNotedAppOpsCollection()
     *
     * @hide
     */
    public static void startNotedAppOpsCollection(int callingUid) {
        sBinderThreadCallingUid.set(callingUid);
    }

    /**
     * State of a temporarily paused noted app-ops collection.
     *
     * @see #pauseNotedAppOpsCollection()
     *
     * @hide
     */
    public static class PausedNotedAppOpsCollection {
        final int mUid;
        final @Nullable ArrayMap<String, long[]> mCollectedNotedAppOps;

        PausedNotedAppOpsCollection(int uid, @Nullable ArrayMap<String,
                long[]> collectedNotedAppOps) {
            mUid = uid;
            mCollectedNotedAppOps = collectedNotedAppOps;
        }
    }

    /**
     * Temporarily suspend collection of noted app-ops when binder-thread calls into the other
     * process. During such a call there might be call-backs coming back on the same thread which
     * should not be accounted to the current collection.
     *
     * @return a state needed to resume the collection
     *
     * @hide
     */
    public static @Nullable PausedNotedAppOpsCollection pauseNotedAppOpsCollection() {
        Integer previousUid = sBinderThreadCallingUid.get();
        if (previousUid != null) {
            ArrayMap<String, long[]> previousCollectedNotedAppOps =
                    sAppOpsNotedInThisBinderTransaction.get();

            sBinderThreadCallingUid.remove();
            sAppOpsNotedInThisBinderTransaction.remove();

            return new PausedNotedAppOpsCollection(previousUid, previousCollectedNotedAppOps);
        }

        return null;
    }

    /**
     * Resume a collection paused via {@link #pauseNotedAppOpsCollection}.
     *
     * @param prevCollection The state of the previous collection
     *
     * @hide
     */
    public static void resumeNotedAppOpsCollection(
            @Nullable PausedNotedAppOpsCollection prevCollection) {
        if (prevCollection != null) {
            sBinderThreadCallingUid.set(prevCollection.mUid);

            if (prevCollection.mCollectedNotedAppOps != null) {
                sAppOpsNotedInThisBinderTransaction.set(prevCollection.mCollectedNotedAppOps);
            }
        }
    }

    /**
     * Finish collection of noted appops on this thread.
     *
     * <p>Called at the end of a two way binder transaction.
     *
     * @see #startNotedAppOpsCollection(int)
     *
     * @hide
     */
    public static void finishNotedAppOpsCollection() {
        sBinderThreadCallingUid.remove();
        sAppOpsNotedInThisBinderTransaction.remove();
    }

    /**
     * Collect a noted op for the current process.
     *
     * @param op The noted op
     * @param attributionTag The attribution tag the op is noted for
     */
    private void collectNotedOpForSelf(int op, @Nullable String attributionTag) {
        synchronized (sLock) {
            if (sOnOpNotedCallback != null) {
                sOnOpNotedCallback.onSelfNoted(new SyncNotedAppOp(op, attributionTag));
            }
        }
        sMessageCollector.onSelfNoted(new SyncNotedAppOp(op, attributionTag));
    }

    /**
     * Collect a noted op when inside of a two-way binder call.
     *
     * <p> Delivered to caller via {@link #prefixParcelWithAppOpsIfNeeded}
     *
     * @param op The noted op
     * @param attributionTag The attribution tag the op is noted for
     */
    private void collectNotedOpSync(int op, @Nullable String attributionTag) {
        // If this is inside of a two-way binder call:
        // We are inside of a two-way binder call. Delivered to caller via
        // {@link #prefixParcelWithAppOpsIfNeeded}
        ArrayMap<String, long[]> appOpsNoted = sAppOpsNotedInThisBinderTransaction.get();
        if (appOpsNoted == null) {
            appOpsNoted = new ArrayMap<>(1);
            sAppOpsNotedInThisBinderTransaction.set(appOpsNoted);
        }

        long[] appOpsNotedForAttribution = appOpsNoted.get(attributionTag);
        if (appOpsNotedForAttribution == null) {
            appOpsNotedForAttribution = new long[2];
            appOpsNoted.put(attributionTag, appOpsNotedForAttribution);
        }

        if (op < 64) {
            appOpsNotedForAttribution[0] |= 1L << op;
        } else {
            appOpsNotedForAttribution[1] |= 1L << (op - 64);
        }
    }

    /** @hide */
    @Retention(RetentionPolicy.SOURCE)
    @IntDef(value = {
            DONT_COLLECT,
            COLLECT_SELF,
            COLLECT_SYNC,
            COLLECT_ASYNC
    })
    private @interface NotedOpCollectionMode {}
    private static final int DONT_COLLECT = 0;
    private static final int COLLECT_SELF = 1;
    private static final int COLLECT_SYNC = 2;
    private static final int COLLECT_ASYNC = 3;

    /**
     * Mark an app-op as noted.
     */
    private @NotedOpCollectionMode int getNotedOpCollectionMode(int uid,
            @Nullable String packageName, int op) {
        if (packageName == null) {
            packageName = "android";
        }

        // check it the appops needs to be collected and cache result
        if (sAppOpsToNote[op] == SHOULD_COLLECT_NOTE_OP_NOT_INITIALIZED) {
            boolean shouldCollectNotes;
            try {
                shouldCollectNotes = mService.shouldCollectNotes(op);
            } catch (RemoteException e) {
                return DONT_COLLECT;
            }

            if (shouldCollectNotes) {
                sAppOpsToNote[op] = SHOULD_COLLECT_NOTE_OP;
            } else {
                sAppOpsToNote[op] = SHOULD_NOT_COLLECT_NOTE_OP;
            }
        }

        if (sAppOpsToNote[op] != SHOULD_COLLECT_NOTE_OP) {
            return DONT_COLLECT;
        }

        synchronized (sLock) {
            if (uid == Process.myUid()
                    && packageName.equals(ActivityThread.currentOpPackageName())) {
                return COLLECT_SELF;
            }
        }

        Integer binderUid = sBinderThreadCallingUid.get();

        if (binderUid != null && binderUid == uid) {
            return COLLECT_SYNC;
        } else {
            return COLLECT_ASYNC;
        }
    }

    /**
     * Append app-ops noted in the current two-way binder transaction to parcel.
     *
     * <p>This is called on the callee side of a two way binder transaction just before the
     * transaction returns.
     *
     * @param p the parcel to append the noted app-ops to
     *
     * @hide
     */
    public static void prefixParcelWithAppOpsIfNeeded(@NonNull Parcel p) {
        ArrayMap<String, long[]> notedAppOps = sAppOpsNotedInThisBinderTransaction.get();
        if (notedAppOps == null) {
            return;
        }

        p.writeInt(Parcel.EX_HAS_NOTED_APPOPS_REPLY_HEADER);

        int numAttributionWithNotesAppOps = notedAppOps.size();
        p.writeInt(numAttributionWithNotesAppOps);

        for (int i = 0; i < numAttributionWithNotesAppOps; i++) {
            p.writeString(notedAppOps.keyAt(i));
            p.writeLong(notedAppOps.valueAt(i)[0]);
            p.writeLong(notedAppOps.valueAt(i)[1]);
        }
    }

    /**
     * Read app-ops noted during a two-way binder transaction from parcel.
     *
     * <p>This is called on the calling side of a two way binder transaction just after the
     * transaction returns.
     *
     * @param p The parcel to read from
     *
     * @hide
     */
    public static void readAndLogNotedAppops(@NonNull Parcel p) {
        int numAttributionsWithNotedAppOps = p.readInt();

        for (int i = 0; i < numAttributionsWithNotedAppOps; i++) {
            String attributionTag = p.readString();
            long[] rawNotedAppOps = new long[2];
            rawNotedAppOps[0] = p.readLong();
            rawNotedAppOps[1] = p.readLong();

            if (rawNotedAppOps[0] != 0 || rawNotedAppOps[1] != 0) {
                BitSet notedAppOps = BitSet.valueOf(rawNotedAppOps);

                synchronized (sLock) {
                    for (int code = notedAppOps.nextSetBit(0); code != -1;
                            code = notedAppOps.nextSetBit(code + 1)) {
                        if (sOnOpNotedCallback != null) {
                            sOnOpNotedCallback.onNoted(new SyncNotedAppOp(code, attributionTag));
                        } else {
                            String message = getFormattedStackTrace();
                            sUnforwardedOps.add(
                                    new AsyncNotedAppOp(code, Process.myUid(), attributionTag,
                                            message, System.currentTimeMillis()));
                            if (sUnforwardedOps.size() > MAX_UNFORWARDED_OPS) {
                                sUnforwardedOps.remove(0);
                            }
                        }
                    }
                }
                for (int code = notedAppOps.nextSetBit(0); code != -1;
                        code = notedAppOps.nextSetBit(code + 1)) {
                    sMessageCollector.onNoted(new SyncNotedAppOp(code, attributionTag));
                }
            }
        }
    }

    /**
     * Set a new {@link OnOpNotedCallback}.
     *
     * <p>There can only ever be one collector per process. If there currently is another callback
     * set, this will fail.
     *
     * @param asyncExecutor executor to execute {@link OnOpNotedCallback#onAsyncNoted} on, {@code
     * null} to unset
     * @param callback listener to set, {@code null} to unset
     *
     * @throws IllegalStateException If another callback is already registered
     */
    public void setOnOpNotedCallback(@Nullable @CallbackExecutor Executor asyncExecutor,
            @Nullable OnOpNotedCallback callback) {
        Preconditions.checkState((callback == null) == (asyncExecutor == null));

        synchronized (sLock) {
            if (callback == null) {
                Preconditions.checkState(sOnOpNotedCallback != null,
                        "No callback is currently registered");

                try {
                    mService.stopWatchingAsyncNoted(mContext.getPackageName(),
                            sOnOpNotedCallback.mAsyncCb);
                } catch (RemoteException e) {
                    e.rethrowFromSystemServer();
                }

                sOnOpNotedCallback = null;
            } else {
                Preconditions.checkState(sOnOpNotedCallback == null,
                        "Another callback is already registered");

                callback.mAsyncExecutor = asyncExecutor;
                sOnOpNotedCallback = callback;

                List<AsyncNotedAppOp> missedAsyncOps = null;
                try {
                    mService.startWatchingAsyncNoted(mContext.getPackageName(),
                            sOnOpNotedCallback.mAsyncCb);
                    missedAsyncOps = mService.extractAsyncOps(mContext.getPackageName());
                } catch (RemoteException e) {
                    e.rethrowFromSystemServer();
                }

                if (missedAsyncOps != null) {
                    int numMissedAsyncOps = missedAsyncOps.size();
                    for (int i = 0; i < numMissedAsyncOps; i++) {
                        final AsyncNotedAppOp asyncNotedAppOp = missedAsyncOps.get(i);
                        if (sOnOpNotedCallback != null) {
                            sOnOpNotedCallback.getAsyncNotedExecutor().execute(
                                    () -> sOnOpNotedCallback.onAsyncNoted(asyncNotedAppOp));
                        }
                    }
                }
                synchronized (this) {
                    int numMissedSyncOps = sUnforwardedOps.size();
                    for (int i = 0; i < numMissedSyncOps; i++) {
                        final AsyncNotedAppOp syncNotedAppOp = sUnforwardedOps.get(i);
                        if (sOnOpNotedCallback != null) {
                            sOnOpNotedCallback.getAsyncNotedExecutor().execute(
                                    () -> sOnOpNotedCallback.onAsyncNoted(syncNotedAppOp));
                        }
                    }
                    sUnforwardedOps.clear();
                }
            }
        }
    }

    // TODO moltmann: Remove
    /**
     * Will be removed before R ships, leave it just to not break apps immediately.
     *
     * @removed
     *
     * @hide
     */
    @SystemApi
    @Deprecated
    public void setNotedAppOpsCollector(@Nullable AppOpsCollector collector) {
        synchronized (sLock) {
            if (collector != null) {
                if (isListeningForOpNoted()) {
                    setOnOpNotedCallback(null, null);
                }
                setOnOpNotedCallback(new HandlerExecutor(Handler.getMain()), collector);
            } else if (sOnOpNotedCallback != null) {
                setOnOpNotedCallback(null, null);
            }
        }
    }

    /**
     * @return {@code true} iff the process currently is currently collecting noted appops.
     *
     * @see #setOnOpNotedCallback
     *
     * @hide
     */
    public static boolean isListeningForOpNoted() {
        return sOnOpNotedCallback != null || isCollectingStackTraces();
    }

    /**
     * @return {@code true} iff the process is currently sampled for stacktrace collection.
     *
     * @see #setOnOpNotedCallback
     *
     * @hide
     */
    private static boolean isCollectingStackTraces() {
        if (sConfig.getSampledOpCode() == OP_NONE &&
                sConfig.getExpirationTimeSinceBootMillis() >= SystemClock.elapsedRealtime()) {
            return false;
        }
        return true;
    }

    /**
     * Callback an app can {@link #setOnOpNotedCallback set} to monitor the app-ops the
     * system has tracked for it. I.e. each time any app calls {@link #noteOp} or {@link #startOp}
     * one of a method of this object is called.
     *
     * <p><b>There will be a call for all app-ops related to runtime permissions, but not
     * necessarily for all other app-ops.
     *
     * <pre>
     * setOnOpNotedCallback(getMainExecutor(), new OnOpNotedCallback() {
     *     ArraySet<Pair<String, String>> opsNotedForThisProcess = new ArraySet<>();
     *
     *     private synchronized void addAccess(String op, String accessLocation) {
     *         // Ops are often noted when runtime permission protected APIs were called.
     *         // In this case permissionToOp() allows to resolve the permission<->op
     *         opsNotedForThisProcess.add(new Pair(accessType, accessLocation));
     *     }
     *
     *     public void onNoted(SyncNotedAppOp op) {
     *         // Accesses is currently happening, hence stack trace describes location of access
     *         addAccess(op.getOp(), Arrays.toString(Thread.currentThread().getStackTrace()));
     *     }
     *
     *     public void onSelfNoted(SyncNotedAppOp op) {
     *         onNoted(op);
     *     }
     *
     *     public void onAsyncNoted(AsyncNotedAppOp asyncOp) {
     *         // Stack trace is not useful for async ops as accessed happened on different thread
     *         addAccess(asyncOp.getOp(), asyncOp.getMessage());
     *     }
     * });
     * </pre>
     *
     * @see #setOnOpNotedCallback
     */
    public abstract static class OnOpNotedCallback {
        private @NonNull Executor mAsyncExecutor;

        /** Callback registered with the system. This will receive the async notes ops */
        private final IAppOpsAsyncNotedCallback mAsyncCb = new IAppOpsAsyncNotedCallback.Stub() {
            @Override
            public void opNoted(AsyncNotedAppOp op) {
                Objects.requireNonNull(op);

                long token = Binder.clearCallingIdentity();
                try {
                    getAsyncNotedExecutor().execute(() -> onAsyncNoted(op));
                } finally {
                    Binder.restoreCallingIdentity(token);
                }
            }
        };

        // TODO moltmann: Remove
        /**
         * Will be removed before R ships.
         *
         * @return The executor for the system to use when calling {@link #onAsyncNoted}.
         *
         * @hide
         */
        protected @NonNull Executor getAsyncNotedExecutor() {
            return mAsyncExecutor;
        }

        /**
         * Called when an app-op was {@link #noteOp noted} for this package inside of a synchronous
         * API call, i.e. a API call that returned data or waited until the action was performed.
         *
         * <p>Called on the calling thread before the API returns. This allows the app to e.g.
         * collect stack traces to figure out where the access came from.
         *
         * @param op op noted
         */
        public abstract void onNoted(@NonNull SyncNotedAppOp op);

        /**
         * Called when this app noted an app-op for its own package,
         *
         * <p>This is very similar to {@link #onNoted} only that the tracking was not caused by the
         * API provider in a separate process, but by one in the app's own process.
         *
         * @param op op noted
         */
        public abstract void onSelfNoted(@NonNull SyncNotedAppOp op);

        /**
         * Called when an app-op was noted for this package which cannot be delivered via the other
         * two mechanisms.
         *
         * <p>Called as soon as possible after the app-op was noted, but the delivery delay is not
         * guaranteed. Due to how async calls work in Android this might even be delivered slightly
         * before the private data is delivered to the app.
         *
         * <p>If the app is not running or no {@link OnOpNotedCallback} is registered a small amount
         * of noted app-ops are buffered and then delivered as soon as a listener is registered.
         *
         * @param asyncOp op noted
         */
        public abstract void onAsyncNoted(@NonNull AsyncNotedAppOp asyncOp);
    }

    // TODO moltmann: Remove
    /**
     * Will be removed before R ships, leave it just to not break apps immediately.
     *
     * @removed
     *
     * @hide
     */
    @SystemApi
    @Deprecated
    public abstract static class AppOpsCollector extends OnOpNotedCallback {
        public @NonNull Executor getAsyncNotedExecutor() {
            return new HandlerExecutor(Handler.getMain());
        }
    };

    /**
     * Generate a stack trace used for noted app-ops logging.
     *
     * <p>This strips away the first few and last few stack trace elements as they are not
     * interesting to apps.
     */
    private static String getFormattedStackTrace() {
        StackTraceElement[] trace = new Exception().getStackTrace();

        int firstInteresting = 0;
        for (int i = 0; i < trace.length; i++) {
            if (trace[i].getClassName().startsWith(AppOpsManager.class.getName())
                    || trace[i].getClassName().startsWith(Parcel.class.getName())
                    || trace[i].getClassName().contains("$Stub$Proxy")
                    || trace[i].getClassName().startsWith(DatabaseUtils.class.getName())
                    || trace[i].getClassName().startsWith("android.content.ContentProviderProxy")
                    || trace[i].getClassName().startsWith(ContentResolver.class.getName())) {
                firstInteresting = i;
            } else {
                break;
            }
        }

        int lastInteresting = trace.length - 1;
        for (int i = trace.length - 1; i >= 0; i--) {
            if (trace[i].getClassName().startsWith(HandlerThread.class.getName())
                    || trace[i].getClassName().startsWith(Handler.class.getName())
                    || trace[i].getClassName().startsWith(Looper.class.getName())
                    || trace[i].getClassName().startsWith(Binder.class.getName())
                    || trace[i].getClassName().startsWith(RuntimeInit.class.getName())
                    || trace[i].getClassName().startsWith(ZygoteInit.class.getName())
                    || trace[i].getClassName().startsWith(ActivityThread.class.getName())
                    || trace[i].getClassName().startsWith(Method.class.getName())
                    || trace[i].getClassName().startsWith("com.android.server.SystemServer")) {
                lastInteresting = i;
            } else {
                break;
            }
        }

        StringBuilder sb = new StringBuilder();
        for (int i = firstInteresting; i <= lastInteresting; i++) {
            if (i != firstInteresting) {
                sb.append('\n');
            }
            if (sb.length() + trace[i].toString().length() > 600) {
                break;
            }
            sb.append(trace[i]);
        }

        return sb.toString();
    }

    /**
     * Checks whether the given op for a UID and package is active.
     *
     * <p> If you don't hold the {@link android.Manifest.permission#WATCH_APPOPS} permission
     * you can query only for your UID.
     *
     * @see #startWatchingActive(int[], OnOpActiveChangedListener)
     * @see #stopWatchingMode(OnOpChangedListener)
     * @see #finishOp(int, int, String, String)
     * @see #startOp(int, int, String, boolean, String, String)
     *
     * @hide */
    @TestApi
    // TODO: Uncomment below annotation once b/73559440 is fixed
    // @RequiresPermission(value=Manifest.permission.WATCH_APPOPS, conditional=true)
    public boolean isOperationActive(int code, int uid, String packageName) {
        try {
            return mService.isOperationActive(code, uid, packageName);
        } catch (RemoteException e) {
            throw e.rethrowFromSystemServer();
        }
    }

    /**
     * Configures the app ops persistence for testing.
     *
     * @param mode The mode in which the historical registry operates.
     * @param baseSnapshotInterval The base interval on which we would be persisting a snapshot of
     *   the historical data. The history is recursive where every subsequent step encompasses
     *   {@code compressionStep} longer interval with {@code compressionStep} distance between
     *    snapshots.
     * @param compressionStep The compression step in every iteration.
     *
     * @see #HISTORICAL_MODE_DISABLED
     * @see #HISTORICAL_MODE_ENABLED_ACTIVE
     * @see #HISTORICAL_MODE_ENABLED_PASSIVE
     *
     * @hide
     */
    @TestApi
    @RequiresPermission(Manifest.permission.MANAGE_APPOPS)
    public void setHistoryParameters(@HistoricalMode int mode, long baseSnapshotInterval,
            int compressionStep) {
        try {
            mService.setHistoryParameters(mode, baseSnapshotInterval, compressionStep);
        } catch (RemoteException e) {
            throw e.rethrowFromSystemServer();
        }
    }

    /**
     * Offsets the history by the given duration.
     *
     * @param offsetMillis The offset duration.
     *
     * @hide
     */
    @TestApi
    @RequiresPermission(Manifest.permission.MANAGE_APPOPS)
    public void offsetHistory(long offsetMillis) {
        try {
            mService.offsetHistory(offsetMillis);
        } catch (RemoteException e) {
            throw e.rethrowFromSystemServer();
        }
    }

    /**
     * Adds ops to the history directly. This could be useful for testing especially
     * when the historical registry operates in {@link #HISTORICAL_MODE_ENABLED_PASSIVE}
     * mode.
     *
     * @param ops The ops to add to the history.
     *
     * @see #setHistoryParameters(int, long, int)
     * @see #HISTORICAL_MODE_ENABLED_PASSIVE
     *
     * @hide
     */
    @TestApi
    @RequiresPermission(Manifest.permission.MANAGE_APPOPS)
    public void addHistoricalOps(@NonNull HistoricalOps ops) {
        try {
            mService.addHistoricalOps(ops);
        } catch (RemoteException e) {
            throw e.rethrowFromSystemServer();
        }
    }

    /**
     * Resets the app ops persistence for testing.
     *
     * @see #setHistoryParameters(int, long, int)
     *
     * @hide
     */
    @TestApi
    @RequiresPermission(Manifest.permission.MANAGE_APPOPS)
    public void resetHistoryParameters() {
        try {
            mService.resetHistoryParameters();
        } catch (RemoteException e) {
            throw e.rethrowFromSystemServer();
        }
    }

    /**
     * Clears all app ops history.
     *
     * @hide
     */
    @TestApi
    @RequiresPermission(Manifest.permission.MANAGE_APPOPS)
    public void clearHistory() {
        try {
            mService.clearHistory();
        } catch (RemoteException e) {
            throw e.rethrowFromSystemServer();
        }
    }

    /**
     * Reboots the ops history.
     *
     * @param offlineDurationMillis The duration to wait between
     * tearing down and initializing the history. Must be greater
     * than or equal to zero.
     *
     * @hide
     */
    @TestApi
    @RequiresPermission(Manifest.permission.MANAGE_APPOPS)
    public void rebootHistory(long offlineDurationMillis) {
        try {
            mService.rebootHistory(offlineDurationMillis);
        } catch (RemoteException e) {
            throw e.rethrowFromSystemServer();
        }
    }

    /**
     * Pulls current AppOps access report and picks package and op to watch for next access report
     * Returns null if no reports were collected since last call. There is no guarantee of report
     * collection, hence this method should be called periodically even if no report was collected
     * to pick different package and op to watch.
     * @hide
     */
    @SystemApi
    @RequiresPermission(Manifest.permission.GET_APP_OPS_STATS)
    public @Nullable RuntimeAppOpAccessMessage collectRuntimeAppOpAccessMessage() {
        try {
            return mService.collectRuntimeAppOpAccessMessage();
        } catch (RemoteException e) {
            throw e.rethrowFromSystemServer();
        }
    }

    /**
     * Returns all supported operation names.
     * @hide
     */
    @SystemApi
    public static String[] getOpStrs() {
        return Arrays.copyOf(sOpToString, sOpToString.length);
    }


    /**
     * @return number of App ops
     * @hide
     */
    @TestApi
    public static int getNumOps() {
        return _NUM_OP;
    }

    /**
     * Gets the last of the event.
     *
     * @param events The events
     * @param flags The UID flags
     * @param beginUidState The maximum UID state (inclusive)
     * @param endUidState The minimum UID state (inclusive)
     *
     * @return The last event of {@code null}
     */
    private static @Nullable NoteOpEvent getLastEvent(
            @Nullable LongSparseArray<NoteOpEvent> events, @UidState int beginUidState,
            @UidState int endUidState, @OpFlags int flags) {
        if (events == null) {
            return null;
        }

        NoteOpEvent lastEvent = null;
        while (flags != 0) {
            final int flag = 1 << Integer.numberOfTrailingZeros(flags);
            flags &= ~flag;
            for (int uidState : UID_STATES) {
                if (uidState < beginUidState || uidState > endUidState) {
                    continue;
                }
                final long key = makeKey(uidState, flag);

                NoteOpEvent event = events.get(key);
                if (lastEvent == null
                        || event != null && event.getNoteTime() > lastEvent.getNoteTime()) {
                    lastEvent = event;
                }
            }
        }

        return lastEvent;
    }

    private static boolean equalsLongSparseLongArray(@Nullable LongSparseLongArray a,
            @Nullable LongSparseLongArray b) {
        if (a == b) {
            return true;
        }

        if (a == null || b == null) {
            return false;
        }

        if (a.size() != b.size()) {
            return false;
        }

        int numEntries = a.size();
        for (int i = 0; i < numEntries; i++) {
            if (a.keyAt(i) != b.keyAt(i) || a.valueAt(i) != b.valueAt(i)) {
                return false;
            }
        }

        return true;
    }

    private static void writeLongSparseLongArrayToParcel(
            @Nullable LongSparseLongArray array, @NonNull Parcel parcel) {
        if (array != null) {
            final int size = array.size();
            parcel.writeInt(size);
            for (int i = 0; i < size; i++) {
                parcel.writeLong(array.keyAt(i));
                parcel.writeLong(array.valueAt(i));
            }
        } else {
            parcel.writeInt(-1);
        }
    }

    private static @Nullable LongSparseLongArray readLongSparseLongArrayFromParcel(
            @NonNull Parcel parcel) {
        final int size = parcel.readInt();
        if (size < 0) {
            return null;
        }
        final LongSparseLongArray array = new LongSparseLongArray(size);
        for (int i = 0; i < size; i++) {
            array.append(parcel.readLong(), parcel.readLong());
        }
        return array;
    }

    /**
     * Collects the keys from an array to the result creating the result if needed.
     *
     * @param array The array whose keys to collect.
     * @param result The optional result store collected keys.
     * @return The result collected keys array.
     */
    private static LongSparseArray<Object> collectKeys(@Nullable LongSparseLongArray array,
            @Nullable LongSparseArray<Object> result) {
        if (array != null) {
            if (result == null) {
                result = new LongSparseArray<>();
            }
            final int accessSize = array.size();
            for (int i = 0; i < accessSize; i++) {
                result.put(array.keyAt(i), null);
            }
        }
        return result;
    }

    /** @hide */
    public static String uidStateToString(@UidState int uidState) {
        switch (uidState) {
            case UID_STATE_PERSISTENT: {
                return "UID_STATE_PERSISTENT";
            }
            case UID_STATE_TOP: {
                return "UID_STATE_TOP";
            }
            case UID_STATE_FOREGROUND_SERVICE_LOCATION: {
                return "UID_STATE_FOREGROUND_SERVICE_LOCATION";
            }
            case UID_STATE_FOREGROUND_SERVICE: {
                return "UID_STATE_FOREGROUND_SERVICE";
            }
            case UID_STATE_FOREGROUND: {
                return "UID_STATE_FOREGROUND";
            }
            case UID_STATE_BACKGROUND: {
                return "UID_STATE_BACKGROUND";
            }
            case UID_STATE_CACHED: {
                return "UID_STATE_CACHED";
            }
            default: {
                return "UNKNOWN";
            }
        }
    }

    /** @hide */
    public static int parseHistoricalMode(@NonNull String mode) {
        switch (mode) {
            case "HISTORICAL_MODE_ENABLED_ACTIVE": {
                return HISTORICAL_MODE_ENABLED_ACTIVE;
            }
            case "HISTORICAL_MODE_ENABLED_PASSIVE": {
                return HISTORICAL_MODE_ENABLED_PASSIVE;
            }
            default: {
                return HISTORICAL_MODE_DISABLED;
            }
        }
    }

    /** @hide */
    public static String historicalModeToString(@HistoricalMode int mode) {
        switch (mode) {
            case HISTORICAL_MODE_DISABLED: {
                return "HISTORICAL_MODE_DISABLED";
            }
            case HISTORICAL_MODE_ENABLED_ACTIVE: {
                return "HISTORICAL_MODE_ENABLED_ACTIVE";
            }
            case HISTORICAL_MODE_ENABLED_PASSIVE: {
                return "HISTORICAL_MODE_ENABLED_PASSIVE";
            }
            default: {
                return "UNKNOWN";
            }
        }
    }

    private static int getSystemAlertWindowDefault() {
        final Context context = ActivityThread.currentApplication();
        if (context == null) {
            return AppOpsManager.MODE_DEFAULT;
        }

        // system alert window is disable on low ram phones starting from Q
        final PackageManager pm = context.getPackageManager();
        // TVs are constantly plugged in and has less concern for memory/power
        if (ActivityManager.isLowRamDeviceStatic()
                && !pm.hasSystemFeature(PackageManager.FEATURE_LEANBACK, 0)) {
            return AppOpsManager.MODE_IGNORED;
        }

        return AppOpsManager.MODE_DEFAULT;
    }

    /**
     * Calculate left circular distance for two numbers modulo size.
     * @hide
     */
    public static int leftCircularDistance(int from, int to, int size) {
        return (to + size - from) % size;
    }

    /**
     * Helper method for noteOp, startOp and noteProxyOp to call AppOpsService to collect/log
     * stack traces
     *
     * <p> For each call, the stacktrace op code, package name and long version code will be
     * passed along where it will be logged/collected
     *
     * @param op The operation to note
     */
    private void collectNoteOpCallsForValidation(int op) {
        if (NOTE_OP_COLLECTION_ENABLED) {
            try {
                mService.collectNoteOpCallsForValidation(getFormattedStackTrace(),
                        op, mContext.getOpPackageName(), mContext.getApplicationInfo().longVersionCode);
            } catch (RemoteException e) {
                // Swallow error, only meant for logging ops, should not affect flow of the code
            }
        }
    }
}<|MERGE_RESOLUTION|>--- conflicted
+++ resolved
@@ -1114,31 +1114,6 @@
     public static final int OP_NO_ISOLATED_STORAGE = AppProtoEnums.APP_OP_NO_ISOLATED_STORAGE;
 
     /**
-<<<<<<< HEAD
-     * Reserved key for 100
-     *
-     * @hide
-     */
-    public static final int OP_RESERVED_100 = 100;
-
-    /**
-     * Reserved key for 101
-     *
-     * @hide
-     */
-    public static final int OP_RESERVED_101 = 101;
-
-    /**
-     * Reserved key for 102
-     *
-     * @hide
-     */
-    public static final int OP_RESERVED_102 = 102;
-
-    /** @hide */
-    @UnsupportedAppUsage(maxTargetSdk = Build.VERSION_CODES.R, trackingBug = 170729553)
-    public static final int _NUM_OP = 104;
-=======
      * Phone call is using microphone
      *
      * @hide
@@ -1163,8 +1138,7 @@
 
     /** @hide */
     @UnsupportedAppUsage
-    public static final int _NUM_OP = 103;
->>>>>>> 07ec9b4d
+    public static final int _NUM_OP = 104;
 
     /** Access to coarse location information. */
     public static final String OPSTR_COARSE_LOCATION = "android:coarse_location";
@@ -1492,27 +1466,6 @@
     public static final String OPSTR_NO_ISOLATED_STORAGE = "android:no_isolated_storage";
 
     /**
-<<<<<<< HEAD
-     * Reserved for 100
-     *
-     * @hide
-     */
-    public static final String OPSTR_RESERVED_100 = "android:opstr_reserved_100";
-
-    /**
-     * Reserved for 101
-     *
-     * @hide
-     */
-    public static final String OPSTR_RESERVED_101 = "android:opstr_reserved_101";
-
-    /**
-     * Reserved for 102
-     *
-     * @hide
-     */
-    public static final String OPSTR_RESERVED_102 = "android:opstr_reserved_102";
-=======
      * Phone call is using microphone
      *
      * @hide
@@ -1531,7 +1484,6 @@
      * @hide
      */
     public static final String OPSTR_RECORD_AUDIO_HOTWORD = "android:record_audio_hotword";
->>>>>>> 07ec9b4d
 
     /** {@link #sAppOpsToNote} not initialized yet for this op */
     private static final byte SHOULD_COLLECT_NOTE_OP_NOT_INITIALIZED = 0;
@@ -1723,16 +1675,10 @@
             OP_AUTO_REVOKE_PERMISSIONS_IF_UNUSED, //AUTO_REVOKE_PERMISSIONS_IF_UNUSED
             OP_AUTO_REVOKE_MANAGED_BY_INSTALLER, //OP_AUTO_REVOKE_MANAGED_BY_INSTALLER
             OP_NO_ISOLATED_STORAGE,             // NO_ISOLATED_STORAGE
-<<<<<<< HEAD
-            OP_RESERVED_100,                    // OP_RESERVED_100
-            OP_RESERVED_101,                    // OP_RESERVED_101
-            OP_RESERVED_102,                    // OP_RESERVED_102
-            OP_MANAGE_ONGOING_CALLS,            // MANAGE_ONGOING_CALLS
-=======
             OP_PHONE_CALL_MICROPHONE,           // OP_PHONE_CALL_MICROPHONE
             OP_PHONE_CALL_CAMERA,               // OP_PHONE_CALL_CAMERA
             OP_RECORD_AUDIO_HOTWORD,            // RECORD_AUDIO_HOTWORD
->>>>>>> 07ec9b4d
+            OP_MANAGE_ONGOING_CALLS,            // MANAGE_ONGOING_CALLS
     };
 
     /**
@@ -1839,16 +1785,10 @@
             OPSTR_AUTO_REVOKE_PERMISSIONS_IF_UNUSED,
             OPSTR_AUTO_REVOKE_MANAGED_BY_INSTALLER,
             OPSTR_NO_ISOLATED_STORAGE,
-<<<<<<< HEAD
-            OPSTR_RESERVED_100,
-            OPSTR_RESERVED_101,
-            OPSTR_RESERVED_102,
-            OPSTR_MANAGE_ONGOING_CALLS,
-=======
             OPSTR_PHONE_CALL_MICROPHONE,
             OPSTR_PHONE_CALL_CAMERA,
             OPSTR_RECORD_AUDIO_HOTWORD,
->>>>>>> 07ec9b4d
+            OPSTR_MANAGE_ONGOING_CALLS,
     };
 
     /**
@@ -1956,16 +1896,10 @@
             "AUTO_REVOKE_PERMISSIONS_IF_UNUSED",
             "AUTO_REVOKE_MANAGED_BY_INSTALLER",
             "NO_ISOLATED_STORAGE",
-<<<<<<< HEAD
-            "RESERVED_100",
-            "RESERVED_101",
-            "RESERVED_102",
-            "MANAGE_ONGOING_CALLS",
-=======
             "PHONE_CALL_MICROPHONE",
             "PHONE_CALL_CAMERA",
             "RECORD_AUDIO_HOTWORD",
->>>>>>> 07ec9b4d
+            "MANAGE_ONGOING_CALLS",
     };
 
     /**
@@ -2074,16 +2008,10 @@
             null, // no permission for OP_AUTO_REVOKE_PERMISSIONS_IF_UNUSED
             null, // no permission for OP_AUTO_REVOKE_MANAGED_BY_INSTALLER
             null, // no permission for OP_NO_ISOLATED_STORAGE
-<<<<<<< HEAD
-            null, // OP_RESERVED_100
-            null, // OP_RESERVED_101
-            null, // OP_RESERVED_102
-            Manifest.permission.MANAGE_ONGOING_CALLS,
-=======
             null, // no permission for OP_PHONE_CALL_MICROPHONE
             null, // no permission for OP_PHONE_CALL_CAMERA
             null, // no permission for OP_RECORD_AUDIO_HOTWORD
->>>>>>> 07ec9b4d
+            Manifest.permission.MANAGE_ONGOING_CALLS,
     };
 
     /**
@@ -2192,16 +2120,10 @@
             null, // AUTO_REVOKE_PERMISSIONS_IF_UNUSED
             null, // AUTO_REVOKE_MANAGED_BY_INSTALLER
             null, // NO_ISOLATED_STORAGE
-<<<<<<< HEAD
-            null, // OP_RESERVED_100
-            null, // OP_RESERVED_101
-            null, // OP_RESERVED_102
-            null, // MANAGE_ONGOING_CALLS
-=======
             null, // PHONE_CALL_MICROPHONE
             null, // PHONE_CALL_MICROPHONE
             null, // RECORD_AUDIO_HOTWORD
->>>>>>> 07ec9b4d
+            null, // MANAGE_ONGOING_CALLS
     };
 
     /**
@@ -2309,16 +2231,10 @@
             null, // AUTO_REVOKE_PERMISSIONS_IF_UNUSED
             null, // AUTO_REVOKE_MANAGED_BY_INSTALLER
             null, // NO_ISOLATED_STORAGE
-<<<<<<< HEAD
-            null, // OP_RESERVED_100
-            null, // OP_RESERVED_101
-            null, // OP_RESERVED_102
-            null, // MANAGE_ONGOING_CALLS
-=======
             null, // PHONE_CALL_MICROPHONE
             null, // PHONE_CALL_CAMERA
             null, // RECORD_AUDIO_HOTWORD
->>>>>>> 07ec9b4d
+            null, // MANAGE_ONGOING_CALLS
     };
 
     /**
@@ -2425,16 +2341,10 @@
             AppOpsManager.MODE_DEFAULT, // OP_AUTO_REVOKE_PERMISSIONS_IF_UNUSED
             AppOpsManager.MODE_ALLOWED, // OP_AUTO_REVOKE_MANAGED_BY_INSTALLER
             AppOpsManager.MODE_ERRORED, // OP_NO_ISOLATED_STORAGE
-<<<<<<< HEAD
-            AppOpsManager.MODE_ERRORED, // OP_RESERVED_100
-            AppOpsManager.MODE_ERRORED, // OP_RESERVED_101
-            AppOpsManager.MODE_ERRORED, // OP_RESERVED_102
-            AppOpsManager.MODE_DEFAULT, // MANAGE_ONGOING_CALLS
-=======
             AppOpsManager.MODE_ALLOWED, // PHONE_CALL_MICROPHONE
             AppOpsManager.MODE_ALLOWED, // PHONE_CALL_CAMERA
             AppOpsManager.MODE_ALLOWED, // OP_RECORD_AUDIO_HOTWORD
->>>>>>> 07ec9b4d
+            AppOpsManager.MODE_DEFAULT, // MANAGE_ONGOING_CALLS
     };
 
     /**
@@ -2545,16 +2455,10 @@
             false, // AUTO_REVOKE_PERMISSIONS_IF_UNUSED
             false, // AUTO_REVOKE_MANAGED_BY_INSTALLER
             true, // NO_ISOLATED_STORAGE
-<<<<<<< HEAD
-            false, // OP_RESERVED_100
-            false, // OP_RESERVED_101
-            false, // OP_RESERVED_102
-            true, // MANAGE_ONGOING_CALLS
-=======
             false, // PHONE_CALL_MICROPHONE
             false, // PHONE_CALL_CAMERA
             false, // RECORD_AUDIO_HOTWORD
->>>>>>> 07ec9b4d
+            true, // MANAGE_ONGOING_CALLS
     };
 
     /**
