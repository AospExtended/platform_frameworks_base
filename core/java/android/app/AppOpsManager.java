/*
 * Copyright (C) 2012 The Android Open Source Project
 *
 * Licensed under the Apache License, Version 2.0 (the "License");
 * you may not use this file except in compliance with the License.
 * You may obtain a copy of the License at
 *
 *      http://www.apache.org/licenses/LICENSE-2.0
 *
 * Unless required by applicable law or agreed to in writing, software
 * distributed under the License is distributed on an "AS IS" BASIS,
 * WITHOUT WARRANTIES OR CONDITIONS OF ANY KIND, either express or implied.
 * See the License for the specific language governing permissions and
 * limitations under the License.
 */

package android.app;

import android.Manifest;
import android.annotation.CallbackExecutor;
import android.annotation.IntDef;
import android.annotation.IntRange;
import android.annotation.NonNull;
import android.annotation.Nullable;
import android.annotation.RequiresPermission;
import android.annotation.SystemApi;
import android.annotation.SystemService;
import android.annotation.TestApi;
import android.app.usage.UsageStatsManager;
import android.compat.Compatibility;
import android.compat.annotation.ChangeId;
import android.compat.annotation.EnabledAfter;
import android.compat.annotation.UnsupportedAppUsage;
import android.content.ComponentName;
import android.content.ContentResolver;
import android.content.Context;
import android.content.pm.ApplicationInfo;
import android.content.pm.PackageManager;
import android.content.pm.ParceledListSlice;
import android.database.DatabaseUtils;
import android.media.AudioAttributes.AttributeUsage;
import android.os.Binder;
import android.os.Build;
import android.os.Handler;
import android.os.HandlerExecutor;
import android.os.HandlerThread;
import android.os.IBinder;
import android.os.Looper;
import android.os.Parcel;
import android.os.Parcelable;
import android.os.Process;
import android.os.RemoteCallback;
import android.os.RemoteException;
import android.os.ServiceManager;
import android.os.SystemClock;
import android.os.UserManager;
import android.provider.Settings;
import android.util.ArrayMap;
import android.util.ArraySet;
import android.util.LongSparseArray;
import android.util.LongSparseLongArray;
import android.util.Pools;
import android.util.SparseArray;

import com.android.internal.annotations.GuardedBy;
import com.android.internal.annotations.Immutable;
import com.android.internal.app.IAppOpsActiveCallback;
import com.android.internal.app.IAppOpsAsyncNotedCallback;
import com.android.internal.app.IAppOpsCallback;
import com.android.internal.app.IAppOpsNotedCallback;
import com.android.internal.app.IAppOpsService;
import com.android.internal.app.IAppOpsStartedCallback;
import com.android.internal.app.MessageSamplingConfig;
import com.android.internal.os.RuntimeInit;
import com.android.internal.os.ZygoteInit;
import com.android.internal.util.ArrayUtils;
import com.android.internal.util.DataClass;
import com.android.internal.util.FrameworkStatsLog;
import com.android.internal.util.Parcelling;
import com.android.internal.util.Preconditions;

import java.lang.annotation.ElementType;
import java.lang.annotation.Retention;
import java.lang.annotation.RetentionPolicy;
import java.lang.annotation.Target;
import java.lang.reflect.Method;
import java.math.BigDecimal;
import java.math.RoundingMode;
import java.util.ArrayList;
import java.util.Arrays;
import java.util.BitSet;
import java.util.Collections;
import java.util.HashMap;
import java.util.List;
import java.util.Map;
import java.util.Objects;
import java.util.concurrent.Executor;
import java.util.function.Consumer;
import java.util.function.Supplier;

/**
 * App-ops are used for two purposes: Access control and tracking.
 *
 * <p>App-ops cover a wide variety of functionality from helping with runtime permissions access
 * control and tracking to battery consumption tracking.
 *
 * <h2>Access control</h2>
 *
 * <p>App-ops can either be controlled for each uid or for each package. Which one is used depends
 * on the API provider maintaining this app-op. For any security or privacy related app-op the
 * provider needs to control the app-op for per uid as all security and privacy is based on uid in
 * Android.
 *
 * <p>To control access the app-op can be set to a mode to:
 * <dl>
 *     <dt>{@link #MODE_DEFAULT}
 *     <dd>Default behavior, might differ from app-op or app-op
 *     <dt>{@link #MODE_ALLOWED}
 *     <dd>Allow the access
 *     <dt>{@link #MODE_IGNORED}
 *     <dd>Don't allow the access, i.e. don't perform the requested action or return no or
 *     placeholder data
 *     <dt>{@link #MODE_ERRORED}
 *     <dd>Throw a {@link SecurityException} on access. This can be suppressed by using a
 *     {@code ...noThrow} method to check the mode
 * </dl>
 *
 * <p>API providers need to check the mode returned by {@link #noteOp} if they are are allowing
 * access to operations gated by the app-op. {@link #unsafeCheckOp} should be used to check the
 * mode if no access is granted. E.g. this can be used for displaying app-op state in the UI or
 * when checking the state before later calling {@link #noteOp} anyway.
 *
 * <p>If an operation refers to a time span (e.g. a audio-recording session) the API provider
 * should use {@link #startOp} and {@link #finishOp} instead of {@link #noteOp}.
 *
 * <h3>Runtime permissions and app-ops</h3>
 *
 * <p>Each platform defined runtime permission (beside background modifiers) has an associated app
 * op which is used for tracking but also to allow for silent failures. I.e. if the runtime
 * permission is denied the caller gets a {@link SecurityException}, but if the permission is
 * granted and the app-op is {@link #MODE_IGNORED} then the callers gets placeholder behavior, e.g.
 * location callbacks would not happen.
 *
 * <h3>App-op permissions</h3>
 *
 * <p>App-ops permissions are platform defined permissions that can be overridden. The security
 * check for app-op permissions should by {@link #MODE_DEFAULT default} check the permission grant
 * state. If the app-op state is set to {@link #MODE_ALLOWED} or {@link #MODE_IGNORED} the app-op
 * state should be checked instead of the permission grant state.
 *
 * <p>This functionality allows to grant access by default to apps fulfilling the requirements for
 * a certain permission level. Still the behavior can be overridden when needed.
 *
 * <h2>Tracking</h2>
 *
 * <p>App-ops track many important events, including all accesses to runtime permission protected
 * APIs. This is done by tracking when an app-op was {@link #noteOp noted} or
 * {@link #startOp started}. The tracked data can only be read by system components.
 *
 * <p><b>Only {@link #noteOp}/{@link #startOp} are tracked; {@link #unsafeCheckOp} is not tracked.
 * Hence it is important to eventually call {@link #noteOp} or {@link #startOp} when providing
 * access to protected operations or data.</b>
 *
 * <p>Some apps are forwarding access to other apps. E.g. an app might get the location from the
 * system's location provider and then send the location further to a 3rd app. In this case the
 * app passing on the data needs to call {@link #noteProxyOp} to signal the access proxying. This
 * might also make sense inside of a single app if the access is forwarded between two parts of
 * the tagged with different attribution tags.
 *
 * <p>An app can register an {@link OnOpNotedCallback} to get informed about what accesses the
 * system is tracking for it. As each runtime permission has an associated app-op this API is
 * particularly useful for an app that want to find unexpected private data accesses.
 */
@SystemService(Context.APP_OPS_SERVICE)
public class AppOpsManager {
    /**
     * This is a subtle behavior change to {@link #startWatchingMode}.
     *
     * Before this change the system called back for the switched op. After the change the system
     * will call back for the actually requested op or all switched ops if no op is specified.
     *
     * @hide
     */
    @ChangeId
    @EnabledAfter(targetSdkVersion = Build.VERSION_CODES.Q)
    public static final long CALL_BACK_ON_CHANGED_LISTENER_WITH_SWITCHED_OP_CHANGE = 148180766L;

    private static final int MAX_UNFORWARDED_OPS = 10;

    final Context mContext;

    @UnsupportedAppUsage
    final IAppOpsService mService;

    /**
     * Service for the application context, to be used by static methods via
     * {@link #getService()}
     */
    @GuardedBy("sLock")
    static IAppOpsService sService;

    @GuardedBy("mModeWatchers")
    private final ArrayMap<OnOpChangedListener, IAppOpsCallback> mModeWatchers =
            new ArrayMap<>();

    @GuardedBy("mActiveWatchers")
    private final ArrayMap<OnOpActiveChangedListener, IAppOpsActiveCallback> mActiveWatchers =
            new ArrayMap<>();

    @GuardedBy("mStartedWatchers")
    private final ArrayMap<OnOpStartedListener, IAppOpsStartedCallback> mStartedWatchers =
            new ArrayMap<>();

    @GuardedBy("mNotedWatchers")
    private final ArrayMap<OnOpNotedListener, IAppOpsNotedCallback> mNotedWatchers =
            new ArrayMap<>();

    private static final Object sLock = new Object();

    /** Current {@link OnOpNotedCallback}. Change via {@link #setOnOpNotedCallback} */
    @GuardedBy("sLock")
    private static @Nullable OnOpNotedCallback sOnOpNotedCallback;

    /**
     * Sync note-ops collected from {@link #readAndLogNotedAppops(Parcel)} that have not been
     * delivered to a callback yet.
     *
     * Similar to {@link com.android.server.appop.AppOpsService#mUnforwardedAsyncNotedOps} for
     * {@link COLLECT_ASYNC}. Used in situation when AppOpsManager asks to collect stacktrace with
     * {@link #sMessageCollector}, which forces {@link COLLECT_SYNC} mode.
     */
    @GuardedBy("sLock")
    private static ArrayList<AsyncNotedAppOp> sUnforwardedOps = new ArrayList<>();

    /**
     * Additional collector that collect accesses and forwards a few of them them via
     * {@link IAppOpsService#reportRuntimeAppOpAccessMessageAndGetConfig}.
     */
    private static OnOpNotedCallback sMessageCollector =
            new OnOpNotedCallback() {
                @Override
                public void onNoted(@NonNull SyncNotedAppOp op) {
                    reportStackTraceIfNeeded(op);
                }

                @Override
                public void onAsyncNoted(@NonNull AsyncNotedAppOp asyncOp) {
                    // collected directly in AppOpsService
                }

                @Override
                public void onSelfNoted(@NonNull SyncNotedAppOp op) {
                    reportStackTraceIfNeeded(op);
                }

                private void reportStackTraceIfNeeded(@NonNull SyncNotedAppOp op) {
                    if (!isCollectingStackTraces()) {
                        return;
                    }
                    MessageSamplingConfig config = sConfig;
                    if (leftCircularDistance(strOpToOp(op.getOp()), config.getSampledOpCode(),
                            _NUM_OP) <= config.getAcceptableLeftDistance()
                            || config.getExpirationTimeSinceBootMillis()
                            < SystemClock.elapsedRealtime()) {
                        String stackTrace = getFormattedStackTrace();
                        try {
                            String packageName = ActivityThread.currentOpPackageName();
                            sConfig = getService().reportRuntimeAppOpAccessMessageAndGetConfig(
                                    packageName == null ? "" : packageName, op, stackTrace);
                        } catch (RemoteException e) {
                            e.rethrowFromSystemServer();
                        }
                    }
                }
            };

    static IBinder sClientId;

    /**
     * How many seconds we want for a drop in uid state from top to settle before applying it.
     *
     * <>Set a parameter to {@link android.provider.Settings.Global#APP_OPS_CONSTANTS}
     *
     * @hide
     */
    @TestApi
    public static final String KEY_TOP_STATE_SETTLE_TIME = "top_state_settle_time";

    /**
     * How many second we want for a drop in uid state from foreground to settle before applying it.
     *
     * <>Set a parameter to {@link android.provider.Settings.Global#APP_OPS_CONSTANTS}
     *
     * @hide
     */
    @TestApi
    public static final String KEY_FG_SERVICE_STATE_SETTLE_TIME =
            "fg_service_state_settle_time";

    /**
     * How many seconds we want for a drop in uid state from background to settle before applying
     * it.
     *
     * <>Set a parameter to {@link android.provider.Settings.Global#APP_OPS_CONSTANTS}
     *
     * @hide
     */
    @TestApi
    public static final String KEY_BG_STATE_SETTLE_TIME = "bg_state_settle_time";

    /** @hide */
    @Retention(RetentionPolicy.SOURCE)
    @IntDef(flag = true, prefix = { "HISTORICAL_MODE_" }, value = {
            HISTORICAL_MODE_DISABLED,
            HISTORICAL_MODE_ENABLED_ACTIVE,
            HISTORICAL_MODE_ENABLED_PASSIVE
    })
    public @interface HistoricalMode {}

    /**
     * Mode in which app op history is completely disabled.
     * @hide
     */
    @TestApi
    public static final int HISTORICAL_MODE_DISABLED = 0;

    /**
     * Mode in which app op history is enabled and app ops performed by apps would
     * be tracked. This is the mode in which the feature is completely enabled.
     * @hide
     */
    @TestApi
    public static final int HISTORICAL_MODE_ENABLED_ACTIVE = 1;

    /**
     * Mode in which app op history is enabled but app ops performed by apps would
     * not be tracked and the only way to add ops to the history is via explicit calls
     * to dedicated APIs. This mode is useful for testing to allow full control of
     * the historical content.
     * @hide
     */
    @TestApi
    public static final int HISTORICAL_MODE_ENABLED_PASSIVE = 2;

    /** @hide */
    @Retention(RetentionPolicy.SOURCE)
    @IntDef(flag = true, prefix = { "MODE_" }, value = {
            MODE_ALLOWED,
            MODE_IGNORED,
            MODE_ERRORED,
            MODE_DEFAULT,
            MODE_FOREGROUND
    })
    public @interface Mode {}

    /**
     * Result from {@link #checkOp}, {@link #noteOp}, {@link #startOp}: the given caller is
     * allowed to perform the given operation.
     */
    public static final int MODE_ALLOWED = 0;

    /**
     * Result from {@link #checkOp}, {@link #noteOp}, {@link #startOp}: the given caller is
     * not allowed to perform the given operation, and this attempt should
     * <em>silently fail</em> (it should not cause the app to crash).
     */
    public static final int MODE_IGNORED = 1;

    /**
     * Result from {@link #checkOpNoThrow}, {@link #noteOpNoThrow}, {@link #startOpNoThrow}: the
     * given caller is not allowed to perform the given operation, and this attempt should
     * cause it to have a fatal error, typically a {@link SecurityException}.
     */
    public static final int MODE_ERRORED = 2;

    /**
     * Result from {@link #checkOp}, {@link #noteOp}, {@link #startOp}: the given caller should
     * use its default security check.  This mode is not normally used; it should only be used
     * with appop permissions, and callers must explicitly check for it and deal with it.
     */
    public static final int MODE_DEFAULT = 3;

    /**
     * Special mode that means "allow only when app is in foreground."  This is <b>not</b>
     * returned from {@link #unsafeCheckOp}, {@link #noteOp}, {@link #startOp}.  Rather,
     * {@link #unsafeCheckOp} will always return {@link #MODE_ALLOWED} (because it is always
     * possible for it to be ultimately allowed, depending on the app's background state),
     * and {@link #noteOp} and {@link #startOp} will return {@link #MODE_ALLOWED} when the app
     * being checked is currently in the foreground, otherwise {@link #MODE_IGNORED}.
     *
     * <p>The only place you will this normally see this value is through
     * {@link #unsafeCheckOpRaw}, which returns the actual raw mode of the op.  Note that because
     * you can't know the current state of the app being checked (and it can change at any
     * point), you can only treat the result here as an indication that it will vary between
     * {@link #MODE_ALLOWED} and {@link #MODE_IGNORED} depending on changes in the background
     * state of the app.  You thus must always use {@link #noteOp} or {@link #startOp} to do
     * the actual check for access to the op.</p>
     */
    public static final int MODE_FOREGROUND = 4;

    /**
     * Flag for {@link #startWatchingMode(String, String, int, OnOpChangedListener)}:
     * Also get reports if the foreground state of an op's uid changes.  This only works
     * when watching a particular op, not when watching a package.
     */
    public static final int WATCH_FOREGROUND_CHANGES = 1 << 0;

    /**
     * Flag for {@link #startWatchingMode} that causes the callback to happen on the switch-op
     * instead the op the callback was registered. (This simulates pre-R behavior).
     *
     * @hide
     */
    public static final int CALL_BACK_ON_SWITCHED_OP = 1 << 1;

    /**
     * Flag to determine whether we should log noteOp/startOp calls to make sure they
     * are correctly used
     *
     * @hide
     */
    public static final boolean NOTE_OP_COLLECTION_ENABLED = false;

    /**
     * @hide
     */
    public static final String[] MODE_NAMES = new String[] {
            "allow",        // MODE_ALLOWED
            "ignore",       // MODE_IGNORED
            "deny",         // MODE_ERRORED
            "default",      // MODE_DEFAULT
            "foreground",   // MODE_FOREGROUND
    };

    /** @hide */
    @Retention(RetentionPolicy.SOURCE)
    @IntDef(prefix = { "UID_STATE_" }, value = {
            UID_STATE_PERSISTENT,
            UID_STATE_TOP,
            UID_STATE_FOREGROUND_SERVICE_LOCATION,
            UID_STATE_FOREGROUND_SERVICE,
            UID_STATE_FOREGROUND,
            UID_STATE_BACKGROUND,
            UID_STATE_CACHED
    })
    public @interface UidState {}

    /**
     * Uid state: The UID is a foreground persistent app. The lower the UID
     * state the more important the UID is for the user.
     * @hide
     */
    @SystemApi
    public static final int UID_STATE_PERSISTENT = 100;

    /**
     * Uid state: The UID is top foreground app. The lower the UID
     * state the more important the UID is for the user.
     * @hide
     */
    @SystemApi
    public static final int UID_STATE_TOP = 200;

    /**
     * Uid state: The UID is running a foreground service of location type.
     * The lower the UID state the more important the UID is for the user.
     * This uid state is a counterpart to PROCESS_STATE_FOREGROUND_SERVICE_LOCATION which has been
     * deprecated.
     * @hide
     * @deprecated
     */
    @SystemApi
    @Deprecated
    public static final int UID_STATE_FOREGROUND_SERVICE_LOCATION = 300;

    /**
     * Uid state: The UID is running a foreground service. The lower the UID
     * state the more important the UID is for the user.
     * @hide
     */
    @SystemApi
    public static final int UID_STATE_FOREGROUND_SERVICE = 400;

    /**
     * Uid state: The UID is a foreground app. The lower the UID
     * state the more important the UID is for the user.
     * @hide
     */
    @SystemApi
    public static final int UID_STATE_FOREGROUND = 500;

    /**
     * The max, which is min priority, UID state for which any app op
     * would be considered as performed in the foreground.
     * @hide
     */
    public static final int UID_STATE_MAX_LAST_NON_RESTRICTED = UID_STATE_FOREGROUND;

    /**
     * Uid state: The UID is a background app. The lower the UID
     * state the more important the UID is for the user.
     * @hide
     */
    @SystemApi
    public static final int UID_STATE_BACKGROUND = 600;

    /**
     * Uid state: The UID is a cached app. The lower the UID
     * state the more important the UID is for the user.
     * @hide
     */
    @SystemApi
    public static final int UID_STATE_CACHED = 700;

    /**
     * Uid state: The UID state with the highest priority.
     * @hide
     */
    public static final int MAX_PRIORITY_UID_STATE = UID_STATE_PERSISTENT;

    /**
     * Uid state: The UID state with the lowest priority.
     * @hide
     */
    public static final int MIN_PRIORITY_UID_STATE = UID_STATE_CACHED;

    /**
     * Resolves the first unrestricted state given an app op.
     * @param op The op to resolve.
     * @return The last restricted UID state.
     *
     * @hide
     */
    public static int resolveFirstUnrestrictedUidState(int op) {
        return UID_STATE_FOREGROUND;
    }

    /**
     * Resolves the last restricted state given an app op.
     * @param op The op to resolve.
     * @return The last restricted UID state.
     *
     * @hide
     */
    public static int resolveLastRestrictedUidState(int op) {
        return UID_STATE_BACKGROUND;
    }

    /** @hide Note: Keep these sorted */
    public static final int[] UID_STATES = {
            UID_STATE_PERSISTENT,
            UID_STATE_TOP,
            UID_STATE_FOREGROUND_SERVICE_LOCATION,
            UID_STATE_FOREGROUND_SERVICE,
            UID_STATE_FOREGROUND,
            UID_STATE_BACKGROUND,
            UID_STATE_CACHED
    };

    /** @hide */
    public static String getUidStateName(@UidState int uidState) {
        switch (uidState) {
            case UID_STATE_PERSISTENT:
                return "pers";
            case UID_STATE_TOP:
                return "top";
            case UID_STATE_FOREGROUND_SERVICE_LOCATION:
                return "fgsvcl";
            case UID_STATE_FOREGROUND_SERVICE:
                return "fgsvc";
            case UID_STATE_FOREGROUND:
                return "fg";
            case UID_STATE_BACKGROUND:
                return "bg";
            case UID_STATE_CACHED:
                return "cch";
            default:
                return "unknown";
        }
    }

    /**
     * Flag: non proxy operations. These are operations
     * performed on behalf of the app itself and not on behalf of
     * another one.
     *
     * @hide
     */
    @SystemApi
    public static final int OP_FLAG_SELF = 0x1;

    /**
     * Flag: trusted proxy operations. These are operations
     * performed on behalf of another app by a trusted app.
     * Which is work a trusted app blames on another app.
     *
     * @hide
     */
    @SystemApi
    public static final int OP_FLAG_TRUSTED_PROXY = 0x2;

    /**
     * Flag: untrusted proxy operations. These are operations
     * performed on behalf of another app by an untrusted app.
     * Which is work an untrusted app blames on another app.
     *
     * @hide
     */
    @SystemApi
    public static final int OP_FLAG_UNTRUSTED_PROXY = 0x4;

    /**
     * Flag: trusted proxied operations. These are operations
     * performed by a trusted other app on behalf of an app.
     * Which is work an app was blamed for by a trusted app.
     *
     * @hide
     */
    @SystemApi
    public static final int OP_FLAG_TRUSTED_PROXIED = 0x8;

    /**
     * Flag: untrusted proxied operations. These are operations
     * performed by an untrusted other app on behalf of an app.
     * Which is work an app was blamed for by an untrusted app.
     *
     * @hide
     */
    @SystemApi
    public static final int OP_FLAG_UNTRUSTED_PROXIED = 0x10;

    /**
     * Flags: all operations. These include operations matched
     * by {@link #OP_FLAG_SELF}, {@link #OP_FLAG_TRUSTED_PROXIED},
     * {@link #OP_FLAG_UNTRUSTED_PROXIED}, {@link #OP_FLAG_TRUSTED_PROXIED},
     * {@link #OP_FLAG_UNTRUSTED_PROXIED}.
     *
     * @hide
     */
    @SystemApi
    public static final int OP_FLAGS_ALL =
            OP_FLAG_SELF
                | OP_FLAG_TRUSTED_PROXY
                | OP_FLAG_UNTRUSTED_PROXY
                | OP_FLAG_TRUSTED_PROXIED
                | OP_FLAG_UNTRUSTED_PROXIED;

    /**
     * Flags: all trusted operations which is ones either the app did {@link #OP_FLAG_SELF},
     * or it was blamed for by a trusted app {@link #OP_FLAG_TRUSTED_PROXIED}, or ones the
     * app if untrusted blamed on other apps {@link #OP_FLAG_UNTRUSTED_PROXY}.
     *
     * @hide
     */
    @SystemApi
    public static final int OP_FLAGS_ALL_TRUSTED = AppOpsManager.OP_FLAG_SELF
        | AppOpsManager.OP_FLAG_UNTRUSTED_PROXY
        | AppOpsManager.OP_FLAG_TRUSTED_PROXIED;

    /** @hide */
    @Retention(RetentionPolicy.SOURCE)
    @IntDef(flag = true, prefix = { "FLAG_" }, value = {
            OP_FLAG_SELF,
            OP_FLAG_TRUSTED_PROXY,
            OP_FLAG_UNTRUSTED_PROXY,
            OP_FLAG_TRUSTED_PROXIED,
            OP_FLAG_UNTRUSTED_PROXIED
    })
    public @interface OpFlags {}

    /** @hide */
    public static final String getFlagName(@OpFlags int flag) {
        switch (flag) {
            case OP_FLAG_SELF:
                return "s";
            case OP_FLAG_TRUSTED_PROXY:
                return "tp";
            case OP_FLAG_UNTRUSTED_PROXY:
                return "up";
            case OP_FLAG_TRUSTED_PROXIED:
                return "tpd";
            case OP_FLAG_UNTRUSTED_PROXIED:
                return "upd";
            default:
                return "unknown";
        }
    }

    // These constants are redefined here to work around a metalava limitation/bug where
    // @IntDef is not able to see @hide symbols when they are hidden via package hiding:
    // frameworks/base/core/java/com/android/internal/package.html

    /** @hide */
    public static final int SAMPLING_STRATEGY_DEFAULT =
            FrameworkStatsLog.RUNTIME_APP_OP_ACCESS__SAMPLING_STRATEGY__DEFAULT;

    /** @hide */
    public static final int SAMPLING_STRATEGY_UNIFORM =
            FrameworkStatsLog.RUNTIME_APP_OP_ACCESS__SAMPLING_STRATEGY__UNIFORM;

    /** @hide */
    public static final int SAMPLING_STRATEGY_RARELY_USED =
            FrameworkStatsLog.RUNTIME_APP_OP_ACCESS__SAMPLING_STRATEGY__RARELY_USED;

    /** @hide */
    public static final int SAMPLING_STRATEGY_BOOT_TIME_SAMPLING =
            FrameworkStatsLog.RUNTIME_APP_OP_ACCESS__SAMPLING_STRATEGY__BOOT_TIME_SAMPLING;

    /**
     * Strategies used for message sampling
     * @hide
     */
    @Retention(RetentionPolicy.SOURCE)
    @IntDef(prefix = {"SAMPLING_STRATEGY_"}, value = {
            SAMPLING_STRATEGY_DEFAULT,
            SAMPLING_STRATEGY_UNIFORM,
            SAMPLING_STRATEGY_RARELY_USED,
            SAMPLING_STRATEGY_BOOT_TIME_SAMPLING
    })
    public @interface SamplingStrategy {}

    private static final int UID_STATE_OFFSET = 31;
    private static final int FLAGS_MASK = 0xFFFFFFFF;

    /**
     * Key for a data bucket storing app op state. The bucket
     * is composed of the uid state and state flags. This way
     * we can query data for given uid state and a set of flags where
     * the flags control which type of data to get. For example,
     * one can get the ops an app did on behalf of other apps
     * while in the background.
     *
     * @hide
     */
    @Retention(RetentionPolicy.SOURCE)
    @Target({ElementType.METHOD, ElementType.PARAMETER, ElementType.FIELD})
    public @interface DataBucketKey {
    }

    /** @hide */
    public static String keyToString(@DataBucketKey long key) {
        final int uidState = extractUidStateFromKey(key);
        final int flags = extractFlagsFromKey(key);
        return "[" + getUidStateName(uidState) + "-" + flagsToString(flags) + "]";
    }

    /** @hide */
    public static @DataBucketKey long makeKey(@UidState int uidState, @OpFlags int flags) {
        return ((long) uidState << UID_STATE_OFFSET) | flags;
    }

    /** @hide */
    public static int extractUidStateFromKey(@DataBucketKey long key) {
        return (int) (key >> UID_STATE_OFFSET);
    }

    /** @hide */
    public static int extractFlagsFromKey(@DataBucketKey long key) {
        return (int) (key & FLAGS_MASK);
    }

    /** @hide */
    public static String flagsToString(@OpFlags int flags) {
        final StringBuilder flagsBuilder = new StringBuilder();
        while (flags != 0) {
            final int flag = 1 << Integer.numberOfTrailingZeros(flags);
            flags &= ~flag;
            if (flagsBuilder.length() > 0) {
                flagsBuilder.append('|');
            }
            flagsBuilder.append(getFlagName(flag));
        }
        return flagsBuilder.toString();
    }

    // when adding one of these:
    //  - increment _NUM_OP
    //  - define an OPSTR_* constant (marked as @SystemApi)
    //  - add rows to sOpToSwitch, sOpToString, sOpNames, sOpToPerms, sOpDefault
    //  - add descriptive strings to Settings/res/values/arrays.xml
    //  - add the op to the appropriate template in AppOpsState.OpsTemplate (settings app)

    /** @hide No operation specified. */
    @UnsupportedAppUsage(maxTargetSdk = Build.VERSION_CODES.R, trackingBug = 170729553)
    public static final int OP_NONE = AppProtoEnums.APP_OP_NONE;
    /** @hide Access to coarse location information. */
    @UnsupportedAppUsage
    @TestApi
    public static final int OP_COARSE_LOCATION = AppProtoEnums.APP_OP_COARSE_LOCATION;
    /** @hide Access to fine location information. */
    @UnsupportedAppUsage
    public static final int OP_FINE_LOCATION = AppProtoEnums.APP_OP_FINE_LOCATION;
    /** @hide Causing GPS to run. */
    @UnsupportedAppUsage
    public static final int OP_GPS = AppProtoEnums.APP_OP_GPS;
    /** @hide */
    @UnsupportedAppUsage
    public static final int OP_VIBRATE = AppProtoEnums.APP_OP_VIBRATE;
    /** @hide */
    @UnsupportedAppUsage
    public static final int OP_READ_CONTACTS = AppProtoEnums.APP_OP_READ_CONTACTS;
    /** @hide */
    @UnsupportedAppUsage
    public static final int OP_WRITE_CONTACTS = AppProtoEnums.APP_OP_WRITE_CONTACTS;
    /** @hide */
    @UnsupportedAppUsage
    public static final int OP_READ_CALL_LOG = AppProtoEnums.APP_OP_READ_CALL_LOG;
    /** @hide */
    @UnsupportedAppUsage
    public static final int OP_WRITE_CALL_LOG = AppProtoEnums.APP_OP_WRITE_CALL_LOG;
    /** @hide */
    @UnsupportedAppUsage
    public static final int OP_READ_CALENDAR = AppProtoEnums.APP_OP_READ_CALENDAR;
    /** @hide */
    @UnsupportedAppUsage
    public static final int OP_WRITE_CALENDAR = AppProtoEnums.APP_OP_WRITE_CALENDAR;
    /** @hide */
    @UnsupportedAppUsage
    public static final int OP_WIFI_SCAN = AppProtoEnums.APP_OP_WIFI_SCAN;
    /** @hide */
    @UnsupportedAppUsage
    public static final int OP_POST_NOTIFICATION = AppProtoEnums.APP_OP_POST_NOTIFICATION;
    /** @hide */
    @UnsupportedAppUsage
    public static final int OP_NEIGHBORING_CELLS = AppProtoEnums.APP_OP_NEIGHBORING_CELLS;
    /** @hide */
    @UnsupportedAppUsage
    public static final int OP_CALL_PHONE = AppProtoEnums.APP_OP_CALL_PHONE;
    /** @hide */
    @UnsupportedAppUsage
    public static final int OP_READ_SMS = AppProtoEnums.APP_OP_READ_SMS;
    /** @hide */
    @UnsupportedAppUsage
    public static final int OP_WRITE_SMS = AppProtoEnums.APP_OP_WRITE_SMS;
    /** @hide */
    @UnsupportedAppUsage
    public static final int OP_RECEIVE_SMS = AppProtoEnums.APP_OP_RECEIVE_SMS;
    /** @hide */
    @UnsupportedAppUsage
    public static final int OP_RECEIVE_EMERGECY_SMS =
            AppProtoEnums.APP_OP_RECEIVE_EMERGENCY_SMS;
    /** @hide */
    @UnsupportedAppUsage
    public static final int OP_RECEIVE_MMS = AppProtoEnums.APP_OP_RECEIVE_MMS;
    /** @hide */
    @UnsupportedAppUsage
    public static final int OP_RECEIVE_WAP_PUSH = AppProtoEnums.APP_OP_RECEIVE_WAP_PUSH;
    /** @hide */
    @UnsupportedAppUsage
    public static final int OP_SEND_SMS = AppProtoEnums.APP_OP_SEND_SMS;
    /** @hide */
    public static final int OP_MANAGE_ONGOING_CALLS = AppProtoEnums.APP_OP_MANAGE_ONGOING_CALLS;
    /** @hide */
    @UnsupportedAppUsage
    public static final int OP_READ_ICC_SMS = AppProtoEnums.APP_OP_READ_ICC_SMS;
    /** @hide */
    @UnsupportedAppUsage
    public static final int OP_WRITE_ICC_SMS = AppProtoEnums.APP_OP_WRITE_ICC_SMS;
    /** @hide */
    @UnsupportedAppUsage
    public static final int OP_WRITE_SETTINGS = AppProtoEnums.APP_OP_WRITE_SETTINGS;
    /** @hide Required to draw on top of other apps. */
    @UnsupportedAppUsage
    @TestApi
    public static final int OP_SYSTEM_ALERT_WINDOW = AppProtoEnums.APP_OP_SYSTEM_ALERT_WINDOW;
    /** @hide */
    @UnsupportedAppUsage
    public static final int OP_ACCESS_NOTIFICATIONS =
            AppProtoEnums.APP_OP_ACCESS_NOTIFICATIONS;
    /** @hide */
    @UnsupportedAppUsage
    public static final int OP_CAMERA = AppProtoEnums.APP_OP_CAMERA;
    /** @hide */
    @UnsupportedAppUsage
    @TestApi
    public static final int OP_RECORD_AUDIO = AppProtoEnums.APP_OP_RECORD_AUDIO;
    /** @hide */
    @UnsupportedAppUsage
    public static final int OP_PLAY_AUDIO = AppProtoEnums.APP_OP_PLAY_AUDIO;
    /** @hide */
    @UnsupportedAppUsage
    public static final int OP_READ_CLIPBOARD = AppProtoEnums.APP_OP_READ_CLIPBOARD;
    /** @hide */
    @UnsupportedAppUsage
    public static final int OP_WRITE_CLIPBOARD = AppProtoEnums.APP_OP_WRITE_CLIPBOARD;
    /** @hide */
    @UnsupportedAppUsage
    public static final int OP_TAKE_MEDIA_BUTTONS = AppProtoEnums.APP_OP_TAKE_MEDIA_BUTTONS;
    /** @hide */
    @UnsupportedAppUsage
    public static final int OP_TAKE_AUDIO_FOCUS = AppProtoEnums.APP_OP_TAKE_AUDIO_FOCUS;
    /** @hide */
    @UnsupportedAppUsage
    public static final int OP_AUDIO_MASTER_VOLUME = AppProtoEnums.APP_OP_AUDIO_MASTER_VOLUME;
    /** @hide */
    @UnsupportedAppUsage
    public static final int OP_AUDIO_VOICE_VOLUME = AppProtoEnums.APP_OP_AUDIO_VOICE_VOLUME;
    /** @hide */
    @UnsupportedAppUsage
    public static final int OP_AUDIO_RING_VOLUME = AppProtoEnums.APP_OP_AUDIO_RING_VOLUME;
    /** @hide */
    @UnsupportedAppUsage
    public static final int OP_AUDIO_MEDIA_VOLUME = AppProtoEnums.APP_OP_AUDIO_MEDIA_VOLUME;
    /** @hide */
    @UnsupportedAppUsage
    public static final int OP_AUDIO_ALARM_VOLUME = AppProtoEnums.APP_OP_AUDIO_ALARM_VOLUME;
    /** @hide */
    @UnsupportedAppUsage
    public static final int OP_AUDIO_NOTIFICATION_VOLUME =
            AppProtoEnums.APP_OP_AUDIO_NOTIFICATION_VOLUME;
    /** @hide */
    @UnsupportedAppUsage
    public static final int OP_AUDIO_BLUETOOTH_VOLUME =
            AppProtoEnums.APP_OP_AUDIO_BLUETOOTH_VOLUME;
    /** @hide */
    @UnsupportedAppUsage
    public static final int OP_WAKE_LOCK = AppProtoEnums.APP_OP_WAKE_LOCK;
    /** @hide Continually monitoring location data. */
    @UnsupportedAppUsage
    public static final int OP_MONITOR_LOCATION =
            AppProtoEnums.APP_OP_MONITOR_LOCATION;
    /** @hide Continually monitoring location data with a relatively high power request. */
    @UnsupportedAppUsage
    public static final int OP_MONITOR_HIGH_POWER_LOCATION =
            AppProtoEnums.APP_OP_MONITOR_HIGH_POWER_LOCATION;
    /** @hide Retrieve current usage stats via {@link UsageStatsManager}. */
    @UnsupportedAppUsage
    public static final int OP_GET_USAGE_STATS = AppProtoEnums.APP_OP_GET_USAGE_STATS;
    /** @hide */
    @UnsupportedAppUsage
    public static final int OP_MUTE_MICROPHONE = AppProtoEnums.APP_OP_MUTE_MICROPHONE;
    /** @hide */
    @UnsupportedAppUsage
    public static final int OP_TOAST_WINDOW = AppProtoEnums.APP_OP_TOAST_WINDOW;
    /** @hide Capture the device's display contents and/or audio */
    @UnsupportedAppUsage
    public static final int OP_PROJECT_MEDIA = AppProtoEnums.APP_OP_PROJECT_MEDIA;
    /**
     * Start (without additional user intervention) a VPN connection, as used by {@link
     * android.net.VpnService} along with as Platform VPN connections, as used by {@link
     * android.net.VpnManager}
     *
     * <p>This appop is granted to apps that have already been given user consent to start
     * VpnService based VPN connections. As this is a superset of OP_ACTIVATE_PLATFORM_VPN, this
     * appop also allows the starting of Platform VPNs.
     *
     * @hide
     */
    @UnsupportedAppUsage
    public static final int OP_ACTIVATE_VPN = AppProtoEnums.APP_OP_ACTIVATE_VPN;
    /** @hide Access the WallpaperManagerAPI to write wallpapers. */
    @UnsupportedAppUsage
    public static final int OP_WRITE_WALLPAPER = AppProtoEnums.APP_OP_WRITE_WALLPAPER;
    /** @hide Received the assist structure from an app. */
    @UnsupportedAppUsage
    public static final int OP_ASSIST_STRUCTURE = AppProtoEnums.APP_OP_ASSIST_STRUCTURE;
    /** @hide Received a screenshot from assist. */
    @UnsupportedAppUsage
    public static final int OP_ASSIST_SCREENSHOT = AppProtoEnums.APP_OP_ASSIST_SCREENSHOT;
    /** @hide Read the phone state. */
    @UnsupportedAppUsage
    public static final int OP_READ_PHONE_STATE = AppProtoEnums.APP_OP_READ_PHONE_STATE;
    /** @hide Add voicemail messages to the voicemail content provider. */
    @UnsupportedAppUsage
    public static final int OP_ADD_VOICEMAIL = AppProtoEnums.APP_OP_ADD_VOICEMAIL;
    /** @hide Access APIs for SIP calling over VOIP or WiFi. */
    @UnsupportedAppUsage
    public static final int OP_USE_SIP = AppProtoEnums.APP_OP_USE_SIP;
    /** @hide Intercept outgoing calls. */
    @UnsupportedAppUsage
    public static final int OP_PROCESS_OUTGOING_CALLS =
            AppProtoEnums.APP_OP_PROCESS_OUTGOING_CALLS;
    /** @hide User the fingerprint API. */
    @UnsupportedAppUsage
    public static final int OP_USE_FINGERPRINT = AppProtoEnums.APP_OP_USE_FINGERPRINT;
    /** @hide Access to body sensors such as heart rate, etc. */
    @UnsupportedAppUsage
    public static final int OP_BODY_SENSORS = AppProtoEnums.APP_OP_BODY_SENSORS;
    /** @hide Read previously received cell broadcast messages. */
    @UnsupportedAppUsage
    public static final int OP_READ_CELL_BROADCASTS = AppProtoEnums.APP_OP_READ_CELL_BROADCASTS;
    /** @hide Inject mock location into the system. */
    @UnsupportedAppUsage
    public static final int OP_MOCK_LOCATION = AppProtoEnums.APP_OP_MOCK_LOCATION;
    /** @hide Read external storage. */
    @UnsupportedAppUsage
    public static final int OP_READ_EXTERNAL_STORAGE = AppProtoEnums.APP_OP_READ_EXTERNAL_STORAGE;
    /** @hide Write external storage. */
    @UnsupportedAppUsage
    public static final int OP_WRITE_EXTERNAL_STORAGE =
            AppProtoEnums.APP_OP_WRITE_EXTERNAL_STORAGE;
    /** @hide Turned on the screen. */
    @UnsupportedAppUsage
    public static final int OP_TURN_SCREEN_ON = AppProtoEnums.APP_OP_TURN_SCREEN_ON;
    /** @hide Get device accounts. */
    @UnsupportedAppUsage
    public static final int OP_GET_ACCOUNTS = AppProtoEnums.APP_OP_GET_ACCOUNTS;
    /** @hide Control whether an application is allowed to run in the background. */
    @UnsupportedAppUsage
    public static final int OP_RUN_IN_BACKGROUND =
            AppProtoEnums.APP_OP_RUN_IN_BACKGROUND;
    /** @hide */
    @UnsupportedAppUsage
    public static final int OP_AUDIO_ACCESSIBILITY_VOLUME =
            AppProtoEnums.APP_OP_AUDIO_ACCESSIBILITY_VOLUME;
    /** @hide Read the phone number. */
    @UnsupportedAppUsage
    public static final int OP_READ_PHONE_NUMBERS = AppProtoEnums.APP_OP_READ_PHONE_NUMBERS;
    /** @hide Request package installs through package installer */
    @UnsupportedAppUsage
    public static final int OP_REQUEST_INSTALL_PACKAGES =
            AppProtoEnums.APP_OP_REQUEST_INSTALL_PACKAGES;
    /** @hide Enter picture-in-picture. */
    @UnsupportedAppUsage
    public static final int OP_PICTURE_IN_PICTURE = AppProtoEnums.APP_OP_PICTURE_IN_PICTURE;
    /** @hide Instant app start foreground service. */
    @UnsupportedAppUsage
    public static final int OP_INSTANT_APP_START_FOREGROUND =
            AppProtoEnums.APP_OP_INSTANT_APP_START_FOREGROUND;
    /** @hide Answer incoming phone calls */
    @UnsupportedAppUsage
    public static final int OP_ANSWER_PHONE_CALLS = AppProtoEnums.APP_OP_ANSWER_PHONE_CALLS;
    /** @hide Run jobs when in background */
    @UnsupportedAppUsage
    public static final int OP_RUN_ANY_IN_BACKGROUND = AppProtoEnums.APP_OP_RUN_ANY_IN_BACKGROUND;
    /** @hide Change Wi-Fi connectivity state */
    @UnsupportedAppUsage
    public static final int OP_CHANGE_WIFI_STATE = AppProtoEnums.APP_OP_CHANGE_WIFI_STATE;
    /** @hide Request package deletion through package installer */
    @UnsupportedAppUsage
    public static final int OP_REQUEST_DELETE_PACKAGES =
            AppProtoEnums.APP_OP_REQUEST_DELETE_PACKAGES;
    /** @hide Bind an accessibility service. */
    @UnsupportedAppUsage
    public static final int OP_BIND_ACCESSIBILITY_SERVICE =
            AppProtoEnums.APP_OP_BIND_ACCESSIBILITY_SERVICE;
    /** @hide Continue handover of a call from another app */
    @UnsupportedAppUsage
    public static final int OP_ACCEPT_HANDOVER = AppProtoEnums.APP_OP_ACCEPT_HANDOVER;
    /** @hide Create and Manage IPsec Tunnels */
    @UnsupportedAppUsage
    public static final int OP_MANAGE_IPSEC_TUNNELS = AppProtoEnums.APP_OP_MANAGE_IPSEC_TUNNELS;
    /** @hide Any app start foreground service. */
    @UnsupportedAppUsage
    @TestApi
    public static final int OP_START_FOREGROUND = AppProtoEnums.APP_OP_START_FOREGROUND;
    /** @hide */
    @UnsupportedAppUsage
    public static final int OP_BLUETOOTH_SCAN = AppProtoEnums.APP_OP_BLUETOOTH_SCAN;
    /** @hide Use the BiometricPrompt/BiometricManager APIs. */
    public static final int OP_USE_BIOMETRIC = AppProtoEnums.APP_OP_USE_BIOMETRIC;
    /** @hide Physical activity recognition. */
    public static final int OP_ACTIVITY_RECOGNITION = AppProtoEnums.APP_OP_ACTIVITY_RECOGNITION;
    /** @hide Financial app sms read. */
    public static final int OP_SMS_FINANCIAL_TRANSACTIONS =
            AppProtoEnums.APP_OP_SMS_FINANCIAL_TRANSACTIONS;
    /** @hide Read media of audio type. */
    public static final int OP_READ_MEDIA_AUDIO = AppProtoEnums.APP_OP_READ_MEDIA_AUDIO;
    /** @hide Write media of audio type. */
    public static final int OP_WRITE_MEDIA_AUDIO = AppProtoEnums.APP_OP_WRITE_MEDIA_AUDIO;
    /** @hide Read media of video type. */
    public static final int OP_READ_MEDIA_VIDEO = AppProtoEnums.APP_OP_READ_MEDIA_VIDEO;
    /** @hide Write media of video type. */
    public static final int OP_WRITE_MEDIA_VIDEO = AppProtoEnums.APP_OP_WRITE_MEDIA_VIDEO;
    /** @hide Read media of image type. */
    public static final int OP_READ_MEDIA_IMAGES = AppProtoEnums.APP_OP_READ_MEDIA_IMAGES;
    /** @hide Write media of image type. */
    public static final int OP_WRITE_MEDIA_IMAGES = AppProtoEnums.APP_OP_WRITE_MEDIA_IMAGES;
    /** @hide Has a legacy (non-isolated) view of storage. */
    public static final int OP_LEGACY_STORAGE = AppProtoEnums.APP_OP_LEGACY_STORAGE;
    /** @hide Accessing accessibility features */
    public static final int OP_ACCESS_ACCESSIBILITY = AppProtoEnums.APP_OP_ACCESS_ACCESSIBILITY;
    /** @hide Read the device identifiers (IMEI / MEID, IMSI, SIM / Build serial) */
    public static final int OP_READ_DEVICE_IDENTIFIERS =
            AppProtoEnums.APP_OP_READ_DEVICE_IDENTIFIERS;
    /** @hide Read location metadata from media */
    public static final int OP_ACCESS_MEDIA_LOCATION = AppProtoEnums.APP_OP_ACCESS_MEDIA_LOCATION;
    /** @hide Query all apps on device, regardless of declarations in the calling app manifest */
    public static final int OP_QUERY_ALL_PACKAGES = AppProtoEnums.APP_OP_QUERY_ALL_PACKAGES;
    /** @hide Access all external storage */
    public static final int OP_MANAGE_EXTERNAL_STORAGE =
            AppProtoEnums.APP_OP_MANAGE_EXTERNAL_STORAGE;
    /** @hide Communicate cross-profile within the same profile group. */
    public static final int OP_INTERACT_ACROSS_PROFILES =
            AppProtoEnums.APP_OP_INTERACT_ACROSS_PROFILES;
    /**
     * Start (without additional user intervention) a Platform VPN connection, as used by {@link
     * android.net.VpnManager}
     *
     * <p>This appop is granted to apps that have already been given user consent to start Platform
     * VPN connections. This appop is insufficient to start VpnService based VPNs; OP_ACTIVATE_VPN
     * is needed for that.
     *
     * @hide
     */
    public static final int OP_ACTIVATE_PLATFORM_VPN = AppProtoEnums.APP_OP_ACTIVATE_PLATFORM_VPN;
    /** @hide Controls whether or not read logs are available for incremental installations. */
    public static final int OP_LOADER_USAGE_STATS = AppProtoEnums.APP_OP_LOADER_USAGE_STATS;

    // App op deprecated/removed.
    private static final int OP_DEPRECATED_1 = AppProtoEnums.APP_OP_DEPRECATED_1;

    /** @hide Auto-revoke app permissions if app is unused for an extended period */
    public static final int OP_AUTO_REVOKE_PERMISSIONS_IF_UNUSED =
            AppProtoEnums.APP_OP_AUTO_REVOKE_PERMISSIONS_IF_UNUSED;

    /**
     * Whether {@link #OP_AUTO_REVOKE_PERMISSIONS_IF_UNUSED} is allowed to be changed by
     * the installer
     *
     * @hide
     */
    public static final int OP_AUTO_REVOKE_MANAGED_BY_INSTALLER =
            AppProtoEnums.APP_OP_AUTO_REVOKE_MANAGED_BY_INSTALLER;

    /** @hide */
    public static final int OP_NO_ISOLATED_STORAGE = AppProtoEnums.APP_OP_NO_ISOLATED_STORAGE;

    /**
     * Phone call is using microphone
     *
     * @hide
     */
    // TODO: Add as AppProtoEnums
    public static final int OP_PHONE_CALL_MICROPHONE = 100;
    /**
     * Phone call is using camera
     *
     * @hide
     */
    // TODO: Add as AppProtoEnums
    public static final int OP_PHONE_CALL_CAMERA = 101;

    /**
     * Audio is being recorded for hotword detection.
     *
     * @hide
     */
    // TODO: Add as AppProtoEnums
    public static final int OP_RECORD_AUDIO_HOTWORD = 102;

    /**
     * Manage credentials in the system KeyChain.
     *
     * @hide
     */
    public static final int OP_MANAGE_CREDENTIALS = AppProtoEnums.APP_OP_MANAGE_CREDENTIALS;

    /** @hide */
<<<<<<< HEAD
    @UnsupportedAppUsage
    public static final int _NUM_OP = 105;
=======
    @UnsupportedAppUsage(maxTargetSdk = Build.VERSION_CODES.R, trackingBug = 170729553)
    public static final int _NUM_OP = 104;
>>>>>>> 3078660c

    /** Access to coarse location information. */
    public static final String OPSTR_COARSE_LOCATION = "android:coarse_location";
    /** Access to fine location information. */
    public static final String OPSTR_FINE_LOCATION =
            "android:fine_location";
    /** Continually monitoring location data. */
    public static final String OPSTR_MONITOR_LOCATION
            = "android:monitor_location";
    /** Continually monitoring location data with a relatively high power request. */
    public static final String OPSTR_MONITOR_HIGH_POWER_LOCATION
            = "android:monitor_location_high_power";
    /** Access to {@link android.app.usage.UsageStatsManager}. */
    public static final String OPSTR_GET_USAGE_STATS
            = "android:get_usage_stats";
    /** Activate a VPN connection without user intervention. @hide */
    @SystemApi
    public static final String OPSTR_ACTIVATE_VPN
            = "android:activate_vpn";
    /** Allows an application to read the user's contacts data. */
    public static final String OPSTR_READ_CONTACTS
            = "android:read_contacts";
    /** Allows an application to write to the user's contacts data. */
    public static final String OPSTR_WRITE_CONTACTS
            = "android:write_contacts";
    /** Allows an application to read the user's call log. */
    public static final String OPSTR_READ_CALL_LOG
            = "android:read_call_log";
    /** Allows an application to write to the user's call log. */
    public static final String OPSTR_WRITE_CALL_LOG
            = "android:write_call_log";
    /** Allows an application to read the user's calendar data. */
    public static final String OPSTR_READ_CALENDAR
            = "android:read_calendar";
    /** Allows an application to write to the user's calendar data. */
    public static final String OPSTR_WRITE_CALENDAR
            = "android:write_calendar";
    /** Allows an application to initiate a phone call. */
    public static final String OPSTR_CALL_PHONE
            = "android:call_phone";
    /** Allows an application to read SMS messages. */
    public static final String OPSTR_READ_SMS
            = "android:read_sms";
    /** Allows an application to receive SMS messages. */
    public static final String OPSTR_RECEIVE_SMS
            = "android:receive_sms";
    /** Allows an application to receive MMS messages. */
    public static final String OPSTR_RECEIVE_MMS
            = "android:receive_mms";
    /** Allows an application to receive WAP push messages. */
    public static final String OPSTR_RECEIVE_WAP_PUSH
            = "android:receive_wap_push";
    /** Allows an application to send SMS messages. */
    public static final String OPSTR_SEND_SMS
            = "android:send_sms";
    /** Required to be able to access the camera device. */
    public static final String OPSTR_CAMERA
            = "android:camera";
    /** Required to be able to access the microphone device. */
    public static final String OPSTR_RECORD_AUDIO
            = "android:record_audio";
    /** Required to access phone state related information. */
    public static final String OPSTR_READ_PHONE_STATE
            = "android:read_phone_state";
    /** Required to access phone state related information. */
    public static final String OPSTR_ADD_VOICEMAIL
            = "android:add_voicemail";
    /** Access APIs for SIP calling over VOIP or WiFi */
    public static final String OPSTR_USE_SIP
            = "android:use_sip";
    /** Access APIs for diverting outgoing calls */
    public static final String OPSTR_PROCESS_OUTGOING_CALLS
            = "android:process_outgoing_calls";
    /** Use the fingerprint API. */
    public static final String OPSTR_USE_FINGERPRINT
            = "android:use_fingerprint";
    /** Access to body sensors such as heart rate, etc. */
    public static final String OPSTR_BODY_SENSORS
            = "android:body_sensors";
    /** Read previously received cell broadcast messages. */
    public static final String OPSTR_READ_CELL_BROADCASTS
            = "android:read_cell_broadcasts";
    /** Inject mock location into the system. */
    public static final String OPSTR_MOCK_LOCATION
            = "android:mock_location";
    /** Read external storage. */
    public static final String OPSTR_READ_EXTERNAL_STORAGE
            = "android:read_external_storage";
    /** Write external storage. */
    public static final String OPSTR_WRITE_EXTERNAL_STORAGE
            = "android:write_external_storage";
    /** Required to draw on top of other apps. */
    public static final String OPSTR_SYSTEM_ALERT_WINDOW
            = "android:system_alert_window";
    /** Required to write/modify/update system settings. */
    public static final String OPSTR_WRITE_SETTINGS
            = "android:write_settings";
    /** @hide Get device accounts. */
    @SystemApi
    public static final String OPSTR_GET_ACCOUNTS
            = "android:get_accounts";
    public static final String OPSTR_READ_PHONE_NUMBERS
            = "android:read_phone_numbers";
    /** Access to picture-in-picture. */
    public static final String OPSTR_PICTURE_IN_PICTURE
            = "android:picture_in_picture";
    /** @hide */
    @SystemApi
    public static final String OPSTR_INSTANT_APP_START_FOREGROUND
            = "android:instant_app_start_foreground";
    /** Answer incoming phone calls */
    public static final String OPSTR_ANSWER_PHONE_CALLS
            = "android:answer_phone_calls";
    /**
     * Accept call handover
     * @hide
     */
    @SystemApi
    public static final String OPSTR_ACCEPT_HANDOVER
            = "android:accept_handover";
    /** @hide */
    @SystemApi
    public static final String OPSTR_GPS = "android:gps";
    /** @hide */
    @SystemApi
    public static final String OPSTR_VIBRATE = "android:vibrate";
    /** @hide */
    @SystemApi
    public static final String OPSTR_WIFI_SCAN = "android:wifi_scan";
    /** @hide */
    @SystemApi
    public static final String OPSTR_POST_NOTIFICATION = "android:post_notification";
    /** @hide */
    @SystemApi
    public static final String OPSTR_NEIGHBORING_CELLS = "android:neighboring_cells";
    /** @hide */
    @SystemApi
    public static final String OPSTR_WRITE_SMS = "android:write_sms";
    /** @hide */
    @SystemApi
    public static final String OPSTR_RECEIVE_EMERGENCY_BROADCAST =
            "android:receive_emergency_broadcast";
    /** @hide */
    @SystemApi
    public static final String OPSTR_READ_ICC_SMS = "android:read_icc_sms";
    /** @hide */
    @SystemApi
    public static final String OPSTR_WRITE_ICC_SMS = "android:write_icc_sms";
    /** @hide */
    @SystemApi
    public static final String OPSTR_ACCESS_NOTIFICATIONS = "android:access_notifications";
    /** @hide */
    @SystemApi
    public static final String OPSTR_PLAY_AUDIO = "android:play_audio";
    /** @hide */
    @SystemApi
    public static final String OPSTR_READ_CLIPBOARD = "android:read_clipboard";
    /** @hide */
    @SystemApi
    public static final String OPSTR_WRITE_CLIPBOARD = "android:write_clipboard";
    /** @hide */
    @SystemApi
    public static final String OPSTR_TAKE_MEDIA_BUTTONS = "android:take_media_buttons";
    /** @hide */
    @SystemApi
    public static final String OPSTR_TAKE_AUDIO_FOCUS = "android:take_audio_focus";
    /** @hide */
    @SystemApi
    public static final String OPSTR_AUDIO_MASTER_VOLUME = "android:audio_master_volume";
    /** @hide */
    @SystemApi
    public static final String OPSTR_AUDIO_VOICE_VOLUME = "android:audio_voice_volume";
    /** @hide */
    @SystemApi
    public static final String OPSTR_AUDIO_RING_VOLUME = "android:audio_ring_volume";
    /** @hide */
    @SystemApi
    public static final String OPSTR_AUDIO_MEDIA_VOLUME = "android:audio_media_volume";
    /** @hide */
    @SystemApi
    public static final String OPSTR_AUDIO_ALARM_VOLUME = "android:audio_alarm_volume";
    /** @hide */
    @SystemApi
    public static final String OPSTR_AUDIO_NOTIFICATION_VOLUME =
            "android:audio_notification_volume";
    /** @hide */
    @SystemApi
    public static final String OPSTR_AUDIO_BLUETOOTH_VOLUME = "android:audio_bluetooth_volume";
    /** @hide */
    @SystemApi
    public static final String OPSTR_WAKE_LOCK = "android:wake_lock";
    /** @hide */
    @SystemApi
    public static final String OPSTR_MUTE_MICROPHONE = "android:mute_microphone";
    /** @hide */
    @SystemApi
    public static final String OPSTR_TOAST_WINDOW = "android:toast_window";
    /** @hide */
    @SystemApi
    public static final String OPSTR_PROJECT_MEDIA = "android:project_media";
    /** @hide */
    @SystemApi
    public static final String OPSTR_WRITE_WALLPAPER = "android:write_wallpaper";
    /** @hide */
    @SystemApi
    public static final String OPSTR_ASSIST_STRUCTURE = "android:assist_structure";
    /** @hide */
    @SystemApi
    public static final String OPSTR_ASSIST_SCREENSHOT = "android:assist_screenshot";
    /** @hide */
    @SystemApi
    public static final String OPSTR_TURN_SCREEN_ON = "android:turn_screen_on";
    /** @hide */
    @SystemApi
    public static final String OPSTR_RUN_IN_BACKGROUND = "android:run_in_background";
    /** @hide */
    @SystemApi
    public static final String OPSTR_AUDIO_ACCESSIBILITY_VOLUME =
            "android:audio_accessibility_volume";
    /** @hide */
    @SystemApi
    public static final String OPSTR_REQUEST_INSTALL_PACKAGES = "android:request_install_packages";
    /** @hide */
    @SystemApi
    public static final String OPSTR_RUN_ANY_IN_BACKGROUND = "android:run_any_in_background";
    /** @hide */
    @SystemApi
    public static final String OPSTR_CHANGE_WIFI_STATE = "android:change_wifi_state";
    /** @hide */
    @SystemApi
    public static final String OPSTR_REQUEST_DELETE_PACKAGES = "android:request_delete_packages";
    /** @hide */
    @SystemApi
    public static final String OPSTR_BIND_ACCESSIBILITY_SERVICE =
            "android:bind_accessibility_service";
    /** @hide */
    @SystemApi
    public static final String OPSTR_MANAGE_IPSEC_TUNNELS = "android:manage_ipsec_tunnels";
    /** @hide */
    @SystemApi
    public static final String OPSTR_START_FOREGROUND = "android:start_foreground";
    /** @hide */
    public static final String OPSTR_BLUETOOTH_SCAN = "android:bluetooth_scan";

    /** @hide Use the BiometricPrompt/BiometricManager APIs. */
    public static final String OPSTR_USE_BIOMETRIC = "android:use_biometric";

    /** @hide Recognize physical activity. */
    public static final String OPSTR_ACTIVITY_RECOGNITION = "android:activity_recognition";

    /** @hide Financial app read sms. */
    public static final String OPSTR_SMS_FINANCIAL_TRANSACTIONS =
            "android:sms_financial_transactions";

    /** @hide Read media of audio type. */
    @SystemApi
    public static final String OPSTR_READ_MEDIA_AUDIO = "android:read_media_audio";
    /** @hide Write media of audio type. */
    @SystemApi
    public static final String OPSTR_WRITE_MEDIA_AUDIO = "android:write_media_audio";
    /** @hide Read media of video type. */
    @SystemApi
    public static final String OPSTR_READ_MEDIA_VIDEO = "android:read_media_video";
    /** @hide Write media of video type. */
    @SystemApi
    public static final String OPSTR_WRITE_MEDIA_VIDEO = "android:write_media_video";
    /** @hide Read media of image type. */
    @SystemApi
    public static final String OPSTR_READ_MEDIA_IMAGES = "android:read_media_images";
    /** @hide Write media of image type. */
    @SystemApi
    public static final String OPSTR_WRITE_MEDIA_IMAGES = "android:write_media_images";
    /** @hide Has a legacy (non-isolated) view of storage. */
    @SystemApi
    public static final String OPSTR_LEGACY_STORAGE = "android:legacy_storage";
    /** @hide Read location metadata from media */
    public static final String OPSTR_ACCESS_MEDIA_LOCATION = "android:access_media_location";

    /** @hide Interact with accessibility. */
    @SystemApi
    public static final String OPSTR_ACCESS_ACCESSIBILITY = "android:access_accessibility";
    /** @hide Read device identifiers */
    public static final String OPSTR_READ_DEVICE_IDENTIFIERS = "android:read_device_identifiers";
    /** @hide Query all packages on device */
    public static final String OPSTR_QUERY_ALL_PACKAGES = "android:query_all_packages";
    /** @hide Access all external storage */
    @SystemApi
    public static final String OPSTR_MANAGE_EXTERNAL_STORAGE =
            "android:manage_external_storage";

    /** @hide Auto-revoke app permissions if app is unused for an extended period */
    @SystemApi
    public static final String OPSTR_AUTO_REVOKE_PERMISSIONS_IF_UNUSED =
            "android:auto_revoke_permissions_if_unused";

    /** @hide Auto-revoke app permissions if app is unused for an extended period */
    @SystemApi
    public static final String OPSTR_AUTO_REVOKE_MANAGED_BY_INSTALLER =
            "android:auto_revoke_managed_by_installer";

    /** @hide Communicate cross-profile within the same profile group. */
    @SystemApi
    public static final String OPSTR_INTERACT_ACROSS_PROFILES = "android:interact_across_profiles";
    /** @hide Start Platform VPN without user intervention */
    @SystemApi
    public static final String OPSTR_ACTIVATE_PLATFORM_VPN = "android:activate_platform_vpn";
    /** @hide */
    @SystemApi
    public static final String OPSTR_LOADER_USAGE_STATS = "android:loader_usage_stats";

    /**
     * Grants an app access to the {@link android.telecom.InCallService} API to see
     * information about ongoing calls and to enable control of calls.
     * @hide
     */
    @SystemApi
    @TestApi
    public static final String OPSTR_MANAGE_ONGOING_CALLS = "android:manage_ongoing_calls";

    /**
     * AppOp granted to apps that we are started via {@code am instrument -e --no-isolated-storage}
     *
     * @hide
     */
    public static final String OPSTR_NO_ISOLATED_STORAGE = "android:no_isolated_storage";

    /**
     * Phone call is using microphone
     *
     * @hide
     */
    public static final String OPSTR_PHONE_CALL_MICROPHONE = "android:phone_call_microphone";
    /**
     * Phone call is using camera
     *
     * @hide
     */
    public static final String OPSTR_PHONE_CALL_CAMERA = "android:phone_call_camera";

    /**
     * Audio is being recorded for hotword detection.
     *
     * @hide
     */
    public static final String OPSTR_RECORD_AUDIO_HOTWORD = "android:record_audio_hotword";

    /**
     * Manage credentials in the system KeyChain.
     *
     * @hide
     */
    public static final String OPSTR_MANAGE_CREDENTIALS = "android:manage_credentials";

    /** {@link #sAppOpsToNote} not initialized yet for this op */
    private static final byte SHOULD_COLLECT_NOTE_OP_NOT_INITIALIZED = 0;
    /** Should not collect noting of this app-op in {@link #sAppOpsToNote} */
    private static final byte SHOULD_NOT_COLLECT_NOTE_OP = 1;
    /** Should collect noting of this app-op in {@link #sAppOpsToNote} */
    private static final byte SHOULD_COLLECT_NOTE_OP = 2;

    @Retention(RetentionPolicy.SOURCE)
    @IntDef(flag = true, prefix = { "SHOULD_" }, value = {
            SHOULD_COLLECT_NOTE_OP_NOT_INITIALIZED,
            SHOULD_NOT_COLLECT_NOTE_OP,
            SHOULD_COLLECT_NOTE_OP
    })
    private @interface ShouldCollectNoteOp {}

    private static final int[] RUNTIME_AND_APPOP_PERMISSIONS_OPS = {
            // RUNTIME PERMISSIONS
            // Contacts
            OP_READ_CONTACTS,
            OP_WRITE_CONTACTS,
            OP_GET_ACCOUNTS,
            // Calendar
            OP_READ_CALENDAR,
            OP_WRITE_CALENDAR,
            // SMS
            OP_SEND_SMS,
            OP_RECEIVE_SMS,
            OP_READ_SMS,
            OP_RECEIVE_WAP_PUSH,
            OP_RECEIVE_MMS,
            OP_READ_CELL_BROADCASTS,
            // Storage
            OP_READ_EXTERNAL_STORAGE,
            OP_WRITE_EXTERNAL_STORAGE,
            OP_ACCESS_MEDIA_LOCATION,
            // Location
            OP_COARSE_LOCATION,
            OP_FINE_LOCATION,
            // Phone
            OP_READ_PHONE_STATE,
            OP_READ_PHONE_NUMBERS,
            OP_CALL_PHONE,
            OP_READ_CALL_LOG,
            OP_WRITE_CALL_LOG,
            OP_ADD_VOICEMAIL,
            OP_USE_SIP,
            OP_PROCESS_OUTGOING_CALLS,
            OP_ANSWER_PHONE_CALLS,
            OP_ACCEPT_HANDOVER,
            // Microphone
            OP_RECORD_AUDIO,
            // Camera
            OP_CAMERA,
            // Body sensors
            OP_BODY_SENSORS,
            // Activity recognition
            OP_ACTIVITY_RECOGNITION,
            // Aural
            OP_READ_MEDIA_AUDIO,
            OP_WRITE_MEDIA_AUDIO,
            // Visual
            OP_READ_MEDIA_VIDEO,
            OP_WRITE_MEDIA_VIDEO,
            OP_READ_MEDIA_IMAGES,
            OP_WRITE_MEDIA_IMAGES,

            // APPOP PERMISSIONS
            OP_ACCESS_NOTIFICATIONS,
            OP_SYSTEM_ALERT_WINDOW,
            OP_WRITE_SETTINGS,
            OP_REQUEST_INSTALL_PACKAGES,
            OP_START_FOREGROUND,
            OP_SMS_FINANCIAL_TRANSACTIONS,
            OP_MANAGE_IPSEC_TUNNELS,
            OP_INSTANT_APP_START_FOREGROUND,
            OP_MANAGE_EXTERNAL_STORAGE,
            OP_INTERACT_ACROSS_PROFILES,
            OP_LOADER_USAGE_STATS,
            OP_MANAGE_ONGOING_CALLS,
    };

    /**
     * This maps each operation to the operation that serves as the
     * switch to determine whether it is allowed.  Generally this is
     * a 1:1 mapping, but for some things (like location) that have
     * multiple low-level operations being tracked that should be
     * presented to the user as one switch then this can be used to
     * make them all controlled by the same single operation.
     */
    private static int[] sOpToSwitch = new int[] {
            OP_COARSE_LOCATION,                 // COARSE_LOCATION
            OP_COARSE_LOCATION,                 // FINE_LOCATION
            OP_COARSE_LOCATION,                 // GPS
            OP_VIBRATE,                         // VIBRATE
            OP_READ_CONTACTS,                   // READ_CONTACTS
            OP_WRITE_CONTACTS,                  // WRITE_CONTACTS
            OP_READ_CALL_LOG,                   // READ_CALL_LOG
            OP_WRITE_CALL_LOG,                  // WRITE_CALL_LOG
            OP_READ_CALENDAR,                   // READ_CALENDAR
            OP_WRITE_CALENDAR,                  // WRITE_CALENDAR
            OP_COARSE_LOCATION,                 // WIFI_SCAN
            OP_POST_NOTIFICATION,               // POST_NOTIFICATION
            OP_COARSE_LOCATION,                 // NEIGHBORING_CELLS
            OP_CALL_PHONE,                      // CALL_PHONE
            OP_READ_SMS,                        // READ_SMS
            OP_WRITE_SMS,                       // WRITE_SMS
            OP_RECEIVE_SMS,                     // RECEIVE_SMS
            OP_RECEIVE_SMS,                     // RECEIVE_EMERGECY_SMS
            OP_RECEIVE_MMS,                     // RECEIVE_MMS
            OP_RECEIVE_WAP_PUSH,                // RECEIVE_WAP_PUSH
            OP_SEND_SMS,                        // SEND_SMS
            OP_READ_SMS,                        // READ_ICC_SMS
            OP_WRITE_SMS,                       // WRITE_ICC_SMS
            OP_WRITE_SETTINGS,                  // WRITE_SETTINGS
            OP_SYSTEM_ALERT_WINDOW,             // SYSTEM_ALERT_WINDOW
            OP_ACCESS_NOTIFICATIONS,            // ACCESS_NOTIFICATIONS
            OP_CAMERA,                          // CAMERA
            OP_RECORD_AUDIO,                    // RECORD_AUDIO
            OP_PLAY_AUDIO,                      // PLAY_AUDIO
            OP_READ_CLIPBOARD,                  // READ_CLIPBOARD
            OP_WRITE_CLIPBOARD,                 // WRITE_CLIPBOARD
            OP_TAKE_MEDIA_BUTTONS,              // TAKE_MEDIA_BUTTONS
            OP_TAKE_AUDIO_FOCUS,                // TAKE_AUDIO_FOCUS
            OP_AUDIO_MASTER_VOLUME,             // AUDIO_MASTER_VOLUME
            OP_AUDIO_VOICE_VOLUME,              // AUDIO_VOICE_VOLUME
            OP_AUDIO_RING_VOLUME,               // AUDIO_RING_VOLUME
            OP_AUDIO_MEDIA_VOLUME,              // AUDIO_MEDIA_VOLUME
            OP_AUDIO_ALARM_VOLUME,              // AUDIO_ALARM_VOLUME
            OP_AUDIO_NOTIFICATION_VOLUME,       // AUDIO_NOTIFICATION_VOLUME
            OP_AUDIO_BLUETOOTH_VOLUME,          // AUDIO_BLUETOOTH_VOLUME
            OP_WAKE_LOCK,                       // WAKE_LOCK
            OP_COARSE_LOCATION,                 // MONITOR_LOCATION
            OP_COARSE_LOCATION,                 // MONITOR_HIGH_POWER_LOCATION
            OP_GET_USAGE_STATS,                 // GET_USAGE_STATS
            OP_MUTE_MICROPHONE,                 // MUTE_MICROPHONE
            OP_TOAST_WINDOW,                    // TOAST_WINDOW
            OP_PROJECT_MEDIA,                   // PROJECT_MEDIA
            OP_ACTIVATE_VPN,                    // ACTIVATE_VPN
            OP_WRITE_WALLPAPER,                 // WRITE_WALLPAPER
            OP_ASSIST_STRUCTURE,                // ASSIST_STRUCTURE
            OP_ASSIST_SCREENSHOT,               // ASSIST_SCREENSHOT
            OP_READ_PHONE_STATE,                // READ_PHONE_STATE
            OP_ADD_VOICEMAIL,                   // ADD_VOICEMAIL
            OP_USE_SIP,                         // USE_SIP
            OP_PROCESS_OUTGOING_CALLS,          // PROCESS_OUTGOING_CALLS
            OP_USE_FINGERPRINT,                 // USE_FINGERPRINT
            OP_BODY_SENSORS,                    // BODY_SENSORS
            OP_READ_CELL_BROADCASTS,            // READ_CELL_BROADCASTS
            OP_MOCK_LOCATION,                   // MOCK_LOCATION
            OP_READ_EXTERNAL_STORAGE,           // READ_EXTERNAL_STORAGE
            OP_WRITE_EXTERNAL_STORAGE,          // WRITE_EXTERNAL_STORAGE
            OP_TURN_SCREEN_ON,                  // TURN_SCREEN_ON
            OP_GET_ACCOUNTS,                    // GET_ACCOUNTS
            OP_RUN_IN_BACKGROUND,               // RUN_IN_BACKGROUND
            OP_AUDIO_ACCESSIBILITY_VOLUME,      // AUDIO_ACCESSIBILITY_VOLUME
            OP_READ_PHONE_NUMBERS,              // READ_PHONE_NUMBERS
            OP_REQUEST_INSTALL_PACKAGES,        // REQUEST_INSTALL_PACKAGES
            OP_PICTURE_IN_PICTURE,              // ENTER_PICTURE_IN_PICTURE_ON_HIDE
            OP_INSTANT_APP_START_FOREGROUND,    // INSTANT_APP_START_FOREGROUND
            OP_ANSWER_PHONE_CALLS,              // ANSWER_PHONE_CALLS
            OP_RUN_ANY_IN_BACKGROUND,           // OP_RUN_ANY_IN_BACKGROUND
            OP_CHANGE_WIFI_STATE,               // OP_CHANGE_WIFI_STATE
            OP_REQUEST_DELETE_PACKAGES,         // OP_REQUEST_DELETE_PACKAGES
            OP_BIND_ACCESSIBILITY_SERVICE,      // OP_BIND_ACCESSIBILITY_SERVICE
            OP_ACCEPT_HANDOVER,                 // ACCEPT_HANDOVER
            OP_MANAGE_IPSEC_TUNNELS,            // MANAGE_IPSEC_HANDOVERS
            OP_START_FOREGROUND,                // START_FOREGROUND
            OP_COARSE_LOCATION,                 // BLUETOOTH_SCAN
            OP_USE_BIOMETRIC,                   // BIOMETRIC
            OP_ACTIVITY_RECOGNITION,            // ACTIVITY_RECOGNITION
            OP_SMS_FINANCIAL_TRANSACTIONS,      // SMS_FINANCIAL_TRANSACTIONS
            OP_READ_MEDIA_AUDIO,                // READ_MEDIA_AUDIO
            OP_WRITE_MEDIA_AUDIO,               // WRITE_MEDIA_AUDIO
            OP_READ_MEDIA_VIDEO,                // READ_MEDIA_VIDEO
            OP_WRITE_MEDIA_VIDEO,               // WRITE_MEDIA_VIDEO
            OP_READ_MEDIA_IMAGES,               // READ_MEDIA_IMAGES
            OP_WRITE_MEDIA_IMAGES,              // WRITE_MEDIA_IMAGES
            OP_LEGACY_STORAGE,                  // LEGACY_STORAGE
            OP_ACCESS_ACCESSIBILITY,            // ACCESS_ACCESSIBILITY
            OP_READ_DEVICE_IDENTIFIERS,         // READ_DEVICE_IDENTIFIERS
            OP_ACCESS_MEDIA_LOCATION,           // ACCESS_MEDIA_LOCATION
            OP_QUERY_ALL_PACKAGES,              // QUERY_ALL_PACKAGES
            OP_MANAGE_EXTERNAL_STORAGE,         // MANAGE_EXTERNAL_STORAGE
            OP_INTERACT_ACROSS_PROFILES,        //INTERACT_ACROSS_PROFILES
            OP_ACTIVATE_PLATFORM_VPN,           // ACTIVATE_PLATFORM_VPN
            OP_LOADER_USAGE_STATS,              // LOADER_USAGE_STATS
            OP_DEPRECATED_1,                    // deprecated
            OP_AUTO_REVOKE_PERMISSIONS_IF_UNUSED, //AUTO_REVOKE_PERMISSIONS_IF_UNUSED
            OP_AUTO_REVOKE_MANAGED_BY_INSTALLER, //OP_AUTO_REVOKE_MANAGED_BY_INSTALLER
            OP_NO_ISOLATED_STORAGE,             // NO_ISOLATED_STORAGE
            OP_PHONE_CALL_MICROPHONE,           // OP_PHONE_CALL_MICROPHONE
            OP_PHONE_CALL_CAMERA,               // OP_PHONE_CALL_CAMERA
            OP_RECORD_AUDIO_HOTWORD,            // RECORD_AUDIO_HOTWORD
            OP_MANAGE_ONGOING_CALLS,            // MANAGE_ONGOING_CALLS
            OP_MANAGE_CREDENTIALS,              // MANAGE_CREDENTIALS
    };

    /**
     * This maps each operation to the public string constant for it.
     */
    private static String[] sOpToString = new String[]{
            OPSTR_COARSE_LOCATION,
            OPSTR_FINE_LOCATION,
            OPSTR_GPS,
            OPSTR_VIBRATE,
            OPSTR_READ_CONTACTS,
            OPSTR_WRITE_CONTACTS,
            OPSTR_READ_CALL_LOG,
            OPSTR_WRITE_CALL_LOG,
            OPSTR_READ_CALENDAR,
            OPSTR_WRITE_CALENDAR,
            OPSTR_WIFI_SCAN,
            OPSTR_POST_NOTIFICATION,
            OPSTR_NEIGHBORING_CELLS,
            OPSTR_CALL_PHONE,
            OPSTR_READ_SMS,
            OPSTR_WRITE_SMS,
            OPSTR_RECEIVE_SMS,
            OPSTR_RECEIVE_EMERGENCY_BROADCAST,
            OPSTR_RECEIVE_MMS,
            OPSTR_RECEIVE_WAP_PUSH,
            OPSTR_SEND_SMS,
            OPSTR_READ_ICC_SMS,
            OPSTR_WRITE_ICC_SMS,
            OPSTR_WRITE_SETTINGS,
            OPSTR_SYSTEM_ALERT_WINDOW,
            OPSTR_ACCESS_NOTIFICATIONS,
            OPSTR_CAMERA,
            OPSTR_RECORD_AUDIO,
            OPSTR_PLAY_AUDIO,
            OPSTR_READ_CLIPBOARD,
            OPSTR_WRITE_CLIPBOARD,
            OPSTR_TAKE_MEDIA_BUTTONS,
            OPSTR_TAKE_AUDIO_FOCUS,
            OPSTR_AUDIO_MASTER_VOLUME,
            OPSTR_AUDIO_VOICE_VOLUME,
            OPSTR_AUDIO_RING_VOLUME,
            OPSTR_AUDIO_MEDIA_VOLUME,
            OPSTR_AUDIO_ALARM_VOLUME,
            OPSTR_AUDIO_NOTIFICATION_VOLUME,
            OPSTR_AUDIO_BLUETOOTH_VOLUME,
            OPSTR_WAKE_LOCK,
            OPSTR_MONITOR_LOCATION,
            OPSTR_MONITOR_HIGH_POWER_LOCATION,
            OPSTR_GET_USAGE_STATS,
            OPSTR_MUTE_MICROPHONE,
            OPSTR_TOAST_WINDOW,
            OPSTR_PROJECT_MEDIA,
            OPSTR_ACTIVATE_VPN,
            OPSTR_WRITE_WALLPAPER,
            OPSTR_ASSIST_STRUCTURE,
            OPSTR_ASSIST_SCREENSHOT,
            OPSTR_READ_PHONE_STATE,
            OPSTR_ADD_VOICEMAIL,
            OPSTR_USE_SIP,
            OPSTR_PROCESS_OUTGOING_CALLS,
            OPSTR_USE_FINGERPRINT,
            OPSTR_BODY_SENSORS,
            OPSTR_READ_CELL_BROADCASTS,
            OPSTR_MOCK_LOCATION,
            OPSTR_READ_EXTERNAL_STORAGE,
            OPSTR_WRITE_EXTERNAL_STORAGE,
            OPSTR_TURN_SCREEN_ON,
            OPSTR_GET_ACCOUNTS,
            OPSTR_RUN_IN_BACKGROUND,
            OPSTR_AUDIO_ACCESSIBILITY_VOLUME,
            OPSTR_READ_PHONE_NUMBERS,
            OPSTR_REQUEST_INSTALL_PACKAGES,
            OPSTR_PICTURE_IN_PICTURE,
            OPSTR_INSTANT_APP_START_FOREGROUND,
            OPSTR_ANSWER_PHONE_CALLS,
            OPSTR_RUN_ANY_IN_BACKGROUND,
            OPSTR_CHANGE_WIFI_STATE,
            OPSTR_REQUEST_DELETE_PACKAGES,
            OPSTR_BIND_ACCESSIBILITY_SERVICE,
            OPSTR_ACCEPT_HANDOVER,
            OPSTR_MANAGE_IPSEC_TUNNELS,
            OPSTR_START_FOREGROUND,
            OPSTR_BLUETOOTH_SCAN,
            OPSTR_USE_BIOMETRIC,
            OPSTR_ACTIVITY_RECOGNITION,
            OPSTR_SMS_FINANCIAL_TRANSACTIONS,
            OPSTR_READ_MEDIA_AUDIO,
            OPSTR_WRITE_MEDIA_AUDIO,
            OPSTR_READ_MEDIA_VIDEO,
            OPSTR_WRITE_MEDIA_VIDEO,
            OPSTR_READ_MEDIA_IMAGES,
            OPSTR_WRITE_MEDIA_IMAGES,
            OPSTR_LEGACY_STORAGE,
            OPSTR_ACCESS_ACCESSIBILITY,
            OPSTR_READ_DEVICE_IDENTIFIERS,
            OPSTR_ACCESS_MEDIA_LOCATION,
            OPSTR_QUERY_ALL_PACKAGES,
            OPSTR_MANAGE_EXTERNAL_STORAGE,
            OPSTR_INTERACT_ACROSS_PROFILES,
            OPSTR_ACTIVATE_PLATFORM_VPN,
            OPSTR_LOADER_USAGE_STATS,
            "", // deprecated
            OPSTR_AUTO_REVOKE_PERMISSIONS_IF_UNUSED,
            OPSTR_AUTO_REVOKE_MANAGED_BY_INSTALLER,
            OPSTR_NO_ISOLATED_STORAGE,
            OPSTR_PHONE_CALL_MICROPHONE,
            OPSTR_PHONE_CALL_CAMERA,
            OPSTR_RECORD_AUDIO_HOTWORD,
            OPSTR_MANAGE_ONGOING_CALLS,
            OPSTR_MANAGE_CREDENTIALS,
    };

    /**
     * This provides a simple name for each operation to be used
     * in debug output.
     */
    private static String[] sOpNames = new String[] {
            "COARSE_LOCATION",
            "FINE_LOCATION",
            "GPS",
            "VIBRATE",
            "READ_CONTACTS",
            "WRITE_CONTACTS",
            "READ_CALL_LOG",
            "WRITE_CALL_LOG",
            "READ_CALENDAR",
            "WRITE_CALENDAR",
            "WIFI_SCAN",
            "POST_NOTIFICATION",
            "NEIGHBORING_CELLS",
            "CALL_PHONE",
            "READ_SMS",
            "WRITE_SMS",
            "RECEIVE_SMS",
            "RECEIVE_EMERGECY_SMS",
            "RECEIVE_MMS",
            "RECEIVE_WAP_PUSH",
            "SEND_SMS",
            "READ_ICC_SMS",
            "WRITE_ICC_SMS",
            "WRITE_SETTINGS",
            "SYSTEM_ALERT_WINDOW",
            "ACCESS_NOTIFICATIONS",
            "CAMERA",
            "RECORD_AUDIO",
            "PLAY_AUDIO",
            "READ_CLIPBOARD",
            "WRITE_CLIPBOARD",
            "TAKE_MEDIA_BUTTONS",
            "TAKE_AUDIO_FOCUS",
            "AUDIO_MASTER_VOLUME",
            "AUDIO_VOICE_VOLUME",
            "AUDIO_RING_VOLUME",
            "AUDIO_MEDIA_VOLUME",
            "AUDIO_ALARM_VOLUME",
            "AUDIO_NOTIFICATION_VOLUME",
            "AUDIO_BLUETOOTH_VOLUME",
            "WAKE_LOCK",
            "MONITOR_LOCATION",
            "MONITOR_HIGH_POWER_LOCATION",
            "GET_USAGE_STATS",
            "MUTE_MICROPHONE",
            "TOAST_WINDOW",
            "PROJECT_MEDIA",
            "ACTIVATE_VPN",
            "WRITE_WALLPAPER",
            "ASSIST_STRUCTURE",
            "ASSIST_SCREENSHOT",
            "READ_PHONE_STATE",
            "ADD_VOICEMAIL",
            "USE_SIP",
            "PROCESS_OUTGOING_CALLS",
            "USE_FINGERPRINT",
            "BODY_SENSORS",
            "READ_CELL_BROADCASTS",
            "MOCK_LOCATION",
            "READ_EXTERNAL_STORAGE",
            "WRITE_EXTERNAL_STORAGE",
            "TURN_ON_SCREEN",
            "GET_ACCOUNTS",
            "RUN_IN_BACKGROUND",
            "AUDIO_ACCESSIBILITY_VOLUME",
            "READ_PHONE_NUMBERS",
            "REQUEST_INSTALL_PACKAGES",
            "PICTURE_IN_PICTURE",
            "INSTANT_APP_START_FOREGROUND",
            "ANSWER_PHONE_CALLS",
            "RUN_ANY_IN_BACKGROUND",
            "CHANGE_WIFI_STATE",
            "REQUEST_DELETE_PACKAGES",
            "BIND_ACCESSIBILITY_SERVICE",
            "ACCEPT_HANDOVER",
            "MANAGE_IPSEC_TUNNELS",
            "START_FOREGROUND",
            "BLUETOOTH_SCAN",
            "USE_BIOMETRIC",
            "ACTIVITY_RECOGNITION",
            "SMS_FINANCIAL_TRANSACTIONS",
            "READ_MEDIA_AUDIO",
            "WRITE_MEDIA_AUDIO",
            "READ_MEDIA_VIDEO",
            "WRITE_MEDIA_VIDEO",
            "READ_MEDIA_IMAGES",
            "WRITE_MEDIA_IMAGES",
            "LEGACY_STORAGE",
            "ACCESS_ACCESSIBILITY",
            "READ_DEVICE_IDENTIFIERS",
            "ACCESS_MEDIA_LOCATION",
            "QUERY_ALL_PACKAGES",
            "MANAGE_EXTERNAL_STORAGE",
            "INTERACT_ACROSS_PROFILES",
            "ACTIVATE_PLATFORM_VPN",
            "LOADER_USAGE_STATS",
            "deprecated",
            "AUTO_REVOKE_PERMISSIONS_IF_UNUSED",
            "AUTO_REVOKE_MANAGED_BY_INSTALLER",
            "NO_ISOLATED_STORAGE",
            "PHONE_CALL_MICROPHONE",
            "PHONE_CALL_CAMERA",
            "RECORD_AUDIO_HOTWORD",
            "MANAGE_ONGOING_CALLS",
            "MANAGE_CREDENTIALS",
    };

    /**
     * This optionally maps a permission to an operation.  If there
     * is no permission associated with an operation, it is null.
     */
    @UnsupportedAppUsage
    private static String[] sOpPerms = new String[] {
            android.Manifest.permission.ACCESS_COARSE_LOCATION,
            android.Manifest.permission.ACCESS_FINE_LOCATION,
            null,
            android.Manifest.permission.VIBRATE,
            android.Manifest.permission.READ_CONTACTS,
            android.Manifest.permission.WRITE_CONTACTS,
            android.Manifest.permission.READ_CALL_LOG,
            android.Manifest.permission.WRITE_CALL_LOG,
            android.Manifest.permission.READ_CALENDAR,
            android.Manifest.permission.WRITE_CALENDAR,
            android.Manifest.permission.ACCESS_WIFI_STATE,
            null, // no permission required for notifications
            null, // neighboring cells shares the coarse location perm
            android.Manifest.permission.CALL_PHONE,
            android.Manifest.permission.READ_SMS,
            null, // no permission required for writing sms
            android.Manifest.permission.RECEIVE_SMS,
            android.Manifest.permission.RECEIVE_EMERGENCY_BROADCAST,
            android.Manifest.permission.RECEIVE_MMS,
            android.Manifest.permission.RECEIVE_WAP_PUSH,
            android.Manifest.permission.SEND_SMS,
            android.Manifest.permission.READ_SMS,
            null, // no permission required for writing icc sms
            android.Manifest.permission.WRITE_SETTINGS,
            android.Manifest.permission.SYSTEM_ALERT_WINDOW,
            android.Manifest.permission.ACCESS_NOTIFICATIONS,
            android.Manifest.permission.CAMERA,
            android.Manifest.permission.RECORD_AUDIO,
            null, // no permission for playing audio
            null, // no permission for reading clipboard
            null, // no permission for writing clipboard
            null, // no permission for taking media buttons
            null, // no permission for taking audio focus
            null, // no permission for changing global volume
            null, // no permission for changing voice volume
            null, // no permission for changing ring volume
            null, // no permission for changing media volume
            null, // no permission for changing alarm volume
            null, // no permission for changing notification volume
            null, // no permission for changing bluetooth volume
            android.Manifest.permission.WAKE_LOCK,
            null, // no permission for generic location monitoring
            null, // no permission for high power location monitoring
            android.Manifest.permission.PACKAGE_USAGE_STATS,
            null, // no permission for muting/unmuting microphone
            null, // no permission for displaying toasts
            null, // no permission for projecting media
            null, // no permission for activating vpn
            null, // no permission for supporting wallpaper
            null, // no permission for receiving assist structure
            null, // no permission for receiving assist screenshot
            Manifest.permission.READ_PHONE_STATE,
            Manifest.permission.ADD_VOICEMAIL,
            Manifest.permission.USE_SIP,
            Manifest.permission.PROCESS_OUTGOING_CALLS,
            Manifest.permission.USE_FINGERPRINT,
            Manifest.permission.BODY_SENSORS,
            Manifest.permission.READ_CELL_BROADCASTS,
            null,
            Manifest.permission.READ_EXTERNAL_STORAGE,
            Manifest.permission.WRITE_EXTERNAL_STORAGE,
            null, // no permission for turning the screen on
            Manifest.permission.GET_ACCOUNTS,
            null, // no permission for running in background
            null, // no permission for changing accessibility volume
            Manifest.permission.READ_PHONE_NUMBERS,
            Manifest.permission.REQUEST_INSTALL_PACKAGES,
            null, // no permission for entering picture-in-picture on hide
            Manifest.permission.INSTANT_APP_FOREGROUND_SERVICE,
            Manifest.permission.ANSWER_PHONE_CALLS,
            null, // no permission for OP_RUN_ANY_IN_BACKGROUND
            Manifest.permission.CHANGE_WIFI_STATE,
            Manifest.permission.REQUEST_DELETE_PACKAGES,
            Manifest.permission.BIND_ACCESSIBILITY_SERVICE,
            Manifest.permission.ACCEPT_HANDOVER,
            Manifest.permission.MANAGE_IPSEC_TUNNELS,
            Manifest.permission.FOREGROUND_SERVICE,
            null, // no permission for OP_BLUETOOTH_SCAN
            Manifest.permission.USE_BIOMETRIC,
            Manifest.permission.ACTIVITY_RECOGNITION,
            Manifest.permission.SMS_FINANCIAL_TRANSACTIONS,
            null,
            null, // no permission for OP_WRITE_MEDIA_AUDIO
            null,
            null, // no permission for OP_WRITE_MEDIA_VIDEO
            null,
            null, // no permission for OP_WRITE_MEDIA_IMAGES
            null, // no permission for OP_LEGACY_STORAGE
            null, // no permission for OP_ACCESS_ACCESSIBILITY
            null, // no direct permission for OP_READ_DEVICE_IDENTIFIERS
            Manifest.permission.ACCESS_MEDIA_LOCATION,
            null, // no permission for OP_QUERY_ALL_PACKAGES
            Manifest.permission.MANAGE_EXTERNAL_STORAGE,
            android.Manifest.permission.INTERACT_ACROSS_PROFILES,
            null, // no permission for OP_ACTIVATE_PLATFORM_VPN
            android.Manifest.permission.LOADER_USAGE_STATS,
            null, // deprecated operation
            null, // no permission for OP_AUTO_REVOKE_PERMISSIONS_IF_UNUSED
            null, // no permission for OP_AUTO_REVOKE_MANAGED_BY_INSTALLER
            null, // no permission for OP_NO_ISOLATED_STORAGE
            null, // no permission for OP_PHONE_CALL_MICROPHONE
            null, // no permission for OP_PHONE_CALL_CAMERA
            null, // no permission for OP_RECORD_AUDIO_HOTWORD
            Manifest.permission.MANAGE_ONGOING_CALLS,
            null, // no permission for OP_MANAGE_CREDENTIALS
    };

    /**
     * Specifies whether an Op should be restricted by a user restriction.
     * Each Op should be filled with a restriction string from UserManager or
     * null to specify it is not affected by any user restriction.
     */
    private static String[] sOpRestrictions = new String[] {
            UserManager.DISALLOW_SHARE_LOCATION, //COARSE_LOCATION
            UserManager.DISALLOW_SHARE_LOCATION, //FINE_LOCATION
            UserManager.DISALLOW_SHARE_LOCATION, //GPS
            null, //VIBRATE
            null, //READ_CONTACTS
            null, //WRITE_CONTACTS
            UserManager.DISALLOW_OUTGOING_CALLS, //READ_CALL_LOG
            UserManager.DISALLOW_OUTGOING_CALLS, //WRITE_CALL_LOG
            null, //READ_CALENDAR
            null, //WRITE_CALENDAR
            UserManager.DISALLOW_SHARE_LOCATION, //WIFI_SCAN
            null, //POST_NOTIFICATION
            null, //NEIGHBORING_CELLS
            null, //CALL_PHONE
            UserManager.DISALLOW_SMS, //READ_SMS
            UserManager.DISALLOW_SMS, //WRITE_SMS
            UserManager.DISALLOW_SMS, //RECEIVE_SMS
            null, //RECEIVE_EMERGENCY_SMS
            UserManager.DISALLOW_SMS, //RECEIVE_MMS
            null, //RECEIVE_WAP_PUSH
            UserManager.DISALLOW_SMS, //SEND_SMS
            UserManager.DISALLOW_SMS, //READ_ICC_SMS
            UserManager.DISALLOW_SMS, //WRITE_ICC_SMS
            null, //WRITE_SETTINGS
            UserManager.DISALLOW_CREATE_WINDOWS, //SYSTEM_ALERT_WINDOW
            null, //ACCESS_NOTIFICATIONS
            UserManager.DISALLOW_CAMERA, //CAMERA
            UserManager.DISALLOW_RECORD_AUDIO, //RECORD_AUDIO
            null, //PLAY_AUDIO
            null, //READ_CLIPBOARD
            null, //WRITE_CLIPBOARD
            null, //TAKE_MEDIA_BUTTONS
            null, //TAKE_AUDIO_FOCUS
            UserManager.DISALLOW_ADJUST_VOLUME, //AUDIO_MASTER_VOLUME
            UserManager.DISALLOW_ADJUST_VOLUME, //AUDIO_VOICE_VOLUME
            UserManager.DISALLOW_ADJUST_VOLUME, //AUDIO_RING_VOLUME
            UserManager.DISALLOW_ADJUST_VOLUME, //AUDIO_MEDIA_VOLUME
            UserManager.DISALLOW_ADJUST_VOLUME, //AUDIO_ALARM_VOLUME
            UserManager.DISALLOW_ADJUST_VOLUME, //AUDIO_NOTIFICATION_VOLUME
            UserManager.DISALLOW_ADJUST_VOLUME, //AUDIO_BLUETOOTH_VOLUME
            null, //WAKE_LOCK
            UserManager.DISALLOW_SHARE_LOCATION, //MONITOR_LOCATION
            UserManager.DISALLOW_SHARE_LOCATION, //MONITOR_HIGH_POWER_LOCATION
            null, //GET_USAGE_STATS
            UserManager.DISALLOW_UNMUTE_MICROPHONE, // MUTE_MICROPHONE
            UserManager.DISALLOW_CREATE_WINDOWS, // TOAST_WINDOW
            null, //PROJECT_MEDIA
            null, // ACTIVATE_VPN
            UserManager.DISALLOW_WALLPAPER, // WRITE_WALLPAPER
            null, // ASSIST_STRUCTURE
            null, // ASSIST_SCREENSHOT
            null, // READ_PHONE_STATE
            null, // ADD_VOICEMAIL
            null, // USE_SIP
            null, // PROCESS_OUTGOING_CALLS
            null, // USE_FINGERPRINT
            null, // BODY_SENSORS
            null, // READ_CELL_BROADCASTS
            null, // MOCK_LOCATION
            null, // READ_EXTERNAL_STORAGE
            null, // WRITE_EXTERNAL_STORAGE
            null, // TURN_ON_SCREEN
            null, // GET_ACCOUNTS
            null, // RUN_IN_BACKGROUND
            UserManager.DISALLOW_ADJUST_VOLUME, //AUDIO_ACCESSIBILITY_VOLUME
            null, // READ_PHONE_NUMBERS
            null, // REQUEST_INSTALL_PACKAGES
            null, // ENTER_PICTURE_IN_PICTURE_ON_HIDE
            null, // INSTANT_APP_START_FOREGROUND
            null, // ANSWER_PHONE_CALLS
            null, // OP_RUN_ANY_IN_BACKGROUND
            null, // OP_CHANGE_WIFI_STATE
            null, // REQUEST_DELETE_PACKAGES
            null, // OP_BIND_ACCESSIBILITY_SERVICE
            null, // ACCEPT_HANDOVER
            null, // MANAGE_IPSEC_TUNNELS
            null, // START_FOREGROUND
            null, // maybe should be UserManager.DISALLOW_SHARE_LOCATION, //BLUETOOTH_SCAN
            null, // USE_BIOMETRIC
            null, // ACTIVITY_RECOGNITION
            UserManager.DISALLOW_SMS, // SMS_FINANCIAL_TRANSACTIONS
            null, // READ_MEDIA_AUDIO
            null, // WRITE_MEDIA_AUDIO
            null, // READ_MEDIA_VIDEO
            null, // WRITE_MEDIA_VIDEO
            null, // READ_MEDIA_IMAGES
            null, // WRITE_MEDIA_IMAGES
            null, // LEGACY_STORAGE
            null, // ACCESS_ACCESSIBILITY
            null, // READ_DEVICE_IDENTIFIERS
            null, // ACCESS_MEDIA_LOCATION
            null, // QUERY_ALL_PACKAGES
            null, // MANAGE_EXTERNAL_STORAGE
            null, // INTERACT_ACROSS_PROFILES
            null, // ACTIVATE_PLATFORM_VPN
            null, // LOADER_USAGE_STATS
            null, // deprecated operation
            null, // AUTO_REVOKE_PERMISSIONS_IF_UNUSED
            null, // AUTO_REVOKE_MANAGED_BY_INSTALLER
            null, // NO_ISOLATED_STORAGE
            null, // PHONE_CALL_MICROPHONE
            null, // PHONE_CALL_MICROPHONE
            null, // RECORD_AUDIO_HOTWORD
            null, // MANAGE_ONGOING_CALLS
            null, // MANAGE_CREDENTIALS
    };

    /**
     * In which cases should an app be allowed to bypass the {@link #setUserRestriction user
     * restriction} for a certain app-op.
     */
    private static RestrictionBypass[] sOpAllowSystemRestrictionBypass = new RestrictionBypass[] {
            new RestrictionBypass(true, false), //COARSE_LOCATION
            new RestrictionBypass(true, false), //FINE_LOCATION
            null, //GPS
            null, //VIBRATE
            null, //READ_CONTACTS
            null, //WRITE_CONTACTS
            null, //READ_CALL_LOG
            null, //WRITE_CALL_LOG
            null, //READ_CALENDAR
            null, //WRITE_CALENDAR
            new RestrictionBypass(true, false), //WIFI_SCAN
            null, //POST_NOTIFICATION
            null, //NEIGHBORING_CELLS
            null, //CALL_PHONE
            null, //READ_SMS
            null, //WRITE_SMS
            null, //RECEIVE_SMS
            null, //RECEIVE_EMERGECY_SMS
            null, //RECEIVE_MMS
            null, //RECEIVE_WAP_PUSH
            null, //SEND_SMS
            null, //READ_ICC_SMS
            null, //WRITE_ICC_SMS
            null, //WRITE_SETTINGS
            new RestrictionBypass(true, false), //SYSTEM_ALERT_WINDOW
            null, //ACCESS_NOTIFICATIONS
            null, //CAMERA
            new RestrictionBypass(false, true), //RECORD_AUDIO
            null, //PLAY_AUDIO
            null, //READ_CLIPBOARD
            null, //WRITE_CLIPBOARD
            null, //TAKE_MEDIA_BUTTONS
            null, //TAKE_AUDIO_FOCUS
            null, //AUDIO_MASTER_VOLUME
            null, //AUDIO_VOICE_VOLUME
            null, //AUDIO_RING_VOLUME
            null, //AUDIO_MEDIA_VOLUME
            null, //AUDIO_ALARM_VOLUME
            null, //AUDIO_NOTIFICATION_VOLUME
            null, //AUDIO_BLUETOOTH_VOLUME
            null, //WAKE_LOCK
            null, //MONITOR_LOCATION
            null, //MONITOR_HIGH_POWER_LOCATION
            null, //GET_USAGE_STATS
            null, //MUTE_MICROPHONE
            new RestrictionBypass(true, false), //TOAST_WINDOW
            null, //PROJECT_MEDIA
            null, //ACTIVATE_VPN
            null, //WALLPAPER
            null, //ASSIST_STRUCTURE
            null, //ASSIST_SCREENSHOT
            null, //READ_PHONE_STATE
            null, //ADD_VOICEMAIL
            null, // USE_SIP
            null, // PROCESS_OUTGOING_CALLS
            null, // USE_FINGERPRINT
            null, // BODY_SENSORS
            null, // READ_CELL_BROADCASTS
            null, // MOCK_LOCATION
            null, // READ_EXTERNAL_STORAGE
            null, // WRITE_EXTERNAL_STORAGE
            null, // TURN_ON_SCREEN
            null, // GET_ACCOUNTS
            null, // RUN_IN_BACKGROUND
            null, // AUDIO_ACCESSIBILITY_VOLUME
            null, // READ_PHONE_NUMBERS
            null, // REQUEST_INSTALL_PACKAGES
            null, // ENTER_PICTURE_IN_PICTURE_ON_HIDE
            null, // INSTANT_APP_START_FOREGROUND
            null, // ANSWER_PHONE_CALLS
            null, // OP_RUN_ANY_IN_BACKGROUND
            null, // OP_CHANGE_WIFI_STATE
            null, // OP_REQUEST_DELETE_PACKAGES
            null, // OP_BIND_ACCESSIBILITY_SERVICE
            null, // ACCEPT_HANDOVER
            null, // MANAGE_IPSEC_HANDOVERS
            null, // START_FOREGROUND
            new RestrictionBypass(true, false), // BLUETOOTH_SCAN
            null, // USE_BIOMETRIC
            null, // ACTIVITY_RECOGNITION
            null, // SMS_FINANCIAL_TRANSACTIONS
            null, // READ_MEDIA_AUDIO
            null, // WRITE_MEDIA_AUDIO
            null, // READ_MEDIA_VIDEO
            null, // WRITE_MEDIA_VIDEO
            null, // READ_MEDIA_IMAGES
            null, // WRITE_MEDIA_IMAGES
            null, // LEGACY_STORAGE
            null, // ACCESS_ACCESSIBILITY
            null, // READ_DEVICE_IDENTIFIERS
            null, // ACCESS_MEDIA_LOCATION
            null, // QUERY_ALL_PACKAGES
            null, // MANAGE_EXTERNAL_STORAGE
            null, // INTERACT_ACROSS_PROFILES
            null, // ACTIVATE_PLATFORM_VPN
            null, // LOADER_USAGE_STATS
            null, // deprecated operation
            null, // AUTO_REVOKE_PERMISSIONS_IF_UNUSED
            null, // AUTO_REVOKE_MANAGED_BY_INSTALLER
            null, // NO_ISOLATED_STORAGE
            null, // PHONE_CALL_MICROPHONE
            null, // PHONE_CALL_CAMERA
            null, // RECORD_AUDIO_HOTWORD
            null, // MANAGE_ONGOING_CALLS
            null, // MANAGE_CREDENTIALS
    };

    /**
     * This specifies the default mode for each operation.
     */
    private static int[] sOpDefaultMode = new int[] {
            AppOpsManager.MODE_ALLOWED, // COARSE_LOCATION
            AppOpsManager.MODE_ALLOWED, // FINE_LOCATION
            AppOpsManager.MODE_ALLOWED, // GPS
            AppOpsManager.MODE_ALLOWED, // VIBRATE
            AppOpsManager.MODE_ALLOWED, // READ_CONTACTS
            AppOpsManager.MODE_ALLOWED, // WRITE_CONTACTS
            AppOpsManager.MODE_ALLOWED, // READ_CALL_LOG
            AppOpsManager.MODE_ALLOWED, // WRITE_CALL_LOG
            AppOpsManager.MODE_ALLOWED, // READ_CALENDAR
            AppOpsManager.MODE_ALLOWED, // WRITE_CALENDAR
            AppOpsManager.MODE_ALLOWED, // WIFI_SCAN
            AppOpsManager.MODE_ALLOWED, // POST_NOTIFICATION
            AppOpsManager.MODE_ALLOWED, // NEIGHBORING_CELLS
            AppOpsManager.MODE_ALLOWED, // CALL_PHONE
            AppOpsManager.MODE_ALLOWED, // READ_SMS
            AppOpsManager.MODE_IGNORED, // WRITE_SMS
            AppOpsManager.MODE_ALLOWED, // RECEIVE_SMS
            AppOpsManager.MODE_ALLOWED, // RECEIVE_EMERGENCY_BROADCAST
            AppOpsManager.MODE_ALLOWED, // RECEIVE_MMS
            AppOpsManager.MODE_ALLOWED, // RECEIVE_WAP_PUSH
            AppOpsManager.MODE_ALLOWED, // SEND_SMS
            AppOpsManager.MODE_ALLOWED, // READ_ICC_SMS
            AppOpsManager.MODE_ALLOWED, // WRITE_ICC_SMS
            AppOpsManager.MODE_DEFAULT, // WRITE_SETTINGS
            getSystemAlertWindowDefault(), // SYSTEM_ALERT_WINDOW
            AppOpsManager.MODE_ALLOWED, // ACCESS_NOTIFICATIONS
            AppOpsManager.MODE_ALLOWED, // CAMERA
            AppOpsManager.MODE_ALLOWED, // RECORD_AUDIO
            AppOpsManager.MODE_ALLOWED, // PLAY_AUDIO
            AppOpsManager.MODE_ALLOWED, // READ_CLIPBOARD
            AppOpsManager.MODE_ALLOWED, // WRITE_CLIPBOARD
            AppOpsManager.MODE_ALLOWED, // TAKE_MEDIA_BUTTONS
            AppOpsManager.MODE_ALLOWED, // TAKE_AUDIO_FOCUS
            AppOpsManager.MODE_ALLOWED, // AUDIO_MASTER_VOLUME
            AppOpsManager.MODE_ALLOWED, // AUDIO_VOICE_VOLUME
            AppOpsManager.MODE_ALLOWED, // AUDIO_RING_VOLUME
            AppOpsManager.MODE_ALLOWED, // AUDIO_MEDIA_VOLUME
            AppOpsManager.MODE_ALLOWED, // AUDIO_ALARM_VOLUME
            AppOpsManager.MODE_ALLOWED, // AUDIO_NOTIFICATION_VOLUME
            AppOpsManager.MODE_ALLOWED, // AUDIO_BLUETOOTH_VOLUME
            AppOpsManager.MODE_ALLOWED, // WAKE_LOCK
            AppOpsManager.MODE_ALLOWED, // MONITOR_LOCATION
            AppOpsManager.MODE_ALLOWED, // MONITOR_HIGH_POWER_LOCATION
            AppOpsManager.MODE_DEFAULT, // GET_USAGE_STATS
            AppOpsManager.MODE_ALLOWED, // MUTE_MICROPHONE
            AppOpsManager.MODE_ALLOWED, // TOAST_WINDOW
            AppOpsManager.MODE_IGNORED, // PROJECT_MEDIA
            AppOpsManager.MODE_IGNORED, // ACTIVATE_VPN
            AppOpsManager.MODE_ALLOWED, // WRITE_WALLPAPER
            AppOpsManager.MODE_ALLOWED, // ASSIST_STRUCTURE
            AppOpsManager.MODE_ALLOWED, // ASSIST_SCREENSHOT
            AppOpsManager.MODE_ALLOWED, // READ_PHONE_STATE
            AppOpsManager.MODE_ALLOWED, // ADD_VOICEMAIL
            AppOpsManager.MODE_ALLOWED, // USE_SIP
            AppOpsManager.MODE_ALLOWED, // PROCESS_OUTGOING_CALLS
            AppOpsManager.MODE_ALLOWED, // USE_FINGERPRINT
            AppOpsManager.MODE_ALLOWED, // BODY_SENSORS
            AppOpsManager.MODE_ALLOWED, // READ_CELL_BROADCASTS
            AppOpsManager.MODE_ERRORED, // MOCK_LOCATION
            AppOpsManager.MODE_ALLOWED, // READ_EXTERNAL_STORAGE
            AppOpsManager.MODE_ALLOWED, // WRITE_EXTERNAL_STORAGE
            AppOpsManager.MODE_ALLOWED, // TURN_SCREEN_ON
            AppOpsManager.MODE_ALLOWED, // GET_ACCOUNTS
            AppOpsManager.MODE_ALLOWED, // RUN_IN_BACKGROUND
            AppOpsManager.MODE_ALLOWED, // AUDIO_ACCESSIBILITY_VOLUME
            AppOpsManager.MODE_ALLOWED, // READ_PHONE_NUMBERS
            AppOpsManager.MODE_DEFAULT, // REQUEST_INSTALL_PACKAGES
            AppOpsManager.MODE_ALLOWED, // PICTURE_IN_PICTURE
            AppOpsManager.MODE_DEFAULT, // INSTANT_APP_START_FOREGROUND
            AppOpsManager.MODE_ALLOWED, // ANSWER_PHONE_CALLS
            AppOpsManager.MODE_ALLOWED, // RUN_ANY_IN_BACKGROUND
            AppOpsManager.MODE_ALLOWED, // CHANGE_WIFI_STATE
            AppOpsManager.MODE_ALLOWED, // REQUEST_DELETE_PACKAGES
            AppOpsManager.MODE_ALLOWED, // BIND_ACCESSIBILITY_SERVICE
            AppOpsManager.MODE_ALLOWED, // ACCEPT_HANDOVER
            AppOpsManager.MODE_ERRORED, // MANAGE_IPSEC_TUNNELS
            AppOpsManager.MODE_ALLOWED, // START_FOREGROUND
            AppOpsManager.MODE_ALLOWED, // BLUETOOTH_SCAN
            AppOpsManager.MODE_ALLOWED, // USE_BIOMETRIC
            AppOpsManager.MODE_ALLOWED, // ACTIVITY_RECOGNITION
            AppOpsManager.MODE_DEFAULT, // SMS_FINANCIAL_TRANSACTIONS
            AppOpsManager.MODE_ALLOWED, // READ_MEDIA_AUDIO
            AppOpsManager.MODE_ERRORED, // WRITE_MEDIA_AUDIO
            AppOpsManager.MODE_ALLOWED, // READ_MEDIA_VIDEO
            AppOpsManager.MODE_ERRORED, // WRITE_MEDIA_VIDEO
            AppOpsManager.MODE_ALLOWED, // READ_MEDIA_IMAGES
            AppOpsManager.MODE_ERRORED, // WRITE_MEDIA_IMAGES
            AppOpsManager.MODE_DEFAULT, // LEGACY_STORAGE
            AppOpsManager.MODE_ALLOWED, // ACCESS_ACCESSIBILITY
            AppOpsManager.MODE_ERRORED, // READ_DEVICE_IDENTIFIERS
            AppOpsManager.MODE_ALLOWED, // ALLOW_MEDIA_LOCATION
            AppOpsManager.MODE_DEFAULT, // QUERY_ALL_PACKAGES
            AppOpsManager.MODE_DEFAULT, // MANAGE_EXTERNAL_STORAGE
            AppOpsManager.MODE_DEFAULT, // INTERACT_ACROSS_PROFILES
            AppOpsManager.MODE_IGNORED, // ACTIVATE_PLATFORM_VPN
            AppOpsManager.MODE_DEFAULT, // LOADER_USAGE_STATS
            AppOpsManager.MODE_IGNORED, // deprecated operation
            AppOpsManager.MODE_DEFAULT, // OP_AUTO_REVOKE_PERMISSIONS_IF_UNUSED
            AppOpsManager.MODE_ALLOWED, // OP_AUTO_REVOKE_MANAGED_BY_INSTALLER
            AppOpsManager.MODE_ERRORED, // OP_NO_ISOLATED_STORAGE
            AppOpsManager.MODE_ALLOWED, // PHONE_CALL_MICROPHONE
            AppOpsManager.MODE_ALLOWED, // PHONE_CALL_CAMERA
            AppOpsManager.MODE_ALLOWED, // OP_RECORD_AUDIO_HOTWORD
            AppOpsManager.MODE_DEFAULT, // MANAGE_ONGOING_CALLS
            AppOpsManager.MODE_DEFAULT, // MANAGE_CREDENTIALS
    };

    /**
     * This specifies whether each option is allowed to be reset
     * when resetting all app preferences.  Disable reset for
     * app ops that are under strong control of some part of the
     * system (such as OP_WRITE_SMS, which should be allowed only
     * for whichever app is selected as the current SMS app).
     */
    private static boolean[] sOpDisableReset = new boolean[] {
            false, // COARSE_LOCATION
            false, // FINE_LOCATION
            false, // GPS
            false, // VIBRATE
            false, // READ_CONTACTS
            false, // WRITE_CONTACTS
            false, // READ_CALL_LOG
            false, // WRITE_CALL_LOG
            false, // READ_CALENDAR
            false, // WRITE_CALENDAR
            false, // WIFI_SCAN
            false, // POST_NOTIFICATION
            false, // NEIGHBORING_CELLS
            false, // CALL_PHONE
            true, // READ_SMS
            true, // WRITE_SMS
            true, // RECEIVE_SMS
            false, // RECEIVE_EMERGENCY_BROADCAST
            false, // RECEIVE_MMS
            true, // RECEIVE_WAP_PUSH
            true, // SEND_SMS
            false, // READ_ICC_SMS
            false, // WRITE_ICC_SMS
            false, // WRITE_SETTINGS
            false, // SYSTEM_ALERT_WINDOW
            false, // ACCESS_NOTIFICATIONS
            false, // CAMERA
            false, // RECORD_AUDIO
            false, // PLAY_AUDIO
            false, // READ_CLIPBOARD
            false, // WRITE_CLIPBOARD
            false, // TAKE_MEDIA_BUTTONS
            false, // TAKE_AUDIO_FOCUS
            false, // AUDIO_MASTER_VOLUME
            false, // AUDIO_VOICE_VOLUME
            false, // AUDIO_RING_VOLUME
            false, // AUDIO_MEDIA_VOLUME
            false, // AUDIO_ALARM_VOLUME
            false, // AUDIO_NOTIFICATION_VOLUME
            false, // AUDIO_BLUETOOTH_VOLUME
            false, // WAKE_LOCK
            false, // MONITOR_LOCATION
            false, // MONITOR_HIGH_POWER_LOCATION
            false, // GET_USAGE_STATS
            false, // MUTE_MICROPHONE
            false, // TOAST_WINDOW
            false, // PROJECT_MEDIA
            false, // ACTIVATE_VPN
            false, // WRITE_WALLPAPER
            false, // ASSIST_STRUCTURE
            false, // ASSIST_SCREENSHOT
            false, // READ_PHONE_STATE
            false, // ADD_VOICEMAIL
            false, // USE_SIP
            false, // PROCESS_OUTGOING_CALLS
            false, // USE_FINGERPRINT
            false, // BODY_SENSORS
            true, // READ_CELL_BROADCASTS
            false, // MOCK_LOCATION
            false, // READ_EXTERNAL_STORAGE
            false, // WRITE_EXTERNAL_STORAGE
            false, // TURN_SCREEN_ON
            false, // GET_ACCOUNTS
            false, // RUN_IN_BACKGROUND
            false, // AUDIO_ACCESSIBILITY_VOLUME
            false, // READ_PHONE_NUMBERS
            false, // REQUEST_INSTALL_PACKAGES
            false, // PICTURE_IN_PICTURE
            false, // INSTANT_APP_START_FOREGROUND
            false, // ANSWER_PHONE_CALLS
            false, // RUN_ANY_IN_BACKGROUND
            false, // CHANGE_WIFI_STATE
            false, // REQUEST_DELETE_PACKAGES
            false, // BIND_ACCESSIBILITY_SERVICE
            false, // ACCEPT_HANDOVER
            false, // MANAGE_IPSEC_TUNNELS
            false, // START_FOREGROUND
            false, // BLUETOOTH_SCAN
            false, // USE_BIOMETRIC
            false, // ACTIVITY_RECOGNITION
            false, // SMS_FINANCIAL_TRANSACTIONS
            false, // READ_MEDIA_AUDIO
            false, // WRITE_MEDIA_AUDIO
            false, // READ_MEDIA_VIDEO
            false, // WRITE_MEDIA_VIDEO
            false, // READ_MEDIA_IMAGES
            false, // WRITE_MEDIA_IMAGES
            true,  // LEGACY_STORAGE
            false, // ACCESS_ACCESSIBILITY
            false, // READ_DEVICE_IDENTIFIERS
            false, // ACCESS_MEDIA_LOCATION
            false, // QUERY_ALL_PACKAGES
            false, // MANAGE_EXTERNAL_STORAGE
            false, // INTERACT_ACROSS_PROFILES
            false, // ACTIVATE_PLATFORM_VPN
            false, // LOADER_USAGE_STATS
            false, // deprecated operation
            false, // AUTO_REVOKE_PERMISSIONS_IF_UNUSED
            false, // AUTO_REVOKE_MANAGED_BY_INSTALLER
            true, // NO_ISOLATED_STORAGE
            false, // PHONE_CALL_MICROPHONE
            false, // PHONE_CALL_CAMERA
            false, // RECORD_AUDIO_HOTWORD
            true, // MANAGE_ONGOING_CALLS
            false, // MANAGE_CREDENTIALS
    };

    /**
     * Mapping from an app op name to the app op code.
     */
    private static HashMap<String, Integer> sOpStrToOp = new HashMap<>();

    /**
     * Mapping from a permission to the corresponding app op.
     */
    private static HashMap<String, Integer> sPermToOp = new HashMap<>();

    /**
     * Set to the uid of the caller if this thread is currently executing a two-way binder
     * transaction. Not set if this thread is currently not executing a two way binder transaction.
     *
     * @see #startNotedAppOpsCollection
     * @see #getNotedOpCollectionMode
     */
    private static final ThreadLocal<Integer> sBinderThreadCallingUid = new ThreadLocal<>();

    /**
     * If a thread is currently executing a two-way binder transaction, this stores the op-codes of
     * the app-ops that were noted during this transaction.
     *
     * @see #getNotedOpCollectionMode
     * @see #collectNotedOpSync
     */
    private static final ThreadLocal<ArrayMap<String, long[]>> sAppOpsNotedInThisBinderTransaction =
            new ThreadLocal<>();

    /** Whether noting for an appop should be collected */
    private static final @ShouldCollectNoteOp byte[] sAppOpsToNote = new byte[_NUM_OP];

    static {
        if (sOpToSwitch.length != _NUM_OP) {
            throw new IllegalStateException("sOpToSwitch length " + sOpToSwitch.length
                    + " should be " + _NUM_OP);
        }
        if (sOpToString.length != _NUM_OP) {
            throw new IllegalStateException("sOpToString length " + sOpToString.length
                    + " should be " + _NUM_OP);
        }
        if (sOpNames.length != _NUM_OP) {
            throw new IllegalStateException("sOpNames length " + sOpNames.length
                    + " should be " + _NUM_OP);
        }
        if (sOpPerms.length != _NUM_OP) {
            throw new IllegalStateException("sOpPerms length " + sOpPerms.length
                    + " should be " + _NUM_OP);
        }
        if (sOpDefaultMode.length != _NUM_OP) {
            throw new IllegalStateException("sOpDefaultMode length " + sOpDefaultMode.length
                    + " should be " + _NUM_OP);
        }
        if (sOpDisableReset.length != _NUM_OP) {
            throw new IllegalStateException("sOpDisableReset length " + sOpDisableReset.length
                    + " should be " + _NUM_OP);
        }
        if (sOpRestrictions.length != _NUM_OP) {
            throw new IllegalStateException("sOpRestrictions length " + sOpRestrictions.length
                    + " should be " + _NUM_OP);
        }
        if (sOpAllowSystemRestrictionBypass.length != _NUM_OP) {
            throw new IllegalStateException("sOpAllowSYstemRestrictionsBypass length "
                    + sOpRestrictions.length + " should be " + _NUM_OP);
        }
        for (int i=0; i<_NUM_OP; i++) {
            if (sOpToString[i] != null) {
                sOpStrToOp.put(sOpToString[i], i);
            }
        }
        for (int op : RUNTIME_AND_APPOP_PERMISSIONS_OPS) {
            if (sOpPerms[op] != null) {
                sPermToOp.put(sOpPerms[op], op);
            }
        }

        if ((_NUM_OP + Long.SIZE - 1) / Long.SIZE != 2) {
            // The code currently assumes that the length of sAppOpsNotedInThisBinderTransaction is
            // two longs
            throw new IllegalStateException("notedAppOps collection code assumes < 128 appops");
        }
    }

    /** Config used to control app ops access messages sampling */
    private static MessageSamplingConfig sConfig =
            new MessageSamplingConfig(OP_NONE, 0, 0);

    /** @hide */
    public static final String KEY_HISTORICAL_OPS = "historical_ops";

    /** System properties for debug logging of noteOp call sites */
    private static final String DEBUG_LOGGING_ENABLE_PROP = "appops.logging_enabled";
    private static final String DEBUG_LOGGING_PACKAGES_PROP = "appops.logging_packages";
    private static final String DEBUG_LOGGING_OPS_PROP = "appops.logging_ops";
    private static final String DEBUG_LOGGING_TAG = "AppOpsManager";

    /**
     * Retrieve the op switch that controls the given operation.
     * @hide
     */
    @UnsupportedAppUsage
    public static int opToSwitch(int op) {
        return sOpToSwitch[op];
    }

    /**
     * Retrieve a non-localized name for the operation, for debugging output.
     * @hide
     */
    @UnsupportedAppUsage(maxTargetSdk = Build.VERSION_CODES.R, trackingBug = 170729553)
    public static String opToName(int op) {
        if (op == OP_NONE) return "NONE";
        return op < sOpNames.length ? sOpNames[op] : ("Unknown(" + op + ")");
    }

    /**
     * Retrieve a non-localized public name for the operation.
     *
     * @hide
     */
    public static @NonNull String opToPublicName(int op) {
        return sOpToString[op];
    }

    /**
     * @hide
     */
    public static int strDebugOpToOp(String op) {
        for (int i=0; i<sOpNames.length; i++) {
            if (sOpNames[i].equals(op)) {
                return i;
            }
        }
        throw new IllegalArgumentException("Unknown operation string: " + op);
    }

    /**
     * Retrieve the permission associated with an operation, or null if there is not one.
     * @hide
     */
    @UnsupportedAppUsage(maxTargetSdk = Build.VERSION_CODES.R, trackingBug = 170729553)
    @TestApi
    public static String opToPermission(int op) {
        return sOpPerms[op];
    }

    /**
     * Retrieve the permission associated with an operation, or null if there is not one.
     *
     * @param op The operation name.
     *
     * @hide
     */
    @Nullable
    @SystemApi
    public static String opToPermission(@NonNull String op) {
        return opToPermission(strOpToOp(op));
    }

    /**
     * Retrieve the user restriction associated with an operation, or null if there is not one.
     * @hide
     */
    public static String opToRestriction(int op) {
        return sOpRestrictions[op];
    }

    /**
     * Retrieve the app op code for a permission, or null if there is not one.
     * This API is intended to be used for mapping runtime or appop permissions
     * to the corresponding app op.
     * @hide
     */
    @UnsupportedAppUsage
    @TestApi
    public static int permissionToOpCode(String permission) {
        Integer boxedOpCode = sPermToOp.get(permission);
        return boxedOpCode != null ? boxedOpCode : OP_NONE;
    }

    /**
     * Retrieve whether the op allows to bypass the user restriction.
     *
     * @hide
     */
    public static RestrictionBypass opAllowSystemBypassRestriction(int op) {
        return sOpAllowSystemRestrictionBypass[op];
    }

    /**
     * Retrieve the default mode for the operation.
     * @hide
     */
    public static @Mode int opToDefaultMode(int op) {
        return sOpDefaultMode[op];
    }

    /**
     * Retrieve the default mode for the app op.
     *
     * @param appOp The app op name
     *
     * @return the default mode for the app op
     *
     * @hide
     */
    @SystemApi
    public static int opToDefaultMode(@NonNull String appOp) {
        return opToDefaultMode(strOpToOp(appOp));
    }

    /**
     * Retrieve the human readable mode.
     * @hide
     */
    public static String modeToName(@Mode int mode) {
        if (mode >= 0 && mode < MODE_NAMES.length) {
            return MODE_NAMES[mode];
        }
        return "mode=" + mode;
    }

    /**
     * Retrieve whether the op allows itself to be reset.
     * @hide
     */
    public static boolean opAllowsReset(int op) {
        return !sOpDisableReset[op];
    }

    /**
     * Returns a listenerId suitable for use with {@link #noteOp(int, int, String, String, String)}.
     *
     * This is intended for use client side, when the receiver id must be created before the
     * associated call is made to the system server. If using {@link PendingIntent} as the receiver,
     * avoid using this method as it will include a pointless additional x-process call. Instead to
     * prefer passing the PendingIntent to the system server, and then invoking
     * {@link #toReceiverId(PendingIntent)} instead.
     *
     * @param obj the receiver in use
     * @return a string representation of the receiver suitable for app ops use
     * @hide
     */
    // TODO: this should probably be @SystemApi as well
    public static @NonNull String toReceiverId(@NonNull Object obj) {
        if (obj instanceof PendingIntent) {
            return toReceiverId((PendingIntent) obj);
        } else {
            return obj.getClass().getName() + "@" + System.identityHashCode(obj);
        }
    }

    /**
     * Returns a listenerId suitable for use with {@link #noteOp(int, int, String, String, String)}.
     *
     * This is intended for use server side, where ActivityManagerService can be referenced without
     * an additional x-process call.
     *
     * @param pendingIntent the pendingIntent in use
     * @return a string representation of the pending intent suitable for app ops use
     * @see #toReceiverId(Object)
     * @hide
     */
    // TODO: this should probably be @SystemApi as well
    public static @NonNull String toReceiverId(@NonNull PendingIntent pendingIntent) {
        return pendingIntent.getTag("");
    }

    /**
     * When to not enforce {@link #setUserRestriction restrictions}.
     *
     * @hide
     */
    public static class RestrictionBypass {
        /** Does the app need to be privileged to bypass the restriction */
        public boolean isPrivileged;

        /**
         * Does the app need to have the EXEMPT_FROM_AUDIO_RESTRICTIONS permission to bypass the
         * restriction
         */
        public boolean isRecordAudioRestrictionExcept;

        public RestrictionBypass(boolean isPrivileged, boolean isRecordAudioRestrictionExcept) {
            this.isPrivileged = isPrivileged;
            this.isRecordAudioRestrictionExcept = isRecordAudioRestrictionExcept;
        }

        public static RestrictionBypass UNRESTRICTED = new RestrictionBypass(true, true);
    }

    /**
     * Class holding all of the operation information associated with an app.
     * @hide
     */
    @SystemApi
    public static final class PackageOps implements Parcelable {
        private final String mPackageName;
        private final int mUid;
        private final List<OpEntry> mEntries;

        /**
         * @hide
         */
        @UnsupportedAppUsage
        public PackageOps(String packageName, int uid, List<OpEntry> entries) {
            mPackageName = packageName;
            mUid = uid;
            mEntries = entries;
        }

        /**
         * @return The name of the package.
         */
        public @NonNull String getPackageName() {
            return mPackageName;
        }

        /**
         * @return The uid of the package.
         */
        public int getUid() {
            return mUid;
        }

        /**
         * @return The ops of the package.
         */
        public @NonNull List<OpEntry> getOps() {
            return mEntries;
        }

        @Override
        public int describeContents() {
            return 0;
        }

        @Override
        public void writeToParcel(@NonNull Parcel dest, int flags) {
            dest.writeString(mPackageName);
            dest.writeInt(mUid);
            dest.writeInt(mEntries.size());
            for (int i=0; i<mEntries.size(); i++) {
                mEntries.get(i).writeToParcel(dest, flags);
            }
        }

        PackageOps(Parcel source) {
            mPackageName = source.readString();
            mUid = source.readInt();
            mEntries = new ArrayList<OpEntry>();
            final int N = source.readInt();
            for (int i=0; i<N; i++) {
                mEntries.add(OpEntry.CREATOR.createFromParcel(source));
            }
        }

        public static final @android.annotation.NonNull Creator<PackageOps> CREATOR = new Creator<PackageOps>() {
            @Override public PackageOps createFromParcel(Parcel source) {
                return new PackageOps(source);
            }

            @Override public PackageOps[] newArray(int size) {
                return new PackageOps[size];
            }
        };
    }

    /**
     * Proxy information for a {@link #noteOp} event
     *
     * @hide
     */
    @SystemApi
    // @DataClass(genHiddenConstructor = true, genHiddenCopyConstructor = true)
    // genHiddenCopyConstructor does not work for @hide @SystemApi classes
    public static final class OpEventProxyInfo implements Parcelable {
        /** UID of the proxy app that noted the op */
        private @IntRange(from = 0) int mUid;
        /** Package of the proxy that noted the op */
        private @Nullable String mPackageName;
        /** Attribution tag of the proxy that noted the op */
        private @Nullable String mAttributionTag;

        /**
         * Reinit existing object with new state.
         *
         * @param uid UID of the proxy app that noted the op
         * @param packageName Package of the proxy that noted the op
         * @param attributionTag attribution tag of the proxy that noted the op
         *
         * @hide
         */
        public void reinit(@IntRange(from = 0) int uid, @Nullable String packageName,
                @Nullable String attributionTag) {
            mUid = Preconditions.checkArgumentNonnegative(uid);
            mPackageName = packageName;
            mAttributionTag = attributionTag;
        }



        // Code below generated by codegen v1.0.14.
        //
        // DO NOT MODIFY!
        // CHECKSTYLE:OFF Generated code
        //
        // To regenerate run:
        // $ codegen $ANDROID_BUILD_TOP/frameworks/base/core/java/android/app/AppOpsManager.java
        //
        // To exclude the generated code from IntelliJ auto-formatting enable (one-time):
        //   Settings > Editor > Code Style > Formatter Control
        //@formatter:off


        /**
         * Creates a new OpEventProxyInfo.
         *
         * @param uid
         *   UID of the proxy app that noted the op
         * @param packageName
         *   Package of the proxy that noted the op
         * @param attributionTag
         *   Attribution tag of the proxy that noted the op
         * @hide
         */
        @DataClass.Generated.Member
        public OpEventProxyInfo(
                @IntRange(from = 0) int uid,
                @Nullable String packageName,
                @Nullable String attributionTag) {
            this.mUid = uid;
            com.android.internal.util.AnnotationValidations.validate(
                    IntRange.class, null, mUid,
                    "from", 0);
            this.mPackageName = packageName;
            this.mAttributionTag = attributionTag;

            // onConstructed(); // You can define this method to get a callback
        }

        /**
         * Copy constructor
         *
         * @hide
         */
        @DataClass.Generated.Member
        public OpEventProxyInfo(@NonNull OpEventProxyInfo orig) {
            mUid = orig.mUid;
            mPackageName = orig.mPackageName;
            mAttributionTag = orig.mAttributionTag;
        }

        /**
         * UID of the proxy app that noted the op
         */
        @DataClass.Generated.Member
        public @IntRange(from = 0) int getUid() {
            return mUid;
        }

        /**
         * Package of the proxy that noted the op
         */
        @DataClass.Generated.Member
        public @Nullable String getPackageName() {
            return mPackageName;
        }

        /**
         * Attribution tag of the proxy that noted the op
         */
        @DataClass.Generated.Member
        public @Nullable String getAttributionTag() {
            return mAttributionTag;
        }

        @Override
        @DataClass.Generated.Member
        public void writeToParcel(@NonNull Parcel dest, int flags) {
            // You can override field parcelling by defining methods like:
            // void parcelFieldName(Parcel dest, int flags) { ... }

            byte flg = 0;
            if (mPackageName != null) flg |= 0x2;
            if (mAttributionTag != null) flg |= 0x4;
            dest.writeByte(flg);
            dest.writeInt(mUid);
            if (mPackageName != null) dest.writeString(mPackageName);
            if (mAttributionTag != null) dest.writeString(mAttributionTag);
        }

        @Override
        @DataClass.Generated.Member
        public int describeContents() { return 0; }

        /** @hide */
        @SuppressWarnings({"unchecked", "RedundantCast"})
        @DataClass.Generated.Member
        /* package-private */ OpEventProxyInfo(@NonNull Parcel in) {
            // You can override field unparcelling by defining methods like:
            // static FieldType unparcelFieldName(Parcel in) { ... }

            byte flg = in.readByte();
            int uid = in.readInt();
            String packageName = (flg & 0x2) == 0 ? null : in.readString();
            String attributionTag = (flg & 0x4) == 0 ? null : in.readString();

            this.mUid = uid;
            com.android.internal.util.AnnotationValidations.validate(
                    IntRange.class, null, mUid,
                    "from", 0);
            this.mPackageName = packageName;
            this.mAttributionTag = attributionTag;

            // onConstructed(); // You can define this method to get a callback
        }

        @DataClass.Generated.Member
        public static final @NonNull Parcelable.Creator<OpEventProxyInfo> CREATOR
                = new Parcelable.Creator<OpEventProxyInfo>() {
            @Override
            public OpEventProxyInfo[] newArray(int size) {
                return new OpEventProxyInfo[size];
            }

            @Override
            public OpEventProxyInfo createFromParcel(@NonNull Parcel in) {
                return new OpEventProxyInfo(in);
            }
        };

        /*
        @DataClass.Generated(
                time = 1576814974615L,
                codegenVersion = "1.0.14",
                sourceFile = "frameworks/base/core/java/android/app/AppOpsManager.java",
                inputSignatures = "private @android.annotation.IntRange(from=0L) int mUid\nprivate @android.annotation.Nullable java.lang.String mPackageName\nprivate @android.annotation.Nullable java.lang.String mAttributionTag\npublic  void reinit(int,java.lang.String,java.lang.String)\nclass OpEventProxyInfo extends java.lang.Object implements [android.os.Parcelable]\n@com.android.internal.util.DataClass(genHiddenConstructor=true, genHiddenCopyConstructor=true)")
        @Deprecated
        private void __metadata() {}
        */

        //@formatter:on
        // End of generated code

    }

    /**
     * Description of a {@link #noteOp} or {@link #startOp} event
     *
     * @hide
     */
    //@DataClass codegen verifier is broken
    public static final class NoteOpEvent implements Parcelable {
        /** Time of noteOp event */
        private @IntRange(from = 0) long mNoteTime;
        /** The duration of this event (in case this is a startOp event, -1 otherwise). */
        private @IntRange(from = -1) long mDuration;
        /** Proxy information of the noteOp event */
        private @Nullable OpEventProxyInfo mProxy;

        /**
         * Reinit existing object with new state.
         *
         * @param noteTime Time of noteOp event
         * @param duration The duration of this event (in case this is a startOp event,
         *                 -1 otherwise).
         * @param proxy Proxy information of the noteOp event
         * @param proxyPool  The pool to release previous {@link OpEventProxyInfo} to
         */
        public void reinit(@IntRange(from = 0) long noteTime,
                @IntRange(from = -1) long duration,
                @Nullable OpEventProxyInfo proxy,
                @NonNull Pools.Pool<OpEventProxyInfo> proxyPool) {
            mNoteTime = Preconditions.checkArgumentNonnegative(noteTime);
            mDuration = Preconditions.checkArgumentInRange(duration, -1L, Long.MAX_VALUE,
                    "duration");

            if (mProxy != null) {
                proxyPool.release(mProxy);
            }
            mProxy = proxy;
        }

        /**
         * Copy constructor
         *
         * @hide
         */
        public NoteOpEvent(@NonNull NoteOpEvent original) {
            this(original.mNoteTime, original.mDuration,
                    original.mProxy != null ? new OpEventProxyInfo(original.mProxy) : null);
        }



        // Code below generated by codegen v1.0.14.
        //
        // DO NOT MODIFY!
        // CHECKSTYLE:OFF Generated code
        //
        // To regenerate run:
        // $ codegen $ANDROID_BUILD_TOP/frameworks/base/core/java/android/app/AppOpsManager.java
        //
        // To exclude the generated code from IntelliJ auto-formatting enable (one-time):
        //   Settings > Editor > Code Style > Formatter Control
        //@formatter:off


        /**
         * Creates a new NoteOpEvent.
         *
         * @param noteTime
         *   Time of noteOp event
         * @param duration
         *   The duration of this event (in case this is a startOp event, -1 otherwise).
         * @param proxy
         *   Proxy information of the noteOp event
         */
        @DataClass.Generated.Member
        public NoteOpEvent(
                @IntRange(from = 0) long noteTime,
                @IntRange(from = -1) long duration,
                @Nullable OpEventProxyInfo proxy) {
            this.mNoteTime = noteTime;
            com.android.internal.util.AnnotationValidations.validate(
                    IntRange.class, null, mNoteTime,
                    "from", 0);
            this.mDuration = duration;
            com.android.internal.util.AnnotationValidations.validate(
                    IntRange.class, null, mDuration,
                    "from", -1);
            this.mProxy = proxy;

            // onConstructed(); // You can define this method to get a callback
        }

        /**
         * Time of noteOp event
         */
        @DataClass.Generated.Member
        public @IntRange(from = 0) long getNoteTime() {
            return mNoteTime;
        }

        /**
         * The duration of this event (in case this is a startOp event, -1 otherwise).
         */
        @DataClass.Generated.Member
        public @IntRange(from = -1) long getDuration() {
            return mDuration;
        }

        /**
         * Proxy information of the noteOp event
         */
        @DataClass.Generated.Member
        public @Nullable OpEventProxyInfo getProxy() {
            return mProxy;
        }

        @Override
        @DataClass.Generated.Member
        public void writeToParcel(@NonNull Parcel dest, int flags) {
            // You can override field parcelling by defining methods like:
            // void parcelFieldName(Parcel dest, int flags) { ... }

            byte flg = 0;
            if (mProxy != null) flg |= 0x4;
            dest.writeByte(flg);
            dest.writeLong(mNoteTime);
            dest.writeLong(mDuration);
            if (mProxy != null) dest.writeTypedObject(mProxy, flags);
        }

        @Override
        @DataClass.Generated.Member
        public int describeContents() { return 0; }

        /** @hide */
        @SuppressWarnings({"unchecked", "RedundantCast"})
        @DataClass.Generated.Member
        /* package-private */ NoteOpEvent(@NonNull Parcel in) {
            // You can override field unparcelling by defining methods like:
            // static FieldType unparcelFieldName(Parcel in) { ... }

            byte flg = in.readByte();
            long noteTime = in.readLong();
            long duration = in.readLong();
            OpEventProxyInfo proxy = (flg & 0x4) == 0 ? null : (OpEventProxyInfo) in.readTypedObject(OpEventProxyInfo.CREATOR);

            this.mNoteTime = noteTime;
            com.android.internal.util.AnnotationValidations.validate(
                    IntRange.class, null, mNoteTime,
                    "from", 0);
            this.mDuration = duration;
            com.android.internal.util.AnnotationValidations.validate(
                    IntRange.class, null, mDuration,
                    "from", -1);
            this.mProxy = proxy;

            // onConstructed(); // You can define this method to get a callback
        }

        @DataClass.Generated.Member
        public static final @NonNull Parcelable.Creator<NoteOpEvent> CREATOR
                = new Parcelable.Creator<NoteOpEvent>() {
            @Override
            public NoteOpEvent[] newArray(int size) {
                return new NoteOpEvent[size];
            }

            @Override
            public NoteOpEvent createFromParcel(@NonNull Parcel in) {
                return new NoteOpEvent(in);
            }
        };

        /*
        @DataClass.Generated(
                time = 1576811792274L,
                codegenVersion = "1.0.14",
                sourceFile = "frameworks/base/core/java/android/app/AppOpsManager.java",
                inputSignatures = "private @android.annotation.IntRange(from=0L) long mNoteTime\nprivate @android.annotation.IntRange(from=-1) long mDuration\nprivate @android.annotation.Nullable android.app.OpEventProxyInfo mProxy\npublic  void reinit(long,long,android.app.OpEventProxyInfo,android.util.Pools.Pool<android.app.OpEventProxyInfo>)\npublic @java.lang.Override java.lang.Object clone()\nclass NoteOpEvent extends java.lang.Object implements [android.os.Parcelable, java.lang.Cloneable]\n@com.android.internal.util.DataClass")
        @Deprecated
        private void __metadata() {}
         */


        //@formatter:on
        // End of generated code

    }

    /**
     * Last {@link #noteOp} and {@link #startOp} events performed for a single op and a specific
     * {@link Context#createAttributionContext(String) attribution} for all uidModes and opFlags.
     *
     * @hide
     */
    @SystemApi
    @Immutable
    // @DataClass(genHiddenConstructor = true) codegen verifier is broken
    @DataClass.Suppress({"getAccessEvents", "getRejectEvents", "getOp"})
    public static final class AttributedOpEntry implements Parcelable {
        /** The code of the op */
        private final @IntRange(from = 0, to = _NUM_OP - 1) int mOp;
        /** Whether the op is running */
        private final boolean mRunning;
        /** The access events */
        @DataClass.ParcelWith(LongSparseArrayParceling.class)
        private final @Nullable LongSparseArray<NoteOpEvent> mAccessEvents;
        /** The rejection events */
        @DataClass.ParcelWith(LongSparseArrayParceling.class)
        private final @Nullable LongSparseArray<NoteOpEvent> mRejectEvents;

        /**
         * Returns all keys for which we have events.
         *
         * @hide
         */
        public @NonNull ArraySet<Long> collectKeys() {
            ArraySet<Long> keys = new ArraySet<>();

            if (mAccessEvents != null) {
                int numEvents = mAccessEvents.size();
                for (int i = 0; i < numEvents; i++) {
                    keys.add(mAccessEvents.keyAt(i));
                }
            }

            if (mRejectEvents != null) {
                int numEvents = mRejectEvents.size();
                for (int i = 0; i < numEvents; i++) {
                    keys.add(mRejectEvents.keyAt(i));
                }
            }

            return keys;
        }

        /**
         * Return the last access time.
         *
         * @param flags The op flags
         *
         * @return the last access time (in milliseconds since epoch start (January 1, 1970
         * 00:00:00.000 GMT - Gregorian)) or {@code -1} if there was no access
         *
         * @see #getLastAccessForegroundTime(int)
         * @see #getLastAccessBackgroundTime(int)
         * @see #getLastAccessTime(int, int, int)
         * @see OpEntry#getLastAccessTime(int)
         */
        public long getLastAccessTime(@OpFlags int flags) {
            return getLastAccessTime(MAX_PRIORITY_UID_STATE, MIN_PRIORITY_UID_STATE, flags);
        }

        /**
         * Return the last foreground access time.
         *
         * @param flags The op flags
         *
         * @return the last access time (in milliseconds since epoch start (January 1, 1970
         * 00:00:00.000 GMT - Gregorian)) or {@code -1} if there was no foreground access
         *
         * @see #getLastAccessTime(int)
         * @see #getLastAccessBackgroundTime(int)
         * @see #getLastAccessTime(int, int, int)
         * @see OpEntry#getLastAccessForegroundTime(int)
         */
        public long getLastAccessForegroundTime(@OpFlags int flags) {
            return getLastAccessTime(MAX_PRIORITY_UID_STATE, resolveFirstUnrestrictedUidState(mOp),
                    flags);
        }

        /**
         * Return the last background access time.
         *
         * @param flags The op flags
         *
         * @return the last access time (in milliseconds since epoch start (January 1, 1970
         * 00:00:00.000 GMT - Gregorian)) or {@code -1} if there was no background access
         *
         * @see #getLastAccessTime(int)
         * @see #getLastAccessForegroundTime(int)
         * @see #getLastAccessTime(int, int, int)
         * @see OpEntry#getLastAccessBackgroundTime(int)
         */
        public long getLastAccessBackgroundTime(@OpFlags int flags) {
            return getLastAccessTime(resolveLastRestrictedUidState(mOp), MIN_PRIORITY_UID_STATE,
                    flags);
        }

        /**
         * Return the last access event.
         *
         * @param flags The op flags
         *
         * @return the last access event of {@code null} if there was no access
         */
        private @Nullable NoteOpEvent getLastAccessEvent(@UidState int fromUidState,
                @UidState int toUidState, @OpFlags int flags) {
            return getLastEvent(mAccessEvents, fromUidState, toUidState, flags);
        }

        /**
         * Return the last access time.
         *
         * @param fromUidState The lowest UID state for which to query
         * @param toUidState The highest UID state for which to query (inclusive)
         * @param flags The op flags
         *
         * @return the last access time (in milliseconds since epoch start (January 1, 1970
         * 00:00:00.000 GMT - Gregorian)) or {@code -1} if there was no access
         *
         * @see #getLastAccessTime(int)
         * @see #getLastAccessForegroundTime(int)
         * @see #getLastAccessBackgroundTime(int)
         * @see OpEntry#getLastAccessTime(int, int, int)
         */
        public long getLastAccessTime(@UidState int fromUidState, @UidState int toUidState,
                @OpFlags int flags) {
            NoteOpEvent lastEvent = getLastAccessEvent(fromUidState, toUidState, flags);
            if (lastEvent == null) {
                return -1;
            }

            return lastEvent.getNoteTime();
        }

        /**
         * Return the last rejection time.
         *
         * @param flags The op flags
         *
         * @return the last rejection time (in milliseconds since epoch start (January 1, 1970
         * 00:00:00.000 GMT - Gregorian)) or {@code -1} if there was no rejection
         *
         * @see #getLastRejectForegroundTime(int)
         * @see #getLastRejectBackgroundTime(int)
         * @see #getLastRejectTime(int, int, int)
         * @see OpEntry#getLastRejectTime(int)
         */
        public long getLastRejectTime(@OpFlags int flags) {
            return getLastRejectTime(MAX_PRIORITY_UID_STATE, MIN_PRIORITY_UID_STATE, flags);
        }

        /**
         * Return the last foreground rejection time.
         *
         * @param flags The op flags
         *
         * @return the last rejection time (in milliseconds since epoch start (January 1, 1970
         * 00:00:00.000 GMT - Gregorian)) or {@code -1} if there was no foreground rejection
         *
         * @see #getLastRejectTime(int)
         * @see #getLastRejectBackgroundTime(int)
         * @see #getLastRejectTime(int, int, int)
         * @see OpEntry#getLastRejectForegroundTime(int)
         */
        public long getLastRejectForegroundTime(@OpFlags int flags) {
            return getLastRejectTime(MAX_PRIORITY_UID_STATE, resolveFirstUnrestrictedUidState(mOp),
                    flags);
        }

        /**
         * Return the last background rejection time.
         *
         * @param flags The op flags
         *
         * @return the last rejection time (in milliseconds since epoch start (January 1, 1970
         * 00:00:00.000 GMT - Gregorian)) or {@code -1} if there was no background rejection
         *
         * @see #getLastRejectTime(int)
         * @see #getLastRejectForegroundTime(int)
         * @see #getLastRejectTime(int, int, int)
         * @see OpEntry#getLastRejectBackgroundTime(int)
         */
        public long getLastRejectBackgroundTime(@OpFlags int flags) {
            return getLastRejectTime(resolveLastRestrictedUidState(mOp), MIN_PRIORITY_UID_STATE,
                    flags);
        }

        /**
         * Return the last background rejection event.
         *
         * @param flags The op flags
         *
         * @return the last rejection event of {@code null} if there was no rejection
         *
         * @see #getLastRejectTime(int)
         * @see #getLastRejectForegroundTime(int)
         * @see #getLastRejectBackgroundTime(int)
         * @see OpEntry#getLastRejectTime(int, int, int)
         */
        private @Nullable NoteOpEvent getLastRejectEvent(@UidState int fromUidState,
                @UidState int toUidState, @OpFlags int flags) {
            return getLastEvent(mRejectEvents, fromUidState, toUidState, flags);
        }

        /**
         * Return the last rejection time.
         *
         * @param fromUidState The lowest UID state for which to query
         * @param toUidState The highest UID state for which to query (inclusive)
         * @param flags The op flags
         *
         * @return the last access time (in milliseconds since epoch) or {@code -1} if there was no
         * rejection
         *
         * @see #getLastRejectTime(int)
         * @see #getLastRejectForegroundTime(int)
         * @see #getLastRejectForegroundTime(int)
         * @see #getLastRejectTime(int, int, int)
         * @see OpEntry#getLastRejectTime(int, int, int)
         */
        public long getLastRejectTime(@UidState int fromUidState, @UidState int toUidState,
                @OpFlags int flags) {
            NoteOpEvent lastEvent = getLastRejectEvent(fromUidState, toUidState, flags);
            if (lastEvent == null) {
                return -1;
            }

            return lastEvent.getNoteTime();
        }

        /**
         * Return the duration in milliseconds of the last the access.
         *
         * @param flags The op flags
         *
         * @return the duration in milliseconds or {@code -1} if there was no rejection
         *
         * @see #getLastForegroundDuration(int)
         * @see #getLastBackgroundDuration(int)
         * @see #getLastDuration(int, int, int)
         * @see OpEntry#getLastDuration(int)
         */
        public long getLastDuration(@OpFlags int flags) {
            return getLastDuration(MAX_PRIORITY_UID_STATE, MIN_PRIORITY_UID_STATE, flags);
        }

        /**
         * Return the duration in milliseconds of the last foreground access.
         *
         * @param flags The op flags
         *
         * @return the duration in milliseconds or {@code -1} if there was no foreground rejection
         *
         * @see #getLastDuration(int)
         * @see #getLastBackgroundDuration(int)
         * @see #getLastDuration(int, int, int)
         * @see OpEntry#getLastForegroundDuration(int)
         */
        public long getLastForegroundDuration(@OpFlags int flags) {
            return getLastDuration(MAX_PRIORITY_UID_STATE, resolveFirstUnrestrictedUidState(mOp),
                    flags);
        }

        /**
         * Return the duration in milliseconds of the last background access.
         *
         * @param flags The op flags
         *
         * @return the duration in milliseconds or {@code -1} if there was no background rejection
         *
         * @see #getLastDuration(int)
         * @see #getLastForegroundDuration(int)
         * @see #getLastDuration(int, int, int)
         * @see OpEntry#getLastBackgroundDuration(int)
         */
        public long getLastBackgroundDuration(@OpFlags int flags) {
            return getLastDuration(resolveLastRestrictedUidState(mOp), MIN_PRIORITY_UID_STATE,
                    flags);
        }

        /**
         * Return the duration in milliseconds of the last access.
         *
         * @param fromUidState The lowest UID state for which to query
         * @param toUidState The highest UID state for which to query (inclusive)
         * @param flags The op flags
         *
         * @return the duration in milliseconds or {@code -1} if there was no rejection
         *
         * @see #getLastDuration(int)
         * @see #getLastForegroundDuration(int)
         * @see #getLastBackgroundDuration(int)
         * @see #getLastDuration(int, int, int)
         * @see OpEntry#getLastDuration(int, int, int)
         */
        public long getLastDuration(@UidState int fromUidState, @UidState int toUidState,
                @OpFlags int flags) {
            NoteOpEvent lastEvent = getLastAccessEvent(fromUidState, toUidState, flags);;
            if (lastEvent == null) {
                return -1;
            }

            return lastEvent.getDuration();
        }

        /**
         * Gets the proxy info of the app that performed the last access on behalf of this
         * attribution and as a result blamed the op on this attribution.
         *
         * @param flags The op flags
         *
         * @return The proxy info or {@code null} if there was no proxy access
         *
         * @see #getLastForegroundProxyInfo(int)
         * @see #getLastBackgroundProxyInfo(int)
         * @see #getLastProxyInfo(int, int, int)
         * @see OpEntry#getLastProxyInfo(int)
         */
        public @Nullable OpEventProxyInfo getLastProxyInfo(@OpFlags int flags) {
            return getLastProxyInfo(MAX_PRIORITY_UID_STATE, MIN_PRIORITY_UID_STATE, flags);
        }

        /**
         * Gets the proxy info of the app that performed the last foreground access on behalf of
         * this attribution and as a result blamed the op on this attribution.
         *
         * @param flags The op flags
         *
         * @return The proxy info or {@code null} if there was no proxy access
         *
         * @see #getLastProxyInfo(int)
         * @see #getLastBackgroundProxyInfo(int)
         * @see #getLastProxyInfo(int, int, int)
         * @see OpEntry#getLastForegroundProxyInfo(int)
         */
        public @Nullable OpEventProxyInfo getLastForegroundProxyInfo(@OpFlags int flags) {
            return getLastProxyInfo(MAX_PRIORITY_UID_STATE, resolveFirstUnrestrictedUidState(mOp),
                    flags);
        }

        /**
         * Gets the proxy info of the app that performed the last background access on behalf of
         * this attribution and as a result blamed the op on this attribution.
         *
         * @param flags The op flags
         *
         * @return The proxy info or {@code null} if there was no proxy background access
         *
         * @see #getLastProxyInfo(int)
         * @see #getLastForegroundProxyInfo(int)
         * @see #getLastProxyInfo(int, int, int)
         * @see OpEntry#getLastBackgroundProxyInfo(int)
         */
        public @Nullable OpEventProxyInfo getLastBackgroundProxyInfo(@OpFlags int flags) {
            return getLastProxyInfo(resolveLastRestrictedUidState(mOp), MIN_PRIORITY_UID_STATE,
                    flags);
        }

        /**
         * Gets the proxy info of the app that performed the last access on behalf of this
         * attribution and as a result blamed the op on this attribution.
         *
         * @param fromUidState The lowest UID state for which to query
         * @param toUidState The highest UID state for which to query (inclusive)
         * @param flags The op flags
         *
         * @return The proxy info or {@code null} if there was no proxy foreground access
         *
         * @see #getLastProxyInfo(int)
         * @see #getLastForegroundProxyInfo(int)
         * @see #getLastBackgroundProxyInfo(int)
         * @see OpEntry#getLastProxyInfo(int, int, int)
         */
        public @Nullable OpEventProxyInfo getLastProxyInfo(@UidState int fromUidState,
                @UidState int toUidState, @OpFlags int flags) {
            NoteOpEvent lastEvent = getLastAccessEvent(fromUidState, toUidState, flags);
            if (lastEvent == null) {
                return null;
            }

            return lastEvent.getProxy();
        }

        private static class LongSparseArrayParceling implements
                Parcelling<LongSparseArray<NoteOpEvent>> {
            @Override
            public void parcel(@Nullable LongSparseArray<NoteOpEvent> array, @NonNull Parcel dest,
                    int parcelFlags) {
                if (array == null) {
                    dest.writeInt(-1);
                    return;
                }

                int numEntries = array.size();
                dest.writeInt(numEntries);

                for (int i = 0; i < numEntries; i++) {
                    dest.writeLong(array.keyAt(i));
                    dest.writeParcelable(array.valueAt(i), parcelFlags);
                }
            }

            @Override
            public @Nullable LongSparseArray<NoteOpEvent> unparcel(@NonNull Parcel source) {
                int numEntries = source.readInt();
                if (numEntries == -1) {
                    return null;
                }

                LongSparseArray<NoteOpEvent> array = new LongSparseArray<>(numEntries);

                for (int i = 0; i < numEntries; i++) {
                    array.put(source.readLong(), source.readParcelable(null));
                }

                return array;
            }
        }



        // Code below generated by codegen v1.0.14.
        //
        // DO NOT MODIFY!
        // CHECKSTYLE:OFF Generated code
        //
        // To regenerate run:
        // $ codegen $ANDROID_BUILD_TOP/frameworks/base/core/java/android/app/AppOpsManager.java
        //
        // To exclude the generated code from IntelliJ auto-formatting enable (one-time):
        //   Settings > Editor > Code Style > Formatter Control
        //@formatter:off


        /**
         * Creates a new OpAttributionEntry.
         *
         * @param op
         *   The code of the op
         * @param running
         *   Whether the op is running
         * @param accessEvents
         *   The access events
         * @param rejectEvents
         *   The rejection events
         * @hide
         */
        @DataClass.Generated.Member
        public AttributedOpEntry(
                @IntRange(from = 0, to = _NUM_OP - 1) int op,
                boolean running,
                @Nullable LongSparseArray<NoteOpEvent> accessEvents,
                @Nullable LongSparseArray<NoteOpEvent> rejectEvents) {
            this.mOp = op;
            com.android.internal.util.AnnotationValidations.validate(
                    IntRange.class, null, mOp,
                    "from", 0,
                    "to", _NUM_OP - 1);
            this.mRunning = running;
            this.mAccessEvents = accessEvents;
            this.mRejectEvents = rejectEvents;

            // onConstructed(); // You can define this method to get a callback
        }

        /**
         * Whether the op is running
         */
        @DataClass.Generated.Member
        public boolean isRunning() {
            return mRunning;
        }

        @DataClass.Generated.Member
        static Parcelling<LongSparseArray<NoteOpEvent>> sParcellingForAccessEvents =
                Parcelling.Cache.get(
                        LongSparseArrayParceling.class);
        static {
            if (sParcellingForAccessEvents == null) {
                sParcellingForAccessEvents = Parcelling.Cache.put(
                        new LongSparseArrayParceling());
            }
        }

        @DataClass.Generated.Member
        static Parcelling<LongSparseArray<NoteOpEvent>> sParcellingForRejectEvents =
                Parcelling.Cache.get(
                        LongSparseArrayParceling.class);
        static {
            if (sParcellingForRejectEvents == null) {
                sParcellingForRejectEvents = Parcelling.Cache.put(
                        new LongSparseArrayParceling());
            }
        }

        @Override
        @DataClass.Generated.Member
        public void writeToParcel(@NonNull Parcel dest, int flags) {
            // You can override field parcelling by defining methods like:
            // void parcelFieldName(Parcel dest, int flags) { ... }

            byte flg = 0;
            if (mRunning) flg |= 0x2;
            if (mAccessEvents != null) flg |= 0x4;
            if (mRejectEvents != null) flg |= 0x8;
            dest.writeByte(flg);
            dest.writeInt(mOp);
            sParcellingForAccessEvents.parcel(mAccessEvents, dest, flags);
            sParcellingForRejectEvents.parcel(mRejectEvents, dest, flags);
        }

        @Override
        @DataClass.Generated.Member
        public int describeContents() { return 0; }

        /** @hide */
        @SuppressWarnings({"unchecked", "RedundantCast"})
        @DataClass.Generated.Member
        /* package-private */ AttributedOpEntry(@NonNull Parcel in) {
            // You can override field unparcelling by defining methods like:
            // static FieldType unparcelFieldName(Parcel in) { ... }

            byte flg = in.readByte();
            boolean running = (flg & 0x2) != 0;
            int op = in.readInt();
            LongSparseArray<NoteOpEvent> accessEvents = sParcellingForAccessEvents.unparcel(in);
            LongSparseArray<NoteOpEvent> rejectEvents = sParcellingForRejectEvents.unparcel(in);

            this.mOp = op;
            com.android.internal.util.AnnotationValidations.validate(
                    IntRange.class, null, mOp,
                    "from", 0,
                    "to", _NUM_OP - 1);
            this.mRunning = running;
            this.mAccessEvents = accessEvents;
            this.mRejectEvents = rejectEvents;

            // onConstructed(); // You can define this method to get a callback
        }

        @DataClass.Generated.Member
        public static final @NonNull Parcelable.Creator<AttributedOpEntry> CREATOR
                = new Parcelable.Creator<AttributedOpEntry>() {
            @Override
            public AttributedOpEntry[] newArray(int size) {
                return new AttributedOpEntry[size];
            }

            @Override
            public AttributedOpEntry createFromParcel(@NonNull Parcel in) {
                return new AttributedOpEntry(in);
            }
        };

        /*
        @DataClass.Generated(
                time = 1574809856239L,
                codegenVersion = "1.0.14",
                sourceFile = "frameworks/base/core/java/android/app/AppOpsManager.java",
                inputSignatures = "private final @android.annotation.IntRange(from=0L, to=_NUM_OP - 1) int mOp\nprivate final  boolean mRunning\nprivate final @com.android.internal.util.DataClass.ParcelWith(android.app.OpAttributionEntry.LongSparseArrayParceling.class) @android.annotation.Nullable android.util.LongSparseArray<android.app.NoteOpEvent> mAccessEvents\nprivate final @com.android.internal.util.DataClass.ParcelWith(android.app.OpAttributionEntry.LongSparseArrayParceling.class) @android.annotation.Nullable android.util.LongSparseArray<android.app.NoteOpEvent> mRejectEvents\npublic @android.annotation.NonNull android.util.ArraySet<java.lang.Long> collectKeys()\npublic @android.app.UidState int getLastAccessUidState(int)\npublic @android.app.UidState int getLastForegroundAccessUidState(int)\npublic @android.app.UidState int getLastBackgroundAccessUidState(int)\npublic @android.app.UidState int getLastRejectUidState(int)\npublic @android.app.UidState int getLastForegroundRejectUidState(int)\npublic @android.app.UidState int getLastBackgroundRejectUidState(int)\npublic  long getAccessTime(int,int)\npublic  long getRejectTime(int,int)\npublic  long getDuration(int,int)\npublic  int getProxyUid(int,int)\npublic @android.annotation.Nullable java.lang.String getProxyPackageName(int,int)\npublic @android.annotation.Nullable java.lang.String getProxyAttributionTag(int,int)\nclass OpAttributionEntry extends java.lang.Object implements [android.os.Parcelable]\n@com.android.internal.util.DataClass(genHiddenConstructor=true)")
        @Deprecated
        private void __metadata() {}
         */


        //@formatter:on
        // End of generated code

    }

    /**
     * Last {@link #noteOp} and {@link #startOp} events performed for a single op for all uidModes
     * and opFlags.
     *
     * @hide
     */
    @Immutable
    @SystemApi
    // @DataClass(genHiddenConstructor = true) codegen verifier is broken
    public static final class OpEntry implements Parcelable {
        /** The code of the op */
        private final @IntRange(from = 0, to = _NUM_OP - 1) int mOp;
        /** The mode of the op */
        private final @Mode int mMode;
        /** The attributed entries by attribution tag */
        private final @NonNull Map<String, AttributedOpEntry> mAttributedOpEntries;

        /**
         * @hide
         */
        @UnsupportedAppUsage(/*maxTargetSdk = Build.VERSION_CODES.R,*/ publicAlternatives = "{@code "
                + "#getOpStr()}")
        public int getOp() {
            return mOp;
        }

        /**
         * @return This entry's op string name, such as {@link #OPSTR_COARSE_LOCATION}.
         */
        public @NonNull String getOpStr() {
            return sOpToString[mOp];
        }

        /**
         * @hide
         *
         * @deprecated Use {@link #getLastAccessTime(int)} instead
         */
        @Deprecated
        @UnsupportedAppUsage(/*maxTargetSdk = Build.VERSION_CODES.R,*/ publicAlternatives = "{@code "
                + "#getLastAccessTime(int)}")
        public long getTime() {
            return getLastAccessTime(OP_FLAGS_ALL);
        }

        /**
         * Return the last access time.
         *
         * @param flags The op flags
         *
         * @return the last access time (in milliseconds since epoch start (January 1, 1970
         * 00:00:00.000 GMT - Gregorian)) or {@code -1} if there was no access
         *
         * @see #getLastAccessForegroundTime(int)
         * @see #getLastAccessBackgroundTime(int)
         * @see #getLastAccessTime(int, int, int)
         * @see AttributedOpEntry#getLastAccessTime(int)
         */
        public long getLastAccessTime(@OpFlags int flags) {
            return getLastAccessTime(MAX_PRIORITY_UID_STATE, MIN_PRIORITY_UID_STATE, flags);
        }

        /**
         * Return the last foreground access time.
         *
         * @param flags The op flags
         *
         * @return the last access time (in milliseconds since epoch start (January 1, 1970
         * 00:00:00.000 GMT - Gregorian)) or {@code -1} if there was no foreground access
         *
         * @see #getLastAccessTime(int)
         * @see #getLastAccessBackgroundTime(int)
         * @see #getLastAccessTime(int, int, int)
         * @see AttributedOpEntry#getLastAccessForegroundTime(int)
         */
        public long getLastAccessForegroundTime(@OpFlags int flags) {
            return getLastAccessTime(MAX_PRIORITY_UID_STATE, resolveFirstUnrestrictedUidState(mOp),
                    flags);
        }

        /**
         * Return the last background access time.
         *
         * @param flags The op flags
         *
         * @return the last access time (in milliseconds since epoch start (January 1, 1970
         * 00:00:00.000 GMT - Gregorian)) or {@code -1} if there was no background access
         *
         * @see #getLastAccessTime(int)
         * @see #getLastAccessForegroundTime(int)
         * @see #getLastAccessTime(int, int, int)
         * @see AttributedOpEntry#getLastAccessBackgroundTime(int)
         */
        public long getLastAccessBackgroundTime(@OpFlags int flags) {
            return getLastAccessTime(resolveLastRestrictedUidState(mOp), MIN_PRIORITY_UID_STATE,
                    flags);
        }

        /**
         * Return the last access event.
         *
         * @param flags The op flags
         *
         * @return the last access event of {@code null} if there was no access
         */
        private @Nullable NoteOpEvent getLastAccessEvent(@UidState int fromUidState,
                @UidState int toUidState, @OpFlags int flags) {
            NoteOpEvent lastAccessEvent = null;
            for (AttributedOpEntry attributionEntry : mAttributedOpEntries.values()) {
                NoteOpEvent lastAttributionAccessEvent = attributionEntry.getLastAccessEvent(
                        fromUidState, toUidState, flags);

                if (lastAccessEvent == null || (lastAttributionAccessEvent != null
                        && lastAttributionAccessEvent.getNoteTime()
                        > lastAccessEvent.getNoteTime())) {
                    lastAccessEvent = lastAttributionAccessEvent;
                }
            }

            return lastAccessEvent;
        }

        /**
         * Return the last access time.
         *
         * @param fromUidState the lowest uid state to query
         * @param toUidState the highest uid state to query (inclusive)
         * @param flags The op flags
         *
         * @return the last access time (in milliseconds since epoch start (January 1, 1970
         * 00:00:00.000 GMT - Gregorian)) or {@code -1} if there was no access
         *
         * @see #getLastAccessTime(int)
         * @see #getLastAccessForegroundTime(int)
         * @see #getLastAccessBackgroundTime(int)
         * @see AttributedOpEntry#getLastAccessTime(int, int, int)
         */
        public long getLastAccessTime(@UidState int fromUidState, @UidState int toUidState,
                @OpFlags int flags) {
            NoteOpEvent lastEvent = getLastAccessEvent(fromUidState, toUidState, flags);;

            if (lastEvent == null) {
                return -1;
            }

            return lastEvent.getNoteTime();
        }

        /**
         * @hide
         *
         * @deprecated Use {@link #getLastRejectTime(int)} instead
         */
        @Deprecated
        @UnsupportedAppUsage(/*maxTargetSdk = Build.VERSION_CODES.R,*/ publicAlternatives = "{@code "
                + "#getLastRejectTime(int)}")
        public long getRejectTime() {
            return getLastRejectTime(OP_FLAGS_ALL);
        }

        /**
         * Return the last rejection time.
         *
         * @param flags The op flags
         *
         * @return the last rejection time (in milliseconds since epoch start (January 1, 1970
         * 00:00:00.000 GMT - Gregorian)) or {@code -1} if there was no rejection
         *
         * @see #getLastRejectForegroundTime(int)
         * @see #getLastRejectBackgroundTime(int)
         * @see #getLastRejectTime(int, int, int)
         * @see AttributedOpEntry#getLastRejectTime(int)
         */
        public long getLastRejectTime(@OpFlags int flags) {
            return getLastRejectTime(MAX_PRIORITY_UID_STATE, MIN_PRIORITY_UID_STATE, flags);
        }

        /**
         * Return the last foreground rejection time.
         *
         * @param flags The op flags
         *
         * @return the last rejection time (in milliseconds since epoch start (January 1, 1970
         * 00:00:00.000 GMT - Gregorian)) or {@code -1} if there was no foreground rejection
         *
         * @see #getLastRejectTime(int)
         * @see #getLastRejectBackgroundTime(int)
         * @see #getLastRejectTime(int, int, int)
         * @see AttributedOpEntry#getLastRejectForegroundTime(int)
         */
        public long getLastRejectForegroundTime(@OpFlags int flags) {
            return getLastRejectTime(MAX_PRIORITY_UID_STATE, resolveFirstUnrestrictedUidState(mOp),
                    flags);
        }

        /**
         * Return the last background rejection time.
         *
         * @param flags The op flags
         *
         * @return the last rejection time (in milliseconds since epoch start (January 1, 1970
         * 00:00:00.000 GMT - Gregorian)) or {@code -1} if there was no background rejection
         *
         * @see #getLastRejectTime(int)
         * @see #getLastRejectForegroundTime(int)
         * @see #getLastRejectTime(int, int, int)
         * @see AttributedOpEntry#getLastRejectBackgroundTime(int)
         */
        public long getLastRejectBackgroundTime(@OpFlags int flags) {
            return getLastRejectTime(resolveLastRestrictedUidState(mOp), MIN_PRIORITY_UID_STATE,
                    flags);
        }

        /**
         * Return the last rejection event.
         *
         * @param flags The op flags
         *
         * @return the last reject event of {@code null} if there was no rejection
         */
        private @Nullable NoteOpEvent getLastRejectEvent(@UidState int fromUidState,
                @UidState int toUidState, @OpFlags int flags) {
            NoteOpEvent lastAccessEvent = null;
            for (AttributedOpEntry attributionEntry : mAttributedOpEntries.values()) {
                NoteOpEvent lastAttributionAccessEvent = attributionEntry.getLastRejectEvent(
                        fromUidState, toUidState, flags);

                if (lastAccessEvent == null || (lastAttributionAccessEvent != null
                        && lastAttributionAccessEvent.getNoteTime()
                        > lastAccessEvent.getNoteTime())) {
                    lastAccessEvent = lastAttributionAccessEvent;
                }
            }

            return lastAccessEvent;
        }

        /**
         * Return the last rejection time.
         *
         * @param fromUidState the lowest uid state to query
         * @param toUidState the highest uid state to query (inclusive)
         * @param flags The op flags
         *
         * @return the last rejection time (in milliseconds since epoch start (January 1, 1970
         * 00:00:00.000 GMT - Gregorian)) or {@code -1} if there was no rejection
         *
         * @see #getLastRejectTime(int)
         * @see #getLastRejectForegroundTime(int)
         * @see #getLastRejectBackgroundTime(int)
         * @see #getLastRejectTime(int, int, int)
         * @see AttributedOpEntry#getLastRejectTime(int, int, int)
         */
        public long getLastRejectTime(@UidState int fromUidState, @UidState int toUidState,
                @OpFlags int flags) {
            NoteOpEvent lastEvent = getLastRejectEvent(fromUidState, toUidState, flags);
            if (lastEvent == null) {
                return -1;
            }

            return lastEvent.getNoteTime();
        }

        /**
         * @return Whether the operation is running.
         */
        public boolean isRunning() {
            for (AttributedOpEntry opAttributionEntry : mAttributedOpEntries.values()) {
                if (opAttributionEntry.isRunning()) {
                    return true;
                }
            }

            return false;
        }

        /**
         * @deprecated Use {@link #getLastDuration(int)} instead
         */
        @Deprecated
        public long getDuration() {
            return getLastDuration(OP_FLAGS_ALL);
        }

        /**
         * Return the duration in milliseconds of the last the access.
         *
         * @param flags The op flags
         *
         * @return the duration in milliseconds or {@code -1} if there was no access
         *
         * @see #getLastForegroundDuration(int)
         * @see #getLastBackgroundDuration(int)
         * @see #getLastDuration(int, int, int)
         * @see AttributedOpEntry#getLastDuration(int)
         */
        public long getLastDuration(@OpFlags int flags) {
            return getLastDuration(MAX_PRIORITY_UID_STATE, MIN_PRIORITY_UID_STATE, flags);
        }

        /**
         * Return the duration in milliseconds of the last foreground access.
         *
         * @param flags The op flags
         *
         * @return the duration in milliseconds or {@code -1} if there was no foreground access
         *
         * @see #getLastDuration(int)
         * @see #getLastBackgroundDuration(int)
         * @see #getLastDuration(int, int, int)
         * @see AttributedOpEntry#getLastForegroundDuration(int)
         */
        public long getLastForegroundDuration(@OpFlags int flags) {
            return getLastDuration(MAX_PRIORITY_UID_STATE, resolveFirstUnrestrictedUidState(mOp),
                    flags);
        }

        /**
         * Return the duration in milliseconds of the last background access.
         *
         * @param flags The op flags
         *
         * @return the duration in milliseconds or {@code -1} if there was no background access
         *
         * @see #getLastDuration(int)
         * @see #getLastForegroundDuration(int)
         * @see #getLastDuration(int, int, int)
         * @see AttributedOpEntry#getLastBackgroundDuration(int)
         */
        public long getLastBackgroundDuration(@OpFlags int flags) {
            return getLastDuration(resolveLastRestrictedUidState(mOp), MIN_PRIORITY_UID_STATE,
                    flags);
        }

        /**
         * Return the duration in milliseconds of the last access.
         *
         * @param fromUidState The lowest UID state for which to query
         * @param toUidState The highest UID state for which to query (inclusive)
         * @param flags The op flags
         *
         * @return the duration in milliseconds or {@code -1} if there was no access
         *
         * @see #getLastDuration(int)
         * @see #getLastForegroundDuration(int)
         * @see #getLastBackgroundDuration(int)
         * @see AttributedOpEntry#getLastDuration(int, int, int)
         */
        public long getLastDuration(@UidState int fromUidState, @UidState int toUidState,
                @OpFlags int flags) {
            NoteOpEvent lastEvent = getLastAccessEvent(fromUidState, toUidState, flags);
            if (lastEvent == null) {
                return -1;
            }

            return lastEvent.getDuration();
        }

        /**
         * @deprecated Use {@link #getLastProxyInfo(int)} instead
         */
        @Deprecated
        public int getProxyUid() {
            OpEventProxyInfo proxy = getLastProxyInfo(OP_FLAGS_ALL);
            if (proxy == null) {
                return Process.INVALID_UID;
            }

            return proxy.getUid();
        }

        /**
         * @deprecated Use {@link #getLastProxyInfo(int)} instead
         */
        @Deprecated
        public int getProxyUid(@UidState int uidState, @OpFlags int flags) {
            OpEventProxyInfo proxy = getLastProxyInfo(uidState, uidState, flags);
            if (proxy == null) {
                return Process.INVALID_UID;
            }

            return proxy.getUid();
        }

        /**
         * @deprecated Use {@link #getLastProxyInfo(int)} instead
         */
        @Deprecated
        public @Nullable String getProxyPackageName() {
            OpEventProxyInfo proxy = getLastProxyInfo(OP_FLAGS_ALL);
            if (proxy == null) {
                return null;
            }

            return proxy.getPackageName();
        }

        /**
         * @deprecated Use {@link #getLastProxyInfo(int)} instead
         */
        @Deprecated
        public @Nullable String getProxyPackageName(@UidState int uidState, @OpFlags int flags) {
            OpEventProxyInfo proxy = getLastProxyInfo(uidState, uidState, flags);
            if (proxy == null) {
                return null;
            }

            return proxy.getPackageName();
        }

        /**
         * Gets the proxy info of the app that performed the last access on behalf of this app and
         * as a result blamed the op on this app.
         *
         * @param flags The op flags
         *
         * @return The proxy info or {@code null} if there was no proxy access
         *
         * @see #getLastForegroundProxyInfo(int)
         * @see #getLastBackgroundProxyInfo(int)
         * @see #getLastProxyInfo(int, int, int)
         * @see AttributedOpEntry#getLastProxyInfo(int)
         */
        public @Nullable OpEventProxyInfo getLastProxyInfo(@OpFlags int flags) {
            return getLastProxyInfo(MAX_PRIORITY_UID_STATE, MIN_PRIORITY_UID_STATE, flags);
        }

        /**
         * Gets the proxy info of the app that performed the last foreground access on behalf of
         * this app and as a result blamed the op on this app.
         *
         * @param flags The op flags
         *
         * @return The proxy info or {@code null} if there was no foreground proxy access
         *
         * @see #getLastProxyInfo(int)
         * @see #getLastBackgroundProxyInfo(int)
         * @see #getLastProxyInfo(int, int, int)
         * @see AttributedOpEntry#getLastForegroundProxyInfo(int)
         */
        public @Nullable OpEventProxyInfo getLastForegroundProxyInfo(@OpFlags int flags) {
            return getLastProxyInfo(MAX_PRIORITY_UID_STATE, resolveFirstUnrestrictedUidState(mOp),
                    flags);
        }

        /**
         * Gets the proxy info of the app that performed the last background access on behalf of
         * this app and as a result blamed the op on this app.
         *
         * @param flags The op flags
         *
         * @return The proxy info or {@code null} if there was no background proxy access
         *
         * @see #getLastProxyInfo(int)
         * @see #getLastForegroundProxyInfo(int)
         * @see #getLastProxyInfo(int, int, int)
         * @see AttributedOpEntry#getLastBackgroundProxyInfo(int)
         */
        public @Nullable OpEventProxyInfo getLastBackgroundProxyInfo(@OpFlags int flags) {
            return getLastProxyInfo(resolveLastRestrictedUidState(mOp), MIN_PRIORITY_UID_STATE,
                    flags);
        }

        /**
         * Gets the proxy info of the app that performed the last access on behalf of this app and
         * as a result blamed the op on this app.
         *
         * @param fromUidState The lowest UID state for which to query
         * @param toUidState The highest UID state for which to query (inclusive)
         * @param flags The op flags
         *
         * @return The proxy info or {@code null} if there was no proxy access
         *
         * @see #getLastProxyInfo(int)
         * @see #getLastForegroundProxyInfo(int)
         * @see #getLastBackgroundProxyInfo(int)
         * @see AttributedOpEntry#getLastProxyInfo(int, int, int)
         */
        public @Nullable OpEventProxyInfo getLastProxyInfo(@UidState int fromUidState,
                @UidState int toUidState, @OpFlags int flags) {
            NoteOpEvent lastEvent = getLastAccessEvent(fromUidState, toUidState, flags);
            if (lastEvent == null) {
                return null;
            }

            return lastEvent.getProxy();
        }



        // Code below generated by codegen v1.0.14.
        //
        // DO NOT MODIFY!
        // CHECKSTYLE:OFF Generated code
        //
        // To regenerate run:
        // $ codegen $ANDROID_BUILD_TOP/frameworks/base/core/java/android/app/AppOpsManager.java
        //
        // To exclude the generated code from IntelliJ auto-formatting enable (one-time):
        //   Settings > Editor > Code Style > Formatter Control
        //@formatter:off


        /**
         * Creates a new OpEntry.
         *
         * @param op
         *   The code of the op
         * @param mode
         *   The mode of the op
         * @param attributedOpEntries
         *   The attributions that have been used when noting the op
         * @hide
         */
        @DataClass.Generated.Member
        public OpEntry(
                @IntRange(from = 0, to = _NUM_OP - 1) int op,
                @Mode int mode,
                @NonNull Map<String, AttributedOpEntry> attributedOpEntries) {
            this.mOp = op;
            com.android.internal.util.AnnotationValidations.validate(
                    IntRange.class, null, mOp,
                    "from", 0,
                    "to", _NUM_OP - 1);
            this.mMode = mode;
            com.android.internal.util.AnnotationValidations.validate(
                    Mode.class, null, mMode);
            this.mAttributedOpEntries = attributedOpEntries;
            com.android.internal.util.AnnotationValidations.validate(
                    NonNull.class, null, mAttributedOpEntries);

            // onConstructed(); // You can define this method to get a callback
        }

        /**
         * The mode of the op
         */
        @DataClass.Generated.Member
        public @Mode int getMode() {
            return mMode;
        }

        /**
         * The attributed entries keyed by attribution tag.
         *
         * @see Context#createAttributionContext(String)
         * @see #noteOp(String, int, String, String, String)
         */
        @DataClass.Generated.Member
        public @NonNull Map<String, AttributedOpEntry> getAttributedOpEntries() {
            return mAttributedOpEntries;
        }

        @Override
        @DataClass.Generated.Member
        public void writeToParcel(Parcel dest, int flags) {
            // You can override field parcelling by defining methods like:
            // void parcelFieldName(Parcel dest, int flags) { ... }

            dest.writeInt(mOp);
            dest.writeInt(mMode);
            dest.writeMap(mAttributedOpEntries);
        }

        @Override
        @DataClass.Generated.Member
        public int describeContents() { return 0; }

        /** @hide */
        @SuppressWarnings({"unchecked", "RedundantCast"})
        @DataClass.Generated.Member
        /* package-private */ OpEntry(@NonNull Parcel in) {
            // You can override field unparcelling by defining methods like:
            // static FieldType unparcelFieldName(Parcel in) { ... }

            int op = in.readInt();
            int mode = in.readInt();
            Map<String, AttributedOpEntry> attributions = new java.util.LinkedHashMap<>();
            in.readMap(attributions, AttributedOpEntry.class.getClassLoader());

            this.mOp = op;
            com.android.internal.util.AnnotationValidations.validate(
                    IntRange.class, null, mOp,
                    "from", 0,
                    "to", _NUM_OP - 1);
            this.mMode = mode;
            com.android.internal.util.AnnotationValidations.validate(
                    Mode.class, null, mMode);
            this.mAttributedOpEntries = attributions;
            com.android.internal.util.AnnotationValidations.validate(
                    NonNull.class, null, mAttributedOpEntries);

            // onConstructed(); // You can define this method to get a callback
        }

        @DataClass.Generated.Member
        public static final @NonNull Parcelable.Creator<OpEntry> CREATOR
                = new Parcelable.Creator<OpEntry>() {
            @Override
            public OpEntry[] newArray(int size) {
                return new OpEntry[size];
            }

            @Override
            public OpEntry createFromParcel(@NonNull Parcel in) {
                return new OpEntry(in);
            }
        };

        /*
        @DataClass.Generated(
                time = 1574809856259L,
                codegenVersion = "1.0.14",
                sourceFile = "frameworks/base/core/java/android/app/AppOpsManager.java",
                inputSignatures = "private final @android.annotation.IntRange(from=0L, to=_NUM_OP - 1) int mOp\nprivate final @android.app.Mode int mMode\nprivate final @android.annotation.NonNull java.util.Map<java.lang.String,android.app.OpAttributionEntry> mAttributions\npublic @android.annotation.UnsupportedAppUsage(maxTargetSdk=Build.VERSION_CODES.Q, publicAlternatives=\"{@code \" + \"#getOpStr()}\") int getOp()\npublic @android.annotation.NonNull java.lang.String getOpStr()\npublic @java.lang.Deprecated @android.annotation.UnsupportedAppUsage(maxTargetSdk=Build.VERSION_CODES.Q, publicAlternatives=\"{@code \" + \"#getAccessTime(int, int)}\") long getTime()\npublic @java.lang.Deprecated long getLastAccessTime(int)\npublic @java.lang.Deprecated long getLastAccessForegroundTime(int)\npublic @java.lang.Deprecated long getLastAccessBackgroundTime(int)\npublic @java.lang.Deprecated long getLastAccessTime(int,int,int)\npublic @java.lang.Deprecated @android.annotation.UnsupportedAppUsage(maxTargetSdk=Build.VERSION_CODES.Q, publicAlternatives=\"{@code \" + \"#getLastRejectTime(int, int, int)}\") long getRejectTime()\npublic @java.lang.Deprecated long getLastRejectTime(int)\npublic @java.lang.Deprecated long getLastRejectForegroundTime(int)\npublic @java.lang.Deprecated long getLastRejectBackgroundTime(int)\npublic @java.lang.Deprecated long getLastRejectTime(int,int,int)\npublic  long getAccessTime(int,int)\npublic  long getRejectTime(int,int)\npublic  boolean isRunning()\nprivate  android.app.NoteOpEvent getLastAccessEvent(int,int,int)\npublic @java.lang.Deprecated long getDuration()\npublic @java.lang.Deprecated long getLastForegroundDuration(int)\npublic @java.lang.Deprecated long getLastBackgroundDuration(int)\npublic @java.lang.Deprecated long getLastDuration(int,int,int)\npublic @java.lang.Deprecated int getProxyUid()\npublic @java.lang.Deprecated @android.annotation.Nullable java.lang.String getProxyPackageName()\nprivate @android.app.UidState int getLastAccessUidStateForFlagsInStatesOfAllAttributions(int,int,int)\npublic @android.app.UidState int getLastAccessUidState(int)\npublic @android.app.UidState int getLastForegroundAccessUidState(int)\npublic @android.app.UidState int getLastBackgroundAccessUidState(int)\nprivate @android.app.UidState int getLastRejectUidStateForFlagsInStatesOfAllAttributions(int,int,int)\npublic @android.app.UidState int getLastRejectUidState(int)\npublic @android.app.UidState int getLastForegroundRejectUidState(int)\npublic @android.app.UidState int getLastBackgroundRejectUidState(int)\npublic  long getDuration(int,int)\npublic  int getProxyUid(int,int)\nprivate  int getProxyUid(int,int,int)\npublic @android.annotation.Nullable java.lang.String getProxyPackageName(int,int)\nprivate @android.annotation.Nullable java.lang.String getProxyPackageName(int,int,int)\nclass OpEntry extends java.lang.Object implements [android.os.Parcelable]\n@com.android.internal.util.DataClass(genHiddenConstructor=true)")
        @Deprecated
        private void __metadata() {}
         */


        //@formatter:on
        // End of generated code

    }

    /** @hide */
    public interface HistoricalOpsVisitor {
        void visitHistoricalOps(@NonNull HistoricalOps ops);
        void visitHistoricalUidOps(@NonNull HistoricalUidOps ops);
        void visitHistoricalPackageOps(@NonNull HistoricalPackageOps ops);
        void visitHistoricalAttributionOps(@NonNull AttributedHistoricalOps ops);
        void visitHistoricalOp(@NonNull HistoricalOp ops);
    }

    /**
     * Specifies what parameters to filter historical appop requests for
     *
     * @hide
     */
    @Retention(RetentionPolicy.SOURCE)
    @IntDef(flag = true, prefix = { "FILTER_BY_" }, value = {
            FILTER_BY_UID,
            FILTER_BY_PACKAGE_NAME,
            FILTER_BY_ATTRIBUTION_TAG,
            FILTER_BY_OP_NAMES
    })
    public @interface HistoricalOpsRequestFilter {}

    /**
     * Filter historical appop request by uid.
     *
     * @hide
     */
    public static final int FILTER_BY_UID = 1<<0;

    /**
     * Filter historical appop request by package name.
     *
     * @hide
     */
    public static final int FILTER_BY_PACKAGE_NAME = 1<<1;

    /**
     * Filter historical appop request by attribution tag.
     *
     * @hide
     */
    public static final int FILTER_BY_ATTRIBUTION_TAG = 1<<2;

    /**
     * Filter historical appop request by op names.
     *
     * @hide
     */
    public static final int FILTER_BY_OP_NAMES = 1<<3;

    /**
     * Request for getting historical app op usage. The request acts
     * as a filtering criteria when querying historical op usage.
     *
     * @hide
     */
    @Immutable
    @SystemApi
    public static final class HistoricalOpsRequest {
        private final int mUid;
        private final @Nullable String mPackageName;
        private final @Nullable String mAttributionTag;
        private final @Nullable List<String> mOpNames;
        private final @HistoricalOpsRequestFilter int mFilter;
        private final long mBeginTimeMillis;
        private final long mEndTimeMillis;
        private final @OpFlags int mFlags;

        private HistoricalOpsRequest(int uid, @Nullable String packageName,
                @Nullable String attributionTag, @Nullable List<String> opNames,
                @HistoricalOpsRequestFilter int filter, long beginTimeMillis,
                long endTimeMillis, @OpFlags int flags) {
            mUid = uid;
            mPackageName = packageName;
            mAttributionTag = attributionTag;
            mOpNames = opNames;
            mFilter = filter;
            mBeginTimeMillis = beginTimeMillis;
            mEndTimeMillis = endTimeMillis;
            mFlags = flags;
        }

        /**
         * Builder for creating a {@link HistoricalOpsRequest}.
         *
         * @hide
         */
        @SystemApi
        public static final class Builder {
            private int mUid = Process.INVALID_UID;
            private @Nullable String mPackageName;
            private @Nullable String mAttributionTag;
            private @Nullable List<String> mOpNames;
            private @HistoricalOpsRequestFilter int mFilter;
            private final long mBeginTimeMillis;
            private final long mEndTimeMillis;
            private @OpFlags int mFlags = OP_FLAGS_ALL;

            /**
             * Creates a new builder.
             *
             * @param beginTimeMillis The beginning of the interval in milliseconds since
             *     epoch start (January 1, 1970 00:00:00.000 GMT - Gregorian). Must be non
             *     negative.
             * @param endTimeMillis The end of the interval in milliseconds since
             *     epoch start (January 1, 1970 00:00:00.000 GMT - Gregorian). Must be after
             *     {@code beginTimeMillis}. Pass {@link Long#MAX_VALUE} to get the most recent
             *     history including ops that happen while this call is in flight.
             */
            public Builder(long beginTimeMillis, long endTimeMillis) {
                Preconditions.checkArgument(beginTimeMillis >= 0 && beginTimeMillis < endTimeMillis,
                        "beginTimeMillis must be non negative and lesser than endTimeMillis");
                mBeginTimeMillis = beginTimeMillis;
                mEndTimeMillis = endTimeMillis;
            }

            /**
             * Sets the UID to query for.
             *
             * @param uid The uid. Pass {@link android.os.Process#INVALID_UID} for any uid.
             * @return This builder.
             */
            public @NonNull Builder setUid(int uid) {
                Preconditions.checkArgument(uid == Process.INVALID_UID || uid >= 0,
                        "uid must be " + Process.INVALID_UID + " or non negative");
                mUid = uid;

                if (uid == Process.INVALID_UID) {
                    mFilter &= ~FILTER_BY_UID;
                } else {
                    mFilter |= FILTER_BY_UID;
                }

                return this;
            }

            /**
             * Sets the package to query for.
             *
             * @param packageName The package name. <code>Null</code> for any package.
             * @return This builder.
             */
            public @NonNull Builder setPackageName(@Nullable String packageName) {
                mPackageName = packageName;

                if (packageName == null) {
                    mFilter &= ~FILTER_BY_PACKAGE_NAME;
                } else {
                    mFilter |= FILTER_BY_PACKAGE_NAME;
                }

                return this;
            }

            /**
             * Sets the attribution tag to query for.
             *
             * @param attributionTag attribution tag
             * @return This builder.
             */
            public @NonNull Builder setAttributionTag(@Nullable String attributionTag) {
                mAttributionTag = attributionTag;
                mFilter |= FILTER_BY_ATTRIBUTION_TAG;

                return this;
            }

            /**
             * Sets the op names to query for.
             *
             * @param opNames The op names. <code>Null</code> for any op.
             * @return This builder.
             */
            public @NonNull Builder setOpNames(@Nullable List<String> opNames) {
                if (opNames != null) {
                    final int opCount = opNames.size();
                    for (int i = 0; i < opCount; i++) {
                        Preconditions.checkArgument(AppOpsManager.strOpToOp(
                                opNames.get(i)) != AppOpsManager.OP_NONE);
                    }
                }
                mOpNames = opNames;

                if (mOpNames == null) {
                    mFilter &= ~FILTER_BY_OP_NAMES;
                } else {
                    mFilter |= FILTER_BY_OP_NAMES;
                }

                return this;
            }

            /**
             * Sets the op flags to query for. The flags specify the type of
             * op data being queried.
             *
             * @param flags The flags which are any combination of
             * {@link #OP_FLAG_SELF}, {@link #OP_FLAG_TRUSTED_PROXY},
             * {@link #OP_FLAG_UNTRUSTED_PROXY}, {@link #OP_FLAG_TRUSTED_PROXIED},
             * {@link #OP_FLAG_UNTRUSTED_PROXIED}. You can use {@link #OP_FLAGS_ALL}
             * for any flag.
             * @return This builder.
             */
            public @NonNull Builder setFlags(@OpFlags int flags) {
                Preconditions.checkFlagsArgument(flags, OP_FLAGS_ALL);
                mFlags = flags;
                return this;
            }

            /**
             * @return a new {@link HistoricalOpsRequest}.
             */
            public @NonNull HistoricalOpsRequest build() {
                return new HistoricalOpsRequest(mUid, mPackageName, mAttributionTag, mOpNames,
                        mFilter, mBeginTimeMillis, mEndTimeMillis, mFlags);
            }
        }
    }

    /**
     * This class represents historical app op state of all UIDs for a given time interval.
     *
     * @hide
     */
    @SystemApi
    public static final class HistoricalOps implements Parcelable {
        private long mBeginTimeMillis;
        private long mEndTimeMillis;
        private @Nullable SparseArray<HistoricalUidOps> mHistoricalUidOps;

        /** @hide */
        @TestApi
        public HistoricalOps(long beginTimeMillis, long endTimeMillis) {
            Preconditions.checkState(beginTimeMillis <= endTimeMillis);
            mBeginTimeMillis = beginTimeMillis;
            mEndTimeMillis = endTimeMillis;
        }

        /** @hide */
        public HistoricalOps(@NonNull HistoricalOps other) {
            mBeginTimeMillis = other.mBeginTimeMillis;
            mEndTimeMillis = other.mEndTimeMillis;
            Preconditions.checkState(mBeginTimeMillis <= mEndTimeMillis);
            if (other.mHistoricalUidOps != null) {
                final int opCount = other.getUidCount();
                for (int i = 0; i < opCount; i++) {
                    final HistoricalUidOps origOps = other.getUidOpsAt(i);
                    final HistoricalUidOps clonedOps = new HistoricalUidOps(origOps);
                    if (mHistoricalUidOps == null) {
                        mHistoricalUidOps = new SparseArray<>(opCount);
                    }
                    mHistoricalUidOps.put(clonedOps.getUid(), clonedOps);
                }
            }
        }

        private HistoricalOps(Parcel parcel) {
            mBeginTimeMillis = parcel.readLong();
            mEndTimeMillis = parcel.readLong();
            final int[] uids = parcel.createIntArray();
            if (!ArrayUtils.isEmpty(uids)) {
                final ParceledListSlice<HistoricalUidOps> listSlice = parcel.readParcelable(
                        HistoricalOps.class.getClassLoader());
                final List<HistoricalUidOps> uidOps = (listSlice != null)
                        ? listSlice.getList() : null;
                if (uidOps == null) {
                    return;
                }
                for (int i = 0; i < uids.length; i++) {
                    if (mHistoricalUidOps == null) {
                        mHistoricalUidOps = new SparseArray<>();
                    }
                    mHistoricalUidOps.put(uids[i], uidOps.get(i));
                }
            }
        }

        /**
         * Splice a piece from the beginning of these ops.
         *
         * @param splicePoint The fraction of the data to be spliced off.
         *
         * @hide
         */
        public @NonNull HistoricalOps spliceFromBeginning(double splicePoint) {
            return splice(splicePoint, true);
        }

        /**
         * Splice a piece from the end of these ops.
         *
         * @param fractionToRemove The fraction of the data to be spliced off.
         *
         * @hide
         */
        public @NonNull HistoricalOps spliceFromEnd(double fractionToRemove) {
            return splice(fractionToRemove, false);
        }

        /**
         * Splice a piece from the beginning or end of these ops.
         *
         * @param fractionToRemove The fraction of the data to be spliced off.
         * @param beginning Whether to splice off the beginning or the end.
         *
         * @return The spliced off part.
         *
         * @hide
         */
        private @Nullable HistoricalOps splice(double fractionToRemove, boolean beginning) {
            final long spliceBeginTimeMills;
            final long spliceEndTimeMills;
            if (beginning) {
                spliceBeginTimeMills = mBeginTimeMillis;
                spliceEndTimeMills = (long) (mBeginTimeMillis
                        + getDurationMillis() * fractionToRemove);
                mBeginTimeMillis = spliceEndTimeMills;
            } else {
                spliceBeginTimeMills = (long) (mEndTimeMillis
                        - getDurationMillis() * fractionToRemove);
                spliceEndTimeMills = mEndTimeMillis;
                mEndTimeMillis = spliceBeginTimeMills;
            }

            HistoricalOps splice = null;
            final int uidCount = getUidCount();
            for (int i = 0; i < uidCount; i++) {
                final HistoricalUidOps origOps = getUidOpsAt(i);
                final HistoricalUidOps spliceOps = origOps.splice(fractionToRemove);
                if (spliceOps != null) {
                    if (splice == null) {
                        splice = new HistoricalOps(spliceBeginTimeMills, spliceEndTimeMills);
                    }
                    if (splice.mHistoricalUidOps == null) {
                        splice.mHistoricalUidOps = new SparseArray<>();
                    }
                    splice.mHistoricalUidOps.put(spliceOps.getUid(), spliceOps);
                }
            }
            return splice;
        }

        /**
         * Merge the passed ops into the current ones. The time interval is a
         * union of the current and passed in one and the passed in data is
         * folded into the data of this instance.
         *
         * @hide
         */
        public void merge(@NonNull HistoricalOps other) {
            mBeginTimeMillis = Math.min(mBeginTimeMillis, other.mBeginTimeMillis);
            mEndTimeMillis = Math.max(mEndTimeMillis, other.mEndTimeMillis);
            final int uidCount = other.getUidCount();
            for (int i = 0; i < uidCount; i++) {
                final HistoricalUidOps otherUidOps = other.getUidOpsAt(i);
                final HistoricalUidOps thisUidOps = getUidOps(otherUidOps.getUid());
                if (thisUidOps != null) {
                    thisUidOps.merge(otherUidOps);
                } else {
                    if (mHistoricalUidOps == null) {
                        mHistoricalUidOps = new SparseArray<>();
                    }
                    mHistoricalUidOps.put(otherUidOps.getUid(), otherUidOps);
                }
            }
        }

        /**
         * AppPermissionUsage the ops to leave only the data we filter for.
         *
         * @param uid Uid to filter for.
         * @param packageName Package to filter for.
         * @param attributionTag attribution tag to filter for
         * @param opNames Ops to filter for.
         * @param filter Which parameters to filter on.
         * @param beginTimeMillis The begin time to filter for or {@link Long#MIN_VALUE} for all.
         * @param endTimeMillis The end time to filter for or {@link Long#MAX_VALUE} for all.
         *
         * @hide
         */
        public void filter(int uid, @Nullable String packageName, @Nullable String attributionTag,
                @Nullable String[] opNames, @HistoricalOpsRequestFilter int filter,
                long beginTimeMillis, long endTimeMillis) {
            final long durationMillis = getDurationMillis();
            mBeginTimeMillis = Math.max(mBeginTimeMillis, beginTimeMillis);
            mEndTimeMillis = Math.min(mEndTimeMillis, endTimeMillis);
            final double scaleFactor = Math.min((double) (endTimeMillis - beginTimeMillis)
                    / (double) durationMillis, 1);
            final int uidCount = getUidCount();
            for (int i = uidCount - 1; i >= 0; i--) {
                final HistoricalUidOps uidOp = mHistoricalUidOps.valueAt(i);
                if ((filter & FILTER_BY_UID) != 0 && uid != uidOp.getUid()) {
                    mHistoricalUidOps.removeAt(i);
                } else {
                    uidOp.filter(packageName, attributionTag, opNames, filter, scaleFactor);
                    if (uidOp.getPackageCount() == 0) {
                        mHistoricalUidOps.removeAt(i);
                    }
                }
            }
        }

        /** @hide */
        public boolean isEmpty() {
            if (getBeginTimeMillis() >= getEndTimeMillis()) {
                return true;
            }
            final int uidCount = getUidCount();
            for (int i = uidCount - 1; i >= 0; i--) {
                final HistoricalUidOps uidOp = mHistoricalUidOps.valueAt(i);
                if (!uidOp.isEmpty()) {
                    return false;
                }
            }
            return true;
        }

        /** @hide */
        public long getDurationMillis() {
            return mEndTimeMillis - mBeginTimeMillis;
        }

        /** @hide */
        @TestApi
        public void increaseAccessCount(int opCode, int uid, @NonNull String packageName,
                @Nullable String attributionTag, @UidState int uidState,  @OpFlags int flags,
                long increment) {
            getOrCreateHistoricalUidOps(uid).increaseAccessCount(opCode,
                    packageName, attributionTag, uidState, flags, increment);
        }

        /** @hide */
        @TestApi
        public void increaseRejectCount(int opCode, int uid, @NonNull String packageName,
                @Nullable String attributionTag, @UidState int uidState, @OpFlags int flags,
                long increment) {
            getOrCreateHistoricalUidOps(uid).increaseRejectCount(opCode,
                    packageName, attributionTag, uidState, flags, increment);
        }

        /** @hide */
        @TestApi
        public void increaseAccessDuration(int opCode, int uid, @NonNull String packageName,
                @Nullable String attributionTag, @UidState int uidState, @OpFlags int flags,
                long increment) {
            getOrCreateHistoricalUidOps(uid).increaseAccessDuration(opCode,
                    packageName, attributionTag, uidState, flags, increment);
        }

        /** @hide */
        @TestApi
        public void offsetBeginAndEndTime(long offsetMillis) {
            mBeginTimeMillis += offsetMillis;
            mEndTimeMillis += offsetMillis;
        }

        /** @hide */
        public void setBeginAndEndTime(long beginTimeMillis, long endTimeMillis) {
            mBeginTimeMillis = beginTimeMillis;
            mEndTimeMillis = endTimeMillis;
        }

        /** @hide */
        public void setBeginTime(long beginTimeMillis) {
            mBeginTimeMillis = beginTimeMillis;
        }

        /** @hide */
        public void setEndTime(long endTimeMillis) {
            mEndTimeMillis = endTimeMillis;
        }

        /**
         * @return The beginning of the interval in milliseconds since
         *    epoch start (January 1, 1970 00:00:00.000 GMT - Gregorian).
         */
        public long getBeginTimeMillis() {
            return mBeginTimeMillis;
        }

        /**
         * @return The end of the interval in milliseconds since
         *    epoch start (January 1, 1970 00:00:00.000 GMT - Gregorian).
         */
        public long getEndTimeMillis() {
            return mEndTimeMillis;
        }

        /**
         * Gets number of UIDs with historical ops.
         *
         * @return The number of UIDs with historical ops.
         *
         * @see #getUidOpsAt(int)
         */
        public @IntRange(from = 0) int getUidCount() {
            if (mHistoricalUidOps == null) {
                return 0;
            }
            return mHistoricalUidOps.size();
        }

        /**
         * Gets the historical UID ops at a given index.
         *
         * @param index The index.
         *
         * @return The historical UID ops at the given index.
         *
         * @see #getUidCount()
         */
        public @NonNull HistoricalUidOps getUidOpsAt(@IntRange(from = 0) int index) {
            if (mHistoricalUidOps == null) {
                throw new IndexOutOfBoundsException();
            }
            return mHistoricalUidOps.valueAt(index);
        }

        /**
         * Gets the historical UID ops for a given UID.
         *
         * @param uid The UID.
         *
         * @return The historical ops for the UID.
         */
        public @Nullable HistoricalUidOps getUidOps(int uid) {
            if (mHistoricalUidOps == null) {
                return null;
            }
            return mHistoricalUidOps.get(uid);
        }

        /** @hide */
        public void clearHistory(int uid, @NonNull String packageName) {
            HistoricalUidOps historicalUidOps = getOrCreateHistoricalUidOps(uid);
            historicalUidOps.clearHistory(packageName);
            if (historicalUidOps.isEmpty()) {
                mHistoricalUidOps.remove(uid);
            }
        }

        @Override
        public int describeContents() {
            return 0;
        }

        @Override
        public void writeToParcel(Parcel parcel, int flags) {
            parcel.writeLong(mBeginTimeMillis);
            parcel.writeLong(mEndTimeMillis);
            if (mHistoricalUidOps != null) {
                final int uidCount = mHistoricalUidOps.size();
                parcel.writeInt(uidCount);
                for (int i = 0; i < uidCount; i++) {
                    parcel.writeInt(mHistoricalUidOps.keyAt(i));
                }
                final List<HistoricalUidOps> opsList = new ArrayList<>(uidCount);
                for (int i = 0; i < uidCount; i++) {
                    opsList.add(mHistoricalUidOps.valueAt(i));
                }
                parcel.writeParcelable(new ParceledListSlice<>(opsList), flags);
            } else {
                parcel.writeInt(-1);
            }
        }

        /**
         * Accepts a visitor to traverse the ops tree.
         *
         * @param visitor The visitor.
         *
         * @hide
         */
        public void accept(@NonNull HistoricalOpsVisitor visitor) {
            visitor.visitHistoricalOps(this);
            final int uidCount = getUidCount();
            for (int i = 0; i < uidCount; i++) {
                getUidOpsAt(i).accept(visitor);
            }
        }

        private @NonNull HistoricalUidOps getOrCreateHistoricalUidOps(int uid) {
            if (mHistoricalUidOps == null) {
                mHistoricalUidOps = new SparseArray<>();
            }
            HistoricalUidOps historicalUidOp = mHistoricalUidOps.get(uid);
            if (historicalUidOp == null) {
                historicalUidOp = new HistoricalUidOps(uid);
                mHistoricalUidOps.put(uid, historicalUidOp);
            }
            return historicalUidOp;
        }

        /**
         * @return Rounded value up at the 0.5 boundary.
         *
         * @hide
         */
        public static double round(double value) {
            final BigDecimal decimalScale = new BigDecimal(value);
            return decimalScale.setScale(0, RoundingMode.HALF_UP).doubleValue();
        }

        @Override
        public boolean equals(@Nullable Object obj) {
            if (this == obj) {
                return true;
            }
            if (obj == null || getClass() != obj.getClass()) {
                return false;
            }
            final HistoricalOps other = (HistoricalOps) obj;
            if (mBeginTimeMillis != other.mBeginTimeMillis) {
                return false;
            }
            if (mEndTimeMillis != other.mEndTimeMillis) {
                return false;
            }
            if (mHistoricalUidOps == null) {
                if (other.mHistoricalUidOps != null) {
                    return false;
                }
            } else if (!mHistoricalUidOps.equals(other.mHistoricalUidOps)) {
                return false;
            }
            return true;
        }

        @Override
        public int hashCode() {
            int result = (int) (mBeginTimeMillis ^ (mBeginTimeMillis >>> 32));
            result = 31 * result + mHistoricalUidOps.hashCode();
            return result;
        }

        @NonNull
        @Override
        public String toString() {
            return getClass().getSimpleName() + "[from:"
                    + mBeginTimeMillis + " to:" + mEndTimeMillis + "]";
        }

        public static final @android.annotation.NonNull Creator<HistoricalOps> CREATOR = new Creator<HistoricalOps>() {
            @Override
            public @NonNull HistoricalOps createFromParcel(@NonNull Parcel parcel) {
                return new HistoricalOps(parcel);
            }

            @Override
            public @NonNull HistoricalOps[] newArray(int size) {
                return new HistoricalOps[size];
            }
        };
    }

    /**
     * This class represents historical app op state for a UID.
     *
     * @hide
     */
    @SystemApi
    public static final class HistoricalUidOps implements Parcelable {
        private final int mUid;
        private @Nullable ArrayMap<String, HistoricalPackageOps> mHistoricalPackageOps;

        /** @hide */
        public HistoricalUidOps(int uid) {
            mUid = uid;
        }

        private HistoricalUidOps(@NonNull HistoricalUidOps other) {
            mUid = other.mUid;
            final int opCount = other.getPackageCount();
            for (int i = 0; i < opCount; i++) {
                final HistoricalPackageOps origOps = other.getPackageOpsAt(i);
                final HistoricalPackageOps cloneOps = new HistoricalPackageOps(origOps);
                if (mHistoricalPackageOps == null) {
                    mHistoricalPackageOps = new ArrayMap<>(opCount);
                }
                mHistoricalPackageOps.put(cloneOps.getPackageName(), cloneOps);
            }
        }

        private HistoricalUidOps(@NonNull Parcel parcel) {
            // No arg check since we always read from a trusted source.
            mUid = parcel.readInt();
            mHistoricalPackageOps = parcel.createTypedArrayMap(HistoricalPackageOps.CREATOR);
        }

        private @Nullable HistoricalUidOps splice(double fractionToRemove) {
            HistoricalUidOps splice = null;
            final int packageCount = getPackageCount();
            for (int i = 0; i < packageCount; i++) {
                final HistoricalPackageOps origOps = getPackageOpsAt(i);
                final HistoricalPackageOps spliceOps = origOps.splice(fractionToRemove);
                if (spliceOps != null) {
                    if (splice == null) {
                        splice = new HistoricalUidOps(mUid);
                    }
                    if (splice.mHistoricalPackageOps == null) {
                        splice.mHistoricalPackageOps = new ArrayMap<>();
                    }
                    splice.mHistoricalPackageOps.put(spliceOps.getPackageName(), spliceOps);
                }
            }
            return splice;
        }

        private void merge(@NonNull HistoricalUidOps other) {
            final int packageCount = other.getPackageCount();
            for (int i = 0; i < packageCount; i++) {
                final HistoricalPackageOps otherPackageOps = other.getPackageOpsAt(i);
                final HistoricalPackageOps thisPackageOps = getPackageOps(
                        otherPackageOps.getPackageName());
                if (thisPackageOps != null) {
                    thisPackageOps.merge(otherPackageOps);
                } else {
                    if (mHistoricalPackageOps == null) {
                        mHistoricalPackageOps = new ArrayMap<>();
                    }
                    mHistoricalPackageOps.put(otherPackageOps.getPackageName(), otherPackageOps);
                }
            }
        }

        private void filter(@Nullable String packageName, @Nullable String attributionTag,
                @Nullable String[] opNames, @HistoricalOpsRequestFilter int filter,
                double fractionToRemove) {
            final int packageCount = getPackageCount();
            for (int i = packageCount - 1; i >= 0; i--) {
                final HistoricalPackageOps packageOps = getPackageOpsAt(i);
                if ((filter & FILTER_BY_PACKAGE_NAME) != 0 && !packageName.equals(
                        packageOps.getPackageName())) {
                    mHistoricalPackageOps.removeAt(i);
                } else {
                    packageOps.filter(attributionTag, opNames, filter, fractionToRemove);
                    if (packageOps.getAttributedOpsCount() == 0) {
                        mHistoricalPackageOps.removeAt(i);
                    }
                }
            }
        }

        private boolean isEmpty() {
            final int packageCount = getPackageCount();
            for (int i = packageCount - 1; i >= 0; i--) {
                final HistoricalPackageOps packageOps = mHistoricalPackageOps.valueAt(i);
                if (!packageOps.isEmpty()) {
                    return false;
                }
            }
            return true;
        }

        private void increaseAccessCount(int opCode, @NonNull String packageName,
                @Nullable String attributionTag, @UidState int uidState, @OpFlags int flags,
                long increment) {
            getOrCreateHistoricalPackageOps(packageName).increaseAccessCount(
                    opCode, attributionTag, uidState, flags, increment);
        }

        private void increaseRejectCount(int opCode, @NonNull String packageName,
                @Nullable String attributionTag, @UidState int uidState,  @OpFlags int flags,
                long increment) {
            getOrCreateHistoricalPackageOps(packageName).increaseRejectCount(
                    opCode, attributionTag, uidState, flags, increment);
        }

        private void increaseAccessDuration(int opCode, @NonNull String packageName,
                @Nullable String attributionTag, @UidState int uidState, @OpFlags int flags,
                long increment) {
            getOrCreateHistoricalPackageOps(packageName).increaseAccessDuration(
                    opCode, attributionTag, uidState, flags, increment);
        }

        /**
         * @return The UID for which the data is related.
         */
        public int getUid() {
            return mUid;
        }

        /**
         * Gets number of packages with historical ops.
         *
         * @return The number of packages with historical ops.
         *
         * @see #getPackageOpsAt(int)
         */
        public @IntRange(from = 0) int getPackageCount() {
            if (mHistoricalPackageOps == null) {
                return 0;
            }
            return mHistoricalPackageOps.size();
        }

        /**
         * Gets the historical package ops at a given index.
         *
         * @param index The index.
         *
         * @return The historical package ops at the given index.
         *
         * @see #getPackageCount()
         */
        public @NonNull HistoricalPackageOps getPackageOpsAt(@IntRange(from = 0) int index) {
            if (mHistoricalPackageOps == null) {
                throw new IndexOutOfBoundsException();
            }
            return mHistoricalPackageOps.valueAt(index);
        }

        /**
         * Gets the historical package ops for a given package.
         *
         * @param packageName The package.
         *
         * @return The historical ops for the package.
         */
        public @Nullable HistoricalPackageOps getPackageOps(@NonNull String packageName) {
            if (mHistoricalPackageOps == null) {
                return null;
            }
            return mHistoricalPackageOps.get(packageName);
        }

        private void clearHistory(@NonNull String packageName) {
            if (mHistoricalPackageOps != null) {
                mHistoricalPackageOps.remove(packageName);
            }
        }

        @Override
        public int describeContents() {
            return 0;
        }

        @Override
        public void writeToParcel(Parcel parcel, int flags) {
            parcel.writeInt(mUid);
            parcel.writeTypedArrayMap(mHistoricalPackageOps, flags);
        }

        private void accept(@NonNull HistoricalOpsVisitor visitor) {
            visitor.visitHistoricalUidOps(this);
            final int packageCount = getPackageCount();
            for (int i = 0; i < packageCount; i++) {
                getPackageOpsAt(i).accept(visitor);
            }
        }

        private @NonNull HistoricalPackageOps getOrCreateHistoricalPackageOps(
                @NonNull String packageName) {
            if (mHistoricalPackageOps == null) {
                mHistoricalPackageOps = new ArrayMap<>();
            }
            HistoricalPackageOps historicalPackageOp = mHistoricalPackageOps.get(packageName);
            if (historicalPackageOp == null) {
                historicalPackageOp = new HistoricalPackageOps(packageName);
                mHistoricalPackageOps.put(packageName, historicalPackageOp);
            }
            return historicalPackageOp;
        }


        public static final @android.annotation.NonNull Creator<HistoricalUidOps> CREATOR = new Creator<HistoricalUidOps>() {
            @Override
            public @NonNull HistoricalUidOps createFromParcel(@NonNull Parcel parcel) {
                return new HistoricalUidOps(parcel);
            }

            @Override
            public @NonNull HistoricalUidOps[] newArray(int size) {
                return new HistoricalUidOps[size];
            }
        };

        @Override
        public boolean equals(@Nullable Object obj) {
            if (this == obj) {
                return true;
            }
            if (obj == null || getClass() != obj.getClass()) {
                return false;
            }
            final HistoricalUidOps other = (HistoricalUidOps) obj;
            if (mUid != other.mUid) {
                return false;
            }
            if (mHistoricalPackageOps == null) {
                if (other.mHistoricalPackageOps != null) {
                    return false;
                }
            } else if (!mHistoricalPackageOps.equals(other.mHistoricalPackageOps)) {
                return false;
            }
            return true;
        }

        @Override
        public int hashCode() {
            int result = mUid;
            result = 31 * result + (mHistoricalPackageOps != null
                    ? mHistoricalPackageOps.hashCode() : 0);
            return result;
        }
    }

    /**
     * This class represents historical app op information about a package.
     *
     * @hide
     */
    @SystemApi
    public static final class HistoricalPackageOps implements Parcelable {
        private final @NonNull String mPackageName;
        private @Nullable ArrayMap<String, AttributedHistoricalOps> mAttributedHistoricalOps;

        /** @hide */
        public HistoricalPackageOps(@NonNull String packageName) {
            mPackageName = packageName;
        }

        private HistoricalPackageOps(@NonNull HistoricalPackageOps other) {
            mPackageName = other.mPackageName;
            final int opCount = other.getAttributedOpsCount();
            for (int i = 0; i < opCount; i++) {
                final AttributedHistoricalOps origOps = other.getAttributedOpsAt(i);
                final AttributedHistoricalOps cloneOps = new AttributedHistoricalOps(origOps);
                if (mAttributedHistoricalOps == null) {
                    mAttributedHistoricalOps = new ArrayMap<>(opCount);
                }
                mAttributedHistoricalOps.put(cloneOps.getTag(), cloneOps);
            }
        }

        private HistoricalPackageOps(@NonNull Parcel parcel) {
            mPackageName = parcel.readString();
            mAttributedHistoricalOps = parcel.createTypedArrayMap(AttributedHistoricalOps.CREATOR);
        }

        private @Nullable HistoricalPackageOps splice(double fractionToRemove) {
            HistoricalPackageOps splice = null;
            final int attributionCount = getAttributedOpsCount();
            for (int i = 0; i < attributionCount; i++) {
                final AttributedHistoricalOps origOps = getAttributedOpsAt(i);
                final AttributedHistoricalOps spliceOps = origOps.splice(fractionToRemove);
                if (spliceOps != null) {
                    if (splice == null) {
                        splice = new HistoricalPackageOps(mPackageName);
                    }
                    if (splice.mAttributedHistoricalOps == null) {
                        splice.mAttributedHistoricalOps = new ArrayMap<>();
                    }
                    splice.mAttributedHistoricalOps.put(spliceOps.getTag(), spliceOps);
                }
            }
            return splice;
        }

        private void merge(@NonNull HistoricalPackageOps other) {
            final int attributionCount = other.getAttributedOpsCount();
            for (int i = 0; i < attributionCount; i++) {
                final AttributedHistoricalOps otherAttributionOps = other.getAttributedOpsAt(i);
                final AttributedHistoricalOps thisAttributionOps = getAttributedOps(
                        otherAttributionOps.getTag());
                if (thisAttributionOps != null) {
                    thisAttributionOps.merge(otherAttributionOps);
                } else {
                    if (mAttributedHistoricalOps == null) {
                        mAttributedHistoricalOps = new ArrayMap<>();
                    }
                    mAttributedHistoricalOps.put(otherAttributionOps.getTag(),
                            otherAttributionOps);
                }
            }
        }

        private void filter(@Nullable String attributionTag, @Nullable String[] opNames,
                @HistoricalOpsRequestFilter int filter, double fractionToRemove) {
            final int attributionCount = getAttributedOpsCount();
            for (int i = attributionCount - 1; i >= 0; i--) {
                final AttributedHistoricalOps attributionOps = getAttributedOpsAt(i);
                if ((filter & FILTER_BY_ATTRIBUTION_TAG) != 0 && !Objects.equals(attributionTag,
                        attributionOps.getTag())) {
                    mAttributedHistoricalOps.removeAt(i);
                } else {
                    attributionOps.filter(opNames, filter, fractionToRemove);
                    if (attributionOps.getOpCount() == 0) {
                        mAttributedHistoricalOps.removeAt(i);
                    }
                }
            }
        }

        private void accept(@NonNull HistoricalOpsVisitor visitor) {
            visitor.visitHistoricalPackageOps(this);
            final int attributionCount = getAttributedOpsCount();
            for (int i = 0; i < attributionCount; i++) {
                getAttributedOpsAt(i).accept(visitor);
            }
        }

        private boolean isEmpty() {
            final int attributionCount = getAttributedOpsCount();
            for (int i = attributionCount - 1; i >= 0; i--) {
                final AttributedHistoricalOps attributionOps = mAttributedHistoricalOps.valueAt(i);
                if (!attributionOps.isEmpty()) {
                    return false;
                }
            }
            return true;
        }

        private void increaseAccessCount(int opCode, @Nullable String attributionTag,
                @UidState int uidState, @OpFlags int flags, long increment) {
            getOrCreateAttributedHistoricalOps(attributionTag).increaseAccessCount(
                    opCode, uidState, flags, increment);
        }

        private void increaseRejectCount(int opCode, @Nullable String attributionTag,
                @UidState int uidState, @OpFlags int flags, long increment) {
            getOrCreateAttributedHistoricalOps(attributionTag).increaseRejectCount(
                    opCode, uidState, flags, increment);
        }

        private void increaseAccessDuration(int opCode, @Nullable String attributionTag,
                @UidState int uidState, @OpFlags int flags, long increment) {
            getOrCreateAttributedHistoricalOps(attributionTag).increaseAccessDuration(
                    opCode, uidState, flags, increment);
        }

        /**
         * Gets the package name which the data represents.
         *
         * @return The package name which the data represents.
         */
        public @NonNull String getPackageName() {
            return mPackageName;
        }

        private @NonNull AttributedHistoricalOps getOrCreateAttributedHistoricalOps(
                @Nullable String attributionTag) {
            if (mAttributedHistoricalOps == null) {
                mAttributedHistoricalOps = new ArrayMap<>();
            }
            AttributedHistoricalOps historicalAttributionOp = mAttributedHistoricalOps.get(
                    attributionTag);
            if (historicalAttributionOp == null) {
                historicalAttributionOp = new AttributedHistoricalOps(attributionTag);
                mAttributedHistoricalOps.put(attributionTag, historicalAttributionOp);
            }
            return historicalAttributionOp;
        }

        /**
         * Gets number historical app ops.
         *
         * @return The number historical app ops.
         * @see #getOpAt(int)
         */
        public @IntRange(from = 0) int getOpCount() {
            int numOps = 0;
            int numAttributions = getAttributedOpsCount();

            for (int code = 0; code < _NUM_OP; code++) {
                String opName = opToPublicName(code);

                for (int attributionNum = 0; attributionNum < numAttributions; attributionNum++) {
                    if (getAttributedOpsAt(attributionNum).getOp(opName) != null) {
                        numOps++;
                        break;
                    }
                }
            }

            return numOps;
        }

        /**
         * Gets the historical op at a given index.
         *
         * <p>This combines the counts from all attributions.
         *
         * @param index The index to lookup.
         * @return The op at the given index.
         * @see #getOpCount()
         */
        public @NonNull HistoricalOp getOpAt(@IntRange(from = 0) int index) {
            int numOpsFound = 0;
            int numAttributions = getAttributedOpsCount();

            for (int code = 0; code < _NUM_OP; code++) {
                String opName = opToPublicName(code);

                for (int attributionNum = 0; attributionNum < numAttributions; attributionNum++) {
                    if (getAttributedOpsAt(attributionNum).getOp(opName) != null) {
                        if (numOpsFound == index) {
                            return getOp(opName);
                        } else {
                            numOpsFound++;
                            break;
                        }
                    }
                }
            }

            throw new IndexOutOfBoundsException();
        }

        /**
         * Gets the historical entry for a given op name.
         *
         * <p>This combines the counts from all attributions.
         *
         * @param opName The op name.
         * @return The historical entry for that op name.
         */
        public @Nullable HistoricalOp getOp(@NonNull String opName) {
            if (mAttributedHistoricalOps == null) {
                return null;
            }

            HistoricalOp combinedOp = null;
            int numAttributions = getAttributedOpsCount();
            for (int i = 0; i < numAttributions; i++) {
                HistoricalOp attributionOp = getAttributedOpsAt(i).getOp(opName);
                if (attributionOp != null) {
                    if (combinedOp == null) {
                        combinedOp = new HistoricalOp(attributionOp);
                    } else {
                        combinedOp.merge(attributionOp);
                    }
                }
            }

            return combinedOp;
        }

        @Override
        public int describeContents() {
            return 0;
        }

        @Override
        public void writeToParcel(@NonNull Parcel parcel, int flags) {
            parcel.writeString(mPackageName);
            parcel.writeTypedArrayMap(mAttributedHistoricalOps, flags);
        }

        public static final @android.annotation.NonNull Creator<HistoricalPackageOps> CREATOR =
                new Creator<HistoricalPackageOps>() {
            @Override
            public @NonNull HistoricalPackageOps createFromParcel(@NonNull Parcel parcel) {
                return new HistoricalPackageOps(parcel);
            }

            @Override
            public @NonNull HistoricalPackageOps[] newArray(int size) {
                return new HistoricalPackageOps[size];
            }
        };

        @Override
        public boolean equals(@Nullable Object obj) {
            if (this == obj) {
                return true;
            }
            if (obj == null || getClass() != obj.getClass()) {
                return false;
            }
            final HistoricalPackageOps other = (HistoricalPackageOps) obj;
            if (!mPackageName.equals(other.mPackageName)) {
                return false;
            }
            if (mAttributedHistoricalOps == null) {
                if (other.mAttributedHistoricalOps != null) {
                    return false;
                }
            } else if (!mAttributedHistoricalOps.equals(other.mAttributedHistoricalOps)) {
                return false;
            }
            return true;
        }

        @Override
        public int hashCode() {
            int result = mPackageName != null ? mPackageName.hashCode() : 0;
            result = 31 * result + (mAttributedHistoricalOps != null
                    ? mAttributedHistoricalOps.hashCode() : 0);
            return result;
        }

        /**
         * Gets number of attributed historical ops.
         *
         * @return The number of attribution with historical ops.
         *
         * @see #getAttributedOpsAt(int)
         */
        public @IntRange(from = 0) int getAttributedOpsCount() {
            if (mAttributedHistoricalOps == null) {
                return 0;
            }
            return mAttributedHistoricalOps.size();
        }

        /**
         * Gets the attributed historical ops at a given index.
         *
         * @param index The index.
         *
         * @return The historical attribution ops at the given index.
         *
         * @see #getAttributedOpsCount()
         */
        public @NonNull AttributedHistoricalOps getAttributedOpsAt(@IntRange(from = 0) int index) {
            if (mAttributedHistoricalOps == null) {
                throw new IndexOutOfBoundsException();
            }
            return mAttributedHistoricalOps.valueAt(index);
        }

        /**
         * Gets the attributed historical ops for a given attribution tag.
         *
         * @param attributionTag The attribution tag.
         *
         * @return The historical ops for the attribution.
         */
        public @Nullable AttributedHistoricalOps getAttributedOps(@NonNull String attributionTag) {
            if (mAttributedHistoricalOps == null) {
                return null;
            }
            return mAttributedHistoricalOps.get(attributionTag);
        }
    }

    /**
     * This class represents historical app op information about a attribution in a package.
     *
     * @hide
     */
    @SystemApi
    /* codegen verifier cannot deal with nested class parameters
    @DataClass(genHiddenConstructor = true,
            genEqualsHashCode = true, genHiddenCopyConstructor = true) */
    @DataClass.Suppress("getHistoricalOps")
    public static final class AttributedHistoricalOps implements Parcelable {
        /** {@link Context#createAttributionContext attribution} tag */
        private final @Nullable String mTag;

        /** Ops for this attribution */
        private @Nullable ArrayMap<String, HistoricalOp> mHistoricalOps;

        /** @hide */
        public AttributedHistoricalOps(@NonNull String tag) {
            mTag = tag;
        }

        private AttributedHistoricalOps(@NonNull AttributedHistoricalOps other) {
            mTag = other.mTag;
            final int opCount = other.getOpCount();
            for (int i = 0; i < opCount; i++) {
                final HistoricalOp origOp = other.getOpAt(i);
                final HistoricalOp cloneOp = new HistoricalOp(origOp);
                if (mHistoricalOps == null) {
                    mHistoricalOps = new ArrayMap<>(opCount);
                }
                mHistoricalOps.put(cloneOp.getOpName(), cloneOp);
            }
        }

        private @Nullable AttributedHistoricalOps splice(double fractionToRemove) {
            AttributedHistoricalOps splice = null;
            final int opCount = getOpCount();
            for (int i = 0; i < opCount; i++) {
                final HistoricalOp origOps = getOpAt(i);
                final HistoricalOp spliceOps = origOps.splice(fractionToRemove);
                if (spliceOps != null) {
                    if (splice == null) {
                        splice = new AttributedHistoricalOps(mTag, null);
                    }
                    if (splice.mHistoricalOps == null) {
                        splice.mHistoricalOps = new ArrayMap<>();
                    }
                    splice.mHistoricalOps.put(spliceOps.getOpName(), spliceOps);
                }
            }
            return splice;
        }

        private void merge(@NonNull AttributedHistoricalOps other) {
            final int opCount = other.getOpCount();
            for (int i = 0; i < opCount; i++) {
                final HistoricalOp otherOp = other.getOpAt(i);
                final HistoricalOp thisOp = getOp(otherOp.getOpName());
                if (thisOp != null) {
                    thisOp.merge(otherOp);
                } else {
                    if (mHistoricalOps == null) {
                        mHistoricalOps = new ArrayMap<>();
                    }
                    mHistoricalOps.put(otherOp.getOpName(), otherOp);
                }
            }
        }

        private void filter(@Nullable String[] opNames, @HistoricalOpsRequestFilter int filter,
                double scaleFactor) {
            final int opCount = getOpCount();
            for (int i = opCount - 1; i >= 0; i--) {
                final HistoricalOp op = mHistoricalOps.valueAt(i);
                if ((filter & FILTER_BY_OP_NAMES) != 0 && !ArrayUtils.contains(opNames,
                        op.getOpName())) {
                    mHistoricalOps.removeAt(i);
                } else {
                    op.filter(scaleFactor);
                }
            }
        }

        private boolean isEmpty() {
            final int opCount = getOpCount();
            for (int i = opCount - 1; i >= 0; i--) {
                final HistoricalOp op = mHistoricalOps.valueAt(i);
                if (!op.isEmpty()) {
                    return false;
                }
            }
            return true;
        }

        private void increaseAccessCount(int opCode, @UidState int uidState,
                @OpFlags int flags, long increment) {
            getOrCreateHistoricalOp(opCode).increaseAccessCount(uidState, flags, increment);
        }

        private void increaseRejectCount(int opCode, @UidState int uidState,
                @OpFlags int flags, long increment) {
            getOrCreateHistoricalOp(opCode).increaseRejectCount(uidState, flags, increment);
        }

        private void increaseAccessDuration(int opCode, @UidState int uidState,
                @OpFlags int flags, long increment) {
            getOrCreateHistoricalOp(opCode).increaseAccessDuration(uidState, flags, increment);
        }

        /**
         * Gets number historical app ops.
         *
         * @return The number historical app ops.
         * @see #getOpAt(int)
         */
        public @IntRange(from = 0) int getOpCount() {
            if (mHistoricalOps == null) {
                return 0;
            }
            return mHistoricalOps.size();
        }

        /**
         * Gets the historical op at a given index.
         *
         * @param index The index to lookup.
         * @return The op at the given index.
         * @see #getOpCount()
         */
        public @NonNull HistoricalOp getOpAt(@IntRange(from = 0) int index) {
            if (mHistoricalOps == null) {
                throw new IndexOutOfBoundsException();
            }
            return mHistoricalOps.valueAt(index);
        }

        /**
         * Gets the historical entry for a given op name.
         *
         * @param opName The op name.
         * @return The historical entry for that op name.
         */
        public @Nullable HistoricalOp getOp(@NonNull String opName) {
            if (mHistoricalOps == null) {
                return null;
            }
            return mHistoricalOps.get(opName);
        }

        private void accept(@NonNull HistoricalOpsVisitor visitor) {
            visitor.visitHistoricalAttributionOps(this);
            final int opCount = getOpCount();
            for (int i = 0; i < opCount; i++) {
                getOpAt(i).accept(visitor);
            }
        }

        private @NonNull HistoricalOp getOrCreateHistoricalOp(int opCode) {
            if (mHistoricalOps == null) {
                mHistoricalOps = new ArrayMap<>();
            }
            final String opStr = sOpToString[opCode];
            HistoricalOp op = mHistoricalOps.get(opStr);
            if (op == null) {
                op = new HistoricalOp(opCode);
                mHistoricalOps.put(opStr, op);
            }
            return op;
        }



        // Code below generated by codegen v1.0.14.
        //
        // DO NOT MODIFY!
        // CHECKSTYLE:OFF Generated code
        //
        // To regenerate run:
        // $ codegen $ANDROID_BUILD_TOP/frameworks/base/core/java/android/app/AppOpsManager.java
        //
        // To exclude the generated code from IntelliJ auto-formatting enable (one-time):
        //   Settings > Editor > Code Style > Formatter Control
        //@formatter:off


        /**
         * Creates a new HistoricalAttributionOps.
         *
         * @param tag
         *   {@link Context#createAttributionContext attribution} tag
         * @param historicalOps
         *   Ops for this attribution
         * @hide
         */
        @DataClass.Generated.Member
        public AttributedHistoricalOps(
                @Nullable String tag,
                @Nullable ArrayMap<String,HistoricalOp> historicalOps) {
            this.mTag = tag;
            this.mHistoricalOps = historicalOps;

            // onConstructed(); // You can define this method to get a callback
        }

        /**
         * {@link Context#createAttributionContext attribution} tag
         */
        @DataClass.Generated.Member
        public @Nullable String getTag() {
            return mTag;
        }

        @Override
        @DataClass.Generated.Member
        public boolean equals(@Nullable Object o) {
            // You can override field equality logic by defining either of the methods like:
            // boolean fieldNameEquals(HistoricalAttributionOps other) { ... }
            // boolean fieldNameEquals(FieldType otherValue) { ... }

            if (this == o) return true;
            if (o == null || getClass() != o.getClass()) return false;
            @SuppressWarnings("unchecked")
            AttributedHistoricalOps that = (AttributedHistoricalOps) o;
            //noinspection PointlessBooleanExpression
            return true
                    && Objects.equals(mTag, that.mTag)
                    && Objects.equals(mHistoricalOps, that.mHistoricalOps);
        }

        @Override
        @DataClass.Generated.Member
        public int hashCode() {
            // You can override field hashCode logic by defining methods like:
            // int fieldNameHashCode() { ... }

            int _hash = 1;
            _hash = 31 * _hash + Objects.hashCode(mTag);
            _hash = 31 * _hash + Objects.hashCode(mHistoricalOps);
            return _hash;
        }

        @Override
        @DataClass.Generated.Member
        public void writeToParcel(@NonNull Parcel dest, int flags) {
            // You can override field parcelling by defining methods like:
            // void parcelFieldName(Parcel dest, int flags) { ... }

            byte flg = 0;
            if (mTag != null) flg |= 0x1;
            if (mHistoricalOps != null) flg |= 0x2;
            dest.writeByte(flg);
            if (mTag != null) dest.writeString(mTag);
            if (mHistoricalOps != null) dest.writeMap(mHistoricalOps);
        }

        @Override
        @DataClass.Generated.Member
        public int describeContents() { return 0; }

        /** @hide */
        @SuppressWarnings({"unchecked", "RedundantCast"})
        @DataClass.Generated.Member
        /* package-private */ AttributedHistoricalOps(@NonNull Parcel in) {
            // You can override field unparcelling by defining methods like:
            // static FieldType unparcelFieldName(Parcel in) { ... }

            byte flg = in.readByte();
            String attributionTag = (flg & 0x1) == 0 ? null : in.readString();
            ArrayMap<String,HistoricalOp> historicalOps = null;
            if ((flg & 0x2) != 0) {
                historicalOps = new ArrayMap();
                in.readMap(historicalOps, HistoricalOp.class.getClassLoader());
            }

            this.mTag = attributionTag;
            this.mHistoricalOps = historicalOps;

            // onConstructed(); // You can define this method to get a callback
        }

        @DataClass.Generated.Member
        public static final @NonNull Parcelable.Creator<AttributedHistoricalOps> CREATOR
                = new Parcelable.Creator<AttributedHistoricalOps>() {
            @Override
            public AttributedHistoricalOps[] newArray(int size) {
                return new AttributedHistoricalOps[size];
            }

            @Override
            public AttributedHistoricalOps createFromParcel(@NonNull Parcel in) {
                return new AttributedHistoricalOps(in);
            }
        };

        /*
        @DataClass.Generated(
                time = 1578113234821L,
                codegenVersion = "1.0.14",
                sourceFile = "frameworks/base/core/java/android/app/AppOpsManager.java",
                inputSignatures = "private final @android.annotation.Nullable java.lang.String mAttributionTag\nprivate @android.annotation.Nullable android.util.ArrayMap<java.lang.String,android.app.HistoricalOp> mHistoricalOps\nprivate @android.annotation.Nullable android.app.HistoricalAttributionOps splice(double)\nprivate  void merge(android.app.HistoricalAttributionOps)\nprivate  void filter(java.lang.String[],int,double)\nprivate  boolean isEmpty()\nprivate  void increaseAccessCount(int,int,int,long)\nprivate  void increaseRejectCount(int,int,int,long)\nprivate  void increaseAccessDuration(int,int,int,long)\npublic @android.annotation.IntRange(from=0L) int getOpCount()\npublic @android.annotation.NonNull android.app.HistoricalOp getOpAt(int)\npublic @android.annotation.Nullable android.app.HistoricalOp getOp(java.lang.String)\nprivate  void accept(android.app.HistoricalOpsVisitor)\nprivate @android.annotation.NonNull android.app.HistoricalOp getOrCreateHistoricalOp(int)\nclass HistoricalAttributionOps extends java.lang.Object implements [android.os.Parcelable]\n@com.android.internal.util.DataClass(genHiddenConstructor=true, genEqualsHashCode=true, genHiddenCopyConstructor=true)")
        @Deprecated
        private void __metadata() {}
        */

        //@formatter:on
        // End of generated code

    }

    /**
     * This class represents historical information about an app op.
     *
     * @hide
     */
    @SystemApi
    public static final class HistoricalOp implements Parcelable {
        private final int mOp;
        private @Nullable LongSparseLongArray mAccessCount;
        private @Nullable LongSparseLongArray mRejectCount;
        private @Nullable LongSparseLongArray mAccessDuration;

        /** @hide */
        public HistoricalOp(int op) {
            mOp = op;
        }

        private HistoricalOp(@NonNull HistoricalOp other) {
            mOp = other.mOp;
            if (other.mAccessCount != null) {
                mAccessCount = other.mAccessCount.clone();
            }
            if (other.mRejectCount != null) {
                mRejectCount = other.mRejectCount.clone();
            }
            if (other.mAccessDuration != null) {
                mAccessDuration = other.mAccessDuration.clone();
            }
        }

        private HistoricalOp(@NonNull Parcel parcel) {
            mOp = parcel.readInt();
            mAccessCount = readLongSparseLongArrayFromParcel(parcel);
            mRejectCount = readLongSparseLongArrayFromParcel(parcel);
            mAccessDuration = readLongSparseLongArrayFromParcel(parcel);
        }

        private void filter(double scaleFactor) {
            scale(mAccessCount, scaleFactor);
            scale(mRejectCount, scaleFactor);
            scale(mAccessDuration, scaleFactor);
        }

        private boolean isEmpty() {
            return !hasData(mAccessCount)
                    && !hasData(mRejectCount)
                    && !hasData(mAccessDuration);
        }

        private boolean hasData(@NonNull LongSparseLongArray array) {
            return (array != null && array.size() > 0);
        }

        private @Nullable HistoricalOp splice(double fractionToRemove) {
            final HistoricalOp splice = new HistoricalOp(mOp);
            splice(mAccessCount, splice::getOrCreateAccessCount, fractionToRemove);
            splice(mRejectCount, splice::getOrCreateRejectCount, fractionToRemove);
            splice(mAccessDuration, splice::getOrCreateAccessDuration, fractionToRemove);
            return splice;
        }

        private static void splice(@Nullable LongSparseLongArray sourceContainer,
                @NonNull Supplier<LongSparseLongArray> destContainerProvider,
                    double fractionToRemove) {
            if (sourceContainer != null) {
                final int size = sourceContainer.size();
                for (int i = 0; i < size; i++) {
                    final long key = sourceContainer.keyAt(i);
                    final long value = sourceContainer.valueAt(i);
                    final long removedFraction = Math.round(value * fractionToRemove);
                    if (removedFraction > 0) {
                        destContainerProvider.get().put(key, removedFraction);
                        sourceContainer.put(key, value - removedFraction);
                    }
                }
            }
        }

        private void merge(@NonNull HistoricalOp other) {
            merge(this::getOrCreateAccessCount, other.mAccessCount);
            merge(this::getOrCreateRejectCount, other.mRejectCount);
            merge(this::getOrCreateAccessDuration, other.mAccessDuration);
        }

        private void increaseAccessCount(@UidState int uidState, @OpFlags int flags,
                long increment) {
            increaseCount(getOrCreateAccessCount(), uidState, flags, increment);
        }

        private void increaseRejectCount(@UidState int uidState, @OpFlags int flags,
                long increment) {
            increaseCount(getOrCreateRejectCount(), uidState, flags, increment);
        }

        private void increaseAccessDuration(@UidState int uidState, @OpFlags int flags,
                long increment) {
            increaseCount(getOrCreateAccessDuration(), uidState, flags, increment);
        }

        private void increaseCount(@NonNull LongSparseLongArray counts,
                @UidState int uidState, @OpFlags int flags, long increment) {
            while (flags != 0) {
                final int flag = 1 << Integer.numberOfTrailingZeros(flags);
                flags &= ~flag;
                final long key = makeKey(uidState, flag);
                counts.put(key, counts.get(key) + increment);
            }
        }

        /**
         * Gets the op name.
         *
         * @return The op name.
         */
        public @NonNull String getOpName() {
            return sOpToString[mOp];
        }

        /** @hide */
        public int getOpCode() {
            return mOp;
        }

        /**
         * Gets the number times the op was accessed (performed) in the foreground.
         *
         * @param flags The flags which are any combination of
         * {@link #OP_FLAG_SELF}, {@link #OP_FLAG_TRUSTED_PROXY},
         * {@link #OP_FLAG_UNTRUSTED_PROXY}, {@link #OP_FLAG_TRUSTED_PROXIED},
         * {@link #OP_FLAG_UNTRUSTED_PROXIED}. You can use {@link #OP_FLAGS_ALL}
         * for any flag.
         * @return The times the op was accessed in the foreground.
         *
         * @see #getBackgroundAccessCount(int)
         * @see #getAccessCount(int, int, int)
         */
        public long getForegroundAccessCount(@OpFlags int flags) {
            return sumForFlagsInStates(mAccessCount, MAX_PRIORITY_UID_STATE,
                    resolveFirstUnrestrictedUidState(mOp), flags);
        }

        /**
         * Gets the number times the op was accessed (performed) in the background.
         *
         * @param flags The flags which are any combination of
         * {@link #OP_FLAG_SELF}, {@link #OP_FLAG_TRUSTED_PROXY},
         * {@link #OP_FLAG_UNTRUSTED_PROXY}, {@link #OP_FLAG_TRUSTED_PROXIED},
         * {@link #OP_FLAG_UNTRUSTED_PROXIED}. You can use {@link #OP_FLAGS_ALL}
         * for any flag.
         * @return The times the op was accessed in the background.
         *
         * @see #getForegroundAccessCount(int)
         * @see #getAccessCount(int, int, int)
         */
        public long getBackgroundAccessCount(@OpFlags int flags) {
            return sumForFlagsInStates(mAccessCount, resolveLastRestrictedUidState(mOp),
                    MIN_PRIORITY_UID_STATE, flags);
        }

        /**
         * Gets the number times the op was accessed (performed) for a
         * range of uid states.
         *
         * @param fromUidState The UID state from which to query. Could be one of
         * {@link #UID_STATE_PERSISTENT}, {@link #UID_STATE_TOP},
         * {@link #UID_STATE_FOREGROUND_SERVICE}, {@link #UID_STATE_FOREGROUND},
         * {@link #UID_STATE_BACKGROUND}, {@link #UID_STATE_CACHED}.
         * @param toUidState The UID state to which to query.
         * @param flags The flags which are any combination of
         * {@link #OP_FLAG_SELF}, {@link #OP_FLAG_TRUSTED_PROXY},
         * {@link #OP_FLAG_UNTRUSTED_PROXY}, {@link #OP_FLAG_TRUSTED_PROXIED},
         * {@link #OP_FLAG_UNTRUSTED_PROXIED}. You can use {@link #OP_FLAGS_ALL}
         * for any flag.
         *
         * @return The times the op was accessed for the given UID state.
         *
         * @see #getForegroundAccessCount(int)
         * @see #getBackgroundAccessCount(int)
         */
        public long getAccessCount(@UidState int fromUidState, @UidState int toUidState,
                @OpFlags int flags) {
            return sumForFlagsInStates(mAccessCount, fromUidState, toUidState, flags);
        }

        /**
         * Gets the number times the op was rejected in the foreground.
         *
         * @param flags The flags which are any combination of
         * {@link #OP_FLAG_SELF}, {@link #OP_FLAG_TRUSTED_PROXY},
         * {@link #OP_FLAG_UNTRUSTED_PROXY}, {@link #OP_FLAG_TRUSTED_PROXIED},
         * {@link #OP_FLAG_UNTRUSTED_PROXIED}. You can use {@link #OP_FLAGS_ALL}
         * for any flag.
         * @return The times the op was rejected in the foreground.
         *
         * @see #getBackgroundRejectCount(int)
         * @see #getRejectCount(int, int, int)
         */
        public long getForegroundRejectCount(@OpFlags int flags) {
            return sumForFlagsInStates(mRejectCount, MAX_PRIORITY_UID_STATE,
                    resolveFirstUnrestrictedUidState(mOp), flags);
        }

        /**
         * Gets the number times the op was rejected in the background.
         *
         * @param flags The flags which are any combination of
         * {@link #OP_FLAG_SELF}, {@link #OP_FLAG_TRUSTED_PROXY},
         * {@link #OP_FLAG_UNTRUSTED_PROXY}, {@link #OP_FLAG_TRUSTED_PROXIED},
         * {@link #OP_FLAG_UNTRUSTED_PROXIED}. You can use {@link #OP_FLAGS_ALL}
         * for any flag.
         * @return The times the op was rejected in the background.
         *
         * @see #getForegroundRejectCount(int)
         * @see #getRejectCount(int, int, int)
         */
        public long getBackgroundRejectCount(@OpFlags int flags) {
            return sumForFlagsInStates(mRejectCount, resolveLastRestrictedUidState(mOp),
                    MIN_PRIORITY_UID_STATE, flags);
        }

        /**
         * Gets the number times the op was rejected for a given range of UID states.
         *
         * @param fromUidState The UID state from which to query. Could be one of
         * {@link #UID_STATE_PERSISTENT}, {@link #UID_STATE_TOP},
         * {@link #UID_STATE_FOREGROUND_SERVICE}, {@link #UID_STATE_FOREGROUND},
         * {@link #UID_STATE_BACKGROUND}, {@link #UID_STATE_CACHED}.
         * @param toUidState The UID state to which to query.
         * @param flags The flags which are any combination of
         * {@link #OP_FLAG_SELF}, {@link #OP_FLAG_TRUSTED_PROXY},
         * {@link #OP_FLAG_UNTRUSTED_PROXY}, {@link #OP_FLAG_TRUSTED_PROXIED},
         * {@link #OP_FLAG_UNTRUSTED_PROXIED}. You can use {@link #OP_FLAGS_ALL}
         * for any flag.
         *
         * @return The times the op was rejected for the given UID state.
         *
         * @see #getForegroundRejectCount(int)
         * @see #getBackgroundRejectCount(int)
         */
        public long getRejectCount(@UidState int fromUidState, @UidState int toUidState,
                @OpFlags int flags) {
            return sumForFlagsInStates(mRejectCount, fromUidState, toUidState, flags);
        }

        /**
         * Gets the total duration the app op was accessed (performed) in the foreground.
         * The duration is in wall time.
         *
         * @param flags The flags which are any combination of
         * {@link #OP_FLAG_SELF}, {@link #OP_FLAG_TRUSTED_PROXY},
         * {@link #OP_FLAG_UNTRUSTED_PROXY}, {@link #OP_FLAG_TRUSTED_PROXIED},
         * {@link #OP_FLAG_UNTRUSTED_PROXIED}. You can use {@link #OP_FLAGS_ALL}
         * for any flag.
         * @return The total duration the app op was accessed in the foreground.
         *
         * @see #getBackgroundAccessDuration(int)
         * @see #getAccessDuration(int, int, int)
         */
        public long getForegroundAccessDuration(@OpFlags int flags) {
            return sumForFlagsInStates(mAccessDuration, MAX_PRIORITY_UID_STATE,
                    resolveFirstUnrestrictedUidState(mOp), flags);
        }

        /**
         * Gets the total duration the app op was accessed (performed) in the background.
         * The duration is in wall time.
         *
         * @param flags The flags which are any combination of
         * {@link #OP_FLAG_SELF}, {@link #OP_FLAG_TRUSTED_PROXY},
         * {@link #OP_FLAG_UNTRUSTED_PROXY}, {@link #OP_FLAG_TRUSTED_PROXIED},
         * {@link #OP_FLAG_UNTRUSTED_PROXIED}. You can use {@link #OP_FLAGS_ALL}
         * for any flag.
         * @return The total duration the app op was accessed in the background.
         *
         * @see #getForegroundAccessDuration(int)
         * @see #getAccessDuration(int, int, int)
         */
        public long getBackgroundAccessDuration(@OpFlags int flags) {
            return sumForFlagsInStates(mAccessDuration, resolveLastRestrictedUidState(mOp),
                    MIN_PRIORITY_UID_STATE, flags);
        }

        /**
         * Gets the total duration the app op was accessed (performed) for a given
         * range of UID states. The duration is in wall time.
         *
         * @param fromUidState The UID state from which to query. Could be one of
         * {@link #UID_STATE_PERSISTENT}, {@link #UID_STATE_TOP},
         * {@link #UID_STATE_FOREGROUND_SERVICE}, {@link #UID_STATE_FOREGROUND},
         * {@link #UID_STATE_BACKGROUND}, {@link #UID_STATE_CACHED}.
         * @param toUidState The UID state from which to query.
         * @param flags The flags which are any combination of
         * {@link #OP_FLAG_SELF}, {@link #OP_FLAG_TRUSTED_PROXY},
         * {@link #OP_FLAG_UNTRUSTED_PROXY}, {@link #OP_FLAG_TRUSTED_PROXIED},
         * {@link #OP_FLAG_UNTRUSTED_PROXIED}. You can use {@link #OP_FLAGS_ALL}
         * for any flag.
         *
         * @return The total duration the app op was accessed for the given UID state.
         *
         * @see #getForegroundAccessDuration(int)
         * @see #getBackgroundAccessDuration(int)
         */
        public long getAccessDuration(@UidState int fromUidState, @UidState int toUidState,
                @OpFlags int flags) {
            return sumForFlagsInStates(mAccessDuration, fromUidState, toUidState, flags);
        }

        @Override
        public int describeContents() {
            return 0;
        }

        @Override
        public void writeToParcel(Parcel parcel, int flags) {
            parcel.writeInt(mOp);
            writeLongSparseLongArrayToParcel(mAccessCount, parcel);
            writeLongSparseLongArrayToParcel(mRejectCount, parcel);
            writeLongSparseLongArrayToParcel(mAccessDuration, parcel);
        }

        @Override
        public boolean equals(@Nullable Object obj) {
            if (this == obj) {
                return true;
            }
            if (obj == null || getClass() != obj.getClass()) {
                return false;
            }
            final HistoricalOp other = (HistoricalOp) obj;
            if (mOp != other.mOp) {
                return false;
            }
            if (!equalsLongSparseLongArray(mAccessCount, other.mAccessCount)) {
                return false;
            }
            if (!equalsLongSparseLongArray(mRejectCount, other.mRejectCount)) {
                return false;
            }
            return equalsLongSparseLongArray(mAccessDuration, other.mAccessDuration);
        }

        @Override
        public int hashCode() {
            int result = mOp;
            result = 31 * result + Objects.hashCode(mAccessCount);
            result = 31 * result + Objects.hashCode(mRejectCount);
            result = 31 * result + Objects.hashCode(mAccessDuration);
            return result;
        }

        private void accept(@NonNull HistoricalOpsVisitor visitor) {
            visitor.visitHistoricalOp(this);
        }

        private @NonNull LongSparseLongArray getOrCreateAccessCount() {
            if (mAccessCount == null) {
                mAccessCount = new LongSparseLongArray();
            }
            return mAccessCount;
        }

        private @NonNull LongSparseLongArray getOrCreateRejectCount() {
            if (mRejectCount == null) {
                mRejectCount = new LongSparseLongArray();
            }
            return mRejectCount;
        }

        private @NonNull LongSparseLongArray getOrCreateAccessDuration() {
            if (mAccessDuration == null) {
                mAccessDuration = new LongSparseLongArray();
            }
            return mAccessDuration;
        }

        /**
         * Multiplies the entries in the array with the passed in scale factor and
         * rounds the result at up 0.5 boundary.
         *
         * @param data The data to scale.
         * @param scaleFactor The scale factor.
         */
        private static void scale(@NonNull LongSparseLongArray data, double scaleFactor) {
            if (data != null) {
                final int size = data.size();
                for (int i = 0; i < size; i++) {
                    data.put(data.keyAt(i), (long) HistoricalOps.round(
                            (double) data.valueAt(i) * scaleFactor));
                }
            }
        }

        /**
         * Merges two arrays while lazily acquiring the destination.
         *
         * @param thisSupplier The destination supplier.
         * @param other The array to merge in.
         */
        private static void merge(@NonNull Supplier<LongSparseLongArray> thisSupplier,
                @Nullable LongSparseLongArray other) {
            if (other != null) {
                final int otherSize = other.size();
                for (int i = 0; i < otherSize; i++) {
                    final LongSparseLongArray that = thisSupplier.get();
                    final long otherKey = other.keyAt(i);
                    final long otherValue = other.valueAt(i);
                    that.put(otherKey, that.get(otherKey) + otherValue);
                }
            }
        }

        /** @hide */
        public @Nullable LongSparseArray<Object> collectKeys() {
            LongSparseArray<Object> result = AppOpsManager.collectKeys(mAccessCount,
                null /*result*/);
            result = AppOpsManager.collectKeys(mRejectCount, result);
            result = AppOpsManager.collectKeys(mAccessDuration, result);
            return result;
        }

        public static final @android.annotation.NonNull Creator<HistoricalOp> CREATOR =
                new Creator<HistoricalOp>() {
            @Override
            public @NonNull HistoricalOp createFromParcel(@NonNull Parcel source) {
                return new HistoricalOp(source);
            }

            @Override
            public @NonNull HistoricalOp[] newArray(int size) {
                return new HistoricalOp[size];
            }
        };
    }

    /**
     * Computes the sum of the counts for the given flags in between the begin and
     * end UID states.
     *
     * @param counts The data array.
     * @param beginUidState The beginning UID state (inclusive).
     * @param endUidState The end UID state (inclusive).
     * @param flags The UID flags.
     * @return The sum.
     */
    private static long sumForFlagsInStates(@Nullable LongSparseLongArray counts,
            @UidState int beginUidState, @UidState int endUidState, @OpFlags int flags) {
        if (counts == null) {
            return 0;
        }
        long sum = 0;
        while (flags != 0) {
            final int flag = 1 << Integer.numberOfTrailingZeros(flags);
            flags &= ~flag;
            for (int uidState : UID_STATES) {
                if (uidState < beginUidState || uidState > endUidState) {
                    continue;
                }
                final long key = makeKey(uidState, flag);
                sum += counts.get(key);
            }
        }
        return sum;
    }

    /**
     * Callback for notification of changes to operation state.
     */
    public interface OnOpChangedListener {
        public void onOpChanged(String op, String packageName);
    }

    /**
     * Callback for notification of changes to operation active state.
     */
    public interface OnOpActiveChangedListener {
        /**
         * Called when the active state of an app-op changes.
         *
         * @param op The operation that changed.
         * @param packageName The package performing the operation.
         * @param active Whether the operation became active or inactive.
         */
        void onOpActiveChanged(@NonNull String op, int uid, @NonNull String packageName,
                boolean active);
    }

    /**
     * Callback for notification of an op being noted.
     *
     * @hide
     */
    public interface OnOpNotedListener {
        /**
         * Called when an op was noted.
         *
         * @param code The op code.
         * @param uid The UID performing the operation.
         * @param packageName The package performing the operation.
         * @param result The result of the note.
         */
        void onOpNoted(int code, int uid, String packageName, int result);
    }

    /**
     * Callback for notification of changes to operation state.
     * This allows you to see the raw op codes instead of strings.
     * @hide
     */
    public static class OnOpChangedInternalListener implements OnOpChangedListener {
        public void onOpChanged(String op, String packageName) { }
        public void onOpChanged(int op, String packageName) { }
    }

    /**
     * Callback for notification of changes to operation state.
     * This allows you to see the raw op codes instead of strings.
     * @hide
     */
    public interface OnOpActiveChangedInternalListener extends OnOpActiveChangedListener {
        default void onOpActiveChanged(String op, int uid, String packageName, boolean active) { }
        default void onOpActiveChanged(int op, int uid, String packageName, boolean active) { }
    }

    /**
     * Callback for notification of an op being started.
     *
     * @hide
     */
    public interface OnOpStartedListener {
        /**
         * Called when an op was started.
         *
         * Note: This is only for op starts. It is not called when an op is noted or stopped.
         *
         * @param op The op code.
         * @param uid The UID performing the operation.
         * @param packageName The package performing the operation.
         * @param result The result of the start.
         */
        void onOpStarted(int op, int uid, String packageName, int result);
    }

    AppOpsManager(Context context, IAppOpsService service) {
        mContext = context;
        mService = service;
    }

    /**
     * Retrieve current operation state for all applications.
     *
     * The mode of the ops returned are set for the package but may not reflect their effective
     * state due to UID policy or because it's controlled by a different global op.
     *
     * Use {@link #unsafeCheckOp(String, int, String)}} or
     * {@link #noteOp(String, int, String, String, String)} if the effective mode is needed.
     *
     * @param ops The set of operations you are interested in, or null if you want all of them.
     * @hide
     */
    @SystemApi
    @RequiresPermission(android.Manifest.permission.GET_APP_OPS_STATS)
    public @NonNull List<AppOpsManager.PackageOps> getPackagesForOps(@Nullable String[] ops) {
        final int opCount = ops.length;
        final int[] opCodes = new int[opCount];
        for (int i = 0; i < opCount; i++) {
            opCodes[i] = sOpStrToOp.get(ops[i]);
        }
        final List<AppOpsManager.PackageOps> result = getPackagesForOps(opCodes);
        return (result != null) ? result : Collections.emptyList();
    }

    /**
     * Retrieve current operation state for all applications.
     *
     * The mode of the ops returned are set for the package but may not reflect their effective
     * state due to UID policy or because it's controlled by a different global op.
     *
     * Use {@link #unsafeCheckOp(String, int, String)}} or
     * {@link #noteOp(String, int, String, String, String)} if the effective mode is needed.
     *
     * @param ops The set of operations you are interested in, or null if you want all of them.
     * @hide
     */
    @RequiresPermission(android.Manifest.permission.GET_APP_OPS_STATS)
    @UnsupportedAppUsage
    public List<AppOpsManager.PackageOps> getPackagesForOps(int[] ops) {
        try {
            return mService.getPackagesForOps(ops);
        } catch (RemoteException e) {
            throw e.rethrowFromSystemServer();
        }
    }

    /**
     * Retrieve current operation state for one application.
     *
     * The mode of the ops returned are set for the package but may not reflect their effective
     * state due to UID policy or because it's controlled by a different global op.
     *
     * Use {@link #unsafeCheckOp(String, int, String)}} or
     * {@link #noteOp(String, int, String, String, String)} if the effective mode is needed.
     *
     * @param uid The uid of the application of interest.
     * @param packageName The name of the application of interest.
     * @param ops The set of operations you are interested in, or null if you want all of them.
     *
     * @deprecated The int op codes are not stable and you should use the string based op
     * names which are stable and namespaced. Use
     * {@link #getOpsForPackage(int, String, String...)})}.
     *
     * @hide
     * @removed
     */
    @Deprecated
    @SystemApi
    @RequiresPermission(android.Manifest.permission.GET_APP_OPS_STATS)
    public @NonNull List<PackageOps> getOpsForPackage(int uid, @NonNull String packageName,
            @Nullable int[] ops) {
        try {
            return mService.getOpsForPackage(uid, packageName, ops);
        } catch (RemoteException e) {
            throw e.rethrowFromSystemServer();
        }
    }

    /**
     * Retrieve current operation state for one application. The UID and the
     * package must match.
     *
     * The mode of the ops returned are set for the package but may not reflect their effective
     * state due to UID policy or because it's controlled by a different global op.
     *
     * Use {@link #unsafeCheckOp(String, int, String)}} or
     * {@link #noteOp(String, int, String, String, String)} if the effective mode is needed.
     *
     * @param uid The uid of the application of interest.
     * @param packageName The name of the application of interest.
     * @param ops The set of operations you are interested in, or null if you want all of them.
     *
     * @hide
     */
    @SystemApi
    @RequiresPermission(android.Manifest.permission.GET_APP_OPS_STATS)
    public @NonNull List<AppOpsManager.PackageOps> getOpsForPackage(int uid,
            @NonNull String packageName, @Nullable String... ops) {
        int[] opCodes = null;
        if (ops != null) {
            opCodes = new int[ops.length];
            for (int i = 0; i < ops.length; i++) {
                opCodes[i] = strOpToOp(ops[i]);
            }
        }
        try {
            final List<PackageOps> result = mService.getOpsForPackage(uid, packageName, opCodes);
            if (result == null) {
                return Collections.emptyList();
            }
            return result;
        } catch (RemoteException e) {
            throw e.rethrowFromSystemServer();
        }
    }

    /**
     * Retrieve historical app op stats for a period.
     *
     * @param request A request object describing the data being queried for.
     * @param executor Executor on which to run the callback. If <code>null</code>
     *     the callback is executed on the default executor running on the main thread.
     * @param callback Callback on which to deliver the result.
     *
     * @throws IllegalArgumentException If any of the argument contracts is violated.
     *
     * @hide
     */
    @SystemApi
    @RequiresPermission(android.Manifest.permission.GET_APP_OPS_STATS)
    public void getHistoricalOps(@NonNull HistoricalOpsRequest request,
            @NonNull Executor executor, @NonNull Consumer<HistoricalOps> callback) {
        Objects.requireNonNull(executor, "executor cannot be null");
        Objects.requireNonNull(callback, "callback cannot be null");
        try {
            mService.getHistoricalOps(request.mUid, request.mPackageName, request.mAttributionTag,
                    request.mOpNames, request.mFilter, request.mBeginTimeMillis,
                    request.mEndTimeMillis, request.mFlags, new RemoteCallback((result) -> {
                final HistoricalOps ops = result.getParcelable(KEY_HISTORICAL_OPS);
                final long identity = Binder.clearCallingIdentity();
                try {
                    executor.execute(() -> callback.accept(ops));
                } finally {
                    Binder.restoreCallingIdentity(identity);
                }
            }));
        } catch (RemoteException e) {
            throw e.rethrowFromSystemServer();
        }
    }

    /**
     * Retrieve historical app op stats for a period.
     *  <p>
     *  This method queries only the on disk state and the returned ops are raw,
     *  which is their times are relative to the history start as opposed to the
     *  epoch start.
     *
     * @param request A request object describing the data being queried for.
     * @param executor Executor on which to run the callback. If <code>null</code>
     *     the callback is executed on the default executor running on the main thread.
     * @param callback Callback on which to deliver the result.
     *
     * @throws IllegalArgumentException If any of the argument contracts is violated.
     *
     * @hide
     */
    @TestApi
    @RequiresPermission(Manifest.permission.MANAGE_APPOPS)
    public void getHistoricalOpsFromDiskRaw(@NonNull HistoricalOpsRequest request,
            @Nullable Executor executor, @NonNull Consumer<HistoricalOps> callback) {
        Objects.requireNonNull(executor, "executor cannot be null");
        Objects.requireNonNull(callback, "callback cannot be null");
        try {
            mService.getHistoricalOpsFromDiskRaw(request.mUid, request.mPackageName,
                    request.mAttributionTag, request.mOpNames, request.mFilter,
                    request.mBeginTimeMillis, request.mEndTimeMillis, request.mFlags,
                    new RemoteCallback((result) -> {
                final HistoricalOps ops = result.getParcelable(KEY_HISTORICAL_OPS);
                final long identity = Binder.clearCallingIdentity();
                try {
                    executor.execute(() -> callback.accept(ops));
                } finally {
                    Binder.restoreCallingIdentity(identity);
                }
            }));
        } catch (RemoteException e) {
            throw e.rethrowFromSystemServer();
        }
    }

    /**
     * Reloads the non historical state to allow testing the read/write path.
     *
     * @hide
     */
    @TestApi
    @RequiresPermission(Manifest.permission.MANAGE_APPOPS)
    public void reloadNonHistoricalState() {
        try {
            mService.reloadNonHistoricalState();
        } catch (RemoteException e) {
            throw e.rethrowFromSystemServer();
        }
    }

    /**
     * Sets given app op in the specified mode for app ops in the UID.
     * This applies to all apps currently in the UID or installed in
     * this UID in the future.
     *
     * @param code The app op.
     * @param uid The UID for which to set the app.
     * @param mode The app op mode to set.
     * @hide
     */
    @RequiresPermission(android.Manifest.permission.MANAGE_APP_OPS_MODES)
    public void setUidMode(int code, int uid, @Mode int mode) {
        try {
            mService.setUidMode(code, uid, mode);
        } catch (RemoteException e) {
            throw e.rethrowFromSystemServer();
        }
    }

    /**
     * Sets given app op in the specified mode for app ops in the UID.
     * This applies to all apps currently in the UID or installed in
     * this UID in the future.
     *
     * @param appOp The app op.
     * @param uid The UID for which to set the app.
     * @param mode The app op mode to set.
     * @hide
     */
    @SystemApi
    @RequiresPermission(android.Manifest.permission.MANAGE_APP_OPS_MODES)
    public void setUidMode(@NonNull String appOp, int uid, @Mode int mode) {
        try {
            mService.setUidMode(AppOpsManager.strOpToOp(appOp), uid, mode);
        } catch (RemoteException e) {
            throw e.rethrowFromSystemServer();
        }
    }

    /** @hide */
    public void setUserRestriction(int code, boolean restricted, IBinder token) {
        setUserRestriction(code, restricted, token, /*exceptionPackages*/null);
    }

    /** @hide */
    public void setUserRestriction(int code, boolean restricted, IBinder token,
            String[] exceptionPackages) {
        setUserRestrictionForUser(code, restricted, token, exceptionPackages, mContext.getUserId());
    }

    /** @hide */
    public void setUserRestrictionForUser(int code, boolean restricted, IBinder token,
            String[] exceptionPackages, int userId) {
        try {
            mService.setUserRestriction(code, restricted, token, userId, exceptionPackages);
        } catch (RemoteException e) {
            throw e.rethrowFromSystemServer();
        }
    }

    /** @hide */
    @UnsupportedAppUsage
    @TestApi
    @RequiresPermission(android.Manifest.permission.MANAGE_APP_OPS_MODES)
    public void setMode(int code, int uid, String packageName, @Mode int mode) {
        try {
            mService.setMode(code, uid, packageName, mode);
        } catch (RemoteException e) {
            throw e.rethrowFromSystemServer();
        }
    }

    /**
     * Change the operating mode for the given op in the given app package.  You must pass
     * in both the uid and name of the application whose mode is being modified; if these
     * do not match, the modification will not be applied.
     *
     * @param op The operation to modify.  One of the OPSTR_* constants.
     * @param uid The user id of the application whose mode will be changed.
     * @param packageName The name of the application package name whose mode will
     * be changed.
     * @hide
     */
    @SystemApi
    @RequiresPermission(android.Manifest.permission.MANAGE_APP_OPS_MODES)
    public void setMode(@NonNull String op, int uid, @Nullable String packageName,
            @Mode int mode) {
        try {
            mService.setMode(strOpToOp(op), uid, packageName, mode);
        } catch (RemoteException e) {
            throw e.rethrowFromSystemServer();
        }
    }

    /**
     * Set a non-persisted restriction on an audio operation at a stream-level.
     * Restrictions are temporary additional constraints imposed on top of the persisted rules
     * defined by {@link #setMode}.
     *
     * @param code The operation to restrict.
     * @param usage The {@link android.media.AudioAttributes} usage value.
     * @param mode The restriction mode (MODE_IGNORED,MODE_ERRORED) or MODE_ALLOWED to unrestrict.
     * @param exceptionPackages Optional list of packages to exclude from the restriction.
     * @hide
     */
    @RequiresPermission(android.Manifest.permission.MANAGE_APP_OPS_MODES)
    @UnsupportedAppUsage
    public void setRestriction(int code, @AttributeUsage int usage, @Mode int mode,
            String[] exceptionPackages) {
        try {
            final int uid = Binder.getCallingUid();
            mService.setAudioRestriction(code, usage, uid, mode, exceptionPackages);
        } catch (RemoteException e) {
            throw e.rethrowFromSystemServer();
        }
    }

    /** @hide */
    @RequiresPermission(android.Manifest.permission.MANAGE_APP_OPS_MODES)
    @UnsupportedAppUsage(maxTargetSdk = Build.VERSION_CODES.R, trackingBug = 170729553)
    public void resetAllModes() {
        try {
            mService.resetAllModes(mContext.getUserId(), null);
        } catch (RemoteException e) {
            throw e.rethrowFromSystemServer();
        }
    }

    /**
     * Gets the app-op name associated with a given permission.
     *
     * <p>The app-op name is one of the public constants defined
     * in this class such as {@link #OPSTR_COARSE_LOCATION}.
     * This API is intended to be used for mapping runtime
     * permissions to the corresponding app-op.
     *
     * @param permission The permission.
     * @return The app-op associated with the permission or {@code null}.
     */
    public static @Nullable String permissionToOp(@NonNull String permission) {
        final Integer opCode = sPermToOp.get(permission);
        if (opCode == null) {
            return null;
        }
        return sOpToString[opCode];
    }

    /**
     * Monitor for changes to the operating mode for the given op in the given app package.
     * You can watch op changes only for your UID.
     *
     * @param op The operation to monitor, one of OPSTR_*.
     * @param packageName The name of the application to monitor.
     * @param callback Where to report changes.
     */
    public void startWatchingMode(@NonNull String op, @Nullable String packageName,
            @NonNull final OnOpChangedListener callback) {
        startWatchingMode(strOpToOp(op), packageName, callback);
    }

    /**
     * Monitor for changes to the operating mode for the given op in the given app package.
     * You can watch op changes only for your UID.
     *
     * @param op The operation to monitor, one of OPSTR_*.
     * @param packageName The name of the application to monitor.
     * @param flags Option flags: any combination of {@link #WATCH_FOREGROUND_CHANGES} or 0.
     * @param callback Where to report changes.
     */
    public void startWatchingMode(@NonNull String op, @Nullable String packageName, int flags,
            @NonNull final OnOpChangedListener callback) {
        startWatchingMode(strOpToOp(op), packageName, flags, callback);
    }

    /**
     * Monitor for changes to the operating mode for the given op in the given app package.
     *
     * <p> If you don't hold the {@link android.Manifest.permission#WATCH_APPOPS} permission
     * you can watch changes only for your UID.
     *
     * @param op The operation to monitor, one of OP_*.
     * @param packageName The name of the application to monitor.
     * @param callback Where to report changes.
     * @hide
     */
    @RequiresPermission(value=android.Manifest.permission.WATCH_APPOPS, conditional=true)
    public void startWatchingMode(int op, String packageName, final OnOpChangedListener callback) {
        startWatchingMode(op, packageName, 0, callback);
    }

    /**
     * Monitor for changes to the operating mode for the given op in the given app package.
     *
     * <p> If you don't hold the {@link android.Manifest.permission#WATCH_APPOPS} permission
     * you can watch changes only for your UID.
     *
     * @param op The operation to monitor, one of OP_*.
     * @param packageName The name of the application to monitor.
     * @param flags Option flags: any combination of {@link #WATCH_FOREGROUND_CHANGES} or 0.
     * @param callback Where to report changes.
     * @hide
     */
    @RequiresPermission(value=android.Manifest.permission.WATCH_APPOPS, conditional=true)
    public void startWatchingMode(int op, String packageName, int flags,
            final OnOpChangedListener callback) {
        synchronized (mModeWatchers) {
            IAppOpsCallback cb = mModeWatchers.get(callback);
            if (cb == null) {
                cb = new IAppOpsCallback.Stub() {
                    public void opChanged(int op, int uid, String packageName) {
                        if (callback instanceof OnOpChangedInternalListener) {
                            ((OnOpChangedInternalListener)callback).onOpChanged(op, packageName);
                        }
                        if (sOpToString[op] != null) {
                            callback.onOpChanged(sOpToString[op], packageName);
                        }
                    }
                };
                mModeWatchers.put(callback, cb);
            }

            // See CALL_BACK_ON_CHANGED_LISTENER_WITH_SWITCHED_OP_CHANGE
            if (!Compatibility.isChangeEnabled(
                    CALL_BACK_ON_CHANGED_LISTENER_WITH_SWITCHED_OP_CHANGE)) {
                flags |= CALL_BACK_ON_SWITCHED_OP;
            }

            try {
                mService.startWatchingModeWithFlags(op, packageName, flags, cb);
            } catch (RemoteException e) {
                throw e.rethrowFromSystemServer();
            }
        }
    }

    /**
     * Stop monitoring that was previously started with {@link #startWatchingMode}.  All
     * monitoring associated with this callback will be removed.
     */
    public void stopWatchingMode(@NonNull OnOpChangedListener callback) {
        synchronized (mModeWatchers) {
            IAppOpsCallback cb = mModeWatchers.remove(callback);
            if (cb != null) {
                try {
                    mService.stopWatchingMode(cb);
                } catch (RemoteException e) {
                    throw e.rethrowFromSystemServer();
                }
            }
        }
    }

    /** {@hide} */
    @Deprecated
    public void startWatchingActive(@NonNull int[] ops,
            @NonNull OnOpActiveChangedListener callback) {
        final String[] strOps = new String[ops.length];
        for (int i = 0; i < ops.length; i++) {
            strOps[i] = opToPublicName(ops[i]);
        }
        startWatchingActive(strOps, mContext.getMainExecutor(), callback);
    }

    /**
     * Start watching for changes to the active state of app-ops. An app-op may be
     * long running and it has a clear start and stop delimiters. If an op is being
     * started or stopped by any package you will get a callback. To change the
     * watched ops for a registered callback you need to unregister and register it
     * again.
     *
     * <p> If you don't hold the {@code android.Manifest.permission#WATCH_APPOPS} permission
     * you can watch changes only for your UID.
     *
     * @param ops The operations to watch.
     * @param callback Where to report changes.
     *
     * @see #stopWatchingActive
     */
    // TODO: Uncomment below annotation once b/73559440 is fixed
    // @RequiresPermission(value=Manifest.permission.WATCH_APPOPS, conditional=true)
    public void startWatchingActive(@NonNull String[] ops,
            @CallbackExecutor @NonNull Executor executor,
            @NonNull OnOpActiveChangedListener callback) {
        Objects.requireNonNull(ops);
        Objects.requireNonNull(executor);
        Objects.requireNonNull(callback);
        IAppOpsActiveCallback cb;
        synchronized (mActiveWatchers) {
            cb = mActiveWatchers.get(callback);
            if (cb != null) {
                return;
            }
            cb = new IAppOpsActiveCallback.Stub() {
                @Override
                public void opActiveChanged(int op, int uid, String packageName, boolean active) {
                    executor.execute(() -> {
                        if (callback instanceof OnOpActiveChangedInternalListener) {
                            ((OnOpActiveChangedInternalListener) callback).onOpActiveChanged(op,
                                    uid, packageName, active);
                        }
                        if (sOpToString[op] != null) {
                            callback.onOpActiveChanged(sOpToString[op], uid, packageName, active);
                        }
                    });
                }
            };
            mActiveWatchers.put(callback, cb);
        }
        final int[] rawOps = new int[ops.length];
        for (int i = 0; i < ops.length; i++) {
            rawOps[i] = strOpToOp(ops[i]);
        }
        try {
            mService.startWatchingActive(rawOps, cb);
        } catch (RemoteException e) {
            throw e.rethrowFromSystemServer();
        }
    }

    /**
     * Stop watching for changes to the active state of an app-op. An app-op may be
     * long running and it has a clear start and stop delimiters. Unregistering a
     * non-registered callback has no effect.
     *
     * @see #startWatchingActive
     */
    public void stopWatchingActive(@NonNull OnOpActiveChangedListener callback) {
        synchronized (mActiveWatchers) {
            final IAppOpsActiveCallback cb = mActiveWatchers.remove(callback);
            if (cb != null) {
                try {
                    mService.stopWatchingActive(cb);
                } catch (RemoteException e) {
                    throw e.rethrowFromSystemServer();
                }
            }
        }
    }

    /**
     * Start watching for started app-ops.
     * An app-op may be long running and it has a clear start delimiter.
     * If an op start is attempted by any package, you will get a callback.
     * To change the watched ops for a registered callback you need to unregister and register it
     * again.
     *
     * <p> If you don't hold the {@code android.Manifest.permission#WATCH_APPOPS} permission
     * you can watch changes only for your UID.
     *
     * @param ops The operations to watch.
     * @param callback Where to report changes.
     *
     * @see #stopWatchingStarted(OnOpStartedListener)
     * @see #startWatchingActive(int[], OnOpActiveChangedListener)
     * @see #startWatchingNoted(int[], OnOpNotedListener)
     * @see #startOp(int, int, String, boolean, String, String)
     * @see #finishOp(int, int, String, String)
     *
     * @hide
     */
     @RequiresPermission(value=Manifest.permission.WATCH_APPOPS, conditional=true)
     public void startWatchingStarted(@NonNull int[] ops, @NonNull OnOpStartedListener callback) {
         IAppOpsStartedCallback cb;
         synchronized (mStartedWatchers) {
             if (mStartedWatchers.containsKey(callback)) {
                 return;
             }
             cb = new IAppOpsStartedCallback.Stub() {
                 @Override
                 public void opStarted(int op, int uid, String packageName, int mode) {
                     callback.onOpStarted(op, uid, packageName, mode);
                 }
             };
             mStartedWatchers.put(callback, cb);
         }
         try {
             mService.startWatchingStarted(ops, cb);
         } catch (RemoteException e) {
             throw e.rethrowFromSystemServer();
         }
    }

    /**
     * Stop watching for started app-ops.
     * An app-op may be long running and it has a clear start delimiter.
     * Henceforth, if an op start is attempted by any package, you will not get a callback.
     * Unregistering a non-registered callback has no effect.
     *
     * @see #startWatchingStarted(int[], OnOpStartedListener)
     * @see #startOp(int, int, String, boolean, String, String)
     *
     * @hide
     */
    public void stopWatchingStarted(@NonNull OnOpStartedListener callback) {
        synchronized (mStartedWatchers) {
            final IAppOpsStartedCallback cb = mStartedWatchers.remove(callback);
            if (cb != null) {
                try {
                    mService.stopWatchingStarted(cb);
                } catch (RemoteException e) {
                    throw e.rethrowFromSystemServer();
                }
            }
        }
    }

    /**
     * Start watching for noted app ops. An app op may be immediate or long running.
     * Immediate ops are noted while long running ones are started and stopped. This
     * method allows registering a listener to be notified when an app op is noted. If
     * an op is being noted by any package you will get a callback. To change the
     * watched ops for a registered callback you need to unregister and register it again.
     *
     * <p> If you don't hold the {@link android.Manifest.permission#WATCH_APPOPS} permission
     * you can watch changes only for your UID.
     *
     * @param ops The ops to watch.
     * @param callback Where to report changes.
     *
     * @see #startWatchingActive(int[], OnOpActiveChangedListener)
     * @see #startWatchingStarted(int[], OnOpStartedListener)
     * @see #stopWatchingNoted(OnOpNotedListener)
     * @see #noteOp(String, int, String, String, String)
     *
     * @hide
     */
    @RequiresPermission(value=Manifest.permission.WATCH_APPOPS, conditional=true)
    public void startWatchingNoted(@NonNull int[] ops, @NonNull OnOpNotedListener callback) {
        IAppOpsNotedCallback cb;
        synchronized (mNotedWatchers) {
            cb = mNotedWatchers.get(callback);
            if (cb != null) {
                return;
            }
            cb = new IAppOpsNotedCallback.Stub() {
                @Override
                public void opNoted(int op, int uid, String packageName, int mode) {
                    callback.onOpNoted(op, uid, packageName, mode);
                }
            };
            mNotedWatchers.put(callback, cb);
        }
        try {
            mService.startWatchingNoted(ops, cb);
        } catch (RemoteException e) {
            throw e.rethrowFromSystemServer();
        }
    }

    /**
     * Stop watching for noted app ops. An app op may be immediate or long running.
     * Unregistering a non-registered callback has no effect.
     *
     * @see #startWatchingNoted(int[], OnOpNotedListener)
     * @see #noteOp(String, int, String, String, String)
     *
     * @hide
     */
    public void stopWatchingNoted(@NonNull OnOpNotedListener callback) {
        synchronized (mNotedWatchers) {
            final IAppOpsNotedCallback cb = mNotedWatchers.remove(callback);
            if (cb != null) {
                try {
                    mService.stopWatchingNoted(cb);
                } catch (RemoteException e) {
                    throw e.rethrowFromSystemServer();
                }
            }
        }
    }

    private String buildSecurityExceptionMsg(int op, int uid, String packageName) {
        return packageName + " from uid " + uid + " not allowed to perform " + sOpNames[op];
    }

    /**
     * {@hide}
     */
    @UnsupportedAppUsage
    @TestApi
    public static int strOpToOp(@NonNull String op) {
        Integer val = sOpStrToOp.get(op);
        if (val == null) {
            throw new IllegalArgumentException("Unknown operation string: " + op);
        }
        return val;
    }

    /**
     * Do a quick check for whether an application might be able to perform an operation.
     * This is <em>not</em> a security check; you must use {@link #noteOp(String, int, String,
     * String, String)} or {@link #startOp(String, int, String, String, String)} for your actual
     * security checks, which also ensure that the given uid and package name are consistent. This
     * function can just be used for a quick check to see if an operation has been disabled for the
     * application, as an early reject of some work.  This does not modify the time stamp or other
     * data about the operation.
     *
     * <p>Important things this will not do (which you need to ultimate use
     * {@link #noteOp(String, int, String, String, String)} or
     * {@link #startOp(String, int, String, String, String)} to cover):</p>
     * <ul>
     *     <li>Verifying the uid and package are consistent, so callers can't spoof
     *     their identity.</li>
     *     <li>Taking into account the current foreground/background state of the
     *     app; apps whose mode varies by this state will always be reported
     *     as {@link #MODE_ALLOWED}.</li>
     * </ul>
     *
     * @param op The operation to check.  One of the OPSTR_* constants.
     * @param uid The user id of the application attempting to perform the operation.
     * @param packageName The name of the application attempting to perform the operation.
     * @return Returns {@link #MODE_ALLOWED} if the operation is allowed, or
     * {@link #MODE_IGNORED} if it is not allowed and should be silently ignored (without
     * causing the app to crash).
     * @throws SecurityException If the app has been configured to crash on this op.
     */
    public int unsafeCheckOp(@NonNull String op, int uid, @NonNull String packageName) {
        return checkOp(strOpToOp(op), uid, packageName);
    }

    /**
     * @deprecated Renamed to {@link #unsafeCheckOp(String, int, String)}.
     */
    @Deprecated
    public int checkOp(@NonNull String op, int uid, @NonNull String packageName) {
        return checkOp(strOpToOp(op), uid, packageName);
    }

    /**
     * Like {@link #checkOp} but instead of throwing a {@link SecurityException} it
     * returns {@link #MODE_ERRORED}.
     */
    public int unsafeCheckOpNoThrow(@NonNull String op, int uid, @NonNull String packageName) {
        return checkOpNoThrow(strOpToOp(op), uid, packageName);
    }

    /**
     * @deprecated Renamed to {@link #unsafeCheckOpNoThrow(String, int, String)}.
     */
    @Deprecated
    public int checkOpNoThrow(@NonNull String op, int uid, @NonNull String packageName) {
        return checkOpNoThrow(strOpToOp(op), uid, packageName);
    }

    /**
     * Like {@link #checkOp} but returns the <em>raw</em> mode associated with the op.
     * Does not throw a security exception, does not translate {@link #MODE_FOREGROUND}.
     */
    public int unsafeCheckOpRaw(@NonNull String op, int uid, @NonNull String packageName) {
        return unsafeCheckOpRawNoThrow(op, uid, packageName);
    }

    /**
     * Like {@link #unsafeCheckOpNoThrow(String, int, String)} but returns the <em>raw</em>
     * mode associated with the op. Does not throw a security exception, does not translate
     * {@link #MODE_FOREGROUND}.
     */
    public int unsafeCheckOpRawNoThrow(@NonNull String op, int uid, @NonNull String packageName) {
        return unsafeCheckOpRawNoThrow(strOpToOp(op), uid, packageName);
    }

    /**
     * Returns the <em>raw</em> mode associated with the op.
     * Does not throw a security exception, does not translate {@link #MODE_FOREGROUND}.
     * @hide
     */
    public int unsafeCheckOpRawNoThrow(int op, int uid, @NonNull String packageName) {
        try {
            return mService.checkOperationRaw(op, uid, packageName);
        } catch (RemoteException e) {
            throw e.rethrowFromSystemServer();
        }
    }

    /**
     * @deprecated Use {@link #noteOp(String, int, String, String, String)} instead
     */
    @Deprecated
    public int noteOp(@NonNull String op, int uid, @NonNull String packageName) {
        return noteOp(op, uid, packageName, null, null);
    }

    /**
     * @deprecated Use {@link #noteOp(String, int, String, String, String)} instead
     *
     * @hide
     */
    @UnsupportedAppUsage(maxTargetSdk = Build.VERSION_CODES.Q, publicAlternatives = "Use {@link "
            + "#noteOp(java.lang.String, int, java.lang.String, java.lang.String, "
            + "java.lang.String)} instead")
    @Deprecated
    public int noteOp(int op) {
        return noteOp(op, Process.myUid(), mContext.getOpPackageName(), null, null);
    }

    /**
     * @deprecated Use {@link #noteOp(String, int, String, String, String)} instead
     *
     * @hide
     */
    @Deprecated
    @UnsupportedAppUsage(maxTargetSdk = Build.VERSION_CODES.Q, publicAlternatives = "Use {@link "
            + "#noteOp(java.lang.String, int, java.lang.String, java.lang.String, "
            + "java.lang.String)} instead")
    public int noteOp(int op, int uid, @Nullable String packageName) {
        return noteOp(op, uid, packageName, null, null);
    }

    /**
     * Make note of an application performing an operation.  Note that you must pass
     * in both the uid and name of the application to be checked; this function will verify
     * that these two match, and if not, return {@link #MODE_IGNORED}.  If this call
     * succeeds, the last execution time of the operation for this app will be updated to
     * the current time.
     *
     * <p>If this is a check that is not preceding the protected operation, use
     * {@link #unsafeCheckOp} instead.
     *
     * @param op The operation to note.  One of the OPSTR_* constants.
     * @param uid The user id of the application attempting to perform the operation.
     * @param packageName The name of the application attempting to perform the operation.
     * @param attributionTag The {@link Context#createAttributionContext attribution tag} or {@code
     * null} for default attribution
     * @param message A message describing the reason the op was noted
     *
     * @return Returns {@link #MODE_ALLOWED} if the operation is allowed, or
     * {@link #MODE_IGNORED} if it is not allowed and should be silently ignored (without
     * causing the app to crash).
     *
     * @throws SecurityException If the app has been configured to crash on this op.
     */
    public int noteOp(@NonNull String op, int uid, @Nullable String packageName,
            @Nullable String attributionTag, @Nullable String message) {
        return noteOp(strOpToOp(op), uid, packageName, attributionTag, message);
    }

    /**
     * Make note of an application performing an operation.  Note that you must pass
     * in both the uid and name of the application to be checked; this function will verify
     * that these two match, and if not, return {@link #MODE_IGNORED}.  If this call
     * succeeds, the last execution time of the operation for this app will be updated to
     * the current time.
     *
     * <p>If this is a check that is not preceding the protected operation, use
     * {@link #unsafeCheckOp} instead.
     *
     * @param op The operation to note.  One of the OP_* constants.
     * @param uid The user id of the application attempting to perform the operation.
     * @param packageName The name of the application attempting to perform the operation.
     * @param attributionTag The {@link Context#createAttributionContext attribution tag} or {@code
     * null} for default attribution
     * @param message A message describing the reason the op was noted
     *
     * @return Returns {@link #MODE_ALLOWED} if the operation is allowed, or
     * {@link #MODE_IGNORED} if it is not allowed and should be silently ignored (without
     * causing the app to crash).
     *
     * @throws SecurityException If the app has been configured to crash on this op.
     *
     * @hide
     */
    public int noteOp(int op, int uid, @Nullable String packageName,
            @Nullable String attributionTag, @Nullable String message) {
        final int mode = noteOpNoThrow(op, uid, packageName, attributionTag, message);
        if (mode == MODE_ERRORED) {
            throw new SecurityException(buildSecurityExceptionMsg(op, uid, packageName));
        }
        return mode;
    }

    /**
     * @deprecated Use {@link #noteOpNoThrow(String, int, String, String, String)} instead
     */
    @Deprecated
    public int noteOpNoThrow(@NonNull String op, int uid, @NonNull String packageName) {
        return noteOpNoThrow(op, uid, packageName, null, null);
    }

    /**
     * @deprecated Use {@link #noteOpNoThrow(int, int, String, String, String)} instead
     *
     * @hide
     */
    @Deprecated
    @UnsupportedAppUsage(maxTargetSdk = Build.VERSION_CODES.Q, publicAlternatives = "Use {@link "
            + "#noteOpNoThrow(java.lang.String, int, java.lang.String, java.lang.String, "
            + "java.lang.String)} instead")
    public int noteOpNoThrow(int op, int uid, String packageName) {
        return noteOpNoThrow(op, uid, packageName, null, null);
    }

    /**
     * Like {@link #noteOp(String, int, String, String, String)} but instead of throwing a
     * {@link SecurityException} it returns {@link #MODE_ERRORED}.
     *
     * @param op The operation to note.  One of the OPSTR_* constants.
     * @param uid The user id of the application attempting to perform the operation.
     * @param packageName The name of the application attempting to perform the operation.
     * @param attributionTag The {@link Context#createAttributionContext attribution tag} or {@code
     * null} for default attribution
     * @param message A message describing the reason the op was noted
     *
     * @return Returns {@link #MODE_ALLOWED} if the operation is allowed, or
     * {@link #MODE_IGNORED} if it is not allowed and should be silently ignored (without
     * causing the app to crash).
     */
    public int noteOpNoThrow(@NonNull String op, int uid, @NonNull String packageName,
            @Nullable String attributionTag, @Nullable String message) {
        return noteOpNoThrow(strOpToOp(op), uid, packageName, attributionTag, message);
    }

    /**
     * Like {@link #noteOp(String, int, String, String, String)} but instead of throwing a
     * {@link SecurityException} it returns {@link #MODE_ERRORED}.
     *
     * @param op The operation to note.  One of the OP_* constants.
     * @param uid The user id of the application attempting to perform the operation.
     * @param packageName The name of the application attempting to perform the operation.
     * @param attributionTag The {@link Context#createAttributionContext attribution tag} or {@code
     * null} for default attribution
     * @param message A message describing the reason the op was noted
     *
     * @return Returns {@link #MODE_ALLOWED} if the operation is allowed, or
     * {@link #MODE_IGNORED} if it is not allowed and should be silently ignored (without
     * causing the app to crash).
     *
     * @hide
     */
    public int noteOpNoThrow(int op, int uid, @Nullable String packageName,
            @Nullable String attributionTag, @Nullable String message) {
        try {
            collectNoteOpCallsForValidation(op);
            int collectionMode = getNotedOpCollectionMode(uid, packageName, op);
            boolean shouldCollectMessage = Process.myUid() == Process.SYSTEM_UID ? true : false;
            if (collectionMode == COLLECT_ASYNC) {
                if (message == null) {
                    // Set stack trace as default message
                    message = getFormattedStackTrace();
                    shouldCollectMessage = true;
                }
            }

            int mode = mService.noteOperation(op, uid, packageName, attributionTag,
                    collectionMode == COLLECT_ASYNC, message, shouldCollectMessage);

            if (mode == MODE_ALLOWED) {
                if (collectionMode == COLLECT_SELF) {
                    collectNotedOpForSelf(op, attributionTag);
                } else if (collectionMode == COLLECT_SYNC) {
                    collectNotedOpSync(op, attributionTag);
                }
            }

            return mode;
        } catch (RemoteException e) {
            throw e.rethrowFromSystemServer();
        }
    }

    /**
     * @deprecated Use {@link #noteProxyOp(String, String, int, String, String)} instead
     */
    @Deprecated
    public int noteProxyOp(@NonNull String op, @NonNull String proxiedPackageName) {
        return noteProxyOp(op, proxiedPackageName, Binder.getCallingUid(), null, null);
    }

    /**
     * @deprecated Use {@link #noteProxyOp(String, String, int, String, String)} instead
     *
     * @hide
     */
    @Deprecated
    @UnsupportedAppUsage(maxTargetSdk = Build.VERSION_CODES.Q, publicAlternatives = "Use {@link "
            + "#noteProxyOp(java.lang.String, java.lang.String, int, java.lang.String, "
            + "java.lang.String)} instead")
    public int noteProxyOp(int op, @Nullable String proxiedPackageName) {
        return noteProxyOp(op, proxiedPackageName, Binder.getCallingUid(), null, null);
    }

    /**
     * Make note of an application performing an operation on behalf of another application when
     * handling an IPC. This function will verify that the calling uid and proxied package name
     * match, and if not, return {@link #MODE_IGNORED}. If this call succeeds, the last execution
     * time of the operation for the proxied app and your app will be updated to the current time.
     *
     * @param op The operation to note. One of the OP_* constants.
     * @param proxiedPackageName The name of the application calling into the proxy application.
     * @param proxiedUid The uid of the proxied application
     * @param proxiedAttributionTag The proxied {@link Context#createAttributionContext
     * attribution tag} or {@code null} for default attribution
     * @param message A message describing the reason the op was noted
     *
     * @return Returns {@link #MODE_ALLOWED} if the operation is allowed, or {@link #MODE_IGNORED}
     * if it is not allowed and should be silently ignored (without causing the app to crash).
     *
     * @throws SecurityException If the proxy or proxied app has been configured to crash on this
     * op.
     *
     * @hide
     */
    public int noteProxyOp(int op, @Nullable String proxiedPackageName, int proxiedUid,
            @Nullable String proxiedAttributionTag, @Nullable String message) {
        int mode = noteProxyOpNoThrow(op, proxiedPackageName, proxiedUid, proxiedAttributionTag,
                message);
        if (mode == MODE_ERRORED) {
            throw new SecurityException("Proxy package " + mContext.getOpPackageName()
                    + " from uid " + Process.myUid() + " or calling package " + proxiedPackageName
                    + " from uid " + proxiedUid + " not allowed to perform " + sOpNames[op]);
        }
        return mode;
    }

    /**
     * Make note of an application performing an operation on behalf of another application when
     * handling an IPC. This function will verify that the calling uid and proxied package name
     * match, and if not, return {@link #MODE_IGNORED}. If this call succeeds, the last execution
     * time of the operation for the proxied app and your app will be updated to the current time.
     *
     * @param op The operation to note. One of the OPSTR_* constants.
     * @param proxiedPackageName The name of the application calling into the proxy application.
     * @param proxiedUid The uid of the proxied application
     * @param proxiedAttributionTag The proxied {@link Context#createAttributionContext
     * attribution tag} or {@code null} for default attribution
     * @param message A message describing the reason the op was noted
     *
     * @return Returns {@link #MODE_ALLOWED} if the operation is allowed, or {@link #MODE_IGNORED}
     * if it is not allowed and should be silently ignored (without causing the app to crash).
     *
     * @throws SecurityException If the proxy or proxied app has been configured to crash on this
     * op.
     */
    public int noteProxyOp(@NonNull String op, @Nullable String proxiedPackageName, int proxiedUid,
            @Nullable String proxiedAttributionTag, @Nullable String message) {
        return noteProxyOp(strOpToOp(op), proxiedPackageName, proxiedUid, proxiedAttributionTag,
                message);
    }

    /**
     * @deprecated Use {@link #noteProxyOpNoThrow(String, String, int, String, String)} instead
     */
    @Deprecated
    public int noteProxyOpNoThrow(@NonNull String op, @NonNull String proxiedPackageName) {
        return noteProxyOpNoThrow(op, proxiedPackageName, Binder.getCallingUid(), null, null);
    }

    /**
     * @deprecated Use {@link #noteProxyOpNoThrow(String, String, int, String, String)} instead
     */
    @Deprecated
    public int noteProxyOpNoThrow(@NonNull String op, @Nullable String proxiedPackageName,
            int proxiedUid) {
        return noteProxyOpNoThrow(op, proxiedPackageName, proxiedUid, null, null);
    }

    /**
     * Like {@link #noteProxyOp(String, String, int, String, String)} but instead
     * of throwing a {@link SecurityException} it returns {@link #MODE_ERRORED}.
     *
     * <p>This API requires package with the {@code proxiedPackageName} to belong to
     * {@code proxiedUid}.
     *
     * @param op The op to note
     * @param proxiedPackageName The package to note the op for
     * @param proxiedUid The uid the package belongs to
     * @param proxiedAttributionTag The proxied {@link Context#createAttributionContext
     * attribution tag} or {@code null} for default attribution
     * @param message A message describing the reason the op was noted
     */
    public int noteProxyOpNoThrow(@NonNull String op, @Nullable String proxiedPackageName,
            int proxiedUid, @Nullable String proxiedAttributionTag, @Nullable String message) {
        return noteProxyOpNoThrow(strOpToOp(op), proxiedPackageName, proxiedUid,
                proxiedAttributionTag, message);
    }

    /**
     * Like {@link #noteProxyOp(int, String, int, String, String)} but instead
     * of throwing a {@link SecurityException} it returns {@link #MODE_ERRORED}.
     *
     * @param op The op to note
     * @param proxiedPackageName The package to note the op for or {@code null} if the op should be
     *                           noted for the "android" package
     * @param proxiedUid The uid the package belongs to
     * @param proxiedAttributionTag The proxied {@link Context#createAttributionContext
     * attribution tag} or {@code null} for default attribution
     * @param message A message describing the reason the op was noted
     *
     * @hide
     */
    public int noteProxyOpNoThrow(int op, @Nullable String proxiedPackageName, int proxiedUid,
            @Nullable String proxiedAttributionTag, @Nullable String message) {
        int myUid = Process.myUid();

        try {
            collectNoteOpCallsForValidation(op);
            int collectionMode = getNotedOpCollectionMode(proxiedUid, proxiedPackageName, op);
            boolean shouldCollectMessage = myUid == Process.SYSTEM_UID ? true : false;
            if (collectionMode == COLLECT_ASYNC) {
                if (message == null) {
                    // Set stack trace as default message
                    message = getFormattedStackTrace();
                    shouldCollectMessage = true;
                }
            }

            int mode = mService.noteProxyOperation(op, proxiedUid, proxiedPackageName,
                    proxiedAttributionTag, myUid, mContext.getOpPackageName(),
                    mContext.getAttributionTag(), collectionMode == COLLECT_ASYNC, message,
                    shouldCollectMessage);

            if (mode == MODE_ALLOWED) {
                if (collectionMode == COLLECT_SELF) {
                    collectNotedOpForSelf(op, proxiedAttributionTag);
                } else if (collectionMode == COLLECT_SYNC
                        // Only collect app-ops when the proxy is trusted
                        && (mContext.checkPermission(Manifest.permission.UPDATE_APP_OPS_STATS, -1,
                        myUid) == PackageManager.PERMISSION_GRANTED
                        || isTrustedVoiceServiceProxy(mContext, mContext.getOpPackageName(), op))) {
                    collectNotedOpSync(op, proxiedAttributionTag);
                }
            }

            return mode;
        } catch (RemoteException e) {
            throw e.rethrowFromSystemServer();
        }
    }

    /**
     * Checks if the voice recognition service is a trust proxy.
     *
     * @return {@code true} if the package is a trust voice recognition service proxy
     * @hide
     */
    public static boolean isTrustedVoiceServiceProxy(Context context, String packageName,
            int code) {
        // This is a workaround for R QPR, new API change is not allowed. We only allow the current
        // voice recognizer is also the voice interactor to noteproxy op.
        if (code != OP_RECORD_AUDIO) {
            return false;
        }
        final String voiceRecognitionComponent = Settings.Secure.getString(
                context.getContentResolver(), Settings.Secure.VOICE_RECOGNITION_SERVICE);

        final String voiceRecognitionServicePackageName =
                getComponentPackageNameFromString(voiceRecognitionComponent);
        return (Objects.equals(packageName, voiceRecognitionServicePackageName))
                && isPackagePreInstalled(context, packageName);
    }

    private static String getComponentPackageNameFromString(String from) {
        ComponentName componentName = from != null ? ComponentName.unflattenFromString(from) : null;
        return componentName != null ? componentName.getPackageName() : "";
    }

    private static boolean isPackagePreInstalled(Context context, String packageName) {
        try {
            final PackageManager pm = context.getPackageManager();
            final ApplicationInfo info = pm.getApplicationInfo(packageName, 0);
            return ((info.flags & ApplicationInfo.FLAG_SYSTEM) != 0);
        } catch (PackageManager.NameNotFoundException e) {
            return false;
        }
    }

    /**
     * Do a quick check for whether an application might be able to perform an operation.
     * This is <em>not</em> a security check; you must use {@link #noteOp(String, int, String,
     * String, String)} or {@link #startOp(int, int, String, boolean, String, String)} for your
     * actual security checks, which also ensure that the given uid and package name are consistent.
     * This function can just be used for a quick check to see if an operation has been disabled for
     * the application, as an early reject of some work.  This does not modify the time stamp or
     * other data about the operation.
     *
     * <p>Important things this will not do (which you need to ultimate use
     * {@link #noteOp(String, int, String, String, String)} or
     * {@link #startOp(int, int, String, boolean, String, String)} to cover):</p>
     * <ul>
     *     <li>Verifying the uid and package are consistent, so callers can't spoof
     *     their identity.</li>
     *     <li>Taking into account the current foreground/background state of the
     *     app; apps whose mode varies by this state will always be reported
     *     as {@link #MODE_ALLOWED}.</li>
     * </ul>
     *
     * @param op The operation to check.  One of the OP_* constants.
     * @param uid The user id of the application attempting to perform the operation.
     * @param packageName The name of the application attempting to perform the operation.
     * @return Returns {@link #MODE_ALLOWED} if the operation is allowed, or
     * {@link #MODE_IGNORED} if it is not allowed and should be silently ignored (without
     * causing the app to crash).
     * @throws SecurityException If the app has been configured to crash on this op.
     * @hide
     */
    @UnsupportedAppUsage
    public int checkOp(int op, int uid, String packageName) {
        try {
            int mode = mService.checkOperation(op, uid, packageName);
            if (mode == MODE_ERRORED) {
                throw new SecurityException(buildSecurityExceptionMsg(op, uid, packageName));
            }
            return mode;
        } catch (RemoteException e) {
            throw e.rethrowFromSystemServer();
        }
    }

    /**
     * Like {@link #checkOp} but instead of throwing a {@link SecurityException} it
     * returns {@link #MODE_ERRORED}.
     * @hide
     */
    @UnsupportedAppUsage
    public int checkOpNoThrow(int op, int uid, String packageName) {
        try {
            int mode = mService.checkOperation(op, uid, packageName);
            return mode == AppOpsManager.MODE_FOREGROUND ? AppOpsManager.MODE_ALLOWED : mode;
        } catch (RemoteException e) {
            throw e.rethrowFromSystemServer();
        }
    }

    /**
     * @deprecated Use {@link PackageManager#getPackageUid} instead
     */
    @Deprecated
    public void checkPackage(int uid, @NonNull String packageName) {
        try {
            if (mService.checkPackage(uid, packageName) != MODE_ALLOWED) {
                throw new SecurityException(
                        "Package " + packageName + " does not belong to " + uid);
            }
        } catch (RemoteException e) {
            throw e.rethrowFromSystemServer();
        }
    }

    /**
     * Like {@link #checkOp} but at a stream-level for audio operations.
     * @hide
     */
    public int checkAudioOp(int op, int stream, int uid, String packageName) {
        try {
            final int mode = mService.checkAudioOperation(op, stream, uid, packageName);
            if (mode == MODE_ERRORED) {
                throw new SecurityException(buildSecurityExceptionMsg(op, uid, packageName));
            }
            return mode;
        } catch (RemoteException e) {
            throw e.rethrowFromSystemServer();
        }
    }

    /**
     * Like {@link #checkAudioOp} but instead of throwing a {@link SecurityException} it
     * returns {@link #MODE_ERRORED}.
     * @hide
     */
    public int checkAudioOpNoThrow(int op, int stream, int uid, String packageName) {
        try {
            return mService.checkAudioOperation(op, stream, uid, packageName);
        } catch (RemoteException e) {
            throw e.rethrowFromSystemServer();
        }
    }

    /**
     * @deprecated Use own local {@link android.os.Binder#Binder()}
     *
     * @hide
     */
    @Deprecated
    @UnsupportedAppUsage(maxTargetSdk = Build.VERSION_CODES.Q, publicAlternatives = "Create own "
            + "local {@link android.os.Binder}")
    public static IBinder getToken(IAppOpsService service) {
        return getClientId();
    }

    /** @hide */
    public static IBinder getClientId() {
        synchronized (AppOpsManager.class) {
            if (sClientId == null) {
                sClientId = new Binder();
            }

            return sClientId;
        }
    }

    /** @hide */
    private static IAppOpsService getService() {
        synchronized (sLock) {
            if (sService == null) {
                sService = IAppOpsService.Stub.asInterface(
                        ServiceManager.getService(Context.APP_OPS_SERVICE));
            }
            return sService;
        }
    }

    /**
     * @deprecated use {@link #startOp(String, int, String, String, String)} instead
     */
    @Deprecated
    public int startOp(@NonNull String op, int uid, @NonNull String packageName) {
        return startOp(op, uid, packageName, null, null);
    }

    /**
     * @deprecated Use {@link #startOp(int, int, String, boolean, String, String)} instead
     *
     * @hide
     */
    @Deprecated
    public int startOp(int op) {
        return startOp(op, Process.myUid(), mContext.getOpPackageName(), false, null, null);
    }

    /**
     * @deprecated Use {@link #startOp(int, int, String, boolean, String, String)} instead
     *
     * @hide
     */
    @Deprecated
    public int startOp(int op, int uid, String packageName) {
        return startOp(op, uid, packageName, false, null, null);
    }

    /**
     * @deprecated Use {@link #startOp(int, int, String, boolean, String, String)} instead
     *
     * @hide
     */
    @Deprecated
    public int startOp(int op, int uid, String packageName, boolean startIfModeDefault) {
        return startOp(op, uid, packageName, startIfModeDefault, null, null);
    }

    /**
     * Report that an application has started executing a long-running operation.
     *
     * @param op The operation to start.  One of the OPSTR_* constants.
     * @param uid The user id of the application attempting to perform the operation.
     * @param packageName The name of the application attempting to perform the operation.
     * @param attributionTag The {@link Context#createAttributionContext attribution tag} or
     * {@code null} for default attribution
     * @param message Description why op was started
     *
     * @return Returns {@link #MODE_ALLOWED} if the operation is allowed, or
     * {@link #MODE_IGNORED} if it is not allowed and should be silently ignored (without
     * causing the app to crash).
     *
     * @throws SecurityException If the app has been configured to crash on this op or
     * the package is not in the passed in UID.
     */
    public int startOp(@NonNull String op, int uid, @Nullable String packageName,
            @Nullable String attributionTag, @Nullable String message) {
        return startOp(strOpToOp(op), uid, packageName, false, attributionTag, message);
    }

    /**
     * Report that an application has started executing a long-running operation.
     *
     * @param op The operation to start.  One of the OP_* constants.
     * @param uid The user id of the application attempting to perform the operation.
     * @param packageName The name of the application attempting to perform the operation.
     * @param attributionTag The {@link Context#createAttributionContext attribution tag} or
     * {@code null} for default attribution
     * @param startIfModeDefault Whether to start if mode is {@link #MODE_DEFAULT}.
     * @param message Description why op was started
     *
     * @return Returns {@link #MODE_ALLOWED} if the operation is allowed, or
     * {@link #MODE_IGNORED} if it is not allowed and should be silently ignored (without
     * causing the app to crash).
     *
     * @throws SecurityException If the app has been configured to crash on this op or
     * the package is not in the passed in UID.
     *
     * @hide
     */
    public int startOp(int op, int uid, @Nullable String packageName, boolean startIfModeDefault,
            @Nullable String attributionTag, @Nullable String message) {
        final int mode = startOpNoThrow(op, uid, packageName, startIfModeDefault, attributionTag,
                message);
        if (mode == MODE_ERRORED) {
            throw new SecurityException(buildSecurityExceptionMsg(op, uid, packageName));
        }
        return mode;
    }

    /**
     * @deprecated use {@link #startOpNoThrow(String, int, String, String, String)} instead
     */
    @Deprecated
    public int startOpNoThrow(@NonNull String op, int uid, @NonNull String packageName) {
        return startOpNoThrow(op, uid, packageName, null, null);
    }

    /**
     * @deprecated Use {@link #startOpNoThrow(int, int, String, boolean, String, String} instead
     *
     * @hide
     */
    @Deprecated
    public int startOpNoThrow(int op, int uid, String packageName) {
        return startOpNoThrow(op, uid, packageName, false, null, null);
    }

    /**
     * @deprecated Use {@link #startOpNoThrow(int, int, String, boolean, String, String} instead
     *
     * @hide
     */
    @Deprecated
    public int startOpNoThrow(int op, int uid, String packageName, boolean startIfModeDefault) {
        return startOpNoThrow(op, uid, packageName, startIfModeDefault, null, null);
    }

    /**
     * Like {@link #startOp(String, int, String, String, String)} but instead of throwing a
     * {@link SecurityException} it returns {@link #MODE_ERRORED}.
     *
     * @param op The operation to start.  One of the OP_* constants.
     * @param uid The user id of the application attempting to perform the operation.
     * @param packageName The name of the application attempting to perform the operation.
     * @param attributionTag The {@link Context#createAttributionContext attribution tag} or
     * {@code null} for default attribution
     * @param message Description why op was started
     *
     * @return Returns {@link #MODE_ALLOWED} if the operation is allowed, or
     * {@link #MODE_IGNORED} if it is not allowed and should be silently ignored (without
     * causing the app to crash).
     */
    public int startOpNoThrow(@NonNull String op, int uid, @NonNull String packageName,
            @NonNull String attributionTag, @Nullable String message) {
        return startOpNoThrow(strOpToOp(op), uid, packageName, false, attributionTag, message);
    }

    /**
     * Like {@link #startOp(int, int, String, boolean, String, String)} but instead of throwing a
     * {@link SecurityException} it returns {@link #MODE_ERRORED}.
     *
     * @param op The operation to start.  One of the OP_* constants.
     * @param uid The user id of the application attempting to perform the operation.
     * @param packageName The name of the application attempting to perform the operation.
     * @param attributionTag The {@link Context#createAttributionContext attribution tag} or
     * {@code null} for default attribution
     * @param startIfModeDefault Whether to start if mode is {@link #MODE_DEFAULT}.
     * @param message Description why op was started
     *
     * @return Returns {@link #MODE_ALLOWED} if the operation is allowed, or
     * {@link #MODE_IGNORED} if it is not allowed and should be silently ignored (without
     * causing the app to crash).
     *
     * @hide
     */
    public int startOpNoThrow(int op, int uid, @NonNull String packageName,
            boolean startIfModeDefault, @Nullable String attributionTag, @Nullable String message) {
        try {
            collectNoteOpCallsForValidation(op);
            int collectionMode = getNotedOpCollectionMode(uid, packageName, op);
            boolean shouldCollectMessage = Process.myUid() == Process.SYSTEM_UID ? true : false;
            if (collectionMode == COLLECT_ASYNC) {
                if (message == null) {
                    // Set stack trace as default message
                    message = getFormattedStackTrace();
                    shouldCollectMessage = true;
                }
            }

            int mode = mService.startOperation(getClientId(), op, uid, packageName,
                    attributionTag, startIfModeDefault, collectionMode == COLLECT_ASYNC, message,
                    shouldCollectMessage);

            if (mode == MODE_ALLOWED) {
                if (collectionMode == COLLECT_SELF) {
                    collectNotedOpForSelf(op, attributionTag);
                } else if (collectionMode == COLLECT_SYNC) {
                    collectNotedOpSync(op, attributionTag);
                }
            }

            return mode;
        } catch (RemoteException e) {
            throw e.rethrowFromSystemServer();
        }
    }

    /**
     * @deprecated Use {@link #finishOp(String, int, String, String)} instead
     *
     * @hide
     */
    @Deprecated
    public void finishOp(int op) {
        finishOp(op, Process.myUid(), mContext.getOpPackageName(), null);
    }

    /**
     * @deprecated Use {@link #finishOp(String, int, String, String)} instead
     */
    public void finishOp(@NonNull String op, int uid, @NonNull String packageName) {
        finishOp(strOpToOp(op), uid, packageName, null);
    }

    /**
     * Report that an application is no longer performing an operation that had previously
     * been started with {@link #startOp(String, int, String, String, String)}.  There is no
     * validation of input or result; the parameters supplied here must be the exact same ones
     * previously passed in when starting the operation.
     */
    public void finishOp(@NonNull String op, int uid, @NonNull String packageName,
            @Nullable String attributionTag) {
        finishOp(strOpToOp(op), uid, packageName, attributionTag);
    }

    /**
     * @deprecated Use {@link #finishOp(int, int, String, String)} instead
     *
     * @hide
     */
    public void finishOp(int op, int uid, @NonNull String packageName) {
        finishOp(op, uid, packageName, null);
    }

    /**
     * Report that an application is no longer performing an operation that had previously
     * been started with {@link #startOp(int, int, String, boolean, String, String)}. There is no
     * validation of input or result; the parameters supplied here must be the exact same ones
     * previously passed in when starting the operation.
     *
     * @hide
     */
    public void finishOp(int op, int uid, @NonNull String packageName,
            @Nullable String attributionTag) {
        try {
            mService.finishOperation(getClientId(), op, uid, packageName, attributionTag);
        } catch (RemoteException e) {
            throw e.rethrowFromSystemServer();
        }
    }

    /**
     * Checks whether the given op for a package is active, i.e. did someone call {@link #startOp}
     * without {@link #finishOp} yet.
     * <p>
     * If you don't hold the {@code android.Manifest.permission#WATCH_APPOPS}
     * permission you can query only for your UID.
     *
     * @see #finishOp(String, int, String, String)
     * @see #startOp(String, int, String, String, String)
     */
    public boolean isOpActive(@NonNull String op, int uid, @NonNull String packageName) {
        return isOperationActive(strOpToOp(op), uid, packageName);
    }

    /**
     * Start collection of noted appops on this thread.
     *
     * <p>Called at the beginning of a two way binder transaction.
     *
     * @see #finishNotedAppOpsCollection()
     *
     * @hide
     */
    public static void startNotedAppOpsCollection(int callingUid) {
        sBinderThreadCallingUid.set(callingUid);
    }

    /**
     * State of a temporarily paused noted app-ops collection.
     *
     * @see #pauseNotedAppOpsCollection()
     *
     * @hide
     */
    public static class PausedNotedAppOpsCollection {
        final int mUid;
        final @Nullable ArrayMap<String, long[]> mCollectedNotedAppOps;

        PausedNotedAppOpsCollection(int uid, @Nullable ArrayMap<String,
                long[]> collectedNotedAppOps) {
            mUid = uid;
            mCollectedNotedAppOps = collectedNotedAppOps;
        }
    }

    /**
     * Temporarily suspend collection of noted app-ops when binder-thread calls into the other
     * process. During such a call there might be call-backs coming back on the same thread which
     * should not be accounted to the current collection.
     *
     * @return a state needed to resume the collection
     *
     * @hide
     */
    public static @Nullable PausedNotedAppOpsCollection pauseNotedAppOpsCollection() {
        Integer previousUid = sBinderThreadCallingUid.get();
        if (previousUid != null) {
            ArrayMap<String, long[]> previousCollectedNotedAppOps =
                    sAppOpsNotedInThisBinderTransaction.get();

            sBinderThreadCallingUid.remove();
            sAppOpsNotedInThisBinderTransaction.remove();

            return new PausedNotedAppOpsCollection(previousUid, previousCollectedNotedAppOps);
        }

        return null;
    }

    /**
     * Resume a collection paused via {@link #pauseNotedAppOpsCollection}.
     *
     * @param prevCollection The state of the previous collection
     *
     * @hide
     */
    public static void resumeNotedAppOpsCollection(
            @Nullable PausedNotedAppOpsCollection prevCollection) {
        if (prevCollection != null) {
            sBinderThreadCallingUid.set(prevCollection.mUid);

            if (prevCollection.mCollectedNotedAppOps != null) {
                sAppOpsNotedInThisBinderTransaction.set(prevCollection.mCollectedNotedAppOps);
            }
        }
    }

    /**
     * Finish collection of noted appops on this thread.
     *
     * <p>Called at the end of a two way binder transaction.
     *
     * @see #startNotedAppOpsCollection(int)
     *
     * @hide
     */
    public static void finishNotedAppOpsCollection() {
        sBinderThreadCallingUid.remove();
        sAppOpsNotedInThisBinderTransaction.remove();
    }

    /**
     * Collect a noted op for the current process.
     *
     * @param op The noted op
     * @param attributionTag The attribution tag the op is noted for
     */
    private void collectNotedOpForSelf(int op, @Nullable String attributionTag) {
        synchronized (sLock) {
            if (sOnOpNotedCallback != null) {
                sOnOpNotedCallback.onSelfNoted(new SyncNotedAppOp(op, attributionTag));
            }
        }
        sMessageCollector.onSelfNoted(new SyncNotedAppOp(op, attributionTag));
    }

    /**
     * Collect a noted op when inside of a two-way binder call.
     *
     * <p> Delivered to caller via {@link #prefixParcelWithAppOpsIfNeeded}
     *
     * @param op The noted op
     * @param attributionTag The attribution tag the op is noted for
     */
    private void collectNotedOpSync(int op, @Nullable String attributionTag) {
        // If this is inside of a two-way binder call:
        // We are inside of a two-way binder call. Delivered to caller via
        // {@link #prefixParcelWithAppOpsIfNeeded}
        ArrayMap<String, long[]> appOpsNoted = sAppOpsNotedInThisBinderTransaction.get();
        if (appOpsNoted == null) {
            appOpsNoted = new ArrayMap<>(1);
            sAppOpsNotedInThisBinderTransaction.set(appOpsNoted);
        }

        long[] appOpsNotedForAttribution = appOpsNoted.get(attributionTag);
        if (appOpsNotedForAttribution == null) {
            appOpsNotedForAttribution = new long[2];
            appOpsNoted.put(attributionTag, appOpsNotedForAttribution);
        }

        if (op < 64) {
            appOpsNotedForAttribution[0] |= 1L << op;
        } else {
            appOpsNotedForAttribution[1] |= 1L << (op - 64);
        }
    }

    /** @hide */
    @Retention(RetentionPolicy.SOURCE)
    @IntDef(value = {
            DONT_COLLECT,
            COLLECT_SELF,
            COLLECT_SYNC,
            COLLECT_ASYNC
    })
    private @interface NotedOpCollectionMode {}
    private static final int DONT_COLLECT = 0;
    private static final int COLLECT_SELF = 1;
    private static final int COLLECT_SYNC = 2;
    private static final int COLLECT_ASYNC = 3;

    /**
     * Mark an app-op as noted.
     */
    private @NotedOpCollectionMode int getNotedOpCollectionMode(int uid,
            @Nullable String packageName, int op) {
        if (packageName == null) {
            packageName = "android";
        }

        // check it the appops needs to be collected and cache result
        if (sAppOpsToNote[op] == SHOULD_COLLECT_NOTE_OP_NOT_INITIALIZED) {
            boolean shouldCollectNotes;
            try {
                shouldCollectNotes = mService.shouldCollectNotes(op);
            } catch (RemoteException e) {
                return DONT_COLLECT;
            }

            if (shouldCollectNotes) {
                sAppOpsToNote[op] = SHOULD_COLLECT_NOTE_OP;
            } else {
                sAppOpsToNote[op] = SHOULD_NOT_COLLECT_NOTE_OP;
            }
        }

        if (sAppOpsToNote[op] != SHOULD_COLLECT_NOTE_OP) {
            return DONT_COLLECT;
        }

        synchronized (sLock) {
            if (uid == Process.myUid()
                    && packageName.equals(ActivityThread.currentOpPackageName())) {
                return COLLECT_SELF;
            }
        }

        Integer binderUid = sBinderThreadCallingUid.get();

        if (binderUid != null && binderUid == uid) {
            return COLLECT_SYNC;
        } else {
            return COLLECT_ASYNC;
        }
    }

    /**
     * Append app-ops noted in the current two-way binder transaction to parcel.
     *
     * <p>This is called on the callee side of a two way binder transaction just before the
     * transaction returns.
     *
     * @param p the parcel to append the noted app-ops to
     *
     * @hide
     */
    public static void prefixParcelWithAppOpsIfNeeded(@NonNull Parcel p) {
        ArrayMap<String, long[]> notedAppOps = sAppOpsNotedInThisBinderTransaction.get();
        if (notedAppOps == null) {
            return;
        }

        p.writeInt(Parcel.EX_HAS_NOTED_APPOPS_REPLY_HEADER);

        int numAttributionWithNotesAppOps = notedAppOps.size();
        p.writeInt(numAttributionWithNotesAppOps);

        for (int i = 0; i < numAttributionWithNotesAppOps; i++) {
            p.writeString(notedAppOps.keyAt(i));
            p.writeLong(notedAppOps.valueAt(i)[0]);
            p.writeLong(notedAppOps.valueAt(i)[1]);
        }
    }

    /**
     * Read app-ops noted during a two-way binder transaction from parcel.
     *
     * <p>This is called on the calling side of a two way binder transaction just after the
     * transaction returns.
     *
     * @param p The parcel to read from
     *
     * @hide
     */
    public static void readAndLogNotedAppops(@NonNull Parcel p) {
        int numAttributionsWithNotedAppOps = p.readInt();

        for (int i = 0; i < numAttributionsWithNotedAppOps; i++) {
            String attributionTag = p.readString();
            long[] rawNotedAppOps = new long[2];
            rawNotedAppOps[0] = p.readLong();
            rawNotedAppOps[1] = p.readLong();

            if (rawNotedAppOps[0] != 0 || rawNotedAppOps[1] != 0) {
                BitSet notedAppOps = BitSet.valueOf(rawNotedAppOps);

                synchronized (sLock) {
                    for (int code = notedAppOps.nextSetBit(0); code != -1;
                            code = notedAppOps.nextSetBit(code + 1)) {
                        if (sOnOpNotedCallback != null) {
                            sOnOpNotedCallback.onNoted(new SyncNotedAppOp(code, attributionTag));
                        } else {
                            String message = getFormattedStackTrace();
                            sUnforwardedOps.add(
                                    new AsyncNotedAppOp(code, Process.myUid(), attributionTag,
                                            message, System.currentTimeMillis()));
                            if (sUnforwardedOps.size() > MAX_UNFORWARDED_OPS) {
                                sUnforwardedOps.remove(0);
                            }
                        }
                    }
                }
                for (int code = notedAppOps.nextSetBit(0); code != -1;
                        code = notedAppOps.nextSetBit(code + 1)) {
                    sMessageCollector.onNoted(new SyncNotedAppOp(code, attributionTag));
                }
            }
        }
    }

    /**
     * Set a new {@link OnOpNotedCallback}.
     *
     * <p>There can only ever be one collector per process. If there currently is another callback
     * set, this will fail.
     *
     * @param asyncExecutor executor to execute {@link OnOpNotedCallback#onAsyncNoted} on, {@code
     * null} to unset
     * @param callback listener to set, {@code null} to unset
     *
     * @throws IllegalStateException If another callback is already registered
     */
    public void setOnOpNotedCallback(@Nullable @CallbackExecutor Executor asyncExecutor,
            @Nullable OnOpNotedCallback callback) {
        Preconditions.checkState((callback == null) == (asyncExecutor == null));

        synchronized (sLock) {
            if (callback == null) {
                Preconditions.checkState(sOnOpNotedCallback != null,
                        "No callback is currently registered");

                try {
                    mService.stopWatchingAsyncNoted(mContext.getPackageName(),
                            sOnOpNotedCallback.mAsyncCb);
                } catch (RemoteException e) {
                    e.rethrowFromSystemServer();
                }

                sOnOpNotedCallback = null;
            } else {
                Preconditions.checkState(sOnOpNotedCallback == null,
                        "Another callback is already registered");

                callback.mAsyncExecutor = asyncExecutor;
                sOnOpNotedCallback = callback;

                List<AsyncNotedAppOp> missedAsyncOps = null;
                try {
                    mService.startWatchingAsyncNoted(mContext.getPackageName(),
                            sOnOpNotedCallback.mAsyncCb);
                    missedAsyncOps = mService.extractAsyncOps(mContext.getPackageName());
                } catch (RemoteException e) {
                    e.rethrowFromSystemServer();
                }

                if (missedAsyncOps != null) {
                    int numMissedAsyncOps = missedAsyncOps.size();
                    for (int i = 0; i < numMissedAsyncOps; i++) {
                        final AsyncNotedAppOp asyncNotedAppOp = missedAsyncOps.get(i);
                        if (sOnOpNotedCallback != null) {
                            sOnOpNotedCallback.getAsyncNotedExecutor().execute(
                                    () -> sOnOpNotedCallback.onAsyncNoted(asyncNotedAppOp));
                        }
                    }
                }
                synchronized (this) {
                    int numMissedSyncOps = sUnforwardedOps.size();
                    for (int i = 0; i < numMissedSyncOps; i++) {
                        final AsyncNotedAppOp syncNotedAppOp = sUnforwardedOps.get(i);
                        if (sOnOpNotedCallback != null) {
                            sOnOpNotedCallback.getAsyncNotedExecutor().execute(
                                    () -> sOnOpNotedCallback.onAsyncNoted(syncNotedAppOp));
                        }
                    }
                    sUnforwardedOps.clear();
                }
            }
        }
    }

    // TODO moltmann: Remove
    /**
     * Will be removed before R ships, leave it just to not break apps immediately.
     *
     * @removed
     *
     * @hide
     */
    @SystemApi
    @Deprecated
    public void setNotedAppOpsCollector(@Nullable AppOpsCollector collector) {
        synchronized (sLock) {
            if (collector != null) {
                if (isListeningForOpNoted()) {
                    setOnOpNotedCallback(null, null);
                }
                setOnOpNotedCallback(new HandlerExecutor(Handler.getMain()), collector);
            } else if (sOnOpNotedCallback != null) {
                setOnOpNotedCallback(null, null);
            }
        }
    }

    /**
     * @return {@code true} iff the process currently is currently collecting noted appops.
     *
     * @see #setOnOpNotedCallback
     *
     * @hide
     */
    public static boolean isListeningForOpNoted() {
        return sOnOpNotedCallback != null || isCollectingStackTraces();
    }

    /**
     * @return {@code true} iff the process is currently sampled for stacktrace collection.
     *
     * @see #setOnOpNotedCallback
     *
     * @hide
     */
    private static boolean isCollectingStackTraces() {
        if (sConfig.getSampledOpCode() == OP_NONE &&
                sConfig.getExpirationTimeSinceBootMillis() >= SystemClock.elapsedRealtime()) {
            return false;
        }
        return true;
    }

    /**
     * Callback an app can {@link #setOnOpNotedCallback set} to monitor the app-ops the
     * system has tracked for it. I.e. each time any app calls {@link #noteOp} or {@link #startOp}
     * one of a method of this object is called.
     *
     * <p><b>There will be a call for all app-ops related to runtime permissions, but not
     * necessarily for all other app-ops.
     *
     * <pre>
     * setOnOpNotedCallback(getMainExecutor(), new OnOpNotedCallback() {
     *     ArraySet<Pair<String, String>> opsNotedForThisProcess = new ArraySet<>();
     *
     *     private synchronized void addAccess(String op, String accessLocation) {
     *         // Ops are often noted when runtime permission protected APIs were called.
     *         // In this case permissionToOp() allows to resolve the permission<->op
     *         opsNotedForThisProcess.add(new Pair(accessType, accessLocation));
     *     }
     *
     *     public void onNoted(SyncNotedAppOp op) {
     *         // Accesses is currently happening, hence stack trace describes location of access
     *         addAccess(op.getOp(), Arrays.toString(Thread.currentThread().getStackTrace()));
     *     }
     *
     *     public void onSelfNoted(SyncNotedAppOp op) {
     *         onNoted(op);
     *     }
     *
     *     public void onAsyncNoted(AsyncNotedAppOp asyncOp) {
     *         // Stack trace is not useful for async ops as accessed happened on different thread
     *         addAccess(asyncOp.getOp(), asyncOp.getMessage());
     *     }
     * });
     * </pre>
     *
     * @see #setOnOpNotedCallback
     */
    public abstract static class OnOpNotedCallback {
        private @NonNull Executor mAsyncExecutor;

        /** Callback registered with the system. This will receive the async notes ops */
        private final IAppOpsAsyncNotedCallback mAsyncCb = new IAppOpsAsyncNotedCallback.Stub() {
            @Override
            public void opNoted(AsyncNotedAppOp op) {
                Objects.requireNonNull(op);

                long token = Binder.clearCallingIdentity();
                try {
                    getAsyncNotedExecutor().execute(() -> onAsyncNoted(op));
                } finally {
                    Binder.restoreCallingIdentity(token);
                }
            }
        };

        // TODO moltmann: Remove
        /**
         * Will be removed before R ships.
         *
         * @return The executor for the system to use when calling {@link #onAsyncNoted}.
         *
         * @hide
         */
        protected @NonNull Executor getAsyncNotedExecutor() {
            return mAsyncExecutor;
        }

        /**
         * Called when an app-op was {@link #noteOp noted} for this package inside of a synchronous
         * API call, i.e. a API call that returned data or waited until the action was performed.
         *
         * <p>Called on the calling thread before the API returns. This allows the app to e.g.
         * collect stack traces to figure out where the access came from.
         *
         * @param op op noted
         */
        public abstract void onNoted(@NonNull SyncNotedAppOp op);

        /**
         * Called when this app noted an app-op for its own package,
         *
         * <p>This is very similar to {@link #onNoted} only that the tracking was not caused by the
         * API provider in a separate process, but by one in the app's own process.
         *
         * @param op op noted
         */
        public abstract void onSelfNoted(@NonNull SyncNotedAppOp op);

        /**
         * Called when an app-op was noted for this package which cannot be delivered via the other
         * two mechanisms.
         *
         * <p>Called as soon as possible after the app-op was noted, but the delivery delay is not
         * guaranteed. Due to how async calls work in Android this might even be delivered slightly
         * before the private data is delivered to the app.
         *
         * <p>If the app is not running or no {@link OnOpNotedCallback} is registered a small amount
         * of noted app-ops are buffered and then delivered as soon as a listener is registered.
         *
         * @param asyncOp op noted
         */
        public abstract void onAsyncNoted(@NonNull AsyncNotedAppOp asyncOp);
    }

    // TODO moltmann: Remove
    /**
     * Will be removed before R ships, leave it just to not break apps immediately.
     *
     * @removed
     *
     * @hide
     */
    @SystemApi
    @Deprecated
    public abstract static class AppOpsCollector extends OnOpNotedCallback {
        public @NonNull Executor getAsyncNotedExecutor() {
            return new HandlerExecutor(Handler.getMain());
        }
    };

    /**
     * Generate a stack trace used for noted app-ops logging.
     *
     * <p>This strips away the first few and last few stack trace elements as they are not
     * interesting to apps.
     */
    private static String getFormattedStackTrace() {
        StackTraceElement[] trace = new Exception().getStackTrace();

        int firstInteresting = 0;
        for (int i = 0; i < trace.length; i++) {
            if (trace[i].getClassName().startsWith(AppOpsManager.class.getName())
                    || trace[i].getClassName().startsWith(Parcel.class.getName())
                    || trace[i].getClassName().contains("$Stub$Proxy")
                    || trace[i].getClassName().startsWith(DatabaseUtils.class.getName())
                    || trace[i].getClassName().startsWith("android.content.ContentProviderProxy")
                    || trace[i].getClassName().startsWith(ContentResolver.class.getName())) {
                firstInteresting = i;
            } else {
                break;
            }
        }

        int lastInteresting = trace.length - 1;
        for (int i = trace.length - 1; i >= 0; i--) {
            if (trace[i].getClassName().startsWith(HandlerThread.class.getName())
                    || trace[i].getClassName().startsWith(Handler.class.getName())
                    || trace[i].getClassName().startsWith(Looper.class.getName())
                    || trace[i].getClassName().startsWith(Binder.class.getName())
                    || trace[i].getClassName().startsWith(RuntimeInit.class.getName())
                    || trace[i].getClassName().startsWith(ZygoteInit.class.getName())
                    || trace[i].getClassName().startsWith(ActivityThread.class.getName())
                    || trace[i].getClassName().startsWith(Method.class.getName())
                    || trace[i].getClassName().startsWith("com.android.server.SystemServer")) {
                lastInteresting = i;
            } else {
                break;
            }
        }

        StringBuilder sb = new StringBuilder();
        for (int i = firstInteresting; i <= lastInteresting; i++) {
            if (i != firstInteresting) {
                sb.append('\n');
            }
            if (sb.length() + trace[i].toString().length() > 600) {
                break;
            }
            sb.append(trace[i]);
        }

        return sb.toString();
    }

    /**
     * Checks whether the given op for a UID and package is active.
     *
     * <p> If you don't hold the {@link android.Manifest.permission#WATCH_APPOPS} permission
     * you can query only for your UID.
     *
     * @see #startWatchingActive(int[], OnOpActiveChangedListener)
     * @see #stopWatchingMode(OnOpChangedListener)
     * @see #finishOp(int, int, String, String)
     * @see #startOp(int, int, String, boolean, String, String)
     *
     * @hide */
    @TestApi
    // TODO: Uncomment below annotation once b/73559440 is fixed
    // @RequiresPermission(value=Manifest.permission.WATCH_APPOPS, conditional=true)
    public boolean isOperationActive(int code, int uid, String packageName) {
        try {
            return mService.isOperationActive(code, uid, packageName);
        } catch (RemoteException e) {
            throw e.rethrowFromSystemServer();
        }
    }

    /**
     * Configures the app ops persistence for testing.
     *
     * @param mode The mode in which the historical registry operates.
     * @param baseSnapshotInterval The base interval on which we would be persisting a snapshot of
     *   the historical data. The history is recursive where every subsequent step encompasses
     *   {@code compressionStep} longer interval with {@code compressionStep} distance between
     *    snapshots.
     * @param compressionStep The compression step in every iteration.
     *
     * @see #HISTORICAL_MODE_DISABLED
     * @see #HISTORICAL_MODE_ENABLED_ACTIVE
     * @see #HISTORICAL_MODE_ENABLED_PASSIVE
     *
     * @hide
     */
    @TestApi
    @RequiresPermission(Manifest.permission.MANAGE_APPOPS)
    public void setHistoryParameters(@HistoricalMode int mode, long baseSnapshotInterval,
            int compressionStep) {
        try {
            mService.setHistoryParameters(mode, baseSnapshotInterval, compressionStep);
        } catch (RemoteException e) {
            throw e.rethrowFromSystemServer();
        }
    }

    /**
     * Offsets the history by the given duration.
     *
     * @param offsetMillis The offset duration.
     *
     * @hide
     */
    @TestApi
    @RequiresPermission(Manifest.permission.MANAGE_APPOPS)
    public void offsetHistory(long offsetMillis) {
        try {
            mService.offsetHistory(offsetMillis);
        } catch (RemoteException e) {
            throw e.rethrowFromSystemServer();
        }
    }

    /**
     * Adds ops to the history directly. This could be useful for testing especially
     * when the historical registry operates in {@link #HISTORICAL_MODE_ENABLED_PASSIVE}
     * mode.
     *
     * @param ops The ops to add to the history.
     *
     * @see #setHistoryParameters(int, long, int)
     * @see #HISTORICAL_MODE_ENABLED_PASSIVE
     *
     * @hide
     */
    @TestApi
    @RequiresPermission(Manifest.permission.MANAGE_APPOPS)
    public void addHistoricalOps(@NonNull HistoricalOps ops) {
        try {
            mService.addHistoricalOps(ops);
        } catch (RemoteException e) {
            throw e.rethrowFromSystemServer();
        }
    }

    /**
     * Resets the app ops persistence for testing.
     *
     * @see #setHistoryParameters(int, long, int)
     *
     * @hide
     */
    @TestApi
    @RequiresPermission(Manifest.permission.MANAGE_APPOPS)
    public void resetHistoryParameters() {
        try {
            mService.resetHistoryParameters();
        } catch (RemoteException e) {
            throw e.rethrowFromSystemServer();
        }
    }

    /**
     * Clears all app ops history.
     *
     * @hide
     */
    @TestApi
    @RequiresPermission(Manifest.permission.MANAGE_APPOPS)
    public void clearHistory() {
        try {
            mService.clearHistory();
        } catch (RemoteException e) {
            throw e.rethrowFromSystemServer();
        }
    }

    /**
     * Reboots the ops history.
     *
     * @param offlineDurationMillis The duration to wait between
     * tearing down and initializing the history. Must be greater
     * than or equal to zero.
     *
     * @hide
     */
    @TestApi
    @RequiresPermission(Manifest.permission.MANAGE_APPOPS)
    public void rebootHistory(long offlineDurationMillis) {
        try {
            mService.rebootHistory(offlineDurationMillis);
        } catch (RemoteException e) {
            throw e.rethrowFromSystemServer();
        }
    }

    /**
     * Pulls current AppOps access report and picks package and op to watch for next access report
     * Returns null if no reports were collected since last call. There is no guarantee of report
     * collection, hence this method should be called periodically even if no report was collected
     * to pick different package and op to watch.
     * @hide
     */
    @SystemApi
    @RequiresPermission(Manifest.permission.GET_APP_OPS_STATS)
    public @Nullable RuntimeAppOpAccessMessage collectRuntimeAppOpAccessMessage() {
        try {
            return mService.collectRuntimeAppOpAccessMessage();
        } catch (RemoteException e) {
            throw e.rethrowFromSystemServer();
        }
    }

    /**
     * Returns all supported operation names.
     * @hide
     */
    @SystemApi
    public static String[] getOpStrs() {
        return Arrays.copyOf(sOpToString, sOpToString.length);
    }


    /**
     * @return number of App ops
     * @hide
     */
    @TestApi
    public static int getNumOps() {
        return _NUM_OP;
    }

    /**
     * Gets the last of the event.
     *
     * @param events The events
     * @param flags The UID flags
     * @param beginUidState The maximum UID state (inclusive)
     * @param endUidState The minimum UID state (inclusive)
     *
     * @return The last event of {@code null}
     */
    private static @Nullable NoteOpEvent getLastEvent(
            @Nullable LongSparseArray<NoteOpEvent> events, @UidState int beginUidState,
            @UidState int endUidState, @OpFlags int flags) {
        if (events == null) {
            return null;
        }

        NoteOpEvent lastEvent = null;
        while (flags != 0) {
            final int flag = 1 << Integer.numberOfTrailingZeros(flags);
            flags &= ~flag;
            for (int uidState : UID_STATES) {
                if (uidState < beginUidState || uidState > endUidState) {
                    continue;
                }
                final long key = makeKey(uidState, flag);

                NoteOpEvent event = events.get(key);
                if (lastEvent == null
                        || event != null && event.getNoteTime() > lastEvent.getNoteTime()) {
                    lastEvent = event;
                }
            }
        }

        return lastEvent;
    }

    private static boolean equalsLongSparseLongArray(@Nullable LongSparseLongArray a,
            @Nullable LongSparseLongArray b) {
        if (a == b) {
            return true;
        }

        if (a == null || b == null) {
            return false;
        }

        if (a.size() != b.size()) {
            return false;
        }

        int numEntries = a.size();
        for (int i = 0; i < numEntries; i++) {
            if (a.keyAt(i) != b.keyAt(i) || a.valueAt(i) != b.valueAt(i)) {
                return false;
            }
        }

        return true;
    }

    private static void writeLongSparseLongArrayToParcel(
            @Nullable LongSparseLongArray array, @NonNull Parcel parcel) {
        if (array != null) {
            final int size = array.size();
            parcel.writeInt(size);
            for (int i = 0; i < size; i++) {
                parcel.writeLong(array.keyAt(i));
                parcel.writeLong(array.valueAt(i));
            }
        } else {
            parcel.writeInt(-1);
        }
    }

    private static @Nullable LongSparseLongArray readLongSparseLongArrayFromParcel(
            @NonNull Parcel parcel) {
        final int size = parcel.readInt();
        if (size < 0) {
            return null;
        }
        final LongSparseLongArray array = new LongSparseLongArray(size);
        for (int i = 0; i < size; i++) {
            array.append(parcel.readLong(), parcel.readLong());
        }
        return array;
    }

    /**
     * Collects the keys from an array to the result creating the result if needed.
     *
     * @param array The array whose keys to collect.
     * @param result The optional result store collected keys.
     * @return The result collected keys array.
     */
    private static LongSparseArray<Object> collectKeys(@Nullable LongSparseLongArray array,
            @Nullable LongSparseArray<Object> result) {
        if (array != null) {
            if (result == null) {
                result = new LongSparseArray<>();
            }
            final int accessSize = array.size();
            for (int i = 0; i < accessSize; i++) {
                result.put(array.keyAt(i), null);
            }
        }
        return result;
    }

    /** @hide */
    public static String uidStateToString(@UidState int uidState) {
        switch (uidState) {
            case UID_STATE_PERSISTENT: {
                return "UID_STATE_PERSISTENT";
            }
            case UID_STATE_TOP: {
                return "UID_STATE_TOP";
            }
            case UID_STATE_FOREGROUND_SERVICE_LOCATION: {
                return "UID_STATE_FOREGROUND_SERVICE_LOCATION";
            }
            case UID_STATE_FOREGROUND_SERVICE: {
                return "UID_STATE_FOREGROUND_SERVICE";
            }
            case UID_STATE_FOREGROUND: {
                return "UID_STATE_FOREGROUND";
            }
            case UID_STATE_BACKGROUND: {
                return "UID_STATE_BACKGROUND";
            }
            case UID_STATE_CACHED: {
                return "UID_STATE_CACHED";
            }
            default: {
                return "UNKNOWN";
            }
        }
    }

    /** @hide */
    public static int parseHistoricalMode(@NonNull String mode) {
        switch (mode) {
            case "HISTORICAL_MODE_ENABLED_ACTIVE": {
                return HISTORICAL_MODE_ENABLED_ACTIVE;
            }
            case "HISTORICAL_MODE_ENABLED_PASSIVE": {
                return HISTORICAL_MODE_ENABLED_PASSIVE;
            }
            default: {
                return HISTORICAL_MODE_DISABLED;
            }
        }
    }

    /** @hide */
    public static String historicalModeToString(@HistoricalMode int mode) {
        switch (mode) {
            case HISTORICAL_MODE_DISABLED: {
                return "HISTORICAL_MODE_DISABLED";
            }
            case HISTORICAL_MODE_ENABLED_ACTIVE: {
                return "HISTORICAL_MODE_ENABLED_ACTIVE";
            }
            case HISTORICAL_MODE_ENABLED_PASSIVE: {
                return "HISTORICAL_MODE_ENABLED_PASSIVE";
            }
            default: {
                return "UNKNOWN";
            }
        }
    }

    private static int getSystemAlertWindowDefault() {
        final Context context = ActivityThread.currentApplication();
        if (context == null) {
            return AppOpsManager.MODE_DEFAULT;
        }

        // system alert window is disable on low ram phones starting from Q
        final PackageManager pm = context.getPackageManager();
        // TVs are constantly plugged in and has less concern for memory/power
        if (ActivityManager.isLowRamDeviceStatic()
                && !pm.hasSystemFeature(PackageManager.FEATURE_LEANBACK, 0)) {
            return AppOpsManager.MODE_IGNORED;
        }

        return AppOpsManager.MODE_DEFAULT;
    }

    /**
     * Calculate left circular distance for two numbers modulo size.
     * @hide
     */
    public static int leftCircularDistance(int from, int to, int size) {
        return (to + size - from) % size;
    }

    /**
     * Helper method for noteOp, startOp and noteProxyOp to call AppOpsService to collect/log
     * stack traces
     *
     * <p> For each call, the stacktrace op code, package name and long version code will be
     * passed along where it will be logged/collected
     *
     * @param op The operation to note
     */
    private void collectNoteOpCallsForValidation(int op) {
        if (NOTE_OP_COLLECTION_ENABLED) {
            try {
                mService.collectNoteOpCallsForValidation(getFormattedStackTrace(),
                        op, mContext.getOpPackageName(), mContext.getApplicationInfo().longVersionCode);
            } catch (RemoteException e) {
                // Swallow error, only meant for logging ops, should not affect flow of the code
            }
        }
    }
}<|MERGE_RESOLUTION|>--- conflicted
+++ resolved
@@ -1147,13 +1147,8 @@
     public static final int OP_MANAGE_CREDENTIALS = AppProtoEnums.APP_OP_MANAGE_CREDENTIALS;
 
     /** @hide */
-<<<<<<< HEAD
     @UnsupportedAppUsage
     public static final int _NUM_OP = 105;
-=======
-    @UnsupportedAppUsage(maxTargetSdk = Build.VERSION_CODES.R, trackingBug = 170729553)
-    public static final int _NUM_OP = 104;
->>>>>>> 3078660c
 
     /** Access to coarse location information. */
     public static final String OPSTR_COARSE_LOCATION = "android:coarse_location";
