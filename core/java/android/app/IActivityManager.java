/*
 * Copyright (C) 2006 The Android Open Source Project
 *
 * Licensed under the Apache License, Version 2.0 (the "License");
 * you may not use this file except in compliance with the License.
 * You may obtain a copy of the License at
 *
 *      http://www.apache.org/licenses/LICENSE-2.0
 *
 * Unless required by applicable law or agreed to in writing, software
 * distributed under the License is distributed on an "AS IS" BASIS,
 * WITHOUT WARRANTIES OR CONDITIONS OF ANY KIND, either express or implied.
 * See the License for the specific language governing permissions and
 * limitations under the License.
 */

package android.app;

import android.annotation.UserIdInt;
import android.app.ActivityManager.RunningServiceInfo;
import android.app.ActivityManager.RunningTaskInfo;
import android.app.ActivityManager.StackInfo;
import android.app.assist.AssistContent;
import android.app.assist.AssistStructure;
import android.content.ComponentName;
import android.content.ContentProviderNative;
import android.content.IContentProvider;
import android.content.IIntentReceiver;
import android.content.IIntentSender;
import android.content.Intent;
import android.content.IntentFilter;
import android.content.IntentSender;
import android.content.UriPermission;
import android.content.pm.ApplicationInfo;
import android.content.pm.ConfigurationInfo;
import android.content.pm.IPackageDataObserver;
import android.content.pm.PackageManager.NameNotFoundException;
import android.content.pm.ParceledListSlice;
import android.content.pm.ProviderInfo;
import android.content.pm.UserInfo;
import android.content.res.Configuration;
import android.graphics.Bitmap;
import android.graphics.Point;
import android.graphics.Rect;
import android.net.Uri;
import android.os.Bundle;
import android.os.Debug;
import android.os.IBinder;
import android.os.IInterface;
import android.os.IProgressListener;
import android.os.Parcel;
import android.os.ParcelFileDescriptor;
import android.os.Parcelable;
import android.os.PersistableBundle;
import android.os.RemoteException;
import android.os.StrictMode;
import android.service.voice.IVoiceInteractionSession;
import com.android.internal.app.IVoiceInteractor;
import com.android.internal.os.IResultReceiver;

import java.util.List;

/**
 * System private API for talking with the activity manager service.  This
 * provides calls from the application back to the activity manager.
 *
 * {@hide}
 */
public interface IActivityManager extends IInterface {
    public int startActivity(IApplicationThread caller, String callingPackage, Intent intent,
            String resolvedType, IBinder resultTo, String resultWho, int requestCode, int flags,
            ProfilerInfo profilerInfo, Bundle options) throws RemoteException;
    public int startActivityAsUser(IApplicationThread caller, String callingPackage, Intent intent,
            String resolvedType, IBinder resultTo, String resultWho, int requestCode, int flags,
            ProfilerInfo profilerInfo, Bundle options, int userId) throws RemoteException;
    public int startActivityAsCaller(IApplicationThread caller, String callingPackage,
            Intent intent, String resolvedType, IBinder resultTo, String resultWho, int requestCode,
            int flags, ProfilerInfo profilerInfo, Bundle options, boolean ignoreTargetSecurity,
            int userId) throws RemoteException;
    public WaitResult startActivityAndWait(IApplicationThread caller, String callingPackage,
            Intent intent, String resolvedType, IBinder resultTo, String resultWho,
            int requestCode, int flags, ProfilerInfo profilerInfo, Bundle options,
            int userId) throws RemoteException;
    public int startActivityWithConfig(IApplicationThread caller, String callingPackage,
            Intent intent, String resolvedType, IBinder resultTo, String resultWho,
            int requestCode, int startFlags, Configuration newConfig,
            Bundle options, int userId) throws RemoteException;
    public int startActivityIntentSender(IApplicationThread caller,
            IntentSender intent, Intent fillInIntent, String resolvedType,
            IBinder resultTo, String resultWho, int requestCode,
            int flagsMask, int flagsValues, Bundle options) throws RemoteException;
    public int startVoiceActivity(String callingPackage, int callingPid, int callingUid,
            Intent intent, String resolvedType, IVoiceInteractionSession session,
            IVoiceInteractor interactor, int flags, ProfilerInfo profilerInfo, Bundle options,
            int userId) throws RemoteException;
    public boolean startNextMatchingActivity(IBinder callingActivity,
            Intent intent, Bundle options) throws RemoteException;
    public int startActivityFromRecents(int taskId, Bundle options)
            throws RemoteException;
    public boolean finishActivity(IBinder token, int code, Intent data, int finishTask)
            throws RemoteException;
    public void finishSubActivity(IBinder token, String resultWho, int requestCode) throws RemoteException;
    public boolean finishActivityAffinity(IBinder token) throws RemoteException;
    public void finishVoiceTask(IVoiceInteractionSession session) throws RemoteException;
    public boolean releaseActivityInstance(IBinder token) throws RemoteException;
    public void releaseSomeActivities(IApplicationThread app) throws RemoteException;
    public boolean willActivityBeVisible(IBinder token) throws RemoteException;
    public Intent registerReceiver(IApplicationThread caller, String callerPackage,
            IIntentReceiver receiver, IntentFilter filter,
            String requiredPermission, int userId) throws RemoteException;
    public void unregisterReceiver(IIntentReceiver receiver) throws RemoteException;
    public int broadcastIntent(IApplicationThread caller, Intent intent,
            String resolvedType, IIntentReceiver resultTo, int resultCode,
            String resultData, Bundle map, String[] requiredPermissions,
            int appOp, Bundle options, boolean serialized, boolean sticky, int userId) throws RemoteException;
    public void unbroadcastIntent(IApplicationThread caller, Intent intent, int userId) throws RemoteException;
    public void finishReceiver(IBinder who, int resultCode, String resultData, Bundle map,
            boolean abortBroadcast, int flags) throws RemoteException;
    public void attachApplication(IApplicationThread app) throws RemoteException;
    public void activityResumed(IBinder token) throws RemoteException;
    public void activityIdle(IBinder token, Configuration config,
            boolean stopProfiling) throws RemoteException;
    public void activityPaused(IBinder token) throws RemoteException;
    public void activityStopped(IBinder token, Bundle state,
            PersistableBundle persistentState, CharSequence description) throws RemoteException;
    public void activitySlept(IBinder token) throws RemoteException;
    public void activityDestroyed(IBinder token) throws RemoteException;
    public void activityRelaunched(IBinder token) throws RemoteException;
    public void reportSizeConfigurations(IBinder token, int[] horizontalSizeConfiguration,
            int[] verticalSizeConfigurations, int[] smallestWidthConfigurations)
            throws RemoteException;
    public String getCallingPackage(IBinder token) throws RemoteException;
    public ComponentName getCallingActivity(IBinder token) throws RemoteException;
    public List<IAppTask> getAppTasks(String callingPackage) throws RemoteException;
    public int addAppTask(IBinder activityToken, Intent intent,
            ActivityManager.TaskDescription description, Bitmap thumbnail) throws RemoteException;
    public Point getAppTaskThumbnailSize() throws RemoteException;
    public List<RunningTaskInfo> getTasks(int maxNum, int flags) throws RemoteException;
    public ParceledListSlice<ActivityManager.RecentTaskInfo> getRecentTasks(int maxNum,
            int flags, int userId) throws RemoteException;
    public ActivityManager.TaskThumbnail getTaskThumbnail(int taskId) throws RemoteException;
    public List<RunningServiceInfo> getServices(int maxNum, int flags) throws RemoteException;
    public List<ActivityManager.ProcessErrorStateInfo> getProcessesInErrorState()
            throws RemoteException;
    public void moveTaskToFront(int task, int flags, Bundle options) throws RemoteException;
    public boolean moveActivityTaskToBack(IBinder token, boolean nonRoot) throws RemoteException;
    public void moveTaskBackwards(int task) throws RemoteException;
    public void moveTaskToStack(int taskId, int stackId, boolean toTop) throws RemoteException;
    public boolean moveTaskToDockedStack(int taskId, int createMode, boolean toTop, boolean animate,
            Rect initialBounds, boolean moveHomeStackFront) throws RemoteException;
    public boolean moveTopActivityToPinnedStack(int stackId, Rect bounds) throws RemoteException;

    /**
     * Resizes the input stack id to the given bounds.
     *
     * @param stackId Id of the stack to resize.
     * @param bounds Bounds to resize the stack to or {@code null} for fullscreen.
     * @param allowResizeInDockedMode True if the resize should be allowed when the docked stack is
     *                                active.
     * @param preserveWindows True if the windows of activities contained in the stack should be
     *                        preserved.
     * @param animate True if the stack resize should be animated.
     * @param animationDuration The duration of the resize animation in milliseconds or -1 if the
     *                          default animation duration should be used.
     * @throws RemoteException
     */
    public void resizeStack(int stackId, Rect bounds, boolean allowResizeInDockedMode,
            boolean preserveWindows, boolean animate, int animationDuration) throws RemoteException;

    /**
     * Moves all tasks from the docked stack in the fullscreen stack and puts the top task of the
     * fullscreen stack into the docked stack.
     */
    public void swapDockedAndFullscreenStack() throws RemoteException;

    /**
     * Resizes the docked stack, and all other stacks as the result of the dock stack bounds change.
     *
     * @param dockedBounds The bounds for the docked stack.
     * @param tempDockedTaskBounds The temporary bounds for the tasks in the docked stack, which
     *                             might be different from the stack bounds to allow more
     *                             flexibility while resizing, or {@code null} if they should be the
     *                             same as the stack bounds.
     * @param tempDockedTaskInsetBounds The temporary bounds for the tasks to calculate the insets.
     *                                  When resizing, we usually "freeze" the layout of a task. To
     *                                  achieve that, we also need to "freeze" the insets, which
     *                                  gets achieved by changing task bounds but not bounds used
     *                                  to calculate the insets in this transient state
     * @param tempOtherTaskBounds The temporary bounds for the tasks in all other stacks, or
     *                            {@code null} if they should be the same as the stack bounds.
     * @param tempOtherTaskInsetBounds Like {@code tempDockedTaskInsetBounds}, but for the other
     *                                 stacks.
     * @throws RemoteException
     */
    public void resizeDockedStack(Rect dockedBounds, Rect tempDockedTaskBounds,
            Rect tempDockedTaskInsetBounds,
            Rect tempOtherTaskBounds, Rect tempOtherTaskInsetBounds) throws RemoteException;
    /**
     * Resizes the pinned stack.
     *
     * @param pinnedBounds The bounds for the pinned stack.
     * @param tempPinnedTaskBounds The temporary bounds for the tasks in the pinned stack, which
     *                             might be different from the stack bounds to allow more
     *                             flexibility while resizing, or {@code null} if they should be the
     *                             same as the stack bounds.
     */
    public void resizePinnedStack(Rect pinnedBounds, Rect tempPinnedTaskBounds) throws RemoteException;
    public void positionTaskInStack(int taskId, int stackId, int position) throws RemoteException;
    public List<StackInfo> getAllStackInfos() throws RemoteException;
    public StackInfo getStackInfo(int stackId) throws RemoteException;
    public boolean isInHomeStack(int taskId) throws RemoteException;
    public void setFocusedStack(int stackId) throws RemoteException;
    public int getFocusedStackId() throws RemoteException;
    public void setFocusedTask(int taskId) throws RemoteException;
    public void registerTaskStackListener(ITaskStackListener listener) throws RemoteException;
    public int getTaskForActivity(IBinder token, boolean onlyRoot) throws RemoteException;
    public ContentProviderHolder getContentProvider(IApplicationThread caller,
            String name, int userId, boolean stable) throws RemoteException;
    public ContentProviderHolder getContentProviderExternal(String name, int userId, IBinder token)
            throws RemoteException;
    public void removeContentProvider(IBinder connection, boolean stable) throws RemoteException;
    public void removeContentProviderExternal(String name, IBinder token) throws RemoteException;
    public void publishContentProviders(IApplicationThread caller,
            List<ContentProviderHolder> providers) throws RemoteException;
    public boolean refContentProvider(IBinder connection, int stableDelta, int unstableDelta)
            throws RemoteException;
    public void unstableProviderDied(IBinder connection) throws RemoteException;
    public void appNotRespondingViaProvider(IBinder connection) throws RemoteException;
    public PendingIntent getRunningServiceControlPanel(ComponentName service)
            throws RemoteException;
    public ComponentName startService(IApplicationThread caller, Intent service,
            String resolvedType, String callingPackage, int userId) throws RemoteException;
    public int stopService(IApplicationThread caller, Intent service,
            String resolvedType, int userId) throws RemoteException;
    public boolean stopServiceToken(ComponentName className, IBinder token,
            int startId) throws RemoteException;
    public void setServiceForeground(ComponentName className, IBinder token,
            int id, Notification notification, int flags) throws RemoteException;
    public int bindService(IApplicationThread caller, IBinder token, Intent service,
            String resolvedType, IServiceConnection connection, int flags,
            String callingPackage, int userId) throws RemoteException;
    public boolean unbindService(IServiceConnection connection) throws RemoteException;
    public void publishService(IBinder token,
            Intent intent, IBinder service) throws RemoteException;
    public void unbindFinished(IBinder token, Intent service,
            boolean doRebind) throws RemoteException;
    /* oneway */
    public void serviceDoneExecuting(IBinder token, int type, int startId,
            int res) throws RemoteException;
    public IBinder peekService(Intent service, String resolvedType, String callingPackage)
            throws RemoteException;

    public boolean bindBackupAgent(String packageName, int backupRestoreMode, int userId)
            throws RemoteException;
    public void clearPendingBackup() throws RemoteException;
    public void backupAgentCreated(String packageName, IBinder agent) throws RemoteException;
    public void unbindBackupAgent(ApplicationInfo appInfo) throws RemoteException;
    public void killApplicationProcess(String processName, int uid) throws RemoteException;

    public boolean startInstrumentation(ComponentName className, String profileFile,
            int flags, Bundle arguments, IInstrumentationWatcher watcher,
            IUiAutomationConnection connection, int userId,
            String abiOverride) throws RemoteException;
    public void finishInstrumentation(IApplicationThread target,
            int resultCode, Bundle results) throws RemoteException;

    public Configuration getConfiguration() throws RemoteException;
    public void updateConfiguration(Configuration values) throws RemoteException;
    public void updateAssets(int userId, List<String> packageNames) throws RemoteException;
    public void setRequestedOrientation(IBinder token,
            int requestedOrientation) throws RemoteException;
    public int getRequestedOrientation(IBinder token) throws RemoteException;

    public ComponentName getActivityClassForToken(IBinder token) throws RemoteException;
    public String getPackageForToken(IBinder token) throws RemoteException;

    public IIntentSender getIntentSender(int type,
            String packageName, IBinder token, String resultWho,
            int requestCode, Intent[] intents, String[] resolvedTypes,
            int flags, Bundle options, int userId) throws RemoteException;
    public void cancelIntentSender(IIntentSender sender) throws RemoteException;
    public boolean clearApplicationUserData(final String packageName,
            final IPackageDataObserver observer, int userId) throws RemoteException;
    public String getPackageForIntentSender(IIntentSender sender) throws RemoteException;
    public int getUidForIntentSender(IIntentSender sender) throws RemoteException;

    public int handleIncomingUser(int callingPid, int callingUid, int userId, boolean allowAll,
            boolean requireFull, String name, String callerPackage) throws RemoteException;

    public void setProcessLimit(int max) throws RemoteException;
    public int getProcessLimit() throws RemoteException;

    public void setProcessForeground(IBinder token, int pid,
            boolean isForeground) throws RemoteException;

    public int checkPermission(String permission, int pid, int uid)
            throws RemoteException;
    public int checkPermissionWithToken(String permission, int pid, int uid, IBinder callerToken)
            throws RemoteException;

    public int checkUriPermission(Uri uri, int pid, int uid, int mode, int userId,
            IBinder callerToken) throws RemoteException;
    public void grantUriPermission(IApplicationThread caller, String targetPkg, Uri uri,
            int mode, int userId) throws RemoteException;
    public void revokeUriPermission(IApplicationThread caller, Uri uri, int mode, int userId)
            throws RemoteException;
    public void takePersistableUriPermission(Uri uri, int modeFlags, int userId)
            throws RemoteException;
    public void releasePersistableUriPermission(Uri uri, int modeFlags, int userId)
            throws RemoteException;
    public ParceledListSlice<UriPermission> getPersistedUriPermissions(
            String packageName, boolean incoming) throws RemoteException;

    // Gets the URI permissions granted to an arbitrary package.
    // NOTE: this is different from getPersistedUriPermissions(), which returns the URIs the package
    // granted to another packages (instead of those granted to it).
    public ParceledListSlice<UriPermission> getGrantedUriPermissions(String packageName, int userId)
            throws RemoteException;

    // Clears the URI permissions granted to an arbitrary package.
    public void clearGrantedUriPermissions(String packageName, int userId) throws RemoteException;

    public void showWaitingForDebugger(IApplicationThread who, boolean waiting)
            throws RemoteException;

    public void getMemoryInfo(ActivityManager.MemoryInfo outInfo) throws RemoteException;

    public void killBackgroundProcesses(final String packageName, int userId)
            throws RemoteException;
    public void killAllBackgroundProcesses() throws RemoteException;
    public void killPackageDependents(final String packageName, int userId) throws RemoteException;
    public void forceStopPackage(final String packageName, int userId) throws RemoteException;

    // Note: probably don't want to allow applications access to these.
    public void setLockScreenShown(boolean showing, boolean occluded) throws RemoteException;

    public void unhandledBack() throws RemoteException;
    public ParcelFileDescriptor openContentUri(Uri uri) throws RemoteException;
    public void setDebugApp(
        String packageName, boolean waitForDebugger, boolean persistent)
        throws RemoteException;
    public void setAlwaysFinish(boolean enabled) throws RemoteException;
    public void setActivityController(IActivityController watcher, boolean imAMonkey)
        throws RemoteException;
    public void setLenientBackgroundCheck(boolean enabled) throws RemoteException;
    public int getMemoryTrimLevel() throws RemoteException;

    public void enterSafeMode() throws RemoteException;

    public void noteWakeupAlarm(IIntentSender sender, int sourceUid, String sourcePkg, String tag)
            throws RemoteException;
    public void noteAlarmStart(IIntentSender sender, int sourceUid, String tag)
            throws RemoteException;
    public void noteAlarmFinish(IIntentSender sender, int sourceUid, String tag)
            throws RemoteException;

    public boolean killPids(int[] pids, String reason, boolean secure) throws RemoteException;
    public boolean killProcessesBelowForeground(String reason) throws RemoteException;

    // Special low-level communication with activity manager.
    public void handleApplicationCrash(IBinder app,
            ApplicationErrorReport.CrashInfo crashInfo) throws RemoteException;
    public boolean handleApplicationWtf(IBinder app, String tag, boolean system,
            ApplicationErrorReport.CrashInfo crashInfo) throws RemoteException;

    // A StrictMode violation to be handled.  The violationMask is a
    // subset of the original StrictMode policy bitmask, with only the
    // bit violated and penalty bits to be executed by the
    // ActivityManagerService remaining set.
    public void handleApplicationStrictModeViolation(IBinder app, int violationMask,
            StrictMode.ViolationInfo crashInfo) throws RemoteException;

    /*
     * This will deliver the specified signal to all the persistent processes. Currently only
     * SIGUSR1 is delivered. All others are ignored.
     */
    public void signalPersistentProcesses(int signal) throws RemoteException;
    // Retrieve running application processes in the system
    public List<ActivityManager.RunningAppProcessInfo> getRunningAppProcesses()
            throws RemoteException;
    // Retrieve info of applications installed on external media that are currently
    // running.
    public List<ApplicationInfo> getRunningExternalApplications()
            throws RemoteException;
    // Get memory information about the calling process.
    public void getMyMemoryState(ActivityManager.RunningAppProcessInfo outInfo)
            throws RemoteException;
    // Get device configuration
    public ConfigurationInfo getDeviceConfigurationInfo() throws RemoteException;

    // Turn on/off profiling in a particular process.
    public boolean profileControl(String process, int userId, boolean start,
            ProfilerInfo profilerInfo, int profileType) throws RemoteException;

    public boolean shutdown(int timeout) throws RemoteException;

    public void stopAppSwitches() throws RemoteException;
    public void resumeAppSwitches() throws RemoteException;

    public void addPackageDependency(String packageName) throws RemoteException;

    public void killApplication(String pkg, int appId, int userId, String reason)
            throws RemoteException;

    public void closeSystemDialogs(String reason) throws RemoteException;

    public Debug.MemoryInfo[] getProcessMemoryInfo(int[] pids)
            throws RemoteException;

    public void overridePendingTransition(IBinder token, String packageName,
            int enterAnim, int exitAnim) throws RemoteException;

    public boolean isUserAMonkey() throws RemoteException;

    public void setUserIsMonkey(boolean monkey) throws RemoteException;

    public void finishHeavyWeightApp() throws RemoteException;

    public boolean convertFromTranslucent(IBinder token) throws RemoteException;
    public boolean convertToTranslucent(IBinder token, ActivityOptions options) throws RemoteException;
    public void notifyActivityDrawn(IBinder token) throws RemoteException;
    public ActivityOptions getActivityOptions(IBinder token) throws RemoteException;

    public void bootAnimationComplete() throws RemoteException;

    public void setImmersive(IBinder token, boolean immersive) throws RemoteException;
    public boolean isImmersive(IBinder token) throws RemoteException;
    public boolean isTopActivityImmersive() throws RemoteException;
    public boolean isTopOfTask(IBinder token) throws RemoteException;

    public void crashApplication(int uid, int initialPid, String packageName,
            String message) throws RemoteException;

    public String getProviderMimeType(Uri uri, int userId) throws RemoteException;

    public IBinder newUriPermissionOwner(String name) throws RemoteException;
    public IBinder getUriPermissionOwnerForActivity(IBinder activityToken) throws RemoteException;
    public void grantUriPermissionFromOwner(IBinder owner, int fromUid, String targetPkg,
            Uri uri, int mode, int sourceUserId, int targetUserId) throws RemoteException;
    public void revokeUriPermissionFromOwner(IBinder owner, Uri uri,
            int mode, int userId) throws RemoteException;

    public int checkGrantUriPermission(int callingUid, String targetPkg, Uri uri,
            int modeFlags, int userId) throws RemoteException;

    // Cause the specified process to dump the specified heap.
    public boolean dumpHeap(String process, int userId, boolean managed, String path,
        ParcelFileDescriptor fd) throws RemoteException;

    public int startActivities(IApplicationThread caller, String callingPackage,
            Intent[] intents, String[] resolvedTypes, IBinder resultTo,
            Bundle options, int userId) throws RemoteException;

    public int getFrontActivityScreenCompatMode() throws RemoteException;
    public void setFrontActivityScreenCompatMode(int mode) throws RemoteException;
    public int getPackageScreenCompatMode(String packageName) throws RemoteException;
    public void setPackageScreenCompatMode(String packageName, int mode)
            throws RemoteException;
    public boolean getPackageAskScreenCompat(String packageName) throws RemoteException;
    public void setPackageAskScreenCompat(String packageName, boolean ask)
            throws RemoteException;

    // Multi-user APIs
    public boolean switchUser(int userid) throws RemoteException;
    public boolean startUserInBackground(int userid) throws RemoteException;
    public boolean unlockUser(int userid, byte[] token, byte[] secret, IProgressListener listener)
            throws RemoteException;
    public int stopUser(int userid, boolean force, IStopUserCallback callback) throws RemoteException;
    public UserInfo getCurrentUser() throws RemoteException;
    public boolean isUserRunning(int userid, int flags) throws RemoteException;
    public int[] getRunningUserIds() throws RemoteException;

    public boolean removeTask(int taskId) throws RemoteException;

    public void registerProcessObserver(IProcessObserver observer) throws RemoteException;
    public void unregisterProcessObserver(IProcessObserver observer) throws RemoteException;

    public void registerUidObserver(IUidObserver observer, int which) throws RemoteException;
    public void unregisterUidObserver(IUidObserver observer) throws RemoteException;

    public boolean isIntentSenderTargetedToPackage(IIntentSender sender) throws RemoteException;

    public boolean isIntentSenderAnActivity(IIntentSender sender) throws RemoteException;

    public Intent getIntentForIntentSender(IIntentSender sender) throws RemoteException;

    public String getTagForIntentSender(IIntentSender sender, String prefix) throws RemoteException;

    public void updatePersistentConfiguration(Configuration values) throws RemoteException;

    public long[] getProcessPss(int[] pids) throws RemoteException;

    public void showBootMessage(CharSequence msg, boolean always) throws RemoteException;

    public void keyguardWaitingForActivityDrawn() throws RemoteException;

    /**
     * Notify the system that the keyguard is going away.
     *
     * @param flags See {@link android.view.WindowManagerPolicy#KEYGUARD_GOING_AWAY_FLAG_TO_SHADE}
     *              etc.
     */
    public void keyguardGoingAway(int flags) throws RemoteException;

    public boolean shouldUpRecreateTask(IBinder token, String destAffinity)
            throws RemoteException;

    public boolean navigateUpTo(IBinder token, Intent target, int resultCode, Intent resultData)
            throws RemoteException;

    // These are not public because you need to be very careful in how you
    // manage your activity to make sure it is always the uid you expect.
    public int getLaunchedFromUid(IBinder activityToken) throws RemoteException;
    public String getLaunchedFromPackage(IBinder activityToken) throws RemoteException;

    public void registerUserSwitchObserver(IUserSwitchObserver observer,
            String name) throws RemoteException;
    public void unregisterUserSwitchObserver(IUserSwitchObserver observer) throws RemoteException;

    public void requestBugReport(int bugreportType) throws RemoteException;

    public long inputDispatchingTimedOut(int pid, boolean aboveSystem, String reason)
            throws RemoteException;

    public Bundle getAssistContextExtras(int requestType) throws RemoteException;

    public boolean requestAssistContextExtras(int requestType, IResultReceiver receiver,
            Bundle receiverExtras,
            IBinder activityToken, boolean focused, boolean newSessionId) throws RemoteException;

    public void reportAssistContextExtras(IBinder token, Bundle extras,
            AssistStructure structure, AssistContent content, Uri referrer) throws RemoteException;

    public boolean launchAssistIntent(Intent intent, int requestType, String hint, int userHandle,
            Bundle args) throws RemoteException;

    public boolean isAssistDataAllowedOnCurrentActivity() throws RemoteException;

    public boolean showAssistFromActivity(IBinder token, Bundle args) throws RemoteException;

    public void killUid(int appId, int userId, String reason) throws RemoteException;

    public void hang(IBinder who, boolean allowRestart) throws RemoteException;

    public void reportActivityFullyDrawn(IBinder token) throws RemoteException;

    public void restart() throws RemoteException;

    public void performIdleMaintenance() throws RemoteException;

    public void sendIdleJobTrigger() throws RemoteException;

    public IActivityContainer createVirtualActivityContainer(IBinder parentActivityToken,
            IActivityContainerCallback callback) throws RemoteException;

    public IActivityContainer createStackOnDisplay(int displayId) throws RemoteException;

    public void deleteActivityContainer(IActivityContainer container) throws RemoteException;

    public int getActivityDisplayId(IBinder activityToken) throws RemoteException;

    public void startSystemLockTaskMode(int taskId) throws RemoteException;

    public void startLockTaskMode(int taskId) throws RemoteException;

    public void startLockTaskMode(IBinder token) throws RemoteException;

    public void stopLockTaskMode() throws RemoteException;

    public void stopSystemLockTaskMode() throws RemoteException;

    public boolean isInLockTaskMode() throws RemoteException;

    public int getLockTaskModeState() throws RemoteException;

    public void showLockTaskEscapeMessage(IBinder token) throws RemoteException;

    public void setTaskDescription(IBinder token, ActivityManager.TaskDescription values)
            throws RemoteException;
    public void setTaskResizeable(int taskId, int resizeableMode) throws RemoteException;
    public void resizeTask(int taskId, Rect bounds, int resizeMode) throws RemoteException;

    public Rect getTaskBounds(int taskId) throws RemoteException;
    public Bitmap getTaskDescriptionIcon(String filename, int userId) throws RemoteException;

    public void startInPlaceAnimationOnFrontMostApplication(ActivityOptions opts)
            throws RemoteException;

    public boolean requestVisibleBehind(IBinder token, boolean visible) throws RemoteException;
    public boolean isBackgroundVisibleBehind(IBinder token) throws RemoteException;
    public void backgroundResourcesReleased(IBinder token) throws RemoteException;

    public void notifyLaunchTaskBehindComplete(IBinder token) throws RemoteException;
    public void notifyEnterAnimationComplete(IBinder token) throws RemoteException;

    public void notifyCleartextNetwork(int uid, byte[] firstPacket) throws RemoteException;

    public void setDumpHeapDebugLimit(String processName, int uid, long maxMemSize,
            String reportPackage) throws RemoteException;
    public void dumpHeapFinished(String path) throws RemoteException;

    public void setVoiceKeepAwake(IVoiceInteractionSession session, boolean keepAwake)
            throws RemoteException;
    public void updateLockTaskPackages(int userId, String[] packages) throws RemoteException;
    public void updateDeviceOwner(String packageName) throws RemoteException;

    public int getPackageProcessState(String packageName, String callingPackage)
            throws RemoteException;

    public boolean setProcessMemoryTrimLevel(String process, int uid, int level)
            throws RemoteException;

    public boolean isRootVoiceInteraction(IBinder token) throws RemoteException;

    // Start Binder transaction tracking for all applications.
    public boolean startBinderTracking() throws RemoteException;

    // Stop Binder transaction tracking for all applications and dump trace data to the given file
    // descriptor.
    public boolean stopBinderTrackingAndDump(ParcelFileDescriptor fd) throws RemoteException;

    public int getActivityStackId(IBinder token) throws RemoteException;
    public void exitFreeformMode(IBinder token) throws RemoteException;

    public void suppressResizeConfigChanges(boolean suppress) throws RemoteException;

    public void moveTasksToFullscreenStack(int fromStackId, boolean onTop) throws RemoteException;

    public int getAppStartMode(int uid, String packageName) throws RemoteException;

    public boolean isInMultiWindowMode(IBinder token) throws RemoteException;

    public boolean isInPictureInPictureMode(IBinder token) throws RemoteException;

    public void enterPictureInPictureMode(IBinder token) throws RemoteException;

    public int setVrMode(IBinder token, boolean enabled, ComponentName packageName)
            throws RemoteException;

    public boolean isVrModePackageEnabled(ComponentName packageName) throws RemoteException;

    public boolean isAppForeground(int uid) throws RemoteException;

    public void startLocalVoiceInteraction(IBinder token, Bundle options) throws RemoteException;

    public void stopLocalVoiceInteraction(IBinder token) throws RemoteException;

    public boolean supportsLocalVoiceInteraction() throws RemoteException;

    public void notifyPinnedStackAnimationEnded() throws RemoteException;

    public void removeStack(int stackId) throws RemoteException;

    public void notifyLockedProfile(@UserIdInt int userId) throws RemoteException;

    public void startConfirmDeviceCredentialIntent(Intent intent) throws RemoteException;

    public int sendIntentSender(IIntentSender target, int code, Intent intent, String resolvedType,
            IIntentReceiver finishedReceiver, String requiredPermission, Bundle options)
            throws RemoteException;

    public void setVrThread(int tid) throws RemoteException;
    public void setRenderThread(int tid) throws RemoteException;

    /**
     * Lets activity manager know whether the calling process is currently showing "top-level" UI
     * that is not an activity, i.e. windows on the screen the user is currently interacting with.
     *
     * <p>This flag can only be set for persistent processes.
     *
     * @param hasTopUi Whether the calling process has "top-level" UI.
     */
    public void setHasTopUi(boolean hasTopUi) throws RemoteException;

    /**
     * Returns if the target of the PendingIntent can be fired directly, without triggering
     * a work profile challenge. This can happen if the PendingIntent is to start direct-boot
     * aware activities, and the target user is in RUNNING_LOCKED state, i.e. we should allow
     * direct-boot aware activity to bypass work challenge when the user hasn't unlocked yet.
     * @param intent the {@link  PendingIntent} to be tested.
     * @return {@code true} if the intent should not trigger a work challenge, {@code false}
     *     otherwise.
     * @throws RemoteException
     */
    public boolean canBypassWorkChallenge(PendingIntent intent) throws RemoteException;

    /*
     * Private non-Binder interfaces
     */
    /* package */ boolean testIsSystemReady();

    /** Information you can retrieve about a particular application. */
    public static class ContentProviderHolder implements Parcelable {
        public final ProviderInfo info;
        public IContentProvider provider;
        public IBinder connection;
        public boolean noReleaseNeeded;

        public ContentProviderHolder(ProviderInfo _info) {
            info = _info;
        }

        @Override
        public int describeContents() {
            return 0;
        }

        @Override
        public void writeToParcel(Parcel dest, int flags) {
            info.writeToParcel(dest, 0);
            if (provider != null) {
                dest.writeStrongBinder(provider.asBinder());
            } else {
                dest.writeStrongBinder(null);
            }
            dest.writeStrongBinder(connection);
            dest.writeInt(noReleaseNeeded ? 1 : 0);
        }

        public static final Parcelable.Creator<ContentProviderHolder> CREATOR
                = new Parcelable.Creator<ContentProviderHolder>() {
            @Override
            public ContentProviderHolder createFromParcel(Parcel source) {
                return new ContentProviderHolder(source);
            }

            @Override
            public ContentProviderHolder[] newArray(int size) {
                return new ContentProviderHolder[size];
            }
        };

        private ContentProviderHolder(Parcel source) {
            info = ProviderInfo.CREATOR.createFromParcel(source);
            provider = ContentProviderNative.asInterface(
                    source.readStrongBinder());
            connection = source.readStrongBinder();
            noReleaseNeeded = source.readInt() != 0;
        }
    }

    /** Information returned after waiting for an activity start. */
    public static class WaitResult implements Parcelable {
        public int result;
        public boolean timeout;
        public ComponentName who;
        public long thisTime;
        public long totalTime;

        public WaitResult() {
        }

        @Override
        public int describeContents() {
            return 0;
        }

        @Override
        public void writeToParcel(Parcel dest, int flags) {
            dest.writeInt(result);
            dest.writeInt(timeout ? 1 : 0);
            ComponentName.writeToParcel(who, dest);
            dest.writeLong(thisTime);
            dest.writeLong(totalTime);
        }

        public static final Parcelable.Creator<WaitResult> CREATOR
                = new Parcelable.Creator<WaitResult>() {
            @Override
            public WaitResult createFromParcel(Parcel source) {
                return new WaitResult(source);
            }

            @Override
            public WaitResult[] newArray(int size) {
                return new WaitResult[size];
            }
        };

        private WaitResult(Parcel source) {
            result = source.readInt();
            timeout = source.readInt() != 0;
            who = ComponentName.readFromParcel(source);
            thisTime = source.readLong();
            totalTime = source.readLong();
        }
    }

    String descriptor = "android.app.IActivityManager";

    // Please keep these transaction codes the same -- they are also
    // sent by C++ code.
    int HANDLE_APPLICATION_CRASH_TRANSACTION = IBinder.FIRST_CALL_TRANSACTION+1;
    int START_ACTIVITY_TRANSACTION = IBinder.FIRST_CALL_TRANSACTION+2;
    int UNHANDLED_BACK_TRANSACTION = IBinder.FIRST_CALL_TRANSACTION+3;
    int OPEN_CONTENT_URI_TRANSACTION = IBinder.FIRST_CALL_TRANSACTION+4;

    // Remaining non-native transaction codes.
    int FINISH_ACTIVITY_TRANSACTION = IBinder.FIRST_CALL_TRANSACTION+10;
    int REGISTER_RECEIVER_TRANSACTION = IBinder.FIRST_CALL_TRANSACTION+11;
    int UNREGISTER_RECEIVER_TRANSACTION = IBinder.FIRST_CALL_TRANSACTION+12;
    int BROADCAST_INTENT_TRANSACTION = IBinder.FIRST_CALL_TRANSACTION+13;
    int UNBROADCAST_INTENT_TRANSACTION = IBinder.FIRST_CALL_TRANSACTION+14;
    int FINISH_RECEIVER_TRANSACTION = IBinder.FIRST_CALL_TRANSACTION+15;
    int ATTACH_APPLICATION_TRANSACTION = IBinder.FIRST_CALL_TRANSACTION+16;
    int ACTIVITY_IDLE_TRANSACTION = IBinder.FIRST_CALL_TRANSACTION+17;
    int ACTIVITY_PAUSED_TRANSACTION = IBinder.FIRST_CALL_TRANSACTION+18;
    int ACTIVITY_STOPPED_TRANSACTION = IBinder.FIRST_CALL_TRANSACTION+19;
    int GET_CALLING_PACKAGE_TRANSACTION = IBinder.FIRST_CALL_TRANSACTION+20;
    int GET_CALLING_ACTIVITY_TRANSACTION = IBinder.FIRST_CALL_TRANSACTION+21;
    int GET_TASKS_TRANSACTION = IBinder.FIRST_CALL_TRANSACTION+22;
    int MOVE_TASK_TO_FRONT_TRANSACTION = IBinder.FIRST_CALL_TRANSACTION+23;

    int MOVE_TASK_BACKWARDS_TRANSACTION = IBinder.FIRST_CALL_TRANSACTION+25;
    int GET_TASK_FOR_ACTIVITY_TRANSACTION = IBinder.FIRST_CALL_TRANSACTION+26;

    int GET_CONTENT_PROVIDER_TRANSACTION = IBinder.FIRST_CALL_TRANSACTION+28;
    int PUBLISH_CONTENT_PROVIDERS_TRANSACTION = IBinder.FIRST_CALL_TRANSACTION+29;
    int REF_CONTENT_PROVIDER_TRANSACTION = IBinder.FIRST_CALL_TRANSACTION+30;
    int FINISH_SUB_ACTIVITY_TRANSACTION = IBinder.FIRST_CALL_TRANSACTION+31;
    int GET_RUNNING_SERVICE_CONTROL_PANEL_TRANSACTION = IBinder.FIRST_CALL_TRANSACTION+32;
    int START_SERVICE_TRANSACTION = IBinder.FIRST_CALL_TRANSACTION+33;
    int STOP_SERVICE_TRANSACTION = IBinder.FIRST_CALL_TRANSACTION+34;
    int BIND_SERVICE_TRANSACTION = IBinder.FIRST_CALL_TRANSACTION+35;
    int UNBIND_SERVICE_TRANSACTION = IBinder.FIRST_CALL_TRANSACTION+36;
    int PUBLISH_SERVICE_TRANSACTION = IBinder.FIRST_CALL_TRANSACTION+37;
    int ACTIVITY_RESUMED_TRANSACTION = IBinder.FIRST_CALL_TRANSACTION+38;
    int SET_DEBUG_APP_TRANSACTION = IBinder.FIRST_CALL_TRANSACTION+41;
    int SET_ALWAYS_FINISH_TRANSACTION = IBinder.FIRST_CALL_TRANSACTION+42;
    int START_INSTRUMENTATION_TRANSACTION = IBinder.FIRST_CALL_TRANSACTION+43;
    int FINISH_INSTRUMENTATION_TRANSACTION = IBinder.FIRST_CALL_TRANSACTION+44;
    int GET_CONFIGURATION_TRANSACTION = IBinder.FIRST_CALL_TRANSACTION+45;
    int UPDATE_CONFIGURATION_TRANSACTION = IBinder.FIRST_CALL_TRANSACTION+46;
    int STOP_SERVICE_TOKEN_TRANSACTION = IBinder.FIRST_CALL_TRANSACTION+47;
    int GET_ACTIVITY_CLASS_FOR_TOKEN_TRANSACTION = IBinder.FIRST_CALL_TRANSACTION+48;
    int GET_PACKAGE_FOR_TOKEN_TRANSACTION = IBinder.FIRST_CALL_TRANSACTION+49;
    int SET_PROCESS_LIMIT_TRANSACTION = IBinder.FIRST_CALL_TRANSACTION+50;
    int GET_PROCESS_LIMIT_TRANSACTION = IBinder.FIRST_CALL_TRANSACTION+51;
    int CHECK_PERMISSION_TRANSACTION = IBinder.FIRST_CALL_TRANSACTION+52;
    int CHECK_URI_PERMISSION_TRANSACTION = IBinder.FIRST_CALL_TRANSACTION+53;
    int GRANT_URI_PERMISSION_TRANSACTION = IBinder.FIRST_CALL_TRANSACTION+54;
    int REVOKE_URI_PERMISSION_TRANSACTION = IBinder.FIRST_CALL_TRANSACTION+55;
    int SET_ACTIVITY_CONTROLLER_TRANSACTION = IBinder.FIRST_CALL_TRANSACTION+56;
    int SHOW_WAITING_FOR_DEBUGGER_TRANSACTION = IBinder.FIRST_CALL_TRANSACTION+57;
    int SIGNAL_PERSISTENT_PROCESSES_TRANSACTION = IBinder.FIRST_CALL_TRANSACTION+58;
    int GET_RECENT_TASKS_TRANSACTION = IBinder.FIRST_CALL_TRANSACTION+59;
    int SERVICE_DONE_EXECUTING_TRANSACTION = IBinder.FIRST_CALL_TRANSACTION+60;
    int ACTIVITY_DESTROYED_TRANSACTION = IBinder.FIRST_CALL_TRANSACTION+61;
    int GET_INTENT_SENDER_TRANSACTION = IBinder.FIRST_CALL_TRANSACTION+62;
    int CANCEL_INTENT_SENDER_TRANSACTION = IBinder.FIRST_CALL_TRANSACTION+63;
    int GET_PACKAGE_FOR_INTENT_SENDER_TRANSACTION = IBinder.FIRST_CALL_TRANSACTION+64;
    int ENTER_SAFE_MODE_TRANSACTION = IBinder.FIRST_CALL_TRANSACTION+65;
    int START_NEXT_MATCHING_ACTIVITY_TRANSACTION = IBinder.FIRST_CALL_TRANSACTION+66;
    int NOTE_WAKEUP_ALARM_TRANSACTION = IBinder.FIRST_CALL_TRANSACTION+67;
    int REMOVE_CONTENT_PROVIDER_TRANSACTION = IBinder.FIRST_CALL_TRANSACTION+68;
    int SET_REQUESTED_ORIENTATION_TRANSACTION = IBinder.FIRST_CALL_TRANSACTION+69;
    int GET_REQUESTED_ORIENTATION_TRANSACTION = IBinder.FIRST_CALL_TRANSACTION+70;
    int UNBIND_FINISHED_TRANSACTION = IBinder.FIRST_CALL_TRANSACTION+71;
    int SET_PROCESS_FOREGROUND_TRANSACTION = IBinder.FIRST_CALL_TRANSACTION+72;
    int SET_SERVICE_FOREGROUND_TRANSACTION = IBinder.FIRST_CALL_TRANSACTION+73;
    int MOVE_ACTIVITY_TASK_TO_BACK_TRANSACTION = IBinder.FIRST_CALL_TRANSACTION+74;
    int GET_MEMORY_INFO_TRANSACTION = IBinder.FIRST_CALL_TRANSACTION+75;
    int GET_PROCESSES_IN_ERROR_STATE_TRANSACTION = IBinder.FIRST_CALL_TRANSACTION+76;
    int CLEAR_APP_DATA_TRANSACTION = IBinder.FIRST_CALL_TRANSACTION+77;
    int FORCE_STOP_PACKAGE_TRANSACTION = IBinder.FIRST_CALL_TRANSACTION+78;
    int KILL_PIDS_TRANSACTION = IBinder.FIRST_CALL_TRANSACTION+79;
    int GET_SERVICES_TRANSACTION = IBinder.FIRST_CALL_TRANSACTION+80;
    int GET_TASK_THUMBNAIL_TRANSACTION = IBinder.FIRST_CALL_TRANSACTION+81;
    int GET_RUNNING_APP_PROCESSES_TRANSACTION = IBinder.FIRST_CALL_TRANSACTION+82;
    int GET_DEVICE_CONFIGURATION_TRANSACTION = IBinder.FIRST_CALL_TRANSACTION+83;
    int PEEK_SERVICE_TRANSACTION = IBinder.FIRST_CALL_TRANSACTION+84;
    int PROFILE_CONTROL_TRANSACTION = IBinder.FIRST_CALL_TRANSACTION+85;
    int SHUTDOWN_TRANSACTION = IBinder.FIRST_CALL_TRANSACTION+86;
    int STOP_APP_SWITCHES_TRANSACTION = IBinder.FIRST_CALL_TRANSACTION+87;
    int RESUME_APP_SWITCHES_TRANSACTION = IBinder.FIRST_CALL_TRANSACTION+88;
    int START_BACKUP_AGENT_TRANSACTION = IBinder.FIRST_CALL_TRANSACTION+89;
    int BACKUP_AGENT_CREATED_TRANSACTION = IBinder.FIRST_CALL_TRANSACTION+90;
    int UNBIND_BACKUP_AGENT_TRANSACTION = IBinder.FIRST_CALL_TRANSACTION+91;
    int GET_UID_FOR_INTENT_SENDER_TRANSACTION = IBinder.FIRST_CALL_TRANSACTION+92;
    int HANDLE_INCOMING_USER_TRANSACTION = IBinder.FIRST_CALL_TRANSACTION+93;
    int ADD_PACKAGE_DEPENDENCY_TRANSACTION = IBinder.FIRST_CALL_TRANSACTION+94;
    int KILL_APPLICATION_TRANSACTION = IBinder.FIRST_CALL_TRANSACTION+95;
    int CLOSE_SYSTEM_DIALOGS_TRANSACTION = IBinder.FIRST_CALL_TRANSACTION+96;
    int GET_PROCESS_MEMORY_INFO_TRANSACTION = IBinder.FIRST_CALL_TRANSACTION+97;
    int KILL_APPLICATION_PROCESS_TRANSACTION = IBinder.FIRST_CALL_TRANSACTION+98;
    int START_ACTIVITY_INTENT_SENDER_TRANSACTION = IBinder.FIRST_CALL_TRANSACTION+99;
    int OVERRIDE_PENDING_TRANSITION_TRANSACTION = IBinder.FIRST_CALL_TRANSACTION+100;
    int HANDLE_APPLICATION_WTF_TRANSACTION = IBinder.FIRST_CALL_TRANSACTION+101;
    int KILL_BACKGROUND_PROCESSES_TRANSACTION = IBinder.FIRST_CALL_TRANSACTION+102;
    int IS_USER_A_MONKEY_TRANSACTION = IBinder.FIRST_CALL_TRANSACTION+103;
    int START_ACTIVITY_AND_WAIT_TRANSACTION = IBinder.FIRST_CALL_TRANSACTION+104;
    int WILL_ACTIVITY_BE_VISIBLE_TRANSACTION = IBinder.FIRST_CALL_TRANSACTION+105;
    int START_ACTIVITY_WITH_CONFIG_TRANSACTION = IBinder.FIRST_CALL_TRANSACTION+106;
    int GET_RUNNING_EXTERNAL_APPLICATIONS_TRANSACTION = IBinder.FIRST_CALL_TRANSACTION+107;
    int FINISH_HEAVY_WEIGHT_APP_TRANSACTION = IBinder.FIRST_CALL_TRANSACTION+108;
    int HANDLE_APPLICATION_STRICT_MODE_VIOLATION_TRANSACTION = IBinder.FIRST_CALL_TRANSACTION+109;
    int IS_IMMERSIVE_TRANSACTION = IBinder.FIRST_CALL_TRANSACTION+110;
    int SET_IMMERSIVE_TRANSACTION = IBinder.FIRST_CALL_TRANSACTION+111;
    int IS_TOP_ACTIVITY_IMMERSIVE_TRANSACTION = IBinder.FIRST_CALL_TRANSACTION+112;
    int CRASH_APPLICATION_TRANSACTION = IBinder.FIRST_CALL_TRANSACTION+113;
    int GET_PROVIDER_MIME_TYPE_TRANSACTION = IBinder.FIRST_CALL_TRANSACTION+114;
    int NEW_URI_PERMISSION_OWNER_TRANSACTION = IBinder.FIRST_CALL_TRANSACTION+115;
    int GRANT_URI_PERMISSION_FROM_OWNER_TRANSACTION = IBinder.FIRST_CALL_TRANSACTION+116;
    int REVOKE_URI_PERMISSION_FROM_OWNER_TRANSACTION = IBinder.FIRST_CALL_TRANSACTION+117;
    int CHECK_GRANT_URI_PERMISSION_TRANSACTION = IBinder.FIRST_CALL_TRANSACTION+118;
    int DUMP_HEAP_TRANSACTION = IBinder.FIRST_CALL_TRANSACTION+119;
    int START_ACTIVITIES_TRANSACTION = IBinder.FIRST_CALL_TRANSACTION+120;
    int IS_USER_RUNNING_TRANSACTION = IBinder.FIRST_CALL_TRANSACTION+121;
    int ACTIVITY_SLEPT_TRANSACTION = IBinder.FIRST_CALL_TRANSACTION+122;
    int GET_FRONT_ACTIVITY_SCREEN_COMPAT_MODE_TRANSACTION = IBinder.FIRST_CALL_TRANSACTION+123;
    int SET_FRONT_ACTIVITY_SCREEN_COMPAT_MODE_TRANSACTION = IBinder.FIRST_CALL_TRANSACTION+124;
    int GET_PACKAGE_SCREEN_COMPAT_MODE_TRANSACTION = IBinder.FIRST_CALL_TRANSACTION+125;
    int SET_PACKAGE_SCREEN_COMPAT_MODE_TRANSACTION = IBinder.FIRST_CALL_TRANSACTION+126;
    int GET_PACKAGE_ASK_SCREEN_COMPAT_TRANSACTION = IBinder.FIRST_CALL_TRANSACTION+127;
    int SET_PACKAGE_ASK_SCREEN_COMPAT_TRANSACTION = IBinder.FIRST_CALL_TRANSACTION+128;
    int SWITCH_USER_TRANSACTION = IBinder.FIRST_CALL_TRANSACTION+129;
    int SET_FOCUSED_TASK_TRANSACTION = IBinder.FIRST_CALL_TRANSACTION+130;
    int REMOVE_TASK_TRANSACTION = IBinder.FIRST_CALL_TRANSACTION+131;
    int REGISTER_PROCESS_OBSERVER_TRANSACTION = IBinder.FIRST_CALL_TRANSACTION+132;
    int UNREGISTER_PROCESS_OBSERVER_TRANSACTION = IBinder.FIRST_CALL_TRANSACTION+133;
    int IS_INTENT_SENDER_TARGETED_TO_PACKAGE_TRANSACTION = IBinder.FIRST_CALL_TRANSACTION+134;
    int UPDATE_PERSISTENT_CONFIGURATION_TRANSACTION = IBinder.FIRST_CALL_TRANSACTION+135;
    int GET_PROCESS_PSS_TRANSACTION = IBinder.FIRST_CALL_TRANSACTION+136;
    int SHOW_BOOT_MESSAGE_TRANSACTION = IBinder.FIRST_CALL_TRANSACTION+137;
    int KILL_ALL_BACKGROUND_PROCESSES_TRANSACTION = IBinder.FIRST_CALL_TRANSACTION+139;
    int GET_CONTENT_PROVIDER_EXTERNAL_TRANSACTION = IBinder.FIRST_CALL_TRANSACTION+140;
    int REMOVE_CONTENT_PROVIDER_EXTERNAL_TRANSACTION = IBinder.FIRST_CALL_TRANSACTION+141;
    int GET_MY_MEMORY_STATE_TRANSACTION = IBinder.FIRST_CALL_TRANSACTION+142;
    int KILL_PROCESSES_BELOW_FOREGROUND_TRANSACTION = IBinder.FIRST_CALL_TRANSACTION+143;
    int GET_CURRENT_USER_TRANSACTION = IBinder.FIRST_CALL_TRANSACTION+144;
    int SHOULD_UP_RECREATE_TASK_TRANSACTION = IBinder.FIRST_CALL_TRANSACTION+145;
    int NAVIGATE_UP_TO_TRANSACTION = IBinder.FIRST_CALL_TRANSACTION+146;
    int SET_LOCK_SCREEN_SHOWN_TRANSACTION = IBinder.FIRST_CALL_TRANSACTION+147;
    int FINISH_ACTIVITY_AFFINITY_TRANSACTION = IBinder.FIRST_CALL_TRANSACTION+148;
    int GET_LAUNCHED_FROM_UID_TRANSACTION = IBinder.FIRST_CALL_TRANSACTION+149;
    int UNSTABLE_PROVIDER_DIED_TRANSACTION = IBinder.FIRST_CALL_TRANSACTION+150;
    int IS_INTENT_SENDER_AN_ACTIVITY_TRANSACTION = IBinder.FIRST_CALL_TRANSACTION+151;
    int START_ACTIVITY_AS_USER_TRANSACTION = IBinder.FIRST_CALL_TRANSACTION+152;
    int STOP_USER_TRANSACTION = IBinder.FIRST_CALL_TRANSACTION+153;
    int REGISTER_USER_SWITCH_OBSERVER_TRANSACTION = IBinder.FIRST_CALL_TRANSACTION+154;
    int UNREGISTER_USER_SWITCH_OBSERVER_TRANSACTION = IBinder.FIRST_CALL_TRANSACTION+155;
    int GET_RUNNING_USER_IDS_TRANSACTION = IBinder.FIRST_CALL_TRANSACTION+156;
    int REQUEST_BUG_REPORT_TRANSACTION = IBinder.FIRST_CALL_TRANSACTION+157;
    int INPUT_DISPATCHING_TIMED_OUT_TRANSACTION = IBinder.FIRST_CALL_TRANSACTION+158;
    int CLEAR_PENDING_BACKUP_TRANSACTION = IBinder.FIRST_CALL_TRANSACTION+159;
    int GET_INTENT_FOR_INTENT_SENDER_TRANSACTION = IBinder.FIRST_CALL_TRANSACTION+160;
    int GET_ASSIST_CONTEXT_EXTRAS_TRANSACTION = IBinder.FIRST_CALL_TRANSACTION+161;
    int REPORT_ASSIST_CONTEXT_EXTRAS_TRANSACTION = IBinder.FIRST_CALL_TRANSACTION+162;
    int GET_LAUNCHED_FROM_PACKAGE_TRANSACTION = IBinder.FIRST_CALL_TRANSACTION+163;
    int KILL_UID_TRANSACTION = IBinder.FIRST_CALL_TRANSACTION+164;
    int SET_USER_IS_MONKEY_TRANSACTION = IBinder.FIRST_CALL_TRANSACTION+165;
    int HANG_TRANSACTION = IBinder.FIRST_CALL_TRANSACTION+166;
    int CREATE_VIRTUAL_ACTIVITY_CONTAINER_TRANSACTION = IBinder.FIRST_CALL_TRANSACTION+167;
    int MOVE_TASK_TO_STACK_TRANSACTION = IBinder.FIRST_CALL_TRANSACTION+168;
    int RESIZE_STACK_TRANSACTION = IBinder.FIRST_CALL_TRANSACTION+169;
    int GET_ALL_STACK_INFOS_TRANSACTION = IBinder.FIRST_CALL_TRANSACTION+170;
    int SET_FOCUSED_STACK_TRANSACTION = IBinder.FIRST_CALL_TRANSACTION+171;
    int GET_STACK_INFO_TRANSACTION = IBinder.FIRST_CALL_TRANSACTION+172;
    int CONVERT_FROM_TRANSLUCENT_TRANSACTION = IBinder.FIRST_CALL_TRANSACTION+173;
    int CONVERT_TO_TRANSLUCENT_TRANSACTION = IBinder.FIRST_CALL_TRANSACTION+174;
    int NOTIFY_ACTIVITY_DRAWN_TRANSACTION = IBinder.FIRST_CALL_TRANSACTION+175;
    int REPORT_ACTIVITY_FULLY_DRAWN_TRANSACTION = IBinder.FIRST_CALL_TRANSACTION+176;
    int RESTART_TRANSACTION = IBinder.FIRST_CALL_TRANSACTION+177;
    int PERFORM_IDLE_MAINTENANCE_TRANSACTION = IBinder.FIRST_CALL_TRANSACTION+178;
    int TAKE_PERSISTABLE_URI_PERMISSION_TRANSACTION = IBinder.FIRST_CALL_TRANSACTION+179;
    int RELEASE_PERSISTABLE_URI_PERMISSION_TRANSACTION = IBinder.FIRST_CALL_TRANSACTION+180;
    int GET_PERSISTED_URI_PERMISSIONS_TRANSACTION = IBinder.FIRST_CALL_TRANSACTION+181;
    int APP_NOT_RESPONDING_VIA_PROVIDER_TRANSACTION = IBinder.FIRST_CALL_TRANSACTION+182;
    int GET_TASK_BOUNDS_TRANSACTION = IBinder.FIRST_CALL_TRANSACTION+183;
    int GET_ACTIVITY_DISPLAY_ID_TRANSACTION = IBinder.FIRST_CALL_TRANSACTION+184;
    int DELETE_ACTIVITY_CONTAINER_TRANSACTION = IBinder.FIRST_CALL_TRANSACTION+185;
    int SET_PROCESS_MEMORY_TRIM_TRANSACTION = IBinder.FIRST_CALL_TRANSACTION+186;


    // Start of L transactions
    int GET_TAG_FOR_INTENT_SENDER_TRANSACTION = IBinder.FIRST_CALL_TRANSACTION+210;
    int START_USER_IN_BACKGROUND_TRANSACTION = IBinder.FIRST_CALL_TRANSACTION+211;
    int IS_IN_HOME_STACK_TRANSACTION = IBinder.FIRST_CALL_TRANSACTION+212;
    int START_LOCK_TASK_BY_TASK_ID_TRANSACTION = IBinder.FIRST_CALL_TRANSACTION+213;
    int START_LOCK_TASK_BY_TOKEN_TRANSACTION = IBinder.FIRST_CALL_TRANSACTION+214;
    int STOP_LOCK_TASK_MODE_TRANSACTION = IBinder.FIRST_CALL_TRANSACTION+215;
    int IS_IN_LOCK_TASK_MODE_TRANSACTION = IBinder.FIRST_CALL_TRANSACTION+216;
    int SET_TASK_DESCRIPTION_TRANSACTION = IBinder.FIRST_CALL_TRANSACTION+217;
    int START_VOICE_ACTIVITY_TRANSACTION = IBinder.FIRST_CALL_TRANSACTION+218;
    int GET_ACTIVITY_OPTIONS_TRANSACTION = IBinder.FIRST_CALL_TRANSACTION+219;
    int GET_APP_TASKS_TRANSACTION = IBinder.FIRST_CALL_TRANSACTION+220;
    int START_SYSTEM_LOCK_TASK_TRANSACTION = IBinder.FIRST_CALL_TRANSACTION+221;
    int STOP_SYSTEM_LOCK_TASK_TRANSACTION = IBinder.FIRST_CALL_TRANSACTION+222;
    int FINISH_VOICE_TASK_TRANSACTION = IBinder.FIRST_CALL_TRANSACTION+223;
    int IS_TOP_OF_TASK_TRANSACTION = IBinder.FIRST_CALL_TRANSACTION+224;
    int REQUEST_VISIBLE_BEHIND_TRANSACTION = IBinder.FIRST_CALL_TRANSACTION+225;
    int IS_BACKGROUND_VISIBLE_BEHIND_TRANSACTION = IBinder.FIRST_CALL_TRANSACTION+226;
    int BACKGROUND_RESOURCES_RELEASED_TRANSACTION = IBinder.FIRST_CALL_TRANSACTION+227;
    int NOTIFY_LAUNCH_TASK_BEHIND_COMPLETE_TRANSACTION = IBinder.FIRST_CALL_TRANSACTION+228;
    int START_ACTIVITY_FROM_RECENTS_TRANSACTION = IBinder.FIRST_CALL_TRANSACTION + 229;
    int NOTIFY_ENTER_ANIMATION_COMPLETE_TRANSACTION = IBinder.FIRST_CALL_TRANSACTION+230;
    int KEYGUARD_WAITING_FOR_ACTIVITY_DRAWN_TRANSACTION = IBinder.FIRST_CALL_TRANSACTION+231;
    int START_ACTIVITY_AS_CALLER_TRANSACTION = IBinder.FIRST_CALL_TRANSACTION+232;
    int ADD_APP_TASK_TRANSACTION = IBinder.FIRST_CALL_TRANSACTION+233;
    int GET_APP_TASK_THUMBNAIL_SIZE_TRANSACTION = IBinder.FIRST_CALL_TRANSACTION+234;
    int RELEASE_ACTIVITY_INSTANCE_TRANSACTION = IBinder.FIRST_CALL_TRANSACTION+235;
    int RELEASE_SOME_ACTIVITIES_TRANSACTION = IBinder.FIRST_CALL_TRANSACTION+236;
    int BOOT_ANIMATION_COMPLETE_TRANSACTION = IBinder.FIRST_CALL_TRANSACTION+237;
    int GET_TASK_DESCRIPTION_ICON_TRANSACTION = IBinder.FIRST_CALL_TRANSACTION+238;
    int LAUNCH_ASSIST_INTENT_TRANSACTION = IBinder.FIRST_CALL_TRANSACTION+239;
    int START_IN_PLACE_ANIMATION_TRANSACTION = IBinder.FIRST_CALL_TRANSACTION+240;
    int CHECK_PERMISSION_WITH_TOKEN_TRANSACTION = IBinder.FIRST_CALL_TRANSACTION+241;
    int REGISTER_TASK_STACK_LISTENER_TRANSACTION = IBinder.FIRST_CALL_TRANSACTION+242;

    // Start of M transactions
    int NOTIFY_CLEARTEXT_NETWORK_TRANSACTION = IBinder.FIRST_CALL_TRANSACTION+280;
    int CREATE_STACK_ON_DISPLAY = IBinder.FIRST_CALL_TRANSACTION+281;
    int GET_FOCUSED_STACK_ID_TRANSACTION = IBinder.FIRST_CALL_TRANSACTION+282;
    int SET_TASK_RESIZEABLE_TRANSACTION = IBinder.FIRST_CALL_TRANSACTION+283;
    int REQUEST_ASSIST_CONTEXT_EXTRAS_TRANSACTION = IBinder.FIRST_CALL_TRANSACTION+284;
    int RESIZE_TASK_TRANSACTION = IBinder.FIRST_CALL_TRANSACTION+285;
    int GET_LOCK_TASK_MODE_STATE_TRANSACTION = IBinder.FIRST_CALL_TRANSACTION+286;
    int SET_DUMP_HEAP_DEBUG_LIMIT_TRANSACTION = IBinder.FIRST_CALL_TRANSACTION+287;
    int DUMP_HEAP_FINISHED_TRANSACTION = IBinder.FIRST_CALL_TRANSACTION+288;
    int SET_VOICE_KEEP_AWAKE_TRANSACTION = IBinder.FIRST_CALL_TRANSACTION+289;
    int UPDATE_LOCK_TASK_PACKAGES_TRANSACTION = IBinder.FIRST_CALL_TRANSACTION+290;
    int NOTE_ALARM_START_TRANSACTION = IBinder.FIRST_CALL_TRANSACTION+291;
    int NOTE_ALARM_FINISH_TRANSACTION = IBinder.FIRST_CALL_TRANSACTION+292;
    int GET_PACKAGE_PROCESS_STATE_TRANSACTION = IBinder.FIRST_CALL_TRANSACTION+293;
    int SHOW_LOCK_TASK_ESCAPE_MESSAGE_TRANSACTION = IBinder.FIRST_CALL_TRANSACTION+294;
    int UPDATE_DEVICE_OWNER_TRANSACTION = IBinder.FIRST_CALL_TRANSACTION+295;
    int KEYGUARD_GOING_AWAY_TRANSACTION = IBinder.FIRST_CALL_TRANSACTION+296;
    int REGISTER_UID_OBSERVER_TRANSACTION = IBinder.FIRST_CALL_TRANSACTION+297;
    int UNREGISTER_UID_OBSERVER_TRANSACTION = IBinder.FIRST_CALL_TRANSACTION+298;
    int IS_SCREEN_CAPTURE_ALLOWED_ON_CURRENT_ACTIVITY_TRANSACTION
            = IBinder.FIRST_CALL_TRANSACTION+299;
    int SHOW_ASSIST_FROM_ACTIVITY_TRANSACTION = IBinder.FIRST_CALL_TRANSACTION+300;
    int IS_ROOT_VOICE_INTERACTION_TRANSACTION = IBinder.FIRST_CALL_TRANSACTION+301;

    // Start of N transactions
    int START_BINDER_TRACKING_TRANSACTION = IBinder.FIRST_CALL_TRANSACTION + 340;
    int STOP_BINDER_TRACKING_AND_DUMP_TRANSACTION = IBinder.FIRST_CALL_TRANSACTION + 341;
    int POSITION_TASK_IN_STACK_TRANSACTION = IBinder.FIRST_CALL_TRANSACTION + 342;
    int GET_ACTIVITY_STACK_ID_TRANSACTION = IBinder.FIRST_CALL_TRANSACTION + 343;
    int EXIT_FREEFORM_MODE_TRANSACTION = IBinder.FIRST_CALL_TRANSACTION + 344;
    int REPORT_SIZE_CONFIGURATIONS = IBinder.FIRST_CALL_TRANSACTION + 345;
    int MOVE_TASK_TO_DOCKED_STACK_TRANSACTION = IBinder.FIRST_CALL_TRANSACTION + 346;
    int SUPPRESS_RESIZE_CONFIG_CHANGES_TRANSACTION = IBinder.FIRST_CALL_TRANSACTION + 347;
    int MOVE_TASKS_TO_FULLSCREEN_STACK_TRANSACTION = IBinder.FIRST_CALL_TRANSACTION + 348;
    int MOVE_TOP_ACTIVITY_TO_PINNED_STACK_TRANSACTION = IBinder.FIRST_CALL_TRANSACTION + 349;
    int GET_APP_START_MODE_TRANSACTION = IBinder.FIRST_CALL_TRANSACTION + 350;
    int UNLOCK_USER_TRANSACTION = IBinder.FIRST_CALL_TRANSACTION + 351;
    int IN_MULTI_WINDOW_TRANSACTION = IBinder.FIRST_CALL_TRANSACTION + 352;
    int IN_PICTURE_IN_PICTURE_TRANSACTION = IBinder.FIRST_CALL_TRANSACTION + 353;
    int KILL_PACKAGE_DEPENDENTS_TRANSACTION = IBinder.FIRST_CALL_TRANSACTION + 354;
    int ENTER_PICTURE_IN_PICTURE_TRANSACTION = IBinder.FIRST_CALL_TRANSACTION + 355;
    int ACTIVITY_RELAUNCHED_TRANSACTION = IBinder.FIRST_CALL_TRANSACTION + 356;
    int GET_URI_PERMISSION_OWNER_FOR_ACTIVITY_TRANSACTION = IBinder.FIRST_CALL_TRANSACTION + 357;
    int RESIZE_DOCKED_STACK_TRANSACTION = IBinder.FIRST_CALL_TRANSACTION + 358;
    int SET_VR_MODE_TRANSACTION = IBinder.FIRST_CALL_TRANSACTION + 359;
    int GET_GRANTED_URI_PERMISSIONS_TRANSACTION = IBinder.FIRST_CALL_TRANSACTION + 360;
    int CLEAR_GRANTED_URI_PERMISSIONS_TRANSACTION = IBinder.FIRST_CALL_TRANSACTION + 361;
    int IS_APP_FOREGROUND_TRANSACTION = IBinder.FIRST_CALL_TRANSACTION + 362;
    int START_LOCAL_VOICE_INTERACTION_TRANSACTION = IBinder.FIRST_CALL_TRANSACTION + 363;
    int STOP_LOCAL_VOICE_INTERACTION_TRANSACTION = IBinder.FIRST_CALL_TRANSACTION + 364;
    int SUPPORTS_LOCAL_VOICE_INTERACTION_TRANSACTION = IBinder.FIRST_CALL_TRANSACTION + 365;
    int NOTIFY_PINNED_STACK_ANIMATION_ENDED_TRANSACTION = IBinder.FIRST_CALL_TRANSACTION + 366;
    int REMOVE_STACK = IBinder.FIRST_CALL_TRANSACTION + 367;
    int SET_LENIENT_BACKGROUND_CHECK_TRANSACTION = IBinder.FIRST_CALL_TRANSACTION+368;
    int GET_MEMORY_TRIM_LEVEL_TRANSACTION = IBinder.FIRST_CALL_TRANSACTION+369;
    int RESIZE_PINNED_STACK_TRANSACTION = IBinder.FIRST_CALL_TRANSACTION + 370;
    int IS_VR_PACKAGE_ENABLED_TRANSACTION = IBinder.FIRST_CALL_TRANSACTION + 371;
    int SWAP_DOCKED_AND_FULLSCREEN_STACK = IBinder.FIRST_CALL_TRANSACTION + 372;
    int NOTIFY_LOCKED_PROFILE = IBinder.FIRST_CALL_TRANSACTION + 373;
    int START_CONFIRM_DEVICE_CREDENTIAL_INTENT = IBinder.FIRST_CALL_TRANSACTION + 374;
    int SEND_IDLE_JOB_TRIGGER_TRANSACTION = IBinder.FIRST_CALL_TRANSACTION + 375;
    int SEND_INTENT_SENDER_TRANSACTION = IBinder.FIRST_CALL_TRANSACTION + 376;

    // Start of N MR1 transactions
    int SET_VR_THREAD_TRANSACTION = IBinder.FIRST_CALL_TRANSACTION + 377;
    int SET_RENDER_THREAD_TRANSACTION = IBinder.FIRST_CALL_TRANSACTION + 378;
    int SET_HAS_TOP_UI = IBinder.FIRST_CALL_TRANSACTION + 379;
<<<<<<< HEAD

    int UPDATE_ASSETS_TRANSACTION = IBinder.FIRST_CALL_TRANSACTION + 380;
=======
    int CAN_BYPASS_WORK_CHALLENGE = IBinder.FIRST_CALL_TRANSACTION + 380;
>>>>>>> 3570784f
}<|MERGE_RESOLUTION|>--- conflicted
+++ resolved
@@ -1075,10 +1075,6 @@
     int SET_VR_THREAD_TRANSACTION = IBinder.FIRST_CALL_TRANSACTION + 377;
     int SET_RENDER_THREAD_TRANSACTION = IBinder.FIRST_CALL_TRANSACTION + 378;
     int SET_HAS_TOP_UI = IBinder.FIRST_CALL_TRANSACTION + 379;
-<<<<<<< HEAD
-
-    int UPDATE_ASSETS_TRANSACTION = IBinder.FIRST_CALL_TRANSACTION + 380;
-=======
     int CAN_BYPASS_WORK_CHALLENGE = IBinder.FIRST_CALL_TRANSACTION + 380;
->>>>>>> 3570784f
+    int UPDATE_ASSETS_TRANSACTION = IBinder.FIRST_CALL_TRANSACTION + 381;
 }