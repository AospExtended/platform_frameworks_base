--- conflicted
+++ resolved
@@ -359,19 +359,10 @@
 
         if (Compatibility.isChangeEnabled(PENDING_INTENT_EXPLICIT_MUTABILITY_REQUIRED)
                 && !flagImmutableSet && !flagMutableSet) {
-<<<<<<< HEAD
-
-            //TODO(b/178065720) Remove check for chrome and enforce this requirement
-            if (packageName.equals("com.android.chrome")) {
-                Log.e(msg);
-            } else {
-                throw new IllegalArgumentException(msg);
-=======
             if (!mInstrumentation.isInstrumenting()) {
                 throw new IllegalArgumentException(msg);
             } else {
                 Log.e(TAG, msg);
->>>>>>> 579e5e37
             }
         }
     }
