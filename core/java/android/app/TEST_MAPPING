{
    "imports": [
        {
            "path": "frameworks/base/services/core/java/com/android/server/am"
        },
        {
            "path": "frameworks/base/services/core/java/com/android/server/wm"
        }
    ],
    "presubmit": [
        {
            "name": "CtsFragmentTestCases"
        },
        {
            "name": "CtsFragmentTestCasesSdk26"
        },
        {
            "file_patterns": ["(/|^)AppOpsManager.java"],
            "name": "CtsAppOpsTestCases"
        },
        {
            "file_patterns": ["(/|^)AppOpsManager.java"],
<<<<<<< HEAD
            "name": "CtsAppOps2TestCases"
        },
        {
            "file_patterns": ["(/|^)AppOpsManager.java"],
            "name": "UidAtomTests:testAppOps"
=======
            "name": "CtsStatsdHostTestCases",
            "options": [
                {
                    "include-filter": "android.cts.statsd.atom.UidAtomTests"
                }
            ]
>>>>>>> 4603f2ac
        },
        {
            "file_patterns": ["(/|^)AppOpsManager.java"],
            "name": "FrameworksServicesTests",
            "options": [
                {
                    "include-filter": "com.android.server.appop"
                }
            ]
        },
        {
            "file_patterns": ["(/|^)AppOpsManager.java"],
            "name": "CtsPermission2TestCases",
            "options": [
                {
                    "include-filter": "android.permission2.cts.RuntimePermissionProperties"
                }
            ]
        },
        {
            "name": "CtsToastTestCases",
            "file_patterns": ["INotificationManager\\.aidl"]
        },
        {
            "name": "CtsWindowManagerDeviceTestCases",
            "options": [
                {
                    "include-filter": "android.server.wm.ToastWindowTest"
                }
            ],
            "file_patterns": ["INotificationManager\\.aidl"]
        },
        {
            "name": "FrameworksInstantAppResolverTests",
            "file_patterns": ["(/|^)InstantAppResolve[^/]*"]
        }
    ],
    "postsubmit": [
        {
            "file_patterns": ["(/|^)ActivityThreadClientTest.java"],
            "name": "FrameworksMockingCoreTests"
        },
        {
            "file_patterns": ["(/|^)ActivityThreadTest.java"],
            "name": "FrameworksCoreTests"
        }
    ]
}<|MERGE_RESOLUTION|>--- conflicted
+++ resolved
@@ -20,20 +20,16 @@
         },
         {
             "file_patterns": ["(/|^)AppOpsManager.java"],
-<<<<<<< HEAD
             "name": "CtsAppOps2TestCases"
         },
         {
             "file_patterns": ["(/|^)AppOpsManager.java"],
-            "name": "UidAtomTests:testAppOps"
-=======
             "name": "CtsStatsdHostTestCases",
             "options": [
                 {
                     "include-filter": "android.cts.statsd.atom.UidAtomTests"
                 }
             ]
->>>>>>> 4603f2ac
         },
         {
             "file_patterns": ["(/|^)AppOpsManager.java"],
