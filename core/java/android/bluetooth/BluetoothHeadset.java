/*
 * Copyright (C) 2008 The Android Open Source Project
 *
 * Licensed under the Apache License, Version 2.0 (the "License");
 * you may not use this file except in compliance with the License.
 * You may obtain a copy of the License at
 *
 *      http://www.apache.org/licenses/LICENSE-2.0
 *
 * Unless required by applicable law or agreed to in writing, software
 * distributed under the License is distributed on an "AS IS" BASIS,
 * WITHOUT WARRANTIES OR CONDITIONS OF ANY KIND, either express or implied.
 * See the License for the specific language governing permissions and
 * limitations under the License.
 */

package android.bluetooth;

import android.annotation.SdkConstant;
import android.annotation.SdkConstant.SdkConstantType;
import android.content.ComponentName;
import android.content.Context;
import android.content.Intent;
import android.content.ServiceConnection;
import android.os.IBinder;
import android.os.RemoteException;
import android.os.UserHandle;
import android.util.Log;

import java.util.ArrayList;
import java.util.List;

/**
 * Public API for controlling the Bluetooth Headset Service. This includes both
 * Bluetooth Headset and Handsfree (v1.5) profiles.
 *
 * <p>BluetoothHeadset is a proxy object for controlling the Bluetooth Headset
 * Service via IPC.
 *
 * <p> Use {@link BluetoothAdapter#getProfileProxy} to get
 * the BluetoothHeadset proxy object. Use
 * {@link BluetoothAdapter#closeProfileProxy} to close the service connection.
 *
 * <p> Android only supports one connected Bluetooth Headset at a time.
 * Each method is protected with its appropriate permission.
 */
public final class BluetoothHeadset implements BluetoothProfile {
    private static final String TAG = "BluetoothHeadset";
    private static final boolean DBG = true;
    private static final boolean VDBG = true;

    /**
     * Intent used to broadcast the change in connection state of the Headset
     * profile.
     *
     * <p>This intent will have 3 extras:
     * <ul>
     *   <li> {@link #EXTRA_STATE} - The current state of the profile. </li>
     *   <li> {@link #EXTRA_PREVIOUS_STATE}- The previous state of the profile. </li>
     *   <li> {@link BluetoothDevice#EXTRA_DEVICE} - The remote device. </li>
     * </ul>
     * <p>{@link #EXTRA_STATE} or {@link #EXTRA_PREVIOUS_STATE} can be any of
     * {@link #STATE_DISCONNECTED}, {@link #STATE_CONNECTING},
     * {@link #STATE_CONNECTED}, {@link #STATE_DISCONNECTING}.
     *
     * <p>Requires {@link android.Manifest.permission#BLUETOOTH} permission to
     * receive.
     */
    @SdkConstant(SdkConstantType.BROADCAST_INTENT_ACTION)
    public static final String ACTION_CONNECTION_STATE_CHANGED =
        "android.bluetooth.headset.profile.action.CONNECTION_STATE_CHANGED";

    /**
     * Intent used to broadcast the change in the Audio Connection state of the
     * A2DP profile.
     *
     * <p>This intent will have 3 extras:
     * <ul>
     *   <li> {@link #EXTRA_STATE} - The current state of the profile. </li>
     *   <li> {@link #EXTRA_PREVIOUS_STATE}- The previous state of the profile. </li>
     *   <li> {@link BluetoothDevice#EXTRA_DEVICE} - The remote device. </li>
     * </ul>
     * <p>{@link #EXTRA_STATE} or {@link #EXTRA_PREVIOUS_STATE} can be any of
     * {@link #STATE_AUDIO_CONNECTED}, {@link #STATE_AUDIO_DISCONNECTED},
     *
     * <p>Requires {@link android.Manifest.permission#BLUETOOTH} permission
     * to receive.
     */
    @SdkConstant(SdkConstantType.BROADCAST_INTENT_ACTION)
    public static final String ACTION_AUDIO_STATE_CHANGED =
        "android.bluetooth.headset.profile.action.AUDIO_STATE_CHANGED";


    /**
     * Intent used to broadcast that the headset has posted a
     * vendor-specific event.
     *
     * <p>This intent will have 4 extras and 1 category.
     * <ul>
     *  <li> {@link BluetoothDevice#EXTRA_DEVICE} - The remote Bluetooth Device
     *       </li>
     *  <li> {@link #EXTRA_VENDOR_SPECIFIC_HEADSET_EVENT_CMD} - The vendor
     *       specific command </li>
     *  <li> {@link #EXTRA_VENDOR_SPECIFIC_HEADSET_EVENT_CMD_TYPE} - The AT
     *       command type which can be one of  {@link #AT_CMD_TYPE_READ},
     *       {@link #AT_CMD_TYPE_TEST}, or {@link #AT_CMD_TYPE_SET},
     *       {@link #AT_CMD_TYPE_BASIC},{@link #AT_CMD_TYPE_ACTION}. </li>
     *  <li> {@link #EXTRA_VENDOR_SPECIFIC_HEADSET_EVENT_ARGS} - Command
     *       arguments. </li>
     * </ul>
     *
     *<p> The category is the Company ID of the vendor defining the
     * vendor-specific command. {@link BluetoothAssignedNumbers}
     *
     * For example, for Plantronics specific events
     * Category will be {@link #VENDOR_SPECIFIC_HEADSET_EVENT_COMPANY_ID_CATEGORY}.55
     *
     * <p> For example, an AT+XEVENT=foo,3 will get translated into
     * <ul>
     *   <li> EXTRA_VENDOR_SPECIFIC_HEADSET_EVENT_CMD = +XEVENT </li>
     *   <li> EXTRA_VENDOR_SPECIFIC_HEADSET_EVENT_CMD_TYPE = AT_CMD_TYPE_SET </li>
     *   <li> EXTRA_VENDOR_SPECIFIC_HEADSET_EVENT_ARGS = foo, 3 </li>
     * </ul>
     * <p>Requires {@link android.Manifest.permission#BLUETOOTH} permission
     * to receive.
     */
    @SdkConstant(SdkConstantType.BROADCAST_INTENT_ACTION)
    public static final String ACTION_VENDOR_SPECIFIC_HEADSET_EVENT =
            "android.bluetooth.headset.action.VENDOR_SPECIFIC_HEADSET_EVENT";

    /**
     * @hide Broadcast intent when HF indicator value changed is updated by HS.
     */
    @SdkConstant(SdkConstantType.BROADCAST_INTENT_ACTION)
    public static final String ACTION_HF_INDICATOR_VALUE_CHANGED =
            "codeaurora.bluetooth.headset.action.ACTION_HF_INDICATOR_VALUE_CHANGED";

    /**
     * A String extra field in {@link #ACTION_VENDOR_SPECIFIC_HEADSET_EVENT}
     * intents that contains the name of the vendor-specific command.
     */
    public static final String EXTRA_VENDOR_SPECIFIC_HEADSET_EVENT_CMD =
            "android.bluetooth.headset.extra.VENDOR_SPECIFIC_HEADSET_EVENT_CMD";

    /**
     * An int extra field in {@link #ACTION_VENDOR_SPECIFIC_HEADSET_EVENT}
     * intents that contains the AT command type of the vendor-specific command.
     */
    public static final String EXTRA_VENDOR_SPECIFIC_HEADSET_EVENT_CMD_TYPE =
            "android.bluetooth.headset.extra.VENDOR_SPECIFIC_HEADSET_EVENT_CMD_TYPE";

    /**
     * AT command type READ used with
     * {@link #EXTRA_VENDOR_SPECIFIC_HEADSET_EVENT_CMD_TYPE}
     * For example, AT+VGM?. There are no arguments for this command type.
     */
    public static final int AT_CMD_TYPE_READ = 0;

    /**
     * AT command type TEST used with
     * {@link #EXTRA_VENDOR_SPECIFIC_HEADSET_EVENT_CMD_TYPE}
     * For example, AT+VGM=?. There are no arguments for this command type.
     */
    public static final int AT_CMD_TYPE_TEST = 1;

    /**
     * AT command type SET used with
     * {@link #EXTRA_VENDOR_SPECIFIC_HEADSET_EVENT_CMD_TYPE}
     * For example, AT+VGM=<args>.
     */
    public static final int AT_CMD_TYPE_SET = 2;

    /**
     * AT command type BASIC used with
     * {@link #EXTRA_VENDOR_SPECIFIC_HEADSET_EVENT_CMD_TYPE}
     * For example, ATD. Single character commands and everything following the
     * character are arguments.
     */
    public static final int AT_CMD_TYPE_BASIC = 3;

    /**
     * AT command type ACTION used with
     * {@link #EXTRA_VENDOR_SPECIFIC_HEADSET_EVENT_CMD_TYPE}
     * For example, AT+CHUP. There are no arguments for action commands.
     */
    public static final int AT_CMD_TYPE_ACTION = 4;

    /**
     * A Parcelable String array extra field in
     * {@link #ACTION_VENDOR_SPECIFIC_HEADSET_EVENT} intents that contains
     * the arguments to the vendor-specific command.
     */
    public static final String EXTRA_VENDOR_SPECIFIC_HEADSET_EVENT_ARGS =
            "android.bluetooth.headset.extra.VENDOR_SPECIFIC_HEADSET_EVENT_ARGS";

    /**
     * The intent category to be used with {@link #ACTION_VENDOR_SPECIFIC_HEADSET_EVENT}
     * for the companyId
     */
    public static final String VENDOR_SPECIFIC_HEADSET_EVENT_COMPANY_ID_CATEGORY  =
            "android.bluetooth.headset.intent.category.companyid";

    /**
     * A vendor-specific command for unsolicited result code.
     */
    public static final String VENDOR_RESULT_CODE_COMMAND_ANDROID = "+ANDROID";

    /**
     * @hide Used for sharing the HF indicator assigned number.
     */
    public static final String HF_INDICATOR_ASSIGNED_NUMBER  =
            "codeaurora.bluetooth.headset.intent.category.anum";


    /**
     * @hide Used for sharing the HF indicator assigned number's value.
     */
    public static final String HF_INDICATOR_ASSIGNED_NUMBER_VALUE  =
            "codeaurora.bluetooth.headset.intent.category.anumvalue";


    /**
     * Headset state when SCO audio is not connected.
     * This state can be one of
     * {@link #EXTRA_STATE} or {@link #EXTRA_PREVIOUS_STATE} of
     * {@link #ACTION_AUDIO_STATE_CHANGED} intent.
     */
    public static final int STATE_AUDIO_DISCONNECTED = 10;

    /**
     * Headset state when SCO audio is connecting.
     * This state can be one of
     * {@link #EXTRA_STATE} or {@link #EXTRA_PREVIOUS_STATE} of
     * {@link #ACTION_AUDIO_STATE_CHANGED} intent.
     */
    public static final int STATE_AUDIO_CONNECTING = 11;

    /**
     * Headset state when SCO audio is connected.
     * This state can be one of
     * {@link #EXTRA_STATE} or {@link #EXTRA_PREVIOUS_STATE} of
     * {@link #ACTION_AUDIO_STATE_CHANGED} intent.
     */

    /**
     * Intent used to broadcast the headset's indicator status
     *
     * <p>This intent will have 3 extras:
     * <ul>
     *   <li> {@link #EXTRA_IND_ID} - The Assigned number of headset Indicator which is supported by
                                        the headset ( as indicated by AT+BIND
                                        command in the SLC sequence).or whose value
                                        is changed (indicated by AT+BIEV command)</li>
     *   <li> {@link #EXTRA_IND_VALUE}- The updated value of headset indicator. </li>
     *   <li> {@link BluetoothDevice#EXTRA_DEVICE} - The remote device. </li>
     * </ul>
     * <p>{@link #EXTRA_IND_ID} is defined by Bluetooth SIG and each of the indicators are
     * given an assigned number. Below shows the assigned number of Indicator added so far
     * - Enhanced Safety - 1
     * <p>Requires {@link android.Manifest.permission#BLUETOOTH} permission to
     * receive.
     * @hide
     */
    public static final String ACTION_HF_INDICATORS_VALUE_CHANGED =
            "android.bluetooth.headset.action.HF_INDICATORS_VALUE_CHANGED";

    /**
     * A String extra field in {@link #ACTION_HF_INDICATORS_VALUE_CHANGED}
     * intents that contains the UUID of the headset  indicator (as defined by Bluetooth SIG)
     * that is being sent.
     * @hide
     */
    public static final String EXTRA_HF_INDICATORS_IND_ID =
            "android.bluetooth.headset.extra.HF_INDICATORS_IND_ID";

    /**
     * A int  extra field in {@link #ACTION_HF_INDICATORS_VALUE_CHANGED}
     * intents that contains the value of the Headset indicator that is being sent.
     * @hide
     */
    public static final String EXTRA_HF_INDICATORS_IND_VALUE =
            "android.bluetooth.headset.extra.HF_INDICATORS_IND_VALUE";

    public static final int STATE_AUDIO_CONNECTED = 12;


    private Context mContext;
    private ServiceListener mServiceListener;
    private IBluetoothHeadset mService;
    private BluetoothAdapter mAdapter;

    final private IBluetoothStateChangeCallback mBluetoothStateChangeCallback =
            new IBluetoothStateChangeCallback.Stub() {
                public void onBluetoothStateChange(boolean up) {
                    if (DBG) Log.d(TAG, "onBluetoothStateChange: up=" + up);
                    if (!up) {
                        if (VDBG) Log.d(TAG,"Unbinding service...");
                        synchronized (mConnection) {
                            try {
                                mService = null;
                                mContext.unbindService(mConnection);
                            } catch (Exception re) {
                                Log.e(TAG,"",re);
                            }
                        }
                    } else {
                        synchronized (mConnection) {
                            try {
                                if (mService == null) {
                                    if (VDBG) Log.d(TAG,"Binding service...");
                                    doBind();
                                }
                            } catch (Exception re) {
                                Log.e(TAG,"",re);
                            }
                        }
                    }
                }
        };

    /**
     * Create a BluetoothHeadset proxy object.
     */
    /*package*/ BluetoothHeadset(Context context, ServiceListener l) {
        mContext = context;
        mServiceListener = l;
        mAdapter = BluetoothAdapter.getDefaultAdapter();

        IBluetoothManager mgr = mAdapter.getBluetoothManager();
        if (mgr != null) {
            try {
                mgr.registerStateChangeCallback(mBluetoothStateChangeCallback);
            } catch (RemoteException e) {
                Log.e(TAG,"",e);
            }
        }

        doBind();
    }

    boolean doBind() {
        Intent intent = new Intent(IBluetoothHeadset.class.getName());
        ComponentName comp = intent.resolveSystemService(mContext.getPackageManager(), 0);
        intent.setComponent(comp);
        if (comp == null || !mContext.bindServiceAsUser(intent, mConnection, 0,
                UserHandle.CURRENT_OR_SELF)) {
            Log.e(TAG, "Could not bind to Bluetooth Headset Service with " + intent);
            return false;
        }
        return true;
    }

    /**
     * Close the connection to the backing service.
     * Other public functions of BluetoothHeadset will return default error
     * results once close() has been called. Multiple invocations of close()
     * are ok.
     */
    /*package*/ void close() {
        if (VDBG) log("close()");

        IBluetoothManager mgr = mAdapter.getBluetoothManager();
        if (mgr != null) {
            try {
                mgr.unregisterStateChangeCallback(mBluetoothStateChangeCallback);
            } catch (Exception e) {
                Log.e(TAG,"",e);
            }
        }

        synchronized (mConnection) {
            if (mService != null) {
                try {
                    mService = null;
                    mContext.unbindService(mConnection);
                } catch (Exception re) {
                    Log.e(TAG,"",re);
                }
            }
        }
        mServiceListener = null;
    }

    /**
     * Initiate connection to a profile of the remote bluetooth device.
     *
     * <p> Currently, the system supports only 1 connection to the
     * headset/handsfree profile. The API will automatically disconnect connected
     * devices before connecting.
     *
     * <p> This API returns false in scenarios like the profile on the
     * device is already connected or Bluetooth is not turned on.
     * When this API returns true, it is guaranteed that
     * connection state intent for the profile will be broadcasted with
     * the state. Users can get the connection state of the profile
     * from this intent.
     *
     * <p>Requires {@link android.Manifest.permission#BLUETOOTH_ADMIN}
     * permission.
     *
     * @param device Remote Bluetooth Device
     * @return false on immediate error,
     *               true otherwise
     * @hide
     */
    public boolean connect(BluetoothDevice device) {
        if (DBG) log("connect(" + device + ")");
        if (mService != null && isEnabled() &&
            isValidDevice(device)) {
            try {
                return mService.connect(device);
            } catch (RemoteException e) {
                Log.e(TAG, Log.getStackTraceString(new Throwable()));
                return false;
            }
        }
        if (mService == null) Log.w(TAG, "Proxy not attached to service");
        return false;
    }

    /**
     * Initiate disconnection from a profile
     *
     * <p> This API will return false in scenarios like the profile on the
     * Bluetooth device is not in connected state etc. When this API returns,
     * true, it is guaranteed that the connection state change
     * intent will be broadcasted with the state. Users can get the
     * disconnection state of the profile from this intent.
     *
     * <p> If the disconnection is initiated by a remote device, the state
     * will transition from {@link #STATE_CONNECTED} to
     * {@link #STATE_DISCONNECTED}. If the disconnect is initiated by the
     * host (local) device the state will transition from
     * {@link #STATE_CONNECTED} to state {@link #STATE_DISCONNECTING} to
     * state {@link #STATE_DISCONNECTED}. The transition to
     * {@link #STATE_DISCONNECTING} can be used to distinguish between the
     * two scenarios.
     *
     * <p>Requires {@link android.Manifest.permission#BLUETOOTH_ADMIN}
     * permission.
     *
     * @param device Remote Bluetooth Device
     * @return false on immediate error,
     *               true otherwise
     * @hide
     */
    public boolean disconnect(BluetoothDevice device) {
        if (DBG) log("disconnect(" + device + ")");
        if (mService != null && isEnabled() &&
            isValidDevice(device)) {
            try {
                return mService.disconnect(device);
            } catch (RemoteException e) {
              Log.e(TAG, Log.getStackTraceString(new Throwable()));
              return false;
            }
        }
        if (mService == null) Log.w(TAG, "Proxy not attached to service");
        return false;
    }

    /**
     * {@inheritDoc}
     */
    public List<BluetoothDevice> getConnectedDevices() {
        if (VDBG) log("getConnectedDevices()");
        if (mService != null && isEnabled()) {
            try {
                return mService.getConnectedDevices();
            } catch (RemoteException e) {
                Log.e(TAG, Log.getStackTraceString(new Throwable()));
                return new ArrayList<BluetoothDevice>();
            }
        }
        if (mService == null) Log.w(TAG, "Proxy not attached to service");
        return new ArrayList<BluetoothDevice>();
    }

    /**
     * {@inheritDoc}
     */
    public List<BluetoothDevice> getDevicesMatchingConnectionStates(int[] states) {
        if (VDBG) log("getDevicesMatchingStates()");
        if (mService != null && isEnabled()) {
            try {
                return mService.getDevicesMatchingConnectionStates(states);
            } catch (RemoteException e) {
                Log.e(TAG, Log.getStackTraceString(new Throwable()));
                return new ArrayList<BluetoothDevice>();
            }
        }
        if (mService == null) Log.w(TAG, "Proxy not attached to service");
        return new ArrayList<BluetoothDevice>();
    }

    /**
     * {@inheritDoc}
     */
    public int getConnectionState(BluetoothDevice device) {
        if (VDBG) log("getConnectionState(" + device + ")");
        if (mService != null && isEnabled() &&
            isValidDevice(device)) {
            try {
                return mService.getConnectionState(device);
            } catch (RemoteException e) {
                Log.e(TAG, Log.getStackTraceString(new Throwable()));
                return BluetoothProfile.STATE_DISCONNECTED;
            }
        }
        if (mService == null) Log.w(TAG, "Proxy not attached to service");
        return BluetoothProfile.STATE_DISCONNECTED;
    }

    /**
     * Set priority of the profile
     *
     * <p> The device should already be paired.
     *  Priority can be one of {@link #PRIORITY_ON} or
     * {@link #PRIORITY_OFF},
     *
     * <p>Requires {@link android.Manifest.permission#BLUETOOTH_ADMIN}
     * permission.
     *
     * @param device Paired bluetooth device
     * @param priority
     * @return true if priority is set, false on error
     * @hide
     */
    public boolean setPriority(BluetoothDevice device, int priority) {
        if (DBG) log("setPriority(" + device + ", " + priority + ")");
        if (mService != null && isEnabled() &&
            isValidDevice(device)) {
            if (priority != BluetoothProfile.PRIORITY_OFF &&
                priority != BluetoothProfile.PRIORITY_ON) {
              return false;
            }
            try {
                return mService.setPriority(device, priority);
            } catch (RemoteException e) {
                Log.e(TAG, Log.getStackTraceString(new Throwable()));
                return false;
            }
        }
        if (mService == null) Log.w(TAG, "Proxy not attached to service");
        return false;
    }

    /**
     * Get the priority of the profile.
     *
     * <p> The priority can be any of:
     * {@link #PRIORITY_AUTO_CONNECT}, {@link #PRIORITY_OFF},
     * {@link #PRIORITY_ON}, {@link #PRIORITY_UNDEFINED}
     *
     * <p>Requires {@link android.Manifest.permission#BLUETOOTH} permission.
     *
     * @param device Bluetooth device
     * @return priority of the device
     * @hide
     */
    public int getPriority(BluetoothDevice device) {
        if (VDBG) log("getPriority(" + device + ")");
        if (mService != null && isEnabled() &&
            isValidDevice(device)) {
            try {
                return mService.getPriority(device);
            } catch (RemoteException e) {
                Log.e(TAG, Log.getStackTraceString(new Throwable()));
                return PRIORITY_OFF;
            }
        }
        if (mService == null) Log.w(TAG, "Proxy not attached to service");
        return PRIORITY_OFF;
    }

    /**
     * Start Bluetooth voice recognition. This methods sends the voice
     * recognition AT command to the headset and establishes the
     * audio connection.
     *
     * <p> Users can listen to {@link #ACTION_AUDIO_STATE_CHANGED}.
     * If this function returns true, this intent will be broadcasted with
     * {@link #EXTRA_STATE} set to {@link #STATE_AUDIO_CONNECTING}.
     *
     * <p> {@link #EXTRA_STATE} will transition from
     * {@link #STATE_AUDIO_CONNECTING} to {@link #STATE_AUDIO_CONNECTED} when
     * audio connection is established and to {@link #STATE_AUDIO_DISCONNECTED}
     * in case of failure to establish the audio connection.
     *
     * <p>Requires {@link android.Manifest.permission#BLUETOOTH} permission.
     *
     * @param device Bluetooth headset
     * @return false if there is no headset connected of if the
     *               connected headset doesn't support voice recognition
     *               or on error, true otherwise
     */
    public boolean startVoiceRecognition(BluetoothDevice device) {
        if (DBG) log("startVoiceRecognition()");
        if (mService != null && isEnabled() &&
            isValidDevice(device)) {
            try {
                return mService.startVoiceRecognition(device);
            } catch (RemoteException e) {
                Log.e(TAG,  Log.getStackTraceString(new Throwable()));
            }
        }
        if (mService == null) Log.w(TAG, "Proxy not attached to service");
        return false;
    }

    /**
     * Stop Bluetooth Voice Recognition mode, and shut down the
     * Bluetooth audio path.
     *
     * <p>Requires {@link android.Manifest.permission#BLUETOOTH} permission.
     *
     * @param device Bluetooth headset
     * @return false if there is no headset connected
     *               or on error, true otherwise
     */
    public boolean stopVoiceRecognition(BluetoothDevice device) {
        if (DBG) log("stopVoiceRecognition()");
        if (mService != null && isEnabled() &&
            isValidDevice(device)) {
            try {
                return mService.stopVoiceRecognition(device);
            } catch (RemoteException e) {
                Log.e(TAG,  Log.getStackTraceString(new Throwable()));
            }
        }
        if (mService == null) Log.w(TAG, "Proxy not attached to service");
        return false;
    }

    /**
     * Check if Bluetooth SCO audio is connected.
     *
     * <p>Requires {@link android.Manifest.permission#BLUETOOTH} permission.
     *
     * @param device Bluetooth headset
     * @return true if SCO is connected,
     *         false otherwise or on error
     */
    public boolean isAudioConnected(BluetoothDevice device) {
        if (VDBG) log("isAudioConnected()");
        if (mService != null && isEnabled() &&
            isValidDevice(device)) {
            try {
              return mService.isAudioConnected(device);
            } catch (RemoteException e) {
              Log.e(TAG,  Log.getStackTraceString(new Throwable()));
            }
        }
        if (mService == null) Log.w(TAG, "Proxy not attached to service");
        return false;
    }

    /**
     * Get battery usage hint for Bluetooth Headset service.
     * This is a monotonically increasing integer. Wraps to 0 at
     * Integer.MAX_INT, and at boot.
     * Current implementation returns the number of AT commands handled since
     * boot. This is a good indicator for spammy headset/handsfree units that
     * can keep the device awake by polling for cellular status updates. As a
     * rule of thumb, each AT command prevents the CPU from sleeping for 500 ms
     *
     * @param device the bluetooth headset.
     * @return monotonically increasing battery usage hint, or a negative error
     *         code on error
     * @hide
     */
    public int getBatteryUsageHint(BluetoothDevice device) {
        if (VDBG) log("getBatteryUsageHint()");
        if (mService != null && isEnabled() &&
            isValidDevice(device)) {
            try {
                return mService.getBatteryUsageHint(device);
            } catch (RemoteException e) {
                Log.e(TAG,  Log.getStackTraceString(new Throwable()));
            }
        }
        if (mService == null) Log.w(TAG, "Proxy not attached to service");
        return -1;
    }

    /**
     * Indicates if current platform supports voice dialing over bluetooth SCO.
     *
     * @return true if voice dialing over bluetooth is supported, false otherwise.
     * @hide
     */
    public static boolean isBluetoothVoiceDialingEnabled(Context context) {
        return context.getResources().getBoolean(
                com.android.internal.R.bool.config_bluetooth_sco_off_call);
    }

    /**
     * Accept the incoming connection.
     * Note: This is an internal function and shouldn't be exposed
     *
     * @hide
     */
    public boolean acceptIncomingConnect(BluetoothDevice device) {
        if (DBG) log("acceptIncomingConnect");
        if (mService != null && isEnabled()) {
            try {
                return mService.acceptIncomingConnect(device);
            } catch (RemoteException e) {Log.e(TAG, e.toString());}
        } else {
            Log.w(TAG, "Proxy not attached to service");
            if (DBG) Log.d(TAG, Log.getStackTraceString(new Throwable()));
        }
        return false;
    }

    /**
     * Reject the incoming connection.
     * @hide
     */
    public boolean rejectIncomingConnect(BluetoothDevice device) {
        if (DBG) log("rejectIncomingConnect");
        if (mService != null) {
            try {
                return mService.rejectIncomingConnect(device);
            } catch (RemoteException e) {Log.e(TAG, e.toString());}
        } else {
            Log.w(TAG, "Proxy not attached to service");
            if (DBG) Log.d(TAG, Log.getStackTraceString(new Throwable()));
        }
        return false;
    }

    /**
     * Get the current audio state of the Headset.
     * Note: This is an internal function and shouldn't be exposed
     *
     * @hide
     */
    public int getAudioState(BluetoothDevice device) {
        if (VDBG) log("getAudioState");
        if (mService != null && !isDisabled()) {
            try {
                return mService.getAudioState(device);
            } catch (RemoteException e) {Log.e(TAG, e.toString());}
        } else {
            Log.w(TAG, "Proxy not attached to service");
            if (DBG) Log.d(TAG, Log.getStackTraceString(new Throwable()));
        }
        return BluetoothHeadset.STATE_AUDIO_DISCONNECTED;
    }

    /**
     * Sets whether audio routing is allowed. When set to {@code false}, the AG will not route any
     * audio to the HF unless explicitly told to.
     * This method should be used in cases where the SCO channel is shared between multiple profiles
     * and must be delegated by a source knowledgeable
     * Note: This is an internal function and shouldn't be exposed
     *
     * @param allowed {@code true} if the profile can reroute audio, {@code false} otherwise.
     *
     * @hide
     */
    public void setAudioRouteAllowed(boolean allowed) {
        if (VDBG) log("setAudioRouteAllowed");
        if (mService != null && isEnabled()) {
            try {
                mService.setAudioRouteAllowed(allowed);
            } catch (RemoteException e) {Log.e(TAG, e.toString());}
        } else {
            Log.w(TAG, "Proxy not attached to service");
            if (DBG) Log.d(TAG, Log.getStackTraceString(new Throwable()));
        }
    }

    /**
     * Returns whether audio routing is allowed. see {@link #setAudioRouteAllowed(boolean)}.
     * Note: This is an internal function and shouldn't be exposed
     *
     * @hide
     */
    public boolean getAudioRouteAllowed() {
        if (VDBG) log("getAudioRouteAllowed");
        if (mService != null && isEnabled()) {
            try {
                return mService.getAudioRouteAllowed();
            } catch (RemoteException e) {Log.e(TAG, e.toString());}
        } else {
            Log.w(TAG, "Proxy not attached to service");
            if (DBG) Log.d(TAG, Log.getStackTraceString(new Throwable()));
        }
        return false;
    }

    /**
     * Check if Bluetooth SCO audio is connected.
     *
     * <p>Requires {@link android.Manifest.permission#BLUETOOTH} permission.
     *
     * @return true if SCO is connected,
     *         false otherwise or on error
     * @hide
     */
    public boolean isAudioOn() {
        if (VDBG) log("isAudioOn()");
        if (mService != null && isEnabled()) {
            try {
              return mService.isAudioOn();
            } catch (RemoteException e) {
              Log.e(TAG,  Log.getStackTraceString(new Throwable()));
            }
        }
        if (mService == null) Log.w(TAG, "Proxy not attached to service");
        return false;

    }

    /**
     * Initiates a connection of headset audio.
     * It setup SCO channel with remote connected headset device.
     *
     * @return true if successful
     *         false if there was some error such as
     *               there is no connected headset
     * @hide
     */
    public boolean connectAudio() {
        if (mService != null && isEnabled()) {
            try {
                return mService.connectAudio();
            } catch (RemoteException e) {
                Log.e(TAG, e.toString());
            }
        } else {
            Log.w(TAG, "Proxy not attached to service");
            if (DBG) Log.d(TAG, Log.getStackTraceString(new Throwable()));
        }
        return false;
    }

    /**
     * Initiates a disconnection of headset audio.
     * It tears down the SCO channel from remote headset device.
     *
     * @return true if successful
     *         false if there was some error such as
     *               there is no connected SCO channel
     * @hide
     */
    public boolean disconnectAudio() {
        if (mService != null && isEnabled()) {
            try {
                return mService.disconnectAudio();
            } catch (RemoteException e) {
                Log.e(TAG, e.toString());
            }
        } else {
            Log.w(TAG, "Proxy not attached to service");
            if (DBG) Log.d(TAG, Log.getStackTraceString(new Throwable()));
        }
        return false;
    }

    /**
     * Initiates a SCO channel connection with the headset (if connected).
     * Also initiates a virtual voice call for Handsfree devices as many devices
     * do not accept SCO audio without a call.
     * This API allows the handsfree device to be used for routing non-cellular
     * call audio.
     *
     * @param device Remote Bluetooth Device
     * @return true if successful, false if there was some error.
     * @hide
     */
    public boolean startScoUsingVirtualVoiceCall(BluetoothDevice device) {
        if (DBG) log("startScoUsingVirtualVoiceCall()");
        if (mService != null && isEnabled() && isValidDevice(device)) {
            try {
                return mService.startScoUsingVirtualVoiceCall(device);
            } catch (RemoteException e) {
                Log.e(TAG, e.toString());
            }
        } else {
            Log.w(TAG, "Proxy not attached to service");
            if (DBG) Log.d(TAG, Log.getStackTraceString(new Throwable()));
        }
        return false;
    }

    /**
     * Terminates an ongoing SCO connection and the associated virtual
     * call.
     *
     * @param device Remote Bluetooth Device
     * @return true if successful, false if there was some error.
     * @hide
     */
    public boolean stopScoUsingVirtualVoiceCall(BluetoothDevice device) {
        if (DBG) log("stopScoUsingVirtualVoiceCall()");
        if (mService != null && isEnabled() && isValidDevice(device)) {
            try {
                return mService.stopScoUsingVirtualVoiceCall(device);
            } catch (RemoteException e) {
                Log.e(TAG, e.toString());
            }
        } else {
            Log.w(TAG, "Proxy not attached to service");
            if (DBG) Log.d(TAG, Log.getStackTraceString(new Throwable()));
        }
        return false;
    }

    /**
     * Notify Headset of phone state change.
     * This is a backdoor for phone app to call BluetoothHeadset since
     * there is currently not a good way to get precise call state change outside
     * of phone app.
     *
     * @hide
     */
    public void phoneStateChanged(int numActive, int numHeld, int callState, String number,
                                  int type) {
        if (mService != null && isEnabled()) {
            try {
                mService.phoneStateChanged(numActive, numHeld, callState, number, type);
            } catch (RemoteException e) {
                Log.e(TAG, e.toString());
            }
        } else {
            Log.w(TAG, "Proxy not attached to service");
            if (DBG) Log.d(TAG, Log.getStackTraceString(new Throwable()));
        }
    }

    /**
     * Send Headset of CLCC response
     *
     * @hide
     */
    public void clccResponse(int index, int direction, int status, int mode, boolean mpty,
                             String number, int type) {
        if (mService != null && isEnabled()) {
            try {
                mService.clccResponse(index, direction, status, mode, mpty, number, type);
            } catch (RemoteException e) {
                Log.e(TAG, e.toString());
            }
        } else {
            Log.w(TAG, "Proxy not attached to service");
            if (DBG) Log.d(TAG, Log.getStackTraceString(new Throwable()));
        }
    }

    /**
     * Sends a vendor-specific unsolicited result code to the headset.
     *
     * <p>The actual string to be sent is <code>command + ": " + arg</code>.
     * For example, if {@code command} is {@link #VENDOR_RESULT_CODE_COMMAND_ANDROID} and {@code arg}
     * is {@code "0"}, the string <code>"+ANDROID: 0"</code> will be sent.
     *
     * <p>Currently only {@link #VENDOR_RESULT_CODE_COMMAND_ANDROID} is allowed as {@code command}.
     *
     * <p>Requires {@link android.Manifest.permission#BLUETOOTH} permission.
     *
     * @param device Bluetooth headset.
     * @param command A vendor-specific command.
     * @param arg The argument that will be attached to the command.
     * @return {@code false} if there is no headset connected, or if the command is not an allowed
     *         vendor-specific unsolicited result code, or on error. {@code true} otherwise.
     * @throws IllegalArgumentException if {@code command} is {@code null}.
     */
    public boolean sendVendorSpecificResultCode(BluetoothDevice device, String command,
            String arg) {
        if (DBG) {
            log("sendVendorSpecificResultCode()");
        }
        if (command == null) {
            throw new IllegalArgumentException("command is null");
        }
        if (mService != null && isEnabled() &&
                isValidDevice(device)) {
            try {
                return mService.sendVendorSpecificResultCode(device, command, arg);
            } catch (RemoteException e) {
                Log.e(TAG, Log.getStackTraceString(new Throwable()));
            }
        }
        if (mService == null) {
            Log.w(TAG, "Proxy not attached to service");
        }
        return false;
    }

    /**
     * enable WBS codec setting.
     *
     * @return true if successful
     *         false if there was some error such as
     *               there is no connected headset
     * @hide
     */
    public boolean enableWBS() {
        if (mService != null && isEnabled()) {
            try {
                return mService.enableWBS();
            } catch (RemoteException e) {
                Log.e(TAG, e.toString());
            }
        } else {
            Log.w(TAG, "Proxy not attached to service");
            if (DBG) Log.d(TAG, Log.getStackTraceString(new Throwable()));
        }
        return false;
    }

    /**
     * disable WBS codec settting. It set NBS codec.
     *
     * @return true if successful
     *         false if there was some error such as
     *               there is no connected headset
     * @hide
     */
    public boolean disableWBS() {
        if (mService != null && isEnabled()) {
            try {
                return mService.disableWBS();
            } catch (RemoteException e) {
                Log.e(TAG, e.toString());
            }
        } else {
            Log.w(TAG, "Proxy not attached to service");
            if (DBG) Log.d(TAG, Log.getStackTraceString(new Throwable()));
        }
        return false;
    }

<<<<<<< HEAD
    private final ServiceConnection mConnection = new ServiceConnection() {
=======
    /**
     * Send Headset the BIND response from AG to report change in the status of the
     * HF indicators to the headset
     *
     * @param ind_id Assigned Number of the indicator (defined by SIG)
     * @param ind_status
     * possible values- false-Indicator is disabled, no value changes shall be sent for this indicator
     *                  true-Indicator is enabled, value changes may be sent for this indicator
     * @hide
     */
    public void bindResponse(int ind_id, boolean ind_status) {
        if (mService != null && isEnabled()) {
            try {
                mService.bindResponse(ind_id, ind_status);
            } catch (RemoteException e) {
                Log.e(TAG, e.toString());
            }
        } else {
            Log.w(TAG, "Proxy not attached to service");
            if (DBG) Log.d(TAG, Log.getStackTraceString(new Throwable()));
        }
    }

    private final IBluetoothProfileServiceConnection mConnection
            = new IBluetoothProfileServiceConnection.Stub()  {
        @Override
>>>>>>> 0a857ee2
        public void onServiceConnected(ComponentName className, IBinder service) {
            if (DBG) Log.d(TAG, "Proxy object connected");
            mService = IBluetoothHeadset.Stub.asInterface(service);

            if (mServiceListener != null) {
                mServiceListener.onServiceConnected(BluetoothProfile.HEADSET, BluetoothHeadset.this);
            }
        }
        public void onServiceDisconnected(ComponentName className) {
            if (DBG) Log.d(TAG, "Proxy object disconnected");
            mService = null;
            if (mServiceListener != null) {
                mServiceListener.onServiceDisconnected(BluetoothProfile.HEADSET);
            }
        }
    };

    private boolean isEnabled() {
       if (mAdapter.getState() == BluetoothAdapter.STATE_ON) return true;
       return false;
    }

    private boolean isDisabled() {
       if (mAdapter.getState() == BluetoothAdapter.STATE_OFF) return true;
       return false;
    }

    private boolean isValidDevice(BluetoothDevice device) {
       if (device == null) return false;

       if (BluetoothAdapter.checkBluetoothAddress(device.getAddress())) return true;
       return false;
    }

    private static void log(String msg) {
        Log.d(TAG, msg);
    }
}<|MERGE_RESOLUTION|>--- conflicted
+++ resolved
@@ -1034,36 +1034,7 @@
         return false;
     }
 
-<<<<<<< HEAD
     private final ServiceConnection mConnection = new ServiceConnection() {
-=======
-    /**
-     * Send Headset the BIND response from AG to report change in the status of the
-     * HF indicators to the headset
-     *
-     * @param ind_id Assigned Number of the indicator (defined by SIG)
-     * @param ind_status
-     * possible values- false-Indicator is disabled, no value changes shall be sent for this indicator
-     *                  true-Indicator is enabled, value changes may be sent for this indicator
-     * @hide
-     */
-    public void bindResponse(int ind_id, boolean ind_status) {
-        if (mService != null && isEnabled()) {
-            try {
-                mService.bindResponse(ind_id, ind_status);
-            } catch (RemoteException e) {
-                Log.e(TAG, e.toString());
-            }
-        } else {
-            Log.w(TAG, "Proxy not attached to service");
-            if (DBG) Log.d(TAG, Log.getStackTraceString(new Throwable()));
-        }
-    }
-
-    private final IBluetoothProfileServiceConnection mConnection
-            = new IBluetoothProfileServiceConnection.Stub()  {
-        @Override
->>>>>>> 0a857ee2
         public void onServiceConnected(ComponentName className, IBinder service) {
             if (DBG) Log.d(TAG, "Proxy object connected");
             mService = IBluetoothHeadset.Stub.asInterface(service);
