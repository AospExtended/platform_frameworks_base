--- conflicted
+++ resolved
@@ -76,11 +76,7 @@
     private static final String TAG = "OobData";
     /** The {@link OobData#mClassicLength} may be. (AD 3.1.1) (CSS 1.6.2) @hide */
     @SystemApi
-<<<<<<< HEAD
-    private static final int OOB_LENGTH_OCTETS = 2;
-=======
     public static final int OOB_LENGTH_OCTETS = 2;
->>>>>>> 55fe87b2
     /**
      * The length for the {@link OobData#mDeviceAddressWithType}(6) and Address Type(1).
      * (AD 3.1.2) (CSS 1.6.2)
@@ -594,10 +590,6 @@
          *
          * @hide
          */
-<<<<<<< HEAD
-        @SystemApi
-=======
->>>>>>> 55fe87b2
         private ClassicBuilder(@NonNull byte[] confirmationHash, @NonNull byte[] classicLength,
                 @NonNull byte[] deviceAddressWithType) {
             Preconditions.checkNotNull(confirmationHash);
