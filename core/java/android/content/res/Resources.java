--- conflicted
+++ resolved
@@ -1416,14 +1416,10 @@
             }
             int configChanges = 0xfffffff;
             if (config != null) {
-<<<<<<< HEAD
-                configChanges = mConfiguration.updateFrom(config);
-                configChanges = ActivityInfo.activityInfoConfigToNative(configChanges);
-=======
                 mTmpConfig.setTo(config);
                 mCompatibilityInfo.applyToConfiguration(mTmpConfig);
                 configChanges = mConfiguration.updateFrom(mTmpConfig);
->>>>>>> 05be6d6f
+                configChanges = ActivityInfo.activityInfoConfigToNative(configChanges);
             }
             if (mConfiguration.locale == null) {
                 mConfiguration.locale = Locale.getDefault();
