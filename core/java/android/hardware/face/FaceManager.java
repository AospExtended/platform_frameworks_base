--- conflicted
+++ resolved
@@ -445,11 +445,7 @@
         if (mService != null) {
             try {
                 mSetFeatureCallback = callback;
-<<<<<<< HEAD
-                mService.setFeature(mToken, userId, feature, enabled, token,
-=======
                 mService.setFeature(mToken, userId, feature, enabled, hardwareAuthToken,
->>>>>>> 021755a1
                         mServiceReceiver, mContext.getOpPackageName());
             } catch (RemoteException e) {
                 throw e.rethrowFromSystemServer();
