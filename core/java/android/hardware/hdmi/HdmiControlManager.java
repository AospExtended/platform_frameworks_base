/*
 * Copyright (C) 2014 The Android Open Source Project
 *
 * Licensed under the Apache License, Version 2.0 (the "License");
 * you may not use this file except in compliance with the License.
 * You may obtain a copy of the License at
 *
 *      http://www.apache.org/licenses/LICENSE-2.0
 *
 * Unless required by applicable law or agreed to in writing, software
 * distributed under the License is distributed on an "AS IS" BASIS,
 * WITHOUT WARRANTIES OR CONDITIONS OF ANY KIND, either express or implied.
 * See the License for the specific language governing permissions and
 * limitations under the License.
 */

package android.hardware.hdmi;

import android.annotation.CallbackExecutor;
import android.annotation.IntDef;
import android.annotation.NonNull;
import android.annotation.Nullable;
import android.annotation.RequiresFeature;
import android.annotation.RequiresPermission;
import android.annotation.SdkConstant;
import android.annotation.SdkConstant.SdkConstantType;
import android.annotation.StringDef;
import android.annotation.SuppressLint;
import android.annotation.SystemApi;
import android.annotation.SystemService;
import android.content.Context;
import android.content.pm.PackageManager;
import android.os.Binder;
import android.os.RemoteException;
import android.sysprop.HdmiProperties;
import android.util.ArrayMap;
import android.util.Log;

import com.android.internal.annotations.GuardedBy;
import com.android.internal.util.ConcurrentUtils;

import java.lang.annotation.Retention;
import java.lang.annotation.RetentionPolicy;
import java.util.ArrayList;
import java.util.Arrays;
import java.util.List;
import java.util.Objects;
import java.util.concurrent.Executor;
import java.util.stream.Collectors;

/**
 * The {@link HdmiControlManager} class is used to send HDMI control messages
 * to attached CEC devices.
 *
 * <p>Provides various HDMI client instances that represent HDMI-CEC logical devices
 * hosted in the system. {@link #getTvClient()}, for instance will return an
 * {@link HdmiTvClient} object if the system is configured to host one. Android system
 * can host more than one logical CEC devices. If multiple types are configured they
 * all work as if they were independent logical devices running in the system.
 *
 * @hide
 */
@SystemApi
@SystemService(Context.HDMI_CONTROL_SERVICE)
@RequiresFeature(PackageManager.FEATURE_HDMI_CEC)
public final class HdmiControlManager {
    private static final String TAG = "HdmiControlManager";

    @Nullable private final IHdmiControlService mService;

    private static final int INVALID_PHYSICAL_ADDRESS = 0xFFFF;

    /**
     * A cache of the current device's physical address. When device's HDMI out port
     * is not connected to any device, it is set to {@link #INVALID_PHYSICAL_ADDRESS}.
     *
     * <p>Otherwise it is updated by the {@link ClientHotplugEventListener} registered
     * with {@link com.android.server.hdmi.HdmiControlService} by the
     * {@link #addHotplugEventListener(HotplugEventListener)} and the address is from
     * {@link com.android.server.hdmi.HdmiControlService#getPortInfo()}
     */
    @GuardedBy("mLock")
    private int mLocalPhysicalAddress = INVALID_PHYSICAL_ADDRESS;

    private void setLocalPhysicalAddress(int physicalAddress) {
        synchronized (mLock) {
            mLocalPhysicalAddress = physicalAddress;
        }
    }

    private int getLocalPhysicalAddress() {
        synchronized (mLock) {
            return mLocalPhysicalAddress;
        }
    }

    private final Object mLock = new Object();

    /**
     * Broadcast Action: Display OSD message.
     * <p>Send when the service has a message to display on screen for events
     * that need user's attention such as ARC status change.
     * <p>Always contains the extra fields {@link #EXTRA_MESSAGE_ID}.
     * <p>Requires {@link android.Manifest.permission#HDMI_CEC} to receive.
     */
    @SdkConstant(SdkConstantType.BROADCAST_INTENT_ACTION)
    public static final String ACTION_OSD_MESSAGE = "android.hardware.hdmi.action.OSD_MESSAGE";

    // --- Messages for ACTION_OSD_MESSAGE ---
    /**
     * Message that ARC enabled device is connected to invalid port (non-ARC port).
     */
    public static final int OSD_MESSAGE_ARC_CONNECTED_INVALID_PORT = 1;

    /**
     * Message used by TV to receive volume status from Audio Receiver. It should check volume value
     * that is retrieved from extra value with the key {@link #EXTRA_MESSAGE_EXTRA_PARAM1}. If the
     * value is in range of [0,100], it is current volume of Audio Receiver. And there is another
     * value, {@link #AVR_VOLUME_MUTED}, which is used to inform volume mute.
     */
    public static final int OSD_MESSAGE_AVR_VOLUME_CHANGED = 2;

    /**
     * Used as an extra field in the intent {@link #ACTION_OSD_MESSAGE}. Contains the ID of
     * the message to display on screen.
     */
    public static final String EXTRA_MESSAGE_ID = "android.hardware.hdmi.extra.MESSAGE_ID";
    /**
     * Used as an extra field in the intent {@link #ACTION_OSD_MESSAGE}. Contains the extra value
     * of the message.
     */
    public static final String EXTRA_MESSAGE_EXTRA_PARAM1 =
            "android.hardware.hdmi.extra.MESSAGE_EXTRA_PARAM1";

    /**
     * Volume value for mute state.
     */
    public static final int AVR_VOLUME_MUTED = 101;

    public static final int POWER_STATUS_UNKNOWN = -1;
    public static final int POWER_STATUS_ON = 0;
    public static final int POWER_STATUS_STANDBY = 1;
    public static final int POWER_STATUS_TRANSIENT_TO_ON = 2;
    public static final int POWER_STATUS_TRANSIENT_TO_STANDBY = 3;

    /** @hide */
    @SystemApi
    @IntDef ({
        RESULT_SUCCESS,
        RESULT_TIMEOUT,
        RESULT_SOURCE_NOT_AVAILABLE,
        RESULT_TARGET_NOT_AVAILABLE,
        RESULT_ALREADY_IN_PROGRESS,
        RESULT_EXCEPTION,
        RESULT_INCORRECT_MODE,
        RESULT_COMMUNICATION_FAILED,
    })
    public @interface ControlCallbackResult {}

    /** Control operation is successfully handled by the framework. */
    public static final int RESULT_SUCCESS = 0;
    public static final int RESULT_TIMEOUT = 1;
    /** Source device that the application is using is not available. */
    public static final int RESULT_SOURCE_NOT_AVAILABLE = 2;
    /** Target device that the application is controlling is not available. */
    public static final int RESULT_TARGET_NOT_AVAILABLE = 3;

    @Deprecated public static final int RESULT_ALREADY_IN_PROGRESS = 4;
    public static final int RESULT_EXCEPTION = 5;
    public static final int RESULT_INCORRECT_MODE = 6;
    public static final int RESULT_COMMUNICATION_FAILED = 7;

    public static final int DEVICE_EVENT_ADD_DEVICE = 1;
    public static final int DEVICE_EVENT_REMOVE_DEVICE = 2;
    public static final int DEVICE_EVENT_UPDATE_DEVICE = 3;

    // --- One Touch Recording success result
    /** Recording currently selected source. Indicates the status of a recording. */
    public static final int ONE_TOUCH_RECORD_RECORDING_CURRENTLY_SELECTED_SOURCE = 0x01;
    /** Recording Digital Service. Indicates the status of a recording. */
    public static final int ONE_TOUCH_RECORD_RECORDING_DIGITAL_SERVICE = 0x02;
    /** Recording Analogue Service. Indicates the status of a recording. */
    public static final int ONE_TOUCH_RECORD_RECORDING_ANALOGUE_SERVICE = 0x03;
    /** Recording External input. Indicates the status of a recording. */
    public static final int ONE_TOUCH_RECORD_RECORDING_EXTERNAL_INPUT = 0x04;

    // --- One Touch Record failure result
    /** No recording – unable to record Digital Service. No suitable tuner. */
    public static final int ONE_TOUCH_RECORD_UNABLE_DIGITAL_SERVICE = 0x05;
    /** No recording – unable to record Analogue Service. No suitable tuner. */
    public static final int ONE_TOUCH_RECORD_UNABLE_ANALOGUE_SERVICE = 0x06;
    /**
     * No recording – unable to select required service. as suitable tuner, but the requested
     * parameters are invalid or out of range for that tuner.
     */
    public static final int ONE_TOUCH_RECORD_UNABLE_SELECTED_SERVICE = 0x07;
    /** No recording – invalid External plug number */
    public static final int ONE_TOUCH_RECORD_INVALID_EXTERNAL_PLUG_NUMBER = 0x09;
    /** No recording – invalid External Physical Address */
    public static final int ONE_TOUCH_RECORD_INVALID_EXTERNAL_PHYSICAL_ADDRESS = 0x0A;
    /** No recording – CA system not supported */
    public static final int ONE_TOUCH_RECORD_UNSUPPORTED_CA = 0x0B;
    /** No Recording – No or Insufficient CA Entitlements” */
    public static final int ONE_TOUCH_RECORD_NO_OR_INSUFFICIENT_CA_ENTITLEMENTS = 0x0C;
    /** No recording – Not allowed to copy source. Source is “copy never”. */
    public static final int ONE_TOUCH_RECORD_DISALLOW_TO_COPY = 0x0D;
    /** No recording – No further copies allowed */
    public static final int ONE_TOUCH_RECORD_DISALLOW_TO_FUTHER_COPIES = 0x0E;
    /** No recording – No media */
    public static final int ONE_TOUCH_RECORD_NO_MEDIA = 0x10;
    /** No recording – playing */
    public static final int ONE_TOUCH_RECORD_PLAYING = 0x11;
    /** No recording – already recording */
    public static final int ONE_TOUCH_RECORD_ALREADY_RECORDING = 0x12;
    /** No recording – media protected */
    public static final int ONE_TOUCH_RECORD_MEDIA_PROTECTED = 0x13;
    /** No recording – no source signal */
    public static final int ONE_TOUCH_RECORD_NO_SOURCE_SIGNAL = 0x14;
    /** No recording – media problem */
    public static final int ONE_TOUCH_RECORD_MEDIA_PROBLEM = 0x15;
    /** No recording – not enough space available */
    public static final int ONE_TOUCH_RECORD_NOT_ENOUGH_SPACE = 0x16;
    /** No recording – Parental Lock On */
    public static final int ONE_TOUCH_RECORD_PARENT_LOCK_ON = 0x17;
    /** Recording terminated normally */
    public static final int ONE_TOUCH_RECORD_RECORDING_TERMINATED_NORMALLY = 0x1A;
    /** Recording has already terminated */
    public static final int ONE_TOUCH_RECORD_RECORDING_ALREADY_TERMINATED = 0x1B;
    /** No recording – other reason */
    public static final int ONE_TOUCH_RECORD_OTHER_REASON = 0x1F;
    // From here extra message for recording that is not mentioned in CEC spec
    /** No recording. Previous recording request in progress. */
    public static final int ONE_TOUCH_RECORD_PREVIOUS_RECORDING_IN_PROGRESS = 0x30;
    /** No recording. Please check recorder and connection. */
    public static final int ONE_TOUCH_RECORD_CHECK_RECORDER_CONNECTION = 0x31;
    /** Cannot record currently displayed source. */
    public static final int ONE_TOUCH_RECORD_FAIL_TO_RECORD_DISPLAYED_SCREEN = 0x32;
    /** CEC is disabled. */
    public static final int ONE_TOUCH_RECORD_CEC_DISABLED = 0x33;

    // --- Types for timer recording
    /** Timer recording type for digital service source. */
    public static final int TIMER_RECORDING_TYPE_DIGITAL = 1;
    /** Timer recording type for analogue service source. */
    public static final int TIMER_RECORDING_TYPE_ANALOGUE = 2;
    /** Timer recording type for external source. */
    public static final int TIMER_RECORDING_TYPE_EXTERNAL = 3;

    // --- Timer Status Data
    /** [Timer Status Data/Media Info] - Media present and not protected. */
    public static final int TIMER_STATUS_MEDIA_INFO_PRESENT_NOT_PROTECTED = 0x0;
    /** [Timer Status Data/Media Info] - Media present, but protected. */
    public static final int TIMER_STATUS_MEDIA_INFO_PRESENT_PROTECTED = 0x1;
    /** [Timer Status Data/Media Info] - Media not present. */
    public static final int TIMER_STATUS_MEDIA_INFO_NOT_PRESENT = 0x2;

    /** [Timer Status Data/Programmed Info] - Enough space available for recording. */
    public static final int TIMER_STATUS_PROGRAMMED_INFO_ENOUGH_SPACE = 0x8;
    /** [Timer Status Data/Programmed Info] - Not enough space available for recording. */
    public static final int TIMER_STATUS_PROGRAMMED_INFO_NOT_ENOUGH_SPACE = 0x9;
    /** [Timer Status Data/Programmed Info] - Might not enough space available for recording. */
    public static final int TIMER_STATUS_PROGRAMMED_INFO_MIGHT_NOT_ENOUGH_SPACE = 0xB;
    /** [Timer Status Data/Programmed Info] - No media info available. */
    public static final int TIMER_STATUS_PROGRAMMED_INFO_NO_MEDIA_INFO = 0xA;

    /** [Timer Status Data/Not Programmed Error Info] - No free timer available. */
    public static final int TIMER_STATUS_NOT_PROGRAMMED_NO_FREE_TIME = 0x1;
    /** [Timer Status Data/Not Programmed Error Info] - Date out of range. */
    public static final int TIMER_STATUS_NOT_PROGRAMMED_DATE_OUT_OF_RANGE = 0x2;
    /** [Timer Status Data/Not Programmed Error Info] - Recording Sequence error. */
    public static final int TIMER_STATUS_NOT_PROGRAMMED_INVALID_SEQUENCE = 0x3;
    /** [Timer Status Data/Not Programmed Error Info] - Invalid External Plug Number. */
    public static final int TIMER_STATUS_NOT_PROGRAMMED_INVALID_EXTERNAL_PLUG_NUMBER = 0x4;
    /** [Timer Status Data/Not Programmed Error Info] - Invalid External Physical Address. */
    public static final int TIMER_STATUS_NOT_PROGRAMMED_INVALID_EXTERNAL_PHYSICAL_NUMBER = 0x5;
    /** [Timer Status Data/Not Programmed Error Info] - CA system not supported. */
    public static final int TIMER_STATUS_NOT_PROGRAMMED_CA_NOT_SUPPORTED = 0x6;
    /** [Timer Status Data/Not Programmed Error Info] - No or insufficient CA Entitlements. */
    public static final int TIMER_STATUS_NOT_PROGRAMMED_NO_CA_ENTITLEMENTS = 0x7;
    /** [Timer Status Data/Not Programmed Error Info] - Does not support resolution. */
    public static final int TIMER_STATUS_NOT_PROGRAMMED_UNSUPPORTED_RESOLUTION = 0x8;
    /** [Timer Status Data/Not Programmed Error Info] - Parental Lock On. */
    public static final int TIMER_STATUS_NOT_PROGRAMMED_PARENTAL_LOCK_ON= 0x9;
    /** [Timer Status Data/Not Programmed Error Info] - Clock Failure. */
    public static final int TIMER_STATUS_NOT_PROGRAMMED_CLOCK_FAILURE = 0xA;
    /** [Timer Status Data/Not Programmed Error Info] - Duplicate: already programmed. */
    public static final int TIMER_STATUS_NOT_PROGRAMMED_DUPLICATED = 0xE;

    // --- Extra result value for timer recording.
    /** No extra error. */
    public static final int TIMER_RECORDING_RESULT_EXTRA_NO_ERROR = 0x00;
    /** No timer recording - check recorder and connection. */
    public static final int TIMER_RECORDING_RESULT_EXTRA_CHECK_RECORDER_CONNECTION = 0x01;
    /** No timer recording - cannot record selected source. */
    public static final int TIMER_RECORDING_RESULT_EXTRA_FAIL_TO_RECORD_SELECTED_SOURCE = 0x02;
    /** CEC is disabled. */
    public static final int TIMER_RECORDING_RESULT_EXTRA_CEC_DISABLED = 0x03;

    // -- Timer cleared status data code used for result of onClearTimerRecordingResult.
    /** Timer not cleared – recording. */
    public static final int CLEAR_TIMER_STATUS_TIMER_NOT_CLEARED_RECORDING = 0x00;
    /** Timer not cleared – no matching. */
    public static final int CLEAR_TIMER_STATUS_TIMER_NOT_CLEARED_NO_MATCHING = 0x01;
    /** Timer not cleared – no info available. */
    public static final int CLEAR_TIMER_STATUS_TIMER_NOT_CLEARED_NO_INFO_AVAILABLE = 0x02;
    /** Timer cleared. */
    public static final int CLEAR_TIMER_STATUS_TIMER_CLEARED = 0x80;
    /** Clear timer error - check recorder and connection. */
    public static final int CLEAR_TIMER_STATUS_CHECK_RECORDER_CONNECTION = 0xA0;
    /** Clear timer error - cannot clear timer for selected source. */
    public static final int CLEAR_TIMER_STATUS_FAIL_TO_CLEAR_SELECTED_SOURCE = 0xA1;
    /** Clear timer error - CEC is disabled. */
    public static final int CLEAR_TIMER_STATUS_CEC_DISABLE = 0xA2;

    /** The HdmiControlService is started. */
    public static final int CONTROL_STATE_CHANGED_REASON_START = 0;
    /** The state of HdmiControlService is changed by changing of settings. */
    public static final int CONTROL_STATE_CHANGED_REASON_SETTING = 1;
    /** The HdmiControlService is enabled to wake up. */
    public static final int CONTROL_STATE_CHANGED_REASON_WAKEUP = 2;
    /** The HdmiControlService will be disabled to standby. */
    public static final int CONTROL_STATE_CHANGED_REASON_STANDBY = 3;

    // -- Whether the HDMI CEC is enabled or disabled.
    /**
     * HDMI CEC enabled.
     *
     * @hide
     */
    @SystemApi
    public static final int HDMI_CEC_CONTROL_ENABLED = 1;
    /**
     * HDMI CEC disabled.
     *
     * @hide
     */
    @SystemApi
    public static final int HDMI_CEC_CONTROL_DISABLED = 0;
    /**
     * @hide
     */
    @IntDef(prefix = { "HDMI_CEC_CONTROL_" }, value = {
            HDMI_CEC_CONTROL_ENABLED,
            HDMI_CEC_CONTROL_DISABLED
    })
    @Retention(RetentionPolicy.SOURCE)
    public @interface HdmiCecControl {}

    // -- Supported HDM-CEC versions.
    /**
     * Version constant for HDMI-CEC v1.4b.
     *
     * @hide
     */
    @SystemApi
    public static final int HDMI_CEC_VERSION_1_4_B = 0x05;
    /**
     * Version constant for HDMI-CEC v2.0.
     *
     * @hide
     */
    @SystemApi
    public static final int HDMI_CEC_VERSION_2_0 = 0x06;
    /**
     * @hide
     */
    @IntDef(prefix = { "HDMI_CEC_VERSION_" }, value = {
            HDMI_CEC_VERSION_1_4_B,
            HDMI_CEC_VERSION_2_0
    })
    @Retention(RetentionPolicy.SOURCE)
    public @interface HdmiCecVersion {}

    // -- Scope of CEC power control messages sent by a playback device.
    /**
     * Send CEC power control messages to TV only.
     *
<<<<<<< HEAD
=======
     * <p>Used to send HDMI control messages to other devices like TV through HDMI bus. It is also
     * possible to communicate with other logical devices hosted in the same system if the system is
     * configured to host more than one type of HDMI-CEC logical devices.
     *
     * @return {@link HdmiAudioSystemClient} instance. {@code null} on failure.
     *
>>>>>>> 8380a16e
     * @hide
     */
    @SystemApi
    public static final String POWER_CONTROL_MODE_TV = "to_tv";
    /**
     * Broadcast CEC power control messages to all devices in the network.
     *
     * @hide
     */
    @SystemApi
    public static final String POWER_CONTROL_MODE_BROADCAST = "broadcast";
    /**
     * Don't send any CEC power control messages.
     *
     * @hide
     */
    @SystemApi
    public static final String POWER_CONTROL_MODE_NONE = "none";
    /**
     * @hide
     */
    @StringDef(prefix = { "POWER_CONTROL_MODE_" }, value = {
            POWER_CONTROL_MODE_TV,
            POWER_CONTROL_MODE_BROADCAST,
            POWER_CONTROL_MODE_NONE
    })
    @Retention(RetentionPolicy.SOURCE)
    public @interface PowerControlMode {}

    // -- Which power state action should be taken when Active Source is lost.
    /**
     * No action to be taken.
     *
     * @hide
     */
    @SystemApi
    public static final String POWER_STATE_CHANGE_ON_ACTIVE_SOURCE_LOST_NONE = "none";
    /**
     * Go to standby immediately.
     *
     * @hide
     */
    @SystemApi
    public static final String POWER_STATE_CHANGE_ON_ACTIVE_SOURCE_LOST_STANDBY_NOW = "standby_now";
    /**
     * @hide
     */
    @StringDef(prefix = { "POWER_STATE_CHANGE_ON_ACTIVE_SOURCE_LOST_" }, value = {
            POWER_STATE_CHANGE_ON_ACTIVE_SOURCE_LOST_NONE,
            POWER_STATE_CHANGE_ON_ACTIVE_SOURCE_LOST_STANDBY_NOW
    })
    @Retention(RetentionPolicy.SOURCE)
    public @interface ActiveSourceLostBehavior {}

    // -- Whether System Audio Mode muting is enabled or disabled.
    /**
     * System Audio Mode muting enabled.
     *
     * @hide
     */
    @SystemApi
    public static final int SYSTEM_AUDIO_MODE_MUTING_ENABLED = 1;
    /**
     * System Audio Mode muting disabled.
     *
     * @hide
     */
    @SystemApi
    public static final int SYSTEM_AUDIO_MODE_MUTING_DISABLED = 0;
    /**
     * @hide
     */
    @IntDef(prefix = { "SYSTEM_AUDIO_MODE_MUTING_" }, value = {
            SYSTEM_AUDIO_MODE_MUTING_ENABLED,
            SYSTEM_AUDIO_MODE_MUTING_DISABLED
    })
    @Retention(RetentionPolicy.SOURCE)
    public @interface SystemAudioModeMuting {}

    // -- Whether the HDMI CEC volume control is enabled or disabled.
    /**
     * HDMI CEC enabled.
     *
     * @see HdmiControlManager#CEC_SETTING_NAME_VOLUME_CONTROL_MODE
     * @hide
     */
    @SystemApi
    public static final int VOLUME_CONTROL_ENABLED = 1;
    /**
     * HDMI CEC disabled.
     *
     * @see HdmiControlManager#CEC_SETTING_NAME_VOLUME_CONTROL_MODE
     * @hide
     */
    @SystemApi
    public static final int VOLUME_CONTROL_DISABLED = 0;
    /**
     * @see HdmiControlManager#CEC_SETTING_NAME_VOLUME_CONTROL_MODE
     * @hide
     */
    @IntDef(prefix = { "VOLUME_CONTROL_" }, value = {
            VOLUME_CONTROL_ENABLED,
            VOLUME_CONTROL_DISABLED
    })
    @Retention(RetentionPolicy.SOURCE)
    public @interface VolumeControl {}

    // -- Whether TV Wake on One Touch Play is enabled or disabled.
    /**
     * TV Wake on One Touch Play enabled.
     *
     * @hide
     */
    @SystemApi
    public static final int TV_WAKE_ON_ONE_TOUCH_PLAY_ENABLED = 1;
    /**
     * TV Wake on One Touch Play disabled.
     *
     * @hide
     */
    @SystemApi
    public static final int TV_WAKE_ON_ONE_TOUCH_PLAY_DISABLED = 0;
    /**
     * @hide
     */
    @IntDef(prefix = { "TV_WAKE_ON_ONE_TOUCH_PLAY_" }, value = {
            TV_WAKE_ON_ONE_TOUCH_PLAY_ENABLED,
            TV_WAKE_ON_ONE_TOUCH_PLAY_DISABLED
    })
    @Retention(RetentionPolicy.SOURCE)
    public @interface TvWakeOnOneTouchPlay {}

    // -- Whether TV should send &lt;Standby&gt; on sleep.
    /**
     * Sending &lt;Standby&gt; on sleep.
     *
     * @hide
     */
    @SystemApi
    public static final int TV_SEND_STANDBY_ON_SLEEP_ENABLED = 1;
    /**
     * Not sending &lt;Standby&gt; on sleep.
     *
     * @hide
     */
    @SystemApi
    public static final int TV_SEND_STANDBY_ON_SLEEP_DISABLED = 0;
    /**
     * @hide
     */
    @IntDef(prefix = { "TV_SEND_STANDBY_ON_SLEEP_" }, value = {
            TV_SEND_STANDBY_ON_SLEEP_ENABLED,
            TV_SEND_STANDBY_ON_SLEEP_DISABLED
    })
    @Retention(RetentionPolicy.SOURCE)
    public @interface TvSendStandbyOnSleep {}

    // -- The RC profile of a TV panel.
    /**
     * RC profile none.
     *
     * @hide
     */
    public static final int RC_PROFILE_TV_NONE = 0x0;
    /**
     * RC profile 1.
     *
     * @hide
     */
    public static final int RC_PROFILE_TV_ONE = 0x2;
    /**
     * RC profile 2.
     *
     * @hide
     */
    public static final int RC_PROFILE_TV_TWO = 0x6;
    /**
     * RC profile 3.
     *
     * @hide
     */
    public static final int RC_PROFILE_TV_THREE = 0xA;
    /**
     * RC profile 4.
     *
     * @hide
     */
    public static final int RC_PROFILE_TV_FOUR = 0xE;
    /**
     * @hide
     */
    @IntDef(prefix = { "RC_PROFILE_TV_" }, value = {
            RC_PROFILE_TV_NONE,
            RC_PROFILE_TV_ONE,
            RC_PROFILE_TV_TWO,
            RC_PROFILE_TV_THREE,
            RC_PROFILE_TV_FOUR
    })
    @Retention(RetentionPolicy.SOURCE)
    public @interface RcProfileTv {}

    // -- RC profile parameter defining if a source handles the root menu.
    /**
     * Handles the root menu.
     *
     * @hide
     */
    public static final int RC_PROFILE_SOURCE_ROOT_MENU_HANDLED = 1;
    /**
     * Doesn't handle the root menu.
     *
     * @hide
     */
    public static final int RC_PROFILE_SOURCE_ROOT_MENU_NOT_HANDLED = 0;
    /**
     * @hide
     */
    @IntDef(prefix = { "RC_PROFILE_SOURCE_ROOT_MENU_" }, value = {
            RC_PROFILE_SOURCE_ROOT_MENU_HANDLED,
            RC_PROFILE_SOURCE_ROOT_MENU_NOT_HANDLED
    })
    @Retention(RetentionPolicy.SOURCE)
    public @interface RcProfileSourceHandlesRootMenu {}

    // -- RC profile parameter defining if a source handles the setup menu.
    /**
     * Handles the setup menu.
     *
     * @hide
     */
    public static final int RC_PROFILE_SOURCE_SETUP_MENU_HANDLED = 1;
    /**
     * Doesn't handle the setup menu.
     *
     * @hide
     */
    public static final int RC_PROFILE_SOURCE_SETUP_MENU_NOT_HANDLED = 0;
    /**
     * @hide
     */
    @IntDef(prefix = { "RC_PROFILE_SOURCE_SETUP_MENU_" }, value = {
            RC_PROFILE_SOURCE_SETUP_MENU_HANDLED,
            RC_PROFILE_SOURCE_SETUP_MENU_NOT_HANDLED
    })
    @Retention(RetentionPolicy.SOURCE)
    public @interface RcProfileSourceHandlesSetupMenu {}


    // -- RC profile parameter defining if a source handles the contents menu.
    /**
     * Handles the contents menu.
     *
     * @hide
     */
    public static final int RC_PROFILE_SOURCE_CONTENTS_MENU_HANDLED = 1;
    /**
     * Doesn't handle the contents menu.
     *
     * @hide
     */
    public static final int RC_PROFILE_SOURCE_CONTENTS_MENU_NOT_HANDLED = 0;
    /**
     * @hide
     */
    @IntDef(prefix = { "RC_PROFILE_SOURCE_CONTENTS_MENU_" }, value = {
            RC_PROFILE_SOURCE_CONTENTS_MENU_HANDLED,
            RC_PROFILE_SOURCE_CONTENTS_MENU_NOT_HANDLED
    })
    @Retention(RetentionPolicy.SOURCE)
    public @interface RcProfileSourceHandlesContentsMenu {}


    // -- RC profile parameter defining if a source handles the top menu.
    /**
     * Handles the top menu.
     *
     * @hide
     */
    public static final int RC_PROFILE_SOURCE_TOP_MENU_HANDLED = 1;
    /**
     * Doesn't handle the top menu.
     *
     * @hide
     */
    public static final int RC_PROFILE_SOURCE_TOP_MENU_NOT_HANDLED = 0;
    /**
     * @hide
     */
    @IntDef(prefix = { "RC_PROFILE_SOURCE_TOP_MENU_" }, value = {
            RC_PROFILE_SOURCE_TOP_MENU_HANDLED,
            RC_PROFILE_SOURCE_TOP_MENU_NOT_HANDLED
    })
    @Retention(RetentionPolicy.SOURCE)
    public @interface RcProfileSourceHandlesTopMenu {}


    // -- RC profile parameter defining if a source handles the media context sensitive menu.
    /**
     * Handles the media context sensitive menu.
     *
     * @hide
     */
    public static final int RC_PROFILE_SOURCE_MEDIA_CONTEXT_SENSITIVE_MENU_HANDLED = 1;
    /**
     * Doesn't handle the media context sensitive menu.
     *
     * @hide
     */
    public static final int RC_PROFILE_SOURCE_MEDIA_CONTEXT_SENSITIVE_MENU_NOT_HANDLED = 0;
    /**
     * @hide
     */
    @IntDef(prefix = { "RC_PROFILE_SOURCE_MEDIA_CONTEXT_SENSITIVE_" }, value = {
            RC_PROFILE_SOURCE_MEDIA_CONTEXT_SENSITIVE_MENU_HANDLED,
            RC_PROFILE_SOURCE_MEDIA_CONTEXT_SENSITIVE_MENU_NOT_HANDLED
    })
    @Retention(RetentionPolicy.SOURCE)
    public @interface RcProfileSourceHandlesMediaContextSensitiveMenu {}

    // -- Settings available in the CEC Configuration.
    /**
     * Name of a setting deciding whether the CEC is enabled.
     *
     * @hide
     */
    @SystemApi
    public static final String CEC_SETTING_NAME_HDMI_CEC_ENABLED = "hdmi_cec_enabled";
    /**
     * Name of a setting controlling the version of HDMI-CEC used.
     *
     * @hide
     */
    @SystemApi
    public static final String CEC_SETTING_NAME_HDMI_CEC_VERSION = "hdmi_cec_version";
    /**
     * Name of a setting deciding on the power control mode.
     *
     * @hide
     */
    @SystemApi
    public static final String CEC_SETTING_NAME_POWER_CONTROL_MODE = "send_standby_on_sleep";
    /**
     * Name of a setting deciding on power state action when losing Active Source.
     *
     * @hide
     */
    @SystemApi
    public static final String CEC_SETTING_NAME_POWER_STATE_CHANGE_ON_ACTIVE_SOURCE_LOST =
            "power_state_change_on_active_source_lost";
    /**
     * Name of a setting deciding whether System Audio Muting is allowed.
     *
     * @hide
     */
    @SystemApi
    public static final String CEC_SETTING_NAME_SYSTEM_AUDIO_MODE_MUTING =
            "system_audio_mode_muting";
    /**
     * Controls whether volume control commands via HDMI CEC are enabled.
     *
     * <p>Effects on different device types:
     * <table>
     *     <tr><th>HDMI CEC device type</th><th>0: disabled</th><th>1: enabled</th></tr>
     *     <tr>
     *         <td>TV (type: 0)</td>
     *         <td>Per CEC specification.</td>
     *         <td>TV changes system volume. TV no longer reacts to incoming volume changes
     *         via {@code <User Control Pressed>}. TV no longer handles {@code <Report Audio
     *         Status>}.</td>
     *     </tr>
     *     <tr>
     *         <td>Playback device (type: 4)</td>
     *         <td>Device sends volume commands to TV/Audio system via {@code <User Control
     *         Pressed>}</td>
     *         <td>Device does not send volume commands via {@code <User Control Pressed>}.</td>
     *     </tr>
     *     <tr>
     *         <td>Audio device (type: 5)</td>
     *         <td>Full "System Audio Control" capabilities.</td>
     *         <td>Audio device no longer reacts to incoming {@code <User Control Pressed>}
     *         volume commands. Audio device no longer reports volume changes via {@code
     *         <Report Audio Status>}.</td>
     *     </tr>
     * </table>
     *
     * <p> Due to the resulting behavior, usage on TV and Audio devices is discouraged.
     *
     * @hide
     * @see android.hardware.hdmi.HdmiControlManager#setHdmiCecVolumeControlEnabled(int)
     */
    @SystemApi
    public static final String CEC_SETTING_NAME_VOLUME_CONTROL_MODE =
            "volume_control_enabled";
    /**
     * Name of a setting deciding whether the TV will automatically turn on upon reception
     * of the CEC command &lt;Text View On&gt; or &lt;Image View On&gt;.
     *
     * @hide
     */
    @SystemApi
    public static final String CEC_SETTING_NAME_TV_WAKE_ON_ONE_TOUCH_PLAY =
            "tv_wake_on_one_touch_play";
    /**
     * Name of a setting deciding whether the device will also turn off other CEC devices
     * when it goes to standby mode.
     *
     * @hide
     */
    @SystemApi
    public static final String CEC_SETTING_NAME_TV_SEND_STANDBY_ON_SLEEP =
            "tv_send_standby_on_sleep";
    /**
     * Name of a setting representing the RC profile of a TV panel.
     *
     * @hide
     */
    public static final String CEC_SETTING_NAME_RC_PROFILE_TV =
            "rc_profile_tv";
    /**
     * Name of a setting representing the RC profile parameter defining if a source handles the root
     * menu.
     *
     * @hide
     */
    public static final String CEC_SETTING_NAME_RC_PROFILE_SOURCE_HANDLES_ROOT_MENU =
            "rc_profile_source_handles_root_menu";
    /**
     * Name of a setting representing the RC profile parameter defining if a source handles the
     * setup menu.
     *
     * @hide
     */
    public static final String CEC_SETTING_NAME_RC_PROFILE_SOURCE_HANDLES_SETUP_MENU =
            "rc_profile_source_handles_setup_menu";
    /**
     * Name of a setting representing the RC profile parameter defining if a source handles the
     * contents menu.
     *
     * @hide
     */
    public static final String CEC_SETTING_NAME_RC_PROFILE_SOURCE_HANDLES_CONTENTS_MENU =
            "rc_profile_source_handles_contents_menu";
    /**
     * Name of a setting representing the RC profile parameter defining if a source handles the top
     * menu.
     *
     * @hide
     */
    public static final String CEC_SETTING_NAME_RC_PROFILE_SOURCE_HANDLES_TOP_MENU =
            "rc_profile_source_handles_top_menu";
    /**
     * Name of a setting representing the RC profile parameter defining if a source handles the
     * media context sensitive menu.
     *
     * @hide
     */
    public static final String
            CEC_SETTING_NAME_RC_PROFILE_SOURCE_HANDLES_MEDIA_CONTEXT_SENSITIVE_MENU =
            "rc_profile_source_handles_media_context_sensitive_menu";
    /**
     * @hide
     */
    @StringDef(prefix = { "CEC_SETTING_NAME_" }, value = {
        CEC_SETTING_NAME_HDMI_CEC_ENABLED,
        CEC_SETTING_NAME_HDMI_CEC_VERSION,
        CEC_SETTING_NAME_POWER_CONTROL_MODE,
        CEC_SETTING_NAME_POWER_STATE_CHANGE_ON_ACTIVE_SOURCE_LOST,
        CEC_SETTING_NAME_SYSTEM_AUDIO_MODE_MUTING,
        CEC_SETTING_NAME_VOLUME_CONTROL_MODE,
        CEC_SETTING_NAME_TV_WAKE_ON_ONE_TOUCH_PLAY,
        CEC_SETTING_NAME_TV_SEND_STANDBY_ON_SLEEP,
        CEC_SETTING_NAME_RC_PROFILE_TV,
        CEC_SETTING_NAME_RC_PROFILE_SOURCE_HANDLES_ROOT_MENU,
        CEC_SETTING_NAME_RC_PROFILE_SOURCE_HANDLES_SETUP_MENU,
        CEC_SETTING_NAME_RC_PROFILE_SOURCE_HANDLES_CONTENTS_MENU,
        CEC_SETTING_NAME_RC_PROFILE_SOURCE_HANDLES_TOP_MENU,
        CEC_SETTING_NAME_RC_PROFILE_SOURCE_HANDLES_MEDIA_CONTEXT_SENSITIVE_MENU,
    })
    public @interface CecSettingName {}

    // True if we have a logical device of type playback hosted in the system.
    private final boolean mHasPlaybackDevice;
    // True if we have a logical device of type TV hosted in the system.
    private final boolean mHasTvDevice;
    // True if we have a logical device of type audio system hosted in the system.
    private final boolean mHasAudioSystemDevice;
    // True if we have a logical device of type audio system hosted in the system.
    private final boolean mHasSwitchDevice;
    // True if it's a switch device.
    private final boolean mIsSwitchDevice;

    /**
     * {@hide} - hide this constructor because it has a parameter of type IHdmiControlService,
     * which is a system private class. The right way to create an instance of this class is
     * using the factory Context.getSystemService.
     */
    public HdmiControlManager(IHdmiControlService service) {
        mService = service;
        int[] types = null;
        if (mService != null) {
            try {
                types = mService.getSupportedTypes();
            } catch (RemoteException e) {
                throw e.rethrowFromSystemServer();
            }
        }
        mHasTvDevice = hasDeviceType(types, HdmiDeviceInfo.DEVICE_TV);
        mHasPlaybackDevice = hasDeviceType(types, HdmiDeviceInfo.DEVICE_PLAYBACK);
        mHasAudioSystemDevice = hasDeviceType(types, HdmiDeviceInfo.DEVICE_AUDIO_SYSTEM);
        mHasSwitchDevice = hasDeviceType(types, HdmiDeviceInfo.DEVICE_PURE_CEC_SWITCH);
        mIsSwitchDevice = HdmiProperties.is_switch().orElse(false);
        addHotplugEventListener(new ClientHotplugEventListener());
    }

    private final class ClientHotplugEventListener implements HotplugEventListener {

        @Override
        public void onReceived(HdmiHotplugEvent event) {
            List<HdmiPortInfo> ports = new ArrayList<>();
            try {
                ports = mService.getPortInfo();
            } catch (RemoteException e) {
                throw e.rethrowFromSystemServer();
            }
            if (ports.isEmpty()) {
                Log.e(TAG, "Can't find port info, not updating connected status. "
                        + "Hotplug event:" + event);
                return;
            }
            // If the HDMI OUT port is plugged or unplugged, update the mLocalPhysicalAddress
            for (HdmiPortInfo port : ports) {
                if (port.getId() == event.getPort()) {
                    if (port.getType() == HdmiPortInfo.PORT_OUTPUT) {
                        setLocalPhysicalAddress(
                                event.isConnected()
                                        ? port.getAddress()
                                        : INVALID_PHYSICAL_ADDRESS);
                    }
                    break;
                }
            }
        }
    }

    private static boolean hasDeviceType(int[] types, int type) {
        if (types == null) {
            return false;
        }
        for (int t : types) {
            if (t == type) {
                return true;
            }
        }
        return false;
    }

    /**
     * Gets an object that represents an HDMI-CEC logical device of a specified type.
     *
     * @param type CEC device type
     * @return {@link HdmiClient} instance. {@code null} on failure.
     * See {@link HdmiDeviceInfo#DEVICE_PLAYBACK}
     * See {@link HdmiDeviceInfo#DEVICE_TV}
     * See {@link HdmiDeviceInfo#DEVICE_AUDIO_SYSTEM}
     *
     * @hide
     */
    @Nullable
    @SystemApi
    @SuppressLint("RequiresPermission")
    public HdmiClient getClient(int type) {
        if (mService == null) {
            return null;
        }
        switch (type) {
            case HdmiDeviceInfo.DEVICE_TV:
                return mHasTvDevice ? new HdmiTvClient(mService) : null;
            case HdmiDeviceInfo.DEVICE_PLAYBACK:
                return mHasPlaybackDevice ? new HdmiPlaybackClient(mService) : null;
            case HdmiDeviceInfo.DEVICE_AUDIO_SYSTEM:
                return mHasAudioSystemDevice ? new HdmiAudioSystemClient(mService) : null;
            case HdmiDeviceInfo.DEVICE_PURE_CEC_SWITCH:
                return (mHasSwitchDevice || mIsSwitchDevice)
                    ? new HdmiSwitchClient(mService) : null;
            default:
                return null;
        }
    }

    /**
     * Gets an object that represents an HDMI-CEC logical device of type playback on the system.
     *
     * <p>Used to send HDMI control messages to other devices like TV or audio amplifier through
     * HDMI bus. It is also possible to communicate with other logical devices hosted in the same
     * system if the system is configured to host more than one type of HDMI-CEC logical devices.
     *
     * @return {@link HdmiPlaybackClient} instance. {@code null} on failure.
     *
     * @hide
     */
    @Nullable
    @SystemApi
    @SuppressLint("RequiresPermission")
    public HdmiPlaybackClient getPlaybackClient() {
        return (HdmiPlaybackClient) getClient(HdmiDeviceInfo.DEVICE_PLAYBACK);
    }

    /**
     * Gets an object that represents an HDMI-CEC logical device of type TV on the system.
     *
     * <p>Used to send HDMI control messages to other devices and manage them through
     * HDMI bus. It is also possible to communicate with other logical devices hosted in the same
     * system if the system is configured to host more than one type of HDMI-CEC logical devices.
     *
     * @return {@link HdmiTvClient} instance. {@code null} on failure.
     *
     * @hide
     */
    @Nullable
    @SystemApi
    @SuppressLint("RequiresPermission")
    public HdmiTvClient getTvClient() {
        return (HdmiTvClient) getClient(HdmiDeviceInfo.DEVICE_TV);
    }

    /**
     * Gets an object that represents an HDMI-CEC logical device of type audio system on the system.
     *
     * <p>Used to send HDMI control messages to other devices like TV through HDMI bus. It is also
     * possible to communicate with other logical devices hosted in the same system if the system is
     * configured to host more than one type of HDMI-CEC logical devices.
     *
     * @return {@link HdmiAudioSystemClient} instance. {@code null} on failure.
     *
     * TODO(b/110094868): unhide for Q
     * @hide
     */
    @Nullable
    @SuppressLint("RequiresPermission")
    public HdmiAudioSystemClient getAudioSystemClient() {
        return (HdmiAudioSystemClient) getClient(HdmiDeviceInfo.DEVICE_AUDIO_SYSTEM);
    }

    /**
     * Gets an object that represents an HDMI-CEC logical device of type switch on the system.
     *
     * <p>Used to send HDMI control messages to other devices (e.g. TVs) through HDMI bus.
     * It is also possible to communicate with other logical devices hosted in the same
     * system if the system is configured to host more than one type of HDMI-CEC logical device.
     *
     * @return {@link HdmiSwitchClient} instance. {@code null} on failure.
     */
    @Nullable
    @SuppressLint("RequiresPermission")
    public HdmiSwitchClient getSwitchClient() {
        return (HdmiSwitchClient) getClient(HdmiDeviceInfo.DEVICE_PURE_CEC_SWITCH);
    }

    /**
     * Get a snapshot of the real-time status of the devices on the CEC bus.
     *
     * <p>This only applies to devices with switch functionality, which are devices with one
     * or more than one HDMI inputs.
     *
     * @return a list of {@link HdmiDeviceInfo} of the connected CEC devices on the CEC bus. An
     * empty list will be returned if there is none.
     *
     * @hide
     */
    @NonNull
    @SystemApi
    public List<HdmiDeviceInfo> getConnectedDevices() {
        try {
            return mService.getDeviceList();
        } catch (RemoteException e) {
            throw e.rethrowFromSystemServer();
        }
    }

    /**
     * @removed
     * @hide
     * @deprecated Please use {@link #getConnectedDevices()} instead.
     */
    @Deprecated
    @SystemApi
    public List<HdmiDeviceInfo> getConnectedDevicesList() {
        try {
            return mService.getDeviceList();
        } catch (RemoteException e) {
            throw e.rethrowFromSystemServer();
        }
    }

    /**
     * Power off the target device by sending CEC commands. Note that this device can't be the
     * current device itself.
     *
     * <p>The target device info can be obtained by calling {@link #getConnectedDevicesList()}.
     *
     * @param deviceInfo {@link HdmiDeviceInfo} of the device to be powered off.
     *
     * @hide
     */
    @SystemApi
    public void powerOffDevice(@NonNull HdmiDeviceInfo deviceInfo) {
        Objects.requireNonNull(deviceInfo);
        try {
            mService.powerOffRemoteDevice(
                    deviceInfo.getLogicalAddress(), deviceInfo.getDevicePowerStatus());
        } catch (RemoteException e) {
            throw e.rethrowFromSystemServer();
        }
    }

    /**
     * @removed
     * @hide
     * @deprecated Please use {@link #powerOffDevice(deviceInfo)} instead.
     */
    @Deprecated
    @SystemApi
    public void powerOffRemoteDevice(@NonNull HdmiDeviceInfo deviceInfo) {
        Objects.requireNonNull(deviceInfo);
        try {
            mService.powerOffRemoteDevice(
                    deviceInfo.getLogicalAddress(), deviceInfo.getDevicePowerStatus());
        } catch (RemoteException e) {
            throw e.rethrowFromSystemServer();
        }
    }

    /**
     * Power on the target device by sending CEC commands. Note that this device can't be the
     * current device itself.
     *
     * <p>The target device info can be obtained by calling {@link #getConnectedDevicesList()}.
     *
     * @param deviceInfo {@link HdmiDeviceInfo} of the device to be powered on.
     *
     * @hide
     */
    public void powerOnDevice(HdmiDeviceInfo deviceInfo) {
        Objects.requireNonNull(deviceInfo);
        try {
            mService.powerOnRemoteDevice(
                    deviceInfo.getLogicalAddress(), deviceInfo.getDevicePowerStatus());
        } catch (RemoteException e) {
            throw e.rethrowFromSystemServer();
        }
    }

    /**
     * @removed
     * @hide
     * @deprecated Please use {@link #powerOnDevice(deviceInfo)} instead.
     */
    @Deprecated
    @SystemApi
    public void powerOnRemoteDevice(HdmiDeviceInfo deviceInfo) {
        Objects.requireNonNull(deviceInfo);
        try {
            mService.powerOnRemoteDevice(
                    deviceInfo.getLogicalAddress(), deviceInfo.getDevicePowerStatus());
        } catch (RemoteException e) {
            throw e.rethrowFromSystemServer();
        }
    }

    /**
     * Request the target device to be the new Active Source by sending CEC commands. Note that
     * this device can't be the current device itself.
     *
     * <p>The target device info can be obtained by calling {@link #getConnectedDevicesList()}.
     *
     * <p>If the target device responds to the command, the users should see the target device
     * streaming on their TVs.
     *
     * @param deviceInfo HdmiDeviceInfo of the target device
     *
     * @hide
     */
    @SystemApi
    public void setActiveSource(@NonNull HdmiDeviceInfo deviceInfo) {
        Objects.requireNonNull(deviceInfo);
        try {
            mService.askRemoteDeviceToBecomeActiveSource(deviceInfo.getPhysicalAddress());
        } catch (RemoteException e) {
            throw e.rethrowFromSystemServer();
        }
    }

    /**
     * @removed
     * @hide
     * @deprecated Please use {@link #setActiveSource(deviceInfo)} instead.
     */
    @Deprecated
    @SystemApi
    public void requestRemoteDeviceToBecomeActiveSource(@NonNull HdmiDeviceInfo deviceInfo) {
        Objects.requireNonNull(deviceInfo);
        try {
            mService.askRemoteDeviceToBecomeActiveSource(deviceInfo.getPhysicalAddress());
        } catch (RemoteException e) {
            throw e.rethrowFromSystemServer();
        }
    }

    /**
     * Controls standby mode of the system. It will also try to turn on/off the connected devices if
     * necessary.
     *
     * @param isStandbyModeOn target status of the system's standby mode
     */
    @RequiresPermission(android.Manifest.permission.HDMI_CEC)
    public void setStandbyMode(boolean isStandbyModeOn) {
        try {
            mService.setStandbyMode(isStandbyModeOn);
        } catch (RemoteException e) {
            throw e.rethrowFromSystemServer();
        }
    }

    /**
     * For CEC source devices (OTT/STB/Audio system): toggle the power status of the HDMI-connected
     * display and follow the display's new power status.
     * For all other devices: no functionality.
     *
     * @hide
     */
    @RequiresPermission(android.Manifest.permission.HDMI_CEC)
    public void toggleAndFollowTvPower() {
        try {
            mService.toggleAndFollowTvPower();
        } catch (RemoteException e) {
            throw e.rethrowFromSystemServer();
        }
    }

    /**
     * Determines whether the HDMI CEC stack should handle KEYCODE_TV_POWER.
     *
     * @hide
     */
    @RequiresPermission(android.Manifest.permission.HDMI_CEC)
    public boolean shouldHandleTvPowerKey() {
        try {
            return mService.shouldHandleTvPowerKey();
        } catch (RemoteException e) {
            throw e.rethrowFromSystemServer();
        }
    }

    /**
     * Controls whether volume control commands via HDMI CEC are enabled.
     *
     * <p>When disabled:
     * <ul>
     *     <li>the device will not send any HDMI CEC audio messages
     *     <li>received HDMI CEC audio messages are responded to with {@code <Feature Abort>}
     * </ul>
     *
     * <p>Effects on different device types:
     * <table>
     *     <tr><th>HDMI CEC device type</th><th>enabled</th><th>disabled</th></tr>
     *     <tr>
     *         <td>TV (type: 0)</td>
     *         <td>Per CEC specification.</td>
     *         <td>TV changes system volume. TV no longer reacts to incoming volume changes via
     *         {@code <User Control Pressed>}. TV no longer handles {@code <Report Audio Status>}
     *         .</td>
     *     </tr>
     *     <tr>
     *         <td>Playback device (type: 4)</td>
     *         <td>Device sends volume commands to TV/Audio system via {@code <User Control
     *         Pressed>}</td><td>Device does not send volume commands via {@code <User Control
     *         Pressed>}.</td>
     *     </tr>
     *     <tr>
     *         <td>Audio device (type: 5)</td>
     *         <td>Full "System Audio Control" capabilities.</td>
     *         <td>Audio device no longer reacts to incoming {@code <User Control Pressed>}
     *         volume commands. Audio device no longer reports volume changes via {@code <Report
     *         Audio Status>}.</td>
     *     </tr>
     * </table>
     *
     * <p> Due to the resulting behavior, usage on TV and Audio devices is discouraged.
     *
     * @param hdmiCecVolumeControlEnabled target state of HDMI CEC volume control.
     * @see HdmiControlManager#CEC_SETTING_NAME_VOLUME_CONTROL_MODE
     * @hide
     */
    @SystemApi
    @RequiresPermission(android.Manifest.permission.HDMI_CEC)
    public void setHdmiCecVolumeControlEnabled(
            @VolumeControl int hdmiCecVolumeControlEnabled) {
        try {
            mService.setCecSettingIntValue(CEC_SETTING_NAME_VOLUME_CONTROL_MODE,
                    hdmiCecVolumeControlEnabled);
        } catch (RemoteException e) {
            throw e.rethrowFromSystemServer();
        }
    }

    /**
     * Returns whether volume changes via HDMI CEC are enabled.
     * @hide
     */
    @SystemApi
    @RequiresPermission(android.Manifest.permission.HDMI_CEC)
    @VolumeControl
    public int getHdmiCecVolumeControlEnabled() {
        try {
            return mService.getCecSettingIntValue(CEC_SETTING_NAME_VOLUME_CONTROL_MODE);
        } catch (RemoteException e) {
            throw e.rethrowFromSystemServer();
        }
    }

    /**
     * Gets whether the system is in system audio mode.
     *
     * @hide
     */
    public boolean getSystemAudioMode() {
        try {
            return mService.getSystemAudioMode();
        } catch (RemoteException e) {
            throw e.rethrowFromSystemServer();
        }
    }

    /**
     * Get the physical address of the device.
     *
     * <p>Physical address needs to be automatically adjusted when devices are phyiscally or
     * electrically added or removed from the device tree. Please see HDMI Specification Version
     * 1.4b 8.7 Physical Address for more details on the address discovery proccess.
     *
     * @hide
     */
    @SystemApi
    public int getPhysicalAddress() {
        return getLocalPhysicalAddress();
    }

    /**
     * Check if the target device is connected to the current device.
     *
     * <p>The API also returns true if the current device is the target.
     *
     * @param targetDevice {@link HdmiDeviceInfo} of the target device.
     * @return true if {@code targetDevice} is directly or indirectly
     * connected to the current device.
     *
     * @hide
     */
    @SystemApi
    public boolean isDeviceConnected(@NonNull HdmiDeviceInfo targetDevice) {
        Objects.requireNonNull(targetDevice);
        int physicalAddress = getLocalPhysicalAddress();
        if (physicalAddress == INVALID_PHYSICAL_ADDRESS) {
            return false;
        }
        int targetPhysicalAddress = targetDevice.getPhysicalAddress();
        if (targetPhysicalAddress == INVALID_PHYSICAL_ADDRESS) {
            return false;
        }
        return HdmiUtils.getLocalPortFromPhysicalAddress(targetPhysicalAddress, physicalAddress)
            != HdmiUtils.TARGET_NOT_UNDER_LOCAL_DEVICE;
    }

    /**
     * @removed
     * @hide
     * @deprecated Please use {@link #isDeviceConnected(targetDevice)} instead.
     */
    @Deprecated
    @SystemApi
    public boolean isRemoteDeviceConnected(@NonNull HdmiDeviceInfo targetDevice) {
        Objects.requireNonNull(targetDevice);
        int physicalAddress = getLocalPhysicalAddress();
        if (physicalAddress == INVALID_PHYSICAL_ADDRESS) {
            return false;
        }
        int targetPhysicalAddress = targetDevice.getPhysicalAddress();
        if (targetPhysicalAddress == INVALID_PHYSICAL_ADDRESS) {
            return false;
        }
        return HdmiUtils.getLocalPortFromPhysicalAddress(targetPhysicalAddress, physicalAddress)
            != HdmiUtils.TARGET_NOT_UNDER_LOCAL_DEVICE;
    }

    /**
     * Listener used to get hotplug event from HDMI port.
     *
     * @hide
     */
    @SystemApi
    public interface HotplugEventListener {
        void onReceived(HdmiHotplugEvent event);
    }

    private final ArrayMap<HotplugEventListener, IHdmiHotplugEventListener>
            mHotplugEventListeners = new ArrayMap<>();

    /**
     * Listener used to get HDMI Control (CEC) status (enabled/disabled) and the connected display
     * status.
     * @hide
     */
    public interface HdmiControlStatusChangeListener {
        /**
         * Called when HDMI Control (CEC) is enabled/disabled.
         *
         * @param isCecEnabled status of HDMI Control
         * {@link android.provider.Settings.Global#HDMI_CONTROL_ENABLED}: {@code true} if enabled.
         * @param isCecAvailable status of CEC support of the connected display (the TV).
         * {@code true} if supported.
         *
         * Note: Value of isCecAvailable is only valid when isCecEnabled is true.
         **/
        void onStatusChange(@HdmiControlManager.HdmiCecControl int isCecEnabled,
                boolean isCecAvailable);
    }

    private final ArrayMap<HdmiControlStatusChangeListener, IHdmiControlStatusChangeListener>
            mHdmiControlStatusChangeListeners = new ArrayMap<>();

    /**
     * Listener used to get the status of the HDMI CEC volume control feature (enabled/disabled).
     * @hide
     */
    public interface HdmiCecVolumeControlFeatureListener {
        /**
         * Called when the HDMI Control (CEC) volume control feature is enabled/disabled.
         *
         * @param hdmiCecVolumeControl status of HDMI CEC volume control feature
         * @see {@link HdmiControlManager#setHdmiCecVolumeControlEnabled(int)} ()}
         **/
        void onHdmiCecVolumeControlFeature(@VolumeControl int hdmiCecVolumeControl);
    }

    private final ArrayMap<HdmiCecVolumeControlFeatureListener,
            IHdmiCecVolumeControlFeatureListener>
            mHdmiCecVolumeControlFeatureListeners = new ArrayMap<>();

    /**
     * Listener used to get vendor-specific commands.
     *
     * @hide
     */
    @SystemApi
    public interface VendorCommandListener {
        /**
         * Called when a vendor command is received.
         *
         * @param srcAddress source logical address
         * @param destAddress destination logical address
         * @param params vendor-specific parameters
         * @param hasVendorId {@code true} if the command is &lt;Vendor Command
         *        With ID&gt;. The first 3 bytes of params is vendor id.
         */
        void onReceived(int srcAddress, int destAddress, byte[] params, boolean hasVendorId);

        /**
         * The callback is called:
         * <ul>
         *     <li> before HdmiControlService is disabled.
         *     <li> after HdmiControlService is enabled and the local address is assigned.
         * </ul>
         * The client shouldn't hold the thread too long since this is a blocking call.
         *
         * @param enabled {@code true} if HdmiControlService is enabled.
         * @param reason the reason code why the state of HdmiControlService is changed.
         * @see #CONTROL_STATE_CHANGED_REASON_START
         * @see #CONTROL_STATE_CHANGED_REASON_SETTING
         * @see #CONTROL_STATE_CHANGED_REASON_WAKEUP
         * @see #CONTROL_STATE_CHANGED_REASON_STANDBY
         */
        void onControlStateChanged(boolean enabled, int reason);
    }

    /**
     * Adds a listener to get informed of {@link HdmiHotplugEvent}.
     *
     * <p>To stop getting the notification,
     * use {@link #removeHotplugEventListener(HotplugEventListener)}.
     *
     * Note that each invocation of the callback will be executed on an arbitrary
     * Binder thread. This means that all callback implementations must be
     * thread safe. To specify the execution thread, use
     * {@link addHotplugEventListener(Executor, HotplugEventListener)}.
     *
     * @param listener {@link HotplugEventListener} instance
     * @see HdmiControlManager#removeHotplugEventListener(HotplugEventListener)
     *
     * @hide
     */
    @SystemApi
    @RequiresPermission(android.Manifest.permission.HDMI_CEC)
    public void addHotplugEventListener(HotplugEventListener listener) {
        addHotplugEventListener(ConcurrentUtils.DIRECT_EXECUTOR, listener);
    }

    /**
     * Adds a listener to get informed of {@link HdmiHotplugEvent}.
     *
     * <p>To stop getting the notification,
     * use {@link #removeHotplugEventListener(HotplugEventListener)}.
     *
     * @param listener {@link HotplugEventListener} instance
     * @see HdmiControlManager#removeHotplugEventListener(HotplugEventListener)
     *
     * @hide
     */
    @SystemApi
    @RequiresPermission(android.Manifest.permission.HDMI_CEC)
    public void addHotplugEventListener(@NonNull @CallbackExecutor Executor executor,
            @NonNull HotplugEventListener listener) {
        if (mService == null) {
            Log.e(TAG, "HdmiControlService is not available");
            return;
        }
        if (mHotplugEventListeners.containsKey(listener)) {
            Log.e(TAG, "listener is already registered");
            return;
        }
        IHdmiHotplugEventListener wrappedListener =
                getHotplugEventListenerWrapper(executor, listener);
        mHotplugEventListeners.put(listener, wrappedListener);
        try {
            mService.addHotplugEventListener(wrappedListener);
        } catch (RemoteException e) {
            throw e.rethrowFromSystemServer();
        }
    }

    /**
     * Removes a listener to stop getting informed of {@link HdmiHotplugEvent}.
     *
     * @param listener {@link HotplugEventListener} instance to be removed
     *
     * @hide
     */
    @SystemApi
    @RequiresPermission(android.Manifest.permission.HDMI_CEC)
    public void removeHotplugEventListener(HotplugEventListener listener) {
        if (mService == null) {
            Log.e(TAG, "HdmiControlService is not available");
            return;
        }
        IHdmiHotplugEventListener wrappedListener = mHotplugEventListeners.remove(listener);
        if (wrappedListener == null) {
            Log.e(TAG, "tried to remove not-registered listener");
            return;
        }
        try {
            mService.removeHotplugEventListener(wrappedListener);
        } catch (RemoteException e) {
            throw e.rethrowFromSystemServer();
        }
    }

    private IHdmiHotplugEventListener getHotplugEventListenerWrapper(
            Executor executor, final HotplugEventListener listener) {
        return new IHdmiHotplugEventListener.Stub() {
            @Override
            public void onReceived(HdmiHotplugEvent event) {
                final long token = Binder.clearCallingIdentity();
                try {
                    executor.execute(() -> listener.onReceived(event));
                } finally {
                    Binder.restoreCallingIdentity(token);
                }
            }
        };
    }

    /**
     * Adds a listener to get informed of {@link HdmiControlStatusChange}.
     *
     * <p>To stop getting the notification,
     * use {@link #removeHdmiControlStatusChangeListener(HdmiControlStatusChangeListener)}.
     *
     * Note that each invocation of the callback will be executed on an arbitrary
     * Binder thread. This means that all callback implementations must be
     * thread safe. To specify the execution thread, use
     * {@link addHdmiControlStatusChangeListener(Executor, HdmiControlStatusChangeListener)}.
     *
     * @param listener {@link HdmiControlStatusChangeListener} instance
     * @see HdmiControlManager#removeHdmiControlStatusChangeListener(
     * HdmiControlStatusChangeListener)
     *
     * @hide
     */
    @RequiresPermission(android.Manifest.permission.HDMI_CEC)
    public void addHdmiControlStatusChangeListener(HdmiControlStatusChangeListener listener) {
        addHdmiControlStatusChangeListener(ConcurrentUtils.DIRECT_EXECUTOR, listener);
    }

    /**
     * Adds a listener to get informed of {@link HdmiControlStatusChange}.
     *
     * <p>To stop getting the notification,
     * use {@link #removeHdmiControlStatusChangeListener(HdmiControlStatusChangeListener)}.
     *
     * @param listener {@link HdmiControlStatusChangeListener} instance
     * @see HdmiControlManager#removeHdmiControlStatusChangeListener(
     * HdmiControlStatusChangeListener)
     *
     * @hide
     */
    @RequiresPermission(android.Manifest.permission.HDMI_CEC)
    public void addHdmiControlStatusChangeListener(@NonNull @CallbackExecutor Executor executor,
            @NonNull HdmiControlStatusChangeListener listener) {
        if (mService == null) {
            Log.e(TAG, "HdmiControlService is not available");
            return;
        }
        if (mHdmiControlStatusChangeListeners.containsKey(listener)) {
            Log.e(TAG, "listener is already registered");
            return;
        }
        IHdmiControlStatusChangeListener wrappedListener =
                getHdmiControlStatusChangeListenerWrapper(executor, listener);
        mHdmiControlStatusChangeListeners.put(listener, wrappedListener);
        try {
            mService.addHdmiControlStatusChangeListener(wrappedListener);
        } catch (RemoteException e) {
            throw e.rethrowFromSystemServer();
        }
    }

    /**
     * Removes a listener to stop getting informed of {@link HdmiControlStatusChange}.
     *
     * @param listener {@link HdmiControlStatusChangeListener} instance to be removed
     *
     * @hide
     */
    @RequiresPermission(android.Manifest.permission.HDMI_CEC)
    public void removeHdmiControlStatusChangeListener(HdmiControlStatusChangeListener listener) {
        if (mService == null) {
            Log.e(TAG, "HdmiControlService is not available");
            return;
        }
        IHdmiControlStatusChangeListener wrappedListener =
                mHdmiControlStatusChangeListeners.remove(listener);
        if (wrappedListener == null) {
            Log.e(TAG, "tried to remove not-registered listener");
            return;
        }
        try {
            mService.removeHdmiControlStatusChangeListener(wrappedListener);
        } catch (RemoteException e) {
            throw e.rethrowFromSystemServer();
        }
    }

    private IHdmiControlStatusChangeListener getHdmiControlStatusChangeListenerWrapper(
            Executor executor, final HdmiControlStatusChangeListener listener) {
        return new IHdmiControlStatusChangeListener.Stub() {
            @Override
            public void onStatusChange(@HdmiCecControl int isCecEnabled, boolean isCecAvailable) {
                final long token = Binder.clearCallingIdentity();
                try {
                    executor.execute(() -> listener.onStatusChange(isCecEnabled, isCecAvailable));
                } finally {
                    Binder.restoreCallingIdentity(token);
                }
            }
        };
    }

    /**
     * Adds a listener to get informed of changes to the state of the HDMI CEC volume control
     * feature.
     *
     * Upon adding a listener, the current state of the HDMI CEC volume control feature will be
     * sent immediately.
     *
     * <p>To stop getting the notification,
     * use {@link #removeHdmiCecVolumeControlFeatureListener(HdmiCecVolumeControlFeatureListener)}.
     *
     * @param listener {@link HdmiCecVolumeControlFeatureListener} instance
     * @hide
     * @see #removeHdmiCecVolumeControlFeatureListener(HdmiCecVolumeControlFeatureListener)
     */
    @RequiresPermission(android.Manifest.permission.HDMI_CEC)
    public void addHdmiCecVolumeControlFeatureListener(@NonNull @CallbackExecutor Executor executor,
            @NonNull HdmiCecVolumeControlFeatureListener listener) {
        if (mService == null) {
            Log.e(TAG, "HdmiControlService is not available");
            return;
        }
        if (mHdmiCecVolumeControlFeatureListeners.containsKey(listener)) {
            Log.e(TAG, "listener is already registered");
            return;
        }
        IHdmiCecVolumeControlFeatureListener wrappedListener =
                createHdmiCecVolumeControlFeatureListenerWrapper(executor, listener);
        mHdmiCecVolumeControlFeatureListeners.put(listener, wrappedListener);
        try {
            mService.addHdmiCecVolumeControlFeatureListener(wrappedListener);
        } catch (RemoteException e) {
            throw e.rethrowFromSystemServer();
        }
    }

    /**
     * Removes a listener to stop getting informed of changes to the state of the HDMI CEC volume
     * control feature.
     *
     * @param listener {@link HdmiCecVolumeControlFeatureListener} instance to be removed
     * @hide
     */
    @RequiresPermission(android.Manifest.permission.HDMI_CEC)
    public void removeHdmiCecVolumeControlFeatureListener(
            HdmiCecVolumeControlFeatureListener listener) {
        if (mService == null) {
            Log.e(TAG, "HdmiControlService is not available");
            return;
        }
        IHdmiCecVolumeControlFeatureListener wrappedListener =
                mHdmiCecVolumeControlFeatureListeners.remove(listener);
        if (wrappedListener == null) {
            Log.e(TAG, "tried to remove not-registered listener");
            return;
        }
        try {
            mService.removeHdmiCecVolumeControlFeatureListener(wrappedListener);
        } catch (RemoteException e) {
            throw e.rethrowFromSystemServer();
        }
    }

    private IHdmiCecVolumeControlFeatureListener createHdmiCecVolumeControlFeatureListenerWrapper(
            Executor executor, final HdmiCecVolumeControlFeatureListener listener) {
        return new android.hardware.hdmi.IHdmiCecVolumeControlFeatureListener.Stub() {
            @Override
            public void onHdmiCecVolumeControlFeature(int enabled) {
                final long token = Binder.clearCallingIdentity();
                try {
                    executor.execute(() -> listener.onHdmiCecVolumeControlFeature(enabled));
                } finally {
                    Binder.restoreCallingIdentity(token);
                }
            }
        };
    }

    /**
     * Listener used to get setting change notification.
     *
     * @hide
     */
    @SystemApi
    public interface CecSettingChangeListener {
        /**
         * Called when value of a setting changes.
         *
         * @param setting name of a CEC setting that changed
         */
        void onChange(@NonNull @CecSettingName String setting);
    }

    private final ArrayMap<String,
            ArrayMap<CecSettingChangeListener, IHdmiCecSettingChangeListener>>
                    mCecSettingChangeListeners = new ArrayMap<>();

    private void addCecSettingChangeListener(
            @NonNull @CecSettingName String setting,
            @NonNull @CallbackExecutor Executor executor,
            @NonNull CecSettingChangeListener listener) {
        if (mService == null) {
            Log.e(TAG, "HdmiControlService is not available");
            return;
        }
        if (mCecSettingChangeListeners.containsKey(setting)
                && mCecSettingChangeListeners.get(setting).containsKey(listener)) {
            Log.e(TAG, "listener is already registered");
            return;
        }
        IHdmiCecSettingChangeListener wrappedListener =
                getCecSettingChangeListenerWrapper(executor, listener);
        if (!mCecSettingChangeListeners.containsKey(setting)) {
            mCecSettingChangeListeners.put(setting, new ArrayMap<>());
        }
        mCecSettingChangeListeners.get(setting).put(listener, wrappedListener);
        try {
            mService.addCecSettingChangeListener(setting, wrappedListener);
        } catch (RemoteException e) {
            throw e.rethrowFromSystemServer();
        }
    }

    private void removeCecSettingChangeListener(
            @NonNull @CecSettingName String setting,
            @NonNull CecSettingChangeListener listener) {
        if (mService == null) {
            Log.e(TAG, "HdmiControlService is not available");
            return;
        }
        IHdmiCecSettingChangeListener wrappedListener =
                !mCecSettingChangeListeners.containsKey(setting) ? null :
                    mCecSettingChangeListeners.get(setting).remove(listener);
        if (wrappedListener == null) {
            Log.e(TAG, "tried to remove not-registered listener");
            return;
        }
        try {
            mService.removeCecSettingChangeListener(setting, wrappedListener);
        } catch (RemoteException e) {
            throw e.rethrowFromSystemServer();
        }
    }

    private IHdmiCecSettingChangeListener getCecSettingChangeListenerWrapper(
            Executor executor, final CecSettingChangeListener listener) {
        return new IHdmiCecSettingChangeListener.Stub() {
            @Override
            public void onChange(String setting) {
                final long token = Binder.clearCallingIdentity();
                try {
                    executor.execute(() -> listener.onChange(setting));
                } finally {
                    Binder.restoreCallingIdentity(token);
                }
            }
        };
    }

    /**
     * Get a set of user-modifiable settings.
     *
     * @return a set of user-modifiable settings.
     * @throws RuntimeException when the HdmiControlService is not available.
     *
     * @hide
     */
    @SystemApi
    @NonNull
    @CecSettingName
    @RequiresPermission(android.Manifest.permission.HDMI_CEC)
    public List<String> getUserCecSettings() {
        if (mService == null) {
            Log.e(TAG, "HdmiControlService is not available");
            throw new RuntimeException("HdmiControlService is not available");
        }
        try {
            return mService.getUserCecSettings();
        } catch (RemoteException e) {
            throw e.rethrowFromSystemServer();
        }
    }

    /**
     * Get a set of allowed values for a setting (string value-type).
     *
     * @param name name of the setting
     * @return a set of allowed values for a settings. {@code null} on failure.
     * @throws IllegalArgumentException when setting {@code name} does not exist.
     * @throws IllegalArgumentException when setting {@code name} value type is invalid.
     * @throws RuntimeException when the HdmiControlService is not available.
     *
     * @hide
     */
    @SystemApi
    @NonNull
    @RequiresPermission(android.Manifest.permission.HDMI_CEC)
    public List<String> getAllowedCecSettingStringValues(@NonNull @CecSettingName String name) {
        if (mService == null) {
            Log.e(TAG, "HdmiControlService is not available");
            throw new RuntimeException("HdmiControlService is not available");
        }
        try {
            return mService.getAllowedCecSettingStringValues(name);
        } catch (RemoteException e) {
            throw e.rethrowFromSystemServer();
        }
    }

    /**
     * Get a set of allowed values for a setting (int value-type).
     *
     * @param name name of the setting
     * @return a set of allowed values for a settings. {@code null} on failure.
     * @throws IllegalArgumentException when setting {@code name} does not exist.
     * @throws IllegalArgumentException when setting {@code name} value type is invalid.
     * @throws RuntimeException when the HdmiControlService is not available.
     *
     * @hide
     */
    @SystemApi
    @NonNull
    @RequiresPermission(android.Manifest.permission.HDMI_CEC)
    public List<Integer> getAllowedCecSettingIntValues(@NonNull @CecSettingName String name) {
        if (mService == null) {
            Log.e(TAG, "HdmiControlService is not available");
            throw new RuntimeException("HdmiControlService is not available");
        }
        try {
            int[] allowedValues = mService.getAllowedCecSettingIntValues(name);
            return Arrays.stream(allowedValues).boxed().collect(Collectors.toList());
        } catch (RemoteException e) {
            throw e.rethrowFromSystemServer();
        }
    }

    /**
     * Set the global status of HDMI CEC.
     *
     * <p>This allows to enable/disable HDMI CEC on the device.
     *
     * @hide
     */
    @SystemApi
    @RequiresPermission(android.Manifest.permission.HDMI_CEC)
    public void setHdmiCecEnabled(@NonNull @HdmiCecControl int value) {
        if (mService == null) {
            Log.e(TAG, "HdmiControlService is not available");
            throw new RuntimeException("HdmiControlService is not available");
        }
        try {
            mService.setCecSettingIntValue(CEC_SETTING_NAME_HDMI_CEC_ENABLED, value);
        } catch (RemoteException e) {
            throw e.rethrowFromSystemServer();
        }
    }

    /**
     * Get the current global status of HDMI CEC.
     *
     * <p>Reflects whether HDMI CEC is currently enabled on the device.
     *
     * @hide
     */
    @SystemApi
    @NonNull
    @HdmiCecControl
    @RequiresPermission(android.Manifest.permission.HDMI_CEC)
    public int getHdmiCecEnabled() {
        if (mService == null) {
            Log.e(TAG, "HdmiControlService is not available");
            throw new RuntimeException("HdmiControlService is not available");
        }
        try {
            return mService.getCecSettingIntValue(CEC_SETTING_NAME_HDMI_CEC_ENABLED);
        } catch (RemoteException e) {
            throw e.rethrowFromSystemServer();
        }
    }

    /**
     * Add change listener for global status of HDMI CEC.
     *
     * <p>To stop getting the notification,
     * use {@link #removeHdmiCecEnabledChangeListener(CecSettingChangeListener)}.
     *
     * Note that each invocation of the callback will be executed on an arbitrary
     * Binder thread. This means that all callback implementations must be
     * thread safe. To specify the execution thread, use
     * {@link addHdmiCecEnabledChangeListener(Executor, CecSettingChangeListener)}.
     *
     * @hide
     */
    @SystemApi
    @RequiresPermission(android.Manifest.permission.HDMI_CEC)
    public void addHdmiCecEnabledChangeListener(@NonNull CecSettingChangeListener listener) {
        addHdmiCecEnabledChangeListener(ConcurrentUtils.DIRECT_EXECUTOR, listener);
    }

    /**
     * Add change listener for global status of HDMI CEC.
     *
     * <p>To stop getting the notification,
     * use {@link #removeHdmiCecEnabledChangeListener(CecSettingChangeListener)}.
     *
     * @hide
     */
    @SystemApi
    @RequiresPermission(android.Manifest.permission.HDMI_CEC)
    public void addHdmiCecEnabledChangeListener(
            @NonNull @CallbackExecutor Executor executor,
            @NonNull CecSettingChangeListener listener) {
        addCecSettingChangeListener(CEC_SETTING_NAME_HDMI_CEC_ENABLED, executor, listener);
    }

    /**
     * Remove change listener for global status of HDMI CEC.
     *
     * @hide
     */
    @SystemApi
    @RequiresPermission(android.Manifest.permission.HDMI_CEC)
    public void removeHdmiCecEnabledChangeListener(
            @NonNull CecSettingChangeListener listener) {
        removeCecSettingChangeListener(CEC_SETTING_NAME_HDMI_CEC_ENABLED, listener);
    }

    /**
     * Set the version of the HDMI CEC specification currently used.
     *
     * <p>Allows to select either CEC 1.4b or 2.0 to be used by the device.
     *
     * @hide
     */
    @SystemApi
    @RequiresPermission(android.Manifest.permission.HDMI_CEC)
    public void setHdmiCecVersion(@NonNull @HdmiCecVersion int value) {
        if (mService == null) {
            Log.e(TAG, "HdmiControlService is not available");
            throw new RuntimeException("HdmiControlService is not available");
        }
        try {
            mService.setCecSettingIntValue(CEC_SETTING_NAME_HDMI_CEC_VERSION, value);
        } catch (RemoteException e) {
            throw e.rethrowFromSystemServer();
        }
    }

    /**
     * Get the version of the HDMI CEC specification currently used.
     *
     * <p>Reflects which CEC version 1.4b or 2.0 is currently used by the device.
     *
     * @hide
     */
    @SystemApi
    @NonNull
    @HdmiCecVersion
    @RequiresPermission(android.Manifest.permission.HDMI_CEC)
    public int getHdmiCecVersion() {
        if (mService == null) {
            Log.e(TAG, "HdmiControlService is not available");
            throw new RuntimeException("HdmiControlService is not available");
        }
        try {
            return mService.getCecSettingIntValue(CEC_SETTING_NAME_HDMI_CEC_VERSION);
        } catch (RemoteException e) {
            throw e.rethrowFromSystemServer();
        }
    }

    /**
     * Set the status of Power Control.
     *
     * <p>Specifies to which devices Power Control messages should be sent:
     * only to the TV, broadcast to all devices, no power control messages.
     *
     * @hide
     */
    @SystemApi
    @RequiresPermission(android.Manifest.permission.HDMI_CEC)
    public void setPowerControlMode(@NonNull @PowerControlMode String value) {
        if (mService == null) {
            Log.e(TAG, "HdmiControlService is not available");
            throw new RuntimeException("HdmiControlService is not available");
        }
        try {
            mService.setCecSettingStringValue(CEC_SETTING_NAME_POWER_CONTROL_MODE, value);
        } catch (RemoteException e) {
            throw e.rethrowFromSystemServer();
        }
    }

    /**
     * Get the status of Power Control.
     *
     * <p>Reflects to which devices Power Control messages should be sent:
     * only to the TV, broadcast to all devices, no power control messages.
     *
     * @hide
     */
    @SystemApi
    @NonNull
    @PowerControlMode
    @RequiresPermission(android.Manifest.permission.HDMI_CEC)
    public String getPowerControlMode() {
        if (mService == null) {
            Log.e(TAG, "HdmiControlService is not available");
            throw new RuntimeException("HdmiControlService is not available");
        }
        try {
            return mService.getCecSettingStringValue(CEC_SETTING_NAME_POWER_CONTROL_MODE);
        } catch (RemoteException e) {
            throw e.rethrowFromSystemServer();
        }
    }

    /**
     * Set the current power state behaviour when Active Source is lost.
     *
     * <p>Sets the action taken: do nothing or go to sleep immediately.
     *
     * @hide
     */
    @SystemApi
    @RequiresPermission(android.Manifest.permission.HDMI_CEC)
    public void setPowerStateChangeOnActiveSourceLost(
            @NonNull @ActiveSourceLostBehavior String value) {
        if (mService == null) {
            Log.e(TAG, "HdmiControlService is not available");
            throw new RuntimeException("HdmiControlService is not available");
        }
        try {
            mService.setCecSettingStringValue(
                    CEC_SETTING_NAME_POWER_STATE_CHANGE_ON_ACTIVE_SOURCE_LOST, value);
        } catch (RemoteException e) {
            throw e.rethrowFromSystemServer();
        }
    }

    /**
     * Get the current power state behaviour when Active Source is lost.
     *
     * <p>Reflects the action taken: do nothing or go to sleep immediately.
     *
     * @hide
     */
    @SystemApi
    @NonNull
    @ActiveSourceLostBehavior
    @RequiresPermission(android.Manifest.permission.HDMI_CEC)
    public String getPowerStateChangeOnActiveSourceLost() {
        if (mService == null) {
            Log.e(TAG, "HdmiControlService is not available");
            throw new RuntimeException("HdmiControlService is not available");
        }
        try {
            return mService.getCecSettingStringValue(
                    CEC_SETTING_NAME_POWER_STATE_CHANGE_ON_ACTIVE_SOURCE_LOST);
        } catch (RemoteException e) {
            throw e.rethrowFromSystemServer();
        }
    }

    /**
     * Set the current status of System Audio Mode muting.
     *
     * <p>Sets whether the device should be muted when System Audio Mode is turned off.
     *
     * @hide
     */
    @SystemApi
    @RequiresPermission(android.Manifest.permission.HDMI_CEC)
    public void setSystemAudioModeMuting(@NonNull @SystemAudioModeMuting int value) {
        if (mService == null) {
            Log.e(TAG, "HdmiControlService is not available");
            throw new RuntimeException("HdmiControlService is not available");
        }
        try {
            mService.setCecSettingIntValue(CEC_SETTING_NAME_SYSTEM_AUDIO_MODE_MUTING, value);
        } catch (RemoteException e) {
            throw e.rethrowFromSystemServer();
        }
    }

    /**
     * Get the current status of System Audio Mode muting.
     *
     * <p>Reflects whether the device should be muted when System Audio Mode is turned off.
     *
     * @hide
     */
    @SystemApi
    @NonNull
    @SystemAudioModeMuting
    @RequiresPermission(android.Manifest.permission.HDMI_CEC)
    public int getSystemAudioModeMuting() {
        if (mService == null) {
            Log.e(TAG, "HdmiControlService is not available");
            throw new RuntimeException("HdmiControlService is not available");
        }
        try {
            return mService.getCecSettingIntValue(CEC_SETTING_NAME_SYSTEM_AUDIO_MODE_MUTING);
        } catch (RemoteException e) {
            throw e.rethrowFromSystemServer();
        }
    }

    /**
     * Set the current status of TV Wake on One Touch Play.
     *
     * <p>Sets whether the TV should wake up upon reception of &lt;Text View On&gt;
     * or &lt;Image View On&gt;.
     *
     * @hide
     */
    @SystemApi
    @RequiresPermission(android.Manifest.permission.HDMI_CEC)
    public void setTvWakeOnOneTouchPlay(@NonNull @TvWakeOnOneTouchPlay int value) {
        if (mService == null) {
            Log.e(TAG, "HdmiControlService is not available");
            throw new RuntimeException("HdmiControlService is not available");
        }
        try {
            mService.setCecSettingIntValue(CEC_SETTING_NAME_TV_WAKE_ON_ONE_TOUCH_PLAY, value);
        } catch (RemoteException e) {
            throw e.rethrowFromSystemServer();
        }
    }

    /**
     * Get the current status of TV Wake on One Touch Play.
     *
     * <p>Reflects whether the TV should wake up upon reception of &lt;Text View On&gt;
     * or &lt;Image View On&gt;.
     *
     * @hide
     */
    @SystemApi
    @NonNull
    @TvWakeOnOneTouchPlay
    @RequiresPermission(android.Manifest.permission.HDMI_CEC)
    public int getTvWakeOnOneTouchPlay() {
        if (mService == null) {
            Log.e(TAG, "HdmiControlService is not available");
            throw new RuntimeException("HdmiControlService is not available");
        }
        try {
            return mService.getCecSettingIntValue(CEC_SETTING_NAME_TV_WAKE_ON_ONE_TOUCH_PLAY);
        } catch (RemoteException e) {
            throw e.rethrowFromSystemServer();
        }
    }

    /**
     * Set the current status of TV send &lt;Standby&gt; on Sleep.
     *
     * <p>Sets whether the device will also turn off other CEC devices
     * when it goes to standby mode.
     *
     * @hide
     */
    @SystemApi
    @RequiresPermission(android.Manifest.permission.HDMI_CEC)
    public void setTvSendStandbyOnSleep(@NonNull @TvSendStandbyOnSleep int value) {
        if (mService == null) {
            Log.e(TAG, "HdmiControlService is not available");
            throw new RuntimeException("HdmiControlService is not available");
        }
        try {
            mService.setCecSettingIntValue(CEC_SETTING_NAME_TV_SEND_STANDBY_ON_SLEEP, value);
        } catch (RemoteException e) {
            throw e.rethrowFromSystemServer();
        }
    }

    /**
     * Get the current status of TV send &lt;Standby&gt; on Sleep.
     *
     * <p>Reflects whether the device will also turn off other CEC devices
     * when it goes to standby mode.
     *
     * @hide
     */
    @SystemApi
    @NonNull
    @TvSendStandbyOnSleep
    @RequiresPermission(android.Manifest.permission.HDMI_CEC)
    public int getTvSendStandbyOnSleep() {
        if (mService == null) {
            Log.e(TAG, "HdmiControlService is not available");
            throw new RuntimeException("HdmiControlService is not available");
        }
        try {
            return mService.getCecSettingIntValue(CEC_SETTING_NAME_TV_SEND_STANDBY_ON_SLEEP);
        } catch (RemoteException e) {
            throw e.rethrowFromSystemServer();
        }
    }
}<|MERGE_RESOLUTION|>--- conflicted
+++ resolved
@@ -375,15 +375,6 @@
     /**
      * Send CEC power control messages to TV only.
      *
-<<<<<<< HEAD
-=======
-     * <p>Used to send HDMI control messages to other devices like TV through HDMI bus. It is also
-     * possible to communicate with other logical devices hosted in the same system if the system is
-     * configured to host more than one type of HDMI-CEC logical devices.
-     *
-     * @return {@link HdmiAudioSystemClient} instance. {@code null} on failure.
-     *
->>>>>>> 8380a16e
      * @hide
      */
     @SystemApi
@@ -1018,7 +1009,6 @@
      *
      * @return {@link HdmiAudioSystemClient} instance. {@code null} on failure.
      *
-     * TODO(b/110094868): unhide for Q
      * @hide
      */
     @Nullable
