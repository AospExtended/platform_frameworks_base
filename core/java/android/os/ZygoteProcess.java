--- conflicted
+++ resolved
@@ -333,11 +333,7 @@
      *                             started.
      * @param pkgDataInfoMap Map from related package names to private data directory
      *                       volume UUID and inode number.
-<<<<<<< HEAD
      * @param whitelistedDataInfoMap Map from allowlisted package names to private data directory
-=======
-     * @param whitelistedDataInfoMap Map from whitelisted package names to private data directory
->>>>>>> 539d92be
      *                       volume UUID and inode number.
      * @param bindMountAppsData whether zygote needs to mount CE and DE data.
      * @param bindMountAppStorageDirs whether zygote needs to mount Android/obb and Android/data.
@@ -619,11 +615,7 @@
      * @param disabledCompatChanges a list of disabled compat changes for the process being started.
      * @param pkgDataInfoMap Map from related package names to private data directory volume UUID
      *                       and inode number.
-<<<<<<< HEAD
      * @param whitelistedDataInfoMap Map from allowlisted package names to private data directory
-=======
-     * @param whitelistedDataInfoMap Map from whitelisted package names to private data directory
->>>>>>> 539d92be
      *                       volume UUID and inode number.
      * @param bindMountAppsData whether zygote needs to mount CE and DE data.
      * @param bindMountAppStorageDirs whether zygote needs to mount Android/obb and Android/data.
