--- conflicted
+++ resolved
@@ -595,14 +595,9 @@
 ### Permission restricted components
 
 As [publicly documented](https://developer.android.com/guide/topics/permissions/overview#permission_enforcement)
-<<<<<<< HEAD
-it is possible to restrict starting an activity/binding to a service by using a permission. It is
-a common pattern to
-=======
 it is possible to restrict starting an activity/binding to a service by using permission.
 
 It is a common pattern to
->>>>>>> ec3e1e68
 
 - define a permission in the platform as `signature`
 - protect a service in an app by this permission using the `android:permission` attribute of the
