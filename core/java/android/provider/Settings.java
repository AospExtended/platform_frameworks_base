--- conflicted
+++ resolved
@@ -6273,8 +6273,6 @@
                 "managed_profile_contact_remote_search";
 
         /**
-<<<<<<< HEAD
-=======
          * Whether or not the automatic storage manager is enabled and should run on the device.
          *
          * @hide
@@ -6323,15 +6321,12 @@
                 "system_navigation_keys_enabled";
 
         /**
->>>>>>> 0a857ee2
          * Holds comma separated list of ordering of QS tiles.
          * @hide
          */
         public static final String QS_TILES = "sysui_qs_tiles";
 
         /**
-<<<<<<< HEAD
-=======
          * Whether preloaded APKs have been installed for the user.
          * @hide
          */
@@ -6339,7 +6334,6 @@
                 = "demo_user_setup_complete";
 
         /**
->>>>>>> 0a857ee2
          * This are the settings to be backed up.
          *
          * NOTE: Settings are backed up and restored in the order they appear
@@ -6412,10 +6406,7 @@
             ENHANCED_VOICE_PRIVACY_ENABLED,
             TTY_MODE_ENABLED,
             INCALL_POWER_BUTTON_BEHAVIOR,
-<<<<<<< HEAD
             WIFI_DISCONNECT_DELAY_DURATION,
-            QS_TILES
-=======
             NIGHT_DISPLAY_CUSTOM_START_TIME,
             NIGHT_DISPLAY_CUSTOM_END_TIME,
             NIGHT_DISPLAY_AUTO_MODE,
@@ -6424,7 +6415,6 @@
             CAMERA_DOUBLE_TAP_POWER_GESTURE_DISABLED,
             SYSTEM_NAVIGATION_KEYS_ENABLED,
             QS_TILES,
->>>>>>> 0a857ee2
         };
 
         /**
