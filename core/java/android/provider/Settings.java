/*
 * Copyright (C) 2006 The Android Open Source Project
 *
 * Licensed under the Apache License, Version 2.0 (the "License");
 * you may not use this file except in compliance with the License.
 * You may obtain a copy of the License at
 *
 *      http://www.apache.org/licenses/LICENSE-2.0
 *
 * Unless required by applicable law or agreed to in writing, software
 * distributed under the License is distributed on an "AS IS" BASIS,
 * WITHOUT WARRANTIES OR CONDITIONS OF ANY KIND, either express or implied.
 * See the License for the specific language governing permissions and
 * limitations under the License.
 */

package android.provider;

import android.annotation.NonNull;
import android.annotation.SdkConstant;
import android.annotation.SdkConstant.SdkConstantType;
import android.annotation.SystemApi;
import android.annotation.TestApi;
import android.app.ActivityThread;
import android.app.AppOpsManager;
import android.app.Application;
import android.app.SearchManager;
import android.app.WallpaperManager;
import android.content.ComponentName;
import android.content.ContentResolver;
import android.content.ContentValues;
import android.content.Context;
import android.content.IContentProvider;
import android.content.Intent;
import android.content.pm.ActivityInfo;
import android.content.pm.PackageManager;
import android.content.pm.ResolveInfo;
import android.content.res.Configuration;
import android.content.res.Resources;
import android.database.Cursor;
import android.database.SQLException;
import android.location.LocationManager;
import android.net.ConnectivityManager;
import android.net.Uri;
import android.net.wifi.WifiManager;
import android.os.BatteryManager;
import android.os.Binder;
import android.os.Bundle;
import android.os.DropBoxManager;
import android.os.IBinder;
import android.os.LocaleList;
import android.os.Process;
import android.os.RemoteException;
import android.os.ServiceManager;
import android.os.UserHandle;
import android.os.Build.VERSION_CODES;
import android.speech.tts.TextToSpeech;
import android.text.TextUtils;
import android.util.AndroidException;
import android.util.ArrayMap;
import android.util.ArraySet;
import android.util.Log;
import android.util.MemoryIntArray;

import com.android.internal.annotations.GuardedBy;
import com.android.internal.util.ArrayUtils;
import com.android.internal.widget.ILockSettings;

import java.io.IOException;
import java.net.URISyntaxException;
import java.text.SimpleDateFormat;
import java.util.ArrayList;
import java.util.HashMap;
import java.util.HashSet;
import java.util.List;
import java.util.Locale;
import java.util.Map;
import java.util.Set;
import java.util.regex.Pattern;

/**
 * The Settings provider contains global system-level device preferences.
 */
public final class Settings {

    // Intent actions for Settings

    /**
     * Activity Action: Show system settings.
     * <p>
     * Input: Nothing.
     * <p>
     * Output: Nothing.
     */
    @SdkConstant(SdkConstantType.ACTIVITY_INTENT_ACTION)
    public static final String ACTION_SETTINGS = "android.settings.SETTINGS";

    /**
     * Activity Action: Show settings to allow configuration of APNs.
     * <p>
     * Input: Nothing.
     * <p>
     * Output: Nothing.
     */
    @SdkConstant(SdkConstantType.ACTIVITY_INTENT_ACTION)
    public static final String ACTION_APN_SETTINGS = "android.settings.APN_SETTINGS";

    /**
     * Activity Action: Show settings to allow configuration of current location
     * sources.
     * <p>
     * In some cases, a matching Activity may not exist, so ensure you
     * safeguard against this.
     * <p>
     * Input: Nothing.
     * <p>
     * Output: Nothing.
     */
    @SdkConstant(SdkConstantType.ACTIVITY_INTENT_ACTION)
    public static final String ACTION_LOCATION_SOURCE_SETTINGS =
            "android.settings.LOCATION_SOURCE_SETTINGS";

    /**
     * Activity Action: Show settings to allow configuration of users.
     * <p>
     * In some cases, a matching Activity may not exist, so ensure you
     * safeguard against this.
     * <p>
     * Input: Nothing.
     * <p>
     * Output: Nothing.
     * @hide
     */
    @SdkConstant(SdkConstantType.ACTIVITY_INTENT_ACTION)
    public static final String ACTION_USER_SETTINGS =
            "android.settings.USER_SETTINGS";

    /**
     * Activity Action: Show settings to allow configuration of wireless controls
     * such as Wi-Fi, Bluetooth and Mobile networks.
     * <p>
     * In some cases, a matching Activity may not exist, so ensure you
     * safeguard against this.
     * <p>
     * Input: Nothing.
     * <p>
     * Output: Nothing.
     */
    @SdkConstant(SdkConstantType.ACTIVITY_INTENT_ACTION)
    public static final String ACTION_WIRELESS_SETTINGS =
            "android.settings.WIRELESS_SETTINGS";

    /**
     * Activity Action: Show tether provisioning activity.
     *
     * <p>
     * In some cases, a matching Activity may not exist, so ensure you
     * safeguard against this.
     * <p>
     * Input: {@link ConnectivityManager.EXTRA_TETHER_TYPE} should be included to specify which type
     * of tethering should be checked. {@link ConnectivityManager.EXTRA_PROVISION_CALLBACK} should
     * contain a {@link ResultReceiver} which will be called back with a tether result code.
     * <p>
     * Output: The result of the provisioning check.
     * {@link ConnectivityManager.TETHER_ERROR_NO_ERROR} if successful,
     * {@link ConnectivityManager.TETHER_ERROR_PROVISION_FAILED} for failure.
     *
     * @hide
     */
    @SdkConstant(SdkConstantType.ACTIVITY_INTENT_ACTION)
    public static final String ACTION_TETHER_PROVISIONING =
            "android.settings.TETHER_PROVISIONING_UI";

    /**
     * Activity Action: Show settings to allow entering/exiting airplane mode.
     * <p>
     * In some cases, a matching Activity may not exist, so ensure you
     * safeguard against this.
     * <p>
     * Input: Nothing.
     * <p>
     * Output: Nothing.
     */
    @SdkConstant(SdkConstantType.ACTIVITY_INTENT_ACTION)
    public static final String ACTION_AIRPLANE_MODE_SETTINGS =
            "android.settings.AIRPLANE_MODE_SETTINGS";

    /**
     * Activity Action: Modify Airplane mode settings using a voice command.
     * <p>
     * In some cases, a matching Activity may not exist, so ensure you safeguard against this.
     * <p>
     * This intent MUST be started using
     * {@link android.service.voice.VoiceInteractionSession#startVoiceActivity
     * startVoiceActivity}.
     * <p>
     * Note: The activity implementing this intent MUST verify that
     * {@link android.app.Activity#isVoiceInteraction isVoiceInteraction} returns true before
     * modifying the setting.
     * <p>
     * Input: To tell which state airplane mode should be set to, add the
     * {@link #EXTRA_AIRPLANE_MODE_ENABLED} extra to this Intent with the state specified.
     * If the extra is not included, no changes will be made.
     * <p>
     * Output: Nothing.
     */
    @SdkConstant(SdkConstantType.ACTIVITY_INTENT_ACTION)
    public static final String ACTION_VOICE_CONTROL_AIRPLANE_MODE =
            "android.settings.VOICE_CONTROL_AIRPLANE_MODE";

    /**
     * Activity Action: Show settings for accessibility modules.
     * <p>
     * In some cases, a matching Activity may not exist, so ensure you
     * safeguard against this.
     * <p>
     * Input: Nothing.
     * <p>
     * Output: Nothing.
     */
    @SdkConstant(SdkConstantType.ACTIVITY_INTENT_ACTION)
    public static final String ACTION_ACCESSIBILITY_SETTINGS =
            "android.settings.ACCESSIBILITY_SETTINGS";

    /**
     * Activity Action: Show settings to control access to usage information.
     * <p>
     * In some cases, a matching Activity may not exist, so ensure you
     * safeguard against this.
     * <p>
     * Input: Nothing.
     * <p>
     * Output: Nothing.
     */
    @SdkConstant(SdkConstantType.ACTIVITY_INTENT_ACTION)
    public static final String ACTION_USAGE_ACCESS_SETTINGS =
            "android.settings.USAGE_ACCESS_SETTINGS";

    /**
     * Activity Category: Show application settings related to usage access.
     * <p>
     * An activity that provides a user interface for adjusting usage access related
     * preferences for its containing application. Optional but recommended for apps that
     * use {@link android.Manifest.permission#PACKAGE_USAGE_STATS}.
     * <p>
     * The activity may define meta-data to describe what usage access is
     * used for within their app with {@link #METADATA_USAGE_ACCESS_REASON}, which
     * will be displayed in Settings.
     * <p>
     * Input: Nothing.
     * <p>
     * Output: Nothing.
     */
    @SdkConstant(SdkConstantType.INTENT_CATEGORY)
    public static final String INTENT_CATEGORY_USAGE_ACCESS_CONFIG =
            "android.intent.category.USAGE_ACCESS_CONFIG";

    /**
     * Metadata key: Reason for needing usage access.
     * <p>
     * A key for metadata attached to an activity that receives action
     * {@link #INTENT_CATEGORY_USAGE_ACCESS_CONFIG}, shown to the
     * user as description of how the app uses usage access.
     * <p>
     */
    public static final String METADATA_USAGE_ACCESS_REASON =
            "android.settings.metadata.USAGE_ACCESS_REASON";

    /**
     * Activity Action: Show settings to allow configuration of security and
     * location privacy.
     * <p>
     * In some cases, a matching Activity may not exist, so ensure you
     * safeguard against this.
     * <p>
     * Input: Nothing.
     * <p>
     * Output: Nothing.
     */
    @SdkConstant(SdkConstantType.ACTIVITY_INTENT_ACTION)
    public static final String ACTION_SECURITY_SETTINGS =
            "android.settings.SECURITY_SETTINGS";

    /**
     * Activity Action: Show trusted credentials settings, opening to the user tab,
     * to allow management of installed credentials.
     * <p>
     * In some cases, a matching Activity may not exist, so ensure you
     * safeguard against this.
     * <p>
     * Input: Nothing.
     * <p>
     * Output: Nothing.
     * @hide
     */
    @SdkConstant(SdkConstantType.ACTIVITY_INTENT_ACTION)
    public static final String ACTION_TRUSTED_CREDENTIALS_USER =
            "com.android.settings.TRUSTED_CREDENTIALS_USER";

    /**
     * Activity Action: Show dialog explaining that an installed CA cert may enable
     * monitoring of encrypted network traffic.
     * <p>
     * In some cases, a matching Activity may not exist, so ensure you
     * safeguard against this. Add {@link #EXTRA_NUMBER_OF_CERTIFICATES} extra to indicate the
     * number of certificates.
     * <p>
     * Input: Nothing.
     * <p>
     * Output: Nothing.
     * @hide
     */
    @SdkConstant(SdkConstantType.ACTIVITY_INTENT_ACTION)
    public static final String ACTION_MONITORING_CERT_INFO =
            "com.android.settings.MONITORING_CERT_INFO";

    /**
     * Activity Action: Show settings to allow configuration of privacy options.
     * <p>
     * In some cases, a matching Activity may not exist, so ensure you
     * safeguard against this.
     * <p>
     * Input: Nothing.
     * <p>
     * Output: Nothing.
     */
    @SdkConstant(SdkConstantType.ACTIVITY_INTENT_ACTION)
    public static final String ACTION_PRIVACY_SETTINGS =
            "android.settings.PRIVACY_SETTINGS";

    /**
     * Activity Action: Show settings to allow configuration of VPN.
     * <p>
     * In some cases, a matching Activity may not exist, so ensure you
     * safeguard against this.
     * <p>
     * Input: Nothing.
     * <p>
     * Output: Nothing.
     */
    @SdkConstant(SdkConstantType.ACTIVITY_INTENT_ACTION)
    public static final String ACTION_VPN_SETTINGS =
            "android.settings.VPN_SETTINGS";

    /**
     * Activity Action: Show settings to allow configuration of Wi-Fi.
     * <p>
     * In some cases, a matching Activity may not exist, so ensure you
     * safeguard against this.
     * <p>
     * Input: Nothing.
     * <p>
     * Output: Nothing.

     */
    @SdkConstant(SdkConstantType.ACTIVITY_INTENT_ACTION)
    public static final String ACTION_WIFI_SETTINGS =
            "android.settings.WIFI_SETTINGS";

    /**
     * Activity Action: Show settings to allow configuration of a static IP
     * address for Wi-Fi.
     * <p>
     * In some cases, a matching Activity may not exist, so ensure you safeguard
     * against this.
     * <p>
     * Input: Nothing.
     * <p>
     * Output: Nothing.
     */
    @SdkConstant(SdkConstantType.ACTIVITY_INTENT_ACTION)
    public static final String ACTION_WIFI_IP_SETTINGS =
            "android.settings.WIFI_IP_SETTINGS";

    /**
     * Activity Action: Show settings to allow configuration of Bluetooth.
     * <p>
     * In some cases, a matching Activity may not exist, so ensure you
     * safeguard against this.
     * <p>
     * Input: Nothing.
     * <p>
     * Output: Nothing.
     */
    @SdkConstant(SdkConstantType.ACTIVITY_INTENT_ACTION)
    public static final String ACTION_BLUETOOTH_SETTINGS =
            "android.settings.BLUETOOTH_SETTINGS";

    /**
     * Activity Action: Show settings to allow configuration of cast endpoints.
     * <p>
     * In some cases, a matching Activity may not exist, so ensure you
     * safeguard against this.
     * <p>
     * Input: Nothing.
     * <p>
     * Output: Nothing.
     */
    @SdkConstant(SdkConstantType.ACTIVITY_INTENT_ACTION)
    public static final String ACTION_CAST_SETTINGS =
            "android.settings.CAST_SETTINGS";

    /**
     * Activity Action: Show settings to allow configuration of date and time.
     * <p>
     * In some cases, a matching Activity may not exist, so ensure you
     * safeguard against this.
     * <p>
     * Input: Nothing.
     * <p>
     * Output: Nothing.
     */
    @SdkConstant(SdkConstantType.ACTIVITY_INTENT_ACTION)
    public static final String ACTION_DATE_SETTINGS =
            "android.settings.DATE_SETTINGS";

    /**
     * Activity Action: Show settings to allow configuration of sound and volume.
     * <p>
     * In some cases, a matching Activity may not exist, so ensure you
     * safeguard against this.
     * <p>
     * Input: Nothing.
     * <p>
     * Output: Nothing.
     */
    @SdkConstant(SdkConstantType.ACTIVITY_INTENT_ACTION)
    public static final String ACTION_SOUND_SETTINGS =
            "android.settings.SOUND_SETTINGS";

    /**
     * Activity Action: Show settings to allow configuration of display.
     * <p>
     * In some cases, a matching Activity may not exist, so ensure you
     * safeguard against this.
     * <p>
     * Input: Nothing.
     * <p>
     * Output: Nothing.
     */
    @SdkConstant(SdkConstantType.ACTIVITY_INTENT_ACTION)
    public static final String ACTION_DISPLAY_SETTINGS =
            "android.settings.DISPLAY_SETTINGS";

    /**
     * Activity Action: Show settings to allow configuration of locale.
     * <p>
     * In some cases, a matching Activity may not exist, so ensure you
     * safeguard against this.
     * <p>
     * Input: Nothing.
     * <p>
     * Output: Nothing.
     */
    @SdkConstant(SdkConstantType.ACTIVITY_INTENT_ACTION)
    public static final String ACTION_LOCALE_SETTINGS =
            "android.settings.LOCALE_SETTINGS";

    /**
     * Activity Action: Show settings to configure input methods, in particular
     * allowing the user to enable input methods.
     * <p>
     * In some cases, a matching Activity may not exist, so ensure you
     * safeguard against this.
     * <p>
     * Input: Nothing.
     * <p>
     * Output: Nothing.
     */
    @SdkConstant(SdkConstantType.ACTIVITY_INTENT_ACTION)
    public static final String ACTION_VOICE_INPUT_SETTINGS =
            "android.settings.VOICE_INPUT_SETTINGS";

    /**
     * Activity Action: Show settings to configure input methods, in particular
     * allowing the user to enable input methods.
     * <p>
     * In some cases, a matching Activity may not exist, so ensure you
     * safeguard against this.
     * <p>
     * Input: Nothing.
     * <p>
     * Output: Nothing.
     */
    @SdkConstant(SdkConstantType.ACTIVITY_INTENT_ACTION)
    public static final String ACTION_INPUT_METHOD_SETTINGS =
            "android.settings.INPUT_METHOD_SETTINGS";

    /**
     * Activity Action: Show settings to enable/disable input method subtypes.
     * <p>
     * In some cases, a matching Activity may not exist, so ensure you
     * safeguard against this.
     * <p>
     * To tell which input method's subtypes are displayed in the settings, add
     * {@link #EXTRA_INPUT_METHOD_ID} extra to this Intent with the input method id.
     * If there is no extra in this Intent, subtypes from all installed input methods
     * will be displayed in the settings.
     *
     * @see android.view.inputmethod.InputMethodInfo#getId
     * <p>
     * Input: Nothing.
     * <p>
     * Output: Nothing.
     */
    @SdkConstant(SdkConstantType.ACTIVITY_INTENT_ACTION)
    public static final String ACTION_INPUT_METHOD_SUBTYPE_SETTINGS =
            "android.settings.INPUT_METHOD_SUBTYPE_SETTINGS";

    /**
     * Activity Action: Show a dialog to select input method.
     * <p>
     * In some cases, a matching Activity may not exist, so ensure you
     * safeguard against this.
     * <p>
     * Input: Nothing.
     * <p>
     * Output: Nothing.
     * @hide
     */
    @SdkConstant(SdkConstantType.ACTIVITY_INTENT_ACTION)
    public static final String ACTION_SHOW_INPUT_METHOD_PICKER =
            "android.settings.SHOW_INPUT_METHOD_PICKER";

    /**
     * Activity Action: Show settings to manage the user input dictionary.
     * <p>
     * Starting with {@link android.os.Build.VERSION_CODES#KITKAT},
     * it is guaranteed there will always be an appropriate implementation for this Intent action.
     * In prior releases of the platform this was optional, so ensure you safeguard against it.
     * <p>
     * Input: Nothing.
     * <p>
     * Output: Nothing.
     */
    @SdkConstant(SdkConstantType.ACTIVITY_INTENT_ACTION)
    public static final String ACTION_USER_DICTIONARY_SETTINGS =
            "android.settings.USER_DICTIONARY_SETTINGS";

    /**
     * Activity Action: Show settings to configure the hardware keyboard.
     * <p>
     * In some cases, a matching Activity may not exist, so ensure you
     * safeguard against this.
     * <p>
     * Input: Nothing.
     * <p>
     * Output: Nothing.
     */
    @SdkConstant(SdkConstantType.ACTIVITY_INTENT_ACTION)
    public static final String ACTION_HARD_KEYBOARD_SETTINGS =
            "android.settings.HARD_KEYBOARD_SETTINGS";

    /**
     * Activity Action: Adds a word to the user dictionary.
     * <p>
     * In some cases, a matching Activity may not exist, so ensure you
     * safeguard against this.
     * <p>
     * Input: An extra with key <code>word</code> that contains the word
     * that should be added to the dictionary.
     * <p>
     * Output: Nothing.
     *
     * @hide
     */
    @SdkConstant(SdkConstantType.ACTIVITY_INTENT_ACTION)
    public static final String ACTION_USER_DICTIONARY_INSERT =
            "com.android.settings.USER_DICTIONARY_INSERT";

    /**
     * Activity Action: Show settings to allow configuration of application-related settings.
     * <p>
     * In some cases, a matching Activity may not exist, so ensure you
     * safeguard against this.
     * <p>
     * Input: Nothing.
     * <p>
     * Output: Nothing.
     */
    @SdkConstant(SdkConstantType.ACTIVITY_INTENT_ACTION)
    public static final String ACTION_APPLICATION_SETTINGS =
            "android.settings.APPLICATION_SETTINGS";

    /**
     * Activity Action: Show settings to allow configuration of application
     * development-related settings.  As of
     * {@link android.os.Build.VERSION_CODES#JELLY_BEAN_MR1} this action is
     * a required part of the platform.
     * <p>
     * Input: Nothing.
     * <p>
     * Output: Nothing.
     */
    @SdkConstant(SdkConstantType.ACTIVITY_INTENT_ACTION)
    public static final String ACTION_APPLICATION_DEVELOPMENT_SETTINGS =
            "android.settings.APPLICATION_DEVELOPMENT_SETTINGS";

    /**
     * Activity Action: Show settings to allow configuration of quick launch shortcuts.
     * <p>
     * In some cases, a matching Activity may not exist, so ensure you
     * safeguard against this.
     * <p>
     * Input: Nothing.
     * <p>
     * Output: Nothing.
     */
    @SdkConstant(SdkConstantType.ACTIVITY_INTENT_ACTION)
    public static final String ACTION_QUICK_LAUNCH_SETTINGS =
            "android.settings.QUICK_LAUNCH_SETTINGS";

    /**
     * Activity Action: Show settings to manage installed applications.
     * <p>
     * In some cases, a matching Activity may not exist, so ensure you
     * safeguard against this.
     * <p>
     * Input: Nothing.
     * <p>
     * Output: Nothing.
     */
    @SdkConstant(SdkConstantType.ACTIVITY_INTENT_ACTION)
    public static final String ACTION_MANAGE_APPLICATIONS_SETTINGS =
            "android.settings.MANAGE_APPLICATIONS_SETTINGS";

    /**
     * Activity Action: Show settings to manage all applications.
     * <p>
     * In some cases, a matching Activity may not exist, so ensure you
     * safeguard against this.
     * <p>
     * Input: Nothing.
     * <p>
     * Output: Nothing.
     */
    @SdkConstant(SdkConstantType.ACTIVITY_INTENT_ACTION)
    public static final String ACTION_MANAGE_ALL_APPLICATIONS_SETTINGS =
            "android.settings.MANAGE_ALL_APPLICATIONS_SETTINGS";

    /**
     * Activity Action: Show screen for controlling which apps can draw on top of other apps.
     * <p>
     * In some cases, a matching Activity may not exist, so ensure you
     * safeguard against this.
     * <p>
     * Input: Optionally, the Intent's data URI can specify the application package name to
     * directly invoke the management GUI specific to the package name. For example
     * "package:com.my.app".
     * <p>
     * Output: Nothing.
     */
    @SdkConstant(SdkConstantType.ACTIVITY_INTENT_ACTION)
    public static final String ACTION_MANAGE_OVERLAY_PERMISSION =
            "android.settings.action.MANAGE_OVERLAY_PERMISSION";

    /**
     * Activity Action: Show screen for controlling which apps are allowed to write/modify
     * system settings.
     * <p>
     * In some cases, a matching Activity may not exist, so ensure you
     * safeguard against this.
     * <p>
     * Input: Optionally, the Intent's data URI can specify the application package name to
     * directly invoke the management GUI specific to the package name. For example
     * "package:com.my.app".
     * <p>
     * Output: Nothing.
     */
    @SdkConstant(SdkConstantType.ACTIVITY_INTENT_ACTION)
    public static final String ACTION_MANAGE_WRITE_SETTINGS =
            "android.settings.action.MANAGE_WRITE_SETTINGS";

    /**
     * Activity Action: Show screen of details about a particular application.
     * <p>
     * In some cases, a matching Activity may not exist, so ensure you
     * safeguard against this.
     * <p>
     * Input: The Intent's data URI specifies the application package name
     * to be shown, with the "package" scheme.  That is "package:com.my.app".
     * <p>
     * Output: Nothing.
     */
    @SdkConstant(SdkConstantType.ACTIVITY_INTENT_ACTION)
    public static final String ACTION_APPLICATION_DETAILS_SETTINGS =
            "android.settings.APPLICATION_DETAILS_SETTINGS";

    /**
     * Activity Action: Show screen for controlling which apps can ignore battery optimizations.
     * <p>
     * Input: Nothing.
     * <p>
     * Output: Nothing.
     * <p>
     * You can use {@link android.os.PowerManager#isIgnoringBatteryOptimizations
     * PowerManager.isIgnoringBatteryOptimizations()} to determine if an application is
     * already ignoring optimizations.  You can use
     * {@link #ACTION_REQUEST_IGNORE_BATTERY_OPTIMIZATIONS} to ask the user to put you
     * on this list.
     */
    @SdkConstant(SdkConstantType.ACTIVITY_INTENT_ACTION)
    public static final String ACTION_IGNORE_BATTERY_OPTIMIZATION_SETTINGS =
            "android.settings.IGNORE_BATTERY_OPTIMIZATION_SETTINGS";

    /**
     * Activity Action: Ask the user to allow an app to ignore battery optimizations (that is,
     * put them on the whitelist of apps shown by
     * {@link #ACTION_IGNORE_BATTERY_OPTIMIZATION_SETTINGS}).  For an app to use this, it also
     * must hold the {@link android.Manifest.permission#REQUEST_IGNORE_BATTERY_OPTIMIZATIONS}
     * permission.
     * <p><b>Note:</b> most applications should <em>not</em> use this; there are many facilities
     * provided by the platform for applications to operate correctly in the various power
     * saving modes.  This is only for unusual applications that need to deeply control their own
     * execution, at the potential expense of the user's battery life.  Note that these applications
     * greatly run the risk of showing to the user as high power consumers on their device.</p>
     * <p>
     * Input: The Intent's data URI must specify the application package name
     * to be shown, with the "package" scheme.  That is "package:com.my.app".
     * <p>
     * Output: Nothing.
     * <p>
     * You can use {@link android.os.PowerManager#isIgnoringBatteryOptimizations
     * PowerManager.isIgnoringBatteryOptimizations()} to determine if an application is
     * already ignoring optimizations.
     */
    @SdkConstant(SdkConstantType.ACTIVITY_INTENT_ACTION)
    public static final String ACTION_REQUEST_IGNORE_BATTERY_OPTIMIZATIONS =
            "android.settings.REQUEST_IGNORE_BATTERY_OPTIMIZATIONS";

    /**
     * Activity Action: Show screen for controlling background data
     * restrictions for a particular application.
     * <p>
     * Input: Intent's data URI set with an application name, using the
     * "package" schema (like "package:com.my.app").
     *
     * <p>
     * Output: Nothing.
     * <p>
     * Applications can also use {@link android.net.ConnectivityManager#getRestrictBackgroundStatus
     * ConnectivityManager#getRestrictBackgroundStatus()} to determine the
     * status of the background data restrictions for them.
     */
    @SdkConstant(SdkConstantType.ACTIVITY_INTENT_ACTION)
    public static final String ACTION_IGNORE_BACKGROUND_DATA_RESTRICTIONS_SETTINGS =
            "android.settings.IGNORE_BACKGROUND_DATA_RESTRICTIONS_SETTINGS";

    /**
     * @hide
     * Activity Action: Show the "app ops" details screen.
     * <p>
     * Input: The Intent's data URI specifies the application package name
     * to be shown, with the "package" scheme.  That is "package:com.my.app".
     * <p>
     * Output: Nothing.
     */
    @SdkConstant(SdkConstantType.ACTIVITY_INTENT_ACTION)
    public static final String ACTION_APP_OPS_DETAILS_SETTINGS =
            "android.settings.APP_OPS_DETAILS_SETTINGS";

    /**
     * @hide
     * Activity Action: Show the "app ops" settings screen.
     * <p>
     * Input: Nothing.
     * <p>
     * Output: Nothing.
     */
    @SdkConstant(SdkConstantType.ACTIVITY_INTENT_ACTION)
    public static final String ACTION_APP_OPS_SETTINGS =
            "android.settings.APP_OPS_SETTINGS";

    /**
     * Activity Action: Show settings to allow configuration of sync settings.
     * <p>
     * In some cases, a matching Activity may not exist, so ensure you
     * safeguard against this.
     * <p>
     * The account types available to add via the add account button may be restricted by adding an
     * {@link #EXTRA_AUTHORITIES} extra to this Intent with one or more syncable content provider's
     * authorities. Only account types which can sync with that content provider will be offered to
     * the user.
     * <p>
     * Input: Nothing.
     * <p>
     * Output: Nothing.
     */
    @SdkConstant(SdkConstantType.ACTIVITY_INTENT_ACTION)
    public static final String ACTION_SYNC_SETTINGS =
            "android.settings.SYNC_SETTINGS";

    /**
     * Activity Action: Show add account screen for creating a new account.
     * <p>
     * In some cases, a matching Activity may not exist, so ensure you
     * safeguard against this.
     * <p>
     * The account types available to add may be restricted by adding an {@link #EXTRA_AUTHORITIES}
     * extra to the Intent with one or more syncable content provider's authorities.  Only account
     * types which can sync with that content provider will be offered to the user.
     * <p>
     * Account types can also be filtered by adding an {@link #EXTRA_ACCOUNT_TYPES} extra to the
     * Intent with one or more account types.
     * <p>
     * Input: Nothing.
     * <p>
     * Output: Nothing.
     */
    @SdkConstant(SdkConstantType.ACTIVITY_INTENT_ACTION)
    public static final String ACTION_ADD_ACCOUNT =
            "android.settings.ADD_ACCOUNT_SETTINGS";

    /**
     * Activity Action: Show settings for selecting the network operator.
     * <p>
     * In some cases, a matching Activity may not exist, so ensure you
     * safeguard against this.
     * <p>
     * Input: Nothing.
     * <p>
     * Output: Nothing.
     */
    @SdkConstant(SdkConstantType.ACTIVITY_INTENT_ACTION)
    public static final String ACTION_NETWORK_OPERATOR_SETTINGS =
            "android.settings.NETWORK_OPERATOR_SETTINGS";

    /**
     * Activity Action: Show settings for selection of 2G/3G.
     * <p>
     * In some cases, a matching Activity may not exist, so ensure you
     * safeguard against this.
     * <p>
     * Input: Nothing.
     * <p>
     * Output: Nothing.
     */
    @SdkConstant(SdkConstantType.ACTIVITY_INTENT_ACTION)
    public static final String ACTION_DATA_ROAMING_SETTINGS =
            "android.settings.DATA_ROAMING_SETTINGS";

    /**
     * Activity Action: Show settings for internal storage.
     * <p>
     * In some cases, a matching Activity may not exist, so ensure you
     * safeguard against this.
     * <p>
     * Input: Nothing.
     * <p>
     * Output: Nothing.
     */
    @SdkConstant(SdkConstantType.ACTIVITY_INTENT_ACTION)
    public static final String ACTION_INTERNAL_STORAGE_SETTINGS =
            "android.settings.INTERNAL_STORAGE_SETTINGS";
    /**
     * Activity Action: Show settings for memory card storage.
     * <p>
     * In some cases, a matching Activity may not exist, so ensure you
     * safeguard against this.
     * <p>
     * Input: Nothing.
     * <p>
     * Output: Nothing.
     */
    @SdkConstant(SdkConstantType.ACTIVITY_INTENT_ACTION)
    public static final String ACTION_MEMORY_CARD_SETTINGS =
            "android.settings.MEMORY_CARD_SETTINGS";

    /**
     * Activity Action: Show settings for global search.
     * <p>
     * In some cases, a matching Activity may not exist, so ensure you
     * safeguard against this.
     * <p>
     * Input: Nothing.
     * <p>
     * Output: Nothing
     */
    @SdkConstant(SdkConstantType.ACTIVITY_INTENT_ACTION)
    public static final String ACTION_SEARCH_SETTINGS =
        "android.search.action.SEARCH_SETTINGS";

    /**
     * Activity Action: Show general device information settings (serial
     * number, software version, phone number, etc.).
     * <p>
     * In some cases, a matching Activity may not exist, so ensure you
     * safeguard against this.
     * <p>
     * Input: Nothing.
     * <p>
     * Output: Nothing
     */
    @SdkConstant(SdkConstantType.ACTIVITY_INTENT_ACTION)
    public static final String ACTION_DEVICE_INFO_SETTINGS =
        "android.settings.DEVICE_INFO_SETTINGS";

    /**
     * Activity Action: Show NFC settings.
     * <p>
     * This shows UI that allows NFC to be turned on or off.
     * <p>
     * In some cases, a matching Activity may not exist, so ensure you
     * safeguard against this.
     * <p>
     * Input: Nothing.
     * <p>
     * Output: Nothing
     * @see android.nfc.NfcAdapter#isEnabled()
     */
    @SdkConstant(SdkConstantType.ACTIVITY_INTENT_ACTION)
    public static final String ACTION_NFC_SETTINGS = "android.settings.NFC_SETTINGS";

    /**
     * Activity Action: Show NFC Sharing settings.
     * <p>
     * This shows UI that allows NDEF Push (Android Beam) to be turned on or
     * off.
     * <p>
     * In some cases, a matching Activity may not exist, so ensure you
     * safeguard against this.
     * <p>
     * Input: Nothing.
     * <p>
     * Output: Nothing
     * @see android.nfc.NfcAdapter#isNdefPushEnabled()
     */
    @SdkConstant(SdkConstantType.ACTIVITY_INTENT_ACTION)
    public static final String ACTION_NFCSHARING_SETTINGS =
        "android.settings.NFCSHARING_SETTINGS";

    /**
     * Activity Action: Show NFC Tap & Pay settings
     * <p>
     * This shows UI that allows the user to configure Tap&Pay
     * settings.
     * <p>
     * In some cases, a matching Activity may not exist, so ensure you
     * safeguard against this.
     * <p>
     * Input: Nothing.
     * <p>
     * Output: Nothing
     */
    @SdkConstant(SdkConstantType.ACTIVITY_INTENT_ACTION)
    public static final String ACTION_NFC_PAYMENT_SETTINGS =
        "android.settings.NFC_PAYMENT_SETTINGS";

    /**
     * Activity Action: Show Daydream settings.
     * <p>
     * In some cases, a matching Activity may not exist, so ensure you
     * safeguard against this.
     * <p>
     * Input: Nothing.
     * <p>
     * Output: Nothing.
     * @see android.service.dreams.DreamService
     */
    @SdkConstant(SdkConstantType.ACTIVITY_INTENT_ACTION)
    public static final String ACTION_DREAM_SETTINGS = "android.settings.DREAM_SETTINGS";

    /**
     * Activity Action: Show Notification listener settings.
     * <p>
     * In some cases, a matching Activity may not exist, so ensure you
     * safeguard against this.
     * <p>
     * Input: Nothing.
     * <p>
     * Output: Nothing.
     * @see android.service.notification.NotificationListenerService
     */
    @SdkConstant(SdkConstantType.ACTIVITY_INTENT_ACTION)
    public static final String ACTION_NOTIFICATION_LISTENER_SETTINGS
            = "android.settings.ACTION_NOTIFICATION_LISTENER_SETTINGS";

    /**
     * Activity Action: Show Do Not Disturb access settings.
     * <p>
     * Users can grant and deny access to Do Not Disturb configuration from here.
     * See {@link android.app.NotificationManager#isNotificationPolicyAccessGranted()} for more
     * details.
     * <p>
     * Input: Nothing.
     * <p>
     * Output: Nothing.
     */
    @SdkConstant(SdkConstantType.ACTIVITY_INTENT_ACTION)
    public static final String ACTION_NOTIFICATION_POLICY_ACCESS_SETTINGS
            = "android.settings.NOTIFICATION_POLICY_ACCESS_SETTINGS";

    /**
     * @hide
     */
    @SdkConstant(SdkConstantType.ACTIVITY_INTENT_ACTION)
    public static final String ACTION_CONDITION_PROVIDER_SETTINGS
            = "android.settings.ACTION_CONDITION_PROVIDER_SETTINGS";

    /**
     * Activity Action: Show settings for video captioning.
     * <p>
     * In some cases, a matching Activity may not exist, so ensure you safeguard
     * against this.
     * <p>
     * Input: Nothing.
     * <p>
     * Output: Nothing.
     */
    @SdkConstant(SdkConstantType.ACTIVITY_INTENT_ACTION)
    public static final String ACTION_CAPTIONING_SETTINGS = "android.settings.CAPTIONING_SETTINGS";

    /**
     * Activity Action: Show the top level print settings.
     * <p>
     * In some cases, a matching Activity may not exist, so ensure you
     * safeguard against this.
     * <p>
     * Input: Nothing.
     * <p>
     * Output: Nothing.
     */
    @SdkConstant(SdkConstantType.ACTIVITY_INTENT_ACTION)
    public static final String ACTION_PRINT_SETTINGS =
            "android.settings.ACTION_PRINT_SETTINGS";

    /**
     * Activity Action: Show Zen Mode configuration settings.
     *
     * @hide
     */
    @SdkConstant(SdkConstantType.ACTIVITY_INTENT_ACTION)
    public static final String ACTION_ZEN_MODE_SETTINGS = "android.settings.ZEN_MODE_SETTINGS";

    /**
     * Activity Action: Show Zen Mode priority configuration settings.
     *
     * @hide
     */
    @SdkConstant(SdkConstantType.ACTIVITY_INTENT_ACTION)
    public static final String ACTION_ZEN_MODE_PRIORITY_SETTINGS
            = "android.settings.ZEN_MODE_PRIORITY_SETTINGS";

    /**
     * Activity Action: Show Zen Mode automation configuration settings.
     *
     * @hide
     */
    @SdkConstant(SdkConstantType.ACTIVITY_INTENT_ACTION)
    public static final String ACTION_ZEN_MODE_AUTOMATION_SETTINGS
            = "android.settings.ZEN_MODE_AUTOMATION_SETTINGS";

    /**
     * Activity Action: Modify do not disturb mode settings.
     * <p>
     * In some cases, a matching Activity may not exist, so ensure you safeguard against this.
     * <p>
     * This intent MUST be started using
     * {@link android.service.voice.VoiceInteractionSession#startVoiceActivity
     * startVoiceActivity}.
     * <p>
     * Note: The Activity implementing this intent MUST verify that
     * {@link android.app.Activity#isVoiceInteraction isVoiceInteraction}.
     * returns true before modifying the setting.
     * <p>
     * Input: The optional {@link #EXTRA_DO_NOT_DISTURB_MODE_MINUTES} extra can be used to indicate
     * how long the user wishes to avoid interruptions for. The optional
     * {@link #EXTRA_DO_NOT_DISTURB_MODE_ENABLED} extra can be to indicate if the user is
     * enabling or disabling do not disturb mode. If either extra is not included, the
     * user maybe asked to provide the value.
     * <p>
     * Output: Nothing.
     */
    @SdkConstant(SdkConstantType.ACTIVITY_INTENT_ACTION)
    public static final String ACTION_VOICE_CONTROL_DO_NOT_DISTURB_MODE =
            "android.settings.VOICE_CONTROL_DO_NOT_DISTURB_MODE";

    /**
     * Activity Action: Show Zen Mode schedule rule configuration settings.
     *
     * @hide
     */
    @SdkConstant(SdkConstantType.ACTIVITY_INTENT_ACTION)
    public static final String ACTION_ZEN_MODE_SCHEDULE_RULE_SETTINGS
            = "android.settings.ZEN_MODE_SCHEDULE_RULE_SETTINGS";

    /**
     * Activity Action: Show Zen Mode event rule configuration settings.
     *
     * @hide
     */
    @SdkConstant(SdkConstantType.ACTIVITY_INTENT_ACTION)
    public static final String ACTION_ZEN_MODE_EVENT_RULE_SETTINGS
            = "android.settings.ZEN_MODE_EVENT_RULE_SETTINGS";

    /**
     * Activity Action: Show Zen Mode external rule configuration settings.
     *
     * @hide
     */
    @SdkConstant(SdkConstantType.ACTIVITY_INTENT_ACTION)
    public static final String ACTION_ZEN_MODE_EXTERNAL_RULE_SETTINGS
            = "android.settings.ZEN_MODE_EXTERNAL_RULE_SETTINGS";

    /**
     * Activity Action: Show the regulatory information screen for the device.
     * <p>
     * In some cases, a matching Activity may not exist, so ensure you safeguard
     * against this.
     * <p>
     * Input: Nothing.
     * <p>
     * Output: Nothing.
     */
    @SdkConstant(SdkConstantType.ACTIVITY_INTENT_ACTION)
    public static final String
            ACTION_SHOW_REGULATORY_INFO = "android.settings.SHOW_REGULATORY_INFO";

    /**
     * Activity Action: Show Device Name Settings.
     * <p>
     * In some cases, a matching Activity may not exist, so ensure you safeguard
     * against this.
     *
     * @hide
     */
    @SdkConstant(SdkConstantType.ACTIVITY_INTENT_ACTION)
    public static final String DEVICE_NAME_SETTINGS = "android.settings.DEVICE_NAME";

    /**
     * Activity Action: Show pairing settings.
     * <p>
     * In some cases, a matching Activity may not exist, so ensure you safeguard
     * against this.
     *
     * @hide
     */
    @SdkConstant(SdkConstantType.ACTIVITY_INTENT_ACTION)
    public static final String ACTION_PAIRING_SETTINGS = "android.settings.PAIRING_SETTINGS";

    /**
     * Activity Action: Show battery saver settings.
     * <p>
     * In some cases, a matching Activity may not exist, so ensure you safeguard
     * against this.
     */
    @SdkConstant(SdkConstantType.ACTIVITY_INTENT_ACTION)
    public static final String ACTION_BATTERY_SAVER_SETTINGS
            = "android.settings.BATTERY_SAVER_SETTINGS";

    /**
     * Activity Action: Modify Battery Saver mode setting using a voice command.
     * <p>
     * In some cases, a matching Activity may not exist, so ensure you safeguard against this.
     * <p>
     * This intent MUST be started using
     * {@link android.service.voice.VoiceInteractionSession#startVoiceActivity
     * startVoiceActivity}.
     * <p>
     * Note: The activity implementing this intent MUST verify that
     * {@link android.app.Activity#isVoiceInteraction isVoiceInteraction} returns true before
     * modifying the setting.
     * <p>
     * Input: To tell which state batter saver mode should be set to, add the
     * {@link #EXTRA_BATTERY_SAVER_MODE_ENABLED} extra to this Intent with the state specified.
     * If the extra is not included, no changes will be made.
     * <p>
     * Output: Nothing.
     */
    @SdkConstant(SdkConstantType.ACTIVITY_INTENT_ACTION)
    public static final String ACTION_VOICE_CONTROL_BATTERY_SAVER_MODE =
            "android.settings.VOICE_CONTROL_BATTERY_SAVER_MODE";

    /**
     * Activity Action: Show Home selection settings. If there are multiple activities
     * that can satisfy the {@link Intent#CATEGORY_HOME} intent, this screen allows you
     * to pick your preferred activity.
     */
    @SdkConstant(SdkConstantType.ACTIVITY_INTENT_ACTION)
    public static final String ACTION_HOME_SETTINGS
            = "android.settings.HOME_SETTINGS";



    /**
     * Activity Action: Show Default apps settings.
     * <p>
     * In some cases, a matching Activity may not exist, so ensure you
     * safeguard against this.
     * <p>
     * Input: Nothing.
     * <p>
     * Output: Nothing.
     */
    @SdkConstant(SdkConstantType.ACTIVITY_INTENT_ACTION)
    public static final String ACTION_MANAGE_DEFAULT_APPS_SETTINGS
            = "android.settings.MANAGE_DEFAULT_APPS_SETTINGS";

    /**
     * Activity Action: Show notification settings.
     *
     * @hide
     */
    @SdkConstant(SdkConstantType.ACTIVITY_INTENT_ACTION)
    public static final String ACTION_NOTIFICATION_SETTINGS
            = "android.settings.NOTIFICATION_SETTINGS";

    /**
     * Activity Action: Show notification settings for a single app.
     *
     * @hide
     */
    @SdkConstant(SdkConstantType.ACTIVITY_INTENT_ACTION)
    public static final String ACTION_APP_NOTIFICATION_SETTINGS
            = "android.settings.APP_NOTIFICATION_SETTINGS";

    /**
     * Activity Action: Show notification redaction settings.
     *
     * @hide
     */
    @SdkConstant(SdkConstantType.ACTIVITY_INTENT_ACTION)
    public static final String ACTION_APP_NOTIFICATION_REDACTION
            = "android.settings.ACTION_APP_NOTIFICATION_REDACTION";

    /** @hide */ public static final String EXTRA_APP_UID = "app_uid";
    /** @hide */ public static final String EXTRA_APP_PACKAGE = "app_package";

    /**
     * Activity Action: Show a dialog with disabled by policy message.
     * <p> If an user action is disabled by policy, this dialog can be triggered to let
     * the user know about this.
     * <p>
     * Input: Nothing.
     * <p>
     * Output: Nothing.
     *
     * @hide
     */
    @SdkConstant(SdkConstantType.ACTIVITY_INTENT_ACTION)
    public static final String ACTION_SHOW_ADMIN_SUPPORT_DETAILS
            = "android.settings.SHOW_ADMIN_SUPPORT_DETAILS";

    /**
     * Activity Action: Show a dialog for remote bugreport flow.
     * <p>
     * Input: Nothing.
     * <p>
     * Output: Nothing.
     *
     * @hide
     */
    @SdkConstant(SdkConstantType.ACTIVITY_INTENT_ACTION)
    public static final String ACTION_SHOW_REMOTE_BUGREPORT_DIALOG
            = "android.settings.SHOW_REMOTE_BUGREPORT_DIALOG";

    /**
     * Activity Action: Show VR listener settings.
     * <p>
     * Input: Nothing.
     * <p>
     * Output: Nothing.
     *
     * @see android.service.vr.VrListenerService
     */
    @SdkConstant(SdkConstantType.ACTIVITY_INTENT_ACTION)
    public static final String ACTION_VR_LISTENER_SETTINGS
            = "android.settings.VR_LISTENER_SETTINGS";

    /**
     * Activity Action: Allows user to select current webview implementation.
     * <p>
     * Input: Nothing.
     * <p>
     * Output: Nothing.
     */
    @SdkConstant(SdkConstantType.ACTIVITY_INTENT_ACTION)
    public static final String ACTION_WEBVIEW_SETTINGS = "android.settings.WEBVIEW_SETTINGS";

    // End of Intent actions for Settings

    /**
     * @hide - Private call() method on SettingsProvider to read from 'system' table.
     */
    public static final String CALL_METHOD_GET_SYSTEM = "GET_system";

    /**
     * @hide - Private call() method on SettingsProvider to read from 'secure' table.
     */
    public static final String CALL_METHOD_GET_SECURE = "GET_secure";

    /**
     * @hide - Private call() method on SettingsProvider to read from 'global' table.
     */
    public static final String CALL_METHOD_GET_GLOBAL = "GET_global";

    /**
     * @hide - Specifies that the caller of the fast-path call()-based flow tracks
     * the settings generation in order to cache values locally. If this key is
     * mapped to a <code>null</code> string extra in the request bundle, the response
     * bundle will contain the same key mapped to a parcelable extra which would be
     * an {@link android.util.MemoryIntArray}. The response will also contain an
     * integer mapped to the {@link #CALL_METHOD_GENERATION_INDEX_KEY} which is the
     * index in the array clients should use to lookup the generation. For efficiency
     * the caller should request the generation tracking memory array only if it
     * doesn't already have it.
     *
     * @see #CALL_METHOD_GENERATION_INDEX_KEY
     */
    public static final String CALL_METHOD_TRACK_GENERATION_KEY = "_track_generation";

    /**
     * @hide Key with the location in the {@link android.util.MemoryIntArray} where
     * to look up the generation id of the backing table. The value is an integer.
     *
     * @see #CALL_METHOD_TRACK_GENERATION_KEY
     */
    public static final String CALL_METHOD_GENERATION_INDEX_KEY = "_generation_index";

    /**
     * @hide Key with the settings table generation. The value is an integer.
     *
     * @see #CALL_METHOD_TRACK_GENERATION_KEY
     */
    public static final String CALL_METHOD_GENERATION_KEY = "_generation";

    /**
     * @hide - User handle argument extra to the fast-path call()-based requests
     */
    public static final String CALL_METHOD_USER_KEY = "_user";

    /** @hide - Private call() method to write to 'system' table */
    public static final String CALL_METHOD_PUT_SYSTEM = "PUT_system";

    /** @hide - Private call() method to write to 'secure' table */
    public static final String CALL_METHOD_PUT_SECURE = "PUT_secure";

    /** @hide - Private call() method to write to 'global' table */
    public static final String CALL_METHOD_PUT_GLOBAL= "PUT_global";

    /**
     * Activity Extra: Limit available options in launched activity based on the given authority.
     * <p>
     * This can be passed as an extra field in an Activity Intent with one or more syncable content
     * provider's authorities as a String[]. This field is used by some intents to alter the
     * behavior of the called activity.
     * <p>
     * Example: The {@link #ACTION_ADD_ACCOUNT} intent restricts the account types available based
     * on the authority given.
     */
    public static final String EXTRA_AUTHORITIES = "authorities";

    /**
     * Activity Extra: Limit available options in launched activity based on the given account
     * types.
     * <p>
     * This can be passed as an extra field in an Activity Intent with one or more account types
     * as a String[]. This field is used by some intents to alter the behavior of the called
     * activity.
     * <p>
     * Example: The {@link #ACTION_ADD_ACCOUNT} intent restricts the account types to the specified
     * list.
     */
    public static final String EXTRA_ACCOUNT_TYPES = "account_types";

    public static final String EXTRA_INPUT_METHOD_ID = "input_method_id";

    /**
     * Activity Extra: The device identifier to act upon.
     * <p>
     * This can be passed as an extra field in an Activity Intent with a single
     * InputDeviceIdentifier. This field is used by some activities to jump straight into the
     * settings for the given device.
     * <p>
     * Example: The {@link #ACTION_INPUT_METHOD_SETTINGS} intent opens the keyboard layout
     * dialog for the given device.
     * @hide
     */
    public static final String EXTRA_INPUT_DEVICE_IDENTIFIER = "input_device_identifier";

    /**
     * Activity Extra: Enable or disable Airplane Mode.
     * <p>
     * This can be passed as an extra field to the {@link #ACTION_VOICE_CONTROL_AIRPLANE_MODE}
     * intent as a boolean to indicate if it should be enabled.
     */
    public static final String EXTRA_AIRPLANE_MODE_ENABLED = "airplane_mode_enabled";

    /**
     * Activity Extra: Enable or disable Battery saver mode.
     * <p>
     * This can be passed as an extra field to the {@link #ACTION_VOICE_CONTROL_BATTERY_SAVER_MODE}
     * intent as a boolean to indicate if it should be enabled.
     */
    public static final String EXTRA_BATTERY_SAVER_MODE_ENABLED =
            "android.settings.extra.battery_saver_mode_enabled";

    /**
     * Activity Extra: Enable or disable Do Not Disturb mode.
     * <p>
     * This can be passed as an extra field to the {@link #ACTION_VOICE_CONTROL_DO_NOT_DISTURB_MODE}
     * intent as a boolean to indicate if it should be enabled.
     */
    public static final String EXTRA_DO_NOT_DISTURB_MODE_ENABLED =
            "android.settings.extra.do_not_disturb_mode_enabled";

    /**
     * Activity Extra: How many minutes to enable do not disturb mode for.
     * <p>
     * This can be passed as an extra field to the {@link #ACTION_VOICE_CONTROL_DO_NOT_DISTURB_MODE}
     * intent to indicate how long do not disturb mode should be enabled for.
     */
    public static final String EXTRA_DO_NOT_DISTURB_MODE_MINUTES =
            "android.settings.extra.do_not_disturb_mode_minutes";

    /**
     * Activity Extra: Number of certificates
     * <p>
     * This can be passed as an extra field to the {@link #ACTION_MONITORING_CERT_INFO}
     * intent to indicate the number of certificates
     * @hide
     */
    public static final String EXTRA_NUMBER_OF_CERTIFICATES =
            "android.settings.extra.number_of_certificates";

    private static final String JID_RESOURCE_PREFIX = "android";

    public static final String AUTHORITY = "settings";

    private static final String TAG = "Settings";
    private static final boolean LOCAL_LOGV = false;

    // Lock ensures that when enabling/disabling the master location switch, we don't end up
    // with a partial enable/disable state in multi-threaded situations.
    private static final Object mLocationSettingsLock = new Object();

    public static class SettingNotFoundException extends AndroidException {
        public SettingNotFoundException(String msg) {
            super(msg);
        }
    }

    /**
     * Common base for tables of name/value settings.
     */
    public static class NameValueTable implements BaseColumns {
        public static final String NAME = "name";
        public static final String VALUE = "value";

        protected static boolean putString(ContentResolver resolver, Uri uri,
                String name, String value) {
            // The database will take care of replacing duplicates.
            try {
                ContentValues values = new ContentValues();
                values.put(NAME, name);
                values.put(VALUE, value);
                resolver.insert(uri, values);
                return true;
            } catch (SQLException e) {
                Log.w(TAG, "Can't set key " + name + " in " + uri, e);
                return false;
            }
        }

        public static Uri getUriFor(Uri uri, String name) {
            return Uri.withAppendedPath(uri, name);
        }
    }

    private static final class GenerationTracker {
        private final MemoryIntArray mArray;
        private final Runnable mErrorHandler;
        private final int mIndex;
        private int mCurrentGeneration;

        public GenerationTracker(@NonNull MemoryIntArray array, int index,
                int generation, Runnable errorHandler) {
            mArray = array;
            mIndex = index;
            mErrorHandler = errorHandler;
            mCurrentGeneration = generation;
        }

        public boolean isGenerationChanged() {
            final int currentGeneration = readCurrentGeneration();
            if (currentGeneration >= 0) {
                if (currentGeneration == mCurrentGeneration) {
                    return false;
                }
                mCurrentGeneration = currentGeneration;
            }
            return true;
        }

        private int readCurrentGeneration() {
            try {
                return mArray.get(mIndex);
            } catch (IOException e) {
                Log.e(TAG, "Error getting current generation", e);
                if (mErrorHandler != null) {
                    mErrorHandler.run();
                }
            }
            return -1;
        }

        public void destroy() {
            try {
                mArray.close();
            } catch (IOException e) {
                Log.e(TAG, "Error closing backing array", e);
                if (mErrorHandler != null) {
                    mErrorHandler.run();
                }
            }
        }
    }

    // Thread-safe.
    private static class NameValueCache {
        private static final boolean DEBUG = false;

        private final Uri mUri;

        private static final String[] SELECT_VALUE =
            new String[] { Settings.NameValueTable.VALUE };
        private static final String NAME_EQ_PLACEHOLDER = "name=?";

        // Must synchronize on 'this' to access mValues and mValuesVersion.
        private final HashMap<String, String> mValues = new HashMap<String, String>();

        // Initially null; set lazily and held forever.  Synchronized on 'this'.
        private IContentProvider mContentProvider = null;

        // The method we'll call (or null, to not use) on the provider
        // for the fast path of retrieving settings.
        private final String mCallGetCommand;
        private final String mCallSetCommand;

        @GuardedBy("this")
        private GenerationTracker mGenerationTracker;

        public NameValueCache(Uri uri, String getCommand, String setCommand) {
            mUri = uri;
            mCallGetCommand = getCommand;
            mCallSetCommand = setCommand;
        }

        private IContentProvider lazyGetProvider(ContentResolver cr) {
            IContentProvider cp = null;
            synchronized (NameValueCache.this) {
                cp = mContentProvider;
                if (cp == null) {
                    cp = mContentProvider = cr.acquireProvider(mUri.getAuthority());
                }
            }
            return cp;
        }

        public boolean putStringForUser(ContentResolver cr, String name, String value,
                final int userHandle) {
            try {
                Bundle arg = new Bundle();
                arg.putString(Settings.NameValueTable.VALUE, value);
                arg.putInt(CALL_METHOD_USER_KEY, userHandle);
                IContentProvider cp = lazyGetProvider(cr);
                cp.call(cr.getPackageName(), mCallSetCommand, name, arg);
            } catch (RemoteException e) {
                Log.w(TAG, "Can't set key " + name + " in " + mUri, e);
                return false;
            }
            return true;
        }

        public String getStringForUser(ContentResolver cr, String name, final int userHandle) {
            final boolean isSelf = (userHandle == UserHandle.myUserId());
            if (isSelf) {
                synchronized (NameValueCache.this) {
                    if (mGenerationTracker != null) {
                        if (mGenerationTracker.isGenerationChanged()) {
                            if (DEBUG) {
                                Log.i(TAG, "Generation changed for type:"
                                        + mUri.getPath() + " in package:"
                                        + cr.getPackageName() +" and user:" + userHandle);
                            }
                            mValues.clear();
                        } else if (mValues.containsKey(name)) {
                            return mValues.get(name);
                        }
                    }
                }
            } else {
                if (LOCAL_LOGV) Log.v(TAG, "get setting for user " + userHandle
                        + " by user " + UserHandle.myUserId() + " so skipping cache");
            }

            IContentProvider cp = lazyGetProvider(cr);

            // Try the fast path first, not using query().  If this
            // fails (alternate Settings provider that doesn't support
            // this interface?) then we fall back to the query/table
            // interface.
            if (mCallGetCommand != null) {
                try {
                    Bundle args = null;
                    if (!isSelf) {
                        args = new Bundle();
                        args.putInt(CALL_METHOD_USER_KEY, userHandle);
                    }
                    boolean needsGenerationTracker = false;
                    synchronized (NameValueCache.this) {
                        if (isSelf && mGenerationTracker == null) {
                            needsGenerationTracker = true;
                            if (args == null) {
                                args = new Bundle();
                            }
                            args.putString(CALL_METHOD_TRACK_GENERATION_KEY, null);
                            if (DEBUG) {
                                Log.i(TAG, "Requested generation tracker for type: "+ mUri.getPath()
                                        + " in package:" + cr.getPackageName() +" and user:"
                                        + userHandle);
                            }
                        }
                    }
                    Bundle b = cp.call(cr.getPackageName(), mCallGetCommand, name, args);
                    if (b != null) {
                        String value = b.getString(Settings.NameValueTable.VALUE);
                        // Don't update our cache for reads of other users' data
                        if (isSelf) {
                            synchronized (NameValueCache.this) {
                                if (needsGenerationTracker) {
                                    MemoryIntArray array = b.getParcelable(
                                            CALL_METHOD_TRACK_GENERATION_KEY);
                                    final int index = b.getInt(
                                            CALL_METHOD_GENERATION_INDEX_KEY, -1);
                                    if (array != null && index >= 0) {
                                        final int generation = b.getInt(
                                                CALL_METHOD_GENERATION_KEY, 0);
                                        if (DEBUG) {
                                            Log.i(TAG, "Received generation tracker for type:"
                                                    + mUri.getPath() + " in package:"
                                                    + cr.getPackageName() + " and user:"
                                                    + userHandle + " with index:" + index);
                                        }
                                        mGenerationTracker = new GenerationTracker(array, index,
                                                generation, () -> {
                                            synchronized (NameValueCache.this) {
                                                Log.e(TAG, "Error accessing generation"
                                                        + " tracker - removing");
                                                if (mGenerationTracker != null) {
                                                    GenerationTracker generationTracker =
                                                            mGenerationTracker;
                                                    mGenerationTracker = null;
                                                    generationTracker.destroy();
                                                    mValues.clear();
                                                }
                                            }
                                        });
                                    }
                                }
                                mValues.put(name, value);
                            }
                        } else {
                            if (LOCAL_LOGV) Log.i(TAG, "call-query of user " + userHandle
                                    + " by " + UserHandle.myUserId()
                                    + " so not updating cache");
                        }
                        return value;
                    }
                    // If the response Bundle is null, we fall through
                    // to the query interface below.
                } catch (RemoteException e) {
                    // Not supported by the remote side?  Fall through
                    // to query().
                }
            }

            Cursor c = null;
            try {
                c = cp.query(cr.getPackageName(), mUri, SELECT_VALUE, NAME_EQ_PLACEHOLDER,
                             new String[]{name}, null, null);
                if (c == null) {
                    Log.w(TAG, "Can't get key " + name + " from " + mUri);
                    return null;
                }

                String value = c.moveToNext() ? c.getString(0) : null;
                synchronized (NameValueCache.this) {
                    mValues.put(name, value);
                }
                if (LOCAL_LOGV) {
                    Log.v(TAG, "cache miss [" + mUri.getLastPathSegment() + "]: " +
                            name + " = " + (value == null ? "(null)" : value));
                }
                return value;
            } catch (RemoteException e) {
                Log.w(TAG, "Can't get key " + name + " from " + mUri, e);
                return null;  // Return null, but don't cache it.
            } finally {
                if (c != null) c.close();
            }
        }
    }

    /**
     * Checks if the specified context can draw on top of other apps. As of API
     * level 23, an app cannot draw on top of other apps unless it declares the
     * {@link android.Manifest.permission#SYSTEM_ALERT_WINDOW} permission in its
     * manifest, <em>and</em> the user specifically grants the app this
     * capability. To prompt the user to grant this approval, the app must send an
     * intent with the action
     * {@link android.provider.Settings#ACTION_MANAGE_OVERLAY_PERMISSION}, which
     * causes the system to display a permission management screen.
     *
     * @param context App context.
     * @return true if the specified context can draw on top of other apps, false otherwise
     */
    public static boolean canDrawOverlays(Context context) {
        return Settings.isCallingPackageAllowedToDrawOverlays(context, Process.myUid(),
                context.getOpPackageName(), false);
    }

    /**
     * System settings, containing miscellaneous system preferences.  This
     * table holds simple name/value pairs.  There are convenience
     * functions for accessing individual settings entries.
     */
    public static final class System extends NameValueTable {
        private static final float DEFAULT_FONT_SCALE = 1.0f;

        /** @hide */
        public static interface Validator {
            public boolean validate(String value);
        }

        /**
         * The content:// style URL for this table
         */
        public static final Uri CONTENT_URI =
            Uri.parse("content://" + AUTHORITY + "/system");

        private static final NameValueCache sNameValueCache = new NameValueCache(
                CONTENT_URI,
                CALL_METHOD_GET_SYSTEM,
                CALL_METHOD_PUT_SYSTEM);

        private static final HashSet<String> MOVED_TO_SECURE;
        static {
            MOVED_TO_SECURE = new HashSet<String>(30);
            MOVED_TO_SECURE.add(Secure.ANDROID_ID);
            MOVED_TO_SECURE.add(Secure.HTTP_PROXY);
            MOVED_TO_SECURE.add(Secure.LOCATION_PROVIDERS_ALLOWED);
            MOVED_TO_SECURE.add(Secure.LOCK_BIOMETRIC_WEAK_FLAGS);
            MOVED_TO_SECURE.add(Secure.LOCK_PATTERN_ENABLED);
            MOVED_TO_SECURE.add(Secure.LOCK_PATTERN_VISIBLE);
            MOVED_TO_SECURE.add(Secure.LOCK_PATTERN_TACTILE_FEEDBACK_ENABLED);
            MOVED_TO_SECURE.add(Secure.LOGGING_ID);
            MOVED_TO_SECURE.add(Secure.PARENTAL_CONTROL_ENABLED);
            MOVED_TO_SECURE.add(Secure.PARENTAL_CONTROL_LAST_UPDATE);
            MOVED_TO_SECURE.add(Secure.PARENTAL_CONTROL_REDIRECT_URL);
            MOVED_TO_SECURE.add(Secure.SETTINGS_CLASSNAME);
            MOVED_TO_SECURE.add(Secure.USE_GOOGLE_MAIL);
            MOVED_TO_SECURE.add(Secure.WIFI_NETWORKS_AVAILABLE_NOTIFICATION_ON);
            MOVED_TO_SECURE.add(Secure.WIFI_NETWORKS_AVAILABLE_REPEAT_DELAY);
            MOVED_TO_SECURE.add(Secure.WIFI_NUM_OPEN_NETWORKS_KEPT);
            MOVED_TO_SECURE.add(Secure.WIFI_ON);
            MOVED_TO_SECURE.add(Secure.WIFI_WATCHDOG_ACCEPTABLE_PACKET_LOSS_PERCENTAGE);
            MOVED_TO_SECURE.add(Secure.WIFI_WATCHDOG_AP_COUNT);
            MOVED_TO_SECURE.add(Secure.WIFI_WATCHDOG_BACKGROUND_CHECK_DELAY_MS);
            MOVED_TO_SECURE.add(Secure.WIFI_WATCHDOG_BACKGROUND_CHECK_ENABLED);
            MOVED_TO_SECURE.add(Secure.WIFI_WATCHDOG_BACKGROUND_CHECK_TIMEOUT_MS);
            MOVED_TO_SECURE.add(Secure.WIFI_WATCHDOG_INITIAL_IGNORED_PING_COUNT);
            MOVED_TO_SECURE.add(Secure.WIFI_WATCHDOG_MAX_AP_CHECKS);
            MOVED_TO_SECURE.add(Secure.WIFI_WATCHDOG_ON);
            MOVED_TO_SECURE.add(Secure.WIFI_WATCHDOG_PING_COUNT);
            MOVED_TO_SECURE.add(Secure.WIFI_WATCHDOG_PING_DELAY_MS);
            MOVED_TO_SECURE.add(Secure.WIFI_WATCHDOG_PING_TIMEOUT_MS);

            // At one time in System, then Global, but now back in Secure
            MOVED_TO_SECURE.add(Secure.INSTALL_NON_MARKET_APPS);

            MOVED_TO_SECURE.add(Secure.KEYBOARD_BRIGHTNESS);
            MOVED_TO_SECURE.add(Secure.BUTTON_BRIGHTNESS);
            MOVED_TO_SECURE.add(Secure.BUTTON_BACKLIGHT_TIMEOUT);
        }

        private static final HashSet<String> MOVED_TO_GLOBAL;
        private static final HashSet<String> MOVED_TO_SECURE_THEN_GLOBAL;
        static {
            MOVED_TO_GLOBAL = new HashSet<String>();
            MOVED_TO_SECURE_THEN_GLOBAL = new HashSet<String>();

            // these were originally in system but migrated to secure in the past,
            // so are duplicated in the Secure.* namespace
            MOVED_TO_SECURE_THEN_GLOBAL.add(Global.ADB_ENABLED);
            MOVED_TO_SECURE_THEN_GLOBAL.add(Global.BLUETOOTH_ON);
            MOVED_TO_SECURE_THEN_GLOBAL.add(Global.DATA_ROAMING);
            MOVED_TO_SECURE_THEN_GLOBAL.add(Global.DEVICE_PROVISIONED);
            MOVED_TO_SECURE_THEN_GLOBAL.add(Global.USB_MASS_STORAGE_ENABLED);
            MOVED_TO_SECURE_THEN_GLOBAL.add(Global.HTTP_PROXY);

            // these are moving directly from system to global
            MOVED_TO_GLOBAL.add(Settings.Global.AIRPLANE_MODE_ON);
            MOVED_TO_GLOBAL.add(Settings.Global.AIRPLANE_MODE_RADIOS);
            MOVED_TO_GLOBAL.add(Settings.Global.AIRPLANE_MODE_TOGGLEABLE_RADIOS);
            MOVED_TO_GLOBAL.add(Settings.Global.AUTO_TIME);
            MOVED_TO_GLOBAL.add(Settings.Global.AUTO_TIME_ZONE);
            MOVED_TO_GLOBAL.add(Settings.Global.CAR_DOCK_SOUND);
            MOVED_TO_GLOBAL.add(Settings.Global.CAR_UNDOCK_SOUND);
            MOVED_TO_GLOBAL.add(Settings.Global.DESK_DOCK_SOUND);
            MOVED_TO_GLOBAL.add(Settings.Global.DESK_UNDOCK_SOUND);
            MOVED_TO_GLOBAL.add(Settings.Global.DOCK_SOUNDS_ENABLED);
            MOVED_TO_GLOBAL.add(Settings.Global.LOCK_SOUND);
            MOVED_TO_GLOBAL.add(Settings.Global.UNLOCK_SOUND);
            MOVED_TO_GLOBAL.add(Settings.Global.LOW_BATTERY_SOUND);
            MOVED_TO_GLOBAL.add(Settings.Global.POWER_SOUNDS_ENABLED);
            MOVED_TO_GLOBAL.add(Settings.Global.STAY_ON_WHILE_PLUGGED_IN);
            MOVED_TO_GLOBAL.add(Settings.Global.WIFI_SLEEP_POLICY);
            MOVED_TO_GLOBAL.add(Settings.Global.MODE_RINGER);
            MOVED_TO_GLOBAL.add(Settings.Global.WINDOW_ANIMATION_SCALE);
            MOVED_TO_GLOBAL.add(Settings.Global.TRANSITION_ANIMATION_SCALE);
            MOVED_TO_GLOBAL.add(Settings.Global.ANIMATOR_DURATION_SCALE);
            MOVED_TO_GLOBAL.add(Settings.Global.FANCY_IME_ANIMATIONS);
            MOVED_TO_GLOBAL.add(Settings.Global.COMPATIBILITY_MODE);
            MOVED_TO_GLOBAL.add(Settings.Global.EMERGENCY_TONE);
            MOVED_TO_GLOBAL.add(Settings.Global.CALL_AUTO_RETRY);
            MOVED_TO_GLOBAL.add(Settings.Global.DEBUG_APP);
            MOVED_TO_GLOBAL.add(Settings.Global.WAIT_FOR_DEBUGGER);
            MOVED_TO_GLOBAL.add(Settings.Global.SHOW_PROCESSES);
            MOVED_TO_GLOBAL.add(Settings.Global.ALWAYS_FINISH_ACTIVITIES);
            MOVED_TO_GLOBAL.add(Settings.Global.TZINFO_UPDATE_CONTENT_URL);
            MOVED_TO_GLOBAL.add(Settings.Global.TZINFO_UPDATE_METADATA_URL);
            MOVED_TO_GLOBAL.add(Settings.Global.SELINUX_UPDATE_CONTENT_URL);
            MOVED_TO_GLOBAL.add(Settings.Global.SELINUX_UPDATE_METADATA_URL);
            MOVED_TO_GLOBAL.add(Settings.Global.SMS_SHORT_CODES_UPDATE_CONTENT_URL);
            MOVED_TO_GLOBAL.add(Settings.Global.SMS_SHORT_CODES_UPDATE_METADATA_URL);
            MOVED_TO_GLOBAL.add(Settings.Global.CERT_PIN_UPDATE_CONTENT_URL);
            MOVED_TO_GLOBAL.add(Settings.Global.CERT_PIN_UPDATE_METADATA_URL);
        }

        private static final Validator sBooleanValidator =
                new DiscreteValueValidator(new String[] {"0", "1"});

        private static final Validator sNonNegativeIntegerValidator = new Validator() {
            @Override
            public boolean validate(String value) {
                try {
                    return Integer.parseInt(value) >= 0;
                } catch (NumberFormatException e) {
                    return false;
                }
            }
        };

        private static final Validator sUriValidator = new Validator() {
            @Override
            public boolean validate(String value) {
                try {
                    Uri.decode(value);
                    return true;
                } catch (IllegalArgumentException e) {
                    return false;
                }
            }
        };

        private static final Validator sLenientIpAddressValidator = new Validator() {
            private static final int MAX_IPV6_LENGTH = 45;

            @Override
            public boolean validate(String value) {
                return value.length() <= MAX_IPV6_LENGTH;
            }
        };

        /**
         * Put a delimited list as a string
         * @param resolver to access the database with
         * @param name to store
         * @param delimiter to split
         * @param list to join and store
         * @hide
         */
        public static void putListAsDelimitedString(ContentResolver resolver, String name,
                                                    String delimiter, List<String> list) {
            String store = TextUtils.join(delimiter, list);
            putString(resolver, name, store);
        }

        /**
         * Get a delimited string returned as a list
         * @param resolver to access the database with
         * @param name to store
         * @param delimiter to split the list with
         * @return list of strings for a specific Settings.Secure item
         * @hide
         */
        public static List<String> getDelimitedStringAsList(ContentResolver resolver, String name,
                                                            String delimiter) {
            String baseString = getString(resolver, name);
            List<String> list = new ArrayList<String>();
            if (!TextUtils.isEmpty(baseString)) {
                final String[] array = TextUtils.split(baseString, Pattern.quote(delimiter));
                for (String item : array) {
                    if (TextUtils.isEmpty(item)) {
                        continue;
                    }
                    list.add(item);
                }
            }
            return list;
        }

        /** @hide */
        public static void getMovedToGlobalSettings(Set<String> outKeySet) {
            outKeySet.addAll(MOVED_TO_GLOBAL);
            outKeySet.addAll(MOVED_TO_SECURE_THEN_GLOBAL);
        }

        /** @hide */
        public static void getMovedToSecureSettings(Set<String> outKeySet) {
            outKeySet.addAll(MOVED_TO_SECURE);
        }

        /** @hide */
        public static void getNonLegacyMovedKeys(HashSet<String> outKeySet) {
            outKeySet.addAll(MOVED_TO_GLOBAL);
        }

        /**
         * Look up a name in the database.
         * @param resolver to access the database with
         * @param name to look up in the table
         * @return the corresponding value, or null if not present
         */
        public static String getString(ContentResolver resolver, String name) {
            return getStringForUser(resolver, name, UserHandle.myUserId());
        }

        /** @hide */
        public static String getStringForUser(ContentResolver resolver, String name,
                int userHandle) {
            android.util.SeempLog.record(android.util.SeempLog.getSeempGetApiIdFromValue(name));
            if (MOVED_TO_SECURE.contains(name)) {
                Log.w(TAG, "Setting " + name + " has moved from android.provider.Settings.System"
                        + " to android.provider.Settings.Secure, returning read-only value.");
                return Secure.getStringForUser(resolver, name, userHandle);
            }
            if (MOVED_TO_GLOBAL.contains(name) || MOVED_TO_SECURE_THEN_GLOBAL.contains(name)) {
                Log.w(TAG, "Setting " + name + " has moved from android.provider.Settings.System"
                        + " to android.provider.Settings.Global, returning read-only value.");
                return Global.getStringForUser(resolver, name, userHandle);
            }
            return sNameValueCache.getStringForUser(resolver, name, userHandle);
        }

        /**
         * Store a name/value pair into the database.
         * @param resolver to access the database with
         * @param name to store
         * @param value to associate with the name
         * @return true if the value was set, false on database errors
         */
        public static boolean putString(ContentResolver resolver, String name, String value) {
            return putStringForUser(resolver, name, value, UserHandle.myUserId());
        }

        /** @hide */
        public static boolean putStringForUser(ContentResolver resolver, String name, String value,
                int userHandle) {
            android.util.SeempLog.record(android.util.SeempLog.getSeempPutApiIdFromValue(name));
            if (MOVED_TO_SECURE.contains(name)) {
                Log.w(TAG, "Setting " + name + " has moved from android.provider.Settings.System"
                        + " to android.provider.Settings.Secure.");
                return Secure.putStringForUser(resolver, name, value, userHandle);
            }
            if (MOVED_TO_GLOBAL.contains(name) || MOVED_TO_SECURE_THEN_GLOBAL.contains(name)) {
                Log.w(TAG, "Setting " + name + " has moved from android.provider.Settings.System"
                        + " to android.provider.Settings.Global.");
                return Global.putStringForUser(resolver, name, value, userHandle);
            }
            return sNameValueCache.putStringForUser(resolver, name, value, userHandle);
        }

        /**
         * Construct the content URI for a particular name/value pair,
         * useful for monitoring changes with a ContentObserver.
         * @param name to look up in the table
         * @return the corresponding content URI, or null if not present
         */
        public static Uri getUriFor(String name) {
            if (MOVED_TO_SECURE.contains(name)) {
                Log.w(TAG, "Setting " + name + " has moved from android.provider.Settings.System"
                    + " to android.provider.Settings.Secure, returning Secure URI.");
                return Secure.getUriFor(Secure.CONTENT_URI, name);
            }
            if (MOVED_TO_GLOBAL.contains(name) || MOVED_TO_SECURE_THEN_GLOBAL.contains(name)) {
                Log.w(TAG, "Setting " + name + " has moved from android.provider.Settings.System"
                        + " to android.provider.Settings.Global, returning read-only global URI.");
                return Global.getUriFor(Global.CONTENT_URI, name);
            }
            return getUriFor(CONTENT_URI, name);
        }

        /**
         * Convenience function for retrieving a single system settings value
         * as an integer.  Note that internally setting values are always
         * stored as strings; this function converts the string to an integer
         * for you.  The default value will be returned if the setting is
         * not defined or not an integer.
         *
         * @param cr The ContentResolver to access.
         * @param name The name of the setting to retrieve.
         * @param def Value to return if the setting is not defined.
         *
         * @return The setting's current value, or 'def' if it is not defined
         * or not a valid integer.
         */
        public static int getInt(ContentResolver cr, String name, int def) {
            return getIntForUser(cr, name, def, UserHandle.myUserId());
        }

        /** @hide */
        public static int getIntForUser(ContentResolver cr, String name, int def, int userHandle) {
            String v = getStringForUser(cr, name, userHandle);
            try {
                return v != null ? Integer.parseInt(v) : def;
            } catch (NumberFormatException e) {
                return def;
            }
        }

        /**
         * Convenience function for retrieving a single system settings value
         * as an integer.  Note that internally setting values are always
         * stored as strings; this function converts the string to an integer
         * for you.
         * <p>
         * This version does not take a default value.  If the setting has not
         * been set, or the string value is not a number,
         * it throws {@link SettingNotFoundException}.
         *
         * @param cr The ContentResolver to access.
         * @param name The name of the setting to retrieve.
         *
         * @throws SettingNotFoundException Thrown if a setting by the given
         * name can't be found or the setting value is not an integer.
         *
         * @return The setting's current value.
         */
        public static int getInt(ContentResolver cr, String name)
                throws SettingNotFoundException {
            return getIntForUser(cr, name, UserHandle.myUserId());
        }

        /** @hide */
        public static int getIntForUser(ContentResolver cr, String name, int userHandle)
                throws SettingNotFoundException {
            String v = getStringForUser(cr, name, userHandle);
            try {
                return Integer.parseInt(v);
            } catch (NumberFormatException e) {
                throw new SettingNotFoundException(name);
            }
        }

        /**
         * @hide
         * Convenience function for retrieving a single system settings value
         * as a boolean.  Note that internally setting values are always
         * stored as strings; this function converts the string to a boolean
         * for you. It will only return true if the stored value is "1"
         *
         * @param cr The ContentResolver to access.
         * @param name The name of the setting to retrieve.
         * @param def Value to return if the setting is not defined.
         *
         * @return The setting's current value, or 'def' if it is not defined
         * or not a valid integer.
         */
        public static boolean getBoolean(ContentResolver cr, String name, boolean def) {
            String v = getString(cr, name);
            try {
                if(v != null)
                    return "1".equals(v);
                else
                    return def;
            } catch (NumberFormatException e) {
                return def;
            }
        }

        /**
         * Convenience function for updating a single settings value as an
         * integer. This will either create a new entry in the table if the
         * given name does not exist, or modify the value of the existing row
         * with that name.  Note that internally setting values are always
         * stored as strings, so this function converts the given value to a
         * string before storing it.
         *
         * @param cr The ContentResolver to access.
         * @param name The name of the setting to modify.
         * @param value The new value for the setting.
         * @return true if the value was set, false on database errors
         */
        public static boolean putInt(ContentResolver cr, String name, int value) {
            return putIntForUser(cr, name, value, UserHandle.myUserId());
        }

        /** @hide */
        public static boolean putIntForUser(ContentResolver cr, String name, int value,
                int userHandle) {
            return putStringForUser(cr, name, Integer.toString(value), userHandle);
        }

        /**
         * @hide
         * Convenience function for updating a single settings value as a
         * boolean. This will either create a new entry in the table if the
         * given name does not exist, or modify the value of the existing row
         * with that name.  Note that internally setting values are always
         * stored as strings, so this function converts the given value to a
         * string (1 or 0) before storing it.
         *
         * @param cr The ContentResolver to access.
         * @param name The name of the setting to modify.
         * @param value The new value for the setting.
         * @return true if the value was set, false on database errors
         */
        public static boolean putBoolean(ContentResolver cr, String name, boolean value) {
            return putString(cr, name, value ? "1" : "0");
        }

        /**
         * Convenience function for retrieving a single system settings value
         * as a {@code long}.  Note that internally setting values are always
         * stored as strings; this function converts the string to a {@code long}
         * for you.  The default value will be returned if the setting is
         * not defined or not a {@code long}.
         *
         * @param cr The ContentResolver to access.
         * @param name The name of the setting to retrieve.
         * @param def Value to return if the setting is not defined.
         *
         * @return The setting's current value, or 'def' if it is not defined
         * or not a valid {@code long}.
         */
        public static long getLong(ContentResolver cr, String name, long def) {
            return getLongForUser(cr, name, def, UserHandle.myUserId());
        }

        /** @hide */
        public static long getLongForUser(ContentResolver cr, String name, long def,
                int userHandle) {
            String valString = getStringForUser(cr, name, userHandle);
            long value;
            try {
                value = valString != null ? Long.parseLong(valString) : def;
            } catch (NumberFormatException e) {
                value = def;
            }
            return value;
        }

        /**
         * Convenience function for retrieving a single system settings value
         * as a {@code long}.  Note that internally setting values are always
         * stored as strings; this function converts the string to a {@code long}
         * for you.
         * <p>
         * This version does not take a default value.  If the setting has not
         * been set, or the string value is not a number,
         * it throws {@link SettingNotFoundException}.
         *
         * @param cr The ContentResolver to access.
         * @param name The name of the setting to retrieve.
         *
         * @return The setting's current value.
         * @throws SettingNotFoundException Thrown if a setting by the given
         * name can't be found or the setting value is not an integer.
         */
        public static long getLong(ContentResolver cr, String name)
                throws SettingNotFoundException {
            return getLongForUser(cr, name, UserHandle.myUserId());
        }

        /** @hide */
        public static long getLongForUser(ContentResolver cr, String name, int userHandle)
                throws SettingNotFoundException {
            String valString = getStringForUser(cr, name, userHandle);
            try {
                return Long.parseLong(valString);
            } catch (NumberFormatException e) {
                throw new SettingNotFoundException(name);
            }
        }

        /**
         * Convenience function for updating a single settings value as a long
         * integer. This will either create a new entry in the table if the
         * given name does not exist, or modify the value of the existing row
         * with that name.  Note that internally setting values are always
         * stored as strings, so this function converts the given value to a
         * string before storing it.
         *
         * @param cr The ContentResolver to access.
         * @param name The name of the setting to modify.
         * @param value The new value for the setting.
         * @return true if the value was set, false on database errors
         */
        public static boolean putLong(ContentResolver cr, String name, long value) {
            return putLongForUser(cr, name, value, UserHandle.myUserId());
        }

        /** @hide */
        public static boolean putLongForUser(ContentResolver cr, String name, long value,
                int userHandle) {
            return putStringForUser(cr, name, Long.toString(value), userHandle);
        }

        /**
         * Convenience function for retrieving a single system settings value
         * as a floating point number.  Note that internally setting values are
         * always stored as strings; this function converts the string to an
         * float for you. The default value will be returned if the setting
         * is not defined or not a valid float.
         *
         * @param cr The ContentResolver to access.
         * @param name The name of the setting to retrieve.
         * @param def Value to return if the setting is not defined.
         *
         * @return The setting's current value, or 'def' if it is not defined
         * or not a valid float.
         */
        public static float getFloat(ContentResolver cr, String name, float def) {
            return getFloatForUser(cr, name, def, UserHandle.myUserId());
        }

        /** @hide */
        public static float getFloatForUser(ContentResolver cr, String name, float def,
                int userHandle) {
            String v = getStringForUser(cr, name, userHandle);
            try {
                return v != null ? Float.parseFloat(v) : def;
            } catch (NumberFormatException e) {
                return def;
            }
        }

        /**
         * Convenience function for retrieving a single system settings value
         * as a float.  Note that internally setting values are always
         * stored as strings; this function converts the string to a float
         * for you.
         * <p>
         * This version does not take a default value.  If the setting has not
         * been set, or the string value is not a number,
         * it throws {@link SettingNotFoundException}.
         *
         * @param cr The ContentResolver to access.
         * @param name The name of the setting to retrieve.
         *
         * @throws SettingNotFoundException Thrown if a setting by the given
         * name can't be found or the setting value is not a float.
         *
         * @return The setting's current value.
         */
        public static float getFloat(ContentResolver cr, String name)
                throws SettingNotFoundException {
            return getFloatForUser(cr, name, UserHandle.myUserId());
        }

        /** @hide */
        public static float getFloatForUser(ContentResolver cr, String name, int userHandle)
                throws SettingNotFoundException {
            String v = getStringForUser(cr, name, userHandle);
            if (v == null) {
                throw new SettingNotFoundException(name);
            }
            try {
                return Float.parseFloat(v);
            } catch (NumberFormatException e) {
                throw new SettingNotFoundException(name);
            }
        }

        /**
         * Convenience function for updating a single settings value as a
         * floating point number. This will either create a new entry in the
         * table if the given name does not exist, or modify the value of the
         * existing row with that name.  Note that internally setting values
         * are always stored as strings, so this function converts the given
         * value to a string before storing it.
         *
         * @param cr The ContentResolver to access.
         * @param name The name of the setting to modify.
         * @param value The new value for the setting.
         * @return true if the value was set, false on database errors
         */
        public static boolean putFloat(ContentResolver cr, String name, float value) {
            return putFloatForUser(cr, name, value, UserHandle.myUserId());
        }

        /** @hide */
        public static boolean putFloatForUser(ContentResolver cr, String name, float value,
                int userHandle) {
            return putStringForUser(cr, name, Float.toString(value), userHandle);
        }

        /**
         * Convenience function to read all of the current
         * configuration-related settings into a
         * {@link Configuration} object.
         *
         * @param cr The ContentResolver to access.
         * @param outConfig Where to place the configuration settings.
         */
        public static void getConfiguration(ContentResolver cr, Configuration outConfig) {
            adjustConfigurationForUser(cr, outConfig, UserHandle.myUserId(),
                    false /* updateSettingsIfEmpty */);
        }

        /** @hide */
        public static void adjustConfigurationForUser(ContentResolver cr, Configuration outConfig,
                int userHandle, boolean updateSettingsIfEmpty) {
            outConfig.fontScale = Settings.System.getFloatForUser(
                    cr, FONT_SCALE, DEFAULT_FONT_SCALE, userHandle);
            if (outConfig.fontScale < 0) {
                outConfig.fontScale = DEFAULT_FONT_SCALE;
            }

            final String localeValue =
                    Settings.System.getStringForUser(cr, SYSTEM_LOCALES, userHandle);
            if (localeValue != null) {
                outConfig.setLocales(LocaleList.forLanguageTags(localeValue));
            } else {
                // Do not update configuration with emtpy settings since we need to take over the
                // locale list of previous user if the settings value is empty. This happens when a
                // new user is created.

                if (updateSettingsIfEmpty) {
                    // Make current configuration persistent. This is necessary the first time a
                    // user log in. At the first login, the configuration settings are empty, so we
                    // need to store the adjusted configuration as the initial settings.
                    Settings.System.putStringForUser(
                            cr, SYSTEM_LOCALES, outConfig.getLocales().toLanguageTags(),
                            userHandle);
                }
            }
        }

        /**
         * @hide Erase the fields in the Configuration that should be applied
         * by the settings.
         */
        public static void clearConfiguration(Configuration inoutConfig) {
            inoutConfig.fontScale = 0;
            if (!inoutConfig.userSetLocale && !inoutConfig.getLocales().isEmpty()) {
                inoutConfig.clearLocales();
            }
        }

        /**
         * Convenience function to write a batch of configuration-related
         * settings from a {@link Configuration} object.
         *
         * @param cr The ContentResolver to access.
         * @param config The settings to write.
         * @return true if the values were set, false on database errors
         */
        public static boolean putConfiguration(ContentResolver cr, Configuration config) {
            return putConfigurationForUser(cr, config, UserHandle.myUserId());
        }

        /** @hide */
        public static boolean putConfigurationForUser(ContentResolver cr, Configuration config,
                int userHandle) {
            return Settings.System.putFloatForUser(cr, FONT_SCALE, config.fontScale, userHandle) &&
                    Settings.System.putStringForUser(
                            cr, SYSTEM_LOCALES, config.getLocales().toLanguageTags(), userHandle);
        }

        /** @hide */
        public static boolean hasInterestingConfigurationChanges(int changes) {
            return (changes & ActivityInfo.CONFIG_FONT_SCALE) != 0 ||
                    (changes & ActivityInfo.CONFIG_LOCALE) != 0;
        }

        /** @deprecated - Do not use */
        @Deprecated
        public static boolean getShowGTalkServiceStatus(ContentResolver cr) {
            return getShowGTalkServiceStatusForUser(cr, UserHandle.myUserId());
        }

        /**
         * @hide
         * @deprecated - Do not use
         */
        public static boolean getShowGTalkServiceStatusForUser(ContentResolver cr,
                int userHandle) {
            return getIntForUser(cr, SHOW_GTALK_SERVICE_STATUS, 0, userHandle) != 0;
        }

        /** @deprecated - Do not use */
        @Deprecated
        public static void setShowGTalkServiceStatus(ContentResolver cr, boolean flag) {
            setShowGTalkServiceStatusForUser(cr, flag, UserHandle.myUserId());
        }

        /**
         * @hide
         * @deprecated - Do not use
         */
        @Deprecated
        public static void setShowGTalkServiceStatusForUser(ContentResolver cr, boolean flag,
                int userHandle) {
            putIntForUser(cr, SHOW_GTALK_SERVICE_STATUS, flag ? 1 : 0, userHandle);
        }

        private static final class DiscreteValueValidator implements Validator {
            private final String[] mValues;

            public DiscreteValueValidator(String[] values) {
                mValues = values;
            }

            @Override
            public boolean validate(String value) {
                return ArrayUtils.contains(mValues, value);
            }
        }

        private static final class InclusiveIntegerRangeValidator implements Validator {
            private final int mMin;
            private final int mMax;

            public InclusiveIntegerRangeValidator(int min, int max) {
                mMin = min;
                mMax = max;
            }

            @Override
            public boolean validate(String value) {
                try {
                    final int intValue = Integer.parseInt(value);
                    return intValue >= mMin && intValue <= mMax;
                } catch (NumberFormatException e) {
                    return false;
                }
            }
        }

        private static final class InclusiveFloatRangeValidator implements Validator {
            private final float mMin;
            private final float mMax;

            public InclusiveFloatRangeValidator(float min, float max) {
                mMin = min;
                mMax = max;
            }

            @Override
            public boolean validate(String value) {
                try {
                    final float floatValue = Float.parseFloat(value);
                    return floatValue >= mMin && floatValue <= mMax;
                } catch (NumberFormatException e) {
                    return false;
                }
            }
        }

        /**
         * @deprecated Use {@link android.provider.Settings.Global#STAY_ON_WHILE_PLUGGED_IN} instead
         */
        @Deprecated
        public static final String STAY_ON_WHILE_PLUGGED_IN = Global.STAY_ON_WHILE_PLUGGED_IN;

        /**
         * What happens when the user presses the end call button if they're not
         * on a call.<br/>
         * <b>Values:</b><br/>
         * 0 - The end button does nothing.<br/>
         * 1 - The end button goes to the home screen.<br/>
         * 2 - The end button puts the device to sleep and locks the keyguard.<br/>
         * 3 - The end button goes to the home screen.  If the user is already on the
         * home screen, it puts the device to sleep.
         */
        public static final String END_BUTTON_BEHAVIOR = "end_button_behavior";

        private static final Validator END_BUTTON_BEHAVIOR_VALIDATOR =
                new InclusiveIntegerRangeValidator(0, 3);

        /**
         * END_BUTTON_BEHAVIOR value for "go home".
         * @hide
         */
        public static final int END_BUTTON_BEHAVIOR_HOME = 0x1;

        /**
         * END_BUTTON_BEHAVIOR value for "go to sleep".
         * @hide
         */
        public static final int END_BUTTON_BEHAVIOR_SLEEP = 0x2;

        /**
         * END_BUTTON_BEHAVIOR default value.
         * @hide
         */
        public static final int END_BUTTON_BEHAVIOR_DEFAULT = END_BUTTON_BEHAVIOR_SLEEP;

        /**
         * Is advanced settings mode turned on. 0 == no, 1 == yes
         * @hide
         */
        public static final String ADVANCED_SETTINGS = "advanced_settings";

        private static final Validator ADVANCED_SETTINGS_VALIDATOR = sBooleanValidator;

        /**
         * ADVANCED_SETTINGS default value.
         * @hide
         */
        public static final int ADVANCED_SETTINGS_DEFAULT = 0;

        /**
         * @deprecated Use {@link android.provider.Settings.Global#AIRPLANE_MODE_ON} instead
         */
        @Deprecated
        public static final String AIRPLANE_MODE_ON = Global.AIRPLANE_MODE_ON;

        /**
         * @deprecated Use {@link android.provider.Settings.Global#RADIO_BLUETOOTH} instead
         */
        @Deprecated
        public static final String RADIO_BLUETOOTH = Global.RADIO_BLUETOOTH;

        /**
         * @deprecated Use {@link android.provider.Settings.Global#RADIO_WIFI} instead
         */
        @Deprecated
        public static final String RADIO_WIFI = Global.RADIO_WIFI;

        /**
         * @deprecated Use {@link android.provider.Settings.Global#RADIO_WIMAX} instead
         * {@hide}
         */
        @Deprecated
        public static final String RADIO_WIMAX = Global.RADIO_WIMAX;

        /**
         * @deprecated Use {@link android.provider.Settings.Global#RADIO_CELL} instead
         */
        @Deprecated
        public static final String RADIO_CELL = Global.RADIO_CELL;

        /**
         * @deprecated Use {@link android.provider.Settings.Global#RADIO_NFC} instead
         */
        @Deprecated
        public static final String RADIO_NFC = Global.RADIO_NFC;

        /**
         * @deprecated Use {@link android.provider.Settings.Global#AIRPLANE_MODE_RADIOS} instead
         */
        @Deprecated
        public static final String AIRPLANE_MODE_RADIOS = Global.AIRPLANE_MODE_RADIOS;

        /**
         * @deprecated Use {@link android.provider.Settings.Global#AIRPLANE_MODE_TOGGLEABLE_RADIOS} instead
         *
         * {@hide}
         */
        @Deprecated
        public static final String AIRPLANE_MODE_TOGGLEABLE_RADIOS =
                Global.AIRPLANE_MODE_TOGGLEABLE_RADIOS;

        /**
         * @deprecated Use {@link android.provider.Settings.Global#WIFI_SLEEP_POLICY} instead
         */
        @Deprecated
        public static final String WIFI_SLEEP_POLICY = Global.WIFI_SLEEP_POLICY;

        /**
         * @deprecated Use {@link android.provider.Settings.Global#WIFI_SLEEP_POLICY_DEFAULT} instead
         */
        @Deprecated
        public static final int WIFI_SLEEP_POLICY_DEFAULT = Global.WIFI_SLEEP_POLICY_DEFAULT;

        /**
         * @deprecated Use {@link android.provider.Settings.Global#WIFI_SLEEP_POLICY_NEVER_WHILE_PLUGGED} instead
         */
        @Deprecated
        public static final int WIFI_SLEEP_POLICY_NEVER_WHILE_PLUGGED =
                Global.WIFI_SLEEP_POLICY_NEVER_WHILE_PLUGGED;

        /**
         * @deprecated Use {@link android.provider.Settings.Global#WIFI_SLEEP_POLICY_NEVER} instead
         */
        @Deprecated
        public static final int WIFI_SLEEP_POLICY_NEVER = Global.WIFI_SLEEP_POLICY_NEVER;

        /**
         * @deprecated Use {@link android.provider.Settings.Global#MODE_RINGER} instead
         */
        @Deprecated
        public static final String MODE_RINGER = Global.MODE_RINGER;

        /**
         * Whether to use static IP and other static network attributes.
         * <p>
         * Set to 1 for true and 0 for false.
         *
         * @deprecated Use {@link WifiManager} instead
         */
        @Deprecated
        public static final String WIFI_USE_STATIC_IP = "wifi_use_static_ip";

        private static final Validator WIFI_USE_STATIC_IP_VALIDATOR = sBooleanValidator;

        /**
         * The static IP address.
         * <p>
         * Example: "192.168.1.51"
         *
         * @deprecated Use {@link WifiManager} instead
         */
        @Deprecated
        public static final String WIFI_STATIC_IP = "wifi_static_ip";

        private static final Validator WIFI_STATIC_IP_VALIDATOR = sLenientIpAddressValidator;

        /**
         * If using static IP, the gateway's IP address.
         * <p>
         * Example: "192.168.1.1"
         *
         * @deprecated Use {@link WifiManager} instead
         */
        @Deprecated
        public static final String WIFI_STATIC_GATEWAY = "wifi_static_gateway";

        private static final Validator WIFI_STATIC_GATEWAY_VALIDATOR = sLenientIpAddressValidator;

        /**
         * If using static IP, the net mask.
         * <p>
         * Example: "255.255.255.0"
         *
         * @deprecated Use {@link WifiManager} instead
         */
        @Deprecated
        public static final String WIFI_STATIC_NETMASK = "wifi_static_netmask";

        private static final Validator WIFI_STATIC_NETMASK_VALIDATOR = sLenientIpAddressValidator;

        /**
         * If using static IP, the primary DNS's IP address.
         * <p>
         * Example: "192.168.1.1"
         *
         * @deprecated Use {@link WifiManager} instead
         */
        @Deprecated
        public static final String WIFI_STATIC_DNS1 = "wifi_static_dns1";

        private static final Validator WIFI_STATIC_DNS1_VALIDATOR = sLenientIpAddressValidator;

        /**
         * If using static IP, the secondary DNS's IP address.
         * <p>
         * Example: "192.168.1.2"
         *
         * @deprecated Use {@link WifiManager} instead
         */
        @Deprecated
        public static final String WIFI_STATIC_DNS2 = "wifi_static_dns2";

        private static final Validator WIFI_STATIC_DNS2_VALIDATOR = sLenientIpAddressValidator;

        /**
         * Determines whether remote devices may discover and/or connect to
         * this device.
         * <P>Type: INT</P>
         * 2 -- discoverable and connectable
         * 1 -- connectable but not discoverable
         * 0 -- neither connectable nor discoverable
         */
        public static final String BLUETOOTH_DISCOVERABILITY =
            "bluetooth_discoverability";

        private static final Validator BLUETOOTH_DISCOVERABILITY_VALIDATOR =
                new InclusiveIntegerRangeValidator(0, 2);

        /**
         * Bluetooth discoverability timeout.  If this value is nonzero, then
         * Bluetooth becomes discoverable for a certain number of seconds,
         * after which is becomes simply connectable.  The value is in seconds.
         */
        public static final String BLUETOOTH_DISCOVERABILITY_TIMEOUT =
            "bluetooth_discoverability_timeout";

        private static final Validator BLUETOOTH_DISCOVERABILITY_TIMEOUT_VALIDATOR =
                sNonNegativeIntegerValidator;

        /**
         * @deprecated Use {@link android.provider.Settings.Secure#LOCK_PATTERN_ENABLED}
         * instead
         */
        @Deprecated
        public static final String LOCK_PATTERN_ENABLED = Secure.LOCK_PATTERN_ENABLED;

        /**
         * @deprecated Use {@link android.provider.Settings.Secure#LOCK_PATTERN_VISIBLE}
         * instead
         */
        @Deprecated
        public static final String LOCK_PATTERN_VISIBLE = "lock_pattern_visible_pattern";

        /**
         * @deprecated Use
         * {@link android.provider.Settings.Secure#LOCK_PATTERN_TACTILE_FEEDBACK_ENABLED}
         * instead
         */
        @Deprecated
        public static final String LOCK_PATTERN_TACTILE_FEEDBACK_ENABLED =
            "lock_pattern_tactile_feedback_enabled";

        /**
         * A formatted string of the next alarm that is set, or the empty string
         * if there is no alarm set.
         *
         * @deprecated Use {@link android.app.AlarmManager#getNextAlarmClock()}.
         */
        @Deprecated
        public static final String NEXT_ALARM_FORMATTED = "next_alarm_formatted";

        private static final Validator NEXT_ALARM_FORMATTED_VALIDATOR = new Validator() {
            private static final int MAX_LENGTH = 1000;

            @Override
            public boolean validate(String value) {
                // TODO: No idea what the correct format is.
                return value == null || value.length() < MAX_LENGTH;
            }
        };

        /**
         * Scaling factor for fonts, float.
         */
        public static final String FONT_SCALE = "font_scale";

        private static final Validator FONT_SCALE_VALIDATOR = new Validator() {
            @Override
            public boolean validate(String value) {
                try {
                    return Float.parseFloat(value) >= 0;
                } catch (NumberFormatException e) {
                    return false;
                }
            }
        };

        /**
         * The serialized system locale value.
         *
         * Do not use this value directory.
         * To get system locale, use {@link LocaleList#getDefault} instead.
         * To update system locale, use {@link com.android.internal.app.LocalePicker#updateLocales}
         * instead.
         * @hide
         */
        public static final String SYSTEM_LOCALES = "system_locales";


        /**
         * Name of an application package to be debugged.
         *
         * @deprecated Use {@link Global#DEBUG_APP} instead
         */
        @Deprecated
        public static final String DEBUG_APP = Global.DEBUG_APP;

        /**
         * If 1, when launching DEBUG_APP it will wait for the debugger before
         * starting user code.  If 0, it will run normally.
         *
         * @deprecated Use {@link Global#WAIT_FOR_DEBUGGER} instead
         */
        @Deprecated
        public static final String WAIT_FOR_DEBUGGER = Global.WAIT_FOR_DEBUGGER;

        /**
         * Whether or not to dim the screen. 0=no  1=yes
         * @deprecated This setting is no longer used.
         */
        @Deprecated
        public static final String DIM_SCREEN = "dim_screen";

        private static final Validator DIM_SCREEN_VALIDATOR = sBooleanValidator;

        /**
         * The amount of time in milliseconds before the device goes to sleep or begins
         * to dream after a period of inactivity.  This value is also known as the
         * user activity timeout period since the screen isn't necessarily turned off
         * when it expires.
         */
        public static final String SCREEN_OFF_TIMEOUT = "screen_off_timeout";

        private static final Validator SCREEN_OFF_TIMEOUT_VALIDATOR = sNonNegativeIntegerValidator;

        /**
         * The screen backlight brightness between 0 and 255.
         */
        public static final String SCREEN_BRIGHTNESS = "screen_brightness";

        private static final Validator SCREEN_BRIGHTNESS_VALIDATOR =
                new InclusiveIntegerRangeValidator(0, 255);

        /**
         * Control whether to enable automatic brightness mode.
         */
        public static final String SCREEN_BRIGHTNESS_MODE = "screen_brightness_mode";

        private static final Validator SCREEN_BRIGHTNESS_MODE_VALIDATOR = sBooleanValidator;

        /**
         * Adjustment to auto-brightness to make it generally more (>0.0 <1.0)
         * or less (<0.0 >-1.0) bright.
         * @hide
         */
        public static final String SCREEN_AUTO_BRIGHTNESS_ADJ = "screen_auto_brightness_adj";

        private static final Validator SCREEN_AUTO_BRIGHTNESS_ADJ_VALIDATOR =
                new InclusiveFloatRangeValidator(-1, 1);

        /**
         * SCREEN_BRIGHTNESS_MODE value for manual mode.
         */
        public static final int SCREEN_BRIGHTNESS_MODE_MANUAL = 0;

        /**
         * SCREEN_BRIGHTNESS_MODE value for automatic mode.
         */
        public static final int SCREEN_BRIGHTNESS_MODE_AUTOMATIC = 1;

        /**
         * Whether to show the IME switcher in the status bar
         * @hide
         */
        public static final String STATUS_BAR_IME_SWITCHER = "status_bar_ime_switcher";
       
        /**
         * Control whether the process CPU usage meter should be shown.
         *
         * @deprecated Use {@link Global#SHOW_PROCESSES} instead
         */
        @Deprecated
        public static final String SHOW_PROCESSES = Global.SHOW_PROCESSES;

        /**
         * If 1, the activity manager will aggressively finish activities and
         * processes as soon as they are no longer needed.  If 0, the normal
         * extended lifetime is used.
         *
         * @deprecated Use {@link Global#ALWAYS_FINISH_ACTIVITIES} instead
         */
        @Deprecated
        public static final String ALWAYS_FINISH_ACTIVITIES = Global.ALWAYS_FINISH_ACTIVITIES;

        /**
         * Determines which streams are affected by ringer mode changes. The
         * stream type's bit should be set to 1 if it should be muted when going
         * into an inaudible ringer mode.
         */
        public static final String MODE_RINGER_STREAMS_AFFECTED = "mode_ringer_streams_affected";

        private static final Validator MODE_RINGER_STREAMS_AFFECTED_VALIDATOR =
                sNonNegativeIntegerValidator;

        /**
          * Determines which streams are affected by mute. The
          * stream type's bit should be set to 1 if it should be muted when a mute request
          * is received.
          */
        public static final String MUTE_STREAMS_AFFECTED = "mute_streams_affected";

        private static final Validator MUTE_STREAMS_AFFECTED_VALIDATOR =
                sNonNegativeIntegerValidator;

        /**
         * Whether vibrate is on for different events. This is used internally,
         * changing this value will not change the vibrate. See AudioManager.
         */
        public static final String VIBRATE_ON = "vibrate_on";

        private static final Validator VIBRATE_ON_VALIDATOR = sBooleanValidator;

        /**
         * If 1, redirects the system vibrator to all currently attached input devices
         * that support vibration.  If there are no such input devices, then the system
         * vibrator is used instead.
         * If 0, does not register the system vibrator.
         *
         * This setting is mainly intended to provide a compatibility mechanism for
         * applications that only know about the system vibrator and do not use the
         * input device vibrator API.
         *
         * @hide
         */
        public static final String VIBRATE_INPUT_DEVICES = "vibrate_input_devices";

        private static final Validator VIBRATE_INPUT_DEVICES_VALIDATOR = sBooleanValidator;

        /**
         * Ringer volume. This is used internally, changing this value will not
         * change the volume. See AudioManager.
         *
         * @removed Not used by anything since API 2.
         */
        public static final String VOLUME_RING = "volume_ring";

        /**
         * System/notifications volume. This is used internally, changing this
         * value will not change the volume. See AudioManager.
         *
         * @removed Not used by anything since API 2.
         */
        public static final String VOLUME_SYSTEM = "volume_system";

        /**
         * Voice call volume. This is used internally, changing this value will
         * not change the volume. See AudioManager.
         *
         * @removed Not used by anything since API 2.
         */
        public static final String VOLUME_VOICE = "volume_voice";

        /**
         * Music/media/gaming volume. This is used internally, changing this
         * value will not change the volume. See AudioManager.
         *
         * @removed Not used by anything since API 2.
         */
        public static final String VOLUME_MUSIC = "volume_music";

        /**
         * Alarm volume. This is used internally, changing this
         * value will not change the volume. See AudioManager.
         *
         * @removed Not used by anything since API 2.
         */
        public static final String VOLUME_ALARM = "volume_alarm";

        /**
         * Notification volume. This is used internally, changing this
         * value will not change the volume. See AudioManager.
         *
         * @removed Not used by anything since API 2.
         */
        public static final String VOLUME_NOTIFICATION = "volume_notification";

        /**
         * Bluetooth Headset volume. This is used internally, changing this value will
         * not change the volume. See AudioManager.
         *
         * @removed Not used by anything since API 2.
         */
        public static final String VOLUME_BLUETOOTH_SCO = "volume_bluetooth_sco";

        /**
         * Master volume (float in the range 0.0f to 1.0f).
         *
         * @hide
         */
        public static final String VOLUME_MASTER = "volume_master";

        /**
         * Master mono (int 1 = mono, 0 = normal).
         *
         * @hide
         */
        public static final String MASTER_MONO = "master_mono";

        private static final Validator MASTER_MONO_VALIDATOR = sBooleanValidator;

        /**
         * Whether the notifications should use the ring volume (value of 1) or
         * a separate notification volume (value of 0). In most cases, users
         * will have this enabled so the notification and ringer volumes will be
         * the same. However, power users can disable this and use the separate
         * notification volume control.
         * <p>
         * Note: This is a one-off setting that will be removed in the future
         * when there is profile support. For this reason, it is kept hidden
         * from the public APIs.
         *
         * @hide
         * @deprecated
         */
        @Deprecated
        public static final String NOTIFICATIONS_USE_RING_VOLUME =
            "notifications_use_ring_volume";

        private static final Validator NOTIFICATIONS_USE_RING_VOLUME_VALIDATOR = sBooleanValidator;

        /**
         * Whether silent mode should allow vibration feedback. This is used
         * internally in AudioService and the Sound settings activity to
         * coordinate decoupling of vibrate and silent modes. This setting
         * will likely be removed in a future release with support for
         * audio/vibe feedback profiles.
         *
         * Not used anymore. On devices with vibrator, the user explicitly selects
         * silent or vibrate mode.
         * Kept for use by legacy database upgrade code in DatabaseHelper.
         * @hide
         */
        public static final String VIBRATE_IN_SILENT = "vibrate_in_silent";

        private static final Validator VIBRATE_IN_SILENT_VALIDATOR = sBooleanValidator;

        /**
         * The mapping of stream type (integer) to its setting.
         *
         * @removed  Not used by anything since API 2.
         */
        public static final String[] VOLUME_SETTINGS = {
            VOLUME_VOICE, VOLUME_SYSTEM, VOLUME_RING, VOLUME_MUSIC,
            VOLUME_ALARM, VOLUME_NOTIFICATION, VOLUME_BLUETOOTH_SCO
        };

        /**
         * Appended to various volume related settings to record the previous
         * values before they the settings were affected by a silent/vibrate
         * ringer mode change.
         *
         * @removed  Not used by anything since API 2.
         */
        public static final String APPEND_FOR_LAST_AUDIBLE = "_last_audible";

        /**
         * Persistent store for the system-wide default ringtone URI.
         * <p>
         * If you need to play the default ringtone at any given time, it is recommended
         * you give {@link #DEFAULT_RINGTONE_URI} to the media player.  It will resolve
         * to the set default ringtone at the time of playing.
         *
         * @see #DEFAULT_RINGTONE_URI
         */
        public static final String RINGTONE = "ringtone";

        private static final Validator RINGTONE_VALIDATOR = sUriValidator;

        /**
         * A {@link Uri} that will point to the current default ringtone at any
         * given time.
         * <p>
         * If the current default ringtone is in the DRM provider and the caller
         * does not have permission, the exception will be a
         * FileNotFoundException.
         */
        public static final Uri DEFAULT_RINGTONE_URI = getUriFor(RINGTONE);

        /** {@hide} */
        public static final String RINGTONE_CACHE = "ringtone_cache";
        /** {@hide} */
        public static final Uri RINGTONE_CACHE_URI = getUriFor(RINGTONE_CACHE);

        /**
         * Persistent store for the system-wide default notification sound.
         *
         * @see #RINGTONE
         * @see #DEFAULT_NOTIFICATION_URI
         */
        public static final String NOTIFICATION_SOUND = "notification_sound";

        private static final Validator NOTIFICATION_SOUND_VALIDATOR = sUriValidator;

        /**
         * A {@link Uri} that will point to the current default notification
         * sound at any given time.
         *
         * @see #DEFAULT_RINGTONE_URI
         */
        public static final Uri DEFAULT_NOTIFICATION_URI = getUriFor(NOTIFICATION_SOUND);

        /** {@hide} */
        public static final String NOTIFICATION_SOUND_CACHE = "notification_sound_cache";
        /** {@hide} */
        public static final Uri NOTIFICATION_SOUND_CACHE_URI = getUriFor(NOTIFICATION_SOUND_CACHE);

        /**
         * Persistent store for the system-wide default alarm alert.
         *
         * @see #RINGTONE
         * @see #DEFAULT_ALARM_ALERT_URI
         */
        public static final String ALARM_ALERT = "alarm_alert";

        private static final Validator ALARM_ALERT_VALIDATOR = sUriValidator;

        /**
         * A {@link Uri} that will point to the current default alarm alert at
         * any given time.
         *
         * @see #DEFAULT_ALARM_ALERT_URI
         */
        public static final Uri DEFAULT_ALARM_ALERT_URI = getUriFor(ALARM_ALERT);

        /** {@hide} */
        public static final String ALARM_ALERT_CACHE = "alarm_alert_cache";
        /** {@hide} */
        public static final Uri ALARM_ALERT_CACHE_URI = getUriFor(ALARM_ALERT_CACHE);

        /**
         * Persistent store for the system default media button event receiver.
         *
         * @hide
         */
        public static final String MEDIA_BUTTON_RECEIVER = "media_button_receiver";

        private static final Validator MEDIA_BUTTON_RECEIVER_VALIDATOR = new Validator() {
            @Override
            public boolean validate(String value) {
                try {
                    ComponentName.unflattenFromString(value);
                    return true;
                } catch (NullPointerException e) {
                    return false;
                }
            }
        };

        /**
         * Setting to enable Auto Replace (AutoText) in text editors. 1 = On, 0 = Off
         */
        public static final String TEXT_AUTO_REPLACE = "auto_replace";

        private static final Validator TEXT_AUTO_REPLACE_VALIDATOR = sBooleanValidator;

        /**
         * Setting to enable Auto Caps in text editors. 1 = On, 0 = Off
         */
        public static final String TEXT_AUTO_CAPS = "auto_caps";

        private static final Validator TEXT_AUTO_CAPS_VALIDATOR = sBooleanValidator;

        /**
         * Setting to enable Auto Punctuate in text editors. 1 = On, 0 = Off. This
         * feature converts two spaces to a "." and space.
         */
        public static final String TEXT_AUTO_PUNCTUATE = "auto_punctuate";

        private static final Validator TEXT_AUTO_PUNCTUATE_VALIDATOR = sBooleanValidator;

        /**
         * Setting to showing password characters in text editors. 1 = On, 0 = Off
         */
        public static final String TEXT_SHOW_PASSWORD = "show_password";

        private static final Validator TEXT_SHOW_PASSWORD_VALIDATOR = sBooleanValidator;

        public static final String SHOW_GTALK_SERVICE_STATUS =
                "SHOW_GTALK_SERVICE_STATUS";

        private static final Validator SHOW_GTALK_SERVICE_STATUS_VALIDATOR = sBooleanValidator;

        /**
         * Name of activity to use for wallpaper on the home screen.
         *
         * @deprecated Use {@link WallpaperManager} instead.
         */
        @Deprecated
        public static final String WALLPAPER_ACTIVITY = "wallpaper_activity";

        private static final Validator WALLPAPER_ACTIVITY_VALIDATOR = new Validator() {
            private static final int MAX_LENGTH = 1000;

            @Override
            public boolean validate(String value) {
                if (value != null && value.length() > MAX_LENGTH) {
                    return false;
                }
                return ComponentName.unflattenFromString(value) != null;
            }
        };

        /**
         * @deprecated Use {@link android.provider.Settings.Global#AUTO_TIME}
         * instead
         */
        @Deprecated
        public static final String AUTO_TIME = Global.AUTO_TIME;

        /**
         * @deprecated Use {@link android.provider.Settings.Global#AUTO_TIME_ZONE}
         * instead
         */
        @Deprecated
        public static final String AUTO_TIME_ZONE = Global.AUTO_TIME_ZONE;

        /**
         * Display times as 12 or 24 hours
         *   12
         *   24
         */
        public static final String TIME_12_24 = "time_12_24";

        /** @hide */
        public static final Validator TIME_12_24_VALIDATOR =
                new DiscreteValueValidator(new String[] {"12", "24"});

        /**
         * Date format string
         *   mm/dd/yyyy
         *   dd/mm/yyyy
         *   yyyy/mm/dd
         */
        public static final String DATE_FORMAT = "date_format";

        /** @hide */
        public static final Validator DATE_FORMAT_VALIDATOR = new Validator() {
            @Override
            public boolean validate(String value) {
                try {
                    new SimpleDateFormat(value);
                    return true;
                } catch (IllegalArgumentException e) {
                    return false;
                }
            }
        };

        /**
         * Whether the setup wizard has been run before (on first boot), or if
         * it still needs to be run.
         *
         * nonzero = it has been run in the past
         * 0 = it has not been run in the past
         */
        public static final String SETUP_WIZARD_HAS_RUN = "setup_wizard_has_run";

        /** @hide */
        public static final Validator SETUP_WIZARD_HAS_RUN_VALIDATOR = sBooleanValidator;

        /**
         * Scaling factor for normal window animations. Setting to 0 will disable window
         * animations.
         *
         * @deprecated Use {@link Global#WINDOW_ANIMATION_SCALE} instead
         */
        @Deprecated
        public static final String WINDOW_ANIMATION_SCALE = Global.WINDOW_ANIMATION_SCALE;

        /**
         * Scaling factor for activity transition animations. Setting to 0 will disable window
         * animations.
         *
         * @deprecated Use {@link Global#TRANSITION_ANIMATION_SCALE} instead
         */
        @Deprecated
        public static final String TRANSITION_ANIMATION_SCALE = Global.TRANSITION_ANIMATION_SCALE;

        /**
         * Scaling factor for Animator-based animations. This affects both the start delay and
         * duration of all such animations. Setting to 0 will cause animations to end immediately.
         * The default value is 1.
         *
         * @deprecated Use {@link Global#ANIMATOR_DURATION_SCALE} instead
         */
        @Deprecated
        public static final String ANIMATOR_DURATION_SCALE = Global.ANIMATOR_DURATION_SCALE;

        /**
         * Show the pending notification counts as overlays on the status bar
         * @hide
         */
        public static final String STATUS_BAR_NOTIF_COUNT = "status_bar_notif_count";

        /**
         * Control whether the accelerometer will be used to change screen
         * orientation.  If 0, it will not be used unless explicitly requested
         * by the application; if 1, it will be used by default unless explicitly
         * disabled by the application.
         */
        public static final String ACCELEROMETER_ROTATION = "accelerometer_rotation";

        /** @hide */
        public static final Validator ACCELEROMETER_ROTATION_VALIDATOR = sBooleanValidator;

        /**
         * Whether to display powermenu on secure lockscreen
         *
         * @hide
         */
        public static final String POWER_MENU_LOCKSCREEN = "power_menu_lockscreen";

        /**
         * Default screen rotation when no other policy applies.
         * When {@link #ACCELEROMETER_ROTATION} is zero and no on-screen Activity expresses a
         * preference, this rotation value will be used. Must be one of the
         * {@link android.view.Surface#ROTATION_0 Surface rotation constants}.
         *
         * @see android.view.Display#getRotation
         */
        public static final String USER_ROTATION = "user_rotation";

        /** @hide */
        public static final Validator USER_ROTATION_VALIDATOR =
                new InclusiveIntegerRangeValidator(0, 3);

        /**
         * Control whether the rotation lock toggle in the System UI should be hidden.
         * Typically this is done for accessibility purposes to make it harder for
         * the user to accidentally toggle the rotation lock while the display rotation
         * has been locked for accessibility.
         *
         * If 0, then rotation lock toggle is not hidden for accessibility (although it may be
         * unavailable for other reasons).  If 1, then the rotation lock toggle is hidden.
         *
         * @hide
         */
        public static final String HIDE_ROTATION_LOCK_TOGGLE_FOR_ACCESSIBILITY =
                "hide_rotation_lock_toggle_for_accessibility";

        /** @hide */
        public static final Validator HIDE_ROTATION_LOCK_TOGGLE_FOR_ACCESSIBILITY_VALIDATOR =
                sBooleanValidator;

        /**
         * Whether the phone vibrates when it is ringing due to an incoming call. This will
         * be used by Phone and Setting apps; it shouldn't affect other apps.
         * The value is boolean (1 or 0).
         *
         * Note: this is not same as "vibrate on ring", which had been available until ICS.
         * It was about AudioManager's setting and thus affected all the applications which
         * relied on the setting, while this is purely about the vibration setting for incoming
         * calls.
         */
        public static final String VIBRATE_WHEN_RINGING = "vibrate_when_ringing";

        /** @hide */
        public static final Validator VIBRATE_WHEN_RINGING_VALIDATOR = sBooleanValidator;

        /**
         * Whether the audible DTMF tones are played by the dialer when dialing. The value is
         * boolean (1 or 0).
         */
        public static final String DTMF_TONE_WHEN_DIALING = "dtmf_tone";

        /** @hide */
        public static final Validator DTMF_TONE_WHEN_DIALING_VALIDATOR = sBooleanValidator;

        /**
         * CDMA only settings
         * DTMF tone type played by the dialer when dialing.
         *                 0 = Normal
         *                 1 = Long
         */
        public static final String DTMF_TONE_TYPE_WHEN_DIALING = "dtmf_tone_type";

        /** @hide */
        public static final Validator DTMF_TONE_TYPE_WHEN_DIALING_VALIDATOR = sBooleanValidator;

        /**
         * Whether the hearing aid is enabled. The value is
         * boolean (1 or 0).
         * @hide
         */
        public static final String HEARING_AID = "hearing_aid";

        /** @hide */
        public static final Validator HEARING_AID_VALIDATOR = sBooleanValidator;

        /**
         * CDMA only settings
         * TTY Mode
         * 0 = OFF
         * 1 = FULL
         * 2 = VCO
         * 3 = HCO
         * @hide
         */
        public static final String TTY_MODE = "tty_mode";

        /** @hide */
        public static final Validator TTY_MODE_VALIDATOR = new InclusiveIntegerRangeValidator(0, 3);

        /**
         * Whether the sounds effects (key clicks, lid open ...) are enabled. The value is
         * boolean (1 or 0).
         */
        public static final String SOUND_EFFECTS_ENABLED = "sound_effects_enabled";

        /** @hide */
        public static final Validator SOUND_EFFECTS_ENABLED_VALIDATOR = sBooleanValidator;

        /**
         * Whether the haptic feedback (long presses, ...) are enabled. The value is
         * boolean (1 or 0).
         */
        public static final String HAPTIC_FEEDBACK_ENABLED = "haptic_feedback_enabled";

        /** @hide */
        public static final Validator HAPTIC_FEEDBACK_ENABLED_VALIDATOR = sBooleanValidator;

        /**
         * @deprecated Each application that shows web suggestions should have its own
         * setting for this.
         */
        @Deprecated
        public static final String SHOW_WEB_SUGGESTIONS = "show_web_suggestions";

        /** @hide */
        public static final Validator SHOW_WEB_SUGGESTIONS_VALIDATOR = sBooleanValidator;

        /**
         * Whether the notification LED should repeatedly flash when a notification is
         * pending. The value is boolean (1 or 0).
         * @hide
         */
        public static final String NOTIFICATION_LIGHT_PULSE = "notification_light_pulse";

        /** @hide */
        public static final Validator NOTIFICATION_LIGHT_PULSE_VALIDATOR = sBooleanValidator;

        /**
         * Show pointer location on screen?
         * 0 = no
         * 1 = yes
         * @hide
         */
        public static final String POINTER_LOCATION = "pointer_location";

        /** @hide */
        public static final Validator POINTER_LOCATION_VALIDATOR = sBooleanValidator;

        /**
         * Show touch positions on screen?
         * 0 = no
         * 1 = yes
         * @hide
         */
        public static final String SHOW_TOUCHES = "show_touches";

        /** @hide */
        public static final Validator SHOW_TOUCHES_VALIDATOR = sBooleanValidator;

        /**
         * Log raw orientation data from
         * {@link com.android.server.policy.WindowOrientationListener} for use with the
         * orientationplot.py tool.
         * 0 = no
         * 1 = yes
         * @hide
         */
        public static final String WINDOW_ORIENTATION_LISTENER_LOG =
                "window_orientation_listener_log";

        /** @hide */
        public static final Validator WINDOW_ORIENTATION_LISTENER_LOG_VALIDATOR = sBooleanValidator;

        /**
         * Force expanded notifications on all apps that support it.
         * @hide
         */
        public static final String FORCE_EXPANDED_NOTIFICATIONS = "force_expanded_notifications";

        /**
         * Disable Immersive Message
         * @hide
         */
        public static final String DISABLE_IMMERSIVE_MESSAGE = "disable_immersive_message";

        /**
         * @deprecated Use {@link android.provider.Settings.Global#POWER_SOUNDS_ENABLED}
         * instead
         * @hide
         */
        @Deprecated
        public static final String POWER_SOUNDS_ENABLED = Global.POWER_SOUNDS_ENABLED;

        /**
         * @deprecated Use {@link android.provider.Settings.Global#DOCK_SOUNDS_ENABLED}
         * instead
         * @hide
         */
        @Deprecated
        public static final String DOCK_SOUNDS_ENABLED = Global.DOCK_SOUNDS_ENABLED;

        /**
         * Whether to play sounds when the keyguard is shown and dismissed.
         * @hide
         */
        public static final String LOCKSCREEN_SOUNDS_ENABLED = "lockscreen_sounds_enabled";

        /** @hide */
        public static final Validator LOCKSCREEN_SOUNDS_ENABLED_VALIDATOR = sBooleanValidator;

        /**
         * Whether the lockscreen should be completely disabled.
         * @hide
         */
        public static final String LOCKSCREEN_DISABLED = "lockscreen.disabled";

        /** @hide */
        public static final Validator LOCKSCREEN_DISABLED_VALIDATOR = sBooleanValidator;

        /**
         * @deprecated Use {@link android.provider.Settings.Global#LOW_BATTERY_SOUND}
         * instead
         * @hide
         */
        @Deprecated
        public static final String LOW_BATTERY_SOUND = Global.LOW_BATTERY_SOUND;

        /**
         * @deprecated Use {@link android.provider.Settings.Global#DESK_DOCK_SOUND}
         * instead
         * @hide
         */
        @Deprecated
        public static final String DESK_DOCK_SOUND = Global.DESK_DOCK_SOUND;

        /**
         * @deprecated Use {@link android.provider.Settings.Global#DESK_UNDOCK_SOUND}
         * instead
         * @hide
         */
        @Deprecated
        public static final String DESK_UNDOCK_SOUND = Global.DESK_UNDOCK_SOUND;

        /**
         * @deprecated Use {@link android.provider.Settings.Global#CAR_DOCK_SOUND}
         * instead
         * @hide
         */
        @Deprecated
        public static final String CAR_DOCK_SOUND = Global.CAR_DOCK_SOUND;

        /**
         * @deprecated Use {@link android.provider.Settings.Global#CAR_UNDOCK_SOUND}
         * instead
         * @hide
         */
        @Deprecated
        public static final String CAR_UNDOCK_SOUND = Global.CAR_UNDOCK_SOUND;

        /**
         * @deprecated Use {@link android.provider.Settings.Global#LOCK_SOUND}
         * instead
         * @hide
         */
        @Deprecated
        public static final String LOCK_SOUND = Global.LOCK_SOUND;

        /**
         * @deprecated Use {@link android.provider.Settings.Global#UNLOCK_SOUND}
         * instead
         * @hide
         */
        @Deprecated
        public static final String UNLOCK_SOUND = Global.UNLOCK_SOUND;

        /**
         * Receive incoming SIP calls?
         * 0 = no
         * 1 = yes
         * @hide
         */
        public static final String SIP_RECEIVE_CALLS = "sip_receive_calls";

        /** @hide */
        public static final Validator SIP_RECEIVE_CALLS_VALIDATOR = sBooleanValidator;

        /**
         * Call Preference String.
         * "SIP_ALWAYS" : Always use SIP with network access
         * "SIP_ADDRESS_ONLY" : Only if destination is a SIP address
         * @hide
         */
        public static final String SIP_CALL_OPTIONS = "sip_call_options";

        /** @hide */
        public static final Validator SIP_CALL_OPTIONS_VALIDATOR = new DiscreteValueValidator(
                new String[] {"SIP_ALWAYS", "SIP_ADDRESS_ONLY"});

        /**
         * One of the sip call options: Always use SIP with network access.
         * @hide
         */
        public static final String SIP_ALWAYS = "SIP_ALWAYS";

        /** @hide */
        public static final Validator SIP_ALWAYS_VALIDATOR = sBooleanValidator;

        /**
         * One of the sip call options: Only if destination is a SIP address.
         * @hide
         */
        public static final String SIP_ADDRESS_ONLY = "SIP_ADDRESS_ONLY";

        /** @hide */
        public static final Validator SIP_ADDRESS_ONLY_VALIDATOR = sBooleanValidator;

        /**
         * @deprecated Use SIP_ALWAYS or SIP_ADDRESS_ONLY instead.  Formerly used to indicate that
         * the user should be prompted each time a call is made whether it should be placed using
         * SIP.  The {@link com.android.providers.settings.DatabaseHelper} replaces this with
         * SIP_ADDRESS_ONLY.
         * @hide
         */
        @Deprecated
        public static final String SIP_ASK_ME_EACH_TIME = "SIP_ASK_ME_EACH_TIME";

        /** @hide */
        public static final Validator SIP_ASK_ME_EACH_TIME_VALIDATOR = sBooleanValidator;

        /**
         * Pointer speed setting.
         * This is an integer value in a range between -7 and +7, so there are 15 possible values.
         *   -7 = slowest
         *    0 = default speed
         *   +7 = fastest
         * @hide
         */
        public static final String POINTER_SPEED = "pointer_speed";

        /** @hide */
        public static final Validator POINTER_SPEED_VALIDATOR =
                new InclusiveFloatRangeValidator(-7, 7);

	/**
         * Whether the phone volume up / down effect should be played
         * @hide
         */
        public static final String VOLUME_ADJUST_SOUNDS_ENABLED = "volume_adjust_sounds_enabled";

        /**
         * Whether lock-to-app will be triggered by long-press on recents.
         * @hide
         */
        public static final String LOCK_TO_APP_ENABLED = "lock_to_app_enabled";

        /** @hide */
        public static final Validator LOCK_TO_APP_ENABLED_VALIDATOR = sBooleanValidator;

        /**
         * I am the lolrus.
         * <p>
         * Nonzero values indicate that the user has a bukkit.
         * Backward-compatible with <code>PrefGetPreference(prefAllowEasterEggs)</code>.
         * @hide
         */
        public static final String EGG_MODE = "egg_mode";

        /** @hide */
        public static final Validator EGG_MODE_VALIDATOR = new Validator() {
            @Override
            public boolean validate(String value) {
                try {
                    return Long.parseLong(value) >= 0;
                } catch (NumberFormatException e) {
                    return false;
                }
            }
        };

        /** region Extensions System Settings */

        /**
         * What color to use for the notification LED by default
         * @hide
         */
        public static final String NOTIFICATION_LIGHT_PULSE_DEFAULT_COLOR =
                "notification_light_pulse_default_color";

        /**
         * How long to flash the notification LED by default
         * @hide
         */
        public static final String NOTIFICATION_LIGHT_PULSE_DEFAULT_LED_ON =
                "notification_light_pulse_default_led_on";

        /**
         * How long to wait between flashes for the notification LED by default
         * @hide
         */
        public static final String NOTIFICATION_LIGHT_PULSE_DEFAULT_LED_OFF =
                "notification_light_pulse_default_led_off";

        /**
         * What color to use for the missed call notification LED
         * @hide
         */
        public static final String NOTIFICATION_LIGHT_PULSE_CALL_COLOR =
                "notification_light_pulse_call_color";

        /**
         * How long to flash the missed call notification LED
         * @hide
         */
        public static final String NOTIFICATION_LIGHT_PULSE_CALL_LED_ON =
                "notification_light_pulse_call_led_on";

        /**
         * How long to wait between flashes for the missed call notification LED
         * @hide
         */
        public static final String NOTIFICATION_LIGHT_PULSE_CALL_LED_OFF =
                "notification_light_pulse_call_led_off";
        /**
         * What color to use for the voicemail notification LED
         * @hide
         */
        public static final String NOTIFICATION_LIGHT_PULSE_VMAIL_COLOR =
                "notification_light_pulse_vmail_color";

        /**
         * How long to flash the voicemail notification LED
         * @hide
         */
        public static final String NOTIFICATION_LIGHT_PULSE_VMAIL_LED_ON =
                "notification_light_pulse_vmail_led_on";

        /**
         * How long to wait between flashes for the voicemail notification LED
         * @hide
         */
        public static final String NOTIFICATION_LIGHT_PULSE_VMAIL_LED_OFF =
                "notification_light_pulse_vmail_led_off";

        /**
         * Whether to use the custom LED values for the notification pulse LED.
         * @hide
         */
        public static final String NOTIFICATION_LIGHT_PULSE_CUSTOM_ENABLE =
                "notification_light_pulse_custom_enable";

        /**
         * Which custom LED values to use for the notification pulse LED.
         * @hide
         */
        public static final String NOTIFICATION_LIGHT_PULSE_CUSTOM_VALUES =
                "notification_light_pulse_custom_values";

        /**
         * Whether to allow notifications with the screen on or DayDreams.
         * The value is boolean (1 or 0). Default will always be false.
         * @hide
         */
        public static final String NOTIFICATION_LIGHT_SCREEN_ON =
                "notification_light_screen_on_enable";

        /**
         * Contains the notifications light maximum brightness to use.
         * @hide
         */
        public static final String NOTIFICATION_LIGHT_BRIGHTNESS_LEVEL =
                "notification_light_brightness_level";

        /**
         * Whether to use the all the LEDs for the notifications or just one.
         * @hide
         */
        public static final String NOTIFICATION_LIGHT_MULTIPLE_LEDS_ENABLE =
                "notification_light_multiple_leds_enable";

        /**
         * Whether we automatically generate notification LED colors or just
         * use the boring default.
         * @hide
         */
        public static final String NOTIFICATION_LIGHT_COLOR_AUTO =
                "notification_light_color_auto";

        /**
         * Whether the battery light should be enabled (if hardware supports it)
         * The value is boolean (1 or 0).
         * @hide
         */
        public static final String BATTERY_LIGHT_ENABLED = "battery_light_enabled";

        /**
         * Whether the battery LED should repeatedly flash when the battery is low
         * on charge. The value is boolean (1 or 0).
         * @hide
         */
        public static final String BATTERY_LIGHT_PULSE = "battery_light_pulse";

        /**
         * What color to use for the battery LED while charging - low
         * @hide
         */
        public static final String BATTERY_LIGHT_LOW_COLOR = "battery_light_low_color";

        /**
         * What color to use for the battery LED while charging - medium
         * @hide
         */
        public static final String BATTERY_LIGHT_MEDIUM_COLOR = "battery_light_medium_color";

        /**
         * What color to use for the battery LED while charging - full
         * @hide
         */
        public static final String BATTERY_LIGHT_FULL_COLOR = "battery_light_full_color";

        /** endregion */

        /**
         * Action to perform when the home key is long-pressed.
         * (Default can be configured via config_longPressOnHomeBehavior)
         * 0 - Nothing
         * 1 - Menu
         * 2 - App-switch
         * 3 - Search
         * 4 - Voice search
         * 5 - In-app search
         * 6 - Launch Camera
         * 7 - Action Sleep
         * 8 - Last app
         * @hide
         */
        public static final String KEY_HOME_LONG_PRESS_ACTION = "key_home_long_press_action";

        /**
         * Action to perform when the home key is double-tapped.
         * (Default can be configured via config_doubleTapOnHomeBehavior)
         * (See KEY_HOME_LONG_PRESS_ACTION for valid values)
         * @hide
         */
        public static final String KEY_HOME_DOUBLE_TAP_ACTION = "key_home_double_tap_action";

        /**
         * Action to perform when the menu key is pressed. (Default is 1)
         * (See KEY_HOME_LONG_PRESS_ACTION for valid values)
         * @hide
         */
        public static final String KEY_MENU_ACTION = "key_menu_action";

        /**
         * Action to perform when the menu key is long-pressed.
         * (Default is 0 on devices with a search key, 3 on devices without)
         * (See KEY_HOME_LONG_PRESS_ACTION for valid values)
         * @hide
         */
        public static final String KEY_MENU_LONG_PRESS_ACTION = "key_menu_long_press_action";

        /**
         * Action to perform when the assistant (search) key is pressed. (Default is 3)
         * (See KEY_HOME_LONG_PRESS_ACTION for valid values)
         * @hide
         */
        public static final String KEY_ASSIST_ACTION = "key_assist_action";

        /**
         * Action to perform when the assistant (search) key is long-pressed. (Default is 4)
         * (See KEY_HOME_LONG_PRESS_ACTION for valid values)
         * @hide
         */
        public static final String KEY_ASSIST_LONG_PRESS_ACTION = "key_assist_long_press_action";

        /**
         * Action to perform when the app switch key is pressed. (Default is 2)
         * (See KEY_HOME_LONG_PRESS_ACTION for valid values)
         * @hide
         */
        public static final String KEY_APP_SWITCH_ACTION = "key_app_switch_action";

        /**
         * Action to perform when the app switch key is long-pressed. (Default is 0)
         * (See KEY_HOME_LONG_PRESS_ACTION for valid values)
         * @hide
         */
        public static final String KEY_APP_SWITCH_LONG_PRESS_ACTION = "key_app_switch_long_press_action";

        /**
         * Whether to wake the screen with the home key, the value is boolean.
         * 0 = 0ff, 1 = on
         * @hide
         */
        public static final String HOME_WAKE_SCREEN = "home_wake_screen";

        /**
         * Whether to wake the screen with the back key, the value is boolean.
         * 0 = 0ff, 1 = on
         * @hide
         */
        public static final String BACK_WAKE_SCREEN = "back_wake_screen";

        /**
         * Whether to wake the screen with the menu key, the value is boolean.
         * 0 = 0ff, 1 = on
         * @hide
         */
        public static final String MENU_WAKE_SCREEN = "menu_wake_screen";

        /**
         * Whether to wake the screen with the assist key, the value is boolean.
         * 0 = 0ff, 1 = on
         * @hide
         */
        public static final String ASSIST_WAKE_SCREEN = "assist_wake_screen";

        /**
         * Whether to wake the screen with the app switch key, the value is boolean.
         * 0 = 0ff, 1 = on
         * @hide
         */
        public static final String APP_SWITCH_WAKE_SCREEN = "app_switch_wake_screen";

        /**
         * Whether to launch secure camera app when key is longpressed
         * 0 = 0ff, 1 = on
         * @hide
         */
        public static final String CAMERA_LAUNCH = "camera_launch";

        /**
         * Whether to wake the screen with the camera key half-press.
         * 0 = 0ff, 1 = on
         * @hide
         */
        public static final String CAMERA_WAKE_SCREEN = "camera_wake_screen";

        /**
         * Whether or not to send device back to sleep if Camera button is released ("Peek")
         * 0 = 0ff, 1 = on
         * @hide
         */
        public static final String CAMERA_SLEEP_ON_RELEASE = "camera_sleep_on_release";

        /**
         * Whether to wake the screen with the volume keys, the value is boolean.
         * 0 = 0ff, 1 = on
         * @hide
         */
        public static final String VOLUME_WAKE_SCREEN = "volume_wake_screen";

        /**
         * Whether or not volume button music controls should be enabled to seek media tracks
         * 0 = 0ff, 1 = on
         * @hide
         */
        public static final String VOLBTN_MUSIC_CONTROLS = "volbtn_music_controls";

        /**
         * Volume keys control cursor in text fields (default is 0)
         * 0 - Disabled
         * 1 - Volume up/down moves cursor left/right
         * 2 - Volume up/down moves cursor right/left
         * @hide
         */
        public static final String VOLUME_KEY_CURSOR_CONTROL = "volume_key_cursor_control";

        /**
         * Volume key controls ringtone or media sound stream
         * @hide
         */
        public static final String VOLUME_KEYS_CONTROL_RING_STREAM =
                "volume_keys_control_ring_stream";

        /**
         * The keyboard brightness to be used while the screen is on.
         * Valid value range is between 0 and {@link PowerManager#getMaximumKeyboardBrightness()}
         * @deprecated
         * @hide
         */
        public static final String KEYBOARD_BRIGHTNESS = Secure.KEYBOARD_BRIGHTNESS;

        /**
         * The button brightness to be used while the screen is on or after a button press,
         * depending on the value of {@link BUTTON_BACKLIGHT_TIMEOUT}.
         * Valid value range is between 0 and {@link PowerManager#getMaximumButtonBrightness()}
         * @deprecated
         * @hide
         */
        public static final String BUTTON_BRIGHTNESS = Secure.BUTTON_BRIGHTNESS;

        /**
         * The time in ms to keep the button backlight on after pressing a button.
         * A value of 0 will keep the buttons on for as long as the screen is on.
         * @deprecated
         * @hide
         */
        public static final String BUTTON_BACKLIGHT_TIMEOUT = Secure.BUTTON_BACKLIGHT_TIMEOUT;

        /**
         * Disable dashboard conditions in Settings
         * @hide
         */
        public static final String DISABLE_DASHBOARD_CONDITIONS = "disable_dashboard_conditions";

        /**
         * Disable dashboard suggestions in Settings
         * @hide
         */
        public static final String DISABLE_SETTINGS_SUGGESTIONS = "disable_settings_suggestions";

        /**
         * Remove dashboard tile summaries in Settings
         * @hide
         */
        public static final String REMOVE_SETTINGS_TILE_SUMMARY = "remove_settings_tile_summary";

        /** 
         * Whether to allow one finger Quick Settings expansion on the right side of the status bar.
         * @hide
         */
        public static final String STATUS_BAR_QUICK_QS_PULLDOWN = "status_bar_quick_qs_pulldown";

        /** endregion */

        /**
         * Swap volume buttons when the screen is rotated
         * 0 - Disabled
         * 1 - Enabled (screen is rotated by 90 or 180 degrees: phone, hybrid)
         * 2 - Enabled (screen is rotated by 180 or 270 degrees: tablet)
         * @hide
         */
        public static final String SWAP_VOLUME_KEYS_ON_ROTATION = "swap_volume_keys_on_rotation";


        /**
         * IMPORTANT: If you add a new public settings you also have to add it to
         * PUBLIC_SETTINGS below. If the new setting is hidden you have to add
         * it to PRIVATE_SETTINGS below. Also add a validator that can validate
         * the setting value. See an example above.
         */

        /**       
         *  Enable statusbar double tap gesture on to put device to sleep
         * @hide
         */
        public static final String DOUBLE_TAP_SLEEP_GESTURE = "double_tap_sleep_gesture";

        /**
         * Forces formal text input.  1 to replace emoticon key with enter key.
         * @hide
         */
        public static final String FORMAL_TEXT_INPUT = "formal_text_input";

        /**
         * Toast icon
         * @hide
         */
        public static final String TOAST_ICON = "toast_icon";

        /**
         * Settings to backup. This is here so that it's in the same place as the settings
         * keys and easy to update.
         *
         * NOTE: Settings are backed up and restored in the order they appear
         *       in this array. If you have one setting depending on another,
         *       make sure that they are ordered appropriately.
         *
         * @hide
         */
        public static final String[] SETTINGS_TO_BACKUP = {
            STAY_ON_WHILE_PLUGGED_IN,   // moved to global
            WIFI_USE_STATIC_IP,
            WIFI_STATIC_IP,
            WIFI_STATIC_GATEWAY,
            WIFI_STATIC_NETMASK,
            WIFI_STATIC_DNS1,
            WIFI_STATIC_DNS2,
            BLUETOOTH_DISCOVERABILITY,
            BLUETOOTH_DISCOVERABILITY_TIMEOUT,
            FONT_SCALE,
            DIM_SCREEN,
            SCREEN_OFF_TIMEOUT,
            SCREEN_BRIGHTNESS,
            SCREEN_BRIGHTNESS_MODE,
            SCREEN_AUTO_BRIGHTNESS_ADJ,
            VIBRATE_INPUT_DEVICES,
            MODE_RINGER_STREAMS_AFFECTED,
            TEXT_AUTO_REPLACE,
            TEXT_AUTO_CAPS,
            TEXT_AUTO_PUNCTUATE,
            TEXT_SHOW_PASSWORD,
            AUTO_TIME,                  // moved to global
            AUTO_TIME_ZONE,             // moved to global
            TIME_12_24,
            DATE_FORMAT,
            DTMF_TONE_WHEN_DIALING,
            DTMF_TONE_TYPE_WHEN_DIALING,
            HEARING_AID,
            TTY_MODE,
            MASTER_MONO,
            SOUND_EFFECTS_ENABLED,
            HAPTIC_FEEDBACK_ENABLED,
            POWER_SOUNDS_ENABLED,       // moved to global
            DOCK_SOUNDS_ENABLED,        // moved to global
            LOCKSCREEN_SOUNDS_ENABLED,
            SHOW_WEB_SUGGESTIONS,
            SIP_CALL_OPTIONS,
            SIP_RECEIVE_CALLS,
            POINTER_SPEED,
            VIBRATE_WHEN_RINGING,
            RINGTONE,
            LOCK_TO_APP_ENABLED,
            NOTIFICATION_SOUND,
            ACCELEROMETER_ROTATION
        };

        /**
         * These are all public system settings
         *
         * @hide
         */
        public static final Set<String> PUBLIC_SETTINGS = new ArraySet<>();
        static {
            PUBLIC_SETTINGS.add(END_BUTTON_BEHAVIOR);
            PUBLIC_SETTINGS.add(WIFI_USE_STATIC_IP);
            PUBLIC_SETTINGS.add(WIFI_STATIC_IP);
            PUBLIC_SETTINGS.add(WIFI_STATIC_GATEWAY);
            PUBLIC_SETTINGS.add(WIFI_STATIC_NETMASK);
            PUBLIC_SETTINGS.add(WIFI_STATIC_DNS1);
            PUBLIC_SETTINGS.add(WIFI_STATIC_DNS2);
            PUBLIC_SETTINGS.add(BLUETOOTH_DISCOVERABILITY);
            PUBLIC_SETTINGS.add(BLUETOOTH_DISCOVERABILITY_TIMEOUT);
            PUBLIC_SETTINGS.add(NEXT_ALARM_FORMATTED);
            PUBLIC_SETTINGS.add(FONT_SCALE);
            PUBLIC_SETTINGS.add(DIM_SCREEN);
            PUBLIC_SETTINGS.add(SCREEN_OFF_TIMEOUT);
            PUBLIC_SETTINGS.add(SCREEN_BRIGHTNESS);
            PUBLIC_SETTINGS.add(SCREEN_BRIGHTNESS_MODE);
            PUBLIC_SETTINGS.add(MODE_RINGER_STREAMS_AFFECTED);
            PUBLIC_SETTINGS.add(MUTE_STREAMS_AFFECTED);
            PUBLIC_SETTINGS.add(VIBRATE_ON);
            PUBLIC_SETTINGS.add(VOLUME_RING);
            PUBLIC_SETTINGS.add(VOLUME_SYSTEM);
            PUBLIC_SETTINGS.add(VOLUME_VOICE);
            PUBLIC_SETTINGS.add(VOLUME_MUSIC);
            PUBLIC_SETTINGS.add(VOLUME_ALARM);
            PUBLIC_SETTINGS.add(VOLUME_NOTIFICATION);
            PUBLIC_SETTINGS.add(VOLUME_BLUETOOTH_SCO);
            PUBLIC_SETTINGS.add(RINGTONE);
            PUBLIC_SETTINGS.add(NOTIFICATION_SOUND);
            PUBLIC_SETTINGS.add(ALARM_ALERT);
            PUBLIC_SETTINGS.add(TEXT_AUTO_REPLACE);
            PUBLIC_SETTINGS.add(TEXT_AUTO_CAPS);
            PUBLIC_SETTINGS.add(TEXT_AUTO_PUNCTUATE);
            PUBLIC_SETTINGS.add(TEXT_SHOW_PASSWORD);
            PUBLIC_SETTINGS.add(SHOW_GTALK_SERVICE_STATUS);
            PUBLIC_SETTINGS.add(WALLPAPER_ACTIVITY);
            PUBLIC_SETTINGS.add(TIME_12_24);
            PUBLIC_SETTINGS.add(DATE_FORMAT);
            PUBLIC_SETTINGS.add(SETUP_WIZARD_HAS_RUN);
            PUBLIC_SETTINGS.add(ACCELEROMETER_ROTATION);
            PUBLIC_SETTINGS.add(USER_ROTATION);
            PUBLIC_SETTINGS.add(DTMF_TONE_WHEN_DIALING);
            PUBLIC_SETTINGS.add(SOUND_EFFECTS_ENABLED);
            PUBLIC_SETTINGS.add(HAPTIC_FEEDBACK_ENABLED);
            PUBLIC_SETTINGS.add(SHOW_WEB_SUGGESTIONS);
            PUBLIC_SETTINGS.add(VIBRATE_WHEN_RINGING);
        }

        /**
         * These are all hidden system settings.
         *
         * @hide
         */
        public static final Set<String> PRIVATE_SETTINGS = new ArraySet<>();
        static {
            PRIVATE_SETTINGS.add(WIFI_USE_STATIC_IP);
            PRIVATE_SETTINGS.add(END_BUTTON_BEHAVIOR);
            PRIVATE_SETTINGS.add(ADVANCED_SETTINGS);
            PRIVATE_SETTINGS.add(SCREEN_AUTO_BRIGHTNESS_ADJ);
            PRIVATE_SETTINGS.add(VIBRATE_INPUT_DEVICES);
            PRIVATE_SETTINGS.add(VOLUME_MASTER);
            PRIVATE_SETTINGS.add(MASTER_MONO);
            PRIVATE_SETTINGS.add(NOTIFICATIONS_USE_RING_VOLUME);
            PRIVATE_SETTINGS.add(VIBRATE_IN_SILENT);
            PRIVATE_SETTINGS.add(MEDIA_BUTTON_RECEIVER);
            PRIVATE_SETTINGS.add(HIDE_ROTATION_LOCK_TOGGLE_FOR_ACCESSIBILITY);
            PRIVATE_SETTINGS.add(DTMF_TONE_TYPE_WHEN_DIALING);
            PRIVATE_SETTINGS.add(HEARING_AID);
            PRIVATE_SETTINGS.add(TTY_MODE);
            PRIVATE_SETTINGS.add(NOTIFICATION_LIGHT_PULSE);
            PRIVATE_SETTINGS.add(POINTER_LOCATION);
            PRIVATE_SETTINGS.add(SHOW_TOUCHES);
            PRIVATE_SETTINGS.add(WINDOW_ORIENTATION_LISTENER_LOG);
            PRIVATE_SETTINGS.add(POWER_SOUNDS_ENABLED);
            PRIVATE_SETTINGS.add(DOCK_SOUNDS_ENABLED);
            PRIVATE_SETTINGS.add(LOCKSCREEN_SOUNDS_ENABLED);
            PRIVATE_SETTINGS.add(LOCKSCREEN_DISABLED);
            PRIVATE_SETTINGS.add(LOW_BATTERY_SOUND);
            PRIVATE_SETTINGS.add(DESK_DOCK_SOUND);
            PRIVATE_SETTINGS.add(DESK_UNDOCK_SOUND);
            PRIVATE_SETTINGS.add(CAR_DOCK_SOUND);
            PRIVATE_SETTINGS.add(CAR_UNDOCK_SOUND);
            PRIVATE_SETTINGS.add(LOCK_SOUND);
            PRIVATE_SETTINGS.add(UNLOCK_SOUND);
            PRIVATE_SETTINGS.add(SIP_RECEIVE_CALLS);
            PRIVATE_SETTINGS.add(SIP_CALL_OPTIONS);
            PRIVATE_SETTINGS.add(SIP_ALWAYS);
            PRIVATE_SETTINGS.add(SIP_ADDRESS_ONLY);
            PRIVATE_SETTINGS.add(SIP_ASK_ME_EACH_TIME);
            PRIVATE_SETTINGS.add(POINTER_SPEED);
            PRIVATE_SETTINGS.add(LOCK_TO_APP_ENABLED);
            PRIVATE_SETTINGS.add(EGG_MODE);
        }

        /**
         * These are all public system settings
         *
         * @hide
         */
        public static final Map<String, Validator> VALIDATORS = new ArrayMap<>();
        static {
            VALIDATORS.put(END_BUTTON_BEHAVIOR,END_BUTTON_BEHAVIOR_VALIDATOR);
            VALIDATORS.put(WIFI_USE_STATIC_IP, WIFI_USE_STATIC_IP_VALIDATOR);
            VALIDATORS.put(BLUETOOTH_DISCOVERABILITY, BLUETOOTH_DISCOVERABILITY_VALIDATOR);
            VALIDATORS.put(BLUETOOTH_DISCOVERABILITY_TIMEOUT,
                    BLUETOOTH_DISCOVERABILITY_TIMEOUT_VALIDATOR);
            VALIDATORS.put(NEXT_ALARM_FORMATTED, NEXT_ALARM_FORMATTED_VALIDATOR);
            VALIDATORS.put(FONT_SCALE, FONT_SCALE_VALIDATOR);
            VALIDATORS.put(DIM_SCREEN, DIM_SCREEN_VALIDATOR);
            VALIDATORS.put(SCREEN_OFF_TIMEOUT, SCREEN_OFF_TIMEOUT_VALIDATOR);
            VALIDATORS.put(SCREEN_BRIGHTNESS, SCREEN_BRIGHTNESS_VALIDATOR);
            VALIDATORS.put(SCREEN_BRIGHTNESS_MODE, SCREEN_BRIGHTNESS_MODE_VALIDATOR);
            VALIDATORS.put(MODE_RINGER_STREAMS_AFFECTED, MODE_RINGER_STREAMS_AFFECTED_VALIDATOR);
            VALIDATORS.put(MUTE_STREAMS_AFFECTED, MUTE_STREAMS_AFFECTED_VALIDATOR);
            VALIDATORS.put(VIBRATE_ON, VIBRATE_ON_VALIDATOR);
            VALIDATORS.put(RINGTONE, RINGTONE_VALIDATOR);
            VALIDATORS.put(NOTIFICATION_SOUND, NOTIFICATION_SOUND_VALIDATOR);
            VALIDATORS.put(ALARM_ALERT, ALARM_ALERT_VALIDATOR);
            VALIDATORS.put(TEXT_AUTO_REPLACE, TEXT_AUTO_REPLACE_VALIDATOR);
            VALIDATORS.put(TEXT_AUTO_CAPS, TEXT_AUTO_CAPS_VALIDATOR);
            VALIDATORS.put(TEXT_AUTO_PUNCTUATE, TEXT_AUTO_PUNCTUATE_VALIDATOR);
            VALIDATORS.put(TEXT_SHOW_PASSWORD, TEXT_SHOW_PASSWORD_VALIDATOR);
            VALIDATORS.put(SHOW_GTALK_SERVICE_STATUS, SHOW_GTALK_SERVICE_STATUS_VALIDATOR);
            VALIDATORS.put(WALLPAPER_ACTIVITY, WALLPAPER_ACTIVITY_VALIDATOR);
            VALIDATORS.put(TIME_12_24, TIME_12_24_VALIDATOR);
            VALIDATORS.put(DATE_FORMAT, DATE_FORMAT_VALIDATOR);
            VALIDATORS.put(SETUP_WIZARD_HAS_RUN, SETUP_WIZARD_HAS_RUN_VALIDATOR);
            VALIDATORS.put(ACCELEROMETER_ROTATION, ACCELEROMETER_ROTATION_VALIDATOR);
            VALIDATORS.put(USER_ROTATION, USER_ROTATION_VALIDATOR);
            VALIDATORS.put(DTMF_TONE_WHEN_DIALING, DTMF_TONE_WHEN_DIALING_VALIDATOR);
            VALIDATORS.put(SOUND_EFFECTS_ENABLED, SOUND_EFFECTS_ENABLED_VALIDATOR);
            VALIDATORS.put(HAPTIC_FEEDBACK_ENABLED, HAPTIC_FEEDBACK_ENABLED_VALIDATOR);
            VALIDATORS.put(SHOW_WEB_SUGGESTIONS, SHOW_WEB_SUGGESTIONS_VALIDATOR);
            VALIDATORS.put(WIFI_USE_STATIC_IP, WIFI_USE_STATIC_IP_VALIDATOR);
            VALIDATORS.put(END_BUTTON_BEHAVIOR, END_BUTTON_BEHAVIOR_VALIDATOR);
            VALIDATORS.put(ADVANCED_SETTINGS, ADVANCED_SETTINGS_VALIDATOR);
            VALIDATORS.put(SCREEN_AUTO_BRIGHTNESS_ADJ, SCREEN_AUTO_BRIGHTNESS_ADJ_VALIDATOR);
            VALIDATORS.put(VIBRATE_INPUT_DEVICES, VIBRATE_INPUT_DEVICES_VALIDATOR);
            VALIDATORS.put(MASTER_MONO, MASTER_MONO_VALIDATOR);
            VALIDATORS.put(NOTIFICATIONS_USE_RING_VOLUME, NOTIFICATIONS_USE_RING_VOLUME_VALIDATOR);
            VALIDATORS.put(VIBRATE_IN_SILENT, VIBRATE_IN_SILENT_VALIDATOR);
            VALIDATORS.put(MEDIA_BUTTON_RECEIVER, MEDIA_BUTTON_RECEIVER_VALIDATOR);
            VALIDATORS.put(HIDE_ROTATION_LOCK_TOGGLE_FOR_ACCESSIBILITY,
                    HIDE_ROTATION_LOCK_TOGGLE_FOR_ACCESSIBILITY_VALIDATOR);
            VALIDATORS.put(VIBRATE_WHEN_RINGING, VIBRATE_WHEN_RINGING_VALIDATOR);
            VALIDATORS.put(DTMF_TONE_TYPE_WHEN_DIALING, DTMF_TONE_TYPE_WHEN_DIALING_VALIDATOR);
            VALIDATORS.put(HEARING_AID, HEARING_AID_VALIDATOR);
            VALIDATORS.put(TTY_MODE, TTY_MODE_VALIDATOR);
            VALIDATORS.put(NOTIFICATION_LIGHT_PULSE, NOTIFICATION_LIGHT_PULSE_VALIDATOR);
            VALIDATORS.put(POINTER_LOCATION, POINTER_LOCATION_VALIDATOR);
            VALIDATORS.put(SHOW_TOUCHES, SHOW_TOUCHES_VALIDATOR);
            VALIDATORS.put(WINDOW_ORIENTATION_LISTENER_LOG,
                    WINDOW_ORIENTATION_LISTENER_LOG_VALIDATOR);
            VALIDATORS.put(LOCKSCREEN_SOUNDS_ENABLED, LOCKSCREEN_SOUNDS_ENABLED_VALIDATOR);
            VALIDATORS.put(LOCKSCREEN_DISABLED, LOCKSCREEN_DISABLED_VALIDATOR);
            VALIDATORS.put(SIP_RECEIVE_CALLS, SIP_RECEIVE_CALLS_VALIDATOR);
            VALIDATORS.put(SIP_CALL_OPTIONS, SIP_CALL_OPTIONS_VALIDATOR);
            VALIDATORS.put(SIP_ALWAYS, SIP_ALWAYS_VALIDATOR);
            VALIDATORS.put(SIP_ADDRESS_ONLY, SIP_ADDRESS_ONLY_VALIDATOR);
            VALIDATORS.put(SIP_ASK_ME_EACH_TIME, SIP_ASK_ME_EACH_TIME_VALIDATOR);
            VALIDATORS.put(POINTER_SPEED, POINTER_SPEED_VALIDATOR);
            VALIDATORS.put(LOCK_TO_APP_ENABLED, LOCK_TO_APP_ENABLED_VALIDATOR);
            VALIDATORS.put(EGG_MODE, EGG_MODE_VALIDATOR);
            VALIDATORS.put(WIFI_STATIC_IP, WIFI_STATIC_IP_VALIDATOR);
            VALIDATORS.put(WIFI_STATIC_GATEWAY, WIFI_STATIC_GATEWAY_VALIDATOR);
            VALIDATORS.put(WIFI_STATIC_NETMASK, WIFI_STATIC_NETMASK_VALIDATOR);
            VALIDATORS.put(WIFI_STATIC_DNS1, WIFI_STATIC_DNS1_VALIDATOR);
            VALIDATORS.put(WIFI_STATIC_DNS2, WIFI_STATIC_DNS2_VALIDATOR);
        }

        /**
         * These entries are considered common between the personal and the managed profile,
         * since the managed profile doesn't get to change them.
         */
        private static final Set<String> CLONE_TO_MANAGED_PROFILE = new ArraySet<>();
        static {
            CLONE_TO_MANAGED_PROFILE.add(DATE_FORMAT);
            CLONE_TO_MANAGED_PROFILE.add(HAPTIC_FEEDBACK_ENABLED);
            CLONE_TO_MANAGED_PROFILE.add(SOUND_EFFECTS_ENABLED);
            CLONE_TO_MANAGED_PROFILE.add(TEXT_SHOW_PASSWORD);
            CLONE_TO_MANAGED_PROFILE.add(TIME_12_24);
        }

        /** @hide */
        public static void getCloneToManagedProfileSettings(Set<String> outKeySet) {
            outKeySet.addAll(CLONE_TO_MANAGED_PROFILE);
        }

        /**
         * When to use Wi-Fi calling
         *
         * @see android.telephony.TelephonyManager.WifiCallingChoices
         * @hide
         */
        public static final String WHEN_TO_MAKE_WIFI_CALLS = "when_to_make_wifi_calls";

        // Settings moved to Settings.Secure

        /**
         * @deprecated Use {@link android.provider.Settings.Global#ADB_ENABLED}
         * instead
         */
        @Deprecated
        public static final String ADB_ENABLED = Global.ADB_ENABLED;

        /**
         * @deprecated Use {@link android.provider.Settings.Secure#ANDROID_ID} instead
         */
        @Deprecated
        public static final String ANDROID_ID = Secure.ANDROID_ID;

        /**
         * @deprecated Use {@link android.provider.Settings.Global#BLUETOOTH_ON} instead
         */
        @Deprecated
        public static final String BLUETOOTH_ON = Global.BLUETOOTH_ON;

        /**
         * @deprecated Use {@link android.provider.Settings.Global#DATA_ROAMING} instead
         */
        @Deprecated
        public static final String DATA_ROAMING = Global.DATA_ROAMING;

        /**
         * @deprecated Use {@link android.provider.Settings.Global#DEVICE_PROVISIONED} instead
         */
        @Deprecated
        public static final String DEVICE_PROVISIONED = Global.DEVICE_PROVISIONED;

        /**
         * @deprecated Use {@link android.provider.Settings.Global#HTTP_PROXY} instead
         */
        @Deprecated
        public static final String HTTP_PROXY = Global.HTTP_PROXY;

        /**
         * @deprecated Use {@link android.provider.Settings.Secure#INSTALL_NON_MARKET_APPS} instead
         */
        @Deprecated
        public static final String INSTALL_NON_MARKET_APPS = Secure.INSTALL_NON_MARKET_APPS;

        /**
         * @deprecated Use {@link android.provider.Settings.Secure#LOCATION_PROVIDERS_ALLOWED}
         * instead
         */
        @Deprecated
        public static final String LOCATION_PROVIDERS_ALLOWED = Secure.LOCATION_PROVIDERS_ALLOWED;

        /**
         * @deprecated Use {@link android.provider.Settings.Secure#LOGGING_ID} instead
         */
        @Deprecated
        public static final String LOGGING_ID = Secure.LOGGING_ID;

        /**
         * @deprecated Use {@link android.provider.Settings.Global#NETWORK_PREFERENCE} instead
         */
        @Deprecated
        public static final String NETWORK_PREFERENCE = Global.NETWORK_PREFERENCE;

        /**
         * @deprecated Use {@link android.provider.Settings.Secure#PARENTAL_CONTROL_ENABLED}
         * instead
         */
        @Deprecated
        public static final String PARENTAL_CONTROL_ENABLED = Secure.PARENTAL_CONTROL_ENABLED;

        /**
         * @deprecated Use {@link android.provider.Settings.Secure#PARENTAL_CONTROL_LAST_UPDATE}
         * instead
         */
        @Deprecated
        public static final String PARENTAL_CONTROL_LAST_UPDATE = Secure.PARENTAL_CONTROL_LAST_UPDATE;

        /**
         * @deprecated Use {@link android.provider.Settings.Secure#PARENTAL_CONTROL_REDIRECT_URL}
         * instead
         */
        @Deprecated
        public static final String PARENTAL_CONTROL_REDIRECT_URL =
            Secure.PARENTAL_CONTROL_REDIRECT_URL;

        /**
         * @deprecated Use {@link android.provider.Settings.Secure#SETTINGS_CLASSNAME} instead
         */
        @Deprecated
        public static final String SETTINGS_CLASSNAME = Secure.SETTINGS_CLASSNAME;

        /**
         * @deprecated Use {@link android.provider.Settings.Global#USB_MASS_STORAGE_ENABLED} instead
         */
        @Deprecated
        public static final String USB_MASS_STORAGE_ENABLED = Global.USB_MASS_STORAGE_ENABLED;

        /**
         * @deprecated Use {@link android.provider.Settings.Global#USE_GOOGLE_MAIL} instead
         */
        @Deprecated
        public static final String USE_GOOGLE_MAIL = Global.USE_GOOGLE_MAIL;

       /**
         * @deprecated Use
         * {@link android.provider.Settings.Global#WIFI_MAX_DHCP_RETRY_COUNT} instead
         */
        @Deprecated
        public static final String WIFI_MAX_DHCP_RETRY_COUNT = Global.WIFI_MAX_DHCP_RETRY_COUNT;

        /**
         * @deprecated Use
         * {@link android.provider.Settings.Global#WIFI_MOBILE_DATA_TRANSITION_WAKELOCK_TIMEOUT_MS} instead
         */
        @Deprecated
        public static final String WIFI_MOBILE_DATA_TRANSITION_WAKELOCK_TIMEOUT_MS =
                Global.WIFI_MOBILE_DATA_TRANSITION_WAKELOCK_TIMEOUT_MS;

        /**
         * @deprecated Use
         * {@link android.provider.Settings.Global#WIFI_NETWORKS_AVAILABLE_NOTIFICATION_ON} instead
         */
        @Deprecated
        public static final String WIFI_NETWORKS_AVAILABLE_NOTIFICATION_ON =
                Global.WIFI_NETWORKS_AVAILABLE_NOTIFICATION_ON;

        /**
         * wake up when plugged or unplugged
         *
         * @hide
         */
        public static final String WAKEUP_WHEN_PLUGGED_UNPLUGGED = "wakeup_when_plugged_unplugged";

        /**
         * @deprecated Use
         * {@link android.provider.Settings.Global#WIFI_NETWORKS_AVAILABLE_REPEAT_DELAY} instead
         */
        @Deprecated
        public static final String WIFI_NETWORKS_AVAILABLE_REPEAT_DELAY =
                Global.WIFI_NETWORKS_AVAILABLE_REPEAT_DELAY;

        /**
         * @deprecated Use {@link android.provider.Settings.Global#WIFI_NUM_OPEN_NETWORKS_KEPT}
         * instead
         */
        @Deprecated
        public static final String WIFI_NUM_OPEN_NETWORKS_KEPT = Global.WIFI_NUM_OPEN_NETWORKS_KEPT;

        /**
         * @deprecated Use {@link android.provider.Settings.Global#WIFI_ON} instead
         */
        @Deprecated
        public static final String WIFI_ON = Global.WIFI_ON;

        /**
         * @deprecated Use
         * {@link android.provider.Settings.Secure#WIFI_WATCHDOG_ACCEPTABLE_PACKET_LOSS_PERCENTAGE}
         * instead
         */
        @Deprecated
        public static final String WIFI_WATCHDOG_ACCEPTABLE_PACKET_LOSS_PERCENTAGE =
                Secure.WIFI_WATCHDOG_ACCEPTABLE_PACKET_LOSS_PERCENTAGE;

        /**
         * @deprecated Use {@link android.provider.Settings.Secure#WIFI_WATCHDOG_AP_COUNT} instead
         */
        @Deprecated
        public static final String WIFI_WATCHDOG_AP_COUNT = Secure.WIFI_WATCHDOG_AP_COUNT;

        /**
         * @deprecated Use
         * {@link android.provider.Settings.Secure#WIFI_WATCHDOG_BACKGROUND_CHECK_DELAY_MS} instead
         */
        @Deprecated
        public static final String WIFI_WATCHDOG_BACKGROUND_CHECK_DELAY_MS =
                Secure.WIFI_WATCHDOG_BACKGROUND_CHECK_DELAY_MS;

        /**
         * @deprecated Use
         * {@link android.provider.Settings.Secure#WIFI_WATCHDOG_BACKGROUND_CHECK_ENABLED} instead
         */
        @Deprecated
        public static final String WIFI_WATCHDOG_BACKGROUND_CHECK_ENABLED =
                Secure.WIFI_WATCHDOG_BACKGROUND_CHECK_ENABLED;

        /**
         * @deprecated Use
         * {@link android.provider.Settings.Secure#WIFI_WATCHDOG_BACKGROUND_CHECK_TIMEOUT_MS}
         * instead
         */
        @Deprecated
        public static final String WIFI_WATCHDOG_BACKGROUND_CHECK_TIMEOUT_MS =
                Secure.WIFI_WATCHDOG_BACKGROUND_CHECK_TIMEOUT_MS;

        /**
         * @deprecated Use
         * {@link android.provider.Settings.Secure#WIFI_WATCHDOG_INITIAL_IGNORED_PING_COUNT} instead
         */
        @Deprecated
        public static final String WIFI_WATCHDOG_INITIAL_IGNORED_PING_COUNT =
            Secure.WIFI_WATCHDOG_INITIAL_IGNORED_PING_COUNT;

        /**
         * @deprecated Use {@link android.provider.Settings.Secure#WIFI_WATCHDOG_MAX_AP_CHECKS}
         * instead
         */
        @Deprecated
        public static final String WIFI_WATCHDOG_MAX_AP_CHECKS = Secure.WIFI_WATCHDOG_MAX_AP_CHECKS;

        /**
         * @deprecated Use {@link android.provider.Settings.Global#WIFI_WATCHDOG_ON} instead
         */
        @Deprecated
        public static final String WIFI_WATCHDOG_ON = Global.WIFI_WATCHDOG_ON;

        /**
         * @deprecated Use {@link android.provider.Settings.Secure#WIFI_WATCHDOG_PING_COUNT} instead
         */
        @Deprecated
        public static final String WIFI_WATCHDOG_PING_COUNT = Secure.WIFI_WATCHDOG_PING_COUNT;

        /**
         * @deprecated Use {@link android.provider.Settings.Secure#WIFI_WATCHDOG_PING_DELAY_MS}
         * instead
         */
        @Deprecated
        public static final String WIFI_WATCHDOG_PING_DELAY_MS = Secure.WIFI_WATCHDOG_PING_DELAY_MS;

        /**
         * @deprecated Use {@link android.provider.Settings.Secure#WIFI_WATCHDOG_PING_TIMEOUT_MS}
         * instead
         */
        @Deprecated
        public static final String WIFI_WATCHDOG_PING_TIMEOUT_MS =
            Secure.WIFI_WATCHDOG_PING_TIMEOUT_MS;

        /**
         * Checks if the specified app can modify system settings. As of API
         * level 23, an app cannot modify system settings unless it declares the
         * {@link android.Manifest.permission#WRITE_SETTINGS}
         * permission in its manifest, <em>and</em> the user specifically grants
         * the app this capability. To prompt the user to grant this approval,
         * the app must send an intent with the action {@link
         * android.provider.Settings#ACTION_MANAGE_WRITE_SETTINGS}, which causes
         * the system to display a permission management screen.
         *
         * @param context App context.
         * @return true if the calling app can write to system settings, false otherwise
         */
        public static boolean canWrite(Context context) {
            return isCallingPackageAllowedToWriteSettings(context, Process.myUid(),
                    context.getOpPackageName(), false);
        }
    }

    /**
     * Secure system settings, containing system preferences that applications
     * can read but are not allowed to write.  These are for preferences that
     * the user must explicitly modify through the system UI or specialized
     * APIs for those values, not modified directly by applications.
     */
    public static final class Secure extends NameValueTable {
        /**
         * The content:// style URL for this table
         */
        public static final Uri CONTENT_URI =
            Uri.parse("content://" + AUTHORITY + "/secure");

        // Populated lazily, guarded by class object:
        private static final NameValueCache sNameValueCache = new NameValueCache(
                CONTENT_URI,
                CALL_METHOD_GET_SECURE,
                CALL_METHOD_PUT_SECURE);

        private static ILockSettings sLockSettings = null;

        private static boolean sIsSystemProcess;
        private static final HashSet<String> MOVED_TO_LOCK_SETTINGS;
        private static final HashSet<String> MOVED_TO_GLOBAL;
        static {
            MOVED_TO_LOCK_SETTINGS = new HashSet<String>(3);
            MOVED_TO_LOCK_SETTINGS.add(Secure.LOCK_PATTERN_ENABLED);
            MOVED_TO_LOCK_SETTINGS.add(Secure.LOCK_PATTERN_VISIBLE);
            MOVED_TO_LOCK_SETTINGS.add(Secure.LOCK_PATTERN_TACTILE_FEEDBACK_ENABLED);

            MOVED_TO_GLOBAL = new HashSet<String>();
            MOVED_TO_GLOBAL.add(Settings.Global.ADB_ENABLED);
            MOVED_TO_GLOBAL.add(Settings.Global.ASSISTED_GPS_ENABLED);
            MOVED_TO_GLOBAL.add(Settings.Global.BLUETOOTH_ON);
            MOVED_TO_GLOBAL.add(Settings.Global.BUGREPORT_IN_POWER_MENU);
            MOVED_TO_GLOBAL.add(Settings.Global.CDMA_CELL_BROADCAST_SMS);
            MOVED_TO_GLOBAL.add(Settings.Global.CDMA_ROAMING_MODE);
            MOVED_TO_GLOBAL.add(Settings.Global.CDMA_SUBSCRIPTION_MODE);
            MOVED_TO_GLOBAL.add(Settings.Global.DATA_ACTIVITY_TIMEOUT_MOBILE);
            MOVED_TO_GLOBAL.add(Settings.Global.DATA_ACTIVITY_TIMEOUT_WIFI);
            MOVED_TO_GLOBAL.add(Settings.Global.DATA_ROAMING);
            MOVED_TO_GLOBAL.add(Settings.Global.DEVELOPMENT_SETTINGS_ENABLED);
            MOVED_TO_GLOBAL.add(Settings.Global.DEVICE_PROVISIONED);
            MOVED_TO_GLOBAL.add(Settings.Global.DISPLAY_SIZE_FORCED);
            MOVED_TO_GLOBAL.add(Settings.Global.DOWNLOAD_MAX_BYTES_OVER_MOBILE);
            MOVED_TO_GLOBAL.add(Settings.Global.DOWNLOAD_RECOMMENDED_MAX_BYTES_OVER_MOBILE);
            MOVED_TO_GLOBAL.add(Settings.Global.MOBILE_DATA);
            MOVED_TO_GLOBAL.add(Settings.Global.NETSTATS_DEV_BUCKET_DURATION);
            MOVED_TO_GLOBAL.add(Settings.Global.NETSTATS_DEV_DELETE_AGE);
            MOVED_TO_GLOBAL.add(Settings.Global.NETSTATS_DEV_PERSIST_BYTES);
            MOVED_TO_GLOBAL.add(Settings.Global.NETSTATS_DEV_ROTATE_AGE);
            MOVED_TO_GLOBAL.add(Settings.Global.NETSTATS_ENABLED);
            MOVED_TO_GLOBAL.add(Settings.Global.NETSTATS_GLOBAL_ALERT_BYTES);
            MOVED_TO_GLOBAL.add(Settings.Global.NETSTATS_POLL_INTERVAL);
            MOVED_TO_GLOBAL.add(Settings.Global.NETSTATS_SAMPLE_ENABLED);
            MOVED_TO_GLOBAL.add(Settings.Global.NETSTATS_TIME_CACHE_MAX_AGE);
            MOVED_TO_GLOBAL.add(Settings.Global.NETSTATS_UID_BUCKET_DURATION);
            MOVED_TO_GLOBAL.add(Settings.Global.NETSTATS_UID_DELETE_AGE);
            MOVED_TO_GLOBAL.add(Settings.Global.NETSTATS_UID_PERSIST_BYTES);
            MOVED_TO_GLOBAL.add(Settings.Global.NETSTATS_UID_ROTATE_AGE);
            MOVED_TO_GLOBAL.add(Settings.Global.NETSTATS_UID_TAG_BUCKET_DURATION);
            MOVED_TO_GLOBAL.add(Settings.Global.NETSTATS_UID_TAG_DELETE_AGE);
            MOVED_TO_GLOBAL.add(Settings.Global.NETSTATS_UID_TAG_PERSIST_BYTES);
            MOVED_TO_GLOBAL.add(Settings.Global.NETSTATS_UID_TAG_ROTATE_AGE);
            MOVED_TO_GLOBAL.add(Settings.Global.NETWORK_PREFERENCE);
            MOVED_TO_GLOBAL.add(Settings.Global.NITZ_UPDATE_DIFF);
            MOVED_TO_GLOBAL.add(Settings.Global.NITZ_UPDATE_SPACING);
            MOVED_TO_GLOBAL.add(Settings.Global.NTP_SERVER);
            MOVED_TO_GLOBAL.add(Settings.Global.NTP_TIMEOUT);
            MOVED_TO_GLOBAL.add(Settings.Global.PDP_WATCHDOG_ERROR_POLL_COUNT);
            MOVED_TO_GLOBAL.add(Settings.Global.PDP_WATCHDOG_LONG_POLL_INTERVAL_MS);
            MOVED_TO_GLOBAL.add(Settings.Global.PDP_WATCHDOG_MAX_PDP_RESET_FAIL_COUNT);
            MOVED_TO_GLOBAL.add(Settings.Global.PDP_WATCHDOG_POLL_INTERVAL_MS);
            MOVED_TO_GLOBAL.add(Settings.Global.PDP_WATCHDOG_TRIGGER_PACKET_COUNT);
            MOVED_TO_GLOBAL.add(Settings.Global.SAMPLING_PROFILER_MS);
            MOVED_TO_GLOBAL.add(Settings.Global.SETUP_PREPAID_DATA_SERVICE_URL);
            MOVED_TO_GLOBAL.add(Settings.Global.SETUP_PREPAID_DETECTION_REDIR_HOST);
            MOVED_TO_GLOBAL.add(Settings.Global.SETUP_PREPAID_DETECTION_TARGET_URL);
            MOVED_TO_GLOBAL.add(Settings.Global.TETHER_DUN_APN);
            MOVED_TO_GLOBAL.add(Settings.Global.TETHER_DUN_REQUIRED);
            MOVED_TO_GLOBAL.add(Settings.Global.TETHER_SUPPORTED);
            MOVED_TO_GLOBAL.add(Settings.Global.USB_MASS_STORAGE_ENABLED);
            MOVED_TO_GLOBAL.add(Settings.Global.USE_GOOGLE_MAIL);
            MOVED_TO_GLOBAL.add(Settings.Global.WIFI_COUNTRY_CODE);
            MOVED_TO_GLOBAL.add(Settings.Global.WIFI_FRAMEWORK_SCAN_INTERVAL_MS);
            MOVED_TO_GLOBAL.add(Settings.Global.WIFI_FREQUENCY_BAND);
            MOVED_TO_GLOBAL.add(Settings.Global.WIFI_IDLE_MS);
            MOVED_TO_GLOBAL.add(Settings.Global.WIFI_MAX_DHCP_RETRY_COUNT);
            MOVED_TO_GLOBAL.add(Settings.Global.WIFI_MOBILE_DATA_TRANSITION_WAKELOCK_TIMEOUT_MS);
            MOVED_TO_GLOBAL.add(Settings.Global.WIFI_NETWORKS_AVAILABLE_NOTIFICATION_ON);
            MOVED_TO_GLOBAL.add(Settings.Global.WIFI_NETWORKS_AVAILABLE_REPEAT_DELAY);
            MOVED_TO_GLOBAL.add(Settings.Global.WIFI_NUM_OPEN_NETWORKS_KEPT);
            MOVED_TO_GLOBAL.add(Settings.Global.WIFI_ON);
            MOVED_TO_GLOBAL.add(Settings.Global.WIFI_P2P_DEVICE_NAME);
            MOVED_TO_GLOBAL.add(Settings.Global.WIFI_SAVED_STATE);
            MOVED_TO_GLOBAL.add(Settings.Global.WIFI_HOTSPOT2_ENABLED);
            MOVED_TO_GLOBAL.add(Settings.Global.WIFI_SUPPLICANT_SCAN_INTERVAL_MS);
            MOVED_TO_GLOBAL.add(Settings.Global.WIFI_SUSPEND_OPTIMIZATIONS_ENABLED);
            MOVED_TO_GLOBAL.add(Settings.Global.WIFI_VERBOSE_LOGGING_ENABLED);
            MOVED_TO_GLOBAL.add(Settings.Global.WIFI_ENHANCED_AUTO_JOIN);
            MOVED_TO_GLOBAL.add(Settings.Global.WIFI_NETWORK_SHOW_RSSI);
            MOVED_TO_GLOBAL.add(Settings.Global.WIFI_WATCHDOG_ON);
            MOVED_TO_GLOBAL.add(Settings.Global.WIFI_WATCHDOG_POOR_NETWORK_TEST_ENABLED);
            MOVED_TO_GLOBAL.add(Settings.Global.WIMAX_NETWORKS_AVAILABLE_NOTIFICATION_ON);
            MOVED_TO_GLOBAL.add(Settings.Global.PACKAGE_VERIFIER_ENABLE);
            MOVED_TO_GLOBAL.add(Settings.Global.PACKAGE_VERIFIER_TIMEOUT);
            MOVED_TO_GLOBAL.add(Settings.Global.PACKAGE_VERIFIER_DEFAULT_RESPONSE);
            MOVED_TO_GLOBAL.add(Settings.Global.DATA_STALL_ALARM_NON_AGGRESSIVE_DELAY_IN_MS);
            MOVED_TO_GLOBAL.add(Settings.Global.DATA_STALL_ALARM_AGGRESSIVE_DELAY_IN_MS);
            MOVED_TO_GLOBAL.add(Settings.Global.GPRS_REGISTER_CHECK_PERIOD_MS);
            MOVED_TO_GLOBAL.add(Settings.Global.WTF_IS_FATAL);
            MOVED_TO_GLOBAL.add(Settings.Global.BATTERY_DISCHARGE_DURATION_THRESHOLD);
            MOVED_TO_GLOBAL.add(Settings.Global.BATTERY_DISCHARGE_THRESHOLD);
            MOVED_TO_GLOBAL.add(Settings.Global.SEND_ACTION_APP_ERROR);
            MOVED_TO_GLOBAL.add(Settings.Global.DROPBOX_AGE_SECONDS);
            MOVED_TO_GLOBAL.add(Settings.Global.DROPBOX_MAX_FILES);
            MOVED_TO_GLOBAL.add(Settings.Global.DROPBOX_QUOTA_KB);
            MOVED_TO_GLOBAL.add(Settings.Global.DROPBOX_QUOTA_PERCENT);
            MOVED_TO_GLOBAL.add(Settings.Global.DROPBOX_RESERVE_PERCENT);
            MOVED_TO_GLOBAL.add(Settings.Global.DROPBOX_TAG_PREFIX);
            MOVED_TO_GLOBAL.add(Settings.Global.ERROR_LOGCAT_PREFIX);
            MOVED_TO_GLOBAL.add(Settings.Global.SYS_FREE_STORAGE_LOG_INTERVAL);
            MOVED_TO_GLOBAL.add(Settings.Global.DISK_FREE_CHANGE_REPORTING_THRESHOLD);
            MOVED_TO_GLOBAL.add(Settings.Global.SYS_STORAGE_THRESHOLD_PERCENTAGE);
            MOVED_TO_GLOBAL.add(Settings.Global.SYS_STORAGE_THRESHOLD_MAX_BYTES);
            MOVED_TO_GLOBAL.add(Settings.Global.SYS_STORAGE_FULL_THRESHOLD_BYTES);
            MOVED_TO_GLOBAL.add(Settings.Global.SYNC_MAX_RETRY_DELAY_IN_SECONDS);
            MOVED_TO_GLOBAL.add(Settings.Global.CONNECTIVITY_CHANGE_DELAY);
            MOVED_TO_GLOBAL.add(Settings.Global.CAPTIVE_PORTAL_DETECTION_ENABLED);
            MOVED_TO_GLOBAL.add(Settings.Global.CAPTIVE_PORTAL_SERVER);
            MOVED_TO_GLOBAL.add(Settings.Global.NSD_ON);
            MOVED_TO_GLOBAL.add(Settings.Global.SET_INSTALL_LOCATION);
            MOVED_TO_GLOBAL.add(Settings.Global.DEFAULT_INSTALL_LOCATION);
            MOVED_TO_GLOBAL.add(Settings.Global.INET_CONDITION_DEBOUNCE_UP_DELAY);
            MOVED_TO_GLOBAL.add(Settings.Global.INET_CONDITION_DEBOUNCE_DOWN_DELAY);
            MOVED_TO_GLOBAL.add(Settings.Global.READ_EXTERNAL_STORAGE_ENFORCED_DEFAULT);
            MOVED_TO_GLOBAL.add(Settings.Global.HTTP_PROXY);
            MOVED_TO_GLOBAL.add(Settings.Global.GLOBAL_HTTP_PROXY_HOST);
            MOVED_TO_GLOBAL.add(Settings.Global.GLOBAL_HTTP_PROXY_PORT);
            MOVED_TO_GLOBAL.add(Settings.Global.GLOBAL_HTTP_PROXY_EXCLUSION_LIST);
            MOVED_TO_GLOBAL.add(Settings.Global.SET_GLOBAL_HTTP_PROXY);
            MOVED_TO_GLOBAL.add(Settings.Global.DEFAULT_DNS_SERVER);
            MOVED_TO_GLOBAL.add(Settings.Global.PREFERRED_NETWORK_MODE);
            MOVED_TO_GLOBAL.add(Settings.Global.WEBVIEW_DATA_REDUCTION_PROXY_KEY);
            MOVED_TO_GLOBAL.add(Settings.Global.WIFI_AUTO_CONNECT_TYPE);
        }

        /**
         * Put a delimited list as a string
         * @param resolver to access the database with
         * @param name to store
         * @param delimiter to split
         * @param list to join and store
         * @hide
         */
        public static void putListAsDelimitedString(ContentResolver resolver, String name,
                                                    String delimiter, List<String> list) {
            String store = TextUtils.join(delimiter, list);
            putString(resolver, name, store);
        }

        /**
         * Get a delimited string returned as a list
         * @param resolver to access the database with
         * @param name to store
         * @param delimiter to split the list with
         * @return list of strings for a specific Settings.Secure item
         * @hide
         */
        public static List<String> getDelimitedStringAsList(ContentResolver resolver, String name,
                                                            String delimiter) {
            String baseString = getString(resolver, name);
            List<String> list = new ArrayList<String>();
            if (!TextUtils.isEmpty(baseString)) {
                final String[] array = TextUtils.split(baseString, Pattern.quote(delimiter));
                for (String item : array) {
                    if (TextUtils.isEmpty(item)) {
                        continue;
                    }
                    list.add(item);
                }
            }
            return list;
        }

        /** @hide */
        public static void getMovedToGlobalSettings(Set<String> outKeySet) {
            outKeySet.addAll(MOVED_TO_GLOBAL);
        }

        /**
         * Look up a name in the database.
         * @param resolver to access the database with
         * @param name to look up in the table
         * @return the corresponding value, or null if not present
         */
        public static String getString(ContentResolver resolver, String name) {
            return getStringForUser(resolver, name, UserHandle.myUserId());
        }

        /** @hide */
        public static String getStringForUser(ContentResolver resolver, String name,
                int userHandle) {
            if (MOVED_TO_GLOBAL.contains(name)) {
                Log.w(TAG, "Setting " + name + " has moved from android.provider.Settings.Secure"
                        + " to android.provider.Settings.Global.");
                return Global.getStringForUser(resolver, name, userHandle);
            }

            if (MOVED_TO_LOCK_SETTINGS.contains(name)) {
                synchronized (Secure.class) {
                    if (sLockSettings == null) {
                        sLockSettings = ILockSettings.Stub.asInterface(
                                (IBinder) ServiceManager.getService("lock_settings"));
                        sIsSystemProcess = Process.myUid() == Process.SYSTEM_UID;
                    }
                }
                if (sLockSettings != null && !sIsSystemProcess) {
                    // No context; use the ActivityThread's context as an approximation for
                    // determining the target API level.
                    Application application = ActivityThread.currentApplication();

                    boolean isPreMnc = application != null
                            && application.getApplicationInfo() != null
                            && application.getApplicationInfo().targetSdkVersion
                            <= VERSION_CODES.LOLLIPOP_MR1;
                    if (isPreMnc) {
                        try {
                            return sLockSettings.getString(name, "0", userHandle);
                        } catch (RemoteException re) {
                            // Fall through
                        }
                    } else {
                        throw new SecurityException("Settings.Secure." + name
                                + " is deprecated and no longer accessible."
                                + " See API documentation for potential replacements.");
                    }
                }
            }

            return sNameValueCache.getStringForUser(resolver, name, userHandle);
        }

        /**
         * Store a name/value pair into the database.
         * @param resolver to access the database with
         * @param name to store
         * @param value to associate with the name
         * @return true if the value was set, false on database errors
         */
        public static boolean putString(ContentResolver resolver, String name, String value) {
            return putStringForUser(resolver, name, value, UserHandle.myUserId());
        }

        /** @hide */
        public static boolean putStringForUser(ContentResolver resolver, String name, String value,
                int userHandle) {
            if (LOCATION_MODE.equals(name)) {
                // HACK ALERT: temporary hack to work around b/10491283.
                // TODO: once b/10491283 fixed, remove this hack
                return setLocationModeForUser(resolver, Integer.parseInt(value), userHandle);
            }
            if (MOVED_TO_GLOBAL.contains(name)) {
                Log.w(TAG, "Setting " + name + " has moved from android.provider.Settings.System"
                        + " to android.provider.Settings.Global");
                return Global.putStringForUser(resolver, name, value, userHandle);
            }
            return sNameValueCache.putStringForUser(resolver, name, value, userHandle);
        }

        /**
         * Construct the content URI for a particular name/value pair,
         * useful for monitoring changes with a ContentObserver.
         * @param name to look up in the table
         * @return the corresponding content URI, or null if not present
         */
        public static Uri getUriFor(String name) {
            if (MOVED_TO_GLOBAL.contains(name)) {
                Log.w(TAG, "Setting " + name + " has moved from android.provider.Settings.Secure"
                        + " to android.provider.Settings.Global, returning global URI.");
                return Global.getUriFor(Global.CONTENT_URI, name);
            }
            return getUriFor(CONTENT_URI, name);
        }

        /**
         * Convenience function for retrieving a single secure settings value
         * as an integer.  Note that internally setting values are always
         * stored as strings; this function converts the string to an integer
         * for you.  The default value will be returned if the setting is
         * not defined or not an integer.
         *
         * @param cr The ContentResolver to access.
         * @param name The name of the setting to retrieve.
         * @param def Value to return if the setting is not defined.
         *
         * @return The setting's current value, or 'def' if it is not defined
         * or not a valid integer.
         */
        public static int getInt(ContentResolver cr, String name, int def) {
            return getIntForUser(cr, name, def, UserHandle.myUserId());
        }

        /** @hide */
        public static int getIntForUser(ContentResolver cr, String name, int def, int userHandle) {
            if (LOCATION_MODE.equals(name)) {
                // HACK ALERT: temporary hack to work around b/10491283.
                // TODO: once b/10491283 fixed, remove this hack
                return getLocationModeForUser(cr, userHandle);
            }
            String v = getStringForUser(cr, name, userHandle);
            try {
                return v != null ? Integer.parseInt(v) : def;
            } catch (NumberFormatException e) {
                return def;
            }
        }

        /**
         * Convenience function for retrieving a single secure settings value
         * as an integer.  Note that internally setting values are always
         * stored as strings; this function converts the string to an integer
         * for you.
         * <p>
         * This version does not take a default value.  If the setting has not
         * been set, or the string value is not a number,
         * it throws {@link SettingNotFoundException}.
         *
         * @param cr The ContentResolver to access.
         * @param name The name of the setting to retrieve.
         *
         * @throws SettingNotFoundException Thrown if a setting by the given
         * name can't be found or the setting value is not an integer.
         *
         * @return The setting's current value.
         */
        public static int getInt(ContentResolver cr, String name)
                throws SettingNotFoundException {
            return getIntForUser(cr, name, UserHandle.myUserId());
        }

        /** @hide */
        public static int getIntForUser(ContentResolver cr, String name, int userHandle)
                throws SettingNotFoundException {
            if (LOCATION_MODE.equals(name)) {
                // HACK ALERT: temporary hack to work around b/10491283.
                // TODO: once b/10491283 fixed, remove this hack
                return getLocationModeForUser(cr, userHandle);
            }
            String v = getStringForUser(cr, name, userHandle);
            try {
                return Integer.parseInt(v);
            } catch (NumberFormatException e) {
                throw new SettingNotFoundException(name);
            }
        }

        /**
         * Convenience function for updating a single settings value as an
         * integer. This will either create a new entry in the table if the
         * given name does not exist, or modify the value of the existing row
         * with that name.  Note that internally setting values are always
         * stored as strings, so this function converts the given value to a
         * string before storing it.
         *
         * @param cr The ContentResolver to access.
         * @param name The name of the setting to modify.
         * @param value The new value for the setting.
         * @return true if the value was set, false on database errors
         */
        public static boolean putInt(ContentResolver cr, String name, int value) {
            return putIntForUser(cr, name, value, UserHandle.myUserId());
        }

        /** @hide */
        public static boolean putIntForUser(ContentResolver cr, String name, int value,
                int userHandle) {
            return putStringForUser(cr, name, Integer.toString(value), userHandle);
        }

        /**
         * Convenience function for retrieving a single secure settings value
         * as a {@code long}.  Note that internally setting values are always
         * stored as strings; this function converts the string to a {@code long}
         * for you.  The default value will be returned if the setting is
         * not defined or not a {@code long}.
         *
         * @param cr The ContentResolver to access.
         * @param name The name of the setting to retrieve.
         * @param def Value to return if the setting is not defined.
         *
         * @return The setting's current value, or 'def' if it is not defined
         * or not a valid {@code long}.
         */
        public static long getLong(ContentResolver cr, String name, long def) {
            return getLongForUser(cr, name, def, UserHandle.myUserId());
        }

        /** @hide */
        public static long getLongForUser(ContentResolver cr, String name, long def,
                int userHandle) {
            String valString = getStringForUser(cr, name, userHandle);
            long value;
            try {
                value = valString != null ? Long.parseLong(valString) : def;
            } catch (NumberFormatException e) {
                value = def;
            }
            return value;
        }

        /**
         * Convenience function for retrieving a single secure settings value
         * as a {@code long}.  Note that internally setting values are always
         * stored as strings; this function converts the string to a {@code long}
         * for you.
         * <p>
         * This version does not take a default value.  If the setting has not
         * been set, or the string value is not a number,
         * it throws {@link SettingNotFoundException}.
         *
         * @param cr The ContentResolver to access.
         * @param name The name of the setting to retrieve.
         *
         * @return The setting's current value.
         * @throws SettingNotFoundException Thrown if a setting by the given
         * name can't be found or the setting value is not an integer.
         */
        public static long getLong(ContentResolver cr, String name)
                throws SettingNotFoundException {
            return getLongForUser(cr, name, UserHandle.myUserId());
        }

        /** @hide */
        public static long getLongForUser(ContentResolver cr, String name, int userHandle)
                throws SettingNotFoundException {
            String valString = getStringForUser(cr, name, userHandle);
            try {
                return Long.parseLong(valString);
            } catch (NumberFormatException e) {
                throw new SettingNotFoundException(name);
            }
        }

        /**
         * Convenience function for updating a secure settings value as a long
         * integer. This will either create a new entry in the table if the
         * given name does not exist, or modify the value of the existing row
         * with that name.  Note that internally setting values are always
         * stored as strings, so this function converts the given value to a
         * string before storing it.
         *
         * @param cr The ContentResolver to access.
         * @param name The name of the setting to modify.
         * @param value The new value for the setting.
         * @return true if the value was set, false on database errors
         */
        public static boolean putLong(ContentResolver cr, String name, long value) {
            return putLongForUser(cr, name, value, UserHandle.myUserId());
        }

        /** @hide */
        public static boolean putLongForUser(ContentResolver cr, String name, long value,
                int userHandle) {
            return putStringForUser(cr, name, Long.toString(value), userHandle);
        }

        /**
         * Convenience function for retrieving a single secure settings value
         * as a floating point number.  Note that internally setting values are
         * always stored as strings; this function converts the string to an
         * float for you. The default value will be returned if the setting
         * is not defined or not a valid float.
         *
         * @param cr The ContentResolver to access.
         * @param name The name of the setting to retrieve.
         * @param def Value to return if the setting is not defined.
         *
         * @return The setting's current value, or 'def' if it is not defined
         * or not a valid float.
         */
        public static float getFloat(ContentResolver cr, String name, float def) {
            return getFloatForUser(cr, name, def, UserHandle.myUserId());
        }

        /** @hide */
        public static float getFloatForUser(ContentResolver cr, String name, float def,
                int userHandle) {
            String v = getStringForUser(cr, name, userHandle);
            try {
                return v != null ? Float.parseFloat(v) : def;
            } catch (NumberFormatException e) {
                return def;
            }
        }

        /**
         * Convenience function for retrieving a single secure settings value
         * as a float.  Note that internally setting values are always
         * stored as strings; this function converts the string to a float
         * for you.
         * <p>
         * This version does not take a default value.  If the setting has not
         * been set, or the string value is not a number,
         * it throws {@link SettingNotFoundException}.
         *
         * @param cr The ContentResolver to access.
         * @param name The name of the setting to retrieve.
         *
         * @throws SettingNotFoundException Thrown if a setting by the given
         * name can't be found or the setting value is not a float.
         *
         * @return The setting's current value.
         */
        public static float getFloat(ContentResolver cr, String name)
                throws SettingNotFoundException {
            return getFloatForUser(cr, name, UserHandle.myUserId());
        }

        /** @hide */
        public static float getFloatForUser(ContentResolver cr, String name, int userHandle)
                throws SettingNotFoundException {
            String v = getStringForUser(cr, name, userHandle);
            if (v == null) {
                throw new SettingNotFoundException(name);
            }
            try {
                return Float.parseFloat(v);
            } catch (NumberFormatException e) {
                throw new SettingNotFoundException(name);
            }
        }

        /**
         * Convenience function for updating a single settings value as a
         * floating point number. This will either create a new entry in the
         * table if the given name does not exist, or modify the value of the
         * existing row with that name.  Note that internally setting values
         * are always stored as strings, so this function converts the given
         * value to a string before storing it.
         *
         * @param cr The ContentResolver to access.
         * @param name The name of the setting to modify.
         * @param value The new value for the setting.
         * @return true if the value was set, false on database errors
         */
        public static boolean putFloat(ContentResolver cr, String name, float value) {
            return putFloatForUser(cr, name, value, UserHandle.myUserId());
        }

        /** @hide */
        public static boolean putFloatForUser(ContentResolver cr, String name, float value,
                int userHandle) {
            return putStringForUser(cr, name, Float.toString(value), userHandle);
        }

        /**
         * @deprecated Use {@link android.provider.Settings.Global#DEVELOPMENT_SETTINGS_ENABLED}
         * instead
         */
        @Deprecated
        public static final String DEVELOPMENT_SETTINGS_ENABLED =
                Global.DEVELOPMENT_SETTINGS_ENABLED;

        /**
         * When the user has enable the option to have a "bug report" command
         * in the power menu.
         * @deprecated Use {@link android.provider.Settings.Global#BUGREPORT_IN_POWER_MENU} instead
         * @hide
         */
        @Deprecated
        public static final String BUGREPORT_IN_POWER_MENU = "bugreport_in_power_menu";

        /**
         * @deprecated Use {@link android.provider.Settings.Global#ADB_ENABLED} instead
         */
        @Deprecated
        public static final String ADB_ENABLED = Global.ADB_ENABLED;

        /**
         * Setting to allow mock locations and location provider status to be injected into the
         * LocationManager service for testing purposes during application development.  These
         * locations and status values  override actual location and status information generated
         * by network, gps, or other location providers.
         *
         * @deprecated This settings is not used anymore.
         */
        @Deprecated
        public static final String ALLOW_MOCK_LOCATION = "mock_location";

        /**
         * A 64-bit number (as a hex string) that is randomly
         * generated when the user first sets up the device and should remain
         * constant for the lifetime of the user's device. The value may
         * change if a factory reset is performed on the device.
         * <p class="note"><strong>Note:</strong> When a device has <a
         * href="{@docRoot}about/versions/android-4.2.html#MultipleUsers">multiple users</a>
         * (available on certain devices running Android 4.2 or higher), each user appears as a
         * completely separate device, so the {@code ANDROID_ID} value is unique to each
         * user.</p>
         */
        public static final String ANDROID_ID = "android_id";

        /**
         * @deprecated Use {@link android.provider.Settings.Global#BLUETOOTH_ON} instead
         */
        @Deprecated
        public static final String BLUETOOTH_ON = Global.BLUETOOTH_ON;

        /**
         * @deprecated Use {@link android.provider.Settings.Global#DATA_ROAMING} instead
         */
        @Deprecated
        public static final String DATA_ROAMING = Global.DATA_ROAMING;

        /**
         * Setting to record the input method used by default, holding the ID
         * of the desired method.
         */
        public static final String DEFAULT_INPUT_METHOD = "default_input_method";

        /**
         * Setting to record the input method subtype used by default, holding the ID
         * of the desired method.
         */
        public static final String SELECTED_INPUT_METHOD_SUBTYPE =
                "selected_input_method_subtype";

        /**
         * Setting to record the history of input method subtype, holding the pair of ID of IME
         * and its last used subtype.
         * @hide
         */
        public static final String INPUT_METHODS_SUBTYPE_HISTORY =
                "input_methods_subtype_history";

        /**
         * Setting to record the visibility of input method selector
         */
        public static final String INPUT_METHOD_SELECTOR_VISIBILITY =
                "input_method_selector_visibility";

        /**
         * The currently selected voice interaction service flattened ComponentName.
         * @hide
         */
        @TestApi
        public static final String VOICE_INTERACTION_SERVICE = "voice_interaction_service";

        /**
         * bluetooth HCI snoop log configuration
         * @hide
         */
        public static final String BLUETOOTH_HCI_LOG =
                "bluetooth_hci_log";

        /**
         * @deprecated Use {@link android.provider.Settings.Global#DEVICE_PROVISIONED} instead
         */
        @Deprecated
        public static final String DEVICE_PROVISIONED = Global.DEVICE_PROVISIONED;

        /**
         * Whether the current user has been set up via setup wizard (0 = false, 1 = true)
         * @hide
         */
        public static final String USER_SETUP_COMPLETE = "user_setup_complete";

        /**
         * Prefix for category name that marks whether a suggested action from that category was
         * completed.
         * @hide
         */
        public static final String COMPLETED_CATEGORY_PREFIX = "suggested.completed_category.";

        /**
         * List of input methods that are currently enabled.  This is a string
         * containing the IDs of all enabled input methods, each ID separated
         * by ':'.
         */
        public static final String ENABLED_INPUT_METHODS = "enabled_input_methods";

        /**
         * List of system input methods that are currently disabled.  This is a string
         * containing the IDs of all disabled input methods, each ID separated
         * by ':'.
         * @hide
         */
        public static final String DISABLED_SYSTEM_INPUT_METHODS = "disabled_system_input_methods";

        /**
         * Whether to show the IME when a hard keyboard is connected. This is a boolean that
         * determines if the IME should be shown when a hard keyboard is attached.
         * @hide
         */
        public static final String SHOW_IME_WITH_HARD_KEYBOARD = "show_ime_with_hard_keyboard";

        /**
         * Host name and port for global http proxy. Uses ':' seperator for
         * between host and port.
         *
         * @deprecated Use {@link Global#HTTP_PROXY}
         */
        @Deprecated
        public static final String HTTP_PROXY = Global.HTTP_PROXY;

        /**
         * Package designated as always-on VPN provider.
         *
         * @hide
         */
        public static final String ALWAYS_ON_VPN_APP = "always_on_vpn_app";

        /**
         * Whether to block networking outside of VPN connections while always-on is set.
         * @see #ALWAYS_ON_VPN_APP
         *
         * @hide
         */
        public static final String ALWAYS_ON_VPN_LOCKDOWN = "always_on_vpn_lockdown";

        /**
         * Whether applications can be installed for this user via the system's
         * {@link Intent#ACTION_INSTALL_PACKAGE} mechanism.
         *
         * <p>1 = permit app installation via the system package installer intent
         * <p>0 = do not allow use of the package installer
         */
        public static final String INSTALL_NON_MARKET_APPS = "install_non_market_apps";

        /**
         * Comma-separated list of location providers that activities may access. Do not rely on
         * this value being present in settings.db or on ContentObserver notifications on the
         * corresponding Uri.
         *
         * @deprecated use {@link #LOCATION_MODE} and
         * {@link LocationManager#MODE_CHANGED_ACTION} (or
         * {@link LocationManager#PROVIDERS_CHANGED_ACTION})
         */
        @Deprecated
        public static final String LOCATION_PROVIDERS_ALLOWED = "location_providers_allowed";

        /**
         * The degree of location access enabled by the user.
         * <p>
         * When used with {@link #putInt(ContentResolver, String, int)}, must be one of {@link
         * #LOCATION_MODE_HIGH_ACCURACY}, {@link #LOCATION_MODE_SENSORS_ONLY}, {@link
         * #LOCATION_MODE_BATTERY_SAVING}, or {@link #LOCATION_MODE_OFF}. When used with {@link
         * #getInt(ContentResolver, String)}, the caller must gracefully handle additional location
         * modes that might be added in the future.
         * <p>
         * Note: do not rely on this value being present in settings.db or on ContentObserver
         * notifications for the corresponding Uri. Use {@link LocationManager#MODE_CHANGED_ACTION}
         * to receive changes in this value.
         */
        public static final String LOCATION_MODE = "location_mode";
        /**
         * Stores the previous location mode when {@link #LOCATION_MODE} is set to
         * {@link #LOCATION_MODE_OFF}
         * @hide
         */
        public static final String LOCATION_PREVIOUS_MODE = "location_previous_mode";

        /**
         * Sets all location providers to the previous states before location was turned off.
         * @hide
         */
        public static final int LOCATION_MODE_PREVIOUS = -1;
        /**
         * Location access disabled.
         */
        public static final int LOCATION_MODE_OFF = 0;
        /**
         * Network Location Provider disabled, but GPS and other sensors enabled.
         */
        public static final int LOCATION_MODE_SENSORS_ONLY = 1;
        /**
         * Reduced power usage, such as limiting the number of GPS updates per hour. Requests
         * with {@link android.location.Criteria#POWER_HIGH} may be downgraded to
         * {@link android.location.Criteria#POWER_MEDIUM}.
         */
        public static final int LOCATION_MODE_BATTERY_SAVING = 2;
        /**
         * Best-effort location computation allowed.
         */
        public static final int LOCATION_MODE_HIGH_ACCURACY = 3;
        /**
         * Setting to configure Wifi disconnect delay duration in seconds.
         * @hide
         **/
        public static final String WIFI_DISCONNECT_DELAY_DURATION =
                "wifi_disconnect_delay_duration";

        /**
         * A flag containing settings used for biometric weak
         * @hide
         */
        @Deprecated
        public static final String LOCK_BIOMETRIC_WEAK_FLAGS =
                "lock_biometric_weak_flags";

        /**
         * Whether lock-to-app will lock the keyguard when exiting.
         * @hide
         */
        public static final String LOCK_TO_APP_EXIT_LOCKED = "lock_to_app_exit_locked";

        /**
         * Whether autolock is enabled (0 = false, 1 = true)
         *
         * @deprecated Use {@link android.app.KeyguardManager} to determine the state and security
         *             level of the keyguard. Accessing this setting from an app that is targeting
         *             {@link VERSION_CODES#M} or later throws a {@code SecurityException}.
         */
        @Deprecated
        public static final String LOCK_PATTERN_ENABLED = "lock_pattern_autolock";

        /**
         * Whether lock pattern is visible as user enters (0 = false, 1 = true)
         *
         * @deprecated Accessing this setting from an app that is targeting
         *             {@link VERSION_CODES#M} or later throws a {@code SecurityException}.
         */
        @Deprecated
        public static final String LOCK_PATTERN_VISIBLE = "lock_pattern_visible_pattern";

        /**
         * Whether lock pattern will vibrate as user enters (0 = false, 1 =
         * true)
         *
         * @deprecated Starting in {@link VERSION_CODES#JELLY_BEAN_MR1} the
         *             lockscreen uses
         *             {@link Settings.System#HAPTIC_FEEDBACK_ENABLED}.
         *             Accessing this setting from an app that is targeting
         *             {@link VERSION_CODES#M} or later throws a {@code SecurityException}.
         */
        @Deprecated
        public static final String
                LOCK_PATTERN_TACTILE_FEEDBACK_ENABLED = "lock_pattern_tactile_feedback_enabled";

        /**
         * This preference allows the device to be locked given time after screen goes off,
         * subject to current DeviceAdmin policy limits.
         * @hide
         */
        public static final String LOCK_SCREEN_LOCK_AFTER_TIMEOUT = "lock_screen_lock_after_timeout";


        /**
         * This preference contains the string that shows for owner info on LockScreen.
         * @hide
         * @deprecated
         */
        public static final String LOCK_SCREEN_OWNER_INFO = "lock_screen_owner_info";

        /**
         * Ids of the user-selected appwidgets on the lockscreen (comma-delimited).
         * @hide
         */
        @Deprecated
        public static final String LOCK_SCREEN_APPWIDGET_IDS =
            "lock_screen_appwidget_ids";

        /**
         * Id of the appwidget shown on the lock screen when appwidgets are disabled.
         * @hide
         */
        @Deprecated
        public static final String LOCK_SCREEN_FALLBACK_APPWIDGET_ID =
            "lock_screen_fallback_appwidget_id";

        /**
         * Index of the lockscreen appwidget to restore, -1 if none.
         * @hide
         */
        @Deprecated
        public static final String LOCK_SCREEN_STICKY_APPWIDGET =
            "lock_screen_sticky_appwidget";

        /**
         * This preference enables showing the owner info on LockScreen.
         * @hide
         * @deprecated
         */
        public static final String LOCK_SCREEN_OWNER_INFO_ENABLED =
            "lock_screen_owner_info_enabled";

        /**
         * When set by a user, allows notifications to be shown atop a securely locked screen
         * in their full "private" form (same as when the device is unlocked).
         * @hide
         */
        public static final String LOCK_SCREEN_ALLOW_PRIVATE_NOTIFICATIONS =
                "lock_screen_allow_private_notifications";

        /**
         * When set by a user, allows notification remote input atop a securely locked screen
         * without having to unlock
         * @hide
         */
        public static final String LOCK_SCREEN_ALLOW_REMOTE_INPUT =
                "lock_screen_allow_remote_input";

        /**
         * Set by the system to track if the user needs to see the call to action for
         * the lockscreen notification policy.
         * @hide
         */
        public static final String SHOW_NOTE_ABOUT_NOTIFICATION_HIDING =
                "show_note_about_notification_hiding";

        /**
         * Set to 1 by the system after trust agents have been initialized.
         * @hide
         */
        public static final String TRUST_AGENTS_INITIALIZED =
                "trust_agents_initialized";

        /**
         * The Logging ID (a unique 64-bit value) as a hex string.
         * Used as a pseudonymous identifier for logging.
         * @deprecated This identifier is poorly initialized and has
         * many collisions.  It should not be used.
         */
        @Deprecated
        public static final String LOGGING_ID = "logging_id";

        /**
         * @deprecated Use {@link android.provider.Settings.Global#NETWORK_PREFERENCE} instead
         */
        @Deprecated
        public static final String NETWORK_PREFERENCE = Global.NETWORK_PREFERENCE;

        /**
         * No longer supported.
         */
        public static final String PARENTAL_CONTROL_ENABLED = "parental_control_enabled";

        /**
         * No longer supported.
         */
        public static final String PARENTAL_CONTROL_LAST_UPDATE = "parental_control_last_update";

        /**
         * No longer supported.
         */
        public static final String PARENTAL_CONTROL_REDIRECT_URL = "parental_control_redirect_url";

        /**
         * Settings classname to launch when Settings is clicked from All
         * Applications.  Needed because of user testing between the old
         * and new Settings apps.
         */
        // TODO: 881807
        public static final String SETTINGS_CLASSNAME = "settings_classname";

        /**
         * @deprecated Use {@link android.provider.Settings.Global#USB_MASS_STORAGE_ENABLED} instead
         */
        @Deprecated
        public static final String USB_MASS_STORAGE_ENABLED = Global.USB_MASS_STORAGE_ENABLED;

        /**
         * @deprecated Use {@link android.provider.Settings.Global#USE_GOOGLE_MAIL} instead
         */
        @Deprecated
        public static final String USE_GOOGLE_MAIL = Global.USE_GOOGLE_MAIL;

        /**
         * If accessibility is enabled.
         */
        public static final String ACCESSIBILITY_ENABLED = "accessibility_enabled";

        /**
         * If touch exploration is enabled.
         */
        public static final String TOUCH_EXPLORATION_ENABLED = "touch_exploration_enabled";

        /**
         * List of the enabled accessibility providers.
         */
        public static final String ENABLED_ACCESSIBILITY_SERVICES =
            "enabled_accessibility_services";

        /**
         * List of the accessibility services to which the user has granted
         * permission to put the device into touch exploration mode.
         *
         * @hide
         */
        public static final String TOUCH_EXPLORATION_GRANTED_ACCESSIBILITY_SERVICES =
            "touch_exploration_granted_accessibility_services";

        /**
         * Whether to speak passwords while in accessibility mode.
         */
        public static final String ACCESSIBILITY_SPEAK_PASSWORD = "speak_password";

        /**
         * Whether to draw text with high contrast while in accessibility mode.
         *
         * @hide
         */
        public static final String ACCESSIBILITY_HIGH_TEXT_CONTRAST_ENABLED =
                "high_text_contrast_enabled";

        /**
         * If injection of accessibility enhancing JavaScript screen-reader
         * is enabled.
         * <p>
         *   Note: The JavaScript based screen-reader is served by the
         *   Google infrastructure and enable users with disabilities to
         *   efficiently navigate in and explore web content.
         * </p>
         * <p>
         *   This property represents a boolean value.
         * </p>
         * @hide
         */
        public static final String ACCESSIBILITY_SCRIPT_INJECTION =
            "accessibility_script_injection";

        /**
         * The URL for the injected JavaScript based screen-reader used
         * for providing accessibility of content in WebView.
         * <p>
         *   Note: The JavaScript based screen-reader is served by the
         *   Google infrastructure and enable users with disabilities to
         *   efficiently navigate in and explore web content.
         * </p>
         * <p>
         *   This property represents a string value.
         * </p>
         * @hide
         */
        public static final String ACCESSIBILITY_SCREEN_READER_URL =
            "accessibility_script_injection_url";

        /**
         * Key bindings for navigation in built-in accessibility support for web content.
         * <p>
         *   Note: These key bindings are for the built-in accessibility navigation for
         *   web content which is used as a fall back solution if JavaScript in a WebView
         *   is not enabled or the user has not opted-in script injection from Google.
         * </p>
         * <p>
         *   The bindings are separated by semi-colon. A binding is a mapping from
         *   a key to a sequence of actions (for more details look at
         *   android.webkit.AccessibilityInjector). A key is represented as the hexademical
         *   string representation of an integer obtained from a meta state (optional) shifted
         *   sixteen times left and bitwise ored with a key code. An action is represented
         *   as a hexademical string representation of an integer where the first two digits
         *   are navigation action index, the second, the third, and the fourth digit pairs
         *   represent the action arguments. The separate actions in a binding are colon
         *   separated. The key and the action sequence it maps to are separated by equals.
         * </p>
         * <p>
         *   For example, the binding below maps the DPAD right button to traverse the
         *   current navigation axis once without firing an accessibility event and to
         *   perform the same traversal again but to fire an event:
         *   <code>
         *     0x16=0x01000100:0x01000101;
         *   </code>
         * </p>
         * <p>
         *   The goal of this binding is to enable dynamic rebinding of keys to
         *   navigation actions for web content without requiring a framework change.
         * </p>
         * <p>
         *   This property represents a string value.
         * </p>
         * @hide
         */
        public static final String ACCESSIBILITY_WEB_CONTENT_KEY_BINDINGS =
            "accessibility_web_content_key_bindings";

        /**
         * Setting that specifies whether the display magnification is enabled.
         * Display magnifications allows the user to zoom in the display content
         * and is targeted to low vision users. The current magnification scale
         * is controlled by {@link #ACCESSIBILITY_DISPLAY_MAGNIFICATION_SCALE}.
         *
         * @hide
         */
        public static final String ACCESSIBILITY_DISPLAY_MAGNIFICATION_ENABLED =
                "accessibility_display_magnification_enabled";

        /**
         * Setting that specifies what the display magnification scale is.
         * Display magnifications allows the user to zoom in the display
         * content and is targeted to low vision users. Whether a display
         * magnification is performed is controlled by
         * {@link #ACCESSIBILITY_DISPLAY_MAGNIFICATION_ENABLED}
         *
         * @hide
         */
        public static final String ACCESSIBILITY_DISPLAY_MAGNIFICATION_SCALE =
                "accessibility_display_magnification_scale";

        /**
         * Setting that specifies whether the display magnification should be
         * automatically updated. If this fearture is enabled the system will
         * exit magnification mode or pan the viewport when a context change
         * occurs. For example, on staring a new activity or rotating the screen,
         * the system may zoom out so the user can see the new context he is in.
         * Another example is on showing a window that is not visible in the
         * magnified viewport the system may pan the viewport to make the window
         * the has popped up so the user knows that the context has changed.
         * Whether a screen magnification is performed is controlled by
         * {@link #ACCESSIBILITY_DISPLAY_MAGNIFICATION_ENABLED}
         *
         * @hide
         */
        public static final String ACCESSIBILITY_DISPLAY_MAGNIFICATION_AUTO_UPDATE =
                "accessibility_display_magnification_auto_update";

        /**
         * Setting that specifies what mode the soft keyboard is in (default or hidden). Can be
         * modified from an AccessibilityService using the SoftKeyboardController.
         *
         * @hide
         */
        public static final String ACCESSIBILITY_SOFT_KEYBOARD_MODE =
                "accessibility_soft_keyboard_mode";

        /**
         * Default soft keyboard behavior.
         *
         * @hide
         */
        public static final int SHOW_MODE_AUTO = 0;

        /**
         * Soft keyboard is never shown.
         *
         * @hide
         */
        public static final int SHOW_MODE_HIDDEN = 1;

        /**
         * Setting that specifies whether timed text (captions) should be
         * displayed in video content. Text display properties are controlled by
         * the following settings:
         * <ul>
         * <li>{@link #ACCESSIBILITY_CAPTIONING_LOCALE}
         * <li>{@link #ACCESSIBILITY_CAPTIONING_BACKGROUND_COLOR}
         * <li>{@link #ACCESSIBILITY_CAPTIONING_FOREGROUND_COLOR}
         * <li>{@link #ACCESSIBILITY_CAPTIONING_EDGE_COLOR}
         * <li>{@link #ACCESSIBILITY_CAPTIONING_EDGE_TYPE}
         * <li>{@link #ACCESSIBILITY_CAPTIONING_TYPEFACE}
         * <li>{@link #ACCESSIBILITY_CAPTIONING_FONT_SCALE}
         * </ul>
         *
         * @hide
         */
        public static final String ACCESSIBILITY_CAPTIONING_ENABLED =
                "accessibility_captioning_enabled";

        /**
         * Setting that specifies the language for captions as a locale string,
         * e.g. en_US.
         *
         * @see java.util.Locale#toString
         * @hide
         */
        public static final String ACCESSIBILITY_CAPTIONING_LOCALE =
                "accessibility_captioning_locale";

        /**
         * Integer property that specifies the preset style for captions, one
         * of:
         * <ul>
         * <li>{@link android.view.accessibility.CaptioningManager.CaptionStyle#PRESET_CUSTOM}
         * <li>a valid index of {@link android.view.accessibility.CaptioningManager.CaptionStyle#PRESETS}
         * </ul>
         *
         * @see java.util.Locale#toString
         * @hide
         */
        public static final String ACCESSIBILITY_CAPTIONING_PRESET =
                "accessibility_captioning_preset";

        /**
         * Integer property that specifes the background color for captions as a
         * packed 32-bit color.
         *
         * @see android.graphics.Color#argb
         * @hide
         */
        public static final String ACCESSIBILITY_CAPTIONING_BACKGROUND_COLOR =
                "accessibility_captioning_background_color";

        /**
         * Integer property that specifes the foreground color for captions as a
         * packed 32-bit color.
         *
         * @see android.graphics.Color#argb
         * @hide
         */
        public static final String ACCESSIBILITY_CAPTIONING_FOREGROUND_COLOR =
                "accessibility_captioning_foreground_color";

        /**
         * Integer property that specifes the edge type for captions, one of:
         * <ul>
         * <li>{@link android.view.accessibility.CaptioningManager.CaptionStyle#EDGE_TYPE_NONE}
         * <li>{@link android.view.accessibility.CaptioningManager.CaptionStyle#EDGE_TYPE_OUTLINE}
         * <li>{@link android.view.accessibility.CaptioningManager.CaptionStyle#EDGE_TYPE_DROP_SHADOW}
         * </ul>
         *
         * @see #ACCESSIBILITY_CAPTIONING_EDGE_COLOR
         * @hide
         */
        public static final String ACCESSIBILITY_CAPTIONING_EDGE_TYPE =
                "accessibility_captioning_edge_type";

        /**
         * Integer property that specifes the edge color for captions as a
         * packed 32-bit color.
         *
         * @see #ACCESSIBILITY_CAPTIONING_EDGE_TYPE
         * @see android.graphics.Color#argb
         * @hide
         */
        public static final String ACCESSIBILITY_CAPTIONING_EDGE_COLOR =
                "accessibility_captioning_edge_color";

        /**
         * Integer property that specifes the window color for captions as a
         * packed 32-bit color.
         *
         * @see android.graphics.Color#argb
         * @hide
         */
        public static final String ACCESSIBILITY_CAPTIONING_WINDOW_COLOR =
                "accessibility_captioning_window_color";

        /**
         * String property that specifies the typeface for captions, one of:
         * <ul>
         * <li>DEFAULT
         * <li>MONOSPACE
         * <li>SANS_SERIF
         * <li>SERIF
         * </ul>
         *
         * @see android.graphics.Typeface
         * @hide
         */
        public static final String ACCESSIBILITY_CAPTIONING_TYPEFACE =
                "accessibility_captioning_typeface";

        /**
         * Floating point property that specifies font scaling for captions.
         *
         * @hide
         */
        public static final String ACCESSIBILITY_CAPTIONING_FONT_SCALE =
                "accessibility_captioning_font_scale";

        /**
         * Setting that specifies whether display color inversion is enabled.
         */
        public static final String ACCESSIBILITY_DISPLAY_INVERSION_ENABLED =
                "accessibility_display_inversion_enabled";

        /**
         * Setting that specifies whether display color space adjustment is
         * enabled.
         *
         * @hide
         */
        public static final String ACCESSIBILITY_DISPLAY_DALTONIZER_ENABLED =
                "accessibility_display_daltonizer_enabled";

        /**
         * Integer property that specifies the type of color space adjustment to
         * perform. Valid values are defined in AccessibilityManager.
         *
         * @hide
         */
        public static final String ACCESSIBILITY_DISPLAY_DALTONIZER =
                "accessibility_display_daltonizer";

        /**
         * Float list that specifies the color matrix to apply to
         * the display. Valid values are defined in AccessibilityManager.
         *
         * @hide
         */
        public static final String ACCESSIBILITY_DISPLAY_COLOR_MATRIX =
                "accessibility_display_color_matrix";

        /**
         * Setting that specifies whether automatic click when the mouse pointer stops moving is
         * enabled.
         *
         * @hide
         */
        public static final String ACCESSIBILITY_AUTOCLICK_ENABLED =
                "accessibility_autoclick_enabled";

        /**
         * Integer setting specifying amount of time in ms the mouse pointer has to stay still
         * before performing click when {@link #ACCESSIBILITY_AUTOCLICK_ENABLED} is set.
         *
         * @see #ACCESSIBILITY_AUTOCLICK_ENABLED
         * @hide
         */
        public static final String ACCESSIBILITY_AUTOCLICK_DELAY =
                "accessibility_autoclick_delay";

        /**
         * Whether or not larger size icons are used for the pointer of mouse/trackpad for
         * accessibility.
         * (0 = false, 1 = true)
         * @hide
         */
        public static final String ACCESSIBILITY_LARGE_POINTER_ICON =
                "accessibility_large_pointer_icon";

        /**
         * The timeout for considering a press to be a long press in milliseconds.
         * @hide
         */
        public static final String LONG_PRESS_TIMEOUT = "long_press_timeout";

        /**
         * List of the enabled print services.
         *
         * N and beyond uses {@link #DISABLED_PRINT_SERVICES}. But this might be used in an upgrade
         * from pre-N.
         *
         * @hide
         */
        public static final String ENABLED_PRINT_SERVICES =
            "enabled_print_services";

        /**
         * List of the disabled print services.
         *
         * @hide
         */
        public static final String DISABLED_PRINT_SERVICES =
            "disabled_print_services";

        /**
         * The saved value for WindowManagerService.setForcedDisplayDensity()
         * formatted as a single integer representing DPI. If unset, then use
         * the real display density.
         *
         * @hide
         */
        public static final String DISPLAY_DENSITY_FORCED = "display_density_forced";

        /**
         * Setting to always use the default text-to-speech settings regardless
         * of the application settings.
         * 1 = override application settings,
         * 0 = use application settings (if specified).
         *
         * @deprecated  The value of this setting is no longer respected by
         * the framework text to speech APIs as of the Ice Cream Sandwich release.
         */
        @Deprecated
        public static final String TTS_USE_DEFAULTS = "tts_use_defaults";

        /**
         * Default text-to-speech engine speech rate. 100 = 1x
         */
        public static final String TTS_DEFAULT_RATE = "tts_default_rate";

        /**
         * Default text-to-speech engine pitch. 100 = 1x
         */
        public static final String TTS_DEFAULT_PITCH = "tts_default_pitch";

        /**
         * Default text-to-speech engine.
         */
        public static final String TTS_DEFAULT_SYNTH = "tts_default_synth";

        /**
         * Default text-to-speech language.
         *
         * @deprecated this setting is no longer in use, as of the Ice Cream
         * Sandwich release. Apps should never need to read this setting directly,
         * instead can query the TextToSpeech framework classes for the default
         * locale. {@link TextToSpeech#getLanguage()}.
         */
        @Deprecated
        public static final String TTS_DEFAULT_LANG = "tts_default_lang";

        /**
         * Default text-to-speech country.
         *
         * @deprecated this setting is no longer in use, as of the Ice Cream
         * Sandwich release. Apps should never need to read this setting directly,
         * instead can query the TextToSpeech framework classes for the default
         * locale. {@link TextToSpeech#getLanguage()}.
         */
        @Deprecated
        public static final String TTS_DEFAULT_COUNTRY = "tts_default_country";

        /**
         * Default text-to-speech locale variant.
         *
         * @deprecated this setting is no longer in use, as of the Ice Cream
         * Sandwich release. Apps should never need to read this setting directly,
         * instead can query the TextToSpeech framework classes for the
         * locale that is in use {@link TextToSpeech#getLanguage()}.
         */
        @Deprecated
        public static final String TTS_DEFAULT_VARIANT = "tts_default_variant";

        /**
         * Stores the default tts locales on a per engine basis. Stored as
         * a comma seperated list of values, each value being of the form
         * {@code engine_name:locale} for example,
         * {@code com.foo.ttsengine:eng-USA,com.bar.ttsengine:esp-ESP}. This
         * supersedes {@link #TTS_DEFAULT_LANG}, {@link #TTS_DEFAULT_COUNTRY} and
         * {@link #TTS_DEFAULT_VARIANT}. Apps should never need to read this
         * setting directly, and can query the TextToSpeech framework classes
         * for the locale that is in use.
         *
         * @hide
         */
        public static final String TTS_DEFAULT_LOCALE = "tts_default_locale";

        /**
         * Space delimited list of plugin packages that are enabled.
         */
        public static final String TTS_ENABLED_PLUGINS = "tts_enabled_plugins";

        /**
         * @deprecated Use {@link android.provider.Settings.Global#WIFI_NETWORKS_AVAILABLE_NOTIFICATION_ON}
         * instead.
         */
        @Deprecated
        public static final String WIFI_NETWORKS_AVAILABLE_NOTIFICATION_ON =
                Global.WIFI_NETWORKS_AVAILABLE_NOTIFICATION_ON;

        /**
         * @deprecated Use {@link android.provider.Settings.Global#WIFI_NETWORKS_AVAILABLE_REPEAT_DELAY}
         * instead.
         */
        @Deprecated
        public static final String WIFI_NETWORKS_AVAILABLE_REPEAT_DELAY =
                Global.WIFI_NETWORKS_AVAILABLE_REPEAT_DELAY;

        /**
         * @deprecated Use {@link android.provider.Settings.Global#WIFI_NUM_OPEN_NETWORKS_KEPT}
         * instead.
         */
        @Deprecated
        public static final String WIFI_NUM_OPEN_NETWORKS_KEPT =
                Global.WIFI_NUM_OPEN_NETWORKS_KEPT;

        /**
         * @deprecated Use {@link android.provider.Settings.Global#WIFI_ON}
         * instead.
         */
        @Deprecated
        public static final String WIFI_ON = Global.WIFI_ON;

        /**
         * The acceptable packet loss percentage (range 0 - 100) before trying
         * another AP on the same network.
         * @deprecated This setting is not used.
         */
        @Deprecated
        public static final String WIFI_WATCHDOG_ACCEPTABLE_PACKET_LOSS_PERCENTAGE =
                "wifi_watchdog_acceptable_packet_loss_percentage";

        /**
         * The number of access points required for a network in order for the
         * watchdog to monitor it.
         * @deprecated This setting is not used.
         */
        @Deprecated
        public static final String WIFI_WATCHDOG_AP_COUNT = "wifi_watchdog_ap_count";

        /**
         * The delay between background checks.
         * @deprecated This setting is not used.
         */
        @Deprecated
        public static final String WIFI_WATCHDOG_BACKGROUND_CHECK_DELAY_MS =
                "wifi_watchdog_background_check_delay_ms";

        /**
         * Whether the Wi-Fi watchdog is enabled for background checking even
         * after it thinks the user has connected to a good access point.
         * @deprecated This setting is not used.
         */
        @Deprecated
        public static final String WIFI_WATCHDOG_BACKGROUND_CHECK_ENABLED =
                "wifi_watchdog_background_check_enabled";

        /**
         * The timeout for a background ping
         * @deprecated This setting is not used.
         */
        @Deprecated
        public static final String WIFI_WATCHDOG_BACKGROUND_CHECK_TIMEOUT_MS =
                "wifi_watchdog_background_check_timeout_ms";

        /**
         * The number of initial pings to perform that *may* be ignored if they
         * fail. Again, if these fail, they will *not* be used in packet loss
         * calculation. For example, one network always seemed to time out for
         * the first couple pings, so this is set to 3 by default.
         * @deprecated This setting is not used.
         */
        @Deprecated
        public static final String WIFI_WATCHDOG_INITIAL_IGNORED_PING_COUNT =
            "wifi_watchdog_initial_ignored_ping_count";

        /**
         * The maximum number of access points (per network) to attempt to test.
         * If this number is reached, the watchdog will no longer monitor the
         * initial connection state for the network. This is a safeguard for
         * networks containing multiple APs whose DNS does not respond to pings.
         * @deprecated This setting is not used.
         */
        @Deprecated
        public static final String WIFI_WATCHDOG_MAX_AP_CHECKS = "wifi_watchdog_max_ap_checks";

        /**
         * @deprecated Use {@link android.provider.Settings.Global#WIFI_WATCHDOG_ON} instead
         */
        @Deprecated
        public static final String WIFI_WATCHDOG_ON = "wifi_watchdog_on";

        /**
         * A comma-separated list of SSIDs for which the Wi-Fi watchdog should be enabled.
         * @deprecated This setting is not used.
         */
        @Deprecated
        public static final String WIFI_WATCHDOG_WATCH_LIST = "wifi_watchdog_watch_list";

        /**
         * The number of pings to test if an access point is a good connection.
         * @deprecated This setting is not used.
         */
        @Deprecated
        public static final String WIFI_WATCHDOG_PING_COUNT = "wifi_watchdog_ping_count";

        /**
         * The delay between pings.
         * @deprecated This setting is not used.
         */
        @Deprecated
        public static final String WIFI_WATCHDOG_PING_DELAY_MS = "wifi_watchdog_ping_delay_ms";

        /**
         * The timeout per ping.
         * @deprecated This setting is not used.
         */
        @Deprecated
        public static final String WIFI_WATCHDOG_PING_TIMEOUT_MS = "wifi_watchdog_ping_timeout_ms";

        /**
         * @deprecated Use
         * {@link android.provider.Settings.Global#WIFI_MAX_DHCP_RETRY_COUNT} instead
         */
        @Deprecated
        public static final String WIFI_MAX_DHCP_RETRY_COUNT = Global.WIFI_MAX_DHCP_RETRY_COUNT;

        /**
         * @deprecated Use
         * {@link android.provider.Settings.Global#WIFI_MOBILE_DATA_TRANSITION_WAKELOCK_TIMEOUT_MS} instead
         */
        @Deprecated
        public static final String WIFI_MOBILE_DATA_TRANSITION_WAKELOCK_TIMEOUT_MS =
                Global.WIFI_MOBILE_DATA_TRANSITION_WAKELOCK_TIMEOUT_MS;

        /**
         * The number of milliseconds to hold on to a PendingIntent based request. This delay gives
         * the receivers of the PendingIntent an opportunity to make a new network request before
         * the Network satisfying the request is potentially removed.
         *
         * @hide
         */
        public static final String CONNECTIVITY_RELEASE_PENDING_INTENT_DELAY_MS =
                "connectivity_release_pending_intent_delay_ms";

        /**
         * Whether background data usage is allowed.
         *
         * @deprecated As of {@link VERSION_CODES#ICE_CREAM_SANDWICH},
         *             availability of background data depends on several
         *             combined factors. When background data is unavailable,
         *             {@link ConnectivityManager#getActiveNetworkInfo()} will
         *             now appear disconnected.
         */
        @Deprecated
        public static final String BACKGROUND_DATA = "background_data";

        /**
         * Origins for which browsers should allow geolocation by default.
         * The value is a space-separated list of origins.
         */
        public static final String ALLOWED_GEOLOCATION_ORIGINS
                = "allowed_geolocation_origins";

        /**
         * The preferred TTY mode     0 = TTy Off, CDMA default
         *                            1 = TTY Full
         *                            2 = TTY HCO
         *                            3 = TTY VCO
         * @hide
         */
        public static final String PREFERRED_TTY_MODE =
                "preferred_tty_mode";

        /**
         * Whether the enhanced voice privacy mode is enabled.
         * 0 = normal voice privacy
         * 1 = enhanced voice privacy
         * @hide
         */
        public static final String ENHANCED_VOICE_PRIVACY_ENABLED = "enhanced_voice_privacy_enabled";

        /**
         * Whether the TTY mode mode is enabled.
         * 0 = disabled
         * 1 = enabled
         * @hide
         */
        public static final String TTY_MODE_ENABLED = "tty_mode_enabled";

        /**
         * Controls whether settings backup is enabled.
         * Type: int ( 0 = disabled, 1 = enabled )
         * @hide
         */
        public static final String BACKUP_ENABLED = "backup_enabled";

        /**
         * Controls whether application data is automatically restored from backup
         * at install time.
         * Type: int ( 0 = disabled, 1 = enabled )
         * @hide
         */
        public static final String BACKUP_AUTO_RESTORE = "backup_auto_restore";

        /**
         * Indicates whether settings backup has been fully provisioned.
         * Type: int ( 0 = unprovisioned, 1 = fully provisioned )
         * @hide
         */
        public static final String BACKUP_PROVISIONED = "backup_provisioned";

        /**
         * Component of the transport to use for backup/restore.
         * @hide
         */
        public static final String BACKUP_TRANSPORT = "backup_transport";

        /**
         * Version for which the setup wizard was last shown.  Bumped for
         * each release when there is new setup information to show.
         * @hide
         */
        public static final String LAST_SETUP_SHOWN = "last_setup_shown";

        /**
         * The interval in milliseconds after which Wi-Fi is considered idle.
         * When idle, it is possible for the device to be switched from Wi-Fi to
         * the mobile data network.
         * @hide
         * @deprecated Use {@link android.provider.Settings.Global#WIFI_IDLE_MS}
         * instead.
         */
        @Deprecated
        public static final String WIFI_IDLE_MS = Global.WIFI_IDLE_MS;

        /**
         * The global search provider chosen by the user (if multiple global
         * search providers are installed). This will be the provider returned
         * by {@link SearchManager#getGlobalSearchActivity()} if it's still
         * installed. This setting is stored as a flattened component name as
         * per {@link ComponentName#flattenToString()}.
         *
         * @hide
         */
        public static final String SEARCH_GLOBAL_SEARCH_ACTIVITY =
                "search_global_search_activity";

        /**
         * The number of promoted sources in GlobalSearch.
         * @hide
         */
        public static final String SEARCH_NUM_PROMOTED_SOURCES = "search_num_promoted_sources";
        /**
         * The maximum number of suggestions returned by GlobalSearch.
         * @hide
         */
        public static final String SEARCH_MAX_RESULTS_TO_DISPLAY = "search_max_results_to_display";
        /**
         * The number of suggestions GlobalSearch will ask each non-web search source for.
         * @hide
         */
        public static final String SEARCH_MAX_RESULTS_PER_SOURCE = "search_max_results_per_source";
        /**
         * The number of suggestions the GlobalSearch will ask the web search source for.
         * @hide
         */
        public static final String SEARCH_WEB_RESULTS_OVERRIDE_LIMIT =
                "search_web_results_override_limit";
        /**
         * The number of milliseconds that GlobalSearch will wait for suggestions from
         * promoted sources before continuing with all other sources.
         * @hide
         */
        public static final String SEARCH_PROMOTED_SOURCE_DEADLINE_MILLIS =
                "search_promoted_source_deadline_millis";
        /**
         * The number of milliseconds before GlobalSearch aborts search suggesiton queries.
         * @hide
         */
        public static final String SEARCH_SOURCE_TIMEOUT_MILLIS = "search_source_timeout_millis";
        /**
         * The maximum number of milliseconds that GlobalSearch shows the previous results
         * after receiving a new query.
         * @hide
         */
        public static final String SEARCH_PREFILL_MILLIS = "search_prefill_millis";
        /**
         * The maximum age of log data used for shortcuts in GlobalSearch.
         * @hide
         */
        public static final String SEARCH_MAX_STAT_AGE_MILLIS = "search_max_stat_age_millis";
        /**
         * The maximum age of log data used for source ranking in GlobalSearch.
         * @hide
         */
        public static final String SEARCH_MAX_SOURCE_EVENT_AGE_MILLIS =
                "search_max_source_event_age_millis";
        /**
         * The minimum number of impressions needed to rank a source in GlobalSearch.
         * @hide
         */
        public static final String SEARCH_MIN_IMPRESSIONS_FOR_SOURCE_RANKING =
                "search_min_impressions_for_source_ranking";
        /**
         * The minimum number of clicks needed to rank a source in GlobalSearch.
         * @hide
         */
        public static final String SEARCH_MIN_CLICKS_FOR_SOURCE_RANKING =
                "search_min_clicks_for_source_ranking";
        /**
         * The maximum number of shortcuts shown by GlobalSearch.
         * @hide
         */
        public static final String SEARCH_MAX_SHORTCUTS_RETURNED = "search_max_shortcuts_returned";
        /**
         * The size of the core thread pool for suggestion queries in GlobalSearch.
         * @hide
         */
        public static final String SEARCH_QUERY_THREAD_CORE_POOL_SIZE =
                "search_query_thread_core_pool_size";
        /**
         * The maximum size of the thread pool for suggestion queries in GlobalSearch.
         * @hide
         */
        public static final String SEARCH_QUERY_THREAD_MAX_POOL_SIZE =
                "search_query_thread_max_pool_size";
        /**
         * The size of the core thread pool for shortcut refreshing in GlobalSearch.
         * @hide
         */
        public static final String SEARCH_SHORTCUT_REFRESH_CORE_POOL_SIZE =
                "search_shortcut_refresh_core_pool_size";
        /**
         * The maximum size of the thread pool for shortcut refreshing in GlobalSearch.
         * @hide
         */
        public static final String SEARCH_SHORTCUT_REFRESH_MAX_POOL_SIZE =
                "search_shortcut_refresh_max_pool_size";
        /**
         * The maximun time that excess threads in the GlobalSeach thread pools will
         * wait before terminating.
         * @hide
         */
        public static final String SEARCH_THREAD_KEEPALIVE_SECONDS =
                "search_thread_keepalive_seconds";
        /**
         * The maximum number of concurrent suggestion queries to each source.
         * @hide
         */
        public static final String SEARCH_PER_SOURCE_CONCURRENT_QUERY_LIMIT =
                "search_per_source_concurrent_query_limit";

        /**
         * Whether or not alert sounds are played on MountService events. (0 = false, 1 = true)
         * @hide
         */
        public static final String MOUNT_PLAY_NOTIFICATION_SND = "mount_play_not_snd";

        /**
         * Whether or not UMS auto-starts on UMS host detection. (0 = false, 1 = true)
         * @hide
         */
        public static final String MOUNT_UMS_AUTOSTART = "mount_ums_autostart";

        /**
         * Whether or not a notification is displayed on UMS host detection. (0 = false, 1 = true)
         * @hide
         */
        public static final String MOUNT_UMS_PROMPT = "mount_ums_prompt";

        /**
         * Whether or not a notification is displayed while UMS is enabled. (0 = false, 1 = true)
         * @hide
         */
        public static final String MOUNT_UMS_NOTIFY_ENABLED = "mount_ums_notify_enabled";

        /**
         * If nonzero, ANRs in invisible background processes bring up a dialog.
         * Otherwise, the process will be silently killed.
         * @hide
         */
        public static final String ANR_SHOW_BACKGROUND = "anr_show_background";

        /**
         * The {@link ComponentName} string of the service to be used as the voice recognition
         * service.
         *
         * @hide
         */
        public static final String VOICE_RECOGNITION_SERVICE = "voice_recognition_service";

        /**
         * Stores whether an user has consented to have apps verified through PAM.
         * The value is boolean (1 or 0).
         *
         * @hide
         */
        public static final String PACKAGE_VERIFIER_USER_CONSENT =
            "package_verifier_user_consent";

        /**
         * The {@link ComponentName} string of the selected spell checker service which is
         * one of the services managed by the text service manager.
         *
         * @hide
         */
        public static final String SELECTED_SPELL_CHECKER = "selected_spell_checker";

        /**
         * The {@link ComponentName} string of the selected subtype of the selected spell checker
         * service which is one of the services managed by the text service manager.
         *
         * @hide
         */
        public static final String SELECTED_SPELL_CHECKER_SUBTYPE =
                "selected_spell_checker_subtype";

        /**
         * The {@link ComponentName} string whether spell checker is enabled or not.
         *
         * @hide
         */
        public static final String SPELL_CHECKER_ENABLED = "spell_checker_enabled";

        /**
         * What happens when the user presses the Power button while in-call
         * and the screen is on.<br/>
         * <b>Values:</b><br/>
         * 1 - The Power button turns off the screen and locks the device. (Default behavior)<br/>
         * 2 - The Power button hangs up the current call.<br/>
         *
         * @hide
         */
        public static final String INCALL_POWER_BUTTON_BEHAVIOR = "incall_power_button_behavior";

        /**
         * INCALL_POWER_BUTTON_BEHAVIOR value for "turn off screen".
         * @hide
         */
        public static final int INCALL_POWER_BUTTON_BEHAVIOR_SCREEN_OFF = 0x1;

        /**
         * INCALL_POWER_BUTTON_BEHAVIOR value for "hang up".
         * @hide
         */
        public static final int INCALL_POWER_BUTTON_BEHAVIOR_HANGUP = 0x2;

        /**
         * INCALL_POWER_BUTTON_BEHAVIOR default value.
         * @hide
         */
        public static final int INCALL_POWER_BUTTON_BEHAVIOR_DEFAULT =
                INCALL_POWER_BUTTON_BEHAVIOR_SCREEN_OFF;

        /**
         * Whether the device should wake when the wake gesture sensor detects motion.
         * @hide
         */
        public static final String WAKE_GESTURE_ENABLED = "wake_gesture_enabled";

        /**
         * Whether the device should doze if configured.
         * @hide
         */
        public static final String DOZE_ENABLED = "doze_enabled";

        /**
         * The current night mode that has been selected by the user.  Owned
         * and controlled by UiModeManagerService.  Constants are as per
         * UiModeManager.
         * @hide
         */
        public static final String UI_NIGHT_MODE = "ui_night_mode";

        /**
         * Whether screensavers are enabled.
         * @hide
         */
        public static final String SCREENSAVER_ENABLED = "screensaver_enabled";

        /**
         * The user's chosen screensaver components.
         *
         * These will be launched by the PhoneWindowManager after a timeout when not on
         * battery, or upon dock insertion (if SCREENSAVER_ACTIVATE_ON_DOCK is set to 1).
         * @hide
         */
        public static final String SCREENSAVER_COMPONENTS = "screensaver_components";

        /**
         * If screensavers are enabled, whether the screensaver should be automatically launched
         * when the device is inserted into a (desk) dock.
         * @hide
         */
        public static final String SCREENSAVER_ACTIVATE_ON_DOCK = "screensaver_activate_on_dock";

        /**
         * If screensavers are enabled, whether the screensaver should be automatically launched
         * when the screen times out when not on battery.
         * @hide
         */
        public static final String SCREENSAVER_ACTIVATE_ON_SLEEP = "screensaver_activate_on_sleep";

        /**
         * If screensavers are enabled, the default screensaver component.
         * @hide
         */
        public static final String SCREENSAVER_DEFAULT_COMPONENT = "screensaver_default_component";

        /**
         * The default NFC payment component
         * @hide
         */
        public static final String NFC_PAYMENT_DEFAULT_COMPONENT = "nfc_payment_default_component";

        /**
         * Whether NFC payment is handled by the foreground application or a default.
         * @hide
         */
        public static final String NFC_PAYMENT_FOREGROUND = "nfc_payment_foreground";

        /**
         * Specifies the package name currently configured to be the primary sms application
         * @hide
         */
        public static final String SMS_DEFAULT_APPLICATION = "sms_default_application";

        /**
         * Specifies the package name currently configured to be the default dialer application
         * @hide
         */
        public static final String DIALER_DEFAULT_APPLICATION = "dialer_default_application";

        /**
         * Specifies the package name currently configured to be the emergency assistance application
         *
         * @see android.telephony.TelephonyManager#ACTION_EMERGENCY_ASSISTANCE
         *
         * @hide
         */
        public static final String EMERGENCY_ASSISTANCE_APPLICATION = "emergency_assistance_application";

        /**
         * Specifies whether the current app context on scren (assist data) will be sent to the
         * assist application (active voice interaction service).
         *
         * @hide
         */
        public static final String ASSIST_STRUCTURE_ENABLED = "assist_structure_enabled";

        /**
         * Specifies whether a screenshot of the screen contents will be sent to the assist
         * application (active voice interaction service).
         *
         * @hide
         */
        public static final String ASSIST_SCREENSHOT_ENABLED = "assist_screenshot_enabled";

        /**
         * Names of the service components that the current user has explicitly allowed to
         * see all of the user's notifications, separated by ':'.
         *
         * @hide
         */
        public static final String ENABLED_NOTIFICATION_LISTENERS = "enabled_notification_listeners";

        /**
         * Names of the packages that the current user has explicitly allowed to
         * manage notification policy configuration, separated by ':'.
         *
         * @hide
         */
        @TestApi
        public static final String ENABLED_NOTIFICATION_POLICY_ACCESS_PACKAGES =
                "enabled_notification_policy_access_packages";

        /** @hide */
        public static final String BAR_SERVICE_COMPONENT = "bar_service_component";

        /** @hide */
        public static final String VOLUME_CONTROLLER_SERVICE_COMPONENT
                = "volume_controller_service_component";

        /** @hide */
        public static final String IMMERSIVE_MODE_CONFIRMATIONS = "immersive_mode_confirmations";

        /**
         * This is the query URI for finding a print service to install.
         *
         * @hide
         */
        public static final String PRINT_SERVICE_SEARCH_URI = "print_service_search_uri";

        /**
         * This is the query URI for finding a NFC payment service to install.
         *
         * @hide
         */
        public static final String PAYMENT_SERVICE_SEARCH_URI = "payment_service_search_uri";

        /**
         * If enabled, apps should try to skip any introductory hints on first launch. This might
         * apply to users that are already familiar with the environment or temporary users.
         * <p>
         * Type : int (0 to show hints, 1 to skip showing hints)
         */
        public static final String SKIP_FIRST_USE_HINTS = "skip_first_use_hints";

        /**
         * Persisted playback time after a user confirmation of an unsafe volume level.
         *
         * @hide
         */
        public static final String UNSAFE_VOLUME_MUSIC_ACTIVE_MS = "unsafe_volume_music_active_ms";

        /**
         * This preference enables notification display on the lockscreen.
         * @hide
         */
        public static final String LOCK_SCREEN_SHOW_NOTIFICATIONS =
                "lock_screen_show_notifications";

        /**
         * List of TV inputs that are currently hidden. This is a string
         * containing the IDs of all hidden TV inputs. Each ID is encoded by
         * {@link android.net.Uri#encode(String)} and separated by ':'.
         * @hide
         */
        public static final String TV_INPUT_HIDDEN_INPUTS = "tv_input_hidden_inputs";

        /**
         * List of custom TV input labels. This is a string containing <TV input id, custom name>
         * pairs. TV input id and custom name are encoded by {@link android.net.Uri#encode(String)}
         * and separated by ','. Each pair is separated by ':'.
         * @hide
         */
        public static final String TV_INPUT_CUSTOM_LABELS = "tv_input_custom_labels";

        /**
         * Whether automatic routing of system audio to USB audio peripheral is disabled.
         * The value is boolean (1 or 0), where 1 means automatic routing is disabled,
         * and 0 means automatic routing is enabled.
         *
         * @hide
         */
        public static final String USB_AUDIO_AUTOMATIC_ROUTING_DISABLED =
                "usb_audio_automatic_routing_disabled";

        /**
         * The timeout in milliseconds before the device fully goes to sleep after
         * a period of inactivity.  This value sets an upper bound on how long the device
         * will stay awake or dreaming without user activity.  It should generally
         * be longer than {@link Settings.System#SCREEN_OFF_TIMEOUT} as otherwise the device
         * will sleep before it ever has a chance to dream.
         * <p>
         * Use -1 to disable this timeout.
         * </p>
         *
         * @hide
         */
        public static final String SLEEP_TIMEOUT = "sleep_timeout";

        /**
         * Controls whether double tap to wake is enabled.
         * @hide
         */
        public static final String DOUBLE_TAP_TO_WAKE = "double_tap_to_wake";

        /**
         * The current assistant component. It could be a voice interaction service,
         * or an activity that handles ACTION_ASSIST, or empty which means using the default
         * handling.
         *
         * @hide
         */
        public static final String ASSISTANT = "assistant";

        /**
         * Whether the camera launch gesture should be disabled.
         *
         * @hide
         */
        public static final String CAMERA_GESTURE_DISABLED = "camera_gesture_disabled";

        /**
         * Whether the camera launch gesture to double tap the power button when the screen is off
         * should be disabled.
         *
         * @hide
         */
        public static final String CAMERA_DOUBLE_TAP_POWER_GESTURE_DISABLED =
                "camera_double_tap_power_gesture_disabled";

        /**
         * Behavior of twilight on the device.
         * One of {@link #TWILIGHT_MODE_LOCKED_OFF}, {@link #TWILIGHT_MODE_LOCKED_ON}
         * or {@link #TWILIGHT_MODE_AUTO}.
         * @hide
         */
        public static final String TWILIGHT_MODE = "twilight_mode";

        /**
         * Twilight mode always off.
         * @hide
         */
        public static final int TWILIGHT_MODE_LOCKED_OFF = 0;

        /**
         * Twilight mode always on.
         * @hide
         */
        public static final int TWILIGHT_MODE_LOCKED_ON = 1;

        /**
         * Twilight mode auto.
         * @hide
         */
        public static final int TWILIGHT_MODE_AUTO = 2;

        /**
         * Twilight mode auto, temporarily overriden to on.
         * @hide
         */
        public static final int TWILIGHT_MODE_AUTO_OVERRIDE_OFF = 3;

        /**
         * Twilight mode auto, temporarily overriden to off.
         * @hide
         */
        public static final int TWILIGHT_MODE_AUTO_OVERRIDE_ON = 4;

        /**
         * Whether brightness should automatically adjust based on twilight state.
         * @hide
         */
        public static final String BRIGHTNESS_USE_TWILIGHT = "brightness_use_twilight";

        /**
         * Names of the service components that the current user has explicitly allowed to
         * be a VR mode listener, separated by ':'.
         *
         * @hide
         */
        public static final String ENABLED_VR_LISTENERS = "enabled_vr_listeners";

        /**
         * Behavior of the display while in VR mode.
         *
         * One of {@link #VR_DISPLAY_MODE_LOW_PERSISTENCE} or {@link #VR_DISPLAY_MODE_OFF}.
         *
         * @hide
         */
        public static final String VR_DISPLAY_MODE = "vr_display_mode";

        /**
         * Lower the display persistence while the system is in VR mode.
         *
         * @see PackageManager#FEATURE_VR_MODE_HIGH_PERFORMANCE
         *
         * @hide.
         */
        public static final int VR_DISPLAY_MODE_LOW_PERSISTENCE = 0;

        /**
         * Do not alter the display persistence while the system is in VR mode.
         *
         * @see PackageManager#FEATURE_VR_MODE_HIGH_PERFORMANCE
         *
         * @hide.
         */
        public static final int VR_DISPLAY_MODE_OFF = 1;

        /**
         * Whether parent user can access remote contact in managed profile.
         *
         * @hide
         */
        public static final String MANAGED_PROFILE_CONTACT_REMOTE_SEARCH =
                "managed_profile_contact_remote_search";

        /** region Extensions Secure Settings */

        /**
         * Whether newly installed apps should run with privacy guard by default
         * @hide
         */
        public static final String PRIVACY_GUARD_DEFAULT = "privacy_guard_default";

        /**
         * Whether a notification should be shown if privacy guard is enabled
         * @hide
         */
        public static final String PRIVACY_GUARD_NOTIFICATION = "privacy_guard_notification";

        /** endregion */

        /**
<<<<<<< HEAD
         * What happens when the user presses the Home button when the
         * phone is ringing.<br/>
         * <b>Values:</b><br/>
         * 1 - Nothing happens. (Default behavior)<br/>
         * 2 - The Home button answer the current call.<br/>
         *
         * @hide
         */
        public static final String RING_HOME_BUTTON_BEHAVIOR = "ring_home_button_behavior";

        /**
         * RING_HOME_BUTTON_BEHAVIOR value for "do nothing".
         * @hide
         */
        public static final int RING_HOME_BUTTON_BEHAVIOR_DO_NOTHING = 0x1;

        /**
         * RING_HOME_BUTTON_BEHAVIOR value for "answer".
         * @hide
         */
        public static final int RING_HOME_BUTTON_BEHAVIOR_ANSWER = 0x2;

        /**
         * RING_HOME_BUTTON_BEHAVIOR default value.
         * @hide
         */
        public static final int RING_HOME_BUTTON_BEHAVIOR_DEFAULT =
                RING_HOME_BUTTON_BEHAVIOR_DO_NOTHING;

        /**
         * The keyboard brightness to be used while the screen is on.
         * Valid value range is between 0 and {@link PowerManager#getMaximumKeyboardBrightness()}
         * @hide
         */
        public static final String KEYBOARD_BRIGHTNESS = "keyboard_brightness";

        /**
         * The button brightness to be used while the screen is on or after a button press,
         * depending on the value of {@link BUTTON_BACKLIGHT_TIMEOUT}.
         * Valid value range is between 0 and {@link PowerManager#getMaximumButtonBrightness()}
         * @hide
         */
        public static final String BUTTON_BRIGHTNESS = "button_brightness";

        /**
         * The time in ms to keep the button backlight on after pressing a button.
         * A value of 0 will keep the buttons on for as long as the screen is on.
         * @hide
         */
        public static final String BUTTON_BACKLIGHT_TIMEOUT = "button_backlight_timeout";

        /** endregion */

        /**
         * These are the settings to be backed up.
         * Whether to display the ADB notification.
         * @hide
         */
        public static final String ADB_NOTIFY = "adb_notify";

        /**
         * These are the settings to be backed up.
=======
         * Holds comma separated list of ordering of QS tiles.
         * @hide
         */
        public static final String QS_TILES = "sysui_qs_tiles";

        /**
         * This are the settings to be backed up.
>>>>>>> 81a0e13e
         *
         * NOTE: Settings are backed up and restored in the order they appear
         *       in this array. If you have one setting depending on another,
         *       make sure that they are ordered appropriately.
         *
         * @hide
         */
        public static final String[] SETTINGS_TO_BACKUP = {
            BUGREPORT_IN_POWER_MENU,                            // moved to global
            ALLOW_MOCK_LOCATION,
            PARENTAL_CONTROL_ENABLED,
            PARENTAL_CONTROL_REDIRECT_URL,
            USB_MASS_STORAGE_ENABLED,                           // moved to global
            ACCESSIBILITY_DISPLAY_INVERSION_ENABLED,
            ACCESSIBILITY_DISPLAY_DALTONIZER,
            ACCESSIBILITY_DISPLAY_COLOR_MATRIX,
            ACCESSIBILITY_DISPLAY_DALTONIZER_ENABLED,
            ACCESSIBILITY_DISPLAY_MAGNIFICATION_ENABLED,
            ACCESSIBILITY_DISPLAY_MAGNIFICATION_SCALE,
            ACCESSIBILITY_DISPLAY_MAGNIFICATION_AUTO_UPDATE,
            ACCESSIBILITY_SCRIPT_INJECTION,
            ACCESSIBILITY_WEB_CONTENT_KEY_BINDINGS,
            ENABLED_ACCESSIBILITY_SERVICES,
            ENABLED_NOTIFICATION_LISTENERS,
            ENABLED_VR_LISTENERS,
            ENABLED_INPUT_METHODS,
            TOUCH_EXPLORATION_GRANTED_ACCESSIBILITY_SERVICES,
            TOUCH_EXPLORATION_ENABLED,
            ACCESSIBILITY_ENABLED,
            ACCESSIBILITY_SPEAK_PASSWORD,
            ACCESSIBILITY_HIGH_TEXT_CONTRAST_ENABLED,
            ACCESSIBILITY_CAPTIONING_PRESET,
            ACCESSIBILITY_CAPTIONING_ENABLED,
            ACCESSIBILITY_CAPTIONING_LOCALE,
            ACCESSIBILITY_CAPTIONING_BACKGROUND_COLOR,
            ACCESSIBILITY_CAPTIONING_FOREGROUND_COLOR,
            ACCESSIBILITY_CAPTIONING_EDGE_TYPE,
            ACCESSIBILITY_CAPTIONING_EDGE_COLOR,
            ACCESSIBILITY_CAPTIONING_TYPEFACE,
            ACCESSIBILITY_CAPTIONING_FONT_SCALE,
            ACCESSIBILITY_CAPTIONING_WINDOW_COLOR,
            TTS_USE_DEFAULTS,
            TTS_DEFAULT_RATE,
            TTS_DEFAULT_PITCH,
            TTS_DEFAULT_SYNTH,
            TTS_DEFAULT_LANG,
            TTS_DEFAULT_COUNTRY,
            TTS_ENABLED_PLUGINS,
            TTS_DEFAULT_LOCALE,
            SHOW_IME_WITH_HARD_KEYBOARD,
            WIFI_NETWORKS_AVAILABLE_NOTIFICATION_ON,            // moved to global
            WIFI_NETWORKS_AVAILABLE_REPEAT_DELAY,               // moved to global
            WIFI_NUM_OPEN_NETWORKS_KEPT,                        // moved to global
            SELECTED_SPELL_CHECKER,
            SELECTED_SPELL_CHECKER_SUBTYPE,
            SPELL_CHECKER_ENABLED,
            MOUNT_PLAY_NOTIFICATION_SND,
            MOUNT_UMS_AUTOSTART,
            MOUNT_UMS_PROMPT,
            MOUNT_UMS_NOTIFY_ENABLED,
            SLEEP_TIMEOUT,
            DOUBLE_TAP_TO_WAKE,
            WAKE_GESTURE_ENABLED,
            LONG_PRESS_TIMEOUT,
            CAMERA_GESTURE_DISABLED,
            ACCESSIBILITY_AUTOCLICK_ENABLED,
            ACCESSIBILITY_AUTOCLICK_DELAY,
            ACCESSIBILITY_LARGE_POINTER_ICON,
            PREFERRED_TTY_MODE,
            ENHANCED_VOICE_PRIVACY_ENABLED,
            TTY_MODE_ENABLED,
            INCALL_POWER_BUTTON_BEHAVIOR,
<<<<<<< HEAD
            WIFI_DISCONNECT_DELAY_DURATION
=======
            QS_TILES,
>>>>>>> 81a0e13e
        };

        /**
         * These entries are considered common between the personal and the managed profile,
         * since the managed profile doesn't get to change them.
         */
        private static final Set<String> CLONE_TO_MANAGED_PROFILE = new ArraySet<>();

        static {
            CLONE_TO_MANAGED_PROFILE.add(ACCESSIBILITY_ENABLED);
            CLONE_TO_MANAGED_PROFILE.add(ALLOW_MOCK_LOCATION);
            CLONE_TO_MANAGED_PROFILE.add(ALLOWED_GEOLOCATION_ORIGINS);
            CLONE_TO_MANAGED_PROFILE.add(DEFAULT_INPUT_METHOD);
            CLONE_TO_MANAGED_PROFILE.add(ENABLED_ACCESSIBILITY_SERVICES);
            CLONE_TO_MANAGED_PROFILE.add(ENABLED_INPUT_METHODS);
            CLONE_TO_MANAGED_PROFILE.add(LOCATION_MODE);
            CLONE_TO_MANAGED_PROFILE.add(LOCATION_PREVIOUS_MODE);
            CLONE_TO_MANAGED_PROFILE.add(LOCATION_PROVIDERS_ALLOWED);
            CLONE_TO_MANAGED_PROFILE.add(SELECTED_INPUT_METHOD_SUBTYPE);
            CLONE_TO_MANAGED_PROFILE.add(SELECTED_SPELL_CHECKER);
            CLONE_TO_MANAGED_PROFILE.add(SELECTED_SPELL_CHECKER_SUBTYPE);
        }

        /** @hide */
        public static void getCloneToManagedProfileSettings(Set<String> outKeySet) {
            outKeySet.addAll(CLONE_TO_MANAGED_PROFILE);
        }

        /**
         * Helper method for determining if a location provider is enabled.
         *
         * @param cr the content resolver to use
         * @param provider the location provider to query
         * @return true if the provider is enabled
         *
         * @deprecated use {@link #LOCATION_MODE} or
         *             {@link LocationManager#isProviderEnabled(String)}
         */
        @Deprecated
        public static final boolean isLocationProviderEnabled(ContentResolver cr, String provider) {
            return isLocationProviderEnabledForUser(cr, provider, UserHandle.myUserId());
        }

        /**
         * Helper method for determining if a location provider is enabled.
         * @param cr the content resolver to use
         * @param provider the location provider to query
         * @param userId the userId to query
         * @return true if the provider is enabled
         * @deprecated use {@link #LOCATION_MODE} or
         *             {@link LocationManager#isProviderEnabled(String)}
         * @hide
         */
        @Deprecated
        public static final boolean isLocationProviderEnabledForUser(ContentResolver cr, String provider, int userId) {
            String allowedProviders = Settings.Secure.getStringForUser(cr,
                    LOCATION_PROVIDERS_ALLOWED, userId);
            return TextUtils.delimitedStringContains(allowedProviders, ',', provider);
        }

        /**
         * Thread-safe method for enabling or disabling a single location provider.
         * @param cr the content resolver to use
         * @param provider the location provider to enable or disable
         * @param enabled true if the provider should be enabled
         * @deprecated use {@link #putInt(ContentResolver, String, int)} and {@link #LOCATION_MODE}
         */
        @Deprecated
        public static final void setLocationProviderEnabled(ContentResolver cr,
                String provider, boolean enabled) {
            setLocationProviderEnabledForUser(cr, provider, enabled, UserHandle.myUserId());
        }

        /**
         * Thread-safe method for enabling or disabling a single location provider.
         *
         * @param cr the content resolver to use
         * @param provider the location provider to enable or disable
         * @param enabled true if the provider should be enabled
         * @param userId the userId for which to enable/disable providers
         * @return true if the value was set, false on database errors
         * @deprecated use {@link #putIntForUser(ContentResolver, String, int, int)} and
         *             {@link #LOCATION_MODE}
         * @hide
         */
        @Deprecated
        public static final boolean setLocationProviderEnabledForUser(ContentResolver cr,
                String provider, boolean enabled, int userId) {
            synchronized (mLocationSettingsLock) {
                // to ensure thread safety, we write the provider name with a '+' or '-'
                // and let the SettingsProvider handle it rather than reading and modifying
                // the list of enabled providers.
                if (enabled) {
                    provider = "+" + provider;
                } else {
                    provider = "-" + provider;
                }
                return putStringForUser(cr, Settings.Secure.LOCATION_PROVIDERS_ALLOWED, provider,
                        userId);
            }
        }

        /**
         * Saves the current location mode into {@link #LOCATION_PREVIOUS_MODE}.
         */
        private static final boolean saveLocationModeForUser(ContentResolver cr, int userId) {
            final int mode = getLocationModeForUser(cr, userId);
            return putIntForUser(cr, Settings.Secure.LOCATION_PREVIOUS_MODE, mode, userId);
        }

        /**
         * Restores the current location mode from {@link #LOCATION_PREVIOUS_MODE}.
         */
        private static final boolean restoreLocationModeForUser(ContentResolver cr, int userId) {
            int mode = getIntForUser(cr, Settings.Secure.LOCATION_PREVIOUS_MODE,
                    LOCATION_MODE_HIGH_ACCURACY, userId);
            // Make sure that the previous mode is never "off". Otherwise the user won't be able to
            // turn on location any longer.
            if (mode == LOCATION_MODE_OFF) {
                mode = LOCATION_MODE_HIGH_ACCURACY;
            }
            return setLocationModeForUser(cr, mode, userId);
        }

        /**
         * Thread-safe method for setting the location mode to one of
         * {@link #LOCATION_MODE_HIGH_ACCURACY}, {@link #LOCATION_MODE_SENSORS_ONLY},
         * {@link #LOCATION_MODE_BATTERY_SAVING}, or {@link #LOCATION_MODE_OFF}.
         *
         * @param cr the content resolver to use
         * @param mode such as {@link #LOCATION_MODE_HIGH_ACCURACY}
         * @param userId the userId for which to change mode
         * @return true if the value was set, false on database errors
         *
         * @throws IllegalArgumentException if mode is not one of the supported values
         */
        private static final boolean setLocationModeForUser(ContentResolver cr, int mode,
                int userId) {
            synchronized (mLocationSettingsLock) {
                boolean gps = false;
                boolean network = false;
                switch (mode) {
                    case LOCATION_MODE_PREVIOUS:
                        // Retrieve the actual mode and set to that mode.
                        return restoreLocationModeForUser(cr, userId);
                    case LOCATION_MODE_OFF:
                        saveLocationModeForUser(cr, userId);
                        break;
                    case LOCATION_MODE_SENSORS_ONLY:
                        gps = true;
                        break;
                    case LOCATION_MODE_BATTERY_SAVING:
                        network = true;
                        break;
                    case LOCATION_MODE_HIGH_ACCURACY:
                        gps = true;
                        network = true;
                        break;
                    default:
                        throw new IllegalArgumentException("Invalid location mode: " + mode);
                }
                // Note it's important that we set the NLP mode first. The Google implementation
                // of NLP clears its NLP consent setting any time it receives a
                // LocationManager.PROVIDERS_CHANGED_ACTION broadcast and NLP is disabled. Also,
                // it shows an NLP consent dialog any time it receives the broadcast, NLP is
                // enabled, and the NLP consent is not set. If 1) we were to enable GPS first,
                // 2) a setup wizard has its own NLP consent UI that sets the NLP consent setting,
                // and 3) the receiver happened to complete before we enabled NLP, then the Google
                // NLP would detect the attempt to enable NLP and show a redundant NLP consent
                // dialog. Then the people who wrote the setup wizard would be sad.
                boolean nlpSuccess = Settings.Secure.setLocationProviderEnabledForUser(
                        cr, LocationManager.NETWORK_PROVIDER, network, userId);
                boolean gpsSuccess = Settings.Secure.setLocationProviderEnabledForUser(
                        cr, LocationManager.GPS_PROVIDER, gps, userId);
                return gpsSuccess && nlpSuccess;
            }
        }

        /**
         * Thread-safe method for reading the location mode, returns one of
         * {@link #LOCATION_MODE_HIGH_ACCURACY}, {@link #LOCATION_MODE_SENSORS_ONLY},
         * {@link #LOCATION_MODE_BATTERY_SAVING}, or {@link #LOCATION_MODE_OFF}.
         *
         * @param cr the content resolver to use
         * @param userId the userId for which to read the mode
         * @return the location mode
         */
        private static final int getLocationModeForUser(ContentResolver cr, int userId) {
            synchronized (mLocationSettingsLock) {
                boolean gpsEnabled = Settings.Secure.isLocationProviderEnabledForUser(
                        cr, LocationManager.GPS_PROVIDER, userId);
                boolean networkEnabled = Settings.Secure.isLocationProviderEnabledForUser(
                        cr, LocationManager.NETWORK_PROVIDER, userId);
                if (gpsEnabled && networkEnabled) {
                    return LOCATION_MODE_HIGH_ACCURACY;
                } else if (gpsEnabled) {
                    return LOCATION_MODE_SENSORS_ONLY;
                } else if (networkEnabled) {
                    return LOCATION_MODE_BATTERY_SAVING;
                } else {
                    return LOCATION_MODE_OFF;
                }
            }
        }
    }

    /**
     * Global system settings, containing preferences that always apply identically
     * to all defined users.  Applications can read these but are not allowed to write;
     * like the "Secure" settings, these are for preferences that the user must
     * explicitly modify through the system UI or specialized APIs for those values.
     */
    public static final class Global extends NameValueTable {
        /**
         * The content:// style URL for global secure settings items.  Not public.
         */
        public static final Uri CONTENT_URI = Uri.parse("content://" + AUTHORITY + "/global");

        /**
         * Whether users are allowed to add more users or guest from lockscreen.
         * <p>
         * Type: int
         * @hide
         */
        public static final String ADD_USERS_WHEN_LOCKED = "add_users_when_locked";

        /**
         * Setting whether the global gesture for enabling accessibility is enabled.
         * If this gesture is enabled the user will be able to perfrom it to enable
         * the accessibility state without visiting the settings app.
         * @hide
         */
        public static final String ENABLE_ACCESSIBILITY_GLOBAL_GESTURE_ENABLED =
                "enable_accessibility_global_gesture_enabled";

        /**
         * Whether Airplane Mode is on.
         */
        public static final String AIRPLANE_MODE_ON = "airplane_mode_on";

        /**
         * Whether Theater Mode is on.
         * {@hide}
         */
        @SystemApi
        public static final String THEATER_MODE_ON = "theater_mode_on";

        /**
         * Constant for use in AIRPLANE_MODE_RADIOS to specify Bluetooth radio.
         */
        public static final String RADIO_BLUETOOTH = "bluetooth";

        /**
         * Constant for use in AIRPLANE_MODE_RADIOS to specify Wi-Fi radio.
         */
        public static final String RADIO_WIFI = "wifi";

        /**
         * {@hide}
         */
        public static final String RADIO_WIMAX = "wimax";
        /**
         * Constant for use in AIRPLANE_MODE_RADIOS to specify Cellular radio.
         */
        public static final String RADIO_CELL = "cell";

        /**
         * Constant for use in AIRPLANE_MODE_RADIOS to specify NFC radio.
         */
        public static final String RADIO_NFC = "nfc";

        /**
         * A comma separated list of radios that need to be disabled when airplane mode
         * is on. This overrides WIFI_ON and BLUETOOTH_ON, if Wi-Fi and bluetooth are
         * included in the comma separated list.
         */
        public static final String AIRPLANE_MODE_RADIOS = "airplane_mode_radios";

        /**
         * A comma separated list of radios that should to be disabled when airplane mode
         * is on, but can be manually reenabled by the user.  For example, if RADIO_WIFI is
         * added to both AIRPLANE_MODE_RADIOS and AIRPLANE_MODE_TOGGLEABLE_RADIOS, then Wifi
         * will be turned off when entering airplane mode, but the user will be able to reenable
         * Wifi in the Settings app.
         *
         * {@hide}
         */
        public static final String AIRPLANE_MODE_TOGGLEABLE_RADIOS = "airplane_mode_toggleable_radios";

        /**
         * A Long representing a bitmap of profiles that should be disabled when bluetooth starts.
         * See {@link android.bluetooth.BluetoothProfile}.
         * {@hide}
         */
        public static final String BLUETOOTH_DISABLED_PROFILES = "bluetooth_disabled_profiles";

        /**
         * A semi-colon separated list of Bluetooth interoperability workarounds.
         * Each entry is a partial Bluetooth device address string and an integer representing
         * the feature to be disabled, separated by a comma. The integer must correspond
         * to a interoperability feature as defined in "interop.h" in /system/bt.
         * <p>
         * Example: <br/>
         *   "00:11:22,0;01:02:03:04,2"
         * @hide
         */
       public static final String BLUETOOTH_INTEROPERABILITY_LIST = "bluetooth_interoperability_list";

        /**
         * The policy for deciding when Wi-Fi should go to sleep (which will in
         * turn switch to using the mobile data as an Internet connection).
         * <p>
         * Set to one of {@link #WIFI_SLEEP_POLICY_DEFAULT},
         * {@link #WIFI_SLEEP_POLICY_NEVER_WHILE_PLUGGED}, or
         * {@link #WIFI_SLEEP_POLICY_NEVER}.
         */
        public static final String WIFI_SLEEP_POLICY = "wifi_sleep_policy";

        /**
         * Value for {@link #WIFI_SLEEP_POLICY} to use the default Wi-Fi sleep
         * policy, which is to sleep shortly after the turning off
         * according to the {@link #STAY_ON_WHILE_PLUGGED_IN} setting.
         */
        public static final int WIFI_SLEEP_POLICY_DEFAULT = 0;

        /**
         * Value for {@link #WIFI_SLEEP_POLICY} to use the default policy when
         * the device is on battery, and never go to sleep when the device is
         * plugged in.
         */
        public static final int WIFI_SLEEP_POLICY_NEVER_WHILE_PLUGGED = 1;

        /**
         * Value for {@link #WIFI_SLEEP_POLICY} to never go to sleep.
         */
        public static final int WIFI_SLEEP_POLICY_NEVER = 2;

        /**
         * Value to specify if the user prefers the date, time and time zone
         * to be automatically fetched from the network (NITZ). 1=yes, 0=no
         */
        public static final String AUTO_TIME = "auto_time";

        /**
         * Value to specify if the user prefers the time zone
         * to be automatically fetched from the network (NITZ). 1=yes, 0=no
         */
        public static final String AUTO_TIME_ZONE = "auto_time_zone";

        /**
         * URI for the car dock "in" event sound.
         * @hide
         */
        public static final String CAR_DOCK_SOUND = "car_dock_sound";

        /**
         * URI for the car dock "out" event sound.
         * @hide
         */
        public static final String CAR_UNDOCK_SOUND = "car_undock_sound";

        /**
         * URI for the desk dock "in" event sound.
         * @hide
         */
        public static final String DESK_DOCK_SOUND = "desk_dock_sound";

        /**
         * URI for the desk dock "out" event sound.
         * @hide
         */
        public static final String DESK_UNDOCK_SOUND = "desk_undock_sound";

        /**
         * Whether to play a sound for dock events.
         * @hide
         */
        public static final String DOCK_SOUNDS_ENABLED = "dock_sounds_enabled";

        /**
         * URI for the "device locked" (keyguard shown) sound.
         * @hide
         */
        public static final String LOCK_SOUND = "lock_sound";

        /**
         * URI for the "device unlocked" sound.
         * @hide
         */
        public static final String UNLOCK_SOUND = "unlock_sound";

        /**
         * URI for the "device is trusted" sound, which is played when the device enters the trusted
         * state without unlocking.
         * @hide
         */
        public static final String TRUSTED_SOUND = "trusted_sound";

        /**
         * URI for the low battery sound file.
         * @hide
         */
        public static final String LOW_BATTERY_SOUND = "low_battery_sound";

        /**
         * Whether to play a sound for low-battery alerts.
         * @hide
         */
        public static final String POWER_SOUNDS_ENABLED = "power_sounds_enabled";

        /**
         * URI for the "wireless charging started" sound.
         * @hide
         */
        public static final String WIRELESS_CHARGING_STARTED_SOUND =
                "wireless_charging_started_sound";

        /**
         * Whether to play a sound for charging events.
         * @hide
         */
        public static final String CHARGING_SOUNDS_ENABLED = "charging_sounds_enabled";

        /**
         * Whether we keep the device on while the device is plugged in.
         * Supported values are:
         * <ul>
         * <li>{@code 0} to never stay on while plugged in</li>
         * <li>{@link BatteryManager#BATTERY_PLUGGED_AC} to stay on for AC charger</li>
         * <li>{@link BatteryManager#BATTERY_PLUGGED_USB} to stay on for USB charger</li>
         * <li>{@link BatteryManager#BATTERY_PLUGGED_WIRELESS} to stay on for wireless charger</li>
         * </ul>
         * These values can be OR-ed together.
         */
        public static final String STAY_ON_WHILE_PLUGGED_IN = "stay_on_while_plugged_in";

        /**
         * When the user has enable the option to have a "bug report" command
         * in the power menu.
         * @hide
         */
        public static final String BUGREPORT_IN_POWER_MENU = "bugreport_in_power_menu";

        /**
         * Whether ADB is enabled.
         */
        public static final String ADB_ENABLED = "adb_enabled";

        /**
         * Whether Views are allowed to save their attribute data.
         * @hide
         */
        public static final String DEBUG_VIEW_ATTRIBUTES = "debug_view_attributes";

        /**
         * Whether assisted GPS should be enabled or not.
         * @hide
         */
        public static final String ASSISTED_GPS_ENABLED = "assisted_gps_enabled";

        /**
         * Whether bluetooth is enabled/disabled
         * 0=disabled. 1=enabled.
         */
        public static final String BLUETOOTH_ON = "bluetooth_on";

        /**
         * CDMA Cell Broadcast SMS
         *                            0 = CDMA Cell Broadcast SMS disabled
         *                            1 = CDMA Cell Broadcast SMS enabled
         * @hide
         */
        public static final String CDMA_CELL_BROADCAST_SMS =
                "cdma_cell_broadcast_sms";

        /**
         * The CDMA roaming mode 0 = Home Networks, CDMA default
         *                       1 = Roaming on Affiliated networks
         *                       2 = Roaming on any networks
         * @hide
         */
        public static final String CDMA_ROAMING_MODE = "roaming_settings";

        /**
         * The CDMA subscription mode 0 = RUIM/SIM (default)
         *                                1 = NV
         * @hide
         */
        public static final String CDMA_SUBSCRIPTION_MODE = "subscription_mode";

        /** Inactivity timeout to track mobile data activity.
        *
        * If set to a positive integer, it indicates the inactivity timeout value in seconds to
        * infer the data activity of mobile network. After a period of no activity on mobile
        * networks with length specified by the timeout, an {@code ACTION_DATA_ACTIVITY_CHANGE}
        * intent is fired to indicate a transition of network status from "active" to "idle". Any
        * subsequent activity on mobile networks triggers the firing of {@code
        * ACTION_DATA_ACTIVITY_CHANGE} intent indicating transition from "idle" to "active".
        *
        * Network activity refers to transmitting or receiving data on the network interfaces.
        *
        * Tracking is disabled if set to zero or negative value.
        *
        * @hide
        */
       public static final String DATA_ACTIVITY_TIMEOUT_MOBILE = "data_activity_timeout_mobile";

       /** Timeout to tracking Wifi data activity. Same as {@code DATA_ACTIVITY_TIMEOUT_MOBILE}
        * but for Wifi network.
        * @hide
        */
       public static final String DATA_ACTIVITY_TIMEOUT_WIFI = "data_activity_timeout_wifi";

       /**
        * Whether or not data roaming is enabled. (0 = false, 1 = true)
        */
       public static final String DATA_ROAMING = "data_roaming";

       /**
        * The value passed to a Mobile DataConnection via bringUp which defines the
        * number of retries to preform when setting up the initial connection. The default
        * value defined in DataConnectionTrackerBase#DEFAULT_MDC_INITIAL_RETRY is currently 1.
        * @hide
        */
       public static final String MDC_INITIAL_MAX_RETRY = "mdc_initial_max_retry";

       /**
        * Whether any package can be on external storage. When this is true, any
        * package, regardless of manifest values, is a candidate for installing
        * or moving onto external storage. (0 = false, 1 = true)
        * @hide
        */
       public static final String FORCE_ALLOW_ON_EXTERNAL = "force_allow_on_external";

        /**
         * Whether any activity can be resized. When this is true, any
         * activity, regardless of manifest values, can be resized for multi-window.
         * (0 = false, 1 = true)
         * @hide
         */
        public static final String DEVELOPMENT_FORCE_RESIZABLE_ACTIVITIES
                = "force_resizable_activities";

        /**
         * Whether to enable experimental freeform support for windows.
         * @hide
         */
        public static final String DEVELOPMENT_ENABLE_FREEFORM_WINDOWS_SUPPORT
                = "enable_freeform_support";

       /**
        * Whether user has enabled development settings.
        */
       public static final String DEVELOPMENT_SETTINGS_ENABLED = "development_settings_enabled";

       /**
        * Whether the device has been provisioned (0 = false, 1 = true).
        * <p>On a multiuser device with a separate system user, the screen may be locked
        * as soon as this is set to true and further activities cannot be launched on the
        * system user unless they are marked to show over keyguard.
        */
       public static final String DEVICE_PROVISIONED = "device_provisioned";

       /**
        * Whether mobile data should be allowed while the device is being provisioned.
        * This allows the provisioning process to turn off mobile data before the user
        * has an opportunity to set things up, preventing other processes from burning
        * precious bytes before wifi is setup.
        * (0 = false, 1 = true)
        * @hide
        */
       public static final String DEVICE_PROVISIONING_MOBILE_DATA_ENABLED =
               "device_provisioning_mobile_data";

       /**
        * The saved value for WindowManagerService.setForcedDisplaySize().
        * Two integers separated by a comma.  If unset, then use the real display size.
        * @hide
        */
       public static final String DISPLAY_SIZE_FORCED = "display_size_forced";

       /**
        * The saved value for WindowManagerService.setForcedDisplayScalingMode().
        * 0 or unset if scaling is automatic, 1 if scaling is disabled.
        * @hide
        */
       public static final String DISPLAY_SCALING_FORCE = "display_scaling_force";

       /**
        * The maximum size, in bytes, of a download that the download manager will transfer over
        * a non-wifi connection.
        * @hide
        */
       public static final String DOWNLOAD_MAX_BYTES_OVER_MOBILE =
               "download_manager_max_bytes_over_mobile";

       /**
        * The recommended maximum size, in bytes, of a download that the download manager should
        * transfer over a non-wifi connection. Over this size, the use will be warned, but will
        * have the option to start the download over the mobile connection anyway.
        * @hide
        */
       public static final String DOWNLOAD_RECOMMENDED_MAX_BYTES_OVER_MOBILE =
               "download_manager_recommended_max_bytes_over_mobile";

       /**
        * @deprecated Use {@link android.provider.Settings.Secure#INSTALL_NON_MARKET_APPS} instead
        */
       @Deprecated
       public static final String INSTALL_NON_MARKET_APPS = Secure.INSTALL_NON_MARKET_APPS;

       /**
        * Whether HDMI control shall be enabled. If disabled, no CEC/MHL command will be
        * sent or processed. (0 = false, 1 = true)
        * @hide
        */
       public static final String HDMI_CONTROL_ENABLED = "hdmi_control_enabled";

       /**
        * Whether HDMI system audio is enabled. If enabled, TV internal speaker is muted,
        * and the output is redirected to AV Receiver connected via
        * {@Global#HDMI_SYSTEM_AUDIO_OUTPUT}.
        * @hide
        */
       public static final String HDMI_SYSTEM_AUDIO_ENABLED = "hdmi_system_audio_enabled";

       /**
        * Whether TV will automatically turn on upon reception of the CEC command
        * &lt;Text View On&gt; or &lt;Image View On&gt;. (0 = false, 1 = true)
        * @hide
        */
       public static final String HDMI_CONTROL_AUTO_WAKEUP_ENABLED =
               "hdmi_control_auto_wakeup_enabled";

       /**
        * Whether TV will also turn off other CEC devices when it goes to standby mode.
        * (0 = false, 1 = true)
        * @hide
        */
       public static final String HDMI_CONTROL_AUTO_DEVICE_OFF_ENABLED =
               "hdmi_control_auto_device_off_enabled";

       /**
        * Whether TV will switch to MHL port when a mobile device is plugged in.
        * (0 = false, 1 = true)
        * @hide
        */
       public static final String MHL_INPUT_SWITCHING_ENABLED = "mhl_input_switching_enabled";

       /**
        * Whether TV will charge the mobile device connected at MHL port. (0 = false, 1 = true)
        * @hide
        */
       public static final String MHL_POWER_CHARGE_ENABLED = "mhl_power_charge_enabled";

       /**
        * Whether mobile data connections are allowed by the user.  See
        * ConnectivityManager for more info.
        * @hide
        */
       public static final String MOBILE_DATA = "mobile_data";

       /**
        * Whether the mobile data connection should remain active even when higher
        * priority networks like WiFi are active, to help make network switching faster.
        *
        * See ConnectivityService for more info.
        *
        * (0 = disabled, 1 = enabled)
        * @hide
        */
       public static final String MOBILE_DATA_ALWAYS_ON = "mobile_data_always_on";

       /** {@hide} */
       public static final String NETSTATS_ENABLED = "netstats_enabled";
       /** {@hide} */
       public static final String NETSTATS_POLL_INTERVAL = "netstats_poll_interval";
       /** {@hide} */
       public static final String NETSTATS_TIME_CACHE_MAX_AGE = "netstats_time_cache_max_age";
       /** {@hide} */
       public static final String NETSTATS_GLOBAL_ALERT_BYTES = "netstats_global_alert_bytes";
       /** {@hide} */
       public static final String NETSTATS_SAMPLE_ENABLED = "netstats_sample_enabled";

       /** {@hide} */
       public static final String NETSTATS_DEV_BUCKET_DURATION = "netstats_dev_bucket_duration";
       /** {@hide} */
       public static final String NETSTATS_DEV_PERSIST_BYTES = "netstats_dev_persist_bytes";
       /** {@hide} */
       public static final String NETSTATS_DEV_ROTATE_AGE = "netstats_dev_rotate_age";
       /** {@hide} */
       public static final String NETSTATS_DEV_DELETE_AGE = "netstats_dev_delete_age";

       /** {@hide} */
       public static final String NETSTATS_UID_BUCKET_DURATION = "netstats_uid_bucket_duration";
       /** {@hide} */
       public static final String NETSTATS_UID_PERSIST_BYTES = "netstats_uid_persist_bytes";
       /** {@hide} */
       public static final String NETSTATS_UID_ROTATE_AGE = "netstats_uid_rotate_age";
       /** {@hide} */
       public static final String NETSTATS_UID_DELETE_AGE = "netstats_uid_delete_age";

       /** {@hide} */
       public static final String NETSTATS_UID_TAG_BUCKET_DURATION = "netstats_uid_tag_bucket_duration";
       /** {@hide} */
       public static final String NETSTATS_UID_TAG_PERSIST_BYTES = "netstats_uid_tag_persist_bytes";
       /** {@hide} */
       public static final String NETSTATS_UID_TAG_ROTATE_AGE = "netstats_uid_tag_rotate_age";
       /** {@hide} */
       public static final String NETSTATS_UID_TAG_DELETE_AGE = "netstats_uid_tag_delete_age";

       /**
        * User preference for which network(s) should be used. Only the
        * connectivity service should touch this.
        */
       public static final String NETWORK_PREFERENCE = "network_preference";

       /**
        * Which package name to use for network scoring. If null, or if the package is not a valid
        * scorer app, external network scores will neither be requested nor accepted.
        * @hide
        */
       public static final String NETWORK_SCORER_APP = "network_scorer_app";

       /**
        * If the NITZ_UPDATE_DIFF time is exceeded then an automatic adjustment
        * to SystemClock will be allowed even if NITZ_UPDATE_SPACING has not been
        * exceeded.
        * @hide
        */
       public static final String NITZ_UPDATE_DIFF = "nitz_update_diff";

       /**
        * The length of time in milli-seconds that automatic small adjustments to
        * SystemClock are ignored if NITZ_UPDATE_DIFF is not exceeded.
        * @hide
        */
       public static final String NITZ_UPDATE_SPACING = "nitz_update_spacing";

       /** Preferred NTP server. {@hide} */
       public static final String NTP_SERVER = "ntp_server";
       /** Timeout in milliseconds to wait for NTP server. {@hide} */
       public static final String NTP_TIMEOUT = "ntp_timeout";

       /** {@hide} */
       public static final String STORAGE_BENCHMARK_INTERVAL = "storage_benchmark_interval";

       /**
        * Sample validity in seconds to configure for the system DNS resolver.
        * {@hide}
        */
       public static final String DNS_RESOLVER_SAMPLE_VALIDITY_SECONDS =
               "dns_resolver_sample_validity_seconds";

       /**
        * Success threshold in percent for use with the system DNS resolver.
        * {@hide}
        */
       public static final String DNS_RESOLVER_SUCCESS_THRESHOLD_PERCENT =
                "dns_resolver_success_threshold_percent";

       /**
        * Minimum number of samples needed for statistics to be considered meaningful in the
        * system DNS resolver.
        * {@hide}
        */
       public static final String DNS_RESOLVER_MIN_SAMPLES = "dns_resolver_min_samples";

       /**
        * Maximum number taken into account for statistics purposes in the system DNS resolver.
        * {@hide}
        */
       public static final String DNS_RESOLVER_MAX_SAMPLES = "dns_resolver_max_samples";

       /**
        * Whether to disable the automatic scheduling of system updates.
        * 1 = system updates won't be automatically scheduled (will always
        * present notification instead).
        * 0 = system updates will be automatically scheduled. (default)
        * @hide
        */
       @SystemApi
       public static final String OTA_DISABLE_AUTOMATIC_UPDATE = "ota_disable_automatic_update";

       /**
        * Whether the package manager should send package verification broadcasts for verifiers to
        * review apps prior to installation.
        * 1 = request apps to be verified prior to installation, if a verifier exists.
        * 0 = do not verify apps before installation
        * @hide
        */
       public static final String PACKAGE_VERIFIER_ENABLE = "package_verifier_enable";

       /** Timeout for package verification.
        * @hide */
       public static final String PACKAGE_VERIFIER_TIMEOUT = "verifier_timeout";

       /** Default response code for package verification.
        * @hide */
       public static final String PACKAGE_VERIFIER_DEFAULT_RESPONSE = "verifier_default_response";

       /**
        * Show package verification setting in the Settings app.
        * 1 = show (default)
        * 0 = hide
        * @hide
        */
       public static final String PACKAGE_VERIFIER_SETTING_VISIBLE = "verifier_setting_visible";

       /**
        * Run package verification on apps installed through ADB/ADT/USB
        * 1 = perform package verification on ADB installs (default)
        * 0 = bypass package verification on ADB installs
        * @hide
        */
       public static final String PACKAGE_VERIFIER_INCLUDE_ADB = "verifier_verify_adb_installs";

       /**
        * Time since last fstrim (milliseconds) after which we force one to happen
        * during device startup.  If unset, the default is 3 days.
        * @hide
        */
       public static final String FSTRIM_MANDATORY_INTERVAL = "fstrim_mandatory_interval";

       /**
        * The interval in milliseconds at which to check packet counts on the
        * mobile data interface when screen is on, to detect possible data
        * connection problems.
        * @hide
        */
       public static final String PDP_WATCHDOG_POLL_INTERVAL_MS =
               "pdp_watchdog_poll_interval_ms";

       /**
        * The interval in milliseconds at which to check packet counts on the
        * mobile data interface when screen is off, to detect possible data
        * connection problems.
        * @hide
        */
       public static final String PDP_WATCHDOG_LONG_POLL_INTERVAL_MS =
               "pdp_watchdog_long_poll_interval_ms";

       /**
        * The interval in milliseconds at which to check packet counts on the
        * mobile data interface after {@link #PDP_WATCHDOG_TRIGGER_PACKET_COUNT}
        * outgoing packets has been reached without incoming packets.
        * @hide
        */
       public static final String PDP_WATCHDOG_ERROR_POLL_INTERVAL_MS =
               "pdp_watchdog_error_poll_interval_ms";

       /**
        * The number of outgoing packets sent without seeing an incoming packet
        * that triggers a countdown (of {@link #PDP_WATCHDOG_ERROR_POLL_COUNT}
        * device is logged to the event log
        * @hide
        */
       public static final String PDP_WATCHDOG_TRIGGER_PACKET_COUNT =
               "pdp_watchdog_trigger_packet_count";

       /**
        * The number of polls to perform (at {@link #PDP_WATCHDOG_ERROR_POLL_INTERVAL_MS})
        * after hitting {@link #PDP_WATCHDOG_TRIGGER_PACKET_COUNT} before
        * attempting data connection recovery.
        * @hide
        */
       public static final String PDP_WATCHDOG_ERROR_POLL_COUNT =
               "pdp_watchdog_error_poll_count";

       /**
        * The number of failed PDP reset attempts before moving to something more
        * drastic: re-registering to the network.
        * @hide
        */
       public static final String PDP_WATCHDOG_MAX_PDP_RESET_FAIL_COUNT =
               "pdp_watchdog_max_pdp_reset_fail_count";

       /**
        * A positive value indicates how often the SamplingProfiler
        * should take snapshots. Zero value means SamplingProfiler
        * is disabled.
        *
        * @hide
        */
       public static final String SAMPLING_PROFILER_MS = "sampling_profiler_ms";

       /**
        * URL to open browser on to allow user to manage a prepay account
        * @hide
        */
       public static final String SETUP_PREPAID_DATA_SERVICE_URL =
               "setup_prepaid_data_service_url";

       /**
        * URL to attempt a GET on to see if this is a prepay device
        * @hide
        */
       public static final String SETUP_PREPAID_DETECTION_TARGET_URL =
               "setup_prepaid_detection_target_url";

       /**
        * Host to check for a redirect to after an attempt to GET
        * SETUP_PREPAID_DETECTION_TARGET_URL. (If we redirected there,
        * this is a prepaid device with zero balance.)
        * @hide
        */
       public static final String SETUP_PREPAID_DETECTION_REDIR_HOST =
               "setup_prepaid_detection_redir_host";

       /**
        * The interval in milliseconds at which to check the number of SMS sent out without asking
        * for use permit, to limit the un-authorized SMS usage.
        *
        * @hide
        */
       public static final String SMS_OUTGOING_CHECK_INTERVAL_MS =
               "sms_outgoing_check_interval_ms";

       /**
        * The number of outgoing SMS sent without asking for user permit (of {@link
        * #SMS_OUTGOING_CHECK_INTERVAL_MS}
        *
        * @hide
        */
       public static final String SMS_OUTGOING_CHECK_MAX_COUNT =
               "sms_outgoing_check_max_count";

       /**
        * Used to disable SMS short code confirmation - defaults to true.
        * True indcates we will do the check, etc.  Set to false to disable.
        * @see com.android.internal.telephony.SmsUsageMonitor
        * @hide
        */
       public static final String SMS_SHORT_CODE_CONFIRMATION = "sms_short_code_confirmation";

        /**
         * Used to select which country we use to determine premium sms codes.
         * One of com.android.internal.telephony.SMSDispatcher.PREMIUM_RULE_USE_SIM,
         * com.android.internal.telephony.SMSDispatcher.PREMIUM_RULE_USE_NETWORK,
         * or com.android.internal.telephony.SMSDispatcher.PREMIUM_RULE_USE_BOTH.
         * @hide
         */
        public static final String SMS_SHORT_CODE_RULE = "sms_short_code_rule";

       /**
        * Used to select TCP's default initial receiver window size in segments - defaults to a build config value
        * @hide
        */
       public static final String TCP_DEFAULT_INIT_RWND = "tcp_default_init_rwnd";

       /**
        * Used to disable Tethering on a device - defaults to true
        * @hide
        */
       public static final String TETHER_SUPPORTED = "tether_supported";

       /**
        * Used to require DUN APN on the device or not - defaults to a build config value
        * which defaults to false
        * @hide
        */
       public static final String TETHER_DUN_REQUIRED = "tether_dun_required";

       /**
        * Used to hold a gservices-provisioned apn value for DUN.  If set, or the
        * corresponding build config values are set it will override the APN DB
        * values.
        * Consists of a comma seperated list of strings:
        * "name,apn,proxy,port,username,password,server,mmsc,mmsproxy,mmsport,mcc,mnc,auth,type"
        * note that empty fields can be ommitted: "name,apn,,,,,,,,,310,260,,DUN"
        * @hide
        */
       public static final String TETHER_DUN_APN = "tether_dun_apn";

       /**
        * List of carrier apps which are whitelisted to prompt the user for install when
        * a sim card with matching uicc carrier privilege rules is inserted.
        *
        * The value is "package1;package2;..."
        * @hide
        */
       public static final String CARRIER_APP_WHITELIST = "carrier_app_whitelist";

       /**
        * USB Mass Storage Enabled
        */
       public static final String USB_MASS_STORAGE_ENABLED = "usb_mass_storage_enabled";

       /**
        * If this setting is set (to anything), then all references
        * to Gmail on the device must change to Google Mail.
        */
       public static final String USE_GOOGLE_MAIL = "use_google_mail";

        /**
         * Webview Data reduction proxy key.
         * @hide
         */
        public static final String WEBVIEW_DATA_REDUCTION_PROXY_KEY =
                "webview_data_reduction_proxy_key";

        /**
         * Whether or not the WebView fallback mechanism should be enabled.
         * 0=disabled, 1=enabled.
         * @hide
         */
        public static final String WEBVIEW_FALLBACK_LOGIC_ENABLED =
                "webview_fallback_logic_enabled";

        /**
         * Name of the package used as WebView provider (if unset the provider is instead determined
         * by the system).
         * @hide
         */
        public static final String WEBVIEW_PROVIDER = "webview_provider";

        /**
         * Developer setting to enable WebView multiprocess rendering.
         * @hide
         */
        @SystemApi
        public static final String WEBVIEW_MULTIPROCESS = "webview_multiprocess";

       /**
        * Whether Wifi display is enabled/disabled
        * 0=disabled. 1=enabled.
        * @hide
        */
       public static final String WIFI_DISPLAY_ON = "wifi_display_on";

       /**
        * Whether Wifi display certification mode is enabled/disabled
        * 0=disabled. 1=enabled.
        * @hide
        */
       public static final String WIFI_DISPLAY_CERTIFICATION_ON =
               "wifi_display_certification_on";

       /**
        * WPS Configuration method used by Wifi display, this setting only
        * takes effect when WIFI_DISPLAY_CERTIFICATION_ON is 1 (enabled).
        *
        * Possible values are:
        *
        * WpsInfo.INVALID: use default WPS method chosen by framework
        * WpsInfo.PBC    : use Push button
        * WpsInfo.KEYPAD : use Keypad
        * WpsInfo.DISPLAY: use Display
        * @hide
        */
       public static final String WIFI_DISPLAY_WPS_CONFIG =
           "wifi_display_wps_config";

       /**
        * Whether to notify the user of open networks.
        * <p>
        * If not connected and the scan results have an open network, we will
        * put this notification up. If we attempt to connect to a network or
        * the open network(s) disappear, we remove the notification. When we
        * show the notification, we will not show it again for
        * {@link android.provider.Settings.Secure#WIFI_NETWORKS_AVAILABLE_REPEAT_DELAY} time.
        */
       public static final String WIFI_NETWORKS_AVAILABLE_NOTIFICATION_ON =
               "wifi_networks_available_notification_on";

       /**
        * {@hide}
        */
       public static final String WIMAX_NETWORKS_AVAILABLE_NOTIFICATION_ON =
               "wimax_networks_available_notification_on";

       /**
        * Delay (in seconds) before repeating the Wi-Fi networks available notification.
        * Connecting to a network will reset the timer.
        */
       public static final String WIFI_NETWORKS_AVAILABLE_REPEAT_DELAY =
               "wifi_networks_available_repeat_delay";

       /**
        * 802.11 country code in ISO 3166 format
        * @hide
        */
       public static final String WIFI_COUNTRY_CODE = "wifi_country_code";

       /**
        * The interval in milliseconds to issue wake up scans when wifi needs
        * to connect. This is necessary to connect to an access point when
        * device is on the move and the screen is off.
        * @hide
        */
       public static final String WIFI_FRAMEWORK_SCAN_INTERVAL_MS =
               "wifi_framework_scan_interval_ms";

       /**
        * The interval in milliseconds after which Wi-Fi is considered idle.
        * When idle, it is possible for the device to be switched from Wi-Fi to
        * the mobile data network.
        * @hide
        */
       public static final String WIFI_IDLE_MS = "wifi_idle_ms";

       /**
        * When the number of open networks exceeds this number, the
        * least-recently-used excess networks will be removed.
        */
       public static final String WIFI_NUM_OPEN_NETWORKS_KEPT = "wifi_num_open_networks_kept";

       /**
        * Whether the Wi-Fi should be on.  Only the Wi-Fi service should touch this.
        */
       public static final String WIFI_ON = "wifi_on";

       /**
        * Setting to allow scans to be enabled even wifi is turned off for connectivity.
        * @hide
        */
       public static final String WIFI_SCAN_ALWAYS_AVAILABLE =
                "wifi_scan_always_enabled";

       /**
        * Settings to allow BLE scans to be enabled even when Bluetooth is turned off for
        * connectivity.
        * @hide
        */
       public static final String BLE_SCAN_ALWAYS_AVAILABLE =
               "ble_scan_always_enabled";

       /**
        * Used to save the Wifi_ON state prior to tethering.
        * This state will be checked to restore Wifi after
        * the user turns off tethering.
        *
        * @hide
        */
       public static final String WIFI_SAVED_STATE = "wifi_saved_state";

       /**
        * Used to save the hotspot2 on/off state.
        * This state will be used to open/close passpoint functions
        *
        * @hide
        */
       public static final String WIFI_HOTSPOT2_ENABLED = "wifi_hotspot2_enabled";

       /**
        * The interval in milliseconds to scan as used by the wifi supplicant
        * @hide
        */
       public static final String WIFI_SUPPLICANT_SCAN_INTERVAL_MS =
               "wifi_supplicant_scan_interval_ms";

        /**
         * whether frameworks handles wifi auto-join
         * @hide
         */
       public static final String WIFI_ENHANCED_AUTO_JOIN =
                "wifi_enhanced_auto_join";

        /**
         * whether settings show RSSI
         * @hide
         */
        public static final String WIFI_NETWORK_SHOW_RSSI =
                "wifi_network_show_rssi";

        /**
        * The interval in milliseconds to scan at supplicant when p2p is connected
        * @hide
        */
       public static final String WIFI_SCAN_INTERVAL_WHEN_P2P_CONNECTED_MS =
               "wifi_scan_interval_p2p_connected_ms";

       /**
        * Whether the Wi-Fi watchdog is enabled.
        */
       public static final String WIFI_WATCHDOG_ON = "wifi_watchdog_on";

       /**
        * Setting to turn off poor network avoidance on Wi-Fi. Feature is enabled by default and
        * the setting needs to be set to 0 to disable it.
        * @hide
        */
       public static final String WIFI_WATCHDOG_POOR_NETWORK_TEST_ENABLED =
               "wifi_watchdog_poor_network_test_enabled";

       /**
        * Setting to turn on suspend optimizations at screen off on Wi-Fi. Enabled by default and
        * needs to be set to 0 to disable it.
        * @hide
        */
       public static final String WIFI_SUSPEND_OPTIMIZATIONS_ENABLED =
               "wifi_suspend_optimizations_enabled";

       /**
        * Setting to turn on auto connect . Enabled by default and
        * needs to be set to 1 to disable it.
        * @hide
        */
       public static final String WIFI_AUTO_CONNECT_TYPE =
               "wifi_auto_connect_type";

       /**
        * Setting to enable verbose logging in Wi-Fi; disabled by default, and setting to 1
        * will enable it. In the future, additional values may be supported.
        * @hide
        */
       public static final String WIFI_VERBOSE_LOGGING_ENABLED =
               "wifi_verbose_logging_enabled";

       /**
        * The maximum number of times we will retry a connection to an access
        * point for which we have failed in acquiring an IP address from DHCP.
        * A value of N means that we will make N+1 connection attempts in all.
        */
       public static final String WIFI_MAX_DHCP_RETRY_COUNT = "wifi_max_dhcp_retry_count";

       /**
        * Maximum amount of time in milliseconds to hold a wakelock while waiting for mobile
        * data connectivity to be established after a disconnect from Wi-Fi.
        */
       public static final String WIFI_MOBILE_DATA_TRANSITION_WAKELOCK_TIMEOUT_MS =
           "wifi_mobile_data_transition_wakelock_timeout_ms";

       /**
        * This setting controls whether WiFi configurations created by a Device Owner app
        * should be locked down (that is, be editable or removable only by the Device Owner App,
        * not even by Settings app).
        * This setting takes integer values. Non-zero values mean DO created configurations
        * are locked down. Value of zero means they are not. Default value in the absence of
        * actual value to this setting is 0.
        */
       public static final String WIFI_DEVICE_OWNER_CONFIGS_LOCKDOWN =
               "wifi_device_owner_configs_lockdown";

       /**
        * The operational wifi frequency band
        * Set to one of {@link WifiManager#WIFI_FREQUENCY_BAND_AUTO},
        * {@link WifiManager#WIFI_FREQUENCY_BAND_5GHZ} or
        * {@link WifiManager#WIFI_FREQUENCY_BAND_2GHZ}
        *
        * @hide
        */
       public static final String WIFI_FREQUENCY_BAND = "wifi_frequency_band";

       /**
        * The Wi-Fi peer-to-peer device name
        * @hide
        */
       public static final String WIFI_P2P_DEVICE_NAME = "wifi_p2p_device_name";

       /**
        * The min time between wifi disable and wifi enable
        * @hide
        */
       public static final String WIFI_REENABLE_DELAY_MS = "wifi_reenable_delay";

       /**
        * Timeout for ephemeral networks when all known BSSIDs go out of range. We will disconnect
        * from an ephemeral network if there is no BSSID for that network with a non-null score that
        * has been seen in this time period.
        *
        * If this is less than or equal to zero, we use a more conservative behavior and only check
        * for a non-null score from the currently connected or target BSSID.
        * @hide
        */
       public static final String WIFI_EPHEMERAL_OUT_OF_RANGE_TIMEOUT_MS =
               "wifi_ephemeral_out_of_range_timeout_ms";

       /**
        * The number of milliseconds to delay when checking for data stalls during
        * non-aggressive detection. (screen is turned off.)
        * @hide
        */
       public static final String DATA_STALL_ALARM_NON_AGGRESSIVE_DELAY_IN_MS =
               "data_stall_alarm_non_aggressive_delay_in_ms";

       /**
        * The number of milliseconds to delay when checking for data stalls during
        * aggressive detection. (screen on or suspected data stall)
        * @hide
        */
       public static final String DATA_STALL_ALARM_AGGRESSIVE_DELAY_IN_MS =
               "data_stall_alarm_aggressive_delay_in_ms";

       /**
        * The number of milliseconds to allow the provisioning apn to remain active
        * @hide
        */
       public static final String PROVISIONING_APN_ALARM_DELAY_IN_MS =
               "provisioning_apn_alarm_delay_in_ms";

       /**
        * The interval in milliseconds at which to check gprs registration
        * after the first registration mismatch of gprs and voice service,
        * to detect possible data network registration problems.
        *
        * @hide
        */
       public static final String GPRS_REGISTER_CHECK_PERIOD_MS =
               "gprs_register_check_period_ms";

       /**
        * Nonzero causes Log.wtf() to crash.
        * @hide
        */
       public static final String WTF_IS_FATAL = "wtf_is_fatal";

       /**
        * Ringer mode. This is used internally, changing this value will not
        * change the ringer mode. See AudioManager.
        */
       public static final String MODE_RINGER = "mode_ringer";

       /**
        * Overlay display devices setting.
        * The associated value is a specially formatted string that describes the
        * size and density of simulated secondary display devices.
        * <p>
        * Format: {width}x{height}/{dpi};...
        * </p><p>
        * Example:
        * <ul>
        * <li><code>1280x720/213</code>: make one overlay that is 1280x720 at 213dpi.</li>
        * <li><code>1920x1080/320;1280x720/213</code>: make two overlays, the first
        * at 1080p and the second at 720p.</li>
        * <li>If the value is empty, then no overlay display devices are created.</li>
        * </ul></p>
        *
        * @hide
        */
       public static final String OVERLAY_DISPLAY_DEVICES = "overlay_display_devices";

        /**
         * Threshold values for the duration and level of a discharge cycle,
         * under which we log discharge cycle info.
         *
         * @hide
         */
        public static final String
                BATTERY_DISCHARGE_DURATION_THRESHOLD = "battery_discharge_duration_threshold";

        /** @hide */
        public static final String BATTERY_DISCHARGE_THRESHOLD = "battery_discharge_threshold";

        /**
         * Flag for allowing ActivityManagerService to send ACTION_APP_ERROR
         * intents on application crashes and ANRs. If this is disabled, the
         * crash/ANR dialog will never display the "Report" button.
         * <p>
         * Type: int (0 = disallow, 1 = allow)
         *
         * @hide
         */
        public static final String SEND_ACTION_APP_ERROR = "send_action_app_error";

        /**
         * Maximum age of entries kept by {@link DropBoxManager}.
         *
         * @hide
         */
        public static final String DROPBOX_AGE_SECONDS = "dropbox_age_seconds";

        /**
         * Maximum number of entry files which {@link DropBoxManager} will keep
         * around.
         *
         * @hide
         */
        public static final String DROPBOX_MAX_FILES = "dropbox_max_files";

        /**
         * Maximum amount of disk space used by {@link DropBoxManager} no matter
         * what.
         *
         * @hide
         */
        public static final String DROPBOX_QUOTA_KB = "dropbox_quota_kb";

        /**
         * Percent of free disk (excluding reserve) which {@link DropBoxManager}
         * will use.
         *
         * @hide
         */
        public static final String DROPBOX_QUOTA_PERCENT = "dropbox_quota_percent";

        /**
         * Percent of total disk which {@link DropBoxManager} will never dip
         * into.
         *
         * @hide
         */
        public static final String DROPBOX_RESERVE_PERCENT = "dropbox_reserve_percent";

        /**
         * Prefix for per-tag dropbox disable/enable settings.
         *
         * @hide
         */
        public static final String DROPBOX_TAG_PREFIX = "dropbox:";

        /**
         * Lines of logcat to include with system crash/ANR/etc. reports, as a
         * prefix of the dropbox tag of the report type. For example,
         * "logcat_for_system_server_anr" controls the lines of logcat captured
         * with system server ANR reports. 0 to disable.
         *
         * @hide
         */
        public static final String ERROR_LOGCAT_PREFIX = "logcat_for_";

        /**
         * The interval in minutes after which the amount of free storage left
         * on the device is logged to the event log
         *
         * @hide
         */
        public static final String SYS_FREE_STORAGE_LOG_INTERVAL = "sys_free_storage_log_interval";

        /**
         * Threshold for the amount of change in disk free space required to
         * report the amount of free space. Used to prevent spamming the logs
         * when the disk free space isn't changing frequently.
         *
         * @hide
         */
        public static final String
                DISK_FREE_CHANGE_REPORTING_THRESHOLD = "disk_free_change_reporting_threshold";

        /**
         * Minimum percentage of free storage on the device that is used to
         * determine if the device is running low on storage. The default is 10.
         * <p>
         * Say this value is set to 10, the device is considered running low on
         * storage if 90% or more of the device storage is filled up.
         *
         * @hide
         */
        public static final String
                SYS_STORAGE_THRESHOLD_PERCENTAGE = "sys_storage_threshold_percentage";

        /**
         * Maximum byte size of the low storage threshold. This is to ensure
         * that {@link #SYS_STORAGE_THRESHOLD_PERCENTAGE} does not result in an
         * overly large threshold for large storage devices. Currently this must
         * be less than 2GB. This default is 500MB.
         *
         * @hide
         */
        public static final String
                SYS_STORAGE_THRESHOLD_MAX_BYTES = "sys_storage_threshold_max_bytes";

        /**
         * Minimum bytes of free storage on the device before the data partition
         * is considered full. By default, 1 MB is reserved to avoid system-wide
         * SQLite disk full exceptions.
         *
         * @hide
         */
        public static final String
                SYS_STORAGE_FULL_THRESHOLD_BYTES = "sys_storage_full_threshold_bytes";

        /**
         * The maximum reconnect delay for short network outages or when the
         * network is suspended due to phone use.
         *
         * @hide
         */
        public static final String
                SYNC_MAX_RETRY_DELAY_IN_SECONDS = "sync_max_retry_delay_in_seconds";

        /**
         * The number of milliseconds to delay before sending out
         * {@link ConnectivityManager#CONNECTIVITY_ACTION} broadcasts. Ignored.
         *
         * @hide
         */
        public static final String CONNECTIVITY_CHANGE_DELAY = "connectivity_change_delay";


        /**
         * Network sampling interval, in seconds. We'll generate link information
         * about bytes/packets sent and error rates based on data sampled in this interval
         *
         * @hide
         */

        public static final String CONNECTIVITY_SAMPLING_INTERVAL_IN_SECONDS =
                "connectivity_sampling_interval_in_seconds";

        /**
         * The series of successively longer delays used in retrying to download PAC file.
         * Last delay is used between successful PAC downloads.
         *
         * @hide
         */
        public static final String PAC_CHANGE_DELAY = "pac_change_delay";

        /**
         * Setting to turn off captive portal detection. Feature is enabled by
         * default and the setting needs to be set to 0 to disable it.
         *
         * @hide
         */
        public static final String
                CAPTIVE_PORTAL_DETECTION_ENABLED = "captive_portal_detection_enabled";

        /**
         * The server used for captive portal detection upon a new conection. A
         * 204 response code from the server is used for validation.
         *
         * @hide
         */
        public static final String CAPTIVE_PORTAL_SERVER = "captive_portal_server";

        /**
         * Whether to use HTTPS for network validation. This is enabled by default and the setting
         * needs to be set to 0 to disable it. This setting is a misnomer because captive portals
         * don't actually use HTTPS, but it's consistent with the other settings.
         *
         * @hide
         */
        public static final String CAPTIVE_PORTAL_USE_HTTPS = "captive_portal_use_https";

        /**
         * Whether network service discovery is enabled.
         *
         * @hide
         */
        public static final String NSD_ON = "nsd_on";

        /**
         * Let user pick default install location.
         *
         * @hide
         */
        public static final String SET_INSTALL_LOCATION = "set_install_location";

        /**
         * Default install location value.
         * 0 = auto, let system decide
         * 1 = internal
         * 2 = sdcard
         * @hide
         */
        public static final String DEFAULT_INSTALL_LOCATION = "default_install_location";

        /**
         * ms during which to consume extra events related to Inet connection
         * condition after a transtion to fully-connected
         *
         * @hide
         */
        public static final String
                INET_CONDITION_DEBOUNCE_UP_DELAY = "inet_condition_debounce_up_delay";

        /**
         * ms during which to consume extra events related to Inet connection
         * condtion after a transtion to partly-connected
         *
         * @hide
         */
        public static final String
                INET_CONDITION_DEBOUNCE_DOWN_DELAY = "inet_condition_debounce_down_delay";

        /** {@hide} */
        public static final String
                READ_EXTERNAL_STORAGE_ENFORCED_DEFAULT = "read_external_storage_enforced_default";

        /**
         * Host name and port for global http proxy. Uses ':' seperator for
         * between host and port.
         */
        public static final String HTTP_PROXY = "http_proxy";

        /**
         * Host name for global http proxy. Set via ConnectivityManager.
         *
         * @hide
         */
        public static final String GLOBAL_HTTP_PROXY_HOST = "global_http_proxy_host";

        /**
         * Integer host port for global http proxy. Set via ConnectivityManager.
         *
         * @hide
         */
        public static final String GLOBAL_HTTP_PROXY_PORT = "global_http_proxy_port";

        /**
         * Exclusion list for global proxy. This string contains a list of
         * comma-separated domains where the global proxy does not apply.
         * Domains should be listed in a comma- separated list. Example of
         * acceptable formats: ".domain1.com,my.domain2.com" Use
         * ConnectivityManager to set/get.
         *
         * @hide
         */
        public static final String
                GLOBAL_HTTP_PROXY_EXCLUSION_LIST = "global_http_proxy_exclusion_list";

        /**
         * The location PAC File for the proxy.
         * @hide
         */
        public static final String
                GLOBAL_HTTP_PROXY_PAC = "global_proxy_pac_url";

        /**
         * Enables the UI setting to allow the user to specify the global HTTP
         * proxy and associated exclusion list.
         *
         * @hide
         */
        public static final String SET_GLOBAL_HTTP_PROXY = "set_global_http_proxy";

        /**
         * Setting for default DNS in case nobody suggests one
         *
         * @hide
         */
        public static final String DEFAULT_DNS_SERVER = "default_dns_server";

        /** {@hide} */
        public static final String
                BLUETOOTH_HEADSET_PRIORITY_PREFIX = "bluetooth_headset_priority_";
        /** {@hide} */
        public static final String
                BLUETOOTH_A2DP_SINK_PRIORITY_PREFIX = "bluetooth_a2dp_sink_priority_";
        /** {@hide} */
        public static final String
                BLUETOOTH_A2DP_SRC_PRIORITY_PREFIX = "bluetooth_a2dp_src_priority_";
        /** {@hide} */
        public static final String
                BLUETOOTH_INPUT_DEVICE_PRIORITY_PREFIX = "bluetooth_input_device_priority_";
        /** {@hide} */
        public static final String
                BLUETOOTH_MAP_PRIORITY_PREFIX = "bluetooth_map_priority_";
        /** {@hide} */
        public static final String
                BLUETOOTH_PBAP_CLIENT_PRIORITY_PREFIX = "bluetooth_pbap_client_priority_";
        /** {@hide} */
        public static final String
                BLUETOOTH_SAP_PRIORITY_PREFIX = "bluetooth_sap_priority_";

        /**
         * Device Idle (Doze) specific settings.
         * This is encoded as a key=value list, separated by commas. Ex:
         *
         * "inactive_timeout=60000,sensing_timeout=400000"
         *
         * The following keys are supported:
         *
         * <pre>
         * inactive_to                      (long)
         * sensing_to                       (long)
         * motion_inactive_to               (long)
         * idle_after_inactive_to           (long)
         * idle_pending_to                  (long)
         * max_idle_pending_to              (long)
         * idle_pending_factor              (float)
         * idle_to                          (long)
         * max_idle_to                      (long)
         * idle_factor                      (float)
         * min_time_to_alarm                (long)
         * max_temp_app_whitelist_duration  (long)
         * notification_whitelist_duration  (long)
         * </pre>
         *
         * <p>
         * Type: string
         * @hide
         * @see com.android.server.DeviceIdleController.Constants
         */
        public static final String DEVICE_IDLE_CONSTANTS = "device_idle_constants";

        /**
         * Device Idle (Doze) specific settings for watches. See {@code #DEVICE_IDLE_CONSTANTS}
         *
         * <p>
         * Type: string
         * @hide
         * @see com.android.server.DeviceIdleController.Constants
         */
        public static final String DEVICE_IDLE_CONSTANTS_WATCH = "device_idle_constants_watch";

        /**
         * App standby (app idle) specific settings.
         * This is encoded as a key=value list, separated by commas. Ex:
         *
         * "idle_duration=5000,parole_interval=4500"
         *
         * The following keys are supported:
         *
         * <pre>
         * idle_duration2       (long)
         * wallclock_threshold  (long)
         * parole_interval      (long)
         * parole_duration      (long)
         *
         * idle_duration        (long) // This is deprecated and used to circumvent b/26355386.
         * </pre>
         *
         * <p>
         * Type: string
         * @hide
         * @see com.android.server.usage.UsageStatsService.SettingsObserver
         */
        public static final String APP_IDLE_CONSTANTS = "app_idle_constants";

        /**
         * Alarm manager specific settings.
         * This is encoded as a key=value list, separated by commas. Ex:
         *
         * "min_futurity=5000,allow_while_idle_short_time=4500"
         *
         * The following keys are supported:
         *
         * <pre>
         * min_futurity                         (long)
         * min_interval                         (long)
         * allow_while_idle_short_time          (long)
         * allow_while_idle_long_time           (long)
         * allow_while_idle_whitelist_duration  (long)
         * </pre>
         *
         * <p>
         * Type: string
         * @hide
         * @see com.android.server.AlarmManagerService.Constants
         */
        public static final String ALARM_MANAGER_CONSTANTS = "alarm_manager_constants";

        /**
         * Job scheduler specific settings.
         * This is encoded as a key=value list, separated by commas. Ex:
         *
         * "min_ready_jobs_count=2,moderate_use_factor=.5"
         *
         * The following keys are supported:
         *
         * <pre>
         * min_idle_count                       (int)
         * min_charging_count                   (int)
         * min_connectivity_count               (int)
         * min_content_count                    (int)
         * min_ready_jobs_count                 (int)
         * heavy_use_factor                     (float)
         * moderate_use_factor                  (float)
         * fg_job_count                         (int)
         * bg_normal_job_count                  (int)
         * bg_moderate_job_count                (int)
         * bg_low_job_count                     (int)
         * bg_critical_job_count                (int)
         * </pre>
         *
         * <p>
         * Type: string
         * @hide
         * @see com.android.server.job.JobSchedulerService.Constants
         */
        public static final String JOB_SCHEDULER_CONSTANTS = "job_scheduler_constants";

        /**
         * ShortcutManager specific settings.
         * This is encoded as a key=value list, separated by commas. Ex:
         *
         * "reset_interval_sec=86400,max_updates_per_interval=1"
         *
         * The following keys are supported:
         *
         * <pre>
         * reset_interval_sec              (long)
         * max_updates_per_interval        (int)
         * max_icon_dimension_dp           (int, DP)
         * max_icon_dimension_dp_lowram    (int, DP)
         * max_shortcuts                   (int)
         * icon_quality                    (int, 0-100)
         * icon_format                     (String)
         * </pre>
         *
         * <p>
         * Type: string
         * @hide
         * @see com.android.server.pm.ShortcutService.ConfigConstants
         */
        public static final String SHORTCUT_MANAGER_CONSTANTS = "shortcut_manager_constants";

        /**
         * Get the key that retrieves a bluetooth headset's priority.
         * @hide
         */
        public static final String getBluetoothHeadsetPriorityKey(String address) {
            return BLUETOOTH_HEADSET_PRIORITY_PREFIX + address.toUpperCase(Locale.ROOT);
        }

        /**
         * Get the key that retrieves a bluetooth a2dp sink's priority.
         * @hide
         */
        public static final String getBluetoothA2dpSinkPriorityKey(String address) {
            return BLUETOOTH_A2DP_SINK_PRIORITY_PREFIX + address.toUpperCase(Locale.ROOT);
        }

        /**
         * Get the key that retrieves a bluetooth a2dp src's priority.
         * @hide
         */
        public static final String getBluetoothA2dpSrcPriorityKey(String address) {
            return BLUETOOTH_A2DP_SRC_PRIORITY_PREFIX + address.toUpperCase(Locale.ROOT);
        }

        /**
         * Get the key that retrieves a bluetooth Input Device's priority.
         * @hide
         */
        public static final String getBluetoothInputDevicePriorityKey(String address) {
            return BLUETOOTH_INPUT_DEVICE_PRIORITY_PREFIX + address.toUpperCase(Locale.ROOT);
        }

        /**
         * Get the key that retrieves a bluetooth map priority.
         * @hide
         */
        public static final String getBluetoothMapPriorityKey(String address) {
            return BLUETOOTH_MAP_PRIORITY_PREFIX + address.toUpperCase(Locale.ROOT);
        }

        /**
         * Get the key that retrieves a bluetooth pbap client priority.
         * @hide
         */
        public static final String getBluetoothPbapClientPriorityKey(String address) {
            return BLUETOOTH_PBAP_CLIENT_PRIORITY_PREFIX + address.toUpperCase(Locale.ROOT);
        }

        /**
         * Get the key that retrieves a bluetooth map priority.
         * @hide
         */
        public static final String getBluetoothSapPriorityKey(String address) {
            return BLUETOOTH_SAP_PRIORITY_PREFIX + address.toUpperCase(Locale.ROOT);
        }

        /**
         * Scaling factor for normal window animations. Setting to 0 will
         * disable window animations.
         */
        public static final String WINDOW_ANIMATION_SCALE = "window_animation_scale";

        /**
         * Scaling factor for activity transition animations. Setting to 0 will
         * disable window animations.
         */
        public static final String TRANSITION_ANIMATION_SCALE = "transition_animation_scale";

        /**
         * Scaling factor for Animator-based animations. This affects both the
         * start delay and duration of all such animations. Setting to 0 will
         * cause animations to end immediately. The default value is 1.
         */
        public static final String ANIMATOR_DURATION_SCALE = "animator_duration_scale";

        /**
         * Scaling factor for normal window animations. Setting to 0 will
         * disable window animations.
         *
         * @hide
         */
        public static final String FANCY_IME_ANIMATIONS = "fancy_ime_animations";

        /**
         * If 0, the compatibility mode is off for all applications.
         * If 1, older applications run under compatibility mode.
         * TODO: remove this settings before code freeze (bug/1907571)
         * @hide
         */
        public static final String COMPATIBILITY_MODE = "compatibility_mode";

        /**
         * CDMA only settings
         * Emergency Tone  0 = Off
         *                 1 = Alert
         *                 2 = Vibrate
         * @hide
         */
        public static final String EMERGENCY_TONE = "emergency_tone";

        /**
         * CDMA only settings
         * Whether the auto retry is enabled. The value is
         * boolean (1 or 0).
         * @hide
         */
        public static final String CALL_AUTO_RETRY = "call_auto_retry";

        /**
         * See RIL_PreferredNetworkType in ril.h
         * @hide
         */
        public static final String PREFERRED_NETWORK_MODE =
                "preferred_network_mode";

        /**
         * Name of an application package to be debugged.
         */
        public static final String DEBUG_APP = "debug_app";

        /**
         * If 1, when launching DEBUG_APP it will wait for the debugger before
         * starting user code.  If 0, it will run normally.
         */
        public static final String WAIT_FOR_DEBUGGER = "wait_for_debugger";

        /**
         * Control whether the process CPU usage meter should be shown.
         */
        public static final String SHOW_PROCESSES = "show_processes";

        /**
         * If 1 low power mode is enabled.
         * @hide
         */
        public static final String LOW_POWER_MODE = "low_power";

        /**
         * Battery level [1-99] at which low power mode automatically turns on.
         * If 0, it will not automatically turn on.
         * @hide
         */
        public static final String LOW_POWER_MODE_TRIGGER_LEVEL = "low_power_trigger_level";

         /**
         * If not 0, the activity manager will aggressively finish activities and
         * processes as soon as they are no longer needed.  If 0, the normal
         * extended lifetime is used.
         */
        public static final String ALWAYS_FINISH_ACTIVITIES = "always_finish_activities";

        /**
         * @hide
         * If not 0, the activity manager will implement a looser version of background
         * check that is more compatible with existing apps.
         */
        public static final String LENIENT_BACKGROUND_CHECK = "lenient_background_check";

        /**
         * Use Dock audio output for media:
         *      0 = disabled
         *      1 = enabled
         * @hide
         */
        public static final String DOCK_AUDIO_MEDIA_ENABLED = "dock_audio_media_enabled";

        /**
         * The surround sound formats AC3, DTS or IEC61937 are
         * available for use if they are detected.
         * This is the default mode.
         *
         * Note that AUTO is equivalent to ALWAYS for Android TVs and other
         * devices that have an S/PDIF output. This is because S/PDIF
         * is unidirectional and the TV cannot know if a decoder is
         * connected. So it assumes they are always available.
         * @hide
         */
         public static final int ENCODED_SURROUND_OUTPUT_AUTO = 0;

        /**
         * AC3, DTS or IEC61937 are NEVER available, even if they
         * are detected by the hardware. Those formats will not be
         * reported.
         *
         * An example use case would be an AVR reports that it is capable of
         * surround sound decoding but is broken. If NEVER is chosen
         * then apps must use PCM output instead of encoded output.
         * @hide
         */
         public static final int ENCODED_SURROUND_OUTPUT_NEVER = 1;

        /**
         * AC3, DTS or IEC61937 are ALWAYS available, even if they
         * are not detected by the hardware. Those formats will be
         * reported as part of the HDMI output capability. Applications
         * are then free to use either PCM or encoded output.
         *
         * An example use case would be a when TV was connected over
         * TOS-link to an AVR. But the TV could not see it because TOS-link
         * is unidirectional.
         * @hide
         */
         public static final int ENCODED_SURROUND_OUTPUT_ALWAYS = 2;

        /**
         * Set to ENCODED_SURROUND_OUTPUT_AUTO,
         * ENCODED_SURROUND_OUTPUT_NEVER or
         * ENCODED_SURROUND_OUTPUT_ALWAYS
         * @hide
         */
        public static final String ENCODED_SURROUND_OUTPUT = "encoded_surround_output";

        /**
         * Persisted safe headphone volume management state by AudioService
         * @hide
         */
        public static final String AUDIO_SAFE_VOLUME_STATE = "audio_safe_volume_state";

        /**
         * URL for tzinfo (time zone) updates
         * @hide
         */
        public static final String TZINFO_UPDATE_CONTENT_URL = "tzinfo_content_url";

        /**
         * URL for tzinfo (time zone) update metadata
         * @hide
         */
        public static final String TZINFO_UPDATE_METADATA_URL = "tzinfo_metadata_url";

        /**
         * URL for selinux (mandatory access control) updates
         * @hide
         */
        public static final String SELINUX_UPDATE_CONTENT_URL = "selinux_content_url";

        /**
         * URL for selinux (mandatory access control) update metadata
         * @hide
         */
        public static final String SELINUX_UPDATE_METADATA_URL = "selinux_metadata_url";

        /**
         * URL for sms short code updates
         * @hide
         */
        public static final String SMS_SHORT_CODES_UPDATE_CONTENT_URL =
                "sms_short_codes_content_url";

        /**
         * URL for sms short code update metadata
         * @hide
         */
        public static final String SMS_SHORT_CODES_UPDATE_METADATA_URL =
                "sms_short_codes_metadata_url";

        /**
         * URL for apn_db updates
         * @hide
         */
        public static final String APN_DB_UPDATE_CONTENT_URL = "apn_db_content_url";

        /**
         * URL for apn_db update metadata
         * @hide
         */
        public static final String APN_DB_UPDATE_METADATA_URL = "apn_db_metadata_url";

        /**
         * URL for cert pinlist updates
         * @hide
         */
        public static final String CERT_PIN_UPDATE_CONTENT_URL = "cert_pin_content_url";

        /**
         * URL for cert pinlist updates
         * @hide
         */
        public static final String CERT_PIN_UPDATE_METADATA_URL = "cert_pin_metadata_url";

        /**
         * URL for intent firewall updates
         * @hide
         */
        public static final String INTENT_FIREWALL_UPDATE_CONTENT_URL =
                "intent_firewall_content_url";

        /**
         * URL for intent firewall update metadata
         * @hide
         */
        public static final String INTENT_FIREWALL_UPDATE_METADATA_URL =
                "intent_firewall_metadata_url";

        /**
         * SELinux enforcement status. If 0, permissive; if 1, enforcing.
         * @hide
         */
        public static final String SELINUX_STATUS = "selinux_status";

        /**
         * Developer setting to force RTL layout.
         * @hide
         */
        public static final String DEVELOPMENT_FORCE_RTL = "debug.force_rtl";

        /**
         * Milliseconds after screen-off after which low battery sounds will be silenced.
         *
         * If zero, battery sounds will always play.
         * Defaults to @integer/def_low_battery_sound_timeout in SettingsProvider.
         *
         * @hide
         */
        public static final String LOW_BATTERY_SOUND_TIMEOUT = "low_battery_sound_timeout";

        /**
         * Milliseconds to wait before bouncing Wi-Fi after settings is restored. Note that after
         * the caller is done with this, they should call {@link ContentResolver#delete} to
         * clean up any value that they may have written.
         *
         * @hide
         */
        public static final String WIFI_BOUNCE_DELAY_OVERRIDE_MS = "wifi_bounce_delay_override_ms";

        /**
         * Defines global runtime overrides to window policy.
         *
         * See {@link com.android.server.policy.PolicyControl} for value format.
         *
         * @hide
         */
        public static final String POLICY_CONTROL = "policy_control";

        /**
         * Defines global runtime overrides to window policy.
         *
         * See {@link android.view.WindowManagerPolicyControl} for value format.
         *
         * @hide
         */
        public static final String POLICY_CONTROL_SELECTED = "policy_control_selected";

        /**
         * Defines global zen mode.  ZEN_MODE_OFF, ZEN_MODE_IMPORTANT_INTERRUPTIONS,
         * or ZEN_MODE_NO_INTERRUPTIONS.
         *
         * @hide
         */
        public static final String ZEN_MODE = "zen_mode";

        /** @hide */ public static final int ZEN_MODE_OFF = 0;
        /** @hide */ public static final int ZEN_MODE_IMPORTANT_INTERRUPTIONS = 1;
        /** @hide */ public static final int ZEN_MODE_NO_INTERRUPTIONS = 2;
        /** @hide */ public static final int ZEN_MODE_ALARMS = 3;

        /** @hide */ public static String zenModeToString(int mode) {
            if (mode == ZEN_MODE_IMPORTANT_INTERRUPTIONS) return "ZEN_MODE_IMPORTANT_INTERRUPTIONS";
            if (mode == ZEN_MODE_ALARMS) return "ZEN_MODE_ALARMS";
            if (mode == ZEN_MODE_NO_INTERRUPTIONS) return "ZEN_MODE_NO_INTERRUPTIONS";
            return "ZEN_MODE_OFF";
        }

        /** @hide */ public static boolean isValidZenMode(int value) {
            switch (value) {
                case Global.ZEN_MODE_OFF:
                case Global.ZEN_MODE_IMPORTANT_INTERRUPTIONS:
                case Global.ZEN_MODE_ALARMS:
                case Global.ZEN_MODE_NO_INTERRUPTIONS:
                    return true;
                default:
                    return false;
            }
        }

        /**
         * Value of the ringer before entering zen mode.
         *
         * @hide
         */
        public static final String ZEN_MODE_RINGER_LEVEL = "zen_mode_ringer_level";

        /**
         * Opaque value, changes when persisted zen mode configuration changes.
         *
         * @hide
         */
        public static final String ZEN_MODE_CONFIG_ETAG = "zen_mode_config_etag";

        /**
         * Defines global heads up toggle.  One of HEADS_UP_OFF, HEADS_UP_ON.
         *
         * @hide
         */
        public static final String HEADS_UP_NOTIFICATIONS_ENABLED =
                "heads_up_notifications_enabled";

        /** @hide */ public static final int HEADS_UP_OFF = 0;
        /** @hide */ public static final int HEADS_UP_ON = 1;

        /**
         * The name of the device
         *
         * @hide
         */
        public static final String DEVICE_NAME = "device_name";

        /**
         * Whether the NetworkScoringService has been first initialized.
         * <p>
         * Type: int (0 for false, 1 for true)
         * @hide
         */
        public static final String NETWORK_SCORING_PROVISIONED = "network_scoring_provisioned";

        /**
         * Whether the user wants to be prompted for password to decrypt the device on boot.
         * This only matters if the storage is encrypted.
         * <p>
         * Type: int (0 for false, 1 for true)
         * @hide
         */
        public static final String REQUIRE_PASSWORD_TO_DECRYPT = "require_password_to_decrypt";

        /**
         * Whether the Volte is enabled
         * <p>
         * Type: int (0 for false, 1 for true)
         * @hide
         */
        public static final String ENHANCED_4G_MODE_ENABLED = "volte_vt_enabled";

        /**
         * Whether VT (Video Telephony over IMS) is enabled
         * <p>
         * Type: int (0 for false, 1 for true)
         *
         * @hide
         */
        public static final String VT_IMS_ENABLED = "vt_ims_enabled";

        /**
         * Whether WFC is enabled
         * <p>
         * Type: int (0 for false, 1 for true)
         *
         * @hide
         */
        public static final String WFC_IMS_ENABLED = "wfc_ims_enabled";

        /**
         * WFC Mode.
         * <p>
         * Type: int - 2=Wi-Fi preferred, 1=Cellular preferred, 0=Wi-Fi only
         *
         * @hide
         */
        public static final String WFC_IMS_MODE = "wfc_ims_mode";

        /**
         * Whether WFC roaming is enabled
         * <p>
         * Type: int (0 for false, 1 for true)
         *
         * @hide
         */
        public static final String WFC_IMS_ROAMING_ENABLED = "wfc_ims_roaming_enabled";

        /**
         * Whether user can enable/disable LTE as a preferred network. A carrier might control
         * this via gservices, OMA-DM, carrier app, etc.
         * <p>
         * Type: int (0 for false, 1 for true)
         * @hide
         */
        public static final String LTE_SERVICE_FORCED = "lte_service_forced";

        /**
         * Ephemeral app cookie max size in bytes.
         * <p>
         * Type: int
         * @hide
         */
        public static final String EPHEMERAL_COOKIE_MAX_SIZE_BYTES =
                "ephemeral_cookie_max_size_bytes";

        /**
         * The duration for caching uninstalled ephemeral apps.
         * <p>
         * Type: long
         * @hide
         */
        public static final String UNINSTALLED_EPHEMERAL_APP_CACHE_DURATION_MILLIS =
                "uninstalled_ephemeral_app_cache_duration_millis";

        /**
         * Allows switching users when system user is locked.
         * <p>
         * Type: int
         * @hide
         */
        public static final String ALLOW_USER_SWITCHING_WHEN_SYSTEM_USER_LOCKED =
                "allow_user_switching_when_system_user_locked";

        /**
         * Boot count since the device starts running APK level 24.
         * <p>
         * Type: int
         */
        public static final String BOOT_COUNT = "boot_count";

        /**
         * Whether the safe boot is disallowed.
         *
         * <p>This setting should have the identical value as the corresponding user restriction.
         * The purpose of the setting is to make the restriction available in early boot stages
         * before the user restrictions are loaded.
         * @hide
         */
        public static final String SAFE_BOOT_DISALLOWED = "safe_boot_disallowed";

        /** region Extensions Global Settings */

        /**
         * String to contain power menu actions
         * @hide
         */
        public static final String POWER_MENU_ACTIONS = "power_menu_actions";

        /** endregion */

        /**
         * Settings to backup. This is here so that it's in the same place as the settings
         * keys and easy to update.
         *
         * These keys may be mentioned in the SETTINGS_TO_BACKUP arrays in System
         * and Secure as well.  This is because those tables drive both backup and
         * restore, and restore needs to properly whitelist keys that used to live
         * in those namespaces.  The keys will only actually be backed up / restored
         * if they are also mentioned in this table (Global.SETTINGS_TO_BACKUP).
         *
         * NOTE: Settings are backed up and restored in the order they appear
         *       in this array. If you have one setting depending on another,
         *       make sure that they are ordered appropriately.
         *
         * @hide
         */
        public static final String[] SETTINGS_TO_BACKUP = {
            BUGREPORT_IN_POWER_MENU,
            STAY_ON_WHILE_PLUGGED_IN,
            AUTO_TIME,
            AUTO_TIME_ZONE,
            POWER_SOUNDS_ENABLED,
            DOCK_SOUNDS_ENABLED,
            CHARGING_SOUNDS_ENABLED,
            USB_MASS_STORAGE_ENABLED,
            ENABLE_ACCESSIBILITY_GLOBAL_GESTURE_ENABLED,
            WIFI_NETWORKS_AVAILABLE_NOTIFICATION_ON,
            WIFI_NETWORKS_AVAILABLE_REPEAT_DELAY,
            WIFI_WATCHDOG_POOR_NETWORK_TEST_ENABLED,
            WIFI_NUM_OPEN_NETWORKS_KEPT,
            EMERGENCY_TONE,
            CALL_AUTO_RETRY,
            DOCK_AUDIO_MEDIA_ENABLED,
            ENCODED_SURROUND_OUTPUT,
            LOW_POWER_MODE_TRIGGER_LEVEL
        };

        // Populated lazily, guarded by class object:
        private static NameValueCache sNameValueCache = new NameValueCache(
                    CONTENT_URI,
                    CALL_METHOD_GET_GLOBAL,
                    CALL_METHOD_PUT_GLOBAL);

        // Certain settings have been moved from global to the per-user secure namespace
        private static final HashSet<String> MOVED_TO_SECURE;
        static {
            MOVED_TO_SECURE = new HashSet<String>(1);
            MOVED_TO_SECURE.add(Settings.Global.INSTALL_NON_MARKET_APPS);
        }

        /** @hide */
        public static void getMovedToSecureSettings(Set<String> outKeySet) {
            outKeySet.addAll(MOVED_TO_SECURE);
        }

        /**
         * Put a delimited list as a string
         * @param resolver to access the database with
         * @param name to store
         * @param delimiter to split
         * @param list to join and store
         * @hide
         */
        public static void putListAsDelimitedString(ContentResolver resolver, String name,
                                                    String delimiter, List<String> list) {
            String store = TextUtils.join(delimiter, list);
            putString(resolver, name, store);
        }

        /**
         * Get a delimited string returned as a list
         * @param resolver to access the database with
         * @param name to store
         * @param delimiter to split the list with
         * @return list of strings for a specific Settings.Secure item
         * @hide
         */
        public static List<String> getDelimitedStringAsList(ContentResolver resolver, String name,
                                                            String delimiter) {
            String baseString = getString(resolver, name);
            List<String> list = new ArrayList<String>();
            if (!TextUtils.isEmpty(baseString)) {
                final String[] array = TextUtils.split(baseString, Pattern.quote(delimiter));
                for (String item : array) {
                    if (TextUtils.isEmpty(item)) {
                        continue;
                    }
                    list.add(item);
                }
            }
            return list;
        }

        /**
         * Look up a name in the database.
         * @param resolver to access the database with
         * @param name to look up in the table
         * @return the corresponding value, or null if not present
         */
        public static String getString(ContentResolver resolver, String name) {
            return getStringForUser(resolver, name, UserHandle.myUserId());
        }

        /** @hide */
        public static String getStringForUser(ContentResolver resolver, String name,
                int userHandle) {
            if (MOVED_TO_SECURE.contains(name)) {
                Log.w(TAG, "Setting " + name + " has moved from android.provider.Settings.Global"
                        + " to android.provider.Settings.Secure, returning read-only value.");
                return Secure.getStringForUser(resolver, name, userHandle);
            }
            return sNameValueCache.getStringForUser(resolver, name, userHandle);
        }

        /**
         * Store a name/value pair into the database.
         * @param resolver to access the database with
         * @param name to store
         * @param value to associate with the name
         * @return true if the value was set, false on database errors
         */
        public static boolean putString(ContentResolver resolver,
                String name, String value) {
            return putStringForUser(resolver, name, value, UserHandle.myUserId());
        }

        /** @hide */
        public static boolean putStringForUser(ContentResolver resolver,
                String name, String value, int userHandle) {
            if (LOCAL_LOGV) {
                Log.v(TAG, "Global.putString(name=" + name + ", value=" + value
                        + " for " + userHandle);
            }
            // Global and Secure have the same access policy so we can forward writes
            if (MOVED_TO_SECURE.contains(name)) {
                Log.w(TAG, "Setting " + name + " has moved from android.provider.Settings.Global"
                        + " to android.provider.Settings.Secure, value is unchanged.");
                return Secure.putStringForUser(resolver, name, value, userHandle);
            }
            return sNameValueCache.putStringForUser(resolver, name, value, userHandle);
        }

        /**
         * Construct the content URI for a particular name/value pair,
         * useful for monitoring changes with a ContentObserver.
         * @param name to look up in the table
         * @return the corresponding content URI, or null if not present
         */
        public static Uri getUriFor(String name) {
            if (MOVED_TO_SECURE.contains(name)) {
                Log.w(TAG, "Setting " + name + " has moved from android.provider.Settings.Global"
                        + " to android.provider.Settings.Secure, returning Secure URI.");
                return Secure.getUriFor(Secure.CONTENT_URI, name);
            }
            return getUriFor(CONTENT_URI, name);
        }

        /**
         * Convenience function for retrieving a single secure settings value
         * as an integer.  Note that internally setting values are always
         * stored as strings; this function converts the string to an integer
         * for you.  The default value will be returned if the setting is
         * not defined or not an integer.
         *
         * @param cr The ContentResolver to access.
         * @param name The name of the setting to retrieve.
         * @param def Value to return if the setting is not defined.
         *
         * @return The setting's current value, or 'def' if it is not defined
         * or not a valid integer.
         */
        public static int getInt(ContentResolver cr, String name, int def) {
            String v = getString(cr, name);
            try {
                return v != null ? Integer.parseInt(v) : def;
            } catch (NumberFormatException e) {
                return def;
            }
        }

        /**
         * Convenience function for retrieving a single secure settings value
         * as an integer.  Note that internally setting values are always
         * stored as strings; this function converts the string to an integer
         * for you.
         * <p>
         * This version does not take a default value.  If the setting has not
         * been set, or the string value is not a number,
         * it throws {@link SettingNotFoundException}.
         *
         * @param cr The ContentResolver to access.
         * @param name The name of the setting to retrieve.
         *
         * @throws SettingNotFoundException Thrown if a setting by the given
         * name can't be found or the setting value is not an integer.
         *
         * @return The setting's current value.
         */
        public static int getInt(ContentResolver cr, String name)
                throws SettingNotFoundException {
            String v = getString(cr, name);
            try {
                return Integer.parseInt(v);
            } catch (NumberFormatException e) {
                throw new SettingNotFoundException(name);
            }
        }

        /**
         * Convenience function for updating a single settings value as an
         * integer. This will either create a new entry in the table if the
         * given name does not exist, or modify the value of the existing row
         * with that name.  Note that internally setting values are always
         * stored as strings, so this function converts the given value to a
         * string before storing it.
         *
         * @param cr The ContentResolver to access.
         * @param name The name of the setting to modify.
         * @param value The new value for the setting.
         * @return true if the value was set, false on database errors
         */
        public static boolean putInt(ContentResolver cr, String name, int value) {
            return putString(cr, name, Integer.toString(value));
        }

        /**
         * Convenience function for retrieving a single secure settings value
         * as a {@code long}.  Note that internally setting values are always
         * stored as strings; this function converts the string to a {@code long}
         * for you.  The default value will be returned if the setting is
         * not defined or not a {@code long}.
         *
         * @param cr The ContentResolver to access.
         * @param name The name of the setting to retrieve.
         * @param def Value to return if the setting is not defined.
         *
         * @return The setting's current value, or 'def' if it is not defined
         * or not a valid {@code long}.
         */
        public static long getLong(ContentResolver cr, String name, long def) {
            String valString = getString(cr, name);
            long value;
            try {
                value = valString != null ? Long.parseLong(valString) : def;
            } catch (NumberFormatException e) {
                value = def;
            }
            return value;
        }

        /**
         * Convenience function for retrieving a single secure settings value
         * as a {@code long}.  Note that internally setting values are always
         * stored as strings; this function converts the string to a {@code long}
         * for you.
         * <p>
         * This version does not take a default value.  If the setting has not
         * been set, or the string value is not a number,
         * it throws {@link SettingNotFoundException}.
         *
         * @param cr The ContentResolver to access.
         * @param name The name of the setting to retrieve.
         *
         * @return The setting's current value.
         * @throws SettingNotFoundException Thrown if a setting by the given
         * name can't be found or the setting value is not an integer.
         */
        public static long getLong(ContentResolver cr, String name)
                throws SettingNotFoundException {
            String valString = getString(cr, name);
            try {
                return Long.parseLong(valString);
            } catch (NumberFormatException e) {
                throw new SettingNotFoundException(name);
            }
        }

        /**
         * Convenience function for updating a secure settings value as a long
         * integer. This will either create a new entry in the table if the
         * given name does not exist, or modify the value of the existing row
         * with that name.  Note that internally setting values are always
         * stored as strings, so this function converts the given value to a
         * string before storing it.
         *
         * @param cr The ContentResolver to access.
         * @param name The name of the setting to modify.
         * @param value The new value for the setting.
         * @return true if the value was set, false on database errors
         */
        public static boolean putLong(ContentResolver cr, String name, long value) {
            return putString(cr, name, Long.toString(value));
        }

        /**
         * Convenience function for retrieving a single secure settings value
         * as a floating point number.  Note that internally setting values are
         * always stored as strings; this function converts the string to an
         * float for you. The default value will be returned if the setting
         * is not defined or not a valid float.
         *
         * @param cr The ContentResolver to access.
         * @param name The name of the setting to retrieve.
         * @param def Value to return if the setting is not defined.
         *
         * @return The setting's current value, or 'def' if it is not defined
         * or not a valid float.
         */
        public static float getFloat(ContentResolver cr, String name, float def) {
            String v = getString(cr, name);
            try {
                return v != null ? Float.parseFloat(v) : def;
            } catch (NumberFormatException e) {
                return def;
            }
        }

        /**
         * Convenience function for retrieving a single secure settings value
         * as a float.  Note that internally setting values are always
         * stored as strings; this function converts the string to a float
         * for you.
         * <p>
         * This version does not take a default value.  If the setting has not
         * been set, or the string value is not a number,
         * it throws {@link SettingNotFoundException}.
         *
         * @param cr The ContentResolver to access.
         * @param name The name of the setting to retrieve.
         *
         * @throws SettingNotFoundException Thrown if a setting by the given
         * name can't be found or the setting value is not a float.
         *
         * @return The setting's current value.
         */
        public static float getFloat(ContentResolver cr, String name)
                throws SettingNotFoundException {
            String v = getString(cr, name);
            if (v == null) {
                throw new SettingNotFoundException(name);
            }
            try {
                return Float.parseFloat(v);
            } catch (NumberFormatException e) {
                throw new SettingNotFoundException(name);
            }
        }

        /**
         * Convenience function for updating a single settings value as a
         * floating point number. This will either create a new entry in the
         * table if the given name does not exist, or modify the value of the
         * existing row with that name.  Note that internally setting values
         * are always stored as strings, so this function converts the given
         * value to a string before storing it.
         *
         * @param cr The ContentResolver to access.
         * @param name The name of the setting to modify.
         * @param value The new value for the setting.
         * @return true if the value was set, false on database errors
         */
        public static boolean putFloat(ContentResolver cr, String name, float value) {
            return putString(cr, name, Float.toString(value));
        }


        /**
          * Subscription to be used for voice call on a multi sim device. The supported values
          * are 0 = SUB1, 1 = SUB2 and etc.
          * @hide
          */
        public static final String MULTI_SIM_VOICE_CALL_SUBSCRIPTION = "multi_sim_voice_call";

        /**
          * Used to provide option to user to select subscription during dial.
          * The supported values are 0 = disable or 1 = enable prompt.
          * @hide
          */
        public static final String MULTI_SIM_VOICE_PROMPT = "multi_sim_voice_prompt";

        /**
          * Subscription to be used for data call on a multi sim device. The supported values
          * are 0 = SUB1, 1 = SUB2 and etc.
          * @hide
          */
        public static final String MULTI_SIM_DATA_CALL_SUBSCRIPTION = "multi_sim_data_call";

        /**
          * Subscription to be used for SMS on a multi sim device. The supported values
          * are 0 = SUB1, 1 = SUB2 and etc.
          * @hide
          */
        public static final String MULTI_SIM_SMS_SUBSCRIPTION = "multi_sim_sms";

       /**
          * Used to provide option to user to select subscription during send SMS.
          * The value 1 - enable, 0 - disable
          * @hide
          */
        public static final String MULTI_SIM_SMS_PROMPT = "multi_sim_sms_prompt";



        /** User preferred subscriptions setting.
          * This holds the details of the user selected subscription from the card and
          * the activation status. Each settings string have the coma separated values
          * iccId,appType,appId,activationStatus,3gppIndex,3gpp2Index
          * @hide
         */
        public static final String[] MULTI_SIM_USER_PREFERRED_SUBS = {"user_preferred_sub1",
                "user_preferred_sub2","user_preferred_sub3"};

        /**
         * Whether to enable new contacts aggregator or not.
         * The value 1 - enable, 0 - disable
         * @hide
         */
        public static final String NEW_CONTACT_AGGREGATOR = "new_contact_aggregator";

        /**
         * Whether to enable contacts metadata syncing or not
         * The value 1 - enable, 0 - disable
         *
         * @removed
         */
        @Deprecated
        public static final String CONTACT_METADATA_SYNC = "contact_metadata_sync";

        /**
         * Whether to enable contacts metadata syncing or not
         * The value 1 - enable, 0 - disable
         */
        public static final String CONTACT_METADATA_SYNC_ENABLED = "contact_metadata_sync_enabled";

        /**
         * Whether to enable cellular on boot.
         * The value 1 - enable, 0 - disable
         * @hide
         */
        public static final String ENABLE_CELLULAR_ON_BOOT = "enable_cellular_on_boot";

        /**
         * The maximum allowed notification enqueue rate in Hertz.
         *
         * Should be a float, and includes both posts and updates.
         * @hide
         */
        public static final String MAX_NOTIFICATION_ENQUEUE_RATE = "max_notification_enqueue_rate";
    }

    /**
     * User-defined bookmarks and shortcuts.  The target of each bookmark is an
     * Intent URL, allowing it to be either a web page or a particular
     * application activity.
     *
     * @hide
     */
    public static final class Bookmarks implements BaseColumns
    {
        private static final String TAG = "Bookmarks";

        /**
         * The content:// style URL for this table
         */
        public static final Uri CONTENT_URI =
            Uri.parse("content://" + AUTHORITY + "/bookmarks");

        /**
         * The row ID.
         * <p>Type: INTEGER</p>
         */
        public static final String ID = "_id";

        /**
         * Descriptive name of the bookmark that can be displayed to the user.
         * If this is empty, the title should be resolved at display time (use
         * {@link #getTitle(Context, Cursor)} any time you want to display the
         * title of a bookmark.)
         * <P>
         * Type: TEXT
         * </P>
         */
        public static final String TITLE = "title";

        /**
         * Arbitrary string (displayed to the user) that allows bookmarks to be
         * organized into categories.  There are some special names for
         * standard folders, which all start with '@'.  The label displayed for
         * the folder changes with the locale (via {@link #getLabelForFolder}) but
         * the folder name does not change so you can consistently query for
         * the folder regardless of the current locale.
         *
         * <P>Type: TEXT</P>
         *
         */
        public static final String FOLDER = "folder";

        /**
         * The Intent URL of the bookmark, describing what it points to.  This
         * value is given to {@link android.content.Intent#getIntent} to create
         * an Intent that can be launched.
         * <P>Type: TEXT</P>
         */
        public static final String INTENT = "intent";

        /**
         * Optional shortcut character associated with this bookmark.
         * <P>Type: INTEGER</P>
         */
        public static final String SHORTCUT = "shortcut";

        /**
         * The order in which the bookmark should be displayed
         * <P>Type: INTEGER</P>
         */
        public static final String ORDERING = "ordering";

        private static final String[] sIntentProjection = { INTENT };
        private static final String[] sShortcutProjection = { ID, SHORTCUT };
        private static final String sShortcutSelection = SHORTCUT + "=?";

        /**
         * Convenience function to retrieve the bookmarked Intent for a
         * particular shortcut key.
         *
         * @param cr The ContentResolver to query.
         * @param shortcut The shortcut key.
         *
         * @return Intent The bookmarked URL, or null if there is no bookmark
         *         matching the given shortcut.
         */
        public static Intent getIntentForShortcut(ContentResolver cr, char shortcut)
        {
            Intent intent = null;

            Cursor c = cr.query(CONTENT_URI,
                    sIntentProjection, sShortcutSelection,
                    new String[] { String.valueOf((int) shortcut) }, ORDERING);
            // Keep trying until we find a valid shortcut
            try {
                while (intent == null && c.moveToNext()) {
                    try {
                        String intentURI = c.getString(c.getColumnIndexOrThrow(INTENT));
                        intent = Intent.parseUri(intentURI, 0);
                    } catch (java.net.URISyntaxException e) {
                        // The stored URL is bad...  ignore it.
                    } catch (IllegalArgumentException e) {
                        // Column not found
                        Log.w(TAG, "Intent column not found", e);
                    }
                }
            } finally {
                if (c != null) c.close();
            }

            return intent;
        }

        /**
         * Add a new bookmark to the system.
         *
         * @param cr The ContentResolver to query.
         * @param intent The desired target of the bookmark.
         * @param title Bookmark title that is shown to the user; null if none
         *            or it should be resolved to the intent's title.
         * @param folder Folder in which to place the bookmark; null if none.
         * @param shortcut Shortcut that will invoke the bookmark; 0 if none. If
         *            this is non-zero and there is an existing bookmark entry
         *            with this same shortcut, then that existing shortcut is
         *            cleared (the bookmark is not removed).
         * @return The unique content URL for the new bookmark entry.
         */
        public static Uri add(ContentResolver cr,
                                           Intent intent,
                                           String title,
                                           String folder,
                                           char shortcut,
                                           int ordering)
        {
            // If a shortcut is supplied, and it is already defined for
            // another bookmark, then remove the old definition.
            if (shortcut != 0) {
                cr.delete(CONTENT_URI, sShortcutSelection,
                        new String[] { String.valueOf((int) shortcut) });
            }

            ContentValues values = new ContentValues();
            if (title != null) values.put(TITLE, title);
            if (folder != null) values.put(FOLDER, folder);
            values.put(INTENT, intent.toUri(0));
            if (shortcut != 0) values.put(SHORTCUT, (int) shortcut);
            values.put(ORDERING, ordering);
            return cr.insert(CONTENT_URI, values);
        }

        /**
         * Return the folder name as it should be displayed to the user.  This
         * takes care of localizing special folders.
         *
         * @param r Resources object for current locale; only need access to
         *          system resources.
         * @param folder The value found in the {@link #FOLDER} column.
         *
         * @return CharSequence The label for this folder that should be shown
         *         to the user.
         */
        public static CharSequence getLabelForFolder(Resources r, String folder) {
            return folder;
        }

        /**
         * Return the title as it should be displayed to the user. This takes
         * care of localizing bookmarks that point to activities.
         *
         * @param context A context.
         * @param cursor A cursor pointing to the row whose title should be
         *        returned. The cursor must contain at least the {@link #TITLE}
         *        and {@link #INTENT} columns.
         * @return A title that is localized and can be displayed to the user,
         *         or the empty string if one could not be found.
         */
        public static CharSequence getTitle(Context context, Cursor cursor) {
            int titleColumn = cursor.getColumnIndex(TITLE);
            int intentColumn = cursor.getColumnIndex(INTENT);
            if (titleColumn == -1 || intentColumn == -1) {
                throw new IllegalArgumentException(
                        "The cursor must contain the TITLE and INTENT columns.");
            }

            String title = cursor.getString(titleColumn);
            if (!TextUtils.isEmpty(title)) {
                return title;
            }

            String intentUri = cursor.getString(intentColumn);
            if (TextUtils.isEmpty(intentUri)) {
                return "";
            }

            Intent intent;
            try {
                intent = Intent.parseUri(intentUri, 0);
            } catch (URISyntaxException e) {
                return "";
            }

            PackageManager packageManager = context.getPackageManager();
            ResolveInfo info = packageManager.resolveActivity(intent, 0);
            return info != null ? info.loadLabel(packageManager) : "";
        }
    }

    /**
     * Returns the device ID that we should use when connecting to the mobile gtalk server.
     * This is a string like "android-0x1242", where the hex string is the Android ID obtained
     * from the GoogleLoginService.
     *
     * @param androidId The Android ID for this device.
     * @return The device ID that should be used when connecting to the mobile gtalk server.
     * @hide
     */
    public static String getGTalkDeviceId(long androidId) {
        return "android-" + Long.toHexString(androidId);
    }

    private static final String[] PM_WRITE_SETTINGS = {
        android.Manifest.permission.WRITE_SETTINGS
    };
    private static final String[] PM_CHANGE_NETWORK_STATE = {
        android.Manifest.permission.CHANGE_NETWORK_STATE,
        android.Manifest.permission.WRITE_SETTINGS
    };
    private static final String[] PM_SYSTEM_ALERT_WINDOW = {
        android.Manifest.permission.SYSTEM_ALERT_WINDOW
    };

    /**
     * Performs a strict and comprehensive check of whether a calling package is allowed to
     * write/modify system settings, as the condition differs for pre-M, M+, and
     * privileged/preinstalled apps. If the provided uid does not match the
     * callingPackage, a negative result will be returned.
     * @hide
     */
    public static boolean isCallingPackageAllowedToWriteSettings(Context context, int uid,
            String callingPackage, boolean throwException) {
        return isCallingPackageAllowedToPerformAppOpsProtectedOperation(context, uid,
                callingPackage, throwException, AppOpsManager.OP_WRITE_SETTINGS,
                PM_WRITE_SETTINGS, false);
    }

    /**
     * Performs a strict and comprehensive check of whether a calling package is allowed to
     * write/modify system settings, as the condition differs for pre-M, M+, and
     * privileged/preinstalled apps. If the provided uid does not match the
     * callingPackage, a negative result will be returned. The caller is expected to have
     * the WRITE_SETTINGS permission declared.
     *
     * Note: if the check is successful, the operation of this app will be updated to the
     * current time.
     * @hide
     */
    public static boolean checkAndNoteWriteSettingsOperation(Context context, int uid,
            String callingPackage, boolean throwException) {
        return isCallingPackageAllowedToPerformAppOpsProtectedOperation(context, uid,
                callingPackage, throwException, AppOpsManager.OP_WRITE_SETTINGS,
                PM_WRITE_SETTINGS, true);
    }

    /**
     * Performs a strict and comprehensive check of whether a calling package is allowed to
     * change the state of network, as the condition differs for pre-M, M+, and
     * privileged/preinstalled apps. The caller is expected to have either the
     * CHANGE_NETWORK_STATE or the WRITE_SETTINGS permission declared. Either of these
     * permissions allow changing network state; WRITE_SETTINGS is a runtime permission and
     * can be revoked, but (except in M, excluding M MRs), CHANGE_NETWORK_STATE is a normal
     * permission and cannot be revoked. See http://b/23597341
     *
     * Note: if the check succeeds because the application holds WRITE_SETTINGS, the operation
     * of this app will be updated to the current time.
     * @hide
     */
    public static boolean checkAndNoteChangeNetworkStateOperation(Context context, int uid,
            String callingPackage, boolean throwException) {
        if (context.checkCallingOrSelfPermission(android.Manifest.permission.CHANGE_NETWORK_STATE)
                == PackageManager.PERMISSION_GRANTED) {
            return true;
        }
        return isCallingPackageAllowedToPerformAppOpsProtectedOperation(context, uid,
                callingPackage, throwException, AppOpsManager.OP_WRITE_SETTINGS,
                PM_CHANGE_NETWORK_STATE, true);
    }

    /**
     * Performs a strict and comprehensive check of whether a calling package is allowed to
     * draw on top of other apps, as the conditions differs for pre-M, M+, and
     * privileged/preinstalled apps. If the provided uid does not match the callingPackage,
     * a negative result will be returned.
     * @hide
     */
    public static boolean isCallingPackageAllowedToDrawOverlays(Context context, int uid,
            String callingPackage, boolean throwException) {
        return isCallingPackageAllowedToPerformAppOpsProtectedOperation(context, uid,
                callingPackage, throwException, AppOpsManager.OP_SYSTEM_ALERT_WINDOW,
                PM_SYSTEM_ALERT_WINDOW, false);
    }

    /**
     * Performs a strict and comprehensive check of whether a calling package is allowed to
     * draw on top of other apps, as the conditions differs for pre-M, M+, and
     * privileged/preinstalled apps. If the provided uid does not match the callingPackage,
     * a negative result will be returned.
     *
     * Note: if the check is successful, the operation of this app will be updated to the
     * current time.
     * @hide
     */
    public static boolean checkAndNoteDrawOverlaysOperation(Context context, int uid, String
            callingPackage, boolean throwException) {
        return isCallingPackageAllowedToPerformAppOpsProtectedOperation(context, uid,
                callingPackage, throwException, AppOpsManager.OP_SYSTEM_ALERT_WINDOW,
                PM_SYSTEM_ALERT_WINDOW, true);
    }

    /**
     * Helper method to perform a general and comprehensive check of whether an operation that is
     * protected by appops can be performed by a caller or not. e.g. OP_SYSTEM_ALERT_WINDOW and
     * OP_WRITE_SETTINGS
     * @hide
     */
    public static boolean isCallingPackageAllowedToPerformAppOpsProtectedOperation(Context context,
            int uid, String callingPackage, boolean throwException, int appOpsOpCode, String[]
            permissions, boolean makeNote) {
        if (callingPackage == null) {
            return false;
        }

        AppOpsManager appOpsMgr = (AppOpsManager)context.getSystemService(Context.APP_OPS_SERVICE);
        int mode = AppOpsManager.MODE_DEFAULT;
        if (makeNote) {
            mode = appOpsMgr.noteOpNoThrow(appOpsOpCode, uid, callingPackage);
        } else {
            mode = appOpsMgr.checkOpNoThrow(appOpsOpCode, uid, callingPackage);
        }

        switch (mode) {
            case AppOpsManager.MODE_ALLOWED:
                return true;

            case AppOpsManager.MODE_DEFAULT:
                // this is the default operating mode after an app's installation
                // In this case we will check all associated static permission to see
                // if it is granted during install time.
                for (String permission : permissions) {
                    if (context.checkCallingOrSelfPermission(permission) == PackageManager
                            .PERMISSION_GRANTED) {
                        // if either of the permissions are granted, we will allow it
                        return true;
                    }
                }

            default:
                // this is for all other cases trickled down here...
                if (!throwException) {
                    return false;
                }
        }

        // prepare string to throw SecurityException
        StringBuilder exceptionMessage = new StringBuilder();
        exceptionMessage.append(callingPackage);
        exceptionMessage.append(" was not granted ");
        if (permissions.length > 1) {
            exceptionMessage.append(" either of these permissions: ");
        } else {
            exceptionMessage.append(" this permission: ");
        }
        for (int i = 0; i < permissions.length; i++) {
            exceptionMessage.append(permissions[i]);
            exceptionMessage.append((i == permissions.length - 1) ? "." : ", ");
        }

        throw new SecurityException(exceptionMessage.toString());
    }

    /**
     * Retrieves a correponding package name for a given uid. It will query all
     * packages that are associated with the given uid, but it will return only
     * the zeroth result.
     * Note: If package could not be found, a null is returned.
     * @hide
     */
    public static String getPackageNameForUid(Context context, int uid) {
        String[] packages = context.getPackageManager().getPackagesForUid(uid);
        if (packages == null) {
            return null;
        }
        return packages[0];
    }
}<|MERGE_RESOLUTION|>--- conflicted
+++ resolved
@@ -6802,7 +6802,6 @@
         /** endregion */
 
         /**
-<<<<<<< HEAD
          * What happens when the user presses the Home button when the
          * phone is ringing.<br/>
          * <b>Values:</b><br/>
@@ -6865,7 +6864,6 @@
 
         /**
          * These are the settings to be backed up.
-=======
          * Holds comma separated list of ordering of QS tiles.
          * @hide
          */
@@ -6873,7 +6871,6 @@
 
         /**
          * This are the settings to be backed up.
->>>>>>> 81a0e13e
          *
          * NOTE: Settings are backed up and restored in the order they appear
          *       in this array. If you have one setting depending on another,
@@ -6946,11 +6943,8 @@
             ENHANCED_VOICE_PRIVACY_ENABLED,
             TTY_MODE_ENABLED,
             INCALL_POWER_BUTTON_BEHAVIOR,
-<<<<<<< HEAD
-            WIFI_DISCONNECT_DELAY_DURATION
-=======
-            QS_TILES,
->>>>>>> 81a0e13e
+            WIFI_DISCONNECT_DELAY_DURATION,
+            QS_TILES
         };
 
         /**
