/*
 * Copyright (C) 2006 The Android Open Source Project
 *
 * Licensed under the Apache License, Version 2.0 (the "License");
 * you may not use this file except in compliance with the License.
 * You may obtain a copy of the License at
 *
 *      http://www.apache.org/licenses/LICENSE-2.0
 *
 * Unless required by applicable law or agreed to in writing, software
 * distributed under the License is distributed on an "AS IS" BASIS,
 * WITHOUT WARRANTIES OR CONDITIONS OF ANY KIND, either express or implied.
 * See the License for the specific language governing permissions and
 * limitations under the License.
 */

package android.provider;

import android.Manifest;
import android.annotation.IntDef;
import android.annotation.NonNull;
import android.annotation.RequiresPermission;
import android.annotation.SdkConstant;
import android.annotation.SdkConstant.SdkConstantType;
import android.annotation.SystemApi;
import android.annotation.TestApi;
import android.compat.annotation.ChangeId;
import android.compat.annotation.EnabledAfter;
import android.compat.annotation.UnsupportedAppUsage;
import android.content.ComponentName;
import android.content.ContentResolver;
import android.content.ContentValues;
import android.content.Context;
import android.content.Intent;
import android.database.ContentObserver;
import android.database.Cursor;
import android.database.sqlite.SqliteWrapper;
import android.net.Uri;
import android.os.Build;
import android.os.Bundle;
import android.telephony.CarrierConfigManager;
import android.telephony.Rlog;
import android.telephony.ServiceState;
import android.telephony.SmsMessage;
import android.telephony.SubscriptionManager;
import android.telephony.TelephonyManager;
import android.telephony.UiccAccessRule;
import android.text.TextUtils;
import android.util.Patterns;

import com.android.internal.telephony.SmsApplication;

import java.lang.annotation.Retention;
import java.lang.annotation.RetentionPolicy;
import java.util.HashSet;
import java.util.Set;
import java.util.regex.Matcher;
import java.util.regex.Pattern;

/**
 * The Telephony provider contains data related to phone operation, specifically SMS and MMS
 * messages, access to the APN list, including the MMSC to use, and the service state.
 *
 * <p class="note"><strong>Note:</strong> These APIs are not available on all Android-powered
 * devices. If your app depends on telephony features such as for managing SMS messages, include
 * a <a href="{@docRoot}guide/topics/manifest/uses-feature-element.html">{@code <uses-feature>}
 * </a> element in your manifest that declares the {@code "android.hardware.telephony"} hardware
 * feature. Alternatively, you can check for telephony availability at runtime using either
 * {@link android.content.pm.PackageManager#hasSystemFeature
 * hasSystemFeature(PackageManager.FEATURE_TELEPHONY)} or {@link
 * android.telephony.TelephonyManager#getPhoneType}.</p>
 *
 * <h3>Creating an SMS app</h3>
 *
 * <p>Only the default SMS app (selected by the user in system settings) is able to write to the
 * SMS Provider (the tables defined within the {@code Telephony} class) and only the default SMS
 * app receives the {@link android.provider.Telephony.Sms.Intents#SMS_DELIVER_ACTION} broadcast
 * when the user receives an SMS or the {@link
 * android.provider.Telephony.Sms.Intents#WAP_PUSH_DELIVER_ACTION} broadcast when the user
 * receives an MMS.</p>
 *
 * <p>Any app that wants to behave as the user's default SMS app must handle the following intents:
 * <ul>
 * <li>In a broadcast receiver, include an intent filter for {@link Sms.Intents#SMS_DELIVER_ACTION}
 * (<code>"android.provider.Telephony.SMS_DELIVER"</code>). The broadcast receiver must also
 * require the {@link android.Manifest.permission#BROADCAST_SMS} permission.
 * <p>This allows your app to directly receive incoming SMS messages.</p></li>
 * <li>In a broadcast receiver, include an intent filter for {@link
 * Sms.Intents#WAP_PUSH_DELIVER_ACTION}} ({@code "android.provider.Telephony.WAP_PUSH_DELIVER"})
 * with the MIME type <code>"application/vnd.wap.mms-message"</code>.
 * The broadcast receiver must also require the {@link
 * android.Manifest.permission#BROADCAST_WAP_PUSH} permission.
 * <p>This allows your app to directly receive incoming MMS messages.</p></li>
 * <li>In your activity that delivers new messages, include an intent filter for
 * {@link android.content.Intent#ACTION_SENDTO} (<code>"android.intent.action.SENDTO"
 * </code>) with schemas, <code>sms:</code>, <code>smsto:</code>, <code>mms:</code>, and
 * <code>mmsto:</code>.
 * <p>This allows your app to receive intents from other apps that want to deliver a
 * message.</p></li>
 * <li>In a service, include an intent filter for {@link
 * android.telephony.TelephonyManager#ACTION_RESPOND_VIA_MESSAGE}
 * (<code>"android.intent.action.RESPOND_VIA_MESSAGE"</code>) with schemas,
 * <code>sms:</code>, <code>smsto:</code>, <code>mms:</code>, and <code>mmsto:</code>.
 * This service must also require the {@link
 * android.Manifest.permission#SEND_RESPOND_VIA_MESSAGE} permission.
 * <p>This allows users to respond to incoming phone calls with an immediate text message
 * using your app.</p></li>
 * </ul>
 *
 * <p>Other apps that are not selected as the default SMS app can only <em>read</em> the SMS
 * Provider, but may also be notified when a new SMS arrives by listening for the {@link
 * Sms.Intents#SMS_RECEIVED_ACTION}
 * broadcast, which is a non-abortable broadcast that may be delivered to multiple apps. This
 * broadcast is intended for apps that&mdash;while not selected as the default SMS app&mdash;need to
 * read special incoming messages such as to perform phone number verification.</p>
 *
 * <p>For more information about building SMS apps, read the blog post, <a
 * href="http://android-developers.blogspot.com/2013/10/getting-your-sms-apps-ready-for-kitkat.html"
 * >Getting Your SMS Apps Ready for KitKat</a>.</p>
 *
 */
public final class Telephony {
    private static final String TAG = "Telephony";

    /**
     * Not instantiable.
     * @hide
     */
    private Telephony() {
    }

    /**
     * Base columns for tables that contain text-based SMSs.
     */
    public interface TextBasedSmsColumns {

        /** Message type: all messages. */
        public static final int MESSAGE_TYPE_ALL    = 0;

        /** Message type: inbox. */
        public static final int MESSAGE_TYPE_INBOX  = 1;

        /** Message type: sent messages. */
        public static final int MESSAGE_TYPE_SENT   = 2;

        /** Message type: drafts. */
        public static final int MESSAGE_TYPE_DRAFT  = 3;

        /** Message type: outbox. */
        public static final int MESSAGE_TYPE_OUTBOX = 4;

        /** Message type: failed outgoing message. */
        public static final int MESSAGE_TYPE_FAILED = 5;

        /** Message type: queued to send later. */
        public static final int MESSAGE_TYPE_QUEUED = 6;

        /**
         * The type of message.
         * <P>Type: INTEGER</P>
         */
        public static final String TYPE = "type";

        /**
         * The thread ID of the message.
         * <P>Type: INTEGER</P>
         */
        public static final String THREAD_ID = "thread_id";

        /**
         * The address of the other party.
         * <P>Type: TEXT</P>
         */
        public static final String ADDRESS = "address";

        /**
         * The date the message was received.
         * <P>Type: INTEGER (long)</P>
         */
        public static final String DATE = "date";

        /**
         * The date the message was sent.
         * <P>Type: INTEGER (long)</P>
         */
        public static final String DATE_SENT = "date_sent";

        /**
         * Has the message been read?
         * <P>Type: INTEGER (boolean)</P>
         */
        public static final String READ = "read";

        /**
         * Has the message been seen by the user? The "seen" flag determines
         * whether we need to show a notification.
         * <P>Type: INTEGER (boolean)</P>
         */
        public static final String SEEN = "seen";

        /**
         * {@code TP-Status} value for the message, or -1 if no status has been received.
         * <P>Type: INTEGER</P>
         */
        public static final String STATUS = "status";

        /** TP-Status: no status received. */
        public static final int STATUS_NONE = -1;
        /** TP-Status: complete. */
        public static final int STATUS_COMPLETE = 0;
        /** TP-Status: pending. */
        public static final int STATUS_PENDING = 32;
        /** TP-Status: failed. */
        public static final int STATUS_FAILED = 64;

        /**
         * The subject of the message, if present.
         * <P>Type: TEXT</P>
         */
        public static final String SUBJECT = "subject";

        /**
         * The body of the message.
         * <P>Type: TEXT</P>
         */
        public static final String BODY = "body";

        /**
         * The ID of the sender of the conversation, if present.
         * <P>Type: INTEGER (reference to item in {@code content://contacts/people})</P>
         */
        public static final String PERSON = "person";

        /**
         * The protocol identifier code.
         * <P>Type: INTEGER</P>
         */
        public static final String PROTOCOL = "protocol";

        /**
         * Is the {@code TP-Reply-Path} flag set?
         * <P>Type: BOOLEAN</P>
         */
        public static final String REPLY_PATH_PRESENT = "reply_path_present";

        /**
         * The service center (SC) through which to send the message, if present.
         * <P>Type: TEXT</P>
         */
        public static final String SERVICE_CENTER = "service_center";

        /**
         * Is the message locked?
         * <P>Type: INTEGER (boolean)</P>
         */
        public static final String LOCKED = "locked";

        /**
         * The subscription to which the message belongs to. Its value will be
         * < 0 if the sub id cannot be determined.
         * <p>Type: INTEGER (long) </p>
         */
        public static final String SUBSCRIPTION_ID = "sub_id";

        /**
         * The MTU size of the mobile interface to which the APN connected
         * @hide
         */
        public static final String MTU = "mtu";

        /**
         * Error code associated with sending or receiving this message
         * <P>Type: INTEGER</P>
         */
        public static final String ERROR_CODE = "error_code";

        /**
         * The identity of the sender of a sent message. It is
         * usually the package name of the app which sends the message.
         * <p class="note"><strong>Note:</strong>
         * This column is read-only. It is set by the provider and can not be changed by apps.
         * <p>Type: TEXT</p>
         */
        public static final String CREATOR = "creator";
    }

    /**
     * Columns in sms_changes table.
     * @hide
     */
    public interface TextBasedSmsChangesColumns {
        /**
         * The {@code content://} style URL for this table.
         * @hide
         */
        public static final Uri CONTENT_URI = Uri.parse("content://sms-changes");

        /**
         * Primary key.
         * <P>Type: INTEGER (long)</P>
         * @hide
         */
        public static final String ID = "_id";

        /**
         * Triggers on sms table create a row in this table for each update/delete.
         * This column is the "_id" of the row from sms table that was updated/deleted.
         * <P>Type: INTEGER (long)</P>
         * @hide
         */
        public static final String ORIG_ROW_ID = "orig_rowid";

        /**
         * Triggers on sms table create a row in this table for each update/delete.
         * This column is the "sub_id" of the row from sms table that was updated/deleted.
         * @hide
         * <P>Type: INTEGER (long)</P>
         */
        public static final String SUB_ID = "sub_id";

        /**
         * The type of operation that created this row.
         *    {@link #TYPE_UPDATE} = update op
         *    {@link #TYPE_DELETE} = delete op
         * @hide
         * <P>Type: INTEGER (long)</P>
         */
        public static final String TYPE = "type";

        /**
         * One of the possible values for the above column "type". Indicates it is an update op.
         * @hide
         */
        public static final int TYPE_UPDATE = 0;

        /**
         * One of the possible values for the above column "type". Indicates it is a delete op.
         * @hide
         */
        public static final int TYPE_DELETE = 1;

        /**
         * This column contains a non-null value only if the operation on sms table is an update op
         * and the column "read" is changed by the update op.
         * <P>Type: INTEGER (boolean)</P>
         * @hide
         */
        public static final String NEW_READ_STATUS = "new_read_status";
    }

    /**
     * Contains all text-based SMS messages.
     */
    public static final class Sms implements BaseColumns, TextBasedSmsColumns {

        /**
         * Not instantiable.
         * @hide
         */
        private Sms() {
        }

        /**
         * Used to determine the currently configured default SMS package.
         * @param context context of the requesting application
         * @return package name for the default SMS package or null
         */
        public static String getDefaultSmsPackage(Context context) {
            ComponentName component = SmsApplication.getDefaultSmsApplication(context, false);
            if (component != null) {
                return component.getPackageName();
            }
            return null;
        }

        /**
         * Return cursor for table query.
         * @hide
         */
        public static Cursor query(ContentResolver cr, String[] projection) {
            return cr.query(CONTENT_URI, projection, null, null, DEFAULT_SORT_ORDER);
        }

        /**
         * Return cursor for table query.
         * @hide
         */
        @UnsupportedAppUsage(maxTargetSdk = Build.VERSION_CODES.P, trackingBug = 115609023)
        public static Cursor query(ContentResolver cr, String[] projection,
                String where, String orderBy) {
            return cr.query(CONTENT_URI, projection, where,
                    null, orderBy == null ? DEFAULT_SORT_ORDER : orderBy);
        }

        /**
         * The {@code content://} style URL for this table.
         */
        public static final Uri CONTENT_URI = Uri.parse("content://sms");

        /**
         * The default sort order for this table.
         */
        public static final String DEFAULT_SORT_ORDER = "date DESC";

        /**
         * Add an SMS to the given URI.
         *
         * @param resolver the content resolver to use
         * @param uri the URI to add the message to
         * @param address the address of the sender
         * @param body the body of the message
         * @param subject the pseudo-subject of the message
         * @param date the timestamp for the message
         * @param read true if the message has been read, false if not
         * @param deliveryReport true if a delivery report was requested, false if not
         * @return the URI for the new message
         * @hide
         */
        @UnsupportedAppUsage
        public static Uri addMessageToUri(ContentResolver resolver,
                Uri uri, String address, String body, String subject,
                Long date, boolean read, boolean deliveryReport) {
            return addMessageToUri(SubscriptionManager.getDefaultSmsSubscriptionId(),
                    resolver, uri, address, body, subject, date, read, deliveryReport, -1L);
        }

        /**
         * Add an SMS to the given URI.
         *
         * @param resolver the content resolver to use
         * @param uri the URI to add the message to
         * @param address the address of the sender
         * @param body the body of the message
         * @param subject the psuedo-subject of the message
         * @param date the timestamp for the message
         * @param read true if the message has been read, false if not
         * @param deliveryReport true if a delivery report was requested, false if not
         * @param subId the subscription which the message belongs to
         * @return the URI for the new message
         * @hide
         */
        @UnsupportedAppUsage
        public static Uri addMessageToUri(int subId, ContentResolver resolver,
                Uri uri, String address, String body, String subject,
                Long date, boolean read, boolean deliveryReport) {
            return addMessageToUri(subId, resolver, uri, address, body, subject,
                    date, read, deliveryReport, -1L);
        }

        /**
         * Add an SMS to the given URI with the specified thread ID.
         *
         * @param resolver the content resolver to use
         * @param uri the URI to add the message to
         * @param address the address of the sender
         * @param body the body of the message
         * @param subject the pseudo-subject of the message
         * @param date the timestamp for the message
         * @param read true if the message has been read, false if not
         * @param deliveryReport true if a delivery report was requested, false if not
         * @param threadId the thread_id of the message
         * @return the URI for the new message
         * @hide
         */
        @UnsupportedAppUsage
        public static Uri addMessageToUri(ContentResolver resolver,
                Uri uri, String address, String body, String subject,
                Long date, boolean read, boolean deliveryReport, long threadId) {
            return addMessageToUri(SubscriptionManager.getDefaultSmsSubscriptionId(),
                    resolver, uri, address, body, subject,
                    date, read, deliveryReport, threadId);
        }

        /**
         * Add an SMS to the given URI with thread_id specified.
         *
         * @param resolver the content resolver to use
         * @param uri the URI to add the message to
         * @param address the address of the sender
         * @param body the body of the message
         * @param subject the psuedo-subject of the message
         * @param date the timestamp for the message
         * @param read true if the message has been read, false if not
         * @param deliveryReport true if a delivery report was requested, false if not
         * @param threadId the thread_id of the message
         * @param subId the subscription which the message belongs to
         * @return the URI for the new message
         * @hide
         */
        @UnsupportedAppUsage
        public static Uri addMessageToUri(int subId, ContentResolver resolver,
                Uri uri, String address, String body, String subject,
                Long date, boolean read, boolean deliveryReport, long threadId) {
            ContentValues values = new ContentValues(8);
            Rlog.v(TAG,"Telephony addMessageToUri sub id: " + subId);

            values.put(SUBSCRIPTION_ID, subId);
            values.put(ADDRESS, address);
            if (date != null) {
                values.put(DATE, date);
            }
            values.put(READ, read ? Integer.valueOf(1) : Integer.valueOf(0));
            values.put(SUBJECT, subject);
            values.put(BODY, body);
            if (deliveryReport) {
                values.put(STATUS, STATUS_PENDING);
            }
            if (threadId != -1L) {
                values.put(THREAD_ID, threadId);
            }
            return resolver.insert(uri, values);
        }

        /**
         * Move a message to the given folder.
         *
         * @param context the context to use
         * @param uri the message to move
         * @param folder the folder to move to
         * @return true if the operation succeeded
         * @hide
         */
        @UnsupportedAppUsage
        public static boolean moveMessageToFolder(Context context,
                Uri uri, int folder, int error) {
            if (uri == null) {
                return false;
            }

            boolean markAsUnread = false;
            boolean markAsRead = false;
            switch(folder) {
            case MESSAGE_TYPE_INBOX:
            case MESSAGE_TYPE_DRAFT:
                break;
            case MESSAGE_TYPE_OUTBOX:
            case MESSAGE_TYPE_SENT:
                markAsRead = true;
                break;
            case MESSAGE_TYPE_FAILED:
            case MESSAGE_TYPE_QUEUED:
                markAsUnread = true;
                break;
            default:
                return false;
            }

            ContentValues values = new ContentValues(3);

            values.put(TYPE, folder);
            if (markAsUnread) {
                values.put(READ, 0);
            } else if (markAsRead) {
                values.put(READ, 1);
            }
            values.put(ERROR_CODE, error);

            return 1 == SqliteWrapper.update(context, context.getContentResolver(),
                            uri, values, null, null);
        }

        /**
         * Returns true iff the folder (message type) identifies an
         * outgoing message.
         * @hide
         */
        @UnsupportedAppUsage
        public static boolean isOutgoingFolder(int messageType) {
            return  (messageType == MESSAGE_TYPE_FAILED)
                    || (messageType == MESSAGE_TYPE_OUTBOX)
                    || (messageType == MESSAGE_TYPE_SENT)
                    || (messageType == MESSAGE_TYPE_QUEUED);
        }

        /**
         * Contains all text-based SMS messages in the SMS app inbox.
         */
        public static final class Inbox implements BaseColumns, TextBasedSmsColumns {

            /**
             * Not instantiable.
             * @hide
             */
            private Inbox() {
            }

            /**
             * The {@code content://} style URL for this table.
             */
            public static final Uri CONTENT_URI = Uri.parse("content://sms/inbox");

            /**
             * The default sort order for this table.
             */
            public static final String DEFAULT_SORT_ORDER = "date DESC";

            /**
             * Add an SMS to the Draft box.
             *
             * @param resolver the content resolver to use
             * @param address the address of the sender
             * @param body the body of the message
             * @param subject the pseudo-subject of the message
             * @param date the timestamp for the message
             * @param read true if the message has been read, false if not
             * @return the URI for the new message
             * @hide
             */
            @UnsupportedAppUsage
            public static Uri addMessage(ContentResolver resolver,
                    String address, String body, String subject, Long date,
                    boolean read) {
                return addMessageToUri(SubscriptionManager.getDefaultSmsSubscriptionId(),
                        resolver, CONTENT_URI, address, body, subject, date, read, false);
            }

            /**
             * Add an SMS to the Draft box.
             *
             * @param resolver the content resolver to use
             * @param address the address of the sender
             * @param body the body of the message
             * @param subject the psuedo-subject of the message
             * @param date the timestamp for the message
             * @param read true if the message has been read, false if not
             * @param subId the subscription which the message belongs to
             * @return the URI for the new message
             * @hide
             */
            @UnsupportedAppUsage(maxTargetSdk = Build.VERSION_CODES.R, trackingBug = 170729553)
            public static Uri addMessage(int subId, ContentResolver resolver,
                    String address, String body, String subject, Long date, boolean read) {
                return addMessageToUri(subId, resolver, CONTENT_URI, address, body,
                        subject, date, read, false);
            }
        }

        /**
         * Contains all sent text-based SMS messages in the SMS app.
         */
        public static final class Sent implements BaseColumns, TextBasedSmsColumns {

            /**
             * Not instantiable.
             * @hide
             */
            private Sent() {
            }

            /**
             * The {@code content://} style URL for this table.
             */
            public static final Uri CONTENT_URI = Uri.parse("content://sms/sent");

            /**
             * The default sort order for this table.
             */
            public static final String DEFAULT_SORT_ORDER = "date DESC";

            /**
             * Add an SMS to the Draft box.
             *
             * @param resolver the content resolver to use
             * @param address the address of the sender
             * @param body the body of the message
             * @param subject the pseudo-subject of the message
             * @param date the timestamp for the message
             * @return the URI for the new message
             * @hide
             */
            @UnsupportedAppUsage
            public static Uri addMessage(ContentResolver resolver,
                    String address, String body, String subject, Long date) {
                return addMessageToUri(SubscriptionManager.getDefaultSmsSubscriptionId(),
                        resolver, CONTENT_URI, address, body, subject, date, true, false);
            }

            /**
             * Add an SMS to the Draft box.
             *
             * @param resolver the content resolver to use
             * @param address the address of the sender
             * @param body the body of the message
             * @param subject the psuedo-subject of the message
             * @param date the timestamp for the message
             * @param subId the subscription which the message belongs to
             * @return the URI for the new message
             * @hide
             */
            @UnsupportedAppUsage(maxTargetSdk = Build.VERSION_CODES.R, trackingBug = 170729553)
            public static Uri addMessage(int subId, ContentResolver resolver,
                    String address, String body, String subject, Long date) {
                return addMessageToUri(subId, resolver, CONTENT_URI, address, body,
                        subject, date, true, false);
            }
        }

        /**
         * Contains all draft text-based SMS messages in the SMS app.
         */
        public static final class Draft implements BaseColumns, TextBasedSmsColumns {

            /**
             * Not instantiable.
             * @hide
             */
            private Draft() {
            }

            /**
             * The {@code content://} style URL for this table.
             */
            public static final Uri CONTENT_URI = Uri.parse("content://sms/draft");

           /**
            * @hide
            */
            @UnsupportedAppUsage
            public static Uri addMessage(ContentResolver resolver,
                    String address, String body, String subject, Long date) {
                return addMessageToUri(SubscriptionManager.getDefaultSmsSubscriptionId(),
                        resolver, CONTENT_URI, address, body, subject, date, true, false);
            }

            /**
             * Add an SMS to the Draft box.
             *
             * @param resolver the content resolver to use
             * @param address the address of the sender
             * @param body the body of the message
             * @param subject the psuedo-subject of the message
             * @param date the timestamp for the message
             * @param subId the subscription which the message belongs to
             * @return the URI for the new message
             * @hide
             */
            @UnsupportedAppUsage(maxTargetSdk = Build.VERSION_CODES.R, trackingBug = 170729553)
            public static Uri addMessage(int subId, ContentResolver resolver,
                    String address, String body, String subject, Long date) {
                return addMessageToUri(subId, resolver, CONTENT_URI, address, body,
                        subject, date, true, false);
            }

            /**
             * The default sort order for this table.
             */
            public static final String DEFAULT_SORT_ORDER = "date DESC";
        }

        /**
         * Contains all pending outgoing text-based SMS messages.
         */
        public static final class Outbox implements BaseColumns, TextBasedSmsColumns {

            /**
             * Not instantiable.
             * @hide
             */
            private Outbox() {
            }

            /**
             * The {@code content://} style URL for this table.
             */
            public static final Uri CONTENT_URI = Uri.parse("content://sms/outbox");

            /**
             * The default sort order for this table.
             */
            public static final String DEFAULT_SORT_ORDER = "date DESC";

            /**
             * Add an SMS to the outbox.
             *
             * @param resolver the content resolver to use
             * @param address the address of the sender
             * @param body the body of the message
             * @param subject the pseudo-subject of the message
             * @param date the timestamp for the message
             * @param deliveryReport whether a delivery report was requested for the message
             * @return the URI for the new message
             * @hide
             */
            @UnsupportedAppUsage(maxTargetSdk = Build.VERSION_CODES.R, trackingBug = 170729553)
            public static Uri addMessage(ContentResolver resolver,
                    String address, String body, String subject, Long date,
                    boolean deliveryReport, long threadId) {
                return addMessageToUri(SubscriptionManager.getDefaultSmsSubscriptionId(),
                        resolver, CONTENT_URI, address, body, subject, date,
                        true, deliveryReport, threadId);
            }

            /**
             * Add an SMS to the Out box.
             *
             * @param resolver the content resolver to use
             * @param address the address of the sender
             * @param body the body of the message
             * @param subject the psuedo-subject of the message
             * @param date the timestamp for the message
             * @param deliveryReport whether a delivery report was requested for the message
             * @param subId the subscription which the message belongs to
             * @return the URI for the new message
             * @hide
             */
            public static Uri addMessage(int subId, ContentResolver resolver,
                    String address, String body, String subject, Long date,
                    boolean deliveryReport, long threadId) {
                return addMessageToUri(subId, resolver, CONTENT_URI, address, body,
                        subject, date, true, deliveryReport, threadId);
            }
        }

        /**
         * Contains a view of SMS conversations (also referred to as threads). This is similar to
         * {@link Threads}, but only includes SMS messages and columns relevant to SMS
         * conversations.
         * <p>
         * Note that this view ignores any information about MMS messages, it is a
         * view of conversations as if MMS messages did not exist at all. This means that all
         * relevant information, such as snippets and message count, will ignore any MMS messages
         * that might be in the same thread through other views and present only data based on the
         * SMS messages in that thread.
         */
        public static final class Conversations
                implements BaseColumns, TextBasedSmsColumns {

            /**
             * Not instantiable.
             * @hide
             */
            private Conversations() {
            }

            /**
             * The {@code content://} style URL for this table.
             */
            public static final Uri CONTENT_URI = Uri.parse("content://sms/conversations");

            /**
             * The default sort order for this table.
             */
            public static final String DEFAULT_SORT_ORDER = "date DESC";

            /**
             * The first 45 characters of the body of the most recent message.
             * <P>Type: TEXT</P>
             */
            public static final String SNIPPET = "snippet";

            /**
             * The number of messages in the conversation.
             * <P>Type: INTEGER</P>
             */
            public static final String MESSAGE_COUNT = "msg_count";
        }

        /**
         * Contains constants for SMS related Intents that are broadcast.
         */
        public static final class Intents {

            /**
             * Not instantiable.
             * @hide
             */
            private Intents() {
            }

            /**
             * Set by BroadcastReceiver to indicate that the message was handled
             * successfully.
             */
            public static final int RESULT_SMS_HANDLED = 1;

            /**
             * Set by BroadcastReceiver to indicate a generic error while
             * processing the message.
             */
            public static final int RESULT_SMS_GENERIC_ERROR = 2;

            /**
             * Set as a "result" extra in the {@link #SMS_REJECTED_ACTION} intent to indicate
             * insufficient memory to store the message.
             */
            public static final int RESULT_SMS_OUT_OF_MEMORY = 3;

            /**
             * Set as a "result" extra in the {@link #SMS_REJECTED_ACTION} intent to indicate that
             * the message, while possibly valid, is of a format or encoding that is not supported.
             */
            public static final int RESULT_SMS_UNSUPPORTED = 4;

            /**
             * Set as a "result" extra in the {@link #SMS_REJECTED_ACTION} intent to indicate a
             * duplicate incoming message.
             */
            public static final int RESULT_SMS_DUPLICATED = 5;

            /**
             * Set as a "result" extra in the {@link #SMS_REJECTED_ACTION} intent to indicate a
             * dispatch failure.
             */
            public static final int RESULT_SMS_DISPATCH_FAILURE = 6;

            /**
             * Set as a "result" extra in the {@link #SMS_REJECTED_ACTION} intent to indicate a null
             * PDU was received.
             */
            public static final int RESULT_SMS_NULL_PDU = 7;

            /**
             * Set as a "result" extra in the {@link #SMS_REJECTED_ACTION} intent to indicate a null
             * message was encountered.
             */
            public static final int RESULT_SMS_NULL_MESSAGE = 8;

            /**
             * Set as a "result" extra in the {@link #SMS_REJECTED_ACTION} intent to indicate an sms
             * was received while the phone was in encrypted state.
             */
            public static final int RESULT_SMS_RECEIVED_WHILE_ENCRYPTED = 9;

            /**
             * Set as a "result" extra in the {@link #SMS_REJECTED_ACTION} intent to indicate a
             * telephony database error.
             */
            public static final int RESULT_SMS_DATABASE_ERROR = 10;

            /**
             * Set as a "result" extra in the {@link #SMS_REJECTED_ACTION} intent to indicate an
             * invalid uri.
             */
            public static final int RESULT_SMS_INVALID_URI = 11;

            /**
             * Activity action: Ask the user to change the default
             * SMS application. This will show a dialog that asks the
             * user whether they want to replace the current default
             * SMS application with the one specified in
             * {@link #EXTRA_PACKAGE_NAME}.
             * <p>
             * This is no longer supported since Q, please use
             * {@link android.app.role.RoleManager#createRequestRoleIntent(String)} with
             * {@link android.app.role.RoleManager#ROLE_SMS} instead.
             */
            @SdkConstant(SdkConstantType.ACTIVITY_INTENT_ACTION)
            public static final String ACTION_CHANGE_DEFAULT =
                    "android.provider.Telephony.ACTION_CHANGE_DEFAULT";

            /**
             * The PackageName string passed in as an
             * extra for {@link #ACTION_CHANGE_DEFAULT}
             *
             * @see #ACTION_CHANGE_DEFAULT
             * <p>
             * This is no longer supported since Q, please use
             * {@link android.app.role.RoleManager#createRequestRoleIntent(String)} with
             * {@link android.app.role.RoleManager#ROLE_SMS} instead.
             */
            public static final String EXTRA_PACKAGE_NAME = "package";

            /**
             * Broadcast Action: A new text-based SMS message has been received
             * by the device. This intent will only be delivered to the default
             * sms app. That app is responsible for writing the message and notifying
             * the user. The intent will have the following extra values:</p>
             *
             * <ul>
             *   <li><em>"pdus"</em> - An Object[] of byte[]s containing the PDUs
             *   that make up the message.</li>
             *   <li><em>"format"</em> - A String describing the format of the PDUs. It can
             *   be either "3gpp" or "3gpp2".</li>
             *   <li><em>"subscription"</em> - An optional long value of the subscription id which
             *   received the message.</li>
             *   <li><em>"slot"</em> - An optional int value of the SIM slot containing the
             *   subscription.</li>
             *   <li><em>"phone"</em> - An optional int value of the phone id associated with the
             *   subscription.</li>
             *   <li><em>"errorCode"</em> - An optional int error code associated with receiving
             *   the message.</li>
             * </ul>
             *
             * <p>The extra values can be extracted using
             * {@link #getMessagesFromIntent(Intent)}.</p>
             *
             * <p>If a BroadcastReceiver encounters an error while processing
             * this intent it should set the result code appropriately.</p>
             *
             * <p class="note"><strong>Note:</strong>
             * The broadcast receiver that filters for this intent must declare
             * {@link android.Manifest.permission#BROADCAST_SMS} as a required permission in
             * the <a href="{@docRoot}guide/topics/manifest/receiver-element.html">{@code
             * <receiver>}</a> tag.
             *
             * <p>Requires {@link android.Manifest.permission#RECEIVE_SMS} to receive.</p>
             */
            @SdkConstant(SdkConstantType.BROADCAST_INTENT_ACTION)
            public static final String SMS_DELIVER_ACTION =
                    "android.provider.Telephony.SMS_DELIVER";

            /**
             * Broadcast Action: A new text-based SMS message has been received
             * by the device. This intent will be delivered to all registered
             * receivers as a notification. These apps are not expected to write the
             * message or notify the user. The intent will have the following extra
             * values:</p>
             *
             * <ul>
             *   <li><em>"pdus"</em> - An Object[] of byte[]s containing the PDUs
             *   that make up the message.</li>
             * </ul>
             *
             * <p>The extra values can be extracted using
             * {@link #getMessagesFromIntent(Intent)}.</p>
             *
             * <p>If a BroadcastReceiver encounters an error while processing
             * this intent it should set the result code appropriately.</p>
             *
             * <p>Requires {@link android.Manifest.permission#RECEIVE_SMS} to receive.</p>
             */
            @SdkConstant(SdkConstantType.BROADCAST_INTENT_ACTION)
            public static final String SMS_RECEIVED_ACTION =
                    "android.provider.Telephony.SMS_RECEIVED";

            /**
             * Broadcast Action: A new data based SMS message has been received
             * by the device. This intent will be delivered to all registered
             * receivers as a notification. The intent will have the following extra
             * values:</p>
             *
             * <ul>
             *   <li><em>"pdus"</em> - An Object[] of byte[]s containing the PDUs
             *   that make up the message.</li>
             * </ul>
             *
             * <p>The extra values can be extracted using
             * {@link #getMessagesFromIntent(Intent)}.</p>
             *
             * <p>If a BroadcastReceiver encounters an error while processing
             * this intent it should set the result code appropriately.</p>
             *
             * <p>Requires {@link android.Manifest.permission#RECEIVE_SMS} to receive.</p>
             */
            @SdkConstant(SdkConstantType.BROADCAST_INTENT_ACTION)
            public static final String DATA_SMS_RECEIVED_ACTION =
                    "android.intent.action.DATA_SMS_RECEIVED";

            /**
             * Broadcast Action: A new WAP PUSH message has been received by the
             * device. This intent will only be delivered to the default
             * sms app. That app is responsible for writing the message and notifying
             * the user. The intent will have the following extra values:</p>
             *
             * <ul>
             *   <li><em>"transactionId"</em> - (Integer) The WAP transaction ID</li>
             *   <li><em>"pduType"</em> - (Integer) The WAP PDU type</li>
             *   <li><em>"header"</em> - (byte[]) The header of the message</li>
             *   <li><em>"data"</em> - (byte[]) The data payload of the message</li>
             *   <li><em>"contentTypeParameters" </em>
             *   -(HashMap&lt;String,String&gt;) Any parameters associated with the content type
             *   (decoded from the WSP Content-Type header)</li>
             *   <li><em>"subscription"</em> - An optional long value of the subscription id which
             *   received the message.</li>
             *   <li><em>"slot"</em> - An optional int value of the SIM slot containing the
             *   subscription.</li>
             *   <li><em>"phone"</em> - An optional int value of the phone id associated with the
             *   subscription.</li>
             * </ul>
             *
             * <p>If a BroadcastReceiver encounters an error while processing
             * this intent it should set the result code appropriately.</p>
             *
             * <p>The contentTypeParameters extra value is map of content parameters keyed by
             * their names.</p>
             *
             * <p>If any unassigned well-known parameters are encountered, the key of the map will
             * be 'unassigned/0x...', where '...' is the hex value of the unassigned parameter.  If
             * a parameter has No-Value the value in the map will be null.</p>
             *
             * <p>Requires {@link android.Manifest.permission#RECEIVE_MMS} or
             * {@link android.Manifest.permission#RECEIVE_WAP_PUSH} (depending on WAP PUSH type) to
             * receive.</p>
             *
             * <p class="note"><strong>Note:</strong>
             * The broadcast receiver that filters for this intent must declare
             * {@link android.Manifest.permission#BROADCAST_WAP_PUSH} as a required permission in
             * the <a href="{@docRoot}guide/topics/manifest/receiver-element.html">{@code
             * <receiver>}</a> tag.
             */
            @SdkConstant(SdkConstantType.BROADCAST_INTENT_ACTION)
            public static final String WAP_PUSH_DELIVER_ACTION =
                    "android.provider.Telephony.WAP_PUSH_DELIVER";

            /**
             * Broadcast Action: A new WAP PUSH message has been received by the
             * device. This intent will be delivered to all registered
             * receivers as a notification. These apps are not expected to write the
             * message or notify the user. The intent will have the following extra
             * values:</p>
             *
             * <ul>
             *   <li><em>"transactionId"</em> - (Integer) The WAP transaction ID</li>
             *   <li><em>"pduType"</em> - (Integer) The WAP PDU type</li>
             *   <li><em>"header"</em> - (byte[]) The header of the message</li>
             *   <li><em>"data"</em> - (byte[]) The data payload of the message</li>
             *   <li><em>"contentTypeParameters"</em>
             *   - (HashMap&lt;String,String&gt;) Any parameters associated with the content type
             *   (decoded from the WSP Content-Type header)</li>
             * </ul>
             *
             * <p>If a BroadcastReceiver encounters an error while processing
             * this intent it should set the result code appropriately.</p>
             *
             * <p>The contentTypeParameters extra value is map of content parameters keyed by
             * their names.</p>
             *
             * <p>If any unassigned well-known parameters are encountered, the key of the map will
             * be 'unassigned/0x...', where '...' is the hex value of the unassigned parameter.  If
             * a parameter has No-Value the value in the map will be null.</p>
             *
             * <p>Requires {@link android.Manifest.permission#RECEIVE_MMS} or
             * {@link android.Manifest.permission#RECEIVE_WAP_PUSH} (depending on WAP PUSH type) to
             * receive.</p>
             */
            @SdkConstant(SdkConstantType.BROADCAST_INTENT_ACTION)
            public static final String WAP_PUSH_RECEIVED_ACTION =
                    "android.provider.Telephony.WAP_PUSH_RECEIVED";

            /**
             * Broadcast Action: A new Cell Broadcast message has been received
             * by the device. The intent will have the following extra
             * values:</p>
             *
             * <ul>
             *   <li><em>"message"</em> - An SmsCbMessage object containing the broadcast message
             *   data. This is not an emergency alert, so ETWS and CMAS data will be null.</li>
             * </ul>
             *
             * <p>The extra values can be extracted using
             * {@link #getMessagesFromIntent(Intent)}.</p>
             *
             * <p>If a BroadcastReceiver encounters an error while processing
             * this intent it should set the result code appropriately.</p>
             *
             * <p>Requires {@link android.Manifest.permission#RECEIVE_SMS} to receive.</p>
             */
            @SdkConstant(SdkConstantType.BROADCAST_INTENT_ACTION)
            public static final String SMS_CB_RECEIVED_ACTION =
                    "android.provider.Telephony.SMS_CB_RECEIVED";

            /**
             * Action: A SMS based carrier provision intent. Used to identify default
             * carrier provisioning app on the device.
             * @hide
             */
            @SdkConstant(SdkConstantType.BROADCAST_INTENT_ACTION)
            @TestApi
            public static final String SMS_CARRIER_PROVISION_ACTION =
                    "android.provider.Telephony.SMS_CARRIER_PROVISION";

            /**
             * Broadcast Action: A new Emergency Broadcast message has been received
             * by the device. The intent will have the following extra
             * values:</p>
             *
             * <ul>
             *   <li><em>"message"</em> - An {@link android.telephony.SmsCbMessage} object
             *   containing the broadcast message data, including ETWS or CMAS warning notification
             *   info if present.</li>
             * </ul>
             *
             * <p>The extra values can be extracted using
             * {@link #getMessagesFromIntent(Intent)}.</p>
             *
             * <p>If a BroadcastReceiver encounters an error while processing
             * this intent it should set the result code appropriately.</p>
             *
             * <p>Requires {@link android.Manifest.permission#RECEIVE_EMERGENCY_BROADCAST} to
             * receive.</p>
             * @hide
             */
            @SdkConstant(SdkConstantType.BROADCAST_INTENT_ACTION)
            @SystemApi
            public static final String ACTION_SMS_EMERGENCY_CB_RECEIVED =
                    "android.provider.action.SMS_EMERGENCY_CB_RECEIVED";

            /**
             * Broadcast Action: A new CDMA SMS has been received containing Service Category
             * Program Data (updates the list of enabled broadcast channels). The intent will
             * have the following extra values:</p>
             *
             * <ul>
             *   <li><em>"operations"</em> - An array of CdmaSmsCbProgramData objects containing
             *   the service category operations (add/delete/clear) to perform.</li>
             * </ul>
             *
             * <p>The extra values can be extracted using
             * {@link #getMessagesFromIntent(Intent)}.</p>
             *
             * <p>If a BroadcastReceiver encounters an error while processing
             * this intent it should set the result code appropriately.</p>
             *
             * <p>Requires {@link android.Manifest.permission#RECEIVE_SMS} to receive.</p>
             */
            @SdkConstant(SdkConstantType.BROADCAST_INTENT_ACTION)
            public static final String SMS_SERVICE_CATEGORY_PROGRAM_DATA_RECEIVED_ACTION =
                    "android.provider.Telephony.SMS_SERVICE_CATEGORY_PROGRAM_DATA_RECEIVED";

            /**
             * Broadcast Action: The SIM storage for SMS messages is full.  If
             * space is not freed, messages targeted for the SIM (class 2) may
             * not be saved.
             *
             * <p>Requires {@link android.Manifest.permission#RECEIVE_SMS} to receive.</p>
             */
            @SdkConstant(SdkConstantType.BROADCAST_INTENT_ACTION)
            public static final String SIM_FULL_ACTION =
                    "android.provider.Telephony.SIM_FULL";

            /**
             * Broadcast Action: An incoming SMS has been rejected by the
             * telephony framework.  This intent is sent in lieu of any
             * of the RECEIVED_ACTION intents.  The intent will have the
             * following extra value:</p>
             *
             * <ul>
             *   <li><em>"result"</em> - An int result code, e.g. {@link #RESULT_SMS_OUT_OF_MEMORY}
             *   indicating the error returned to the network.</li>
             * </ul>
             *
             * <p>Requires {@link android.Manifest.permission#RECEIVE_SMS} to receive.</p>
             */
            @SdkConstant(SdkConstantType.BROADCAST_INTENT_ACTION)
            public static final String SMS_REJECTED_ACTION =
                "android.provider.Telephony.SMS_REJECTED";

            /**
             * Broadcast Action: An incoming MMS has been downloaded. The intent is sent to all
             * users, except for secondary users where SMS has been disabled and to managed
             * profiles.
             * @hide
             */
            @SdkConstant(SdkConstantType.BROADCAST_INTENT_ACTION)
            public static final String MMS_DOWNLOADED_ACTION =
                "android.provider.Telephony.MMS_DOWNLOADED";

            /**
             * Broadcast Action: A debug code has been entered in the dialer. This intent is
             * broadcast by the system and OEM telephony apps may need to receive these broadcasts.
             * These "secret codes" are used to activate developer menus by dialing certain codes.
             * And they are of the form {@code *#*#<code>#*#*}. The intent will have the data
             * URI: {@code android_secret_code://<code>}. It is possible that a manifest
             * receiver would be woken up even if it is not currently running.
             *
             * <p>Requires {@code android.Manifest.permission#CONTROL_INCALL_EXPERIENCE} to
             * send and receive.</p>
             * @deprecated it is no longer supported, use {@link
             * TelephonyManager#ACTION_SECRET_CODE} instead
             */
            @Deprecated
            @SdkConstant(SdkConstantType.BROADCAST_INTENT_ACTION)
            public static final String SECRET_CODE_ACTION =
                    "android.provider.Telephony.SECRET_CODE";

            /**
             * Broadcast action: When the default SMS package changes,
             * the previous default SMS package and the new default SMS
             * package are sent this broadcast to notify them of the change.
             * A boolean is specified in {@link #EXTRA_IS_DEFAULT_SMS_APP} to
             * indicate whether the package is the new default SMS package.
            */
            @SdkConstant(SdkConstantType.BROADCAST_INTENT_ACTION)
            public static final String ACTION_DEFAULT_SMS_PACKAGE_CHANGED =
                            "android.provider.action.DEFAULT_SMS_PACKAGE_CHANGED";

            /**
             * The IsDefaultSmsApp boolean passed as an
             * extra for {@link #ACTION_DEFAULT_SMS_PACKAGE_CHANGED} to indicate whether the
             * SMS app is becoming the default SMS app or is no longer the default.
             *
             * @see #ACTION_DEFAULT_SMS_PACKAGE_CHANGED
             */
            public static final String EXTRA_IS_DEFAULT_SMS_APP =
                    "android.provider.extra.IS_DEFAULT_SMS_APP";

            /**
             * Broadcast action: When a change is made to the SmsProvider or
             * MmsProvider by a process other than the default SMS application,
             * this intent is broadcast to the default SMS application so it can
             * re-sync or update the change. The uri that was used to call the provider
             * can be retrieved from the intent with getData(). The actual affected uris
             * (which would depend on the selection specified) are not included.
            */
            @SdkConstant(SdkConstantType.BROADCAST_INTENT_ACTION)
            public static final String ACTION_EXTERNAL_PROVIDER_CHANGE =
                          "android.provider.action.EXTERNAL_PROVIDER_CHANGE";

            /**
             * Broadcast action: When SMS-MMS db is being created. If file-based encryption is
             * supported, this broadcast indicates creation of the db in credential-encrypted
             * storage. A boolean is specified in {@link #EXTRA_IS_INITIAL_CREATE} to indicate if
             * this is the initial create of the db.
             *
             * @see #EXTRA_IS_INITIAL_CREATE
             *
             * @hide
             */
            @SdkConstant(SdkConstantType.BROADCAST_INTENT_ACTION)
            public static final String ACTION_SMS_MMS_DB_CREATED =
                    "android.provider.action.SMS_MMS_DB_CREATED";

            /**
             * Boolean flag passed as an extra with {@link #ACTION_SMS_MMS_DB_CREATED} to indicate
             * whether the DB creation is the initial creation on the device, that is it is after a
             * factory-data reset or a new device. Any subsequent creations of the DB (which
             * happens only in error scenarios) will have this flag set to false.
             *
             * @see #ACTION_SMS_MMS_DB_CREATED
             *
             * @hide
             */
            public static final String EXTRA_IS_INITIAL_CREATE =
                    "android.provider.extra.IS_INITIAL_CREATE";

            /**
             * Broadcast intent action indicating that the telephony provider SMS MMS database is
             * corrupted. A boolean is specified in {@link #EXTRA_IS_CORRUPTED} to indicate if the
             * database is corrupted. Requires the
             * {@link android.Manifest.permission#READ_PRIVILEGED_PHONE_STATE permission.
             *
             * @hide
             */
            @SdkConstant(SdkConstantType.BROADCAST_INTENT_ACTION)
            public static final String ACTION_SMS_MMS_DB_LOST =
                    "android.provider.action.SMS_MMS_DB_LOST";

            /**
             * Boolean flag passed as an extra with {@link #ACTION_SMS_MMS_DB_LOST} to indicate
             * whether the DB got corrupted or not.
             *
             * @see #ACTION_SMS_MMS_DB_LOST
             *
             * @hide
             */
            public static final String EXTRA_IS_CORRUPTED =
                    "android.provider.extra.IS_CORRUPTED";

            /**
             * Read the PDUs out of an {@link #SMS_RECEIVED_ACTION} or a
             * {@link #DATA_SMS_RECEIVED_ACTION} intent.
             *
             * @param intent the intent to read from
             * @return an array of SmsMessages for the PDUs
             */
            public static SmsMessage[] getMessagesFromIntent(Intent intent) {
                Object[] messages;
                try {
                    messages = (Object[]) intent.getSerializableExtra("pdus");
                } catch (ClassCastException e) {
                    Rlog.e(TAG, "getMessagesFromIntent: " + e);
                    return null;
                }

                if (messages == null) {
                    Rlog.e(TAG, "pdus does not exist in the intent");
                    return null;
                }

                String format = intent.getStringExtra("format");
                int subId = intent.getIntExtra(SubscriptionManager.EXTRA_SUBSCRIPTION_INDEX,
                        SubscriptionManager.INVALID_SUBSCRIPTION_ID);
                if (subId != SubscriptionManager.INVALID_SUBSCRIPTION_ID) {
                    Rlog.v(TAG, "getMessagesFromIntent with valid subId : " + subId);
                } else {
                    Rlog.v(TAG, "getMessagesFromIntent");
                }

                int pduCount = messages.length;
                SmsMessage[] msgs = new SmsMessage[pduCount];

                for (int i = 0; i < pduCount; i++) {
                    byte[] pdu = (byte[]) messages[i];
                    msgs[i] = SmsMessage.createFromPdu(pdu, format);
                }
                return msgs;
            }
        }
    }

    /**
     * Base column for the table that contain Carrier Public key.
     * @hide
     */
    public interface CarrierColumns extends BaseColumns {

        /**
         * Mobile Country Code (MCC).
         * <P> Type: TEXT </P>
         */
        public static final String MCC = "mcc";

        /**
         * Mobile Network Code (MNC).
         * <P> Type: TEXT </P>
         */
        public static final String MNC = "mnc";

        /**
         * KeyType whether the key is being used for WLAN or ePDG.
         * <P> Type: INTEGER </P>
         */
        public static final String KEY_TYPE = "key_type";

        /**
         * MVNO type:
         * {@code SPN (Service Provider Name), IMSI, GID (Group Identifier Level 1)}.
         * <P> Type: TEXT </P>
         */
        public static final String MVNO_TYPE = "mvno_type";

        /**
         * MVNO data.
         * Use the following examples.
         * <ul>
         *     <li>SPN: A MOBILE, BEN NL, ...</li>
         *     <li>IMSI: 302720x94, 2060188, ...</li>
         *     <li>GID: 4E, 33, ...</li>
         * </ul>
         * <P> Type: TEXT </P>
         */
        public static final String MVNO_MATCH_DATA = "mvno_match_data";

        /**
         * The carrier public key that is used for the IMSI encryption.
         * <P> Type: TEXT </P>
         */
        public static final String PUBLIC_KEY = "public_key";

        /**
         * The key identifier Attribute value pair that helps a server locate
         * the private key to decrypt the permanent identity.
         * <P> Type: TEXT </P>
         */
        public static final String KEY_IDENTIFIER = "key_identifier";

        /**
         * Date-Time in UTC when the key will expire.
         * <P> Type: INTEGER (long) </P>
         */
        public static final String EXPIRATION_TIME = "expiration_time";

        /**
         * Timestamp when this table was last modified, in milliseconds since
         * January 1, 1970 00:00:00.0 UTC.
         * <P> Type: INTEGER (long) </P>
         */
        public static final String LAST_MODIFIED = "last_modified";

        /**
         * The {@code content://} style URL for this table.
         */
        @NonNull
        public static final Uri CONTENT_URI = Uri.parse("content://carrier_information/carrier");
    }

    /**
     * Base columns for tables that contain MMSs.
     */
    public interface BaseMmsColumns extends BaseColumns {

        /** Message box: all messages. */
        public static final int MESSAGE_BOX_ALL    = 0;
        /** Message box: inbox. */
        public static final int MESSAGE_BOX_INBOX  = 1;
        /** Message box: sent messages. */
        public static final int MESSAGE_BOX_SENT   = 2;
        /** Message box: drafts. */
        public static final int MESSAGE_BOX_DRAFTS = 3;
        /** Message box: outbox. */
        public static final int MESSAGE_BOX_OUTBOX = 4;
        /** Message box: failed. */
        public static final int MESSAGE_BOX_FAILED = 5;

        /**
         * The thread ID of the message.
         * <P>Type: INTEGER (long)</P>
         */
        public static final String THREAD_ID = "thread_id";

        /**
         * The date the message was received.
         * <P>Type: INTEGER (long)</P>
         */
        public static final String DATE = "date";

        /**
         * The date the message was sent.
         * <P>Type: INTEGER (long)</P>
         */
        public static final String DATE_SENT = "date_sent";

        /**
         * The box which the message belongs to, e.g. {@link #MESSAGE_BOX_INBOX}.
         * <P>Type: INTEGER</P>
         */
        public static final String MESSAGE_BOX = "msg_box";

        /**
         * Has the message been read?
         * <P>Type: INTEGER (boolean)</P>
         */
        public static final String READ = "read";

        /**
         * Has the message been seen by the user? The "seen" flag determines
         * whether we need to show a new message notification.
         * <P>Type: INTEGER (boolean)</P>
         */
        public static final String SEEN = "seen";

        /**
         * Does the message have only a text part (can also have a subject) with
         * no picture, slideshow, sound, etc. parts?
         * <P>Type: INTEGER (boolean)</P>
         */
        public static final String TEXT_ONLY = "text_only";

        /**
         * The {@code Message-ID} of the message.
         * <P>Type: TEXT</P>
         */
        public static final String MESSAGE_ID = "m_id";

        /**
         * The subject of the message, if present.
         * <P>Type: TEXT</P>
         */
        public static final String SUBJECT = "sub";

        /**
         * The character set of the subject, if present.
         * <P>Type: INTEGER</P>
         */
        public static final String SUBJECT_CHARSET = "sub_cs";

        /**
         * The {@code Content-Type} of the message.
         * <P>Type: TEXT</P>
         */
        public static final String CONTENT_TYPE = "ct_t";

        /**
         * The {@code Content-Location} of the message.
         * <P>Type: TEXT</P>
         */
        public static final String CONTENT_LOCATION = "ct_l";

        /**
         * The expiry time of the message.
         * <P>Type: INTEGER (long)</P>
         */
        public static final String EXPIRY = "exp";

        /**
         * The class of the message.
         * <P>Type: TEXT</P>
         */
        public static final String MESSAGE_CLASS = "m_cls";

        /**
         * The type of the message defined by MMS spec.
         * <P>Type: INTEGER</P>
         */
        public static final String MESSAGE_TYPE = "m_type";

        /**
         * The version of the specification that this message conforms to.
         * <P>Type: INTEGER</P>
         */
        public static final String MMS_VERSION = "v";

        /**
         * The size of the message.
         * <P>Type: INTEGER</P>
         */
        public static final String MESSAGE_SIZE = "m_size";

        /**
         * The priority of the message.
         * <P>Type: INTEGER</P>
         */
        public static final String PRIORITY = "pri";

        /**
         * The {@code read-report} of the message.
         * <P>Type: INTEGER (boolean)</P>
         */
        public static final String READ_REPORT = "rr";

        /**
         * Is read report allowed?
         * <P>Type: INTEGER (boolean)</P>
         */
        public static final String REPORT_ALLOWED = "rpt_a";

        /**
         * The {@code response-status} of the message.
         * <P>Type: INTEGER</P>
         */
        public static final String RESPONSE_STATUS = "resp_st";

        /**
         * The {@code status} of the message.
         * <P>Type: INTEGER</P>
         */
        public static final String STATUS = "st";

        /**
         * The {@code transaction-id} of the message.
         * <P>Type: TEXT</P>
         */
        public static final String TRANSACTION_ID = "tr_id";

        /**
         * The {@code retrieve-status} of the message.
         * <P>Type: INTEGER</P>
         */
        public static final String RETRIEVE_STATUS = "retr_st";

        /**
         * The {@code retrieve-text} of the message.
         * <P>Type: TEXT</P>
         */
        public static final String RETRIEVE_TEXT = "retr_txt";

        /**
         * The character set of the retrieve-text.
         * <P>Type: INTEGER</P>
         */
        public static final String RETRIEVE_TEXT_CHARSET = "retr_txt_cs";

        /**
         * The {@code read-status} of the message.
         * <P>Type: INTEGER</P>
         */
        public static final String READ_STATUS = "read_status";

        /**
         * The {@code content-class} of the message.
         * <P>Type: INTEGER</P>
         */
        public static final String CONTENT_CLASS = "ct_cls";

        /**
         * The {@code delivery-report} of the message.
         * <P>Type: INTEGER</P>
         */
        public static final String DELIVERY_REPORT = "d_rpt";

        /**
         * The {@code delivery-time-token} of the message.
         * <P>Type: INTEGER</P>
         * @deprecated this column is no longer supported.
         * @hide
         */
        @Deprecated
        public static final String DELIVERY_TIME_TOKEN = "d_tm_tok";

        /**
         * The {@code delivery-time} of the message.
         * <P>Type: INTEGER</P>
         */
        public static final String DELIVERY_TIME = "d_tm";

        /**
         * The {@code response-text} of the message.
         * <P>Type: TEXT</P>
         */
        public static final String RESPONSE_TEXT = "resp_txt";

        /**
         * The {@code sender-visibility} of the message.
         * <P>Type: TEXT</P>
         * @deprecated this column is no longer supported.
         * @hide
         */
        @Deprecated
        public static final String SENDER_VISIBILITY = "s_vis";

        /**
         * The {@code reply-charging} of the message.
         * <P>Type: INTEGER</P>
         * @deprecated this column is no longer supported.
         * @hide
         */
        @Deprecated
        public static final String REPLY_CHARGING = "r_chg";

        /**
         * The {@code reply-charging-deadline-token} of the message.
         * <P>Type: INTEGER</P>
         * @deprecated this column is no longer supported.
         * @hide
         */
        @Deprecated
        public static final String REPLY_CHARGING_DEADLINE_TOKEN = "r_chg_dl_tok";

        /**
         * The {@code reply-charging-deadline} of the message.
         * <P>Type: INTEGER</P>
         * @deprecated this column is no longer supported.
         * @hide
         */
        @Deprecated
        public static final String REPLY_CHARGING_DEADLINE = "r_chg_dl";

        /**
         * The {@code reply-charging-id} of the message.
         * <P>Type: TEXT</P>
         * @deprecated this column is no longer supported.
         * @hide
         */
        @Deprecated
        public static final String REPLY_CHARGING_ID = "r_chg_id";

        /**
         * The {@code reply-charging-size} of the message.
         * <P>Type: INTEGER</P>
         * @deprecated this column is no longer supported.
         * @hide
         */
        @Deprecated
        public static final String REPLY_CHARGING_SIZE = "r_chg_sz";

        /**
         * The {@code previously-sent-by} of the message.
         * <P>Type: TEXT</P>
         * @deprecated this column is no longer supported.
         * @hide
         */
        @Deprecated
        public static final String PREVIOUSLY_SENT_BY = "p_s_by";

        /**
         * The {@code previously-sent-date} of the message.
         * <P>Type: INTEGER</P>
         * @deprecated this column is no longer supported.
         * @hide
         */
        @Deprecated
        public static final String PREVIOUSLY_SENT_DATE = "p_s_d";

        /**
         * The {@code store} of the message.
         * <P>Type: TEXT</P>
         * @deprecated this column is no longer supported.
         * @hide
         */
        @Deprecated
        public static final String STORE = "store";

        /**
         * The {@code mm-state} of the message.
         * <P>Type: INTEGER</P>
         * @deprecated this column is no longer supported.
         * @hide
         */
        @Deprecated
        public static final String MM_STATE = "mm_st";

        /**
         * The {@code mm-flags-token} of the message.
         * <P>Type: INTEGER</P>
         * @deprecated this column is no longer supported.
         * @hide
         */
        @Deprecated
        public static final String MM_FLAGS_TOKEN = "mm_flg_tok";

        /**
         * The {@code mm-flags} of the message.
         * <P>Type: TEXT</P>
         * @deprecated this column is no longer supported.
         * @hide
         */
        @Deprecated
        public static final String MM_FLAGS = "mm_flg";

        /**
         * The {@code store-status} of the message.
         * <P>Type: TEXT</P>
         * @deprecated this column is no longer supported.
         * @hide
         */
        @Deprecated
        public static final String STORE_STATUS = "store_st";

        /**
         * The {@code store-status-text} of the message.
         * <P>Type: TEXT</P>
         * @deprecated this column is no longer supported.
         * @hide
         */
        @Deprecated
        public static final String STORE_STATUS_TEXT = "store_st_txt";

        /**
         * The {@code stored} of the message.
         * <P>Type: TEXT</P>
         * @deprecated this column is no longer supported.
         * @hide
         */
        @Deprecated
        public static final String STORED = "stored";

        /**
         * The {@code totals} of the message.
         * <P>Type: TEXT</P>
         * @deprecated this column is no longer supported.
         * @hide
         */
        @Deprecated
        public static final String TOTALS = "totals";

        /**
         * The {@code mbox-totals} of the message.
         * <P>Type: TEXT</P>
         * @deprecated this column is no longer supported.
         * @hide
         */
        @Deprecated
        public static final String MBOX_TOTALS = "mb_t";

        /**
         * The {@code mbox-totals-token} of the message.
         * <P>Type: INTEGER</P>
         * @deprecated this column is no longer supported.
         * @hide
         */
        @Deprecated
        public static final String MBOX_TOTALS_TOKEN = "mb_t_tok";

        /**
         * The {@code quotas} of the message.
         * <P>Type: TEXT</P>
         * @deprecated this column is no longer supported.
         * @hide
         */
        @Deprecated
        public static final String QUOTAS = "qt";

        /**
         * The {@code mbox-quotas} of the message.
         * <P>Type: TEXT</P>
         * @deprecated this column is no longer supported.
         * @hide
         */
        @Deprecated
        public static final String MBOX_QUOTAS = "mb_qt";

        /**
         * The {@code mbox-quotas-token} of the message.
         * <P>Type: INTEGER</P>
         * @deprecated this column is no longer supported.
         * @hide
         */
        @Deprecated
        public static final String MBOX_QUOTAS_TOKEN = "mb_qt_tok";

        /**
         * The {@code message-count} of the message.
         * <P>Type: INTEGER</P>
         * @deprecated this column is no longer supported.
         * @hide
         */
        @Deprecated
        public static final String MESSAGE_COUNT = "m_cnt";

        /**
         * The {@code start} of the message.
         * <P>Type: INTEGER</P>
         * @deprecated this column is no longer supported.
         * @hide
         */
        @Deprecated
        public static final String START = "start";

        /**
         * The {@code distribution-indicator} of the message.
         * <P>Type: TEXT</P>
         * @deprecated this column is no longer supported.
         * @hide
         */
        @Deprecated
        public static final String DISTRIBUTION_INDICATOR = "d_ind";

        /**
         * The {@code element-descriptor} of the message.
         * <P>Type: TEXT</P>
         * @deprecated this column is no longer supported.
         * @hide
         */
        @Deprecated
        public static final String ELEMENT_DESCRIPTOR = "e_des";

        /**
         * The {@code limit} of the message.
         * <P>Type: INTEGER</P>
         * @deprecated this column is no longer supported.
         * @hide
         */
        @Deprecated
        public static final String LIMIT = "limit";

        /**
         * The {@code recommended-retrieval-mode} of the message.
         * <P>Type: INTEGER</P>
         * @deprecated this column is no longer supported.
         * @hide
         */
        @Deprecated
        public static final String RECOMMENDED_RETRIEVAL_MODE = "r_r_mod";

        /**
         * The {@code recommended-retrieval-mode-text} of the message.
         * <P>Type: TEXT</P>
         * @deprecated this column is no longer supported.
         * @hide
         */
        @Deprecated
        public static final String RECOMMENDED_RETRIEVAL_MODE_TEXT = "r_r_mod_txt";

        /**
         * The {@code status-text} of the message.
         * <P>Type: TEXT</P>
         * @deprecated this column is no longer supported.
         * @hide
         */
        @Deprecated
        public static final String STATUS_TEXT = "st_txt";

        /**
         * The {@code applic-id} of the message.
         * <P>Type: TEXT</P>
         * @deprecated this column is no longer supported.
         * @hide
         */
        @Deprecated
        public static final String APPLIC_ID = "apl_id";

        /**
         * The {@code reply-applic-id} of the message.
         * <P>Type: TEXT</P>
         * @deprecated this column is no longer supported.
         * @hide
         */
        @Deprecated
        public static final String REPLY_APPLIC_ID = "r_apl_id";

        /**
         * The {@code aux-applic-id} of the message.
         * <P>Type: TEXT</P>
         * @deprecated this column is no longer supported.
         * @hide
         */
        @Deprecated
        public static final String AUX_APPLIC_ID = "aux_apl_id";

        /**
         * The {@code drm-content} of the message.
         * <P>Type: TEXT</P>
         * @deprecated this column is no longer supported.
         * @hide
         */
        @Deprecated
        public static final String DRM_CONTENT = "drm_c";

        /**
         * The {@code adaptation-allowed} of the message.
         * <P>Type: TEXT</P>
         * @deprecated this column is no longer supported.
         * @hide
         */
        @Deprecated
        public static final String ADAPTATION_ALLOWED = "adp_a";

        /**
         * The {@code replace-id} of the message.
         * <P>Type: TEXT</P>
         * @deprecated this column is no longer supported.
         * @hide
         */
        @Deprecated
        public static final String REPLACE_ID = "repl_id";

        /**
         * The {@code cancel-id} of the message.
         * <P>Type: TEXT</P>
         * @deprecated this column is no longer supported.
         * @hide
         */
        @Deprecated
        public static final String CANCEL_ID = "cl_id";

        /**
         * The {@code cancel-status} of the message.
         * <P>Type: INTEGER</P>
         * @deprecated this column is no longer supported.
         * @hide
         */
        @Deprecated
        public static final String CANCEL_STATUS = "cl_st";

        /**
         * Is the message locked?
         * <P>Type: INTEGER (boolean)</P>
         */
        public static final String LOCKED = "locked";

        /**
         * The subscription to which the message belongs to. Its value will be
         * < 0 if the sub id cannot be determined.
         * <p>Type: INTEGER (long)</p>
         */
        public static final String SUBSCRIPTION_ID = "sub_id";

        /**
         * The identity of the sender of a sent message. It is
         * usually the package name of the app which sends the message.
         * <p class="note"><strong>Note:</strong>
         * This column is read-only. It is set by the provider and can not be changed by apps.
         * <p>Type: TEXT</p>
         */
        public static final String CREATOR = "creator";
    }

    /**
     * Columns for the "canonical_addresses" table used by MMS and SMS.
     */
    public interface CanonicalAddressesColumns extends BaseColumns {
        /**
         * An address used in MMS or SMS.  Email addresses are
         * converted to lower case and are compared by string
         * equality.  Other addresses are compared using
         * PHONE_NUMBERS_EQUAL.
         * <P>Type: TEXT</P>
         */
        public static final String ADDRESS = "address";
    }

    /**
     * Columns for the "threads" table used by MMS and SMS.
     */
    public interface ThreadsColumns extends BaseColumns {

        /**
         * The date at which the thread was created.
         * <P>Type: INTEGER (long)</P>
         */
        public static final String DATE = "date";

        /**
         * A string encoding of the recipient IDs of the recipients of
         * the message, in numerical order and separated by spaces.
         * <P>Type: TEXT</P>
         */
        public static final String RECIPIENT_IDS = "recipient_ids";

        /**
         * The message count of the thread.
         * <P>Type: INTEGER</P>
         */
        public static final String MESSAGE_COUNT = "message_count";

        /**
         * Indicates whether all messages of the thread have been read.
         * <P>Type: INTEGER</P>
         */
        public static final String READ = "read";

        /**
         * The snippet of the latest message in the thread.
         * <P>Type: TEXT</P>
         */
        public static final String SNIPPET = "snippet";

        /**
         * The charset of the snippet.
         * <P>Type: INTEGER</P>
         */
        public static final String SNIPPET_CHARSET = "snippet_cs";

        /**
         * Type of the thread, either {@link Threads#COMMON_THREAD} or
         * {@link Threads#BROADCAST_THREAD}.
         * <P>Type: INTEGER</P>
         */
        public static final String TYPE = "type";

        /**
         * Indicates whether there is a transmission error in the thread.
         * <P>Type: INTEGER</P>
         */
        public static final String ERROR = "error";

        /**
         * Indicates whether this thread contains any attachments.
         * <P>Type: INTEGER</P>
         */
        public static final String HAS_ATTACHMENT = "has_attachment";

        /**
         * If the thread is archived
         * <P>Type: INTEGER (boolean)</P>
         */
        public static final String ARCHIVED = "archived";
    }

    /**
     * Helper functions for the "threads" table used by MMS and SMS.
     *
     * Thread IDs are determined by the participants in a conversation and can be used to match
     * both SMS and MMS messages.
     *
     * To avoid issues where applications might cache a thread ID, the thread ID of a deleted thread
     * must not be reused to point at a new thread.
     */
    public static final class Threads implements ThreadsColumns {

        @UnsupportedAppUsage
        private static final String[] ID_PROJECTION = { BaseColumns._ID };

        /**
         * Private {@code content://} style URL for this table. Used by
         * {@link #getOrCreateThreadId(android.content.Context, java.util.Set)}.
         */
        @UnsupportedAppUsage
        private static final Uri THREAD_ID_CONTENT_URI = Uri.parse(
                "content://mms-sms/threadID");

        /**
         * The {@code content://} style URL for this table, by conversation.
         */
        public static final Uri CONTENT_URI = Uri.withAppendedPath(
                MmsSms.CONTENT_URI, "conversations");

        /**
         * The {@code content://} style URL for this table, for obsolete threads.
         */
        public static final Uri OBSOLETE_THREADS_URI = Uri.withAppendedPath(
                CONTENT_URI, "obsolete");

        /** Thread type: common thread. */
        public static final int COMMON_THREAD    = 0;

        /** Thread type: broadcast thread. */
        public static final int BROADCAST_THREAD = 1;

        /**
         * Not instantiable.
         * @hide
         */
        private Threads() {
        }

        /**
         * This is a single-recipient version of {@code getOrCreateThreadId}.
         * It's convenient for use with SMS messages.
         * @param context the context object to use.
         * @param recipient the recipient to send to.
         */
        public static long getOrCreateThreadId(Context context, String recipient) {
            Set<String> recipients = new HashSet<String>();

            recipients.add(recipient);
            return getOrCreateThreadId(context, recipients);
        }

        /**
         * Given a set of recipients return its thread ID.
         * <p>
         * If a thread exists containing the provided participants, return its thread ID. Otherwise,
         * this will create a new thread containing the provided participants and return its ID.
         */
        public static long getOrCreateThreadId(
                Context context, Set<String> recipients) {
            Uri.Builder uriBuilder = THREAD_ID_CONTENT_URI.buildUpon();

            for (String recipient : recipients) {
                if (Mms.isEmailAddress(recipient)) {
                    recipient = Mms.extractAddrSpec(recipient);
                }

                uriBuilder.appendQueryParameter("recipient", recipient);
            }

            Uri uri = uriBuilder.build();
            //if (DEBUG) Rlog.v(TAG, "getOrCreateThreadId uri: " + uri);

            Cursor cursor = SqliteWrapper.query(context, context.getContentResolver(),
                    uri, ID_PROJECTION, null, null, null);
            if (cursor != null) {
                try {
                    if (cursor.moveToFirst()) {
                        return cursor.getLong(0);
                    } else {
                        Rlog.e(TAG, "getOrCreateThreadId returned no rows!");
                    }
                } finally {
                    cursor.close();
                }
            }

            Rlog.e(TAG, "getOrCreateThreadId failed with " + recipients.size() + " recipients");
            throw new IllegalArgumentException("Unable to find or allocate a thread ID.");
        }
    }

    /**
     * Columns for the "rcs_*" tables used by {@link android.telephony.ims.RcsMessageStore} classes.
     *
     * @hide - not meant for public use
     */
    public interface RcsColumns {
        // TODO(sahinc): Turn this to true once the schema finalizes, so that people can update
        //  their messaging databases. NOTE: move the switch/case update in MmsSmsDatabaseHelper to
        //  the latest version of the database before turning this flag to true.
        boolean IS_RCS_TABLE_SCHEMA_CODE_COMPLETE = false;

        /**
         * The authority for the content provider
         */
        String AUTHORITY = "rcs";

        /**
         * The URI to start building upon to use {@link com.android.providers.telephony.RcsProvider}
         */
        Uri CONTENT_AND_AUTHORITY = Uri.parse("content://" + AUTHORITY);

        /**
         * The value to be used whenever a transaction that expects an integer to be returned
         * failed.
         */
        int TRANSACTION_FAILED = Integer.MIN_VALUE;

        /**
         * The value that denotes a timestamp was not set before (e.g. a message that is not
         * delivered yet will not have a DELIVERED_TIMESTAMP)
         */
        long TIMESTAMP_NOT_SET = 0;

        /**
         * The table that {@link android.telephony.ims.RcsThread} gets persisted to
         */
        interface RcsThreadColumns {
            /**
             * The path that should be used for referring to
             * {@link android.telephony.ims.RcsThread}s in
             * {@link com.android.providers.telephony.RcsProvider} URIs.
             */
            String RCS_THREAD_URI_PART = "thread";

            /**
             * The URI to query or modify {@link android.telephony.ims.RcsThread} via the content
             * provider.
             */
            Uri RCS_THREAD_URI = Uri.withAppendedPath(CONTENT_AND_AUTHORITY, RCS_THREAD_URI_PART);

            /**
             * The unique identifier of an {@link android.telephony.ims.RcsThread}
             */
            String RCS_THREAD_ID_COLUMN = "rcs_thread_id";
        }

        /**
         * The table that {@link android.telephony.ims.Rcs1To1Thread} gets persisted to
         */
        interface Rcs1To1ThreadColumns extends RcsThreadColumns {
            /**
             * The path that should be used for referring to
             * {@link android.telephony.ims.Rcs1To1Thread}s in
             * {@link com.android.providers.telephony.RcsProvider} URIs.
             */
            String RCS_1_TO_1_THREAD_URI_PART = "p2p_thread";

            /**
             * The URI to query or modify {@link android.telephony.ims.Rcs1To1Thread}s via the
             * content provider. Can also insert to this URI to create a new 1-to-1 thread. When
             * performing an insert, ensure that the provided content values contain the other
             * participant's ID under the key
             * {@link RcsParticipantColumns.RCS_PARTICIPANT_ID_COLUMN}
             */
            Uri RCS_1_TO_1_THREAD_URI = Uri.withAppendedPath(CONTENT_AND_AUTHORITY,
                    RCS_1_TO_1_THREAD_URI_PART);

            /**
             * The SMS/MMS thread to fallback to in case of an RCS outage
             */
            String FALLBACK_THREAD_ID_COLUMN = "rcs_fallback_thread_id";
        }

        /**
         * The table that {@link android.telephony.ims.RcsGroupThread} gets persisted to
         */
        interface RcsGroupThreadColumns extends RcsThreadColumns {
            /**
             * The path that should be used for referring to
             * {@link android.telephony.ims.RcsGroupThread}s in
             * {@link com.android.providers.telephony.RcsProvider} URIs.
             */
            String RCS_GROUP_THREAD_URI_PART = "group_thread";

            /**
             * The URI to query or modify {@link android.telephony.ims.RcsGroupThread}s via the
             * content provider
             */
            Uri RCS_GROUP_THREAD_URI = Uri.withAppendedPath(CONTENT_AND_AUTHORITY,
                    RCS_GROUP_THREAD_URI_PART);

            /**
             * The owner/admin of the {@link android.telephony.ims.RcsGroupThread}
             */
            String OWNER_PARTICIPANT_COLUMN = "owner_participant";

            /**
             * The user visible name of the group
             */
            String GROUP_NAME_COLUMN = "group_name";

            /**
             * The user visible icon of the group
             */
            String GROUP_ICON_COLUMN = "group_icon";

            /**
             * The RCS conference URI for this group
             */
            String CONFERENCE_URI_COLUMN = "conference_uri";
        }

        /**
         * The view that enables polling from all types of RCS threads at once
         */
        interface RcsUnifiedThreadColumns extends RcsThreadColumns, Rcs1To1ThreadColumns,
                RcsGroupThreadColumns {
            /**
             * The type of this {@link android.telephony.ims.RcsThread}
             */
            String THREAD_TYPE_COLUMN = "thread_type";

            /**
             * Integer returned as a result from a database query that denotes the thread is 1 to 1
             */
            int THREAD_TYPE_1_TO_1 = 0;

            /**
             * Integer returned as a result from a database query that denotes the thread is 1 to 1
             */
            int THREAD_TYPE_GROUP = 1;
        }

        /**
         * The table that {@link android.telephony.ims.RcsParticipant} gets persisted to
         */
        interface RcsParticipantColumns {
            /**
             * The path that should be used for referring to
             * {@link android.telephony.ims.RcsParticipant}s in
             * {@link com.android.providers.telephony.RcsProvider} URIs.
             */
            String RCS_PARTICIPANT_URI_PART = "participant";

            /**
             * The URI to query or modify {@link android.telephony.ims.RcsParticipant}s via the
             * content provider
             */
            Uri RCS_PARTICIPANT_URI = Uri.withAppendedPath(CONTENT_AND_AUTHORITY,
                    RCS_PARTICIPANT_URI_PART);

            /**
             * The unique identifier of the entry in the database
             */
            String RCS_PARTICIPANT_ID_COLUMN = "rcs_participant_id";

            /**
             * A foreign key on canonical_address table, also used by SMS/MMS
             */
            String CANONICAL_ADDRESS_ID_COLUMN = "canonical_address_id";

            /**
             * The user visible RCS alias for this participant.
             */
            String RCS_ALIAS_COLUMN = "rcs_alias";
        }

        /**
         * Additional constants to enable access to {@link android.telephony.ims.RcsParticipant}
         * related data
         */
        interface RcsParticipantHelpers extends RcsParticipantColumns {
            /**
             * The view that unifies "rcs_participant" and "canonical_addresses" tables for easy
             * access to participant address.
             */
            String RCS_PARTICIPANT_WITH_ADDRESS_VIEW = "rcs_participant_with_address_view";

            /**
             * The view that unifies "rcs_participant", "canonical_addresses" and
             * "rcs_thread_participant" junction table to get full information on participants that
             * contribute to threads.
             */
            String RCS_PARTICIPANT_WITH_THREAD_VIEW = "rcs_participant_with_thread_view";
        }

        /**
         * The table that {@link android.telephony.ims.RcsMessage} gets persisted to
         */
        interface RcsMessageColumns {
            /**
             * Denotes the type of this message (i.e.
             * {@link android.telephony.ims.RcsIncomingMessage} or
             * {@link android.telephony.ims.RcsOutgoingMessage}
             */
            String MESSAGE_TYPE_COLUMN = "rcs_message_type";

            /**
             * The unique identifier for the message in the database - i.e. the primary key.
             */
            String MESSAGE_ID_COLUMN = "rcs_message_row_id";

            /**
             * The globally unique RCS identifier for the message. Please see 4.4.5.2 - GSMA
             * RCC.53 (RCS Device API 1.6 Specification)
             */
            String GLOBAL_ID_COLUMN = "rcs_message_global_id";

            /**
             * The subscription where this message was sent from/to.
             */
            String SUB_ID_COLUMN = "sub_id";

            /**
             * The sending status of the message.
             * @see android.telephony.ims.RcsMessage.RcsMessageStatus
             */
            String STATUS_COLUMN = "status";

            /**
             * The creation timestamp of the message.
             */
            String ORIGINATION_TIMESTAMP_COLUMN = "origination_timestamp";

            /**
             * The text content of the message.
             */
            String MESSAGE_TEXT_COLUMN = "rcs_text";

            /**
             * The latitude content of the message, if it contains a location.
             */
            String LATITUDE_COLUMN = "latitude";

            /**
             * The longitude content of the message, if it contains a location.
             */
            String LONGITUDE_COLUMN = "longitude";
        }

        /**
         * The table that additional information of {@link android.telephony.ims.RcsIncomingMessage}
         * gets persisted to.
         */
        interface RcsIncomingMessageColumns extends RcsMessageColumns {
            /**
             The path that should be used for referring to
             * {@link android.telephony.ims.RcsIncomingMessage}s in
             * {@link com.android.providers.telephony.RcsProvider} URIs.
             */
            String INCOMING_MESSAGE_URI_PART = "incoming_message";

            /**
             * The URI to query incoming messages through
             * {@link com.android.providers.telephony.RcsProvider}
             */
            Uri INCOMING_MESSAGE_URI = Uri.withAppendedPath(CONTENT_AND_AUTHORITY,
                    INCOMING_MESSAGE_URI_PART);

            /**
             * The ID of the {@link android.telephony.ims.RcsParticipant} that sent this message
             */
            String SENDER_PARTICIPANT_ID_COLUMN = "sender_participant";

            /**
             * The timestamp of arrival for this message.
             */
            String ARRIVAL_TIMESTAMP_COLUMN = "arrival_timestamp";

            /**
             * The time when the recipient has read this message.
             */
            String SEEN_TIMESTAMP_COLUMN = "seen_timestamp";
        }

        /**
         * The table that additional information of {@link android.telephony.ims.RcsOutgoingMessage}
         * gets persisted to.
         */
        interface RcsOutgoingMessageColumns extends RcsMessageColumns {
            /**
             * The path that should be used for referring to
             * {@link android.telephony.ims.RcsOutgoingMessage}s in
             * {@link com.android.providers.telephony.RcsProvider} URIs.
             */
            String OUTGOING_MESSAGE_URI_PART = "outgoing_message";

            /**
             * The URI to query or modify {@link android.telephony.ims.RcsOutgoingMessage}s via the
             * content provider
             */
            Uri OUTGOING_MESSAGE_URI = Uri.withAppendedPath(CONTENT_AND_AUTHORITY,
                    OUTGOING_MESSAGE_URI_PART);
        }

        /**
         * The delivery information of an {@link android.telephony.ims.RcsOutgoingMessage}
         */
        interface RcsMessageDeliveryColumns extends RcsOutgoingMessageColumns {
            /**
             * The path that should be used for referring to
             * {@link android.telephony.ims.RcsOutgoingMessageDelivery}s in
             * {@link com.android.providers.telephony.RcsProvider} URIs.
             */
            String DELIVERY_URI_PART = "delivery";

            /**
             * The timestamp of delivery of this message.
             */
            String DELIVERED_TIMESTAMP_COLUMN = "delivered_timestamp";

            /**
             * The time when the recipient has read this message.
             */
            String SEEN_TIMESTAMP_COLUMN = "seen_timestamp";
        }

        /**
         * The views that allow querying {@link android.telephony.ims.RcsIncomingMessage} and
         * {@link android.telephony.ims.RcsOutgoingMessage} at the same time.
         */
        interface RcsUnifiedMessageColumns extends RcsIncomingMessageColumns,
                RcsOutgoingMessageColumns {
            /**
             * The path that is used to query all {@link android.telephony.ims.RcsMessage} in
             * {@link com.android.providers.telephony.RcsProvider} URIs.
             */
            String UNIFIED_MESSAGE_URI_PART = "message";

            /**
             * The URI to query all types of {@link android.telephony.ims.RcsMessage}s
             */
            Uri UNIFIED_MESSAGE_URI = Uri.withAppendedPath(CONTENT_AND_AUTHORITY,
                    UNIFIED_MESSAGE_URI_PART);

            /**
             * The name of the view that unites rcs_message and rcs_incoming_message tables.
             */
            String UNIFIED_INCOMING_MESSAGE_VIEW = "unified_incoming_message_view";

            /**
             * The name of the view that unites rcs_message and rcs_outgoing_message tables.
             */
            String UNIFIED_OUTGOING_MESSAGE_VIEW = "unified_outgoing_message_view";

            /**
             * The column that shows from which table the message entry came from.
             */
            String MESSAGE_TYPE_COLUMN = "message_type";

            /**
             * Integer returned as a result from a database query that denotes that the message is
             * an incoming message
             */
            int MESSAGE_TYPE_INCOMING = 1;

            /**
             * Integer returned as a result from a database query that denotes that the message is
             * an outgoing message
             */
            int MESSAGE_TYPE_OUTGOING = 0;
        }

        /**
         * The table that {@link android.telephony.ims.RcsFileTransferPart} gets persisted to.
         */
        interface RcsFileTransferColumns {
            /**
             * The path that should be used for referring to
             * {@link android.telephony.ims.RcsFileTransferPart}s in
             * {@link com.android.providers.telephony.RcsProvider} URIs.
             */
            String FILE_TRANSFER_URI_PART = "file_transfer";

            /**
             * The URI to query or modify {@link android.telephony.ims.RcsFileTransferPart}s via the
             * content provider
             */
            Uri FILE_TRANSFER_URI = Uri.withAppendedPath(CONTENT_AND_AUTHORITY,
                    FILE_TRANSFER_URI_PART);

            /**
             * The globally unique file transfer ID for this RCS file transfer.
             */
            String FILE_TRANSFER_ID_COLUMN = "rcs_file_transfer_id";

            /**
             * The RCS session ID for this file transfer. The ID is implementation dependent but
             * should be unique.
             */
            String SESSION_ID_COLUMN = "session_id";

            /**
             * The URI that points to the content of this file transfer
             */
            String CONTENT_URI_COLUMN = "content_uri";

            /**
             * The file type of this file transfer in bytes. The validity of types is not enforced
             * in {@link android.telephony.ims.RcsMessageStore} APIs.
             */
            String CONTENT_TYPE_COLUMN = "content_type";

            /**
             * The size of the file transfer in bytes.
             */
            String FILE_SIZE_COLUMN = "file_size";

            /**
             * Number of bytes that was successfully transmitted for this file transfer
             */
            String SUCCESSFULLY_TRANSFERRED_BYTES = "transfer_offset";

            /**
             * The status of this file transfer
             * @see android.telephony.ims.RcsFileTransferPart.RcsFileTransferStatus
             */
            String TRANSFER_STATUS_COLUMN = "transfer_status";

            /**
             * The on-screen width of the file transfer, if it contains multi-media
             */
            String WIDTH_COLUMN = "width";

            /**
             * The on-screen height of the file transfer, if it contains multi-media
             */
            String HEIGHT_COLUMN = "height";

            /**
             * The duration of the content in milliseconds if this file transfer contains
             * multi-media
             */
            String DURATION_MILLIS_COLUMN = "duration";

            /**
             * The URI to the preview of the content of this file transfer
             */
            String PREVIEW_URI_COLUMN = "preview_uri";

            /**
             * The type of the preview of the content of this file transfer. The validity of types
             * is not enforced in {@link android.telephony.ims.RcsMessageStore} APIs.
             */
            String PREVIEW_TYPE_COLUMN = "preview_type";
        }

        /**
         * The table that holds the information for
         * {@link android.telephony.ims.RcsGroupThreadEvent} and its subclasses.
         */
        interface RcsThreadEventColumns {
            /**
             * The string used in the {@link com.android.providers.telephony.RcsProvider} URI to
             * refer to participant joined events (example URI:
             * {@code content://rcs/group_thread/3/participant_joined_event})
             */
            String PARTICIPANT_JOINED_URI_PART = "participant_joined_event";

            /**
             * The string used in the {@link com.android.providers.telephony.RcsProvider} URI to
             * refer to participant left events. (example URI:
             * {@code content://rcs/group_thread/3/participant_left_event/4})
             */
            String PARTICIPANT_LEFT_URI_PART = "participant_left_event";

            /**
             * The string used in the {@link com.android.providers.telephony.RcsProvider} URI to
             * refer to name changed events. (example URI:
             * {@code content://rcs/group_thread/3/name_changed_event})
             */
            String NAME_CHANGED_URI_PART = "name_changed_event";

            /**
             * The string used in the {@link com.android.providers.telephony.RcsProvider} URI to
             * refer to icon changed events. (example URI:
             * {@code content://rcs/group_thread/3/icon_changed_event})
             */
            String ICON_CHANGED_URI_PART = "icon_changed_event";

            /**
             * The unique ID of this event in the database, i.e. the primary key
             */
            String EVENT_ID_COLUMN = "event_id";

            /**
             * The type of this event
             *
             * @see RcsEventTypes
             */
            String EVENT_TYPE_COLUMN = "event_type";

            /**
             * The timestamp in milliseconds of when this event happened
             */
            String TIMESTAMP_COLUMN = "origination_timestamp";

            /**
             * The participant that generated this event
             */
            String SOURCE_PARTICIPANT_ID_COLUMN = "source_participant";

            /**
             * The receiving participant of this event if this was an
             * {@link android.telephony.ims.RcsGroupThreadParticipantJoinedEvent} or
             * {@link android.telephony.ims.RcsGroupThreadParticipantLeftEvent}
             */
            String DESTINATION_PARTICIPANT_ID_COLUMN = "destination_participant";

            /**
             * The URI for the new icon of the group thread if this was an
             * {@link android.telephony.ims.RcsGroupThreadIconChangedEvent}
             */
            String NEW_ICON_URI_COLUMN = "new_icon_uri";

            /**
             * The URI for the new name of the group thread if this was an
             * {@link android.telephony.ims.RcsGroupThreadNameChangedEvent}
             */
            String NEW_NAME_COLUMN = "new_name";
        }

        /**
         * The table that {@link android.telephony.ims.RcsParticipantAliasChangedEvent} gets
         * persisted to
         */
        interface RcsParticipantEventColumns {
            /**
             * The path that should be used for referring to
             * {@link android.telephony.ims.RcsParticipantAliasChangedEvent}s in
             * {@link com.android.providers.telephony.RcsProvider} URIs.
             */
            String ALIAS_CHANGE_EVENT_URI_PART = "alias_change_event";

            /**
             * The new alias of the participant
             */
            String NEW_ALIAS_COLUMN = "new_alias";
        }

        /**
         * These values are used in {@link com.android.providers.telephony.RcsProvider} to determine
         * what kind of event is present in the storage.
         */
        interface RcsEventTypes {
            /**
             * Integer constant that is stored in the
             * {@link com.android.providers.telephony.RcsProvider} database that denotes the event
             * is of type {@link android.telephony.ims.RcsParticipantAliasChangedEvent}
             */
            int PARTICIPANT_ALIAS_CHANGED_EVENT_TYPE = 1;

            /**
             * Integer constant that is stored in the
             * {@link com.android.providers.telephony.RcsProvider} database that denotes the event
             * is of type {@link android.telephony.ims.RcsGroupThreadParticipantJoinedEvent}
             */
            int PARTICIPANT_JOINED_EVENT_TYPE = 2;

            /**
             * Integer constant that is stored in the
             * {@link com.android.providers.telephony.RcsProvider} database that denotes the event
             * is of type {@link android.telephony.ims.RcsGroupThreadParticipantLeftEvent}
             */
            int PARTICIPANT_LEFT_EVENT_TYPE = 4;

            /**
             * Integer constant that is stored in the
             * {@link com.android.providers.telephony.RcsProvider} database that denotes the event
             * is of type {@link android.telephony.ims.RcsGroupThreadIconChangedEvent}
             */
            int ICON_CHANGED_EVENT_TYPE = 8;

            /**
             * Integer constant that is stored in the
             * {@link com.android.providers.telephony.RcsProvider} database that denotes the event
             * is of type {@link android.telephony.ims.RcsGroupThreadNameChangedEvent}
             */
            int NAME_CHANGED_EVENT_TYPE = 16;
        }

        /**
         * The view that allows unified querying across all events
         */
        interface RcsUnifiedEventHelper extends RcsParticipantEventColumns, RcsThreadEventColumns {
            /**
             * The path that should be used for referring to
             * {@link android.telephony.ims.RcsEvent}s in
             * {@link com.android.providers.telephony.RcsProvider} URIs.
             */
            String RCS_EVENT_QUERY_URI_PATH = "event";

            /**
             * The URI to query {@link android.telephony.ims.RcsEvent}s via the content provider.
             */
            Uri RCS_EVENT_QUERY_URI = Uri.withAppendedPath(CONTENT_AND_AUTHORITY,
                    RCS_EVENT_QUERY_URI_PATH);
        }

        /**
         * Allows RCS specific canonical address handling.
         */
        interface RcsCanonicalAddressHelper {
            /**
             * Returns the canonical address ID for a canonical address, if now row exists, this
             * will add a row and return its ID. This helper works against the same table used by
             * the SMS and MMS threads, but is accessible only by the phone process for use by RCS
             * message storage.
             *
             * @throws IllegalArgumentException if unable to retrieve or create the canonical
             *                                  address entry.
             */
            static long getOrCreateCanonicalAddressId(
                    ContentResolver contentResolver, String canonicalAddress) {

                Uri.Builder uriBuilder = CONTENT_AND_AUTHORITY.buildUpon();
                uriBuilder.appendPath("canonical-address");
                uriBuilder.appendQueryParameter("address", canonicalAddress);
                Uri uri = uriBuilder.build();

                try (Cursor cursor = contentResolver.query(uri, null, null, null)) {
                    if (cursor != null && cursor.moveToFirst()) {
                        return cursor.getLong(cursor.getColumnIndex(CanonicalAddressesColumns._ID));
                    } else {
                        Rlog.e(TAG, "getOrCreateCanonicalAddressId returned no rows");
                    }
                }

                Rlog.e(TAG, "getOrCreateCanonicalAddressId failed");
                throw new IllegalArgumentException(
                        "Unable to find or allocate a canonical address ID");
            }
        }
    }

    /**
     * Contains all MMS messages.
     */
    public static final class Mms implements BaseMmsColumns {

        /**
         * Not instantiable.
         * @hide
         */
        private Mms() {
        }

        /**
         * The {@code content://} URI for this table.
         */
        public static final Uri CONTENT_URI = Uri.parse("content://mms");

        /**
         * Content URI for getting MMS report requests.
         */
        public static final Uri REPORT_REQUEST_URI = Uri.withAppendedPath(
                                            CONTENT_URI, "report-request");

        /**
         * Content URI for getting MMS report status.
         */
        public static final Uri REPORT_STATUS_URI = Uri.withAppendedPath(
                                            CONTENT_URI, "report-status");

        /**
         * The default sort order for this table.
         */
        public static final String DEFAULT_SORT_ORDER = "date DESC";

        /**
         * Regex pattern for names and email addresses.
         * <ul>
         *     <li><em>mailbox</em> = {@code name-addr}</li>
         *     <li><em>name-addr</em> = {@code [display-name] angle-addr}</li>
         *     <li><em>angle-addr</em> = {@code [CFWS] "<" addr-spec ">" [CFWS]}</li>
         * </ul>
         * @hide
         */
        @UnsupportedAppUsage
        public static final Pattern NAME_ADDR_EMAIL_PATTERN =
                Pattern.compile("\\s*(\"[^\"]*\"|[^<>\"]+)\\s*<([^<>]+)>\\s*");

        /**
         * Helper method to query this table.
         * @hide
         */
        public static Cursor query(
                ContentResolver cr, String[] projection) {
            return cr.query(CONTENT_URI, projection, null, null, DEFAULT_SORT_ORDER);
        }

        /**
         * Helper method to query this table.
         * @hide
         */
        public static Cursor query(
                ContentResolver cr, String[] projection,
                String where, String orderBy) {
            return cr.query(CONTENT_URI, projection,
                    where, null, orderBy == null ? DEFAULT_SORT_ORDER : orderBy);
        }

        /**
         * Helper method to extract email address from address string.
         * @hide
         */
        @UnsupportedAppUsage
        public static String extractAddrSpec(String address) {
            Matcher match = NAME_ADDR_EMAIL_PATTERN.matcher(address);

            if (match.matches()) {
                return match.group(2);
            }
            return address;
        }

        /**
         * Is the specified address an email address?
         *
         * @param address the input address to test
         * @return true if address is an email address; false otherwise.
         * @hide
         */
        @UnsupportedAppUsage
        public static boolean isEmailAddress(String address) {
            if (TextUtils.isEmpty(address)) {
                return false;
            }

            String s = extractAddrSpec(address);
            Matcher match = Patterns.EMAIL_ADDRESS.matcher(s);
            return match.matches();
        }

        /**
         * Is the specified number a phone number?
         *
         * @param number the input number to test
         * @return true if number is a phone number; false otherwise.
         * @hide
         */
        @UnsupportedAppUsage
        public static boolean isPhoneNumber(String number) {
            if (TextUtils.isEmpty(number)) {
                return false;
            }

            Matcher match = Patterns.PHONE.matcher(number);
            return match.matches();
        }

        /**
         * Contains all MMS messages in the MMS app inbox.
         */
        public static final class Inbox implements BaseMmsColumns {

            /**
             * Not instantiable.
             * @hide
             */
            private Inbox() {
            }

            /**
             * The {@code content://} style URL for this table.
             */
            public static final Uri
                    CONTENT_URI = Uri.parse("content://mms/inbox");

            /**
             * The default sort order for this table.
             */
            public static final String DEFAULT_SORT_ORDER = "date DESC";
        }

        /**
         * Contains all MMS messages in the MMS app sent folder.
         */
        public static final class Sent implements BaseMmsColumns {

            /**
             * Not instantiable.
             * @hide
             */
            private Sent() {
            }

            /**
             * The {@code content://} style URL for this table.
             */
            public static final Uri
                    CONTENT_URI = Uri.parse("content://mms/sent");

            /**
             * The default sort order for this table.
             */
            public static final String DEFAULT_SORT_ORDER = "date DESC";
        }

        /**
         * Contains all MMS messages in the MMS app drafts folder.
         */
        public static final class Draft implements BaseMmsColumns {

            /**
             * Not instantiable.
             * @hide
             */
            private Draft() {
            }

            /**
             * The {@code content://} style URL for this table.
             */
            public static final Uri
                    CONTENT_URI = Uri.parse("content://mms/drafts");

            /**
             * The default sort order for this table.
             */
            public static final String DEFAULT_SORT_ORDER = "date DESC";
        }

        /**
         * Contains all MMS messages in the MMS app outbox.
         */
        public static final class Outbox implements BaseMmsColumns {

            /**
             * Not instantiable.
             * @hide
             */
            private Outbox() {
            }

            /**
             * The {@code content://} style URL for this table.
             */
            public static final Uri
                    CONTENT_URI = Uri.parse("content://mms/outbox");

            /**
             * The default sort order for this table.
             */
            public static final String DEFAULT_SORT_ORDER = "date DESC";
        }

        /**
         * Contains address information for an MMS message.
         */
        public static final class Addr implements BaseColumns {

            /**
             * Not instantiable.
             * @hide
             */
            private Addr() {
            }

            /**
             * The ID of MM which this address entry belongs to.
             * <P>Type: INTEGER (long)</P>
             */
            public static final String MSG_ID = "msg_id";

            /**
             * The ID of contact entry in Phone Book.
             * <P>Type: INTEGER (long)</P>
             */
            public static final String CONTACT_ID = "contact_id";

            /**
             * The address text.
             * <P>Type: TEXT</P>
             */
            public static final String ADDRESS = "address";

            /**
             * Type of address: must be one of {@code PduHeaders.BCC},
             * {@code PduHeaders.CC}, {@code PduHeaders.FROM}, {@code PduHeaders.TO}.
             * <P>Type: INTEGER</P>
             */
            public static final String TYPE = "type";

            /**
             * Character set of this entry (MMS charset value).
             * <P>Type: INTEGER</P>
             */
            public static final String CHARSET = "charset";

            /**
             * Generates a Addr {@link Uri} for message, used to perform Addr table operation
             * for mms.
             *
             * @param messageId the messageId used to generate Addr {@link Uri} dynamically
             * @return the addrUri used to perform Addr table operation for mms
             */
            @NonNull
            public static Uri getAddrUriForMessage(@NonNull String messageId) {
                Uri addrUri = Mms.CONTENT_URI.buildUpon()
                        .appendPath(String.valueOf(messageId)).appendPath("addr").build();
                return addrUri;
            }
        }

        /**
         * Contains message parts.
         *
         * To avoid issues where applications might cache a part ID, the ID of a deleted part must
         * not be reused to point at a new part.
         */
        public static final class Part implements BaseColumns {

            /**
             * Not instantiable.
             * @hide
             */
            private Part() {
            }

            /**
             * The name of part table.
             */
            private static final String TABLE_PART = "part";

            /**
             * The {@code content://} style URL for this table. Can be appended with a part ID to
             * address individual parts.
             */
            @NonNull
            public static final Uri CONTENT_URI = Uri.withAppendedPath(Mms.CONTENT_URI, TABLE_PART);

            /**
             * The identifier of the message which this part belongs to.
             * <P>Type: INTEGER</P>
             */
            public static final String MSG_ID = "mid";

            /**
             * The order of the part.
             * <P>Type: INTEGER</P>
             */
            public static final String SEQ = "seq";

            /**
             * The content type of the part.
             * <P>Type: TEXT</P>
             */
            public static final String CONTENT_TYPE = "ct";

            /**
             * The name of the part.
             * <P>Type: TEXT</P>
             */
            public static final String NAME = "name";

            /**
             * The charset of the part.
             * <P>Type: TEXT</P>
             */
            public static final String CHARSET = "chset";

            /**
             * The file name of the part.
             * <P>Type: TEXT</P>
             */
            public static final String FILENAME = "fn";

            /**
             * The content disposition of the part.
             * <P>Type: TEXT</P>
             */
            public static final String CONTENT_DISPOSITION = "cd";

            /**
             * The content ID of the part.
             * <P>Type: INTEGER</P>
             */
            public static final String CONTENT_ID = "cid";

            /**
             * The content location of the part.
             * <P>Type: INTEGER</P>
             */
            public static final String CONTENT_LOCATION = "cl";

            /**
             * The start of content-type of the message.
             * <P>Type: INTEGER</P>
             */
            public static final String CT_START = "ctt_s";

            /**
             * The type of content-type of the message.
             * <P>Type: TEXT</P>
             */
            public static final String CT_TYPE = "ctt_t";

            /**
             * The location (on filesystem) of the binary data of the part.
             * <P>Type: INTEGER</P>
             */
            public static final String _DATA = "_data";

            /**
             * The message text.
             * <P>Type: TEXT</P>
             */
            public static final String TEXT = "text";

            /**
             * Generates a Part {@link Uri} for message, used to perform Part table operation
             * for mms.
             *
             * @param messageId the messageId used to generate Part {@link Uri} dynamically
             * @return the partUri used to perform Part table operation for mms
             */
            @NonNull
            public static Uri getPartUriForMessage(@NonNull String messageId) {
                Uri partUri = Mms.CONTENT_URI.buildUpon()
                        .appendPath(String.valueOf(messageId)).appendPath(
                                TABLE_PART).build();
                return partUri;
            }
        }

        /**
         * Message send rate table.
         */
        public static final class Rate {

            /**
             * Not instantiable.
             * @hide
             */
            private Rate() {
            }

            /**
             * The {@code content://} style URL for this table.
             */
            public static final Uri CONTENT_URI = Uri.withAppendedPath(
                    Mms.CONTENT_URI, "rate");

            /**
             * When a message was successfully sent.
             * <P>Type: INTEGER (long)</P>
             */
            public static final String SENT_TIME = "sent_time";
        }

        /**
         * Intents class.
         */
        public static final class Intents {

            /**
             * Not instantiable.
             * @hide
             */
            private Intents() {
            }

            /**
             * Indicates that the contents of specified URIs were changed.
             * The application which is showing or caching these contents
             * should be updated.
             */
            @SdkConstant(SdkConstantType.BROADCAST_INTENT_ACTION)
            public static final String CONTENT_CHANGED_ACTION
                    = "android.intent.action.CONTENT_CHANGED";

            /**
             * An extra field which stores the URI of deleted contents.
             */
            public static final String DELETED_CONTENTS = "deleted_contents";
        }
    }

    /**
     * Contains all MMS and SMS messages.
     */
    public static final class MmsSms implements BaseColumns {

        /**
         * Not instantiable.
         * @hide
         */
        private MmsSms() {
        }

        /**
         * The column to distinguish SMS and MMS messages in query results.
         */
        public static final String TYPE_DISCRIMINATOR_COLUMN =
                "transport_type";

        /**
         * The {@code content://} style URL for this table.
         */
        public static final Uri CONTENT_URI = Uri.parse("content://mms-sms/");

        /**
         * The {@code content://} style URL for this table, by conversation.
         */
        public static final Uri CONTENT_CONVERSATIONS_URI = Uri.parse(
                "content://mms-sms/conversations");

        /**
         * The {@code content://} style URL for this table, by phone number.
         */
        public static final Uri CONTENT_FILTER_BYPHONE_URI = Uri.parse(
                "content://mms-sms/messages/byphone");

        /**
         * The {@code content://} style URL for undelivered messages in this table.
         */
        public static final Uri CONTENT_UNDELIVERED_URI = Uri.parse(
                "content://mms-sms/undelivered");

        /**
         * The {@code content://} style URL for draft messages in this table.
         */
        public static final Uri CONTENT_DRAFT_URI = Uri.parse(
                "content://mms-sms/draft");

        /**
         * The {@code content://} style URL for locked messages in this table.
         * <P>This {@link Uri} is used to check at most one locked message found in the union of MMS
         * and SMS messages. Also this will return only _id column in response.</P>
         */
        public static final Uri CONTENT_LOCKED_URI = Uri.parse(
                "content://mms-sms/locked");

        /**
         * Pass in a query parameter called "pattern" which is the text to search for.
         * The sort order is fixed to be: {@code thread_id ASC, date DESC}.
         */
        public static final Uri SEARCH_URI = Uri.parse(
                "content://mms-sms/search");

        // Constants for message protocol types.

        /** SMS protocol type. */
        public static final int SMS_PROTO = 0;

        /** MMS protocol type. */
        public static final int MMS_PROTO = 1;

        // Constants for error types of pending messages.

        /** Error type: no error. */
        public static final int NO_ERROR                      = 0;

        /** Error type: generic transient error. */
        public static final int ERR_TYPE_GENERIC              = 1;

        /** Error type: SMS protocol transient error. */
        public static final int ERR_TYPE_SMS_PROTO_TRANSIENT  = 2;

        /** Error type: MMS protocol transient error. */
        public static final int ERR_TYPE_MMS_PROTO_TRANSIENT  = 3;

        /** Error type: transport failure. */
        public static final int ERR_TYPE_TRANSPORT_FAILURE    = 4;

        /** Error type: permanent error (along with all higher error values). */
        public static final int ERR_TYPE_GENERIC_PERMANENT    = 10;

        /** Error type: SMS protocol permanent error. */
        public static final int ERR_TYPE_SMS_PROTO_PERMANENT  = 11;

        /** Error type: MMS protocol permanent error. */
        public static final int ERR_TYPE_MMS_PROTO_PERMANENT  = 12;

        /**
         * Contains pending messages info.
         */
        public static final class PendingMessages implements BaseColumns {

            /**
             * Not instantiable.
             * @hide
             */
            private PendingMessages() {
            }

            public static final Uri CONTENT_URI = Uri.withAppendedPath(
                    MmsSms.CONTENT_URI, "pending");

            /**
             * The type of transport protocol (MMS or SMS).
             * <P>Type: INTEGER</P>
             */
            public static final String PROTO_TYPE = "proto_type";

            /**
             * The ID of the message to be sent or downloaded.
             * <P>Type: INTEGER (long)</P>
             */
            public static final String MSG_ID = "msg_id";

            /**
             * The type of the message to be sent or downloaded.
             * This field is only valid for MM. For SM, its value is always set to 0.
             * <P>Type: INTEGER</P>
             */
            public static final String MSG_TYPE = "msg_type";

            /**
             * The type of the error code.
             * <P>Type: INTEGER</P>
             */
            public static final String ERROR_TYPE = "err_type";

            /**
             * The error code of sending/retrieving process.
             * <P>Type: INTEGER</P>
             */
            public static final String ERROR_CODE = "err_code";

            /**
             * How many times we tried to send or download the message.
             * <P>Type: INTEGER</P>
             */
            public static final String RETRY_INDEX = "retry_index";

            /**
             * The time to do next retry.
             * <P>Type: INTEGER (long)</P>
             */
            public static final String DUE_TIME = "due_time";

            /**
             * The time we last tried to send or download the message.
             * <P>Type: INTEGER (long)</P>
             */
            public static final String LAST_TRY = "last_try";

            /**
             * The subscription to which the message belongs to. Its value will be
             * < 0 if the sub id cannot be determined.
             * <p>Type: INTEGER (long) </p>
             */
            public static final String SUBSCRIPTION_ID = "pending_sub_id";
        }

        /**
         * Words table used by provider for full-text searches.
         * @hide
         */
        public static final class WordsTable {

            /**
             * Not instantiable.
             * @hide
             */
            private WordsTable() {}

            /**
             * Primary key.
             * <P>Type: INTEGER (long)</P>
             */
            public static final String ID = "_id";

            /**
             * Source row ID.
             * <P>Type: INTEGER (long)</P>
             */
            public static final String SOURCE_ROW_ID = "source_id";

            /**
             * Table ID (either 1 or 2).
             * <P>Type: INTEGER</P>
             */
            public static final String TABLE_ID = "table_to_use";

            /**
             * The words to index.
             * <P>Type: TEXT</P>
             */
            public static final String INDEXED_TEXT = "index_text";
        }
    }

    /**
     * Carriers class contains information about APNs, including MMSC information.
     */
    public static final class Carriers implements BaseColumns {

        /**
         * Not instantiable.
         * @hide
         */
        private Carriers() {}

        /**
         * The {@code content://} style URL for this table.
         * For MSIM, this will return APNs for the default subscription
         * {@link SubscriptionManager#getDefaultSubscriptionId()}. To specify subId for MSIM,
         * use {@link Uri#withAppendedPath(Uri, String)} to append with subscription id.
         */
        @NonNull
        public static final Uri CONTENT_URI = Uri.parse("content://telephony/carriers");

        /**
         * The {@code content://} style URL for this table. Used for APN query based on current
         * subscription. Instead of specifying carrier matching information in the selection,
         * this API will return all matching APNs from current subscription carrier and queries
         * will be applied on top of that. If there is no match for MVNO (Mobile Virtual Network
         * Operator) APNs, return APNs from its MNO (based on mccmnc) instead. For MSIM, this will
         * return APNs for the default subscription
         * {@link SubscriptionManager#getDefaultSubscriptionId()}. To specify subId for MSIM,
         * use {@link Uri#withAppendedPath(Uri, String)} to append with subscription id.
         */
        @NonNull
        public static final Uri SIM_APN_URI = Uri.parse(
                "content://telephony/carriers/sim_apn_list");

        /**
         * The {@code content://} style URL to be called from DevicePolicyManagerService,
         * can manage DPC-owned APNs.
         * @hide
         */
        public static final @NonNull Uri DPC_URI = Uri.parse("content://telephony/carriers/dpc");

        /**
         * The {@code content://} style URL to be called from Telephony to query APNs.
         * When DPC-owned APNs are enforced, only DPC-owned APNs are returned, otherwise only
         * non-DPC-owned APNs are returned. For MSIM, this will return APNs for the default
         * subscription {@link SubscriptionManager#getDefaultSubscriptionId()}. To specify subId
         * for MSIM, use {@link Uri#withAppendedPath(Uri, String)} to append with subscription id.
         * @hide
         */
        public static final Uri FILTERED_URI = Uri.parse("content://telephony/carriers/filtered");

        /**
         * The {@code content://} style URL to be called from DevicePolicyManagerService
         * or Telephony to manage whether DPC-owned APNs are enforced.
         * @hide
         */
        public static final Uri ENFORCE_MANAGED_URI = Uri.parse(
                "content://telephony/carriers/enforce_managed");

        /**
         * The column name for ENFORCE_MANAGED_URI, indicates whether DPC-owned APNs are enforced.
         * @hide
         */
        public static final String ENFORCE_KEY = "enforced";

        /**
         * The default sort order for this table.
         */
        public static final String DEFAULT_SORT_ORDER = "name ASC";

        /**
         * Entry name.
         * <P>Type: TEXT</P>
         */
        public static final String NAME = "name";

        /**
         * APN name.
         * <P>Type: TEXT</P>
         */
        public static final String APN = "apn";

        /**
         * Proxy address.
         * <P>Type: TEXT</P>
         */
        public static final String PROXY = "proxy";

        /**
         * Proxy port.
         * <P>Type: TEXT</P>
         */
        public static final String PORT = "port";

        /**
         * MMS proxy address.
         * <P>Type: TEXT</P>
         */
        public static final String MMSPROXY = "mmsproxy";

        /**
         * MMS proxy port.
         * <P>Type: TEXT</P>
         */
        public static final String MMSPORT = "mmsport";

        /**
         * Server address.
         * <P>Type: TEXT</P>
         */
        public static final String SERVER = "server";

        /**
         * APN username.
         * <P>Type: TEXT</P>
         */
        public static final String USER = "user";

        /**
         * APN password.
         * <P>Type: TEXT</P>
         */
        public static final String PASSWORD = "password";

        /**
         * MMSC URL.
         * <P>Type: TEXT</P>
         */
        public static final String MMSC = "mmsc";

        /**
         * Mobile Country Code (MCC).
         * <P>Type: TEXT</P>
         * @deprecated Use {@link #SIM_APN_URI} to query APN instead, this API will return
         * matching APNs based on current subscription carrier, thus no need to specify MCC and
         * other carrier matching information. In the future, Android will not support MCC for
         * APN query.
         */
        public static final String MCC = "mcc";

        /**
         * Mobile Network Code (MNC).
         * <P>Type: TEXT</P>
         * @deprecated Use {@link #SIM_APN_URI} to query APN instead, this API will return
         * matching APNs based on current subscription carrier, thus no need to specify MNC and
         * other carrier matching information. In the future, Android will not support MNC for
         * APN query.
         */
        public static final String MNC = "mnc";

        /**
         * Numeric operator ID (as String). Usually {@code MCC + MNC}.
         * <P>Type: TEXT</P>
         * @deprecated Use {@link #SIM_APN_URI} to query APN instead, this API will return
         * matching APNs based on current subscription carrier, thus no need to specify Numeric
         * and other carrier matching information. In the future, Android will not support Numeric
         * for APN query.
         */
        public static final String NUMERIC = "numeric";

        /**
         * Authentication type.
         * <P>Type:  INTEGER</P>
         */
        public static final String AUTH_TYPE = "authtype";

        /**
         * Comma-delimited list of APN types.
         * <P>Type: TEXT</P>
         */
        public static final String TYPE = "type";

        /**
         * The protocol to use to connect to this APN.
         *
         * One of the {@code PDP_type} values in TS 27.007 section 10.1.1.
         * For example: {@code IP}, {@code IPV6}, {@code IPV4V6}, or {@code PPP}.
         * <P>Type: TEXT</P>
         */
        public static final String PROTOCOL = "protocol";

        /**
         * The protocol to use to connect to this APN when roaming.
         * The syntax is the same as protocol.
         * <P>Type: TEXT</P>
         */
        public static final String ROAMING_PROTOCOL = "roaming_protocol";

        /**
         * Is this the current APN?
         * <P>Type: INTEGER (boolean)</P>
         */
        public static final String CURRENT = "current";

        /**
         * Is this APN enabled?
         * <P>Type: INTEGER (boolean)</P>
         */
        public static final String CARRIER_ENABLED = "carrier_enabled";

        /**
         * Radio Access Technology info.
         * To check what values are allowed, refer to {@link android.telephony.ServiceState}.
         * This should be spread to other technologies,
         * but is currently only used for LTE (14) and eHRPD (13).
         * <P>Type: INTEGER</P>
         * @deprecated this column is no longer supported, use {@link #NETWORK_TYPE_BITMASK} instead
         */
        @Deprecated
        public static final String BEARER = "bearer";

        /**
         * Radio Access Technology bitmask.
         * To check what values can be contained, refer to {@link android.telephony.ServiceState}.
         * 0 indicates all techs otherwise first bit refers to RAT/bearer 1, second bit refers to
         * RAT/bearer 2 and so on.
         * Bitmask for a radio tech R is (1 << (R - 1))
         * <P>Type: INTEGER</P>
         * @hide
         * @deprecated this column is no longer supported, use {@link #NETWORK_TYPE_BITMASK} instead
         */
        @Deprecated
        public static final String BEARER_BITMASK = "bearer_bitmask";

        /**
         * Radio technology (network type) bitmask.
         * To check what values can be contained, refer to the NETWORK_TYPE_ constants in
         * {@link android.telephony.TelephonyManager}.
         * Bitmask for a radio tech R is (1 << (R - 1))
         * <P>Type: INTEGER</P>
         */
        public static final String NETWORK_TYPE_BITMASK = "network_type_bitmask";

        /**
         * MVNO type:
         * {@code SPN (Service Provider Name), IMSI, GID (Group Identifier Level 1)}.
         * <P>Type: TEXT</P>
         * @deprecated Use {@link #SIM_APN_URI} to query APN instead, this API will return
         * matching APNs based on current subscription carrier, thus no need to specify MVNO_TYPE
         * and other carrier matching information. In the future, Android will not support MVNO_TYPE
         * for APN query.
         */
        public static final String MVNO_TYPE = "mvno_type";

        /**
         * MVNO data.
         * Use the following examples.
         * <ul>
         *     <li>SPN: A MOBILE, BEN NL, ...</li>
         *     <li>IMSI: 302720x94, 2060188, ...</li>
         *     <li>GID: 4E, 33, ...</li>
         * </ul>
         * <P>Type: TEXT</P>
         * @deprecated Use {@link #SIM_APN_URI} to query APN instead, this API will return
         * matching APNs based on current subscription carrier, thus no need to specify
         * MVNO_MATCH_DATA and other carrier matching information. In the future, Android will not
         * support MVNO_MATCH_DATA for APN query.
         */
        public static final String MVNO_MATCH_DATA = "mvno_match_data";

        /**
         * The subscription to which the APN belongs to
         * <p>Type: INTEGER (long) </p>
         */
        public static final String SUBSCRIPTION_ID = "sub_id";

        /**
         * The profile_id to which the APN saved in modem.
         * <p>Type: INTEGER</p>
         *@hide
         */
        public static final String PROFILE_ID = "profile_id";

        /**
         * If set to {@code true}, then the APN setting will persist to the modem.
         * <p>Type: INTEGER (boolean)</p>
         *@hide
         */
        @SystemApi
        public static final String MODEM_PERSIST = "modem_cognitive";

        /**
         * The max number of connections of this APN.
         * <p>Type: INTEGER</p>
         *@hide
         */
        @SystemApi
        public static final String MAX_CONNECTIONS = "max_conns";

        /**
         * The wait time for retrying the APN, in milliseconds.
         * <p>Type: INTEGER</p>
         *@hide
         */
        @SystemApi
        public static final String WAIT_TIME_RETRY = "wait_time";

        /**
         * The max number of seconds this APN will support its maximum number of connections
         * as defined in {@link #MAX_CONNECTIONS}.
         * <p>Type: INTEGER</p>
         *@hide
         */
        @SystemApi
        public static final String TIME_LIMIT_FOR_MAX_CONNECTIONS = "max_conns_time";

        /**
         * The MTU (maximum transmit unit) size of the mobile interface to which the APN is
         * connected, in bytes.
         * <p>Type: INTEGER </p>
         * @hide
         */
        @SystemApi
        public static final String MTU = "mtu";

        /**
         * APN edit status. APN could be added/edited/deleted by a user or carrier.
         * see all possible returned APN edit status.
         * <ul>
         *     <li>{@link #UNEDITED}</li>
         *     <li>{@link #USER_EDITED}</li>
         *     <li>{@link #USER_DELETED}</li>
         *     <li>{@link #CARRIER_EDITED}</li>
         *     <li>{@link #CARRIER_DELETED}</li>
         * </ul>
         * <p>Type: INTEGER </p>
         * @hide
         */
        @SystemApi
        public static final String EDITED_STATUS = "edited";

        /**
         * {@code true} if this APN visible to the user, {@code false} otherwise.
         * <p>Type: INTEGER (boolean)</p>
         * @hide
         */
        @SystemApi
        public static final String USER_VISIBLE = "user_visible";

        /**
         * {@code true} if the user allowed to edit this APN, {@code false} otherwise.
         * <p>Type: INTEGER (boolean)</p>
         * @hide
         */
        @SystemApi
        public static final String USER_EDITABLE = "user_editable";

        /**
         * Integer value denoting an invalid APN id
         * @hide
         */
        public static final int INVALID_APN_ID = -1;

        /**
         * {@link #EDITED_STATUS APN edit status} indicates that this APN has not been edited or
         * fails to edit.
         * <p>Type: INTEGER </p>
         * @hide
         */
        @SystemApi
        public static final @EditStatus int UNEDITED = 0;

        /**
         * {@link #EDITED_STATUS APN edit status} indicates that this APN has been edited by users.
         * <p>Type: INTEGER </p>
         * @hide
         */
        @SystemApi
        public static final @EditStatus int USER_EDITED = 1;

        /**
         * {@link #EDITED_STATUS APN edit status} indicates that this APN has been deleted by users.
         * <p>Type: INTEGER </p>
         * @hide
         */
        @SystemApi
        public static final @EditStatus int USER_DELETED = 2;

        /**
         * {@link #EDITED_STATUS APN edit status} is an intermediate value used to indicate that an
         * entry deleted by the user is still present in the new APN database and therefore must
         * remain tagged as user deleted rather than completely removed from the database.
         * @hide
         */
        public static final int USER_DELETED_BUT_PRESENT_IN_XML = 3;

        /**
         * {@link #EDITED_STATUS APN edit status} indicates that this APN has been edited by
         * carriers.
         * <p>Type: INTEGER </p>
         * @hide
         */
        @SystemApi
        public static final @EditStatus int CARRIER_EDITED = 4;

        /**
         * {@link #EDITED_STATUS APN edit status} indicates that this APN has been deleted by
         * carriers. CARRIER_DELETED values are currently not used as there is no use case.
         * If they are used, delete() will have to change accordingly. Currently it is hardcoded to
         * USER_DELETED.
         * <p>Type: INTEGER </p>
         * @hide
         */
        public static final @EditStatus int CARRIER_DELETED = 5;

        /**
         * {@link #EDITED_STATUS APN edit status} is an intermediate value used to indicate that an
         * entry deleted by the carrier is still present in the new APN database and therefore must
         * remain tagged as user deleted rather than completely removed from the database.
         * @hide
         */
        public static final int CARRIER_DELETED_BUT_PRESENT_IN_XML = 6;

        /**
         * The owner of the APN.
         * <p>Type: INTEGER</p>
         * @hide
         */
        public static final String OWNED_BY = "owned_by";

        /**
         * Possible value for the OWNED_BY field.
         * APN is owned by DPC.
         * @hide
         */
        public static final int OWNED_BY_DPC = 0;

        /**
         * Possible value for the OWNED_BY field.
         * APN is owned by other sources.
         * @hide
         */
        public static final int OWNED_BY_OTHERS = 1;

        /**
         * The APN set id. When the user manually selects an APN or the framework sets an APN as
         * preferred, the device can only use APNs with the same set id as the selected APN.
         * <p>Type: INTEGER</p>
         * @hide
         */
        @SystemApi
        public static final String APN_SET_ID = "apn_set_id";

        /**
         * Possible value for the {@link #APN_SET_ID} field. By default APNs are added to set 0.
         * <p>Type: INTEGER</p>
         * @hide
         */
        @SystemApi
        public static final int NO_APN_SET_ID = 0;

        /**
         * Possible value for the {@link #APN_SET_ID} field.
         * APNs with MATCH_ALL_APN_SET_ID will be used regardless of any set ids of
         * the selected APN.
         * <p>Type: INTEGER</p>
         * @hide
         */
        @SystemApi
        public static final int MATCH_ALL_APN_SET_ID = -1;

        /**
         * A unique carrier id associated with this APN
         * {@see TelephonyManager#getSimCarrierId()}
         * <p>Type: STRING</p>
         */
        public static final String CARRIER_ID = "carrier_id";

        /**
         * The skip 464xlat flag. Flag works as follows.
         * {@link #SKIP_464XLAT_DEFAULT}: the APN will skip only APN is IMS and no internet.
         * {@link #SKIP_464XLAT_DISABLE}: the APN will NOT skip 464xlat
         * {@link #SKIP_464XLAT_ENABLE}: the APN will skip 464xlat
         * <p>Type: INTEGER</p>
         *
         * @hide
         */
        public static final String SKIP_464XLAT = "skip_464xlat";

        /**
         * Possible value for the {@link #SKIP_464XLAT} field.
         * <p>Type: INTEGER</p>
         *
         * @hide
         */
        public static final int SKIP_464XLAT_DEFAULT = -1;

        /**
         * Possible value for the {@link #SKIP_464XLAT} field.
         * <p>Type: INTEGER</p>
         *
         * @hide
         */
        public static final int SKIP_464XLAT_DISABLE = 0;

        /**
         * Possible value for the {@link #SKIP_464XLAT} field.
         * <p>Type: INTEGER</p>
         *
         * @hide
         */
        public static final int SKIP_464XLAT_ENABLE = 1;


        /** @hide */
        @IntDef({
                UNEDITED,
                USER_EDITED,
                USER_DELETED,
                CARRIER_DELETED,
                CARRIER_EDITED,
        })
        @Retention(RetentionPolicy.SOURCE)
        public @interface EditStatus {}

        /**
         * Compat framework change ID for the APN db read permission change.
         *
         * In API level 30 and beyond, accessing the APN database will require the
         * {@link android.Manifest.permission#WRITE_APN_SETTINGS} permission. This change ID tracks
         * apps that are affected because they don't hold this permission.
         * @hide
         */
        @ChangeId
        @EnabledAfter(targetSdkVersion = android.os.Build.VERSION_CODES.Q)
        public static final long APN_READING_PERMISSION_CHANGE_ID = 124107808L;
    }

    /**
     * Contains received cell broadcast messages. More details are available in 3GPP TS 23.041.
     * @hide
     */
    @SystemApi
    public static final class CellBroadcasts implements BaseColumns {

        /**
         * Not instantiable.
         * @hide
         */
        private CellBroadcasts() {}

        /**
         * The {@code content://} URI for this table.
         * Only privileged framework components running on phone or network stack uid can
         * query or modify this table.
         */
        @NonNull
        public static final Uri CONTENT_URI = Uri.parse("content://cellbroadcasts");

        /**
         * The {@code content://} URI for query cellbroadcast message history.
         * query results include following entries
         * <ul>
         *     <li>{@link #_ID}</li>
         *     <li>{@link #SLOT_INDEX}</li>
         *     <li>{@link #GEOGRAPHICAL_SCOPE}</li>
         *     <li>{@link #PLMN}</li>
         *     <li>{@link #LAC}</li>
         *     <li>{@link #CID}</li>
         *     <li>{@link #SERIAL_NUMBER}</li>
         *     <li>{@link #SERVICE_CATEGORY}</li>
         *     <li>{@link #LANGUAGE_CODE}</li>
         *     <li>{@link #MESSAGE_BODY}</li>
         *     <li>{@link #DELIVERY_TIME}</li>
         *     <li>{@link #MESSAGE_READ}</li>
         *     <li>{@link #MESSAGE_FORMAT}</li>
         *     <li>{@link #MESSAGE_PRIORITY}</li>
         *     <li>{@link #ETWS_WARNING_TYPE}</li>
         *     <li>{@link #CMAS_MESSAGE_CLASS}</li>
         *     <li>{@link #CMAS_CATEGORY}</li>
         *     <li>{@link #CMAS_RESPONSE_TYPE}</li>
         *     <li>{@link #CMAS_SEVERITY}</li>
         *     <li>{@link #CMAS_URGENCY}</li>
         *     <li>{@link #CMAS_CERTAINTY}</li>
         * </ul>
         */
        @RequiresPermission(Manifest.permission.READ_CELL_BROADCASTS)
        @NonNull
        public static final Uri MESSAGE_HISTORY_URI = Uri.parse("content://cellbroadcasts/history");

        /**
         * The authority for the legacy cellbroadcast provider.
         * This is used for OEM data migration. OEMs want to migrate message history or
         * sharepreference data to mainlined cellbroadcastreceiver app, should have a
         * contentprovider with authority: cellbroadcast-legacy. Mainlined cellbroadcastreceiver
         * will interact with this URI to retrieve data and persists to mainlined cellbroadcast app.
         *
         * @hide
         */
        @SystemApi
        public static final @NonNull String AUTHORITY_LEGACY = "cellbroadcast-legacy";

        /**
         * A content:// style uri to the authority for the legacy cellbroadcast provider.
         * @hide
         */
        @SystemApi
        public static final @NonNull Uri AUTHORITY_LEGACY_URI =
                Uri.parse("content://cellbroadcast-legacy");

        /**
         * Method name to {@link android.content.ContentProvider#call(String, String, Bundle)
         * for {@link #AUTHORITY_LEGACY}. Used to query cellbroadcast {@link Preference},
         * containing following supported entries
         * <ul>
         *     <li>{@link #ENABLE_AREA_UPDATE_INFO_PREF}</li>
         *     <li>{@link #ENABLE_TEST_ALERT_PREF}</li>
         *     <li>{@link #ENABLE_STATE_LOCAL_TEST_PREF}</li>
         *     <li>{@link #ENABLE_PUBLIC_SAFETY_PREF}</li>
         *     <li>{@link #ENABLE_CMAS_AMBER_PREF}</li>
         *     <li>{@link #ENABLE_CMAS_SEVERE_THREAT_PREF}</li>
         *     <li>{@link #ENABLE_CMAS_EXTREME_THREAT_PREF}</li>
         *     <li>{@link #ENABLE_CMAS_PRESIDENTIAL_PREF}</li>
         *     <li>{@link #ENABLE_ALERT_VIBRATION_PREF}</li>
         *     <li>{@link #ENABLE_EMERGENCY_PERF}</li>
         *     <li>{@link #ENABLE_CMAS_IN_SECOND_LANGUAGE_PREF}</li>
         * </ul>
         * @hide
         */
        @SystemApi
        public static final @NonNull String CALL_METHOD_GET_PREFERENCE = "get_preference";

        /**
         * Arg name to {@link android.content.ContentProvider#call(String, String, Bundle)}
         * for {@link #AUTHORITY_LEGACY}.
         * Contains all supported shared preferences for cellbroadcast.
         *
         * @hide
         */
        @SystemApi
        public static final class Preference {
            /**
             * Not Instantiatable.
             * @hide
             */
            private Preference() {}

            /** Preference to enable area update info alert */
            public static final @NonNull String ENABLE_AREA_UPDATE_INFO_PREF =
                    "enable_area_update_info_alerts";

            /** Preference to enable test alert */
            public static final @NonNull String ENABLE_TEST_ALERT_PREF =
                    "enable_test_alerts";

            /** Preference to enable state local test alert */
            public static final @NonNull String ENABLE_STATE_LOCAL_TEST_PREF
                    = "enable_state_local_test_alerts";

            /** Preference to enable public safety alert */
            public static final @NonNull String ENABLE_PUBLIC_SAFETY_PREF
                    = "enable_public_safety_messages";

            /** Preference to enable amber alert */
            public static final @NonNull String ENABLE_CMAS_AMBER_PREF
                    = "enable_cmas_amber_alerts";

            /** Preference to enable severe threat alert */
            public static final @NonNull String ENABLE_CMAS_SEVERE_THREAT_PREF
                    = "enable_cmas_severe_threat_alerts";

            /** Preference to enable extreme threat alert */
            public static final @NonNull String ENABLE_CMAS_EXTREME_THREAT_PREF =
                    "enable_cmas_extreme_threat_alerts";

            /** Preference to enable presidential alert */
            public static final @NonNull String ENABLE_CMAS_PRESIDENTIAL_PREF =
                    "enable_cmas_presidential_alerts";

            /** Preference to enable alert vibration */
            public static final @NonNull String ENABLE_ALERT_VIBRATION_PREF =
                    "enable_alert_vibrate";

            /** Preference to enable emergency alert */
            public static final @NonNull String ENABLE_EMERGENCY_PERF =
                    "enable_emergency_alerts";

            /** Preference to enable receive alerts in second language */
            public static final @NonNull String ENABLE_CMAS_IN_SECOND_LANGUAGE_PREF =
                    "receive_cmas_in_second_language";
        }

        /**
         * The subscription which received this cell broadcast message.
         * <P>Type: INTEGER</P>
         */
        public static final String SUBSCRIPTION_ID = "sub_id";

        /**
         * The slot which received this cell broadcast message.
         * <P>Type: INTEGER</P>
         */
        public static final String SLOT_INDEX = "slot_index";

        /**
         * Message geographical scope. Valid values are:
         * <ul>
         * <li>{@link android.telephony.SmsCbMessage#GEOGRAPHICAL_SCOPE_CELL_WIDE}. meaning the
         * message is for the radio service cell</li>
         * <li>{@link android.telephony.SmsCbMessage#GEOGRAPHICAL_SCOPE_CELL_WIDE_IMMEDIATE},
         * meaning the message is for the radio service cell and immediately displayed</li>
         * <li>{@link android.telephony.SmsCbMessage#GEOGRAPHICAL_SCOPE_PLMN_WIDE}, meaning the
         * message is for the PLMN (i.e. MCC/MNC)</li>
         * <li>{@link android.telephony.SmsCbMessage#GEOGRAPHICAL_SCOPE_LOCATION_AREA_WIDE},
         * meaning the message is for the location area (in GSM) or service area (in UMTS)</li>
         * </ul>
         *
         * <p>A message meant for a particular scope is automatically dismissed when the device
         * exits that scope.</p>
         * <P>Type: INTEGER</P>
         */
        public static final String GEOGRAPHICAL_SCOPE = "geo_scope";

        /**
         * Message serial number.
         * <p>
         * A 16-bit integer which identifies a particular CBS (cell
         * broadcast short message service) message. The core network is responsible for
         * allocating this value, and the value may be managed cyclically (3GPP TS 23.041 section
         * 9.2.1) once the serial message has been incremented a sufficient number of times.
         * </p>
         * <P>Type: INTEGER</P>
         */
        public static final String SERIAL_NUMBER = "serial_number";

        /**
         * PLMN (i.e. MCC/MNC) of broadcast sender. {@code SERIAL_NUMBER + PLMN + LAC + CID}
         * uniquely identifies a broadcast for duplicate detection purposes.
         * <P>Type: TEXT</P>
         */
        public static final String PLMN = "plmn";

        /**
         * Location area code (LAC).
         * <p>Code representing location area (GSM) or service area (UMTS) of broadcast sender.
         * Unused for CDMA. Only included if Geographical Scope of message is not PLMN wide (01).
         * This value is sent by the network based on the cell tower.
         * <P>Type: INTEGER</P>
         */
        public static final String LAC = "lac";

        /**
         * Cell ID of message sender (GSM/UMTS). Unused for CDMA. Only included when the
         * Geographical Scope of message is cell wide (00 or 11).
         * <P>Type: INTEGER</P>
         */
        public static final String CID = "cid";

        /**
         * Service category which represents the general topic of the message.
         * <p>
         * For GSM/UMTS: message identifier (see 3GPP TS 23.041 section 9.4.1.2.2)
         * For CDMA: a 16-bit CDMA service category (see 3GPP2 C.R1001-D section 9.3)
         * </p>
         * <P>Type: INTEGER</P>
         */
        public static final String SERVICE_CATEGORY = "service_category";

        /**
         * Message language code. (See 3GPP TS 23.041 section 9.4.1.2.3 for details).
         * <P>Type: TEXT</P>
         */
        public static final String LANGUAGE_CODE = "language";

        /**
         * Dats coding scheme of the message.
         * <p>
         * The data coding scheme (dcs) value defined in 3GPP TS 23.038 section 4
         * </p>
         * <P>Type: INTEGER</P>
         */
        public static final String DATA_CODING_SCHEME = "dcs";

        /**
         * Message body.
         * <P>Type: TEXT</P>
         */
        public static final String MESSAGE_BODY = "body";

        /**
         * Message delivery time.
         * <p>This value is a system timestamp using {@link System#currentTimeMillis}</p>
         * <P>Type: INTEGER (long)</P>
         */
        public static final String DELIVERY_TIME = "date";

        /**
         * Has the message been viewed?
         * <P>Type: INTEGER (boolean)</P>
         */
        public static final String MESSAGE_READ = "read";

        /**
         * Message format ({@link android.telephony.SmsCbMessage#MESSAGE_FORMAT_3GPP} or
         * {@link android.telephony.SmsCbMessage#MESSAGE_FORMAT_3GPP2}).
         * <P>Type: INTEGER</P>
         */
        public static final String MESSAGE_FORMAT = "format";

        /**
         * Message priority.
         * <p>This includes
         * <ul>
         * <li>{@link android.telephony.SmsCbMessage#MESSAGE_PRIORITY_NORMAL}</li>
         * <li>{@link android.telephony.SmsCbMessage#MESSAGE_PRIORITY_INTERACTIVE}</li>
         * <li>{@link android.telephony.SmsCbMessage#MESSAGE_PRIORITY_URGENT}</li>
         * <li>{@link android.telephony.SmsCbMessage#MESSAGE_PRIORITY_EMERGENCY}</li>
         * </p>
         * </ul>
         * <P>Type: INTEGER</P>
         */
        public static final String MESSAGE_PRIORITY = "priority";

        /**
         * ETWS (Earthquake and Tsunami Warning System) warning type (ETWS alerts only).
         * <p>See {@link android.telephony.SmsCbEtwsInfo}</p>
         * <P>Type: INTEGER</P>
         */
        public static final String ETWS_WARNING_TYPE = "etws_warning_type";

        /**
         * ETWS (Earthquake and Tsunami Warning System) primary message or not (ETWS alerts only).
         * <p>See {@link android.telephony.SmsCbEtwsInfo}</p>
         * <P>Type: BOOLEAN</P>
         *
         * @hide        // TODO: Unhide this for S.
         */
        public static final String ETWS_IS_PRIMARY = "etws_is_primary";

        /**
         * CMAS (Commercial Mobile Alert System) message class (CMAS alerts only).
         * <p>See {@link android.telephony.SmsCbCmasInfo}</p>
         * <P>Type: INTEGER</P>
         */
        public static final String CMAS_MESSAGE_CLASS = "cmas_message_class";

        /**
         * CMAS category (CMAS alerts only).
         * <P>Type: INTEGER</P>
         */
        public static final String CMAS_CATEGORY = "cmas_category";

        /**
         * CMAS response type (CMAS alerts only).
         * <P>Type: INTEGER</P>
         */
        public static final String CMAS_RESPONSE_TYPE = "cmas_response_type";

        /**
         * CMAS severity (CMAS alerts only).
         * <P>Type: INTEGER</P>
         */
        public static final String CMAS_SEVERITY = "cmas_severity";

        /**
         * CMAS urgency (CMAS alerts only).
         * <P>Type: INTEGER</P>
         */
        public static final String CMAS_URGENCY = "cmas_urgency";

        /**
         * CMAS certainty (CMAS alerts only).
         * <P>Type: INTEGER</P>
         */
        public static final String CMAS_CERTAINTY = "cmas_certainty";

        /** The default sort order for this table. */
        public static final String DEFAULT_SORT_ORDER = DELIVERY_TIME + " DESC";

        /**
         * The timestamp in millisecond, reported by {@link System#currentTimeMillis()}, when the
         * device received the message.
         * <P>Type: BIGINT</P>
         */
        public static final String RECEIVED_TIME = "received_time";

        /**
         * The timestamp in millisecond, reported by {@link System#currentTimeMillis()}, when
         * location was checked last time. Note this is only applicable to geo-targeting message.
         * For non geo-targeting message. the field will be set to -1.
         * <P>Type: BIGINT</P>
         */
        public static final String LOCATION_CHECK_TIME = "location_check_time";
        /**
         * Indicates that whether the message has been broadcasted to the application.
         * <P>Type: BOOLEAN</P>
         */
        // TODO: deprecate this in S.
        public static final String MESSAGE_BROADCASTED = "message_broadcasted";

        /**
         * Indicates that whether the message has been displayed to the user.
         * <P>Type: BOOLEAN</P>
         */
        public static final String MESSAGE_DISPLAYED = "message_displayed";

        /**
         * The Warning Area Coordinates Elements. This element is used for geo-fencing purpose.
         *
         * The geometry and its coordinates are separated vertical bar, the first item is the
         * geometry type and the remaining items are the parameter of this geometry.
         *
         * Only circle and polygon are supported. The coordinates are represented in Horizontal
         * coordinates format.
         *
         * Coordinate encoding:
         * "latitude, longitude"
         * where -90.00000 <= latitude <= 90.00000 and -180.00000 <= longitude <= 180.00000
         *
         * Polygon encoding:
         * "polygon|lat1,lng1|lat2,lng2|...|latn,lngn"
         * lat1,lng1 ... latn,lngn are the vertices coordinate of the polygon.
         *
         * Circle encoding:
         * "circle|lat,lng|radius".
         * lat,lng is the center of the circle. The unit of circle's radius is meter.
         *
         * Example:
         * "circle|0,0|100" mean a circle which center located at (0,0) and its radius is 100 meter.
         * "polygon|0,1.5|0,1|1,1|1,0" mean a polygon has vertices (0,1.5),(0,1),(1,1),(1,0).
         *
         * There could be more than one geometry store in this field, they are separated by a
         * semicolon.
         *
         * Example:
         * "circle|0,0|100;polygon|0,0|0,1.5|1,1|1,0;circle|100.123,100|200.123"
         *
         * <P>Type: TEXT</P>
         */
        public static final String GEOMETRIES = "geometries";

        /**
         * Geo-Fencing Maximum Wait Time in second. The range of the time is [0, 255]. A device
         * shall allow to determine its position meeting operator policy. If the device is unable to
         * determine its position meeting operator policy within the GeoFencing Maximum Wait Time,
         * it shall present the alert to the user and discontinue further positioning determination
         * for the alert.
         *
         * <P>Type: INTEGER</P>
         */
        public static final String MAXIMUM_WAIT_TIME = "maximum_wait_time";

        /**
         * Query columns for instantiating com.android.cellbroadcastreceiver.CellBroadcastMessage.
         * @hide
         */
        @NonNull
        public static final String[] QUERY_COLUMNS = {
                _ID,
                GEOGRAPHICAL_SCOPE,
                PLMN,
                LAC,
                CID,
                SERIAL_NUMBER,
                SERVICE_CATEGORY,
                LANGUAGE_CODE,
                MESSAGE_BODY,
                DELIVERY_TIME,
                MESSAGE_READ,
                MESSAGE_FORMAT,
                MESSAGE_PRIORITY,
                ETWS_WARNING_TYPE,
                CMAS_MESSAGE_CLASS,
                CMAS_CATEGORY,
                CMAS_RESPONSE_TYPE,
                CMAS_SEVERITY,
                CMAS_URGENCY,
                CMAS_CERTAINTY
        };
    }

    /**
     * Constants for interfacing with the ServiceStateProvider and the different fields of the
     * {@link ServiceState} class accessible through the provider.
     */
    public static final class ServiceStateTable {

        /**
         * Not instantiable.
         * @hide
         */
        private ServiceStateTable() {}

        /**
         * The authority string for the ServiceStateProvider
         */
        public static final String AUTHORITY = "service-state";

        /**
         * The {@code content://} style URL for the ServiceStateProvider
         */
        public static final Uri CONTENT_URI = Uri.parse("content://service-state/");

        /**
         * Generates a content {@link Uri} used to receive updates on a specific field in the
         * ServiceState provider.
         * <p>
         * Use this {@link Uri} with a {@link ContentObserver} to be notified of changes to the
         * {@link ServiceState} while your app is running.
         * You can also use a {@link android.app.job.JobService} to
         * ensure your app is notified of changes to the {@link Uri} even when it is not running.
         * Note, however, that using a {@link android.app.job.JobService}
         * does not guarantee timely delivery of
         * updates to the {@link Uri}.
         *
         * @param subscriptionId the subscriptionId to receive updates on
         * @param field the ServiceState field to receive updates on
         * @return the Uri used to observe {@link ServiceState} changes
         */
        public static Uri getUriForSubscriptionIdAndField(int subscriptionId, String field) {
            return CONTENT_URI.buildUpon().appendEncodedPath(String.valueOf(subscriptionId))
                    .appendEncodedPath(field).build();
        }

        /**
         * Generates a content {@link Uri} used to receive updates on every field in the
         * ServiceState provider.
         * <p>
         * Use this {@link Uri} with a {@link ContentObserver} to be notified of changes to the
         * {@link ServiceState} while your app is running.  You can also use a
         * {@link android.app.job.JobService} to
         * ensure your app is notified of changes to the {@link Uri} even when it is not running.
         * Note, however, that using a {@link android.app.job.JobService}
         * does not guarantee timely delivery of
         * updates to the {@link Uri}.
         *
         * @param subscriptionId the subscriptionId to receive updates on
         * @return the Uri used to observe {@link ServiceState} changes
         */
        public static Uri getUriForSubscriptionId(int subscriptionId) {
            return CONTENT_URI.buildUpon().appendEncodedPath(String.valueOf(subscriptionId)).build();
        }

        /**
         * An integer value indicating the current voice service state.
         * <p>
         * Valid values: {@link ServiceState#STATE_IN_SERVICE},
         * {@link ServiceState#STATE_OUT_OF_SERVICE}, {@link ServiceState#STATE_EMERGENCY_ONLY},
         * {@link ServiceState#STATE_POWER_OFF}.
         * <p>
         * This is the same as {@link ServiceState#getState()}.
         */
        public static final String VOICE_REG_STATE = "voice_reg_state";

        /**
         * An integer value indicating the current data service state.
         * <p>
         * Valid values: {@link ServiceState#STATE_IN_SERVICE},
         * {@link ServiceState#STATE_OUT_OF_SERVICE}, {@link ServiceState#STATE_EMERGENCY_ONLY},
         * {@link ServiceState#STATE_POWER_OFF}.
         */
        public static final String DATA_REG_STATE = "data_reg_state";

        /**
         * The current registered operator numeric id.
         * <p>
         * In GSM/UMTS, numeric format is 3 digit country code plus 2 or 3 digit
         * network code.
         * <p>
         * This is the same as {@link ServiceState#getOperatorNumeric()}.
         */
        public static final String VOICE_OPERATOR_NUMERIC = "voice_operator_numeric";

        /**
         * The current network selection mode.
         * <p>
         * This is the same as {@link ServiceState#getIsManualSelection()}.
         */
        public static final String IS_MANUAL_NETWORK_SELECTION = "is_manual_network_selection";

        /**
         * The current data network type.
         * <p>
         * This is the same as {@link TelephonyManager#getDataNetworkType()}.
         */
        public static final String DATA_NETWORK_TYPE = "data_network_type";

        /**
         * An integer value indicating the current duplex mode if the radio technology is LTE,
         * LTE-CA or NR.
         * <p>
         * Valid values: {@link ServiceState#DUPLEX_MODE_UNKNOWN},
         * {@link ServiceState#DUPLEX_MODE_FDD}, {@link ServiceState#DUPLEX_MODE_TDD}.
         * <p>
         * This is the same as {@link ServiceState#getDuplexMode()}.
         */
        public static final String DUPLEX_MODE = "duplex_mode";
    }

    /**
     * Contains carrier identification information for the current subscriptions.
     */
    public static final class CarrierId implements BaseColumns {
        /**
         * Not instantiable.
         * @hide
         */
        private CarrierId() {}

        /**
         * The {@code content://} style URI for this provider.
         */
        public static final Uri CONTENT_URI = Uri.parse("content://carrier_id");

        /**
         * The authority string for the CarrierId Provider
         * @hide
         */
        public static final String AUTHORITY = "carrier_id";


        /**
         * Generates a content {@link Uri} used to receive updates on carrier identity change
         * on the given subscriptionId
         * <p>
         * Use this {@link Uri} with a {@link ContentObserver} to be notified of changes to the
         * carrier identity {@link TelephonyManager#getSimCarrierId()}
         * while your app is running. You can also use a {@link android.app.job.JobService}
         * to ensure your app
         * is notified of changes to the {@link Uri} even when it is not running.
         * Note, however, that using a {@link android.app.job.JobService} does not guarantee
         * timely delivery of updates to the {@link Uri}.
         *
         * @param subscriptionId the subscriptionId to receive updates on
         * @return the Uri used to observe carrier identity changes
         */
        public static Uri getUriForSubscriptionId(int subscriptionId) {
            return CONTENT_URI.buildUpon().appendEncodedPath(
                    String.valueOf(subscriptionId)).build();
        }

        /**
         * Generates a content {@link Uri} used to receive updates on specific carrier identity
         * change on the given subscriptionId returned by
         * {@link TelephonyManager#getSimSpecificCarrierId()}.
         * @see TelephonyManager#ACTION_SUBSCRIPTION_SPECIFIC_CARRIER_IDENTITY_CHANGED
         * <p>
         * Use this {@link Uri} with a {@link ContentObserver} to be notified of changes to the
         * specific carrier identity {@link TelephonyManager#getSimSpecificCarrierId()}
         * while your app is running. You can also use a {@link android.app.job.JobService}
         * to ensure your app
         * is notified of changes to the {@link Uri} even when it is not running.
         * Note, however, that using a {@link android.app.job.JobService} does not guarantee timely
         * delivery of updates to the {@link Uri}.
         *
         * @param subscriptionId the subscriptionId to receive updates on
         * @return the Uri used to observe specific carrier identity changes
         */
        @NonNull
        public static Uri getSpecificCarrierIdUriForSubscriptionId(int subscriptionId) {
            return Uri.withAppendedPath(Uri.withAppendedPath(CONTENT_URI, "specific"),
                    String.valueOf(subscriptionId));
        }

        /**
         * A user facing carrier name.
         * @see TelephonyManager#getSimCarrierIdName()
         * <P>Type: TEXT </P>
         */
        public static final String CARRIER_NAME = "carrier_name";

        /**
         * A unique carrier id
         * @see TelephonyManager#getSimCarrierId()
         * <P>Type: INTEGER </P>
         */
        public static final String CARRIER_ID = "carrier_id";

        /**
         * A fine-grained carrier id.
         * The specific carrier ID would be used for configuration purposes, but apps wishing to
         * know about the carrier itself should use the regular carrier ID returned by
         * {@link TelephonyManager#getSimCarrierId()}.
         *
         * @see TelephonyManager#getSimSpecificCarrierId()
         * This is not a database column, only used to notify content observers for
         * {@link #getSpecificCarrierIdUriForSubscriptionId(int)}
         */
        public static final String SPECIFIC_CARRIER_ID = "specific_carrier_id";

        /**
         * A user facing carrier name for specific carrier id {@link #SPECIFIC_CARRIER_ID}.
         * @see TelephonyManager#getSimSpecificCarrierIdName()
         * This is not a database column, only used to notify content observers for
         * {@link #getSpecificCarrierIdUriForSubscriptionId(int)}
         */
        public static final String SPECIFIC_CARRIER_ID_NAME = "specific_carrier_id_name";

        /**
         * A unique parent carrier id. The parent-child
         * relationship can be used to further differentiate a single carrier by different networks,
         * by prepaid v.s. postpaid. It's an optional field.
         * A carrier id with a valid parent_carrier_id is considered fine-grained specific carrier
         * ID, will not be returned as {@link #CARRIER_ID} but {@link #SPECIFIC_CARRIER_ID}.
         * <P>Type: INTEGER </P>
         * @hide
         */
        public static final String PARENT_CARRIER_ID = "parent_carrier_id";

        /**
         * Contains mappings between matching rules with carrier id for all carriers.
         * @hide
         */
        public static final class All implements BaseColumns {

            /**
             * Not instantiable.
             * @hide
             */
            private All() {
            }

            /**
             * Numeric operator ID (as String). {@code MCC + MNC}
             * <P>Type: TEXT </P>
             */
            public static final String MCCMNC = "mccmnc";

            /**
             * Group id level 1 (as String).
             * <P>Type: TEXT </P>
             */
            public static final String GID1 = "gid1";

            /**
             * Group id level 2 (as String).
             * <P>Type: TEXT </P>
             */
            public static final String GID2 = "gid2";

            /**
             * Public Land Mobile Network name.
             * <P>Type: TEXT </P>
             */
            public static final String PLMN = "plmn";

            /**
             * Prefix xpattern of IMSI (International Mobile Subscriber Identity).
             * <P>Type: TEXT </P>
             */
            public static final String IMSI_PREFIX_XPATTERN = "imsi_prefix_xpattern";

            /**
             * Service Provider Name.
             * <P>Type: TEXT </P>
             */
            public static final String SPN = "spn";

            /**
             * Prefer APN name.
             * <P>Type: TEXT </P>
             */
            public static final String APN = "apn";

            /**
             * Prefix of Integrated Circuit Card Identifier.
             * <P>Type: TEXT </P>
             */
            public static final String ICCID_PREFIX = "iccid_prefix";

            /**
             * Certificate for carrier privilege access rules.
             * <P>Type: TEXT in hex string </P>
             */
            public static final String PRIVILEGE_ACCESS_RULE = "privilege_access_rule";

            /**
             * The {@code content://} URI for this table.
             */
            @NonNull
            public static final Uri CONTENT_URI = Uri.parse("content://carrier_id/all");
        }
    }

    /**
     * Contains SIM Information
     * @hide
     */
    public static final class SimInfo {
        /**
         * Not instantiable.
         * @hide
         */
        private SimInfo() {}

        /**
         * The {@code content://} style URI for this provider.
         * @hide
         */
        @NonNull
        public static final Uri CONTENT_URI = Uri.parse("content://telephony/siminfo");

        /**
         * TelephonyProvider unique key column name is the subscription id.
         * <P>Type: TEXT (String)</P>
         *
         * @hide
         */
        public static final String COLUMN_UNIQUE_KEY_SUBSCRIPTION_ID = "_id";

        /**
         * TelephonyProvider column name for a unique identifier for the subscription within the
         * specific subscription type. For example, it contains SIM ICC Identifier subscriptions
         * on Local SIMs. and Mac-address for Remote-SIM Subscriptions for Bluetooth devices.
         * <P>Type: TEXT (String)</P>
         *
         * @hide
         */
        public static final String COLUMN_ICC_ID = "icc_id";

        /**
         * TelephonyProvider column name for user SIM_SlOT_INDEX
         * <P>Type: INTEGER (int)</P>
         *
         * @hide
         */
        public static final String COLUMN_SIM_SLOT_INDEX = "sim_id";

        /**
         * SIM is not inserted
         * @hide
         */
        public static final int SIM_NOT_INSERTED = -1;

        /**
         * TelephonyProvider column name Subscription-type.
         * <P>Type: INTEGER (int)</P> {@link #SUBSCRIPTION_TYPE_LOCAL_SIM} for Local-SIM
         * Subscriptions, {@link #SUBSCRIPTION_TYPE_REMOTE_SIM} for Remote-SIM Subscriptions.
         * Default value is 0.
         *
         * @hide
         */
        public static final String COLUMN_SUBSCRIPTION_TYPE = "subscription_type";

        /**
         * This constant is to designate a subscription as a Local-SIM Subscription.
         * <p> A Local-SIM can be a physical SIM inserted into a sim-slot in the device, or eSIM on
         * the device.
         * </p>
         *
         * @hide
         */
        public static final int SUBSCRIPTION_TYPE_LOCAL_SIM = 0;

        /**
         * This constant is to designate a subscription as a Remote-SIM Subscription.
         * <p>
         * A Remote-SIM subscription is for a SIM on a phone connected to this device via some
         * connectivity mechanism, for example bluetooth. Similar to Local SIM, this subscription
         * can be used for SMS, Voice and data by proxying data through the connected device.
         * Certain data of the SIM, such as IMEI, are not accessible for Remote SIMs.
         * </p>
         *
         * <p>
         * A Remote-SIM is available only as long the phone stays connected to this device.
         * When the phone disconnects, Remote-SIM subscription is removed from this device and is
         * no longer known. All data associated with the subscription, such as stored SMS, call
         * logs, contacts etc, are removed from this device.
         * </p>
         *
         * <p>
         * If the phone re-connects to this device, a new Remote-SIM subscription is created for
         * the phone. The Subscription Id associated with the new subscription is different from
         * the Subscription Id of the previous Remote-SIM subscription created (and removed) for the
         * phone; i.e., new Remote-SIM subscription treats the reconnected phone as a Remote-SIM
         * that was never seen before.
         * </p>
         *
         * @hide
         */
        public static final int SUBSCRIPTION_TYPE_REMOTE_SIM = 1;

        /**
         * TelephonyProvider column name data_enabled_override_rules.
         * It's a list of rules for overriding data enabled settings. The syntax is
         * For example, "mms=nonDefault" indicates enabling data for mms in non-default
         * subscription.
         * "default=nonDefault&inVoiceCall" indicates enabling data for internet in non-default
         * subscription and while is in voice call.
         *
         * Default value is empty string.
         *
         * @hide
         */
        public static final String COLUMN_DATA_ENABLED_OVERRIDE_RULES =
                "data_enabled_override_rules";

        /**
         * TelephonyProvider column name for user displayed name.
         * <P>Type: TEXT (String)</P>
         *
         * @hide
         */
        public static final String COLUMN_DISPLAY_NAME = "display_name";

        /**
         * TelephonyProvider column name for the service provider name for the SIM.
         * <P>Type: TEXT (String)</P>
         *
         * @hide
         */
        public static final String COLUMN_CARRIER_NAME = "carrier_name";

        /**
         * TelephonyProvider column name for source of the user displayed name.
         * <P>Type: INT (int)</P> with one of the NAME_SOURCE_XXXX values below
         *
         * @hide
         */
        public static final String COLUMN_NAME_SOURCE = "name_source";

        /** The name_source is from the carrier id. {@hide} */
        public static final int NAME_SOURCE_CARRIER_ID = 0;

        /**
         * The name_source is from SIM EF_SPN.
         * @hide
         */
        public static final int NAME_SOURCE_SIM_SPN = 1;

        /**
         * The name_source is from user input
         * @hide
         */
        public static final int NAME_SOURCE_USER_INPUT = 2;

        /**
         * The name_source is carrier (carrier app, carrier config, etc.)
         * @hide
         */
        public static final int NAME_SOURCE_CARRIER = 3;

        /**
         * The name_source is from SIM EF_PNN.
         * @hide
         */
        public static final int NAME_SOURCE_SIM_PNN = 4;

        /**
         * TelephonyProvider column name for the color of a SIM.
         * <P>Type: INTEGER (int)</P>
         *
         * @hide
         */
        public static final String COLUMN_COLOR = "color";

        /** The default color of a SIM {@hide} */
        public static final int COLOR_DEFAULT = 0;

        /**
         * TelephonyProvider column name for the phone number of a SIM.
         * <P>Type: TEXT (String)</P>
         *
         * @hide
         */
        public static final String COLUMN_NUMBER = "number";

        /**
         * TelephonyProvider column name for the number display format of a SIM.
         * <P>Type: INTEGER (int)</P>
         *
         * @hide
         */
        public static final String COLUMN_DISPLAY_NUMBER_FORMAT = "display_number_format";

        /**
         * TelephonyProvider column name for the default display format of a SIM
         * @hide
         */
        public static final int DISPLAY_NUMBER_DEFAULT = 1;

        /**
         * TelephonyProvider column name for whether data roaming is enabled.
         * <P>Type: INTEGER (int)</P>
         *
         * @hide
         */
        public static final String COLUMN_DATA_ROAMING = "data_roaming";

        /** Indicates that data roaming is enabled for a subscription {@hide} */
        public static final int DATA_ROAMING_ENABLE = 1;

        /** Indicates that data roaming is disabled for a subscription {@hide} */
        public static final int DATA_ROAMING_DISABLE = 0;

        /**
         * TelephonyProvider column name for subscription carrier id.
         * @see TelephonyManager#getSimCarrierId()
         * <p>Type: INTEGER (int) </p>
         *
         * @hide
         */
        public static final String COLUMN_CARRIER_ID = "carrier_id";

        /**
         * A comma-separated list of EHPLMNs associated with the subscription
         * <P>Type: TEXT (String)</P>
         *
         * @hide
         */
        public static final String COLUMN_EHPLMNS = "ehplmns";

        /**
         * A comma-separated list of HPLMNs associated with the subscription
         * <P>Type: TEXT (String)</P>
         *
         * @hide
         */
        public static final String COLUMN_HPLMNS = "hplmns";

        /**
         * TelephonyProvider column name for the MCC associated with a SIM, stored as a string.
         * <P>Type: TEXT (String)</P>
         *
         * @hide
         */
        public static final String COLUMN_MCC_STRING = "mcc_string";

        /**
         * TelephonyProvider column name for the MNC associated with a SIM, stored as a string.
         * <P>Type: TEXT (String)</P>
         *
         * @hide
         */
        public static final String COLUMN_MNC_STRING = "mnc_string";

        /**
         * TelephonyProvider column name for the MCC associated with a SIM.
         * <P>Type: INTEGER (int)</P>
         *
         * @hide
         */
        public static final String COLUMN_MCC = "mcc";

        /**
         * TelephonyProvider column name for the MNC associated with a SIM.
         * <P>Type: INTEGER (int)</P>
         *
         * @hide
         */
        public static final String COLUMN_MNC = "mnc";

        /**
         * TelephonyProvider column name for the iso country code associated with a SIM.
         * <P>Type: TEXT (String)</P>
         *
         * @hide
         */
        public static final String COLUMN_ISO_COUNTRY_CODE = "iso_country_code";

        /**
         * TelephonyProvider column name for the sim provisioning status associated with a SIM.
         * <P>Type: INTEGER (int)</P>
         *
         * @hide
         */
        public static final String COLUMN_SIM_PROVISIONING_STATUS = "sim_provisioning_status";

        /** The sim is provisioned {@hide} */
        public static final int SIM_PROVISIONED = 0;

        /**
         * TelephonyProvider column name for whether a subscription is embedded (that is, present on
         * an eSIM).
         * <p>Type: INTEGER (int), 1 for embedded or 0 for non-embedded.
         *
         * @hide
         */
        public static final String COLUMN_IS_EMBEDDED = "is_embedded";

        /**
         * TelephonyProvider column name for SIM card identifier. For UICC card it is the ICCID of
         * the current enabled profile on the card, while for eUICC card it is the EID of the card.
         * <P>Type: TEXT (String)</P>
         *
         * @hide
         */
        public static final String COLUMN_CARD_ID = "card_id";

        /**
         * TelephonyProvider column name for the encoded {@link UiccAccessRule}s from
         * {@link UiccAccessRule#encodeRules}. Only present if {@link #COLUMN_IS_EMBEDDED} is 1.
         * <p>TYPE: BLOB
         *
         * @hide
         */
        public static final String COLUMN_ACCESS_RULES = "access_rules";

        /**
         * TelephonyProvider column name for the encoded {@link UiccAccessRule}s from
         * {@link UiccAccessRule#encodeRules} but for the rules that come from CarrierConfigs.
         * Only present if there are access rules in CarrierConfigs
         * <p>TYPE: BLOB
         *
         * @hide
         */
        public static final String COLUMN_ACCESS_RULES_FROM_CARRIER_CONFIGS =
                "access_rules_from_carrier_configs";

        /**
         * TelephonyProvider column name identifying whether an embedded subscription is on a
         * removable card. Such subscriptions are marked inaccessible as soon as the current card
         * is removed. Otherwise, they will remain accessible unless explicitly deleted. Only
         * present if {@link #COLUMN_IS_EMBEDDED} is 1.
         * <p>TYPE: INTEGER (int), 1 for removable or 0 for non-removable.
         *
         * @hide
         */
        public static final String COLUMN_IS_REMOVABLE = "is_removable";

        /** TelephonyProvider column name for extreme threat in CB settings {@hide} */
        public static final String COLUMN_CB_EXTREME_THREAT_ALERT =
                "enable_cmas_extreme_threat_alerts";

        /** TelephonyProvider column name for severe threat in CB settings {@hide} */
        public static final String COLUMN_CB_SEVERE_THREAT_ALERT =
                "enable_cmas_severe_threat_alerts";

        /** TelephonyProvider column name for amber alert in CB settings {@hide} */
        public static final String COLUMN_CB_AMBER_ALERT = "enable_cmas_amber_alerts";

        /** TelephonyProvider column name for emergency alert in CB settings {@hide} */
        public static final String COLUMN_CB_EMERGENCY_ALERT = "enable_emergency_alerts";

        /** TelephonyProvider column name for alert sound duration in CB settings {@hide} */
        public static final String COLUMN_CB_ALERT_SOUND_DURATION = "alert_sound_duration";

        /** TelephonyProvider column name for alert reminder interval in CB settings {@hide} */
        public static final String COLUMN_CB_ALERT_REMINDER_INTERVAL = "alert_reminder_interval";

        /** TelephonyProvider column name for enabling vibrate in CB settings {@hide} */
        public static final String COLUMN_CB_ALERT_VIBRATE = "enable_alert_vibrate";

        /** TelephonyProvider column name for enabling alert speech in CB settings {@hide} */
        public static final String COLUMN_CB_ALERT_SPEECH = "enable_alert_speech";

        /** TelephonyProvider column name for ETWS test alert in CB settings {@hide} */
        public static final String COLUMN_CB_ETWS_TEST_ALERT = "enable_etws_test_alerts";

        /** TelephonyProvider column name for enable channel50 alert in CB settings {@hide} */
        public static final String COLUMN_CB_CHANNEL_50_ALERT = "enable_channel_50_alerts";

        /** TelephonyProvider column name for CMAS test alert in CB settings {@hide} */
        public static final String COLUMN_CB_CMAS_TEST_ALERT = "enable_cmas_test_alerts";

        /** TelephonyProvider column name for Opt out dialog in CB settings {@hide} */
        public static final String COLUMN_CB_OPT_OUT_DIALOG = "show_cmas_opt_out_dialog";

        /**
         * TelephonyProvider column name for enable Volte.
         *
         * If this setting is not initialized (set to -1)  then we use the Carrier Config value
         * {@link CarrierConfigManager#KEY_ENHANCED_4G_LTE_ON_BY_DEFAULT_BOOL}.
         *
         * @hide
         */
        public static final String COLUMN_ENHANCED_4G_MODE_ENABLED = "volte_vt_enabled";

        /** TelephonyProvider column name for enable VT (Video Telephony over IMS) {@hide} */
        public static final String COLUMN_VT_IMS_ENABLED = "vt_ims_enabled";

        /** TelephonyProvider column name for enable Wifi calling {@hide} */
        public static final String COLUMN_WFC_IMS_ENABLED = "wfc_ims_enabled";

        /** TelephonyProvider column name for Wifi calling mode {@hide} */
        public static final String COLUMN_WFC_IMS_MODE = "wfc_ims_mode";

        /** TelephonyProvider column name for Wifi calling mode in roaming {@hide} */
        public static final String COLUMN_WFC_IMS_ROAMING_MODE = "wfc_ims_roaming_mode";

        /** TelephonyProvider column name for enable Wifi calling in roaming {@hide} */
        public static final String COLUMN_WFC_IMS_ROAMING_ENABLED = "wfc_ims_roaming_enabled";

        /**
         * TelephonyProvider column name for determining if the user has enabled IMS RCS User
         * Capability Exchange (UCE) for this subscription.
         *
         * @hide
         */
        public static final String COLUMN_IMS_RCS_UCE_ENABLED = "ims_rcs_uce_enabled";

        /**
         * TelephonyProvider column name for determining if the user has enabled cross SIM calling
         * for this subscription.
         *
         * @hide
         */
        public static final String COLUMN_CROSS_SIM_CALLING_ENABLED = "cross_sim_calling_enabled";

        /**
         * TelephonyProvider column name for whether a subscription is opportunistic, that is,
         * whether the network it connects to is limited in functionality or coverage.
         * For example, CBRS.
         * <p>Type: INTEGER (int), 1 for opportunistic or 0 for non-opportunistic.
         *
         * @hide
         */
        public static final String COLUMN_IS_OPPORTUNISTIC = "is_opportunistic";

        /**
         * TelephonyProvider column name for group ID. Subscriptions with same group ID
         * are considered bundled together, and should behave as a single subscription at
         * certain scenarios.
         *
         * @hide
         */
        public static final String COLUMN_GROUP_UUID = "group_uuid";

        /**
         * TelephonyProvider column name for group owner. It's the package name who created
         * the subscription group.
         *
         * @hide
         */
        public static final String COLUMN_GROUP_OWNER = "group_owner";

        /**
         * TelephonyProvider column name for whether a subscription is metered or not, that is,
         * whether the network it connects to charges for subscription or not. For example, paid
         * CBRS or unpaid.
         *
         * @hide
         */
        public static final String COLUMN_IS_METERED = "is_metered";

        /**
         * TelephonyProvider column name for the profile class of a subscription
         * Only present if {@link #COLUMN_IS_EMBEDDED} is 1.
         * <P>Type: INTEGER (int)</P>
         *
         * @hide
         */
        public static final String COLUMN_PROFILE_CLASS = "profile_class";

        /**
         * A testing profile can be pre-loaded or downloaded onto
         * the eUICC and provides connectivity to test equipment
         * for the purpose of testing the device and the eUICC. It
         * is not intended to store any operator credentials.
         *
         * @hide
         */
        public static final int PROFILE_CLASS_TESTING = 0;

        /**
         * A provisioning profile is pre-loaded onto the eUICC and
         * provides connectivity to a mobile network solely for the
         * purpose of provisioning profiles.
         *
         * @hide
         */
        public static final int PROFILE_CLASS_PROVISIONING = 1;

        /**
         * An operational profile can be pre-loaded or downloaded
         * onto the eUICC and provides services provided by the
         * operator.
         *
         * @hide
         */
        public static final int PROFILE_CLASS_OPERATIONAL = 2;

        /**
         * The profile class is unset. This occurs when profile class
         * info is not available. The subscription either has no profile
         * metadata or the profile metadata did not encode profile class.
         *
         * @hide
         */
        public static final int PROFILE_CLASS_UNSET = -1;

        /**
         * IMSI (International Mobile Subscriber Identity).
         * <P>Type: TEXT </P>
         *
         * @hide
         */
        public static final String COLUMN_IMSI = "imsi";

        /**
         * Whether uicc applications is set to be enabled or disabled. By default it's enabled.
         * @hide
         */
        public static final String COLUMN_UICC_APPLICATIONS_ENABLED = "uicc_applications_enabled";

        /**
         * TelephonyProvider column name for allowed network types. Indicate which network types
         * are allowed. Default is -1.
         * <P>Type: BIGINT (long) </P>
         *
         * @hide
         */
        public static final String COLUMN_ALLOWED_NETWORK_TYPES = "allowed_network_types";

        /**
         * TelephonyProvider column name for allowed network types with all of reasons. Indicate
         * which network types are allowed for
         * {@link TelephonyManager#ALLOWED_NETWORK_TYPES_REASON_USER},
         * {@link TelephonyManager#ALLOWED_NETWORK_TYPES_REASON_POWER},
         * {@link TelephonyManager#ALLOWED_NETWORK_TYPES_REASON_CARRIER},
         * {@link TelephonyManager#ALLOWED_NETWORK_TYPES_REASON_ENABLE_2G}.
         * <P>Type: TEXT </P>
         *
         * @hide
         */
        public static final String COLUMN_ALLOWED_NETWORK_TYPES_FOR_REASONS =
                "allowed_network_types_for_reasons";

        /**
         * TelephonyProvider column name for RCS configuration.
         * <p>TYPE: BLOB
         *
         * @hide
         */
        public static final String COLUMN_RCS_CONFIG = "rcs_config";

        /**
         * TelephonyProvider column name for device to device sharing status.
         *
         * @hide
         */
        public static final String COLUMN_D2D_STATUS_SHARING = "d2d_sharing_status";
<<<<<<< HEAD
=======

        /**
         * TelephonyProvider column name for VoIMS provisioning. Default is 0.
         * <P>Type: INTEGER </P>
         *
         * @hide
         */
        public static final String COLUMN_VOIMS_OPT_IN_STATUS = "voims_opt_in_status";
>>>>>>> f99f7fce
    }
}<|MERGE_RESOLUTION|>--- conflicted
+++ resolved
@@ -5334,8 +5334,6 @@
          * @hide
          */
         public static final String COLUMN_D2D_STATUS_SHARING = "d2d_sharing_status";
-<<<<<<< HEAD
-=======
 
         /**
          * TelephonyProvider column name for VoIMS provisioning. Default is 0.
@@ -5344,6 +5342,5 @@
          * @hide
          */
         public static final String COLUMN_VOIMS_OPT_IN_STATUS = "voims_opt_in_status";
->>>>>>> f99f7fce
     }
 }