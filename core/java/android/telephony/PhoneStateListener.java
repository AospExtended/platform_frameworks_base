--- conflicted
+++ resolved
@@ -932,13 +932,6 @@
      * given subId. Otherwise, this callback applies to
      * {@link SubscriptionManager#getDefaultSubscriptionId()}.
      *
-<<<<<<< HEAD
-     * @param emergencyNumberList Map including the key as the active subscription ID
-     *                           (Note: if there is no active subscription, the key is
-     *                           {@link SubscriptionManager#getDefaultSubscriptionId})
-     *                           and the value as the list of {@link EmergencyNumber};
-     *                           null if this information is not available.
-=======
      * @param emergencyNumberList Map associating all active subscriptions on the device with the
      *                            list of emergency numbers originating from that subscription.
      *                            If there are no active subscriptions, the map will contain a
@@ -946,7 +939,6 @@
      *                            {@link SubscriptionManager#INVALID_SUBSCRIPTION_ID} as
      *                            the key and a list of emergency numbers as the value. If no
      *                            emergency number information is available, the value will be null.
->>>>>>> 77b5c5a3
      */
     public void onEmergencyNumberListChanged(
             @NonNull Map<Integer, List<EmergencyNumber>> emergencyNumberList) {
