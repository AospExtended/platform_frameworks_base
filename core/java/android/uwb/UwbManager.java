--- conflicted
+++ resolved
@@ -24,10 +24,7 @@
 import android.content.Context;
 import android.os.IBinder;
 import android.os.PersistableBundle;
-<<<<<<< HEAD
-=======
 import android.os.RemoteException;
->>>>>>> e98351f3
 import android.os.ServiceManager;
 
 import java.lang.annotation.Retention;
@@ -52,11 +49,8 @@
     private IUwbAdapter mUwbAdapter;
     private static final String SERVICE_NAME = "uwb";
 
-<<<<<<< HEAD
-=======
     private AdapterStateListener mAdapterStateListener;
 
->>>>>>> e98351f3
     /**
      * Interface for receiving UWB adapter state changes
      */
@@ -121,7 +115,7 @@
      */
     private UwbManager(IUwbAdapter adapter) {
         mUwbAdapter = adapter;
-<<<<<<< HEAD
+        mAdapterStateListener = new AdapterStateListener(adapter);
     }
 
     /**
@@ -141,28 +135,6 @@
         return new UwbManager(adapter);
     }
 
-=======
-        mAdapterStateListener = new AdapterStateListener(adapter);
-    }
-
-    /**
-     * @hide
-     */
-    public static UwbManager getInstance() {
-        IBinder b = ServiceManager.getService(SERVICE_NAME);
-        if (b == null) {
-            return null;
-        }
-
-        IUwbAdapter adapter = IUwbAdapter.Stub.asInterface(b);
-        if (adapter == null) {
-            return null;
-        }
-
-        return new UwbManager(adapter);
-    }
-
->>>>>>> e98351f3
     /**
      * Register an {@link AdapterStateCallback} to listen for UWB adapter state changes
      * <p>The provided callback will be invoked by the given {@link Executor}.
