--- conflicted
+++ resolved
@@ -508,14 +508,15 @@
          */
         void getStackBounds(int stackId, Rect outBounds);
 
-<<<<<<< HEAD
+        /**
+         * Overrides all currently playing app animations with {@param a}.
+         */
+        void overridePlayingAppAnimationsLw(Animation a);
+
+        /**
+         * Expanded desktop feature
+         */
         void addSystemUIVisibilityFlag(int flags);
-=======
-        /**
-         * Overrides all currently playing app animations with {@param a}.
-         */
-        void overridePlayingAppAnimationsLw(Animation a);
->>>>>>> 3570784f
     }
 
     public interface PointerEventListener {
