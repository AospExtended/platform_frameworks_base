--- conflicted
+++ resolved
@@ -16,8 +16,8 @@
 
 package android.view.autofill;
 
-import static android.view.autofill.Helper.DEBUG;
-import static android.view.autofill.Helper.VERBOSE;
+import static android.view.autofill.Helper.sDebug;
+import static android.view.autofill.Helper.sVerbose;
 
 import android.annotation.IntDef;
 import android.annotation.NonNull;
@@ -94,12 +94,8 @@
      * <p>
      * Type: {@link android.os.Bundle}
      */
-<<<<<<< HEAD
-    public static final String EXTRA_DATA_EXTRAS = "android.view.autofill.extra.DATA_EXTRAS";
-=======
     public static final String EXTRA_CLIENT_STATE =
             "android.view.autofill.extra.CLIENT_STATE";
->>>>>>> 34575671
 
     static final String SESSION_ID_TAG = "android:sessionId";
     static final String LAST_AUTOFILLED_DATA_TAG = "android:lastAutoFilledData";
@@ -112,11 +108,15 @@
     @Deprecated
     public static final int FLAG_MANUAL_REQUEST = 0x1;
 
-    // TODO(b/37563972): start from 0x1 once FLAG_MANUAL_REQUEST is gone
-    /** @hide */ public static final int FLAG_START_SESSION = 0x80000000;
-    /** @hide */ public static final int FLAG_VIEW_ENTERED =  0x40000000;
-    /** @hide */ public static final int FLAG_VIEW_EXITED =   0x20000000;
-    /** @hide */ public static final int FLAG_VALUE_CHANGED = 0x10000000;
+    /** @hide */ public static final int ACTION_START_SESSION = 1;
+    /** @hide */ public static final int ACTION_VIEW_ENTERED =  2;
+    /** @hide */ public static final int ACTION_VIEW_EXITED = 3;
+    /** @hide */ public static final int ACTION_VALUE_CHANGED = 4;
+
+
+    /** @hide */ public static final int FLAG_ADD_CLIENT_ENABLED = 0x1;
+    /** @hide */ public static final int FLAG_ADD_CLIENT_DEBUG = 0x2;
+    /** @hide */ public static final int FLAG_ADD_CLIENT_VERBOSE = 0x4;
 
     private final MetricsLogger mMetricsLogger = new MetricsLogger();
 
@@ -244,7 +244,7 @@
                             Log.w(TAG, "Session " + mSessionId + " could not be restored");
                             mSessionId = NO_SESSION;
                         } else {
-                            if (DEBUG) {
+                            if (sDebug) {
                                 Log.d(TAG, "session " + mSessionId + " was restored");
                             }
 
@@ -361,21 +361,7 @@
      * @param view view requesting the new autofill context.
      */
     public void requestAutofill(@NonNull View view) {
-        if (!hasAutofillFeature()) {
-            return;
-        }
-        synchronized (mLock) {
-            ensureServiceClientAddedIfNeededLocked();
-
-            if (!mEnabled) {
-                return;
-            }
-
-            final AutofillId id = getAutofillId(view);
-            final AutofillValue value = view.getAutofillValue();
-
-            startSessionLocked(id, view.getWindowToken(), null, value, FLAG_MANUAL_REQUEST);
-        }
+        notifyViewEntered(view, FLAG_MANUAL_REQUEST);
     }
 
     /**
@@ -390,19 +376,7 @@
      * @param bounds child boundaries, relative to the top window.
      */
     public void requestAutofill(@NonNull View view, int childId, @NonNull Rect bounds) {
-        if (!hasAutofillFeature()) {
-            return;
-        }
-        synchronized (mLock) {
-            ensureServiceClientAddedIfNeededLocked();
-
-            if (!mEnabled) {
-                return;
-            }
-
-            final AutofillId id = getAutofillId(view, childId);
-            startSessionLocked(id, view.getWindowToken(), bounds, null, FLAG_MANUAL_REQUEST);
-        }
+        notifyViewEntered(view, childId, bounds, FLAG_MANUAL_REQUEST);
     }
 
     /**
@@ -411,6 +385,10 @@
      * @param view {@link View} that was entered.
      */
     public void notifyViewEntered(@NonNull View view) {
+        notifyViewEntered(view, 0);
+    }
+
+    private void notifyViewEntered(@NonNull View view, int flags) {
         if (!hasAutofillFeature()) {
             return;
         }
@@ -428,10 +406,10 @@
 
                 if (mSessionId == NO_SESSION) {
                     // Starts new session.
-                    startSessionLocked(id, view.getWindowToken(), null, value, 0);
+                    startSessionLocked(id, view.getWindowToken(), null, value, flags);
                 } else {
                     // Update focus on existing session.
-                    updateSessionLocked(id, null, value, FLAG_VIEW_ENTERED);
+                    updateSessionLocked(id, null, value, ACTION_VIEW_ENTERED, flags);
                 }
             }
         }
@@ -457,7 +435,7 @@
                 final AutofillId id = getAutofillId(view);
 
                 // Update focus on existing session.
-                updateSessionLocked(id, null, null, FLAG_VIEW_EXITED);
+                updateSessionLocked(id, null, null, ACTION_VIEW_EXITED, 0);
             }
         }
     }
@@ -486,6 +464,10 @@
      * @param bounds child boundaries, relative to the top window.
      */
     public void notifyViewEntered(@NonNull View view, int childId, @NonNull Rect bounds) {
+        notifyViewEntered(view, childId, bounds, 0);
+    }
+
+    private void notifyViewEntered(View view, int childId, Rect bounds, int flags) {
         if (!hasAutofillFeature()) {
             return;
         }
@@ -502,10 +484,10 @@
 
                 if (mSessionId == NO_SESSION) {
                     // Starts new session.
-                    startSessionLocked(id, view.getWindowToken(), bounds, null, 0);
+                    startSessionLocked(id, view.getWindowToken(), bounds, null, flags);
                 } else {
                     // Update focus on existing session.
-                    updateSessionLocked(id, bounds, null, FLAG_VIEW_ENTERED);
+                    updateSessionLocked(id, bounds, null, ACTION_VIEW_ENTERED, flags);
                 }
             }
         }
@@ -533,7 +515,7 @@
                 final AutofillId id = getAutofillId(view, childId);
 
                 // Update focus on existing session.
-                updateSessionLocked(id, null, null, FLAG_VIEW_EXITED);
+                updateSessionLocked(id, null, null, ACTION_VIEW_EXITED, 0);
             }
         }
     }
@@ -585,7 +567,7 @@
                 value = view.getAutofillValue();
             }
 
-            updateSessionLocked(id, null, value, FLAG_VALUE_CHANGED);
+            updateSessionLocked(id, null, value, ACTION_VALUE_CHANGED, 0);
         }
     }
 
@@ -606,7 +588,7 @@
             }
 
             final AutofillId id = getAutofillId(view, childId);
-            updateSessionLocked(id, null, value, FLAG_VALUE_CHANGED);
+            updateSessionLocked(id, null, value, ACTION_VALUE_CHANGED, 0);
         }
     }
 
@@ -648,11 +630,16 @@
         }
     }
 
+    /** @hide */
+    public void disableOwnedAutofillServices() {
+        disableAutofillServices();
+    }
+
     /**
      * If the app calling this API has enabled autofill services they
      * will be disabled.
      */
-    public void disableOwnedAutofillServices() {
+    public void disableAutofillServices() {
         if (!hasAutofillFeature()) {
             return;
         }
@@ -713,7 +700,7 @@
         // set the EXTRA_AUTHENTICATION_RESULT extra, but it could cause weird results if the
         // service set the extra and returned RESULT_CANCELED...
 
-        if (DEBUG) Log.d(TAG, "onAuthenticationResult(): d=" + data);
+        if (sDebug) Log.d(TAG, "onAuthenticationResult(): d=" + data);
 
         synchronized (mLock) {
             if (mSessionId == NO_SESSION || data == null) {
@@ -740,8 +727,8 @@
 
     private void startSessionLocked(@NonNull AutofillId id, @NonNull IBinder windowToken,
             @NonNull Rect bounds, @NonNull AutofillValue value, int flags) {
-        if (DEBUG) {
-            Log.d(TAG, "startSessionLocked(): id=" + id + ", bounds=" + bounds + ", value=" + value
+        if (sVerbose) {
+            Log.v(TAG, "startSessionLocked(): id=" + id + ", bounds=" + bounds + ", value=" + value
                     + ", flags=" + flags);
         }
 
@@ -749,7 +736,7 @@
             mSessionId = mService.startSession(mContext.getActivityToken(), windowToken,
                     mServiceClient.asBinder(), id, bounds, value, mContext.getUserId(),
                     mCallback != null, flags, mContext.getOpPackageName());
-            AutofillClient client = getClientLocked();
+            final AutofillClient client = getClientLocked();
             if (client != null) {
                 client.autofillCallbackResetableStateAvailable();
             }
@@ -759,9 +746,7 @@
     }
 
     private void finishSessionLocked() {
-        if (DEBUG) {
-            Log.d(TAG, "finishSessionLocked()");
-        }
+        if (sVerbose) Log.v(TAG, "finishSessionLocked()");
 
         try {
             mService.finishSession(mSessionId, mContext.getUserId());
@@ -774,9 +759,7 @@
     }
 
     private void cancelSessionLocked() {
-        if (DEBUG) {
-            Log.d(TAG, "cancelSessionLocked()");
-        }
+        if (sVerbose) Log.v(TAG, "cancelSessionLocked()");
 
         try {
             mService.cancelSession(mSessionId, mContext.getUserId());
@@ -792,16 +775,16 @@
         mTrackedViews = null;
     }
 
-    private void updateSessionLocked(AutofillId id, Rect bounds, AutofillValue value, int flags) {
-        if (DEBUG) {
-            if (VERBOSE || (flags & FLAG_VIEW_EXITED) != 0) {
-                Log.d(TAG, "updateSessionLocked(): id=" + id + ", bounds=" + bounds
-                        + ", value=" + value + ", flags=" + flags);
-            }
+    private void updateSessionLocked(AutofillId id, Rect bounds, AutofillValue value, int action,
+            int flags) {
+        if (sVerbose && action != ACTION_VIEW_EXITED) {
+            Log.v(TAG, "updateSessionLocked(): id=" + id + ", bounds=" + bounds
+                    + ", value=" + value + ", action=" + action + ", flags=" + flags);
         }
 
         try {
-            mService.updateSession(mSessionId, id, bounds, value, flags, mContext.getUserId());
+            mService.updateSession(mSessionId, id, bounds, value, action, flags,
+                    mContext.getUserId());
         } catch (RemoteException e) {
             throw e.rethrowFromSystemServer();
         }
@@ -815,7 +798,10 @@
         if (mServiceClient == null) {
             mServiceClient = new AutofillManagerClient(this);
             try {
-                mEnabled = mService.addClient(mServiceClient, mContext.getUserId());
+                final int flags = mService.addClient(mServiceClient, mContext.getUserId());
+                mEnabled = (flags & FLAG_ADD_CLIENT_ENABLED) != 0;
+                sDebug = (flags & FLAG_ADD_CLIENT_DEBUG) != 0;
+                sVerbose = (flags & FLAG_ADD_CLIENT_VERBOSE) != 0;
             } catch (RemoteException e) {
                 throw e.rethrowFromSystemServer();
             }
@@ -1197,8 +1183,8 @@
                 }
             }
 
-            if (DEBUG) {
-                Log.d(TAG, "TrackedViews(trackedIds=" + trackedIds + "): "
+            if (sVerbose) {
+                Log.v(TAG, "TrackedViews(trackedIds=" + trackedIds + "): "
                         + " mVisibleTrackedIds=" + mVisibleTrackedIds
                         + " mInvisibleTrackedIds=" + mInvisibleTrackedIds);
             }
@@ -1218,7 +1204,7 @@
             AutofillId id = getAutofillId(view);
             AutofillClient client = getClientLocked();
 
-            if (DEBUG) {
+            if (sDebug) {
                 Log.d(TAG, "notifyViewVisibilityChange(): id=" + id + " isVisible="
                         + isVisible);
             }
@@ -1259,8 +1245,8 @@
                         if (client.getViewVisibility(id.getViewId())) {
                             updatedVisibleTrackedIds = addToSet(updatedVisibleTrackedIds, id);
 
-                            if (DEBUG) {
-                                Log.i(TAG, "onVisibleForAutofill() " + id + " became visible");
+                            if (sDebug) {
+                                Log.d(TAG, "onVisibleForAutofill() " + id + " became visible");
                             }
                         } else {
                             updatedInvisibleTrackedIds = addToSet(updatedInvisibleTrackedIds, id);
@@ -1275,8 +1261,8 @@
                         } else {
                             updatedInvisibleTrackedIds = addToSet(updatedInvisibleTrackedIds, id);
 
-                            if (DEBUG) {
-                                Log.i(TAG, "onVisibleForAutofill() " + id + " became invisible");
+                            if (sDebug) {
+                                Log.d(TAG, "onVisibleForAutofill() " + id + " became invisible");
                             }
                         }
                     }
