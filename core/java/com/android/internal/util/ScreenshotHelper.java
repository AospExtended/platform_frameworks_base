package com.android.internal.util;

import static android.content.Intent.ACTION_USER_SWITCHED;
import static android.view.WindowManager.ScreenshotSource.SCREENSHOT_OTHER;

import android.annotation.NonNull;
import android.annotation.Nullable;
import android.content.BroadcastReceiver;
import android.content.ComponentName;
import android.content.Context;
import android.content.Intent;
import android.content.IntentFilter;
import android.content.ServiceConnection;
import android.graphics.Insets;
import android.graphics.Rect;
import android.net.Uri;
import android.os.Bundle;
import android.os.Handler;
import android.os.IBinder;
import android.os.Message;
import android.os.Messenger;
import android.os.Parcel;
import android.os.Parcelable;
import android.os.RemoteException;
import android.os.UserHandle;
import android.util.Log;
import android.view.WindowManager;

import com.android.internal.custom.screenshot.StitchImageUtility;

import java.util.function.Consumer;

public class ScreenshotHelper {

    public static final int SCREENSHOT_MSG_URI = 1;
    public static final int SCREENSHOT_MSG_PROCESS_COMPLETE = 2;

    /**
     * Describes a screenshot request (to make it easier to pass data through to the handler).
     */
    public static class ScreenshotRequest implements Parcelable {
        private int mSource;
        private boolean mHasStatusBar;
        private boolean mHasNavBar;
        private Bundle mBitmapBundle;
        private Rect mBoundsInScreen;
        private Insets mInsets;
        private int mTaskId;
        private int mUserId;
        private ComponentName mTopComponent;

        ScreenshotRequest(int source, boolean hasStatus, boolean hasNav) {
            mSource = source;
            mHasStatusBar = hasStatus;
            mHasNavBar = hasNav;
        }

        ScreenshotRequest(int source, Bundle bitmapBundle, Rect boundsInScreen, Insets insets,
                int taskId, int userId, ComponentName topComponent) {
            mSource = source;
            mBitmapBundle = bitmapBundle;
            mBoundsInScreen = boundsInScreen;
            mInsets = insets;
            mTaskId = taskId;
            mUserId = userId;
            mTopComponent = topComponent;
        }

        ScreenshotRequest(Parcel in) {
            mSource = in.readInt();
            mHasStatusBar = in.readBoolean();
            mHasNavBar = in.readBoolean();

            if (in.readInt() == 1) {
                mBitmapBundle = in.readBundle(getClass().getClassLoader());
                mBoundsInScreen = in.readParcelable(Rect.class.getClassLoader());
                mInsets = in.readParcelable(Insets.class.getClassLoader());
                mTaskId = in.readInt();
                mUserId = in.readInt();
                mTopComponent = in.readParcelable(ComponentName.class.getClassLoader());
            }
        }

        public int getSource() {
            return mSource;
        }

        public boolean getHasStatusBar() {
            return mHasStatusBar;
        }

        public boolean getHasNavBar() {
            return mHasNavBar;
        }

        public Bundle getBitmapBundle() {
            return mBitmapBundle;
        }

        public Rect getBoundsInScreen() {
            return mBoundsInScreen;
        }

        public Insets getInsets() {
            return mInsets;
        }

        public int getTaskId() {
            return mTaskId;
        }


        public int getUserId() {
            return mUserId;
        }

        public ComponentName getTopComponent() {
            return mTopComponent;
        }

        @Override
        public int describeContents() {
            return 0;
        }

        @Override
        public void writeToParcel(Parcel dest, int flags) {
            dest.writeInt(mSource);
            dest.writeBoolean(mHasStatusBar);
            dest.writeBoolean(mHasNavBar);
            if (mBitmapBundle == null) {
                dest.writeInt(0);
            } else {
                dest.writeInt(1);
                dest.writeBundle(mBitmapBundle);
                dest.writeParcelable(mBoundsInScreen, 0);
                dest.writeParcelable(mInsets, 0);
                dest.writeInt(mTaskId);
                dest.writeInt(mUserId);
                dest.writeParcelable(mTopComponent, 0);
            }
        }

        public static final @NonNull Parcelable.Creator<ScreenshotRequest> CREATOR =
                new Parcelable.Creator<ScreenshotRequest>() {

                    @Override
                    public ScreenshotRequest createFromParcel(Parcel source) {
                        return new ScreenshotRequest(source);
                    }

                    @Override
                    public ScreenshotRequest[] newArray(int size) {
                        return new ScreenshotRequest[size];
                    }
                };
    }

    private static final String TAG = "ScreenshotHelper";

    // Time until we give up on the screenshot & show an error instead.
    private final int SCREENSHOT_TIMEOUT_MS = 10000;

    private final Object mScreenshotLock = new Object();
    private IBinder mScreenshotService = null;
    private ServiceConnection mScreenshotConnection = null;
    private final Context mContext;
    private final StitchImageUtility mStitchImageUtility;

    private final BroadcastReceiver mBroadcastReceiver = new BroadcastReceiver() {
        @Override
        public void onReceive(Context context, Intent intent) {
            synchronized (mScreenshotLock) {
                if (ACTION_USER_SWITCHED.equals(intent.getAction())) {
                    resetConnection();
                }
            }
        }
    };

    public ScreenshotHelper(Context context) {
        mContext = context;
<<<<<<< HEAD
        mStitchImageUtility = new StitchImageUtility(mContext);
=======
        IntentFilter filter = new IntentFilter(ACTION_USER_SWITCHED);
        mContext.registerReceiver(mBroadcastReceiver, filter);
>>>>>>> 719eec38
    }

    /**
     * Request a screenshot be taken.
     *
     * Added to support reducing unit test duration; the method variant without a timeout argument
     * is recommended for general use.
     *
     * @param screenshotType     The type of screenshot, for example either
     *                           {@link android.view.WindowManager#TAKE_SCREENSHOT_FULLSCREEN}
     *                           or
     *                           {@link android.view.WindowManager#TAKE_SCREENSHOT_SELECTED_REGION}
     * @param hasStatus          {@code true} if the status bar is currently showing. {@code false}
     *                           if not.
     * @param hasNav             {@code true} if the navigation bar is currently showing. {@code
     *                           false} if not.
     * @param source             The source of the screenshot request. One of
     *                           {SCREENSHOT_GLOBAL_ACTIONS, SCREENSHOT_KEY_CHORD,
     *                           SCREENSHOT_OVERVIEW, SCREENSHOT_OTHER}
     * @param handler            A handler used in case the screenshot times out
     * @param completionConsumer Consumes `false` if a screenshot was not taken, and `true` if the
     *                           screenshot was taken.
     */
    public void takeScreenshot(final int screenshotType, final boolean hasStatus,
            final boolean hasNav, int source, @NonNull Handler handler,
            @Nullable Consumer<Uri> completionConsumer) {
        ScreenshotRequest screenshotRequest = new ScreenshotRequest(source, hasStatus, hasNav);
        takeScreenshot(screenshotType, SCREENSHOT_TIMEOUT_MS, handler, screenshotRequest,
                completionConsumer, null);
    }

    /**
     * Request a screenshot be taken.
     *
     * Added to support reducing unit test duration; the method variant without a timeout argument
     * is recommended for general use.
     *
     * @param screenshotType     The type of screenshot, for example either
     *                           {@link android.view.WindowManager.TAKE_SCREENSHOT_FULLSCREEN}
     *                           or
     *                           {@link android.view.WindowManager.TAKE_SCREENSHOT_SELECTED_REGION}
     * @param hasStatus          {@code true} if the status bar is currently showing. {@code false}
     *                           if
     *                           not.
     * @param hasNav             {@code true} if the navigation bar is currently showing. {@code
     *                           false}
     *                           if not.
     * @param handler            A handler used in case the screenshot times out
     * @param completionConsumer Consumes `null` if a screenshot was not taken, and the URI of the
     *                           screenshot if the screenshot was taken.
     * @param focusedPackageName The focused package name
     */
    public void takeScreenshot(final int screenshotType, final boolean hasStatus,
            final boolean hasNav, int source, @NonNull Handler handler,
            @Nullable Consumer<Uri> completionConsumer,
            final String focusedPackageName) {
        ScreenshotRequest screenshotRequest = new ScreenshotRequest(source, hasStatus, hasNav);
        takeScreenshot(screenshotType, SCREENSHOT_TIMEOUT_MS, handler, screenshotRequest,
                completionConsumer, focusedPackageName);
    }

    /**
     * Request a screenshot be taken, with provided reason.
     *
     * @param screenshotType     The type of screenshot, for example either
     *                           {@link android.view.WindowManager#TAKE_SCREENSHOT_FULLSCREEN}
     *                           or
     *                           {@link android.view.WindowManager#TAKE_SCREENSHOT_SELECTED_REGION}
     * @param hasStatus          {@code true} if the status bar is currently showing. {@code false}
     *                           if
     *                           not.
     * @param hasNav             {@code true} if the navigation bar is currently showing. {@code
     *                           false}
     *                           if not.
     * @param handler            A handler used in case the screenshot times out
     * @param completionConsumer Consumes `false` if a screenshot was not taken, and `true` if the
     *                           screenshot was taken.
     */
    public void takeScreenshot(final int screenshotType, final boolean hasStatus,
            final boolean hasNav, @NonNull Handler handler,
            @Nullable Consumer<Uri> completionConsumer) {
        takeScreenshot(screenshotType, hasStatus, hasNav, SCREENSHOT_TIMEOUT_MS, handler,
                completionConsumer, null);
    }

    /**
     * Request a screenshot be taken with a specific timeout.
     *
     * Added to support reducing unit test duration; the method variant without a timeout argument
     * is recommended for general use.
     *
     * @param screenshotType     The type of screenshot, for example either
     *                           {@link android.view.WindowManager#TAKE_SCREENSHOT_FULLSCREEN}
     *                           or
     *                           {@link android.view.WindowManager#TAKE_SCREENSHOT_SELECTED_REGION}
     * @param hasStatus          {@code true} if the status bar is currently showing. {@code false}
     *                           if
     *                           not.
     * @param hasNav             {@code true} if the navigation bar is currently showing. {@code
     *                           false}
     *                           if not.
     * @param timeoutMs          If the screenshot hasn't been completed within this time period,
     *                           the screenshot attempt will be cancelled and `completionConsumer`
     *                           will be run.
     * @param handler            A handler used in case the screenshot times out
     * @param completionConsumer Consumes `false` if a screenshot was not taken, and `true` if the
     *                           screenshot was taken.
     */
    public void takeScreenshot(final int screenshotType, final boolean hasStatus,
            final boolean hasNav, long timeoutMs, @NonNull Handler handler,
            @Nullable Consumer<Uri> completionConsumer) {
        ScreenshotRequest screenshotRequest = new ScreenshotRequest(SCREENSHOT_OTHER, hasStatus,
                hasNav);
        takeScreenshot(screenshotType, timeoutMs, handler, screenshotRequest, completionConsumer, null);
    }

    /**
     * Request that provided image be handled as if it was a screenshot.
     *
     * @param screenshotBundle   Bundle containing the buffer and color space of the screenshot.
     * @param boundsInScreen     The bounds in screen coordinates that the bitmap orginated from.
     * @param insets             The insets that the image was shown with, inside the screenbounds.
     * @param taskId             The taskId of the task that the screen shot was taken of.
     * @param userId             The userId of user running the task provided in taskId.
     * @param topComponent       The component name of the top component running in the task.
     * @param handler            A handler used in case the screenshot times out
     * @param completionConsumer Consumes `false` if a screenshot was not taken, and `true` if the
     *                           screenshot was taken.
     */
    public void provideScreenshot(@NonNull Bundle screenshotBundle, @NonNull Rect boundsInScreen,
            @NonNull Insets insets, int taskId, int userId, ComponentName topComponent, int source,
            @NonNull Handler handler, @Nullable Consumer<Uri> completionConsumer) {
        ScreenshotRequest screenshotRequest =
                new ScreenshotRequest(source, screenshotBundle, boundsInScreen, insets, taskId,
                        userId, topComponent);
        takeScreenshot(WindowManager.TAKE_SCREENSHOT_PROVIDED_IMAGE, SCREENSHOT_TIMEOUT_MS,
                handler, screenshotRequest, completionConsumer, null);
    }

    private void takeScreenshot(final int screenshotType, long timeoutMs, @NonNull Handler handler,
            ScreenshotRequest screenshotRequest, @Nullable Consumer<Uri> completionConsumer,
            final String focusedPackageName) {
        synchronized (mScreenshotLock) {
            if (screenshotType == WindowManager.TAKE_SCREENSHOT_FULLSCREEN &&
                    mStitchImageUtility.takeScreenShot(focusedPackageName)){
                return;
            }
            final Runnable mScreenshotTimeout = () -> {
                synchronized (mScreenshotLock) {
                    if (mScreenshotConnection != null) {
                        Log.e(TAG, "Timed out before getting screenshot capture response");
                        resetConnection();
                        notifyScreenshotError();
                    }
                }
                if (completionConsumer != null) {
                    completionConsumer.accept(null);
                }
            };

            Message msg = Message.obtain(null, screenshotType, screenshotRequest);

            Handler h = new Handler(handler.getLooper()) {
                @Override
                public void handleMessage(Message msg) {
                    switch (msg.what) {
                        case SCREENSHOT_MSG_URI:
                            if (completionConsumer != null) {
                                completionConsumer.accept((Uri) msg.obj);
                            }
                            handler.removeCallbacks(mScreenshotTimeout);
                            break;
                        case SCREENSHOT_MSG_PROCESS_COMPLETE:
                            synchronized (mScreenshotLock) {
                                resetConnection();
                            }
                            break;
                    }
                }
            };
            msg.replyTo = new Messenger(h);

            if (mScreenshotConnection == null || mScreenshotService == null) {
                final ComponentName serviceComponent = ComponentName.unflattenFromString(
                        mContext.getResources().getString(
                                com.android.internal.R.string.config_screenshotServiceComponent));
                final Intent serviceIntent = new Intent();

                serviceIntent.setComponent(serviceComponent);
                ServiceConnection conn = new ServiceConnection() {
                    @Override
                    public void onServiceConnected(ComponentName name, IBinder service) {
                        synchronized (mScreenshotLock) {
                            if (mScreenshotConnection != this) {
                                return;
                            }
                            mScreenshotService = service;
                            Messenger messenger = new Messenger(mScreenshotService);

                            try {
                                messenger.send(msg);
                            } catch (RemoteException e) {
                                Log.e(TAG, "Couldn't take screenshot: " + e);
                                if (completionConsumer != null) {
                                    completionConsumer.accept(null);
                                }
                            }
                        }
                    }

                    @Override
                    public void onServiceDisconnected(ComponentName name) {
                        synchronized (mScreenshotLock) {
                            if (mScreenshotConnection != null) {
                                resetConnection();
                                // only log an error if we're still within the timeout period
                                if (handler.hasCallbacks(mScreenshotTimeout)) {
                                    handler.removeCallbacks(mScreenshotTimeout);
                                    notifyScreenshotError();
                                }
                            }
                        }
                    }
                };
                if (mContext.bindServiceAsUser(serviceIntent, conn,
                        Context.BIND_AUTO_CREATE | Context.BIND_FOREGROUND_SERVICE,
                        UserHandle.CURRENT)) {
                    mScreenshotConnection = conn;
                    handler.postDelayed(mScreenshotTimeout, timeoutMs);
                }
            } else {
                Messenger messenger = new Messenger(mScreenshotService);

                try {
                    messenger.send(msg);
                } catch (RemoteException e) {
                    Log.e(TAG, "Couldn't take screenshot: " + e);
                    if (completionConsumer != null) {
                        completionConsumer.accept(null);
                    }
                }
                handler.postDelayed(mScreenshotTimeout, timeoutMs);
            }
        }
    }

    /**
     * Unbinds the current screenshot connection (if any).
     */
    private void resetConnection() {
        if (mScreenshotConnection != null) {
            mContext.unbindService(mScreenshotConnection);
            mScreenshotConnection = null;
            mScreenshotService = null;
        }
    }

    /**
     * Notifies the screenshot service to show an error.
     */
    private void notifyScreenshotError() {
        // If the service process is killed, then ask it to clean up after itself
        final ComponentName errorComponent = ComponentName.unflattenFromString(
                mContext.getResources().getString(
                        com.android.internal.R.string.config_screenshotErrorReceiverComponent));
        // Broadcast needs to have a valid action.  We'll just pick
        // a generic one, since the receiver here doesn't care.
        Intent errorIntent = new Intent(Intent.ACTION_USER_PRESENT);
        errorIntent.setComponent(errorComponent);
        errorIntent.addFlags(Intent.FLAG_RECEIVER_REGISTERED_ONLY_BEFORE_BOOT |
                Intent.FLAG_RECEIVER_FOREGROUND);
        mContext.sendBroadcastAsUser(errorIntent, UserHandle.CURRENT);
    }

}<|MERGE_RESOLUTION|>--- conflicted
+++ resolved
@@ -180,12 +180,9 @@
 
     public ScreenshotHelper(Context context) {
         mContext = context;
-<<<<<<< HEAD
-        mStitchImageUtility = new StitchImageUtility(mContext);
-=======
         IntentFilter filter = new IntentFilter(ACTION_USER_SWITCHED);
         mContext.registerReceiver(mBroadcastReceiver, filter);
->>>>>>> 719eec38
+        mStitchImageUtility = new StitchImageUtility(mContext);
     }
 
     /**
