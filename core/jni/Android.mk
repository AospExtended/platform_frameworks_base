LOCAL_PATH:= $(call my-dir)
include $(CLEAR_VARS)

LOCAL_CFLAGS += -DHAVE_CONFIG_H -DKHTML_NO_EXCEPTIONS -DGKWQ_NO_JAVA
LOCAL_CFLAGS += -DNO_SUPPORT_JS_BINDING -DQT_NO_WHEELEVENT -DKHTML_NO_XBL
LOCAL_CFLAGS += -U__APPLE__

ifeq ($(TARGET_ARCH), arm)
	LOCAL_CFLAGS += -DPACKED="__attribute__ ((packed))"
else
	LOCAL_CFLAGS += -DPACKED=""
endif

ifeq ($(WITH_JIT),true)
	LOCAL_CFLAGS += -DWITH_JIT
endif

ifneq ($(USE_CUSTOM_RUNTIME_HEAP_MAX),)
  LOCAL_CFLAGS += -DCUSTOM_RUNTIME_HEAP_MAX=$(USE_CUSTOM_RUNTIME_HEAP_MAX)
endif

ifeq ($(USE_OPENGL_RENDERER),true)
	LOCAL_CFLAGS += -DUSE_OPENGL_RENDERER
endif

LOCAL_CFLAGS += -DGL_GLEXT_PROTOTYPES -DEGL_EGLEXT_PROTOTYPES

LOCAL_SRC_FILES:= \
	ActivityManager.cpp \
	AndroidRuntime.cpp \
	Time.cpp \
	com_google_android_gles_jni_EGLImpl.cpp \
	com_google_android_gles_jni_GLImpl.cpp.arm \
	android_app_NativeActivity.cpp \
	android_opengl_GLES10.cpp \
	android_opengl_GLES10Ext.cpp \
	android_opengl_GLES11.cpp \
	android_opengl_GLES11Ext.cpp \
	android_opengl_GLES20.cpp \
	android_database_CursorWindow.cpp \
	android_database_SQLiteCompiledSql.cpp \
	android_database_SQLiteDebug.cpp \
	android_database_SQLiteDatabase.cpp \
	android_database_SQLiteProgram.cpp \
	android_database_SQLiteQuery.cpp \
	android_database_SQLiteStatement.cpp \
	android_emoji_EmojiFactory.cpp \
	android_view_Display.cpp \
	android_view_Surface.cpp \
	android_view_ViewRoot.cpp \
	android_view_InputChannel.cpp \
	android_view_InputQueue.cpp \
	android_view_KeyEvent.cpp \
	android_view_GLES20Canvas.cpp \
	android_view_MotionEvent.cpp \
	android_text_AndroidCharacter.cpp \
	android_text_AndroidBidi.cpp \
	android_text_KeyCharacterMap.cpp \
	android_os_Debug.cpp \
	android_os_FileUtils.cpp \
	android_os_MemoryFile.cpp \
	android_os_MessageQueue.cpp \
	android_os_ParcelFileDescriptor.cpp \
	android_os_Power.cpp \
	android_os_StatFs.cpp \
	android_os_SystemClock.cpp \
	android_os_SystemProperties.cpp \
	android_os_UEventObserver.cpp \
	android_net_LocalSocketImpl.cpp \
	android_net_NetUtils.cpp \
	android_net_TrafficStats.cpp \
	android_net_wifi_Wifi.cpp \
	android_nio_utils.cpp \
	android_pim_EventRecurrence.cpp \
	android_text_format_Time.cpp \
	android_security_Md5MessageDigest.cpp \
	android_util_AssetManager.cpp \
	android_util_Binder.cpp \
	android_util_EventLog.cpp \
	android_util_Log.cpp \
	android_util_FloatMath.cpp \
	android_util_Process.cpp \
	android_util_StringBlock.cpp \
	android_util_XmlBlock.cpp \
	android/graphics/AutoDecodeCancel.cpp \
	android/graphics/Bitmap.cpp \
	android/graphics/BitmapFactory.cpp \
	android/graphics/Camera.cpp \
	android/graphics/Canvas.cpp \
	android/graphics/ColorFilter.cpp \
	android/graphics/DrawFilter.cpp \
	android/graphics/CreateJavaOutputStreamAdaptor.cpp \
	android/graphics/Graphics.cpp \
	android/graphics/Interpolator.cpp \
	android/graphics/LayerRasterizer.cpp \
	android/graphics/MaskFilter.cpp \
	android/graphics/Matrix.cpp \
	android/graphics/Movie.cpp \
	android/graphics/NinePatch.cpp \
	android/graphics/NinePatchImpl.cpp \
	android/graphics/Paint.cpp \
	android/graphics/Path.cpp \
	android/graphics/PathMeasure.cpp \
	android/graphics/PathEffect.cpp \
	android_graphics_PixelFormat.cpp \
	android/graphics/Picture.cpp \
	android/graphics/PorterDuff.cpp \
	android/graphics/BitmapRegionDecoder.cpp \
	android/graphics/Rasterizer.cpp \
	android/graphics/Region.cpp \
	android/graphics/Shader.cpp \
	android/graphics/TextLayout.cpp \
	android/graphics/Typeface.cpp \
	android/graphics/Utils.cpp \
	android/graphics/Xfermode.cpp \
	android/graphics/YuvToJpegEncoder.cpp \
	android_media_AudioRecord.cpp \
	android_media_AudioSystem.cpp \
	android_media_AudioTrack.cpp \
	android_media_JetPlayer.cpp \
	android_media_ToneGenerator.cpp \
	android_hardware_Camera.cpp \
	android_hardware_SensorManager.cpp \
	android_debug_JNITest.cpp \
	android_util_FileObserver.cpp \
	android/opengl/poly_clip.cpp.arm \
	android/opengl/util.cpp.arm \
	android_bluetooth_HeadsetBase.cpp \
	android_bluetooth_common.cpp \
	android_bluetooth_BluetoothAudioGateway.cpp \
	android_bluetooth_BluetoothSocket.cpp \
	android_server_BluetoothService.cpp \
	android_server_BluetoothEventLoop.cpp \
	android_server_BluetoothA2dpService.cpp \
	android_server_Watchdog.cpp \
	android_message_digest_sha1.cpp \
	android_ddm_DdmHandleNativeHeap.cpp \
	com_android_internal_os_ZygoteInit.cpp \
	com_android_internal_graphics_NativeUtils.cpp \
	android_backup_BackupDataInput.cpp \
	android_backup_BackupDataOutput.cpp \
	android_backup_FileBackupHelperBase.cpp \
	android_backup_BackupHelperDispatcher.cpp \
	android_content_res_ObbScanner.cpp \
    android_content_res_Configuration.cpp

LOCAL_C_INCLUDES += \
	$(JNI_H_INCLUDE) \
	$(LOCAL_PATH)/android/graphics \
	$(LOCAL_PATH)/../../libs/hwui \
	$(call include-path-for, bluedroid) \
	$(call include-path-for, libhardware)/hardware \
	$(call include-path-for, libhardware_legacy)/hardware_legacy \
	$(LOCAL_PATH)/../../include/ui \
	$(LOCAL_PATH)/../../include/utils \
	external/skia/include/core \
	external/skia/include/effects \
	external/skia/include/images \
	external/skia/src/ports \
	external/skia/include/utils \
	external/sqlite/dist \
	external/sqlite/android \
	external/expat/lib \
	external/openssl/include \
	external/tremor/Tremor \
	external/icu4c/i18n \
	external/icu4c/common \
	external/jpeg \
	frameworks/opt/emoji

LOCAL_SHARED_LIBRARIES := \
	libexpat \
	libnativehelper \
	libcutils \
	libutils \
	libbinder \
	libnetutils \
	libui \
	libgui \
	libsurfaceflinger_client \
	libcamera_client \
	libskiagl \
	libskia \
	libsqlite \
	libdvm \
	libEGL \
	libGLESv1_CM \
	libGLESv2 \
	libETC1 \
	libhardware \
	libhardware_legacy \
	libsonivox \
	libcrypto \
	libssl \
	libicuuc \
	libicui18n \
	libmedia \
	libwpa_client \
	libjpeg

<<<<<<< HEAD
ifeq ($(USE_OPENGL_RENDERER),true)
	LOCAL_SHARED_LIBRARIES += libhwui
=======
ifeq ($(BOARD_HAVE_NFC),true)
LOCAL_SHARED_LIBRARIES += \
	libnfc_jni \
	libnfc

LOCAL_CFLAGS += -DHAVE_NFC
>>>>>>> f4c3b7e9
endif

ifeq ($(BOARD_HAVE_BLUETOOTH),true)
LOCAL_C_INCLUDES += \
	external/dbus \
	system/bluetooth/bluez-clean-headers
LOCAL_CFLAGS += -DHAVE_BLUETOOTH
LOCAL_SHARED_LIBRARIES += libbluedroid libdbus
endif

ifneq ($(TARGET_SIMULATOR),true)
LOCAL_SHARED_LIBRARIES += \
	libdl
  # we need to access the private Bionic header
  # <bionic_tls.h> in com_google_android_gles_jni_GLImpl.cpp
  LOCAL_CFLAGS += -I$(LOCAL_PATH)/../../../../bionic/libc/private
endif

LOCAL_LDLIBS += -lpthread -ldl

ifeq ($(TARGET_SIMULATOR),true)
ifeq ($(TARGET_OS)-$(TARGET_ARCH),linux-x86)
LOCAL_LDLIBS += -lrt
endif
endif

ifeq ($(WITH_MALLOC_LEAK_CHECK),true)
	LOCAL_CFLAGS += -DMALLOC_LEAK_CHECK
endif

LOCAL_MODULE:= libandroid_runtime

include $(BUILD_SHARED_LIBRARY)

include $(call all-makefiles-under,$(LOCAL_PATH))<|MERGE_RESOLUTION|>--- conflicted
+++ resolved
@@ -198,17 +198,16 @@
 	libwpa_client \
 	libjpeg
 
-<<<<<<< HEAD
 ifeq ($(USE_OPENGL_RENDERER),true)
 	LOCAL_SHARED_LIBRARIES += libhwui
-=======
+endif
+
 ifeq ($(BOARD_HAVE_NFC),true)
 LOCAL_SHARED_LIBRARIES += \
 	libnfc_jni \
 	libnfc
 
 LOCAL_CFLAGS += -DHAVE_NFC
->>>>>>> f4c3b7e9
 endif
 
 ifeq ($(BOARD_HAVE_BLUETOOTH),true)
