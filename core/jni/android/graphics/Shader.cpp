#include <jni.h>
#include "GraphicsJNI.h"

#include "SkShader.h"
#include "SkGradientShader.h"
#include "SkComposeShader.h"
#include "SkTemplates.h"
#include "SkXfermode.h"

#include <Caches.h>

#include "core_jni_helpers.h"

using namespace android::uirenderer;

static void ThrowIAE_IfNull(JNIEnv* env, void* ptr) {
    if (NULL == ptr) {
        doThrowIAE(env);
    }
}

static void Color_RGBToHSV(JNIEnv* env, jobject, jint red, jint green, jint blue, jfloatArray hsvArray)
{
    SkScalar hsv[3];
    SkRGBToHSV(red, green, blue, hsv);

    AutoJavaFloatArray  autoHSV(env, hsvArray, 3);
    float* values = autoHSV.ptr();
    for (int i = 0; i < 3; i++) {
        values[i] = SkScalarToFloat(hsv[i]);
    }
}

static jint Color_HSVToColor(JNIEnv* env, jobject, jint alpha, jfloatArray hsvArray)
{
    AutoJavaFloatArray  autoHSV(env, hsvArray, 3);
#ifdef SK_SCALAR_IS_FLOAT
    SkScalar*   hsv = autoHSV.ptr();
#else
    #error Need to convert float array to SkScalar array before calling the following function.
#endif

    return static_cast<jint>(SkHSVToColor(alpha, hsv));
}

///////////////////////////////////////////////////////////////////////////////////////////////

static void Shader_destructor(JNIEnv* env, jobject o, jlong shaderHandle, jlong shaderWithLMHandle)
{
    SkShader* shader = reinterpret_cast<SkShader*>(shaderHandle);
    SkSafeUnref(shader);
}

static jlong Shader_setLocalMatrix(JNIEnv* env, jobject o, jlong shaderHandle, jlong matrixHandle)
{
    // ensure we have a valid matrix to use
    const SkMatrix* matrix = reinterpret_cast<SkMatrix*>(matrixHandle);
    if (NULL == matrix) {
        matrix = &SkMatrix::I();
    }

    // The current shader will no longer need a direct reference owned by Shader.java
    // as all the data needed is contained within the newly created LocalMatrixShader.
    SkASSERT(shaderHandle);
    SkAutoTUnref<SkShader> currentShader(reinterpret_cast<SkShader*>(shaderHandle));

    SkMatrix currentMatrix;
    SkAutoTUnref<SkShader> baseShader(currentShader->refAsALocalMatrixShader(&currentMatrix));
    if (baseShader.get()) {
        // if the matrices are same then there is no need to allocate a new
        // shader that is identical to the existing one.
        if (currentMatrix == *matrix) {
            return reinterpret_cast<jlong>(currentShader.detach());
        }
        return reinterpret_cast<jlong>(SkShader::CreateLocalMatrixShader(baseShader, *matrix));
    }

    return reinterpret_cast<jlong>(SkShader::CreateLocalMatrixShader(currentShader, *matrix));
}

///////////////////////////////////////////////////////////////////////////////////////////////

static jlong BitmapShader_constructor(JNIEnv* env, jobject o, jobject jbitmap,
                                      jint tileModeX, jint tileModeY)
{
    SkBitmap bitmap;
    if (jbitmap) {
        // Only pass a valid SkBitmap object to the constructor if the Bitmap exists. Otherwise,
        // we'll pass an empty SkBitmap to avoid crashing/excepting for compatibility.
        GraphicsJNI::getSkBitmap(env, jbitmap, &bitmap);
    }
    SkShader* s = SkShader::CreateBitmapShader(bitmap,
                                        (SkShader::TileMode)tileModeX,
                                        (SkShader::TileMode)tileModeY);

    ThrowIAE_IfNull(env, s);
    return reinterpret_cast<jlong>(s);
}

///////////////////////////////////////////////////////////////////////////////////////////////

static jlong LinearGradient_create1(JNIEnv* env, jobject o,
                                    jfloat x0, jfloat y0, jfloat x1, jfloat y1,
                                    jintArray colorArray, jfloatArray posArray, jint tileMode)
{
    SkPoint pts[2];
    pts[0].set(x0, y0);
    pts[1].set(x1, y1);

    size_t count = env->GetArrayLength(colorArray);
    const jint* colorValues = env->GetIntArrayElements(colorArray, NULL);

    AutoJavaFloatArray autoPos(env, posArray, count);
#ifdef SK_SCALAR_IS_FLOAT
    SkScalar* pos = autoPos.ptr();
#else
    #error Need to convert float array to SkScalar array before calling the following function.
#endif

    SkShader* shader = SkGradientShader::CreateLinear(pts,
            reinterpret_cast<const SkColor*>(colorValues), pos, count,
            static_cast<SkShader::TileMode>(tileMode));

    env->ReleaseIntArrayElements(colorArray, const_cast<jint*>(colorValues), JNI_ABORT);
    ThrowIAE_IfNull(env, shader);
    return reinterpret_cast<jlong>(shader);
}

static jlong LinearGradient_create2(JNIEnv* env, jobject o,
                                    jfloat x0, jfloat y0, jfloat x1, jfloat y1,
                                    jint color0, jint color1, jint tileMode)
{
    SkPoint pts[2];
    pts[0].set(x0, y0);
    pts[1].set(x1, y1);

    SkColor colors[2];
    colors[0] = color0;
    colors[1] = color1;

    SkShader* s = SkGradientShader::CreateLinear(pts, colors, NULL, 2, (SkShader::TileMode)tileMode);

    ThrowIAE_IfNull(env, s);
    return reinterpret_cast<jlong>(s);
}

///////////////////////////////////////////////////////////////////////////////////////////////

static jlong RadialGradient_create1(JNIEnv* env, jobject, jfloat x, jfloat y, jfloat radius,
        jintArray colorArray, jfloatArray posArray, jint tileMode) {
    SkPoint center;
    center.set(x, y);

    size_t      count = env->GetArrayLength(colorArray);
    const jint* colorValues = env->GetIntArrayElements(colorArray, NULL);

    AutoJavaFloatArray autoPos(env, posArray, count);
#ifdef SK_SCALAR_IS_FLOAT
    SkScalar* pos = autoPos.ptr();
#else
    #error Need to convert float array to SkScalar array before calling the following function.
#endif

    SkShader* shader = SkGradientShader::CreateRadial(center, radius,
            reinterpret_cast<const SkColor*>(colorValues), pos, count,
            static_cast<SkShader::TileMode>(tileMode));
    env->ReleaseIntArrayElements(colorArray, const_cast<jint*>(colorValues),
                                 JNI_ABORT);

    ThrowIAE_IfNull(env, shader);
    return reinterpret_cast<jlong>(shader);
}

static jlong RadialGradient_create2(JNIEnv* env, jobject, jfloat x, jfloat y, jfloat radius,
        jint color0, jint color1, jint tileMode) {
    SkPoint center;
    center.set(x, y);

    SkColor colors[2];
    colors[0] = color0;
    colors[1] = color1;

    SkShader* s = SkGradientShader::CreateRadial(center, radius, colors, NULL, 2,
            (SkShader::TileMode)tileMode);
    ThrowIAE_IfNull(env, s);
    return reinterpret_cast<jlong>(s);
}

///////////////////////////////////////////////////////////////////////////////

static jlong SweepGradient_create1(JNIEnv* env, jobject, jfloat x, jfloat y,
        jintArray jcolors, jfloatArray jpositions) {
    size_t      count = env->GetArrayLength(jcolors);
    const jint* colors = env->GetIntArrayElements(jcolors, NULL);

    AutoJavaFloatArray autoPos(env, jpositions, count);
#ifdef SK_SCALAR_IS_FLOAT
    SkScalar* pos = autoPos.ptr();
#else
    #error Need to convert float array to SkScalar array before calling the following function.
#endif

    SkShader* shader = SkGradientShader::CreateSweep(x, y,
            reinterpret_cast<const SkColor*>(colors), pos, count);
    env->ReleaseIntArrayElements(jcolors, const_cast<jint*>(colors),
                                 JNI_ABORT);
    ThrowIAE_IfNull(env, shader);
    return reinterpret_cast<jlong>(shader);
}

static jlong SweepGradient_create2(JNIEnv* env, jobject, jfloat x, jfloat y,
        int color0, int color1) {
    SkColor colors[2];
    colors[0] = color0;
    colors[1] = color1;
    SkShader* s = SkGradientShader::CreateSweep(x, y, colors, NULL, 2);
    ThrowIAE_IfNull(env, s);
    return reinterpret_cast<jlong>(s);
}

///////////////////////////////////////////////////////////////////////////////////////////////

static jlong ComposeShader_create1(JNIEnv* env, jobject o,
        jlong shaderAHandle, jlong shaderBHandle, jlong modeHandle)
{
    SkShader* shaderA = reinterpret_cast<SkShader *>(shaderAHandle);
    SkShader* shaderB = reinterpret_cast<SkShader *>(shaderBHandle);
    SkXfermode* mode = reinterpret_cast<SkXfermode *>(modeHandle);
    SkShader* shader = new SkComposeShader(shaderA, shaderB, mode);
    return reinterpret_cast<jlong>(shader);
}

static jlong ComposeShader_create2(JNIEnv* env, jobject o,
        jlong shaderAHandle, jlong shaderBHandle, jint xfermodeHandle)
{
    SkShader* shaderA = reinterpret_cast<SkShader *>(shaderAHandle);
    SkShader* shaderB = reinterpret_cast<SkShader *>(shaderBHandle);
    SkXfermode::Mode mode = static_cast<SkXfermode::Mode>(xfermodeHandle);
    SkAutoTUnref<SkXfermode> xfermode(SkXfermode::Create(mode));
    SkShader* shader = new SkComposeShader(shaderA, shaderB, xfermode.get());
    return reinterpret_cast<jlong>(shader);
}

///////////////////////////////////////////////////////////////////////////////////////////////

static const JNINativeMethod gColorMethods[] = {
    { "nativeRGBToHSV",     "(III[F)V", (void*)Color_RGBToHSV   },
    { "nativeHSVToColor",   "(I[F)I",   (void*)Color_HSVToColor }
};

static const JNINativeMethod gShaderMethods[] = {
    { "nativeDestructor",        "(J)V",    (void*)Shader_destructor        },
    { "nativeSetLocalMatrix",    "(JJ)J",   (void*)Shader_setLocalMatrix    }
};

<<<<<<< HEAD
static JNINativeMethod gBitmapShaderMethods[] = {
    { "nativeCreate",     "(Landroid/graphics/Bitmap;II)J",  (void*)BitmapShader_constructor },
=======
static const JNINativeMethod gBitmapShaderMethods[] = {
    { "nativeCreate",     "(JII)J",  (void*)BitmapShader_constructor },
>>>>>>> a884d81e
};

static const JNINativeMethod gLinearGradientMethods[] = {
    { "nativeCreate1",     "(FFFF[I[FI)J",  (void*)LinearGradient_create1     },
    { "nativeCreate2",     "(FFFFIII)J",    (void*)LinearGradient_create2     },
};

static const JNINativeMethod gRadialGradientMethods[] = {
    { "nativeCreate1",     "(FFF[I[FI)J",  (void*)RadialGradient_create1     },
    { "nativeCreate2",     "(FFFIII)J",    (void*)RadialGradient_create2     },
};

static const JNINativeMethod gSweepGradientMethods[] = {
    { "nativeCreate1",     "(FF[I[F)J",  (void*)SweepGradient_create1     },
    { "nativeCreate2",     "(FFII)J",    (void*)SweepGradient_create2     },
};

static const JNINativeMethod gComposeShaderMethods[] = {
    { "nativeCreate1",      "(JJJ)J",   (void*)ComposeShader_create1     },
    { "nativeCreate2",      "(JJI)J",   (void*)ComposeShader_create2     },
};

int register_android_graphics_Shader(JNIEnv* env)
{
    android::RegisterMethodsOrDie(env, "android/graphics/Color", gColorMethods,
                                  NELEM(gColorMethods));
    android::RegisterMethodsOrDie(env, "android/graphics/Shader", gShaderMethods,
                                  NELEM(gShaderMethods));
    android::RegisterMethodsOrDie(env, "android/graphics/BitmapShader", gBitmapShaderMethods,
                                  NELEM(gBitmapShaderMethods));
    android::RegisterMethodsOrDie(env, "android/graphics/LinearGradient", gLinearGradientMethods,
                                  NELEM(gLinearGradientMethods));
    android::RegisterMethodsOrDie(env, "android/graphics/RadialGradient", gRadialGradientMethods,
                                  NELEM(gRadialGradientMethods));
    android::RegisterMethodsOrDie(env, "android/graphics/SweepGradient", gSweepGradientMethods,
                                  NELEM(gSweepGradientMethods));
    android::RegisterMethodsOrDie(env, "android/graphics/ComposeShader", gComposeShaderMethods,
                                  NELEM(gComposeShaderMethods));

    return 0;
}<|MERGE_RESOLUTION|>--- conflicted
+++ resolved
@@ -253,13 +253,8 @@
     { "nativeSetLocalMatrix",    "(JJ)J",   (void*)Shader_setLocalMatrix    }
 };
 
-<<<<<<< HEAD
-static JNINativeMethod gBitmapShaderMethods[] = {
+static const JNINativeMethod gBitmapShaderMethods[] = {
     { "nativeCreate",     "(Landroid/graphics/Bitmap;II)J",  (void*)BitmapShader_constructor },
-=======
-static const JNINativeMethod gBitmapShaderMethods[] = {
-    { "nativeCreate",     "(JII)J",  (void*)BitmapShader_constructor },
->>>>>>> a884d81e
 };
 
 static const JNINativeMethod gLinearGradientMethods[] = {
