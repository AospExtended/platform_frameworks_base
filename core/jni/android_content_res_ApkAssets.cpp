/*
 * Copyright (C) 2017 The Android Open Source Project
 *
 * Licensed under the Apache License, Version 2.0 (the "License");
 * you may not use this file except in compliance with the License.
 * You may obtain a copy of the License at
 *
 *      http://www.apache.org/licenses/LICENSE-2.0
 *
 * Unless required by applicable law or agreed to in writing, software
 * distributed under the License is distributed on an "AS IS" BASIS,
 * WITHOUT WARRANTIES OR CONDITIONS OF ANY KIND, either express or implied.
 * See the License for the specific language governing permissions and
 * limitations under the License.
 */

#define ATRACE_TAG ATRACE_TAG_RESOURCES

#include "android-base/logging.h"
#include "android-base/macros.h"
#include "android-base/stringprintf.h"
#include "android-base/unique_fd.h"
#include "androidfw/ApkAssets.h"
#include "utils/misc.h"
#include "utils/Trace.h"

#include "core_jni_helpers.h"
#include "jni.h"
#include "nativehelper/ScopedUtfChars.h"

using ::android::base::unique_fd;

namespace android {

static struct overlayableinfo_offsets_t {
  jclass classObject;
  jmethodID constructor;
} gOverlayableInfoOffsets;

static struct assetfiledescriptor_offsets_t {
  jfieldID mFd;
  jfieldID mStartOffset;
  jfieldID mLength;
} gAssetFileDescriptorOffsets;

static struct assetsprovider_offsets_t {
  jclass classObject;
  jmethodID loadAssetFd;
} gAssetsProviderOffsets;

static struct {
  jmethodID detachFd;
} gParcelFileDescriptorOffsets;

// Keep in sync with f/b/android/content/res/ApkAssets.java
using format_type_t = jint;
enum : format_type_t {
  // The path used to load the apk assets represents an APK file.
  FORMAT_APK = 0,

  // The path used to load the apk assets represents an idmap file.
  FORMAT_IDMAP = 1,

  // The path used to load the apk assets represents an resources.arsc file.
  FORMAT_ARSC = 2,

  // The path used to load the apk assets represents the a directory.
  FORMAT_DIRECTORY = 3,
};

class LoaderAssetsProvider : public AssetsProvider {
 public:
  static std::unique_ptr<AssetsProvider> Create(JNIEnv* env, jobject assets_provider) {
    return (!assets_provider) ? nullptr
                              : std::unique_ptr<AssetsProvider>(new LoaderAssetsProvider(
                                  env->NewGlobalRef(assets_provider)));
  }

  ~LoaderAssetsProvider() override {
    const auto env = AndroidRuntime::getJNIEnv();
    CHECK(env != nullptr)  << "Current thread not attached to a Java VM."
                           << " Failed to close LoaderAssetsProvider.";
    env->DeleteGlobalRef(assets_provider_);
  }

 protected:
  std::unique_ptr<Asset> OpenInternal(const std::string& path,
                                      Asset::AccessMode mode,
                                      bool* file_exists) const override {
    const auto env = AndroidRuntime::getJNIEnv();
    CHECK(env != nullptr) << "Current thread not attached to a Java VM."
                          << " ResourcesProvider assets cannot be retrieved on current thread.";

    jstring java_string = env->NewStringUTF(path.c_str());
    if (env->ExceptionCheck()) {
      env->ExceptionDescribe();
      env->ExceptionClear();
      return nullptr;
    }

    // Check if the AssetsProvider provides a value for the path.
    jobject asset_fd = env->CallObjectMethod(assets_provider_,
                                             gAssetsProviderOffsets.loadAssetFd,
                                             java_string, static_cast<jint>(mode));
    env->DeleteLocalRef(java_string);
    if (env->ExceptionCheck()) {
      env->ExceptionDescribe();
      env->ExceptionClear();
      return nullptr;
    }

    if (!asset_fd) {
      if (file_exists) {
        *file_exists = false;
      }
      return nullptr;
    }

    const jlong mOffset = env->GetLongField(asset_fd, gAssetFileDescriptorOffsets.mStartOffset);
    const jlong mLength = env->GetLongField(asset_fd, gAssetFileDescriptorOffsets.mLength);
    jobject mFd = env->GetObjectField(asset_fd, gAssetFileDescriptorOffsets.mFd);
    env->DeleteLocalRef(asset_fd);

    if (!mFd) {
      jniThrowException(env, "java/lang/NullPointerException", nullptr);
      env->ExceptionDescribe();
      env->ExceptionClear();
      return nullptr;
    }

    // Gain ownership of the file descriptor.
    const jint fd = env->CallIntMethod(mFd, gParcelFileDescriptorOffsets.detachFd);
    env->DeleteLocalRef(mFd);
    if (env->ExceptionCheck()) {
      env->ExceptionDescribe();
      env->ExceptionClear();
      return nullptr;
    }

    if (file_exists) {
      *file_exists = true;
    }

    return ApkAssets::CreateAssetFromFd(base::unique_fd(fd),
                                        nullptr /* path */,
                                        static_cast<off64_t>(mOffset),
                                        static_cast<off64_t>(mLength));
  }

 private:
  DISALLOW_COPY_AND_ASSIGN(LoaderAssetsProvider);

  explicit LoaderAssetsProvider(jobject assets_provider)
    : assets_provider_(assets_provider) { }

  // The global reference to the AssetsProvider
  jobject assets_provider_;
};

static jlong NativeLoad(JNIEnv* env, jclass /*clazz*/, const format_type_t format,
                        jstring java_path, const jint property_flags, jobject assets_provider) {
  ScopedUtfChars path(env, java_path);
  if (path.c_str() == nullptr) {
    return 0;
  }

  ATRACE_NAME(base::StringPrintf("LoadApkAssets(%s)", path.c_str()).c_str());

  auto loader_assets = LoaderAssetsProvider::Create(env, assets_provider);
  std::unique_ptr<const ApkAssets> apk_assets;
  switch (format) {
    case FORMAT_APK:
      apk_assets = ApkAssets::Load(path.c_str(), property_flags, std::move(loader_assets));
      break;
    case FORMAT_IDMAP:
      apk_assets = ApkAssets::LoadOverlay(path.c_str(), property_flags);
      break;
    case FORMAT_ARSC:
      apk_assets = ApkAssets::LoadTable(path.c_str(), property_flags, std::move(loader_assets));
      break;
    case FORMAT_DIRECTORY:
      apk_assets = ApkAssets::LoadFromDir(path.c_str(), property_flags,  std::move(loader_assets));
      break;
    default:
      const std::string error_msg = base::StringPrintf("Unsupported format type %d", format);
      jniThrowException(env, "java/lang/IllegalArgumentException", error_msg.c_str());
      return 0;
  }

  if (apk_assets == nullptr) {
    const std::string error_msg = base::StringPrintf("Failed to load asset path %s", path.c_str());
    jniThrowException(env, "java/io/IOException", error_msg.c_str());
    return 0;
  }
  return reinterpret_cast<jlong>(apk_assets.release());
}

static jlong NativeLoadFromFd(JNIEnv* env, jclass /*clazz*/, const format_type_t format,
                              jobject file_descriptor, jstring friendly_name,
                              const jint property_flags, jobject assets_provider) {
  ScopedUtfChars friendly_name_utf8(env, friendly_name);
  if (friendly_name_utf8.c_str() == nullptr) {
    return 0;
  }

  ATRACE_NAME(base::StringPrintf("LoadApkAssetsFd(%s)", friendly_name_utf8.c_str()).c_str());

  int fd = jniGetFDFromFileDescriptor(env, file_descriptor);
  if (fd < 0) {
    jniThrowException(env, "java/lang/IllegalArgumentException", "Bad FileDescriptor");
    return 0;
  }

  unique_fd dup_fd(::fcntl(fd, F_DUPFD_CLOEXEC, 0));
  if (dup_fd < 0) {
    jniThrowIOException(env, errno);
    return 0;
  }

<<<<<<< HEAD
  auto dup_fd_id = dup_fd.get();
  std::unique_ptr<const ApkAssets> apk_assets = ApkAssets::LoadFromFd(std::move(dup_fd),
                                                                      friendly_name_utf8.c_str(),
                                                                      system, force_shared_lib,
                                                                      for_loader);

  if (apk_assets == nullptr) {
    std::string error_msg = base::StringPrintf("Failed to load asset path %s from fd %d",
                                               friendly_name_utf8.c_str(), dup_fd_id);
=======
  auto loader_assets = LoaderAssetsProvider::Create(env, assets_provider);
  std::unique_ptr<const ApkAssets> apk_assets;
  switch (format) {
    case FORMAT_APK:
      apk_assets = ApkAssets::LoadFromFd(std::move(dup_fd), friendly_name_utf8.c_str(),
                                         property_flags, std::move(loader_assets));
      break;
    case FORMAT_ARSC:
      apk_assets = ApkAssets::LoadTableFromFd(std::move(dup_fd), friendly_name_utf8.c_str(),
                                              property_flags, std::move(loader_assets));
      break;
    default:
      const std::string error_msg = base::StringPrintf("Unsupported format type %d", format);
      jniThrowException(env, "java/lang/IllegalArgumentException", error_msg.c_str());
      return 0;
  }

  if (apk_assets == nullptr) {
    std::string error_msg = base::StringPrintf("Failed to load asset path %s from fd %d",
                                               friendly_name_utf8.c_str(), fd);
>>>>>>> b0544a73
    jniThrowException(env, "java/io/IOException", error_msg.c_str());
    return 0;
  }
  return reinterpret_cast<jlong>(apk_assets.release());
}

static jlong NativeLoadFromFdOffset(JNIEnv* env, jclass /*clazz*/, const format_type_t format,
                                    jobject file_descriptor, jstring friendly_name,
                                    const jlong offset, const jlong length,
                                    const jint property_flags, jobject assets_provider) {
  ScopedUtfChars friendly_name_utf8(env, friendly_name);
  if (friendly_name_utf8.c_str() == nullptr) {
    return 0;
  }

  ATRACE_NAME(base::StringPrintf("LoadApkAssetsFd(%s)", friendly_name_utf8.c_str()).c_str());

  if (offset < 0) {
    jniThrowException(env, "java/lang/IllegalArgumentException",
                     "offset cannot be negative");
    return 0;
  }

  if (length < 0) {
    jniThrowException(env, "java/lang/IllegalArgumentException",
                     "length cannot be negative");
    return 0;
  }

  int fd = jniGetFDFromFileDescriptor(env, file_descriptor);
  if (fd < 0) {
    jniThrowException(env, "java/lang/IllegalArgumentException", "Bad FileDescriptor");
    return 0;
  }

  unique_fd dup_fd(::fcntl(fd, F_DUPFD_CLOEXEC, 0));
  if (dup_fd < 0) {
    jniThrowIOException(env, errno);
    return 0;
  }

  auto loader_assets = LoaderAssetsProvider::Create(env, assets_provider);
  std::unique_ptr<const ApkAssets> apk_assets;
  switch (format) {
    case FORMAT_APK:
      apk_assets = ApkAssets::LoadFromFd(std::move(dup_fd), friendly_name_utf8.c_str(),
                                         property_flags, std::move(loader_assets),
                                         static_cast<off64_t>(offset),
                                         static_cast<off64_t>(length));
      break;
    case FORMAT_ARSC:
      apk_assets = ApkAssets::LoadTableFromFd(std::move(dup_fd), friendly_name_utf8.c_str(),
                                              property_flags, std::move(loader_assets),
                                              static_cast<off64_t>(offset),
                                              static_cast<off64_t>(length));
      break;
    default:
      const std::string error_msg = base::StringPrintf("Unsupported format type %d", format);
      jniThrowException(env, "java/lang/IllegalArgumentException", error_msg.c_str());
      return 0;
  }

  if (apk_assets == nullptr) {
    std::string error_msg = base::StringPrintf("Failed to load asset path %s from fd %d",
                                               friendly_name_utf8.c_str(), fd);
    jniThrowException(env, "java/io/IOException", error_msg.c_str());
    return 0;
  }
  return reinterpret_cast<jlong>(apk_assets.release());
}

static jlong NativeLoadEmpty(JNIEnv* env, jclass /*clazz*/, jint flags, jobject assets_provider) {
  auto loader_assets = LoaderAssetsProvider::Create(env, assets_provider);
  auto apk_assets = ApkAssets::LoadEmpty(flags, std::move(loader_assets));
  return reinterpret_cast<jlong>(apk_assets.release());
}

static void NativeDestroy(JNIEnv* /*env*/, jclass /*clazz*/, jlong ptr) {
  delete reinterpret_cast<ApkAssets*>(ptr);
}

static jstring NativeGetAssetPath(JNIEnv* env, jclass /*clazz*/, jlong ptr) {
  const ApkAssets* apk_assets = reinterpret_cast<const ApkAssets*>(ptr);
  return env->NewStringUTF(apk_assets->GetPath().c_str());
}

static jlong NativeGetStringBlock(JNIEnv* /*env*/, jclass /*clazz*/, jlong ptr) {
  const ApkAssets* apk_assets = reinterpret_cast<const ApkAssets*>(ptr);
  return reinterpret_cast<jlong>(apk_assets->GetLoadedArsc()->GetStringPool());
}

static jboolean NativeIsUpToDate(JNIEnv* /*env*/, jclass /*clazz*/, jlong ptr) {
  const ApkAssets* apk_assets = reinterpret_cast<const ApkAssets*>(ptr);
  return apk_assets->IsUpToDate() ? JNI_TRUE : JNI_FALSE;
}

static jlong NativeOpenXml(JNIEnv* env, jclass /*clazz*/, jlong ptr, jstring file_name) {
  ScopedUtfChars path_utf8(env, file_name);
  if (path_utf8.c_str() == nullptr) {
    return 0;
  }

  const ApkAssets* apk_assets = reinterpret_cast<const ApkAssets*>(ptr);
  std::unique_ptr<Asset> asset = apk_assets->GetAssetsProvider()->Open(
      path_utf8.c_str(),Asset::AccessMode::ACCESS_RANDOM);
  if (asset == nullptr) {
    jniThrowException(env, "java/io/FileNotFoundException", path_utf8.c_str());
    return 0;
  }

  // DynamicRefTable is only needed when looking up resource references. Opening an XML file
  // directly from an ApkAssets has no notion of proper resource references.
  std::unique_ptr<ResXMLTree> xml_tree = util::make_unique<ResXMLTree>(nullptr /*dynamicRefTable*/);
  status_t err = xml_tree->setTo(asset->getBuffer(true), asset->getLength(), true);
  asset.reset();

  if (err != NO_ERROR) {
    jniThrowException(env, "java/io/FileNotFoundException", "Corrupt XML binary file");
    return 0;
  }
  return reinterpret_cast<jlong>(xml_tree.release());
}

static jobject NativeGetOverlayableInfo(JNIEnv* env, jclass /*clazz*/, jlong ptr,
                                         jstring overlayable_name) {
  const ApkAssets* apk_assets = reinterpret_cast<const ApkAssets*>(ptr);

  const auto& packages = apk_assets->GetLoadedArsc()->GetPackages();
  if (packages.empty()) {
    jniThrowException(env, "java/io/IOException", "Error reading overlayable from APK");
    return 0;
  }

  // TODO(b/119899133): Convert this to a search for the info rather than assuming it's at index 0
  const auto& overlayable_map = packages[0]->GetOverlayableMap();
  if (overlayable_map.empty()) {
    return nullptr;
  }

  auto overlayable_name_native = std::string(env->GetStringUTFChars(overlayable_name, NULL));
  auto actor = overlayable_map.find(overlayable_name_native);
  if (actor == overlayable_map.end()) {
    return nullptr;
  }

  jstring actor_string = env->NewStringUTF(actor->second.c_str());
  if (env->ExceptionCheck() || actor_string == nullptr) {
    jniThrowException(env, "java/io/IOException", "Error reading overlayable from APK");
    return 0;
  }

  return env->NewObject(
      gOverlayableInfoOffsets.classObject,
      gOverlayableInfoOffsets.constructor,
      overlayable_name,
      actor_string
  );
}

static jboolean NativeDefinesOverlayable(JNIEnv* env, jclass /*clazz*/, jlong ptr) {
  const ApkAssets* apk_assets = reinterpret_cast<const ApkAssets*>(ptr);

  const auto& packages = apk_assets->GetLoadedArsc()->GetPackages();
  if (packages.empty()) {
    // Must throw to prevent bypass by returning false
    jniThrowException(env, "java/io/IOException", "Error reading overlayable from APK");
    return 0;
  }

  const auto& overlayable_infos = packages[0]->GetOverlayableMap();
  return overlayable_infos.empty() ? JNI_FALSE : JNI_TRUE;
}

// JNI registration.
static const JNINativeMethod gApkAssetsMethods[] = {
    {"nativeLoad", "(ILjava/lang/String;ILandroid/content/res/loader/AssetsProvider;)J",
     (void*)NativeLoad},
    {"nativeLoadEmpty", "(ILandroid/content/res/loader/AssetsProvider;)J", (void*)NativeLoadEmpty},
    {"nativeLoadFd",
     "(ILjava/io/FileDescriptor;Ljava/lang/String;ILandroid/content/res/loader/AssetsProvider;)J",
     (void*)NativeLoadFromFd},
    {"nativeLoadFdOffsets",
     "(ILjava/io/FileDescriptor;Ljava/lang/String;JJILandroid/content/res/loader/AssetsProvider;)J",
     (void*)NativeLoadFromFdOffset},
    {"nativeDestroy", "(J)V", (void*)NativeDestroy},
    {"nativeGetAssetPath", "(J)Ljava/lang/String;", (void*)NativeGetAssetPath},
    {"nativeGetStringBlock", "(J)J", (void*)NativeGetStringBlock},
    {"nativeIsUpToDate", "(J)Z", (void*)NativeIsUpToDate},
    {"nativeOpenXml", "(JLjava/lang/String;)J", (void*)NativeOpenXml},
    {"nativeGetOverlayableInfo", "(JLjava/lang/String;)Landroid/content/om/OverlayableInfo;",
     (void*)NativeGetOverlayableInfo},
    {"nativeDefinesOverlayable", "(J)Z", (void*)NativeDefinesOverlayable},
};

int register_android_content_res_ApkAssets(JNIEnv* env) {
  jclass overlayableInfoClass = FindClassOrDie(env, "android/content/om/OverlayableInfo");
  gOverlayableInfoOffsets.classObject = MakeGlobalRefOrDie(env, overlayableInfoClass);
  gOverlayableInfoOffsets.constructor = GetMethodIDOrDie(env, gOverlayableInfoOffsets.classObject,
      "<init>", "(Ljava/lang/String;Ljava/lang/String;)V");

  jclass assetFd = FindClassOrDie(env, "android/content/res/AssetFileDescriptor");
  gAssetFileDescriptorOffsets.mFd =
      GetFieldIDOrDie(env, assetFd, "mFd", "Landroid/os/ParcelFileDescriptor;");
  gAssetFileDescriptorOffsets.mStartOffset = GetFieldIDOrDie(env, assetFd, "mStartOffset", "J");
  gAssetFileDescriptorOffsets.mLength = GetFieldIDOrDie(env, assetFd, "mLength", "J");

  jclass assetsProvider = FindClassOrDie(env, "android/content/res/loader/AssetsProvider");
  gAssetsProviderOffsets.classObject = MakeGlobalRefOrDie(env, assetsProvider);
  gAssetsProviderOffsets.loadAssetFd = GetMethodIDOrDie(
      env, gAssetsProviderOffsets.classObject, "loadAssetFd",
      "(Ljava/lang/String;I)Landroid/content/res/AssetFileDescriptor;");

  jclass parcelFd = FindClassOrDie(env, "android/os/ParcelFileDescriptor");
  gParcelFileDescriptorOffsets.detachFd = GetMethodIDOrDie(env, parcelFd, "detachFd", "()I");

  return RegisterMethodsOrDie(env, "android/content/res/ApkAssets", gApkAssetsMethods,
                              arraysize(gApkAssetsMethods));
}

}  // namespace android<|MERGE_RESOLUTION|>--- conflicted
+++ resolved
@@ -217,17 +217,6 @@
     return 0;
   }
 
-<<<<<<< HEAD
-  auto dup_fd_id = dup_fd.get();
-  std::unique_ptr<const ApkAssets> apk_assets = ApkAssets::LoadFromFd(std::move(dup_fd),
-                                                                      friendly_name_utf8.c_str(),
-                                                                      system, force_shared_lib,
-                                                                      for_loader);
-
-  if (apk_assets == nullptr) {
-    std::string error_msg = base::StringPrintf("Failed to load asset path %s from fd %d",
-                                               friendly_name_utf8.c_str(), dup_fd_id);
-=======
   auto loader_assets = LoaderAssetsProvider::Create(env, assets_provider);
   std::unique_ptr<const ApkAssets> apk_assets;
   switch (format) {
@@ -248,7 +237,6 @@
   if (apk_assets == nullptr) {
     std::string error_msg = base::StringPrintf("Failed to load asset path %s from fd %d",
                                                friendly_name_utf8.c_str(), fd);
->>>>>>> b0544a73
     jniThrowException(env, "java/io/IOException", error_msg.c_str());
     return 0;
   }
