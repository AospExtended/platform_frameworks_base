--- conflicted
+++ resolved
@@ -824,8 +824,6 @@
     return poolsSizeKb;
 }
 
-<<<<<<< HEAD
-=======
 static jlong android_os_Debug_getDmabufHeapPoolsSizeKb(JNIEnv* env, jobject clazz) {
     jlong poolsSizeKb = -1;
     uint64_t size;
@@ -837,7 +835,6 @@
     return poolsSizeKb;
 }
 
->>>>>>> ad688d3e
 static jlong android_os_Debug_getDmabufMappedSizeKb(JNIEnv* env, jobject clazz) {
     jlong dmabufPss = 0;
     std::vector<dmabufinfo::DmaBuffer> dmabufs;
@@ -950,11 +947,8 @@
             (void*)android_os_Debug_getIonPoolsSizeKb },
     { "getDmabufMappedSizeKb", "()J",
             (void*)android_os_Debug_getDmabufMappedSizeKb },
-<<<<<<< HEAD
-=======
     { "getDmabufHeapPoolsSizeKb", "()J",
             (void*)android_os_Debug_getDmabufHeapPoolsSizeKb },
->>>>>>> ad688d3e
     { "getGpuTotalUsageKb", "()J",
             (void*)android_os_Debug_getGpuTotalUsageKb },
     { "isVmapStack", "()Z",
