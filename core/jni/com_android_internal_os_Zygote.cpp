--- conflicted
+++ resolved
@@ -1632,11 +1632,7 @@
     if (is_system_server) {
         // Prefetch the classloader for the system server. This is done early to
         // allow a tie-down of the proper system server selinux domain.
-<<<<<<< HEAD
-        env->CallStaticVoidMethod(gZygoteInitClass, gGetOrCreateSystemServerClassLoader);
-=======
         env->CallStaticObjectMethod(gZygoteInitClass, gGetOrCreateSystemServerClassLoader);
->>>>>>> 8e8cb4cb
         if (env->ExceptionCheck()) {
             // Be robust here. The Java code will attempt to create the classloader
             // at a later point (but may not have rights to use AoT artifacts).
