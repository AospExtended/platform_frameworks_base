<?xml version="1.0" encoding="utf-8"?>
<!-- Copyright (C) 2013 The Android Open Source Project

     Licensed under the Apache License, Version 2.0 (the "License");
     you may not use this file except in compliance with the License.
     You may obtain a copy of the License at

          http://www.apache.org/licenses/LICENSE-2.0

     Unless required by applicable law or agreed to in writing, software
     distributed under the License is distributed on an "AS IS" BASIS,
     WITHOUT WARRANTIES OR CONDITIONS OF ANY KIND, either express or implied.
     See the License for the specific language governing permissions and
     limitations under the License.
-->
<RelativeLayout xmlns:android="http://schemas.android.com/apk/res/android"
        android:layout_width="match_parent"
        android:layout_height="wrap_content"
<<<<<<< HEAD
        android:background="@color/immersive_cling_bg_color"
=======
        android:background="?android:attr/colorAccent"
>>>>>>> 0a857ee2
        android:gravity="center_vertical"
        android:paddingBottom="24dp">

    <FrameLayout
            android:id="@+id/immersive_cling_chevron"
            android:layout_width="76dp"
            android:layout_height="76dp"
            android:layout_marginTop="-24dp"
            android:layout_centerHorizontal="true">

        <ImageView
                android:id="@+id/immersive_cling_back_bg_light"
                android:layout_width="match_parent"
                android:layout_height="match_parent"
                android:scaleType="center"
                android:src="@drawable/immersive_cling_light_bg_circ" />

        <ImageView
                android:id="@+id/immersive_cling_back_bg"
                android:layout_width="match_parent"
                android:layout_height="match_parent"
                android:scaleType="center"
                android:src="@drawable/immersive_cling_bg_circ" />

        <ImageView
                android:layout_width="match_parent"
                android:layout_height="match_parent"
                android:paddingTop="8dp"
                android:scaleType="center"
                android:src="@drawable/ic_expand_more_48dp"
<<<<<<< HEAD
                android:tint="@color/immersive_cling_bg_color"/>
=======
                android:tint="?android:attr/colorAccent"/>
>>>>>>> 0a857ee2
    </FrameLayout>

    <TextView
            android:id="@+id/immersive_cling_title"
            android:layout_width="match_parent"
            android:layout_height="wrap_content"
            android:layout_below="@id/immersive_cling_chevron"
            android:paddingEnd="48dp"
            android:paddingStart="48dp"
            android:paddingTop="40dp"
            android:text="@string/immersive_cling_title"
            android:textColor="@color/immersive_cling_text_color"
            android:textSize="24sp" />

    <TextView
            android:id="@+id/immersive_cling_description"
            android:layout_width="match_parent"
            android:layout_height="wrap_content"
            android:layout_below="@id/immersive_cling_title"
            android:paddingEnd="48dp"
            android:paddingStart="48dp"
            android:paddingTop="12.6dp"
            android:text="@string/immersive_cling_description"
            android:textColor="@color/immersive_cling_text_color"
            android:textSize="16sp" />

    <Button
            android:id="@+id/ok"
            style="@style/Widget.Material.Button.Borderless"
            android:layout_width="wrap_content"
            android:layout_height="wrap_content"
            android:layout_alignParentEnd="true"
            android:layout_below="@+id/immersive_cling_description"
            android:layout_marginEnd="40dp"
            android:layout_marginTop="18dp"
            android:paddingEnd="8dp"
            android:paddingStart="8dp"
            android:text="@string/immersive_cling_positive"
            android:textColor="@color/immersive_cling_button_text_color"
            android:textSize="14sp" />

</RelativeLayout><|MERGE_RESOLUTION|>--- conflicted
+++ resolved
@@ -16,11 +16,7 @@
 <RelativeLayout xmlns:android="http://schemas.android.com/apk/res/android"
         android:layout_width="match_parent"
         android:layout_height="wrap_content"
-<<<<<<< HEAD
         android:background="@color/immersive_cling_bg_color"
-=======
-        android:background="?android:attr/colorAccent"
->>>>>>> 0a857ee2
         android:gravity="center_vertical"
         android:paddingBottom="24dp">
 
@@ -51,11 +47,7 @@
                 android:paddingTop="8dp"
                 android:scaleType="center"
                 android:src="@drawable/ic_expand_more_48dp"
-<<<<<<< HEAD
                 android:tint="@color/immersive_cling_bg_color"/>
-=======
-                android:tint="?android:attr/colorAccent"/>
->>>>>>> 0a857ee2
     </FrameLayout>
 
     <TextView
