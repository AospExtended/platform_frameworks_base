--- conflicted
+++ resolved
@@ -411,13 +411,8 @@
     <string name="permdesc_writeCalendar" product="default" msgid="5416380074475634233">"Esta app puede agregar, quitar o cambiar eventos del calendario en tu teléfono. Puede enviar mensajes que parecen proceder de propietarios del calendario o cambiar eventos sin notificarlos."</string>
     <string name="permlab_accessLocationExtraCommands" msgid="5162339812057983988">"acceder a comandos adicionales del proveedor del lugar"</string>
     <string name="permdesc_accessLocationExtraCommands" msgid="355369611979907967">"Permite que la aplicación acceda a comandos adicionales del proveedor de ubicación. Esto puede permitirle a la aplicación interferir con el funcionamiento del GPS o de otras fuentes de ubicación."</string>
-<<<<<<< HEAD
-    <string name="permlab_accessFineLocation" msgid="6426318438195622966">"acceder a la ubicación precisa solo en primer plano"</string>
-    <string name="permdesc_accessFineLocation" msgid="6732174080240016335">"Mientras la usas, esta app puede obtener tu ubicación exacta mediante los Servicios de ubicación, siempre y cuando el dispositivo los tenga activados. Es posible que esto aumente el uso de batería."</string>
-=======
     <string name="permlab_accessFineLocation" msgid="6426318438195622966">"acceder a la ubicación exacta solo en primer plano"</string>
     <string name="permdesc_accessFineLocation" msgid="9221079523494157324">"Esta app puede obtener tu ubicación exacta solo cuando está en primer plano. Los servicios de ubicación deben estar activados y disponibles en el dispositivo para que la app pueda usarlos. Es posible que aumente el consumo de batería."</string>
->>>>>>> 07ec9b4d
     <string name="permlab_accessCoarseLocation" msgid="1561042925407799741">"acceder a la ubicación aproximada solo en primer plano"</string>
     <string name="permdesc_accessCoarseLocation" msgid="4826281078353537786">"Esta app puede obtener tu ubicación aproximada únicamente cuando está en primer plano. Los servicios de ubicación deben estar activados y disponibles en el dispositivo para que la app pueda usarlos."</string>
     <string name="permlab_accessBackgroundLocation" msgid="1721164702777366138">"acceder a la ubicación en segundo plano"</string>
