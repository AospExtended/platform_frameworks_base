<?xml version="1.0" encoding="utf-8"?>
<!--
/*
** Copyright 2009, The Android Open Source Project
**
** Licensed under the Apache License, Version 2.0 (the "License");
** you may not use this file except in compliance with the License.
** You may obtain a copy of the License at
**
**     http://www.apache.org/licenses/LICENSE-2.0
**
** Unless required by applicable law or agreed to in writing, software
** distributed under the License is distributed on an "AS IS" BASIS,
** WITHOUT WARRANTIES OR CONDITIONS OF ANY KIND, either express or implied.
** See the License for the specific language governing permissions and
** limitations under the License.
*/
-->

<!-- These resources are around just to allow their values to be customized
     for different hardware and product builds.  Do not translate.

     NOTE: The naming convention is "config_camelCaseValue". Some legacy
     entries do not follow the convention, but all new entries should. -->

<resources xmlns:xliff="urn:oasis:names:tc:xliff:document:1.2">
    <!-- Do not translate. Defines the slots for the right-hand side icons.  That is to say, the
         icons in the status bar that are not notifications. -->
    <string-array name="config_statusBarIcons">
        <item><xliff:g id="id">@string/status_bar_rotate</xliff:g></item>
        <item><xliff:g id="id">@string/status_bar_headset</xliff:g></item>
        <item><xliff:g id="id">@string/status_bar_data_saver</xliff:g></item>
        <item><xliff:g id="id">@string/status_bar_managed_profile</xliff:g></item>
        <item><xliff:g id="id">@string/status_bar_ime</xliff:g></item>
        <item><xliff:g id="id">@string/status_bar_sync_failing</xliff:g></item>
        <item><xliff:g id="id">@string/status_bar_sync_active</xliff:g></item>
        <item><xliff:g id="id">@string/status_bar_cast</xliff:g></item>
        <item><xliff:g id="id">@string/status_bar_hotspot</xliff:g></item>
        <item><xliff:g id="id">@string/status_bar_location</xliff:g></item>
        <item><xliff:g id="id">@string/status_bar_bluetooth</xliff:g></item>
        <item><xliff:g id="id">@string/status_bar_nfc</xliff:g></item>
        <item><xliff:g id="id">@string/status_bar_tty</xliff:g></item>
        <item><xliff:g id="id">@string/status_bar_speakerphone</xliff:g></item>
        <item><xliff:g id="id">@string/status_bar_zen</xliff:g></item>
        <item><xliff:g id="id">@string/status_bar_mute</xliff:g></item>
        <item><xliff:g id="id">@string/status_bar_volume</xliff:g></item>
        <item><xliff:g id="id">@string/status_bar_wifi</xliff:g></item>
        <item><xliff:g id="id">@string/status_bar_cdma_eri</xliff:g></item>
        <item><xliff:g id="id">@string/status_bar_data_connection</xliff:g></item>
        <item><xliff:g id="id">@string/status_bar_phone_evdo_signal</xliff:g></item>
        <item><xliff:g id="id">@string/status_bar_phone_signal</xliff:g></item>
        <item><xliff:g id="id">@string/status_bar_battery</xliff:g></item>
        <item><xliff:g id="id">@string/status_bar_alarm_clock</xliff:g></item>
        <item><xliff:g id="id">@string/status_bar_secure</xliff:g></item>
        <item><xliff:g id="id">@string/status_bar_clock</xliff:g></item>
    </string-array>

    <string translatable="false" name="status_bar_rotate">rotate</string>
    <string translatable="false" name="status_bar_headset">headset</string>
    <string translatable="false" name="status_bar_data_saver">data_saver</string>
    <string translatable="false" name="status_bar_managed_profile">managed_profile</string>
    <string translatable="false" name="status_bar_ime">ime</string>
    <string translatable="false" name="status_bar_sync_failing">sync_failing</string>
    <string translatable="false" name="status_bar_sync_active">sync_active</string>
    <string translatable="false" name="status_bar_cast">cast</string>
    <string translatable="false" name="status_bar_hotspot">hotspot</string>
    <string translatable="false" name="status_bar_location">location</string>
    <string translatable="false" name="status_bar_bluetooth">bluetooth</string>
    <string translatable="false" name="status_bar_nfc">nfc</string>
    <string translatable="false" name="status_bar_tty">tty</string>
    <string translatable="false" name="status_bar_speakerphone">speakerphone</string>
    <string translatable="false" name="status_bar_zen">zen</string>
    <string translatable="false" name="status_bar_mute">mute</string>
    <string translatable="false" name="status_bar_volume">volume</string>
    <string translatable="false" name="status_bar_wifi">wifi</string>
    <string translatable="false" name="status_bar_cdma_eri">cdma_eri</string>
    <string translatable="false" name="status_bar_data_connection">data_connection</string>
    <string translatable="false" name="status_bar_phone_evdo_signal">phone_evdo_signal</string>
    <string translatable="false" name="status_bar_phone_signal">phone_signal</string>
    <string translatable="false" name="status_bar_battery">battery</string>
    <string translatable="false" name="status_bar_alarm_clock">alarm_clock</string>
    <string translatable="false" name="status_bar_secure">secure</string>
    <string translatable="false" name="status_bar_clock">clock</string>

    <!-- Flag indicating whether the surface flinger has limited
         alpha compositing functionality in hardware.  If set, the window
         manager will disable alpha trasformation in animations where not
         strictly needed. -->
    <bool name="config_sf_limitedAlpha">false</bool>

    <!-- Default value used to block data calls if ims is not
         connected.  If you use the ims apn DCT will block
         any other apn from connecting until ims apn is connected-->
    <bool name="ImsConnectedDefaultValue">false</bool>

    <!-- Flag indicating whether the surface flinger is inefficient
         at performing a blur.  Used by parts of the UI to turn off
         the blur effect where it isn't worth the performance hit.
         As of Honeycomb, blurring is not supported anymore. -->
    <bool name="config_sf_slowBlur">true</bool>

    <!-- Flag indicating that the media framework should support playing of sounds on volume
         key usage.  This adds noticeable additional overhead to volume key processing, so
         is disableable for products for which it is irrelevant. -->
    <bool name="config_useVolumeKeySounds">true</bool>

    <!-- The attenuation in dB applied to the sound effects played
         through AudioManager.playSoundEffect() when no volume is specified. -->
    <integer name="config_soundEffectVolumeDb">-6</integer>

    <!-- The attenuation in dB applied to the lock/unlock sounds. -->
    <integer name="config_lockSoundVolumeDb">-6</integer>

    <!-- Flag indicating whether the AUDIO_BECOMING_NOISY notification should
         be sent during a change to the audio output device. -->
    <bool name="config_sendAudioBecomingNoisy">true</bool>

    <!-- The duration (in milliseconds) of a short animation. -->
    <integer name="config_shortAnimTime">200</integer>

    <!-- The duration (in milliseconds) of a medium-length animation. -->
    <integer name="config_mediumAnimTime">400</integer>

    <!-- The duration (in milliseconds) of a long animation. -->
    <integer name="config_longAnimTime">500</integer>

    <!-- The duration (in milliseconds) of the activity open/close and fragment open/close animations. -->
    <integer name="config_activityShortDur">150</integer>
    <integer name="config_activityDefaultDur">220</integer>

    <!-- Duration for the dim animation behind a dialog.  This may be either
         a percentage, which is relative to the duration of the enter/open
         animation of the window being shown that is dimming behind, or it may
         be an integer for a constant duration. -->
    <fraction name="config_dimBehindFadeDuration">100%</fraction>

    <!-- The maximum width we would prefer dialogs to be.  0 if there is no
         maximum (let them grow as large as the screen).  Actual values are
         specified for -large and -xlarge configurations. -->
    <dimen name="config_prefDialogWidth">320dp</dimen>

    <!-- Enables or disables fading edges when marquee is enabled in TextView.
         Off by default, since the framebuffer readback used to implement the
         fading edges is prohibitively expensive on most GPUs. -->
    <bool name="config_ui_enableFadingMarquee">false</bool>

    <!-- Whether dialogs should close automatically when the user touches outside
         of them.  This should not normally be modified. -->
    <bool name="config_closeDialogWhenTouchOutside">true</bool>

    <!-- Device configuration indicating whether we should avoid using accelerated graphics
         in certain places to reduce RAM footprint.  This is ignored if ro.config.low_ram
         is true (in that case this is assumed true as well).  It can allow you to tune down
         your device's memory use without going to the point of causing applications to turn
         off features. -->
    <bool name="config_avoidGfxAccel">false</bool>

    <!-- Device configuration setting the minfree tunable in the lowmemorykiller in the kernel.
         A high value will cause the lowmemorykiller to fire earlier, keeping more memory
         in the file cache and preventing I/O thrashing, but allowing fewer processes to
         stay in memory.  A low value will keep more processes in memory but may cause
         thrashing if set too low.  Overrides the default value chosen by ActivityManager
         based on screen size and total memory for the largest lowmemorykiller bucket, and
         scaled proportionally to the smaller buckets.  -1 keeps the default. -->
    <integer name="config_lowMemoryKillerMinFreeKbytesAbsolute">-1</integer>

    <!-- Device configuration adjusting the minfree tunable in the lowmemorykiller in the
         kernel.  A high value will cause the lowmemorykiller to fire earlier, keeping more
         memory in the file cache and preventing I/O thrashing, but allowing fewer processes
         to stay in memory.  A low value will keep more processes in memory but may cause
         thrashing if set too low.  Directly added to the default value chosen by
         ActivityManager based on screen size and total memory for the largest lowmemorykiller
         bucket, and scaled proportionally to the smaller buckets. 0 keeps the default. -->
    <integer name="config_lowMemoryKillerMinFreeKbytesAdjust">0</integer>

    <!-- Device configuration setting the /proc/sys/vm/extra_free_kbytes tunable in the kernel
         (if it exists).  A high value will increase the amount of memory that the kernel
         tries to keep free, reducing allocation time and causing the lowmemorykiller to kill
         earlier.  A low value allows more memory to be used by processes but may cause more
         allocations to block waiting on disk I/O or lowmemorykiller.  Overrides the default
         value chosen by ActivityManager based on screen size.  0 prevents keeping any extra
         memory over what the kernel keeps by default.  -1 keeps the default. -->
    <integer name="config_extraFreeKbytesAbsolute">-1</integer>

    <!-- Device configuration adjusting the /proc/sys/vm/extra_free_kbytes tunable in the kernel
         (if it exists).  0 uses the default value chosen by ActivityManager.  A positive value
         will increase the amount of memory that the kernel tries to keep free, reducing
         allocation time and causing the lowmemorykiller to kill earlier.  A negative value
         allows more memory to be used by processes but may cause more allocations to block
         waiting on disk I/O or lowmemorykiller.  Directly added to the default value chosen by
         ActivityManager based on screen size. -->
    <integer name="config_extraFreeKbytesAdjust">0</integer>

    <!-- Set this to true to enable the platform's auto-power-save modes like doze and
         app standby.  These are not enabled by default because they require a standard
         cloud-to-device messaging service for apps to interact correctly with the modes
         (such as to be able to deliver an instant message to the device even when it is
         dozing).  This should be enabled if you have such services and expect apps to
         correctly use them when installed on your device.  Otherwise, keep this disabled
         so that applications can still use their own mechanisms. -->
    <bool name="config_enableAutoPowerModes">false</bool>

    <!-- The threshold angle for any motion detection in auto-power save modes.
         In hundreths of a degree. -->
    <integer name="config_autoPowerModeThresholdAngle">200</integer>

    <!-- The sensor id of an "any motion" sensor used in auto-power save modes.
         0 indicates this sensor is not available. -->
    <integer name="config_autoPowerModeAnyMotionSensor">0</integer>

    <!-- If an any motion sensor is not available, prefer the wrist tilt detector over the
         SMD. -->
    <bool name="config_autoPowerModePreferWristTilt">false</bool>

    <!-- If a location should be pre-fetched when going into device idle. -->
    <bool name="config_autoPowerModePrefetchLocation">true</bool>

    <!-- The duration (in milliseconds) that the radio will scan for a signal
         when there's no network connection. If the scan doesn't timeout, use zero -->
    <integer name="config_radioScanningTimeout">0</integer>

    <!-- XXXXX NOTE THE FOLLOWING RESOURCES USE THE WRONG NAMING CONVENTION.
         Please don't copy them, copy anything else. -->

    <!-- This string array should be overridden by the device to present a list of network
         attributes.  This is used by the connectivity manager to decide which networks can coexist
         based on the hardware -->
    <!-- An Array of "[Connection name],[ConnectivityManager.TYPE_xxxx],
         [associated radio-type],[priority],[restoral-timer(ms)],[dependencyMet]  -->
    <!-- the 5th element "resore-time" indicates the number of milliseconds to delay
         before automatically restore the default connection.  Set -1 if the connection
         does not require auto-restore. -->
    <!-- the 6th element indicates boot-time dependency-met value. -->
    <string-array translatable="false" name="networkAttributes">
        <item>"wifi,1,1,1,-1,true"</item>
        <item>"mobile,0,0,0,-1,true"</item>
        <item>"mobile_mms,2,0,2,60000,true"</item>
        <item>"mobile_supl,3,0,2,60000,true"</item>
        <item>"mobile_hipri,5,0,3,60000,true"</item>
        <item>"mobile_fota,10,0,2,60000,true"</item>
        <item>"mobile_ims,11,0,2,60000,true"</item>
        <item>"mobile_cbs,12,0,2,60000,true"</item>
        <item>"wifi_p2p,13,1,0,-1,true"</item>
        <item>"mobile_ia,14,0,2,-1,true"</item>
        <item>"mobile_emergency,15,0,2,-1,true"</item>
    </string-array>

    <!-- Array of ConnectivityManager.TYPE_xxxx constants for networks that may only
         be controlled by systemOrSignature apps.  -->
    <integer-array translatable="false" name="config_protectedNetworks">
        <item>10</item>
        <item>11</item>
        <item>12</item>
        <item>14</item>
        <item>15</item>
    </integer-array>

    <!-- This string array should be overridden by the device to present a list of radio
         attributes.  This is used by the connectivity manager to decide which networks can coexist
         based on the hardware -->
    <!-- An Array of "[ConnectivityManager connectionType],
                      [# simultaneous connection types]"  -->
    <string-array translatable="false" name="radioAttributes">
        <item>"1,1"</item>
        <item>"0,1"</item>
    </string-array>

    <!-- The maximum duration (in milliseconds) we expect a network transition to take -->
    <integer name="config_networkTransitionTimeout">60000</integer>

    <!-- List of regexpressions describing the interface (if any) that represent tetherable
         USB interfaces.  If the device doesn't want to support tethering over USB this should
         be empty.  An example would be "usb.*" -->
    <string-array translatable="false" name="config_tether_usb_regexs">
    </string-array>

    <!-- List of regexpressions describing the interface (if any) that represent tetherable
         Wifi interfaces.  If the device doesn't want to support tethering over Wifi this
         should be empty.  An example would be "softap.*" -->
    <string-array translatable="false" name="config_tether_wifi_regexs">
    </string-array>

    <!-- List of regexpressions describing the interface (if any) that represent tetherable
         WiMAX interfaces.  If the device doesn't want to support tethering over Wifi this
         should be empty.  An example would be "softap.*" -->
    <string-array translatable="false" name="config_tether_wimax_regexs">
    </string-array>

    <!-- List of regexpressions describing the interface (if any) that represent tetherable
         bluetooth interfaces.  If the device doesn't want to support tethering over bluetooth this
         should be empty. -->
    <string-array translatable="false" name="config_tether_bluetooth_regexs">
    </string-array>

    <!-- Max number of Bluetooth tethering connections allowed. If this is
         updated config_tether_dhcp_range has to be updated appropriately. -->
    <integer translateable="false" name="config_max_pan_devices">5</integer>

    <!-- Dhcp range (min, max) to use for tethering purposes -->
    <string-array translatable="false" name="config_tether_dhcp_range">
    </string-array>

    <!-- Regex of wired ethernet ifaces -->
    <string translatable="false" name="config_ethernet_iface_regex">eth\\d</string>

    <!-- If the mobile hotspot feature requires provisioning, a package name and class name
        can be provided to launch a supported application that provisions the devices.

        Example Usage:

        String[] appDetails = getStringArray(R.array.config_mobile_hotspot_provision_app);
        Intent intent = new Intent(Intent.ACTION_MAIN);
        intent.setClassName(appDetails[0], appDetails[1]);
        startActivityForResult(intent, 0);

        public void onActivityResult(int requestCode, int resultCode, Intent intent) {
            super.onActivityResult(requestCode, resultCode, intent);
            if (requestCode == 0) {
                if (resultCode == Activity.RESULT_OK) {
                    //Mobile hotspot provisioning successful
                } else {
                    //Mobile hotspot provisioning failed
                }
            }

        See src/com/android/settings/TetherSettings.java for more details.
        For ui-less/periodic recheck support see config_mobile_hotspot_provision_app_no_ui
        -->
    <!-- The first element is the package name and the second element is the class name
         of the provisioning app -->
    <string-array translatable="false" name="config_mobile_hotspot_provision_app">
    <!--
        <item>com.example.provisioning</item>
        <item>com.example.provisioning.Activity</item>
    -->
    </string-array>

    <!-- If the mobile hotspot feature requires provisioning, an action can be provided
         that will be broadcast in non-ui cases for checking the provisioning status.

         A second broadcast, action defined by config_mobile_hotspot_provision_response,
         will be sent back to notify if provisioning succeeded or not.  The response will
         match that of the activity in config_mobile_hotspot_provision_app, but instead
         contained within the int extra "EntitlementResult".

         Example Usage:
         String provisionAction = getString(R.string.config_mobile_hotspot_provision_check);
         sendBroadcast(new Intent(provisionAction));

         public void onReceive(Context context, Intent intent) {
             String provisionResponse =
                    getString(R.string.config_mobile_hotspot_provision_response);
             if (provisionResponse.equals(intent.getAction())
                    && intent.getIntExtra("EntitlementResult") == Activity.RESULT_OK) {
                 //Mobile hotspot provisioning successful
             } else {
                 //Mobile hotspot provisioning failed
             }
         }
        -->
    <string translatable="false" name="config_mobile_hotspot_provision_app_no_ui"></string>
    <!-- Sent in response to a provisioning check. The caller must hold the
         permission android.permission.CONNECTIVITY_INTERNAL for Settings to
         receive this response.

         See config_mobile_hotspot_provision_response
         -->
    <string translatable="false" name="config_mobile_hotspot_provision_response"></string>
    <!-- Number of hours between each background provisioning call -->
    <integer translatable="false" name="config_mobile_hotspot_provision_check_period">24</integer>

    <!-- Activity name to enable wifi tethering after provisioning app succeeds -->
    <string translatable="false" name="config_wifi_tether_enable">com.android.settings/.TetherService</string>

    <!-- Array of ConnectivityManager.TYPE_xxxx values allowable for tethering -->
    <!-- Common options are [1, 4] for TYPE_WIFI and TYPE_MOBILE_DUN or
    <!== [0,1,5,7] for TYPE_MOBILE, TYPE_WIFI, TYPE_MOBILE_HIPRI and TYPE_BLUETOOTH -->
    <integer-array translatable="false" name="config_tether_upstream_types">
        <item>0</item>
        <item>1</item>
        <item>5</item>
        <item>7</item>
        <item>9</item>
    </integer-array>

    <!-- If the DUN connection for this CDMA device supports more than just DUN -->
    <!-- traffic you should list them here. -->
    <!-- If this device is not CDMA this is ignored.  If this list is empty on -->
    <!-- a DUN-requiring CDMA device, the DUN APN will just support just DUN. -->
    <string-array translatable="false" name="config_cdma_dun_supported_types">
    </string-array>

    <!-- String containing the apn value for tethering.  May be overriden by secure settings
         TETHER_DUN_APN.  Value is a comma separated series of strings:
         "name,apn,proxy,port,username,password,server,mmsc,mmsproxy,mmsport,mcc,mnc,auth,type",
         Or string format of ApnSettingV3.
         note that empty fields can be ommitted: "name,apn,,,,,,,,,310,260,,DUN"
         Multiple entries are separated by using string-array:
         "<item>[ApnSettingV3]Name,apn,,,,,,,,,123,45,,mms|*,IPV6,IP,true,14,,,,,,,spn,testspn</item>
          <item>[ApnSettingV3]Name1,apn2,,,,,,,,,123,46,,mms|*,IPV6,IP,true,12,,,,,,,,</item>" -->
    <string-array translatable="false" name="config_tether_apndata">
    </string-array>

    <!-- Boolean indicating whether the wifi chipset has dual frequency band support -->
    <bool translatable="false" name="config_wifi_dual_band_support">false</bool>

    <!-- Boolean indicating whether Hotspot 2.0/Passpoint and ANQP queries is enabled -->
    <bool translatable="false" name="config_wifi_hotspot2_enabled">false</bool>

    <!-- Device type information conforming to Annex B format in WiFi Direct specification.
         The default represents a dual-mode smartphone -->
    <string translatable="false" name="config_wifi_p2p_device_type">10-0050F204-5</string>

    <!-- Boolean indicating whether the wifi chipset supports background scanning mechanism.
         This mechanism allows the host to remain in suspend state and the dongle to actively
         scan and wake the host when a configured SSID is detected by the dongle. This chipset
         capability can provide power savings when wifi needs to be always kept on. -->
    <bool translatable="false" name="config_wifi_background_scan_support">false</bool>

    <!-- Boolean indicating we re-try re-associating once upon disconnection and RSSI is high failure  -->
    <bool translatable="true" name="config_wifi_enable_disconnection_debounce">true</bool>

    <!-- Boolean indicating whether or not to revert to default country code when cellular
         radio is unable to find any MCC information to infer wifi country code from -->
    <bool translatable="false" name="config_wifi_revert_country_code_on_cellular_loss">false</bool>

    <!-- Boolean indicating whether or not wifi firmware debugging is enabled -->
    <bool translatable="false" name="config_wifi_enable_wifi_firmware_debugging">true</bool>

    <!-- Integer size limit, in KB, for a single WifiLogger ringbuffer, in default logging mode -->
    <integer translatable="false" name="config_wifi_logger_ring_buffer_default_size_limit_kb">32</integer>

    <!-- Integer size limit, in KB, for a single WifiLogger ringbuffer, in verbose logging mode -->
    <integer translatable="false" name="config_wifi_logger_ring_buffer_verbose_size_limit_kb">1024</integer>

    <!-- Boolean indicating whether or not wifi should turn off when emergency call is made -->
    <bool translatable="false" name="config_wifi_turn_off_during_emergency_call">false</bool>

    <!-- Integer specifying the basic autojoin parameters -->
    <integer translatable="false" name="config_wifi_framework_5GHz_preference_boost_threshold">-65</integer>
    <integer translatable="false" name="config_wifi_framework_5GHz_preference_boost_factor">40</integer>
    <integer translatable="false" name="config_wifi_framework_5GHz_preference_penalty_threshold">-75</integer>
    <integer translatable="false" name="config_wifi_framework_RSSI_SCORE_OFFSET">85</integer>
    <integer translatable="false" name="config_wifi_framework_RSSI_SCORE_SLOPE">4</integer>
    <integer translatable="false" name="config_wifi_framework_SAME_BSSID_AWARD">24</integer>
    <integer translatable="false" name="config_wifi_framework_LAST_SELECTION_AWARD">480</integer>
    <integer translatable="false" name="config_wifi_framework_PASSPOINT_SECURITY_AWARD">40</integer>
    <integer translatable="false" name="config_wifi_framework_SECURITY_AWARD">80</integer>
    <!-- Integer parameters of the wifi to cellular handover feature
         wifi should not stick to bad networks -->
    <integer translatable="false" name="config_wifi_framework_wifi_score_bad_rssi_threshold_5GHz">-82</integer>
    <integer translatable="false" name="config_wifi_framework_wifi_score_low_rssi_threshold_5GHz">-70</integer>
    <integer translatable="false" name="config_wifi_framework_wifi_score_good_rssi_threshold_5GHz">-57</integer>
    <integer translatable="false" name="config_wifi_framework_wifi_score_bad_rssi_threshold_24GHz">-85</integer>
    <integer translatable="false" name="config_wifi_framework_wifi_score_low_rssi_threshold_24GHz">-73</integer>
    <integer translatable="false" name="config_wifi_framework_wifi_score_good_rssi_threshold_24GHz">-60</integer>
    <integer translatable="false" name="config_wifi_framework_wifi_score_bad_link_speed_24">6</integer>
    <integer translatable="false" name="config_wifi_framework_wifi_score_bad_link_speed_5">12</integer>
    <integer translatable="false" name="config_wifi_framework_wifi_score_good_link_speed_24">24</integer>
    <integer translatable="false" name="config_wifi_framework_wifi_score_good_link_speed_5">36</integer>
    <string  translatable="false" name="config_wifi_random_mac_oui">DA-A1-19</string>
    <string  translatable="false" name="config_wifi_framework_sap_2G_channel_list">1,6,11</string>

    <bool translatable="false" name="config_wifi_framework_cellular_handover_enable_user_triggered_adjustment">true</bool>

    <!-- Integer packet threshold used to allow scan while associated -->
    <integer translatable="false" name="config_wifi_framework_associated_full_scan_tx_packet_threshold">5</integer>
    <integer translatable="false" name="config_wifi_framework_associated_full_scan_rx_packet_threshold">10</integer>
    <integer translatable="false" name="config_wifi_framework_associated_partial_scan_tx_packet_threshold">40</integer>
    <integer translatable="false" name="config_wifi_framework_associated_partial_scan_rx_packet_threshold">80</integer>
    <integer translatable="false" name="config_wifi_framework_network_switch_tx_packet_threshold">2</integer>
    <integer translatable="false" name="config_wifi_framework_network_switch_rx_packet_threshold">20</integer>

    <!-- Integer indicating wpa_supplicant scan interval in milliseconds -->
    <integer translatable="false" name="config_wifi_supplicant_scan_interval">15000</integer>

    <!-- Integer indicating amount of time failed networks areblacklisted for the purpose
         of network switching in milliseconds -->
    <integer translatable="false" name="config_wifi_network_switching_blacklist_time">172800000</integer>

    <!-- Integer indicating wpa_supplicant scan interval when p2p is connected in milliseconds -->
    <integer translatable="false" name="config_wifi_scan_interval_p2p_connected">60000</integer>

    <!-- Integer indicating the framework scan interval in milliseconds. This is used in the scenario
         where the chipset does not support background scanning (config_wifi_background_scan_suport
         is false) to set up a periodic wake up scan so that the device can connect to a new access
         point on the move. A value of 0 means no periodic scans will be used in the framework. -->
    <integer translatable="false" name="config_wifi_framework_scan_interval">300000</integer>

    <!-- Integer indicating the framework no networks periodic scan interval in milliseconds. -->
    <integer translatable="false" name="config_wifi_no_network_periodic_scan_interval">300000</integer>

    <!-- Integer indicating disconnect mode short scan interval in milliseconds -->
    <integer translatable="false" name="config_wifi_disconnected_short_scan_interval">15000</integer>

    <!-- Integer indicating associated partial scan short interval in milliseconds -->
    <integer translatable="false" name="config_wifi_associated_short_scan_interval">20000</integer>

    <!-- Integer indicating associated full scan backoff, representing a fraction: xx/8 -->
    <integer translatable="false" name="config_wifi_framework_associated_full_scan_backoff">12</integer>

    <!-- Integer indicating associated full scan max interval in milliseconds -->
    <integer translatable="false" name="config_wifi_framework_associated_full_scan_max_interval">300000</integer>

    <!-- Integer indicating associated full scan max total dwell time in milliseconds -->
    <integer translatable="false" name="config_wifi_framework_associated_full_scan_max_total_dwell_time">500</integer>

    <!-- Integer indicating associated full scan max num active channels -->
    <integer translatable="false" name="config_wifi_framework_associated_partial_scan_max_num_active_channels">6</integer>

    <!-- Integer indicating RSSI boost given to current network -->
    <integer translatable="false" name="config_wifi_framework_current_network_boost">16</integer>

    <!-- Integer indicating how to handle beacons with uninitialized RSSI value of 0 -->
    <integer translatable="false" name="config_wifi_framework_scan_result_rssi_level_patchup_value">-85</integer>

    <!-- Boolean indicating associated network selection is allowed -->
    <bool translatable="false" name="config_wifi_framework_enable_associated_network_selection">true</bool>

    <!-- Boolean indicating that wifi only link configuratios that have exact same credentials (i.e PSK) -->
    <bool translatable="false" name="config_wifi_only_link_same_credential_configurations">true</bool>

    <!-- Wifi driver supports batched scan -->
    <bool translatable="false" name="config_wifi_batched_scan_supported">false</bool>

    <!-- Idle Receive current for wifi radio. 0 by default-->
    <integer translatable="false" name="config_wifi_idle_receive_cur_ma">0</integer>

    <!-- Rx current for wifi radio. 0 by default-->
    <integer translatable="false" name="config_wifi_active_rx_cur_ma">0</integer>

    <!-- Tx current for wifi radio. 0 by default-->
    <integer translatable="false" name="config_wifi_tx_cur_ma">0</integer>

    <!-- Operating volatage for wifi radio. 0 by default-->
    <integer translatable="false" name="config_wifi_operating_voltage_mv">0</integer>

    <!-- Flag indicating whether the we should enable the automatic brightness in Settings.
         Software implementation will be used if config_hardware_auto_brightness_available is not set -->
    <bool name="config_automatic_brightness_available">false</bool>

    <!-- Fast brightness animation ramp rate in brightness units per second-->
    <integer translatable="false" name="config_brightness_ramp_rate_fast">200</integer>

    <!-- Slow brightness animation ramp rate in brightness units per second-->
    <integer translatable="false" name="config_brightness_ramp_rate_slow">40</integer>

    <!-- Don't name config resources like this.  It should look like config_annoyDianne -->
    <bool name="config_annoy_dianne">true</bool>

    <!-- XXXXXX END OF RESOURCES USING WRONG NAMING CONVENTION -->

    <!-- If this is true, the screen will come on when you unplug usb/power/whatever. -->
    <bool name="config_unplugTurnsOnScreen">false</bool>

    <!-- If this is true, the message that USB is only being used for charging will be shown. -->
    <bool name="config_usbChargingMessage">true</bool>

    <!-- Set this true only if the device has separate attention and notification lights. -->
    <bool name="config_useAttentionLight">false</bool>

    <!-- If this is true, the screen will fade off. -->
    <bool name="config_animateScreenLights">false</bool>

    <!-- If this is true, key chords can be used to take a screenshot on the device. -->
    <bool name="config_enableScreenshotChord">true</bool>

    <!-- If this is true, allow wake from theater mode when plugged in or unplugged. -->
    <bool name="config_allowTheaterModeWakeFromUnplug">false</bool>
    <!-- If this is true, allow wake from theater mode from gesture. -->
    <bool name="config_allowTheaterModeWakeFromGesture">false</bool>
    <!-- If this is true, allow wake from theater mode from camera lens cover is switched. -->
    <bool name="config_allowTheaterModeWakeFromCameraLens">false</bool>
    <!-- If this is true, allow wake from theater mode from power key press. -->
    <bool name="config_allowTheaterModeWakeFromPowerKey">true</bool>
    <!-- If this is true, allow wake from theater mode from regular key press. Setting this value to
         true implies config_allowTheaterModeWakeFromPowerKey is also true-->
    <bool name="config_allowTheaterModeWakeFromKey">false</bool>
    <!-- If this is true, allow wake from theater mode from motion. -->
    <bool name="config_allowTheaterModeWakeFromMotion">false</bool>
    <!-- If this is true, allow wake from theater mode from motion. -->
    <bool name="config_allowTheaterModeWakeFromMotionWhenNotDreaming">false</bool>
    <!-- If this is true, allow wake from theater mode from lid switch. -->
    <bool name="config_allowTheaterModeWakeFromLidSwitch">false</bool>
    <!-- If this is true, allow wake from theater mode when docked. -->
    <bool name="config_allowTheaterModeWakeFromDock">false</bool>
    <!-- If this is true, allow wake from theater mode from window layout flag. -->
    <bool name="config_allowTheaterModeWakeFromWindowLayout">false</bool>
    <!-- If this is true, go to sleep when theater mode is enabled from button press -->
    <bool name="config_goToSleepOnButtonPressTheaterMode">true</bool>
    <!-- If this is true, long press on power button will be available from the non-interactive state -->
    <bool name="config_supportLongPressPowerWhenNonInteractive">false</bool>

    <!-- Auto-rotation behavior -->

    <!-- If true, enables auto-rotation features using the accelerometer.
         Otherwise, auto-rotation is disabled.  Applications may still request
         to use specific orientations but the sensor is ignored and sensor-based
         orientations are not available.  Furthermore, all auto-rotation related
         settings are omitted from the system UI.  In certain situations we may
         still use the accelerometer to determine the orientation, such as when
         docked if the dock is configured to enable the accelerometer. -->
    <bool name="config_supportAutoRotation">true</bool>

    <!-- If true, the screen can be rotated via the accelerometer in all 4
         rotations as the default behavior. -->
    <bool name="config_allowAllRotations">false</bool>

    <!-- If true, the direction rotation is applied to get to an application's requested
         orientation is reversed.  Normally, the model is that landscape is
         clockwise from portrait; thus on a portrait device an app requesting
         landscape will cause a clockwise rotation, and on a landscape device an
         app requesting portrait will cause a counter-clockwise rotation.  Setting
         true here reverses that logic. -->
    <bool name="config_reverseDefaultRotation">false</bool>

    <!-- Sets the minimum and maximum tilt tolerance for each possible rotation.
         This array consists of 4 pairs of values which specify the minimum and maximum
         tilt angle at which the device will transition into each rotation.

         The tilt angle represents the direction in which the plane of the screen is facing;
         it is also known as the angle of elevation.

           -90 degree tilt means that the screen is facing straight down
                           (the device is being held overhead upside-down)
             0 degree tilt means that the screen is facing outwards
                           (the device is being held vertically)
            90 degree tilt means that the screen is facing straight up
                           (the device is resting on a flat table)

        The default tolerances are set conservatively such that the device is more
        likely to remain in its natural orientation than rotate into a counterclockwise,
        clockwise, or reversed posture (with an especially strong bias against the latter)
        to prevent accidental rotation while carrying the device in hand.

        These thresholds may need to be tuned when the device is intended to be
        mounted into a dock with a particularly shallow profile wherein rotation
        would ordinarily have been suppressed.

        It is helpful to consider the desired behavior both when the device is being
        held at a positive tilt (typical case) vs. a negative tilt (reading overhead in
        bed) since they are quite different.  In the overhead case, we typically want
        the device to more strongly prefer to retain its current configuration (in absence
        of a clear indication that a rotation is desired) since the user's head and neck may
        be held at an unusual angle.
    -->
    <integer-array name="config_autoRotationTiltTolerance">
        <!-- rotation:   0 (natural)    --> <item>-25</item> <item>70</item>
        <!-- rotation:  90 (rotate CCW) --> <item>-25</item> <item>65</item>
        <!-- rotation: 180 (reverse)    --> <item>-25</item> <item>60</item>
        <!-- rotation: 270 (rotate CW)  --> <item>-25</item> <item>65</item>
    </integer-array>

    <!-- Lid switch behavior -->

    <!-- The number of degrees to rotate the display when the keyboard is open.
         A value of -1 means no change in orientation by default. -->
    <integer name="config_lidOpenRotation">-1</integer>

    <!-- Indicate whether the lid state impacts the accessibility of
         the physical keyboard.  0 means it doesn't, 1 means it is accessible
         when the lid is open, 2 means it is accessible when the lid is
         closed.  The default is 0. -->
    <integer name="config_lidKeyboardAccessibility">0</integer>

    <!-- Indicate whether the lid state impacts the accessibility of
         the navigation buttons.  0 means it doesn't, 1 means it is accessible
         when the lid is open, 2 means it is accessible when the lid is
         closed.  The default is 0. -->
    <integer name="config_lidNavigationAccessibility">0</integer>

    <!-- Indicate whether closing the lid causes the lockscreen to appear.
         The default is false. -->
    <bool name="config_lidControlsScreenLock">false</bool>

    <!-- Indicate whether closing the lid causes the device to go to sleep and opening
         it causes the device to wake up.
         The default is false. -->
    <bool name="config_lidControlsSleep">false</bool>

    <!-- Desk dock behavior -->

    <!-- The number of degrees to rotate the display when the device is in a desk dock.
         A value of -1 means no change in orientation by default. -->
    <integer name="config_deskDockRotation">-1</integer>

    <!-- Control whether being in the desk dock (and powered) always
         keeps the screen on.  By default it stays on when plugged in to
         AC.  0 will not keep it on; or together 1 to stay on when plugged
         in to AC and 2 to stay on when plugged in to USB.  (So 3 for both.) -->
    <integer name="config_deskDockKeepsScreenOn">1</integer>

    <!-- Control whether being in the desk dock should enable accelerometer
         based screen orientation.  This defaults to true because it is
         common for desk docks to be sold in a variety of form factors
         with different orientations.  Since we cannot always tell these docks
         apart and the docks cannot report their true orientation on their own,
         we rely on gravity to determine the effective orientation. -->
    <bool name="config_deskDockEnablesAccelerometer">true</bool>

    <!-- Car dock behavior -->

    <!-- The number of degrees to rotate the display when the device is in a car dock.
         A value of -1 means no change in orientation by default. -->
    <integer name="config_carDockRotation">-1</integer>

    <!-- Control whether being in the car dock (and powered) always
         keeps the screen on.  By default it stays on when plugged in to
         AC.  0 will not keep it on; or together 1 to stay on when plugged
         in to AC and 2 to stay on when plugged in to USB.  (So 3 for both.) -->
    <integer name="config_carDockKeepsScreenOn">1</integer>

    <!-- Control whether being in the car dock should enable accelerometer based
         screen orientation.  This defaults to true because putting a device in
         a car dock make the accelerometer more a physical input (like a lid). -->

    <bool name="config_carDockEnablesAccelerometer">true</bool>

    <!--  Control whether to launch Car dock home app when user presses home button or when
          car dock intent is fired.
          In mobile device, usually separate home app is expected in car mode, and this should be
          enabled. But in environments like real car, default home app may be enough, and in that
          case, this can be disabled (set to false). -->
    <bool name="config_enableCarDockHomeLaunch">true</bool>

    <!-- HDMI behavior -->

    <!-- The number of degrees to rotate the display when the device has HDMI connected
         but is not in a dock.  A value of -1 means no change in orientation by default.
         Use -1 except on older devices whose Hardware Composer HAL does not
         provide full support for multiple displays.  -->
    <integer name="config_undockedHdmiRotation">-1</integer>

    <!-- Control the default UI mode type to use when there is no other type override
         happening.  One of the following values (See Configuration.java):
             1  UI_MODE_TYPE_NORMAL
             4  UI_MODE_TYPE_TELEVISION
             5  UI_MODE_TYPE_APPLIANCE
             6  UI_MODE_TYPE_WATCH
         Any other values will have surprising consequences. -->
    <integer name="config_defaultUiModeType">1</integer>

    <!--  Control whether to lock UI mode to what is selected from config_defaultUiModeType.
          Once UI mode is locked, applications cannot change it anymore. -->
    <bool name="config_lockUiMode">false</bool>

    <!--  Control whether to lock day/night mode change from normal application. When it is
          true, day / night mode change is only allowed to apps with MODIFY_DAY_NIGHT_MODE
          permission. -->
    <bool name="config_lockDayNightMode">false</bool>

    <!-- Control the default night mode to use when there is no other mode override set.
         One of the following values (see UiModeManager.java):
             0 - MODE_NIGHT_AUTO
             1 - MODE_NIGHT_NO
             2 - MODE_NIGHT_YES
    -->
    <integer name="config_defaultNightMode">1</integer>

    <!-- Control whether Night display is available. This should only be enabled on devices
         with HWC 2.0 or higher. -->
    <bool name="config_nightDisplayAvailable">false</bool>

    <!-- Default mode to control how Night display is automatically activated.
         One of the following values (see NightDisplayController.java):
             0 - AUTO_MODE_DISABLED
             1 - AUTO_MODE_CUSTOM
             2 - AUTO_MODE_TWILIGHT
    -->
    <integer name="config_defaultNightDisplayAutoMode">0</integer>

    <!-- Default time when Night display is automatically activated.
         Represented as milliseconds from midnight (e.g. 79200000 == 10pm). -->
    <integer name="config_defaultNightDisplayCustomStartTime">79200000</integer>

    <!-- Default time when Night display is automatically deactivated.
         Represented as milliseconds from midnight (e.g. 21600000 == 6am). -->
    <integer name="config_defaultNightDisplayCustomEndTime">21600000</integer>

    <!-- Indicate whether to allow the device to suspend when the screen is off
         due to the proximity sensor.  This resource should only be set to true
         if the sensor HAL correctly handles the proximity sensor as a wake-up source.
         Otherwise, the device may fail to wake out of suspend reliably.
         The default is false. -->
    <bool name="config_suspendWhenScreenOffDueToProximity">false</bool>

    <!-- Control the behavior when the user long presses the power button.
            0 - Nothing
            1 - Global actions menu
            2 - Power off (with confirmation)
            3 - Power off (without confirmation)
    -->
    <integer name="config_longPressOnPowerBehavior">1</integer>

    <!-- Control the behavior when the user long presses the back button.  Non-zero values are only
         valid for watches as part of CDD/CTS.
            0 - Nothing
            1 - Go to voice assist
    -->
    <integer name="config_longPressOnBackBehavior">0</integer>

    <!-- Control the behavior when the user panic presses the back button.
            0 - Nothing
            1 - Go to home
    -->
    <integer name="config_backPanicBehavior">0</integer>

    <!-- Control the behavior when the user short presses the power button.
            0 - Nothing
            1 - Go to sleep (doze)
            2 - Really go to sleep (don't doze)
            3 - Really go to sleep and go home (don't doze)
    -->
    <integer name="config_shortPressOnPowerBehavior">1</integer>

    <!-- Control the behavior when the user double presses the power button.
            0 - Nothing
            1 - Toggle theater mode setting
            2 - Brightness boost
    -->
    <integer name="config_doublePressOnPowerBehavior">0</integer>

    <!-- Control the behavior when the user triple presses the power button.
            0 - Nothing
            1 - Toggle theater mode setting
            2 - Brightness boost
    -->
    <integer name="config_triplePressOnPowerBehavior">0</integer>

    <!-- Control the behavior when the user presses the sleep button.
            0 - Go to sleep (doze)
            1 - Go to sleep (doze) and go home
    -->
    <integer name="config_shortPressOnSleepBehavior">0</integer>

    <!-- Package name for default keyguard appwidget [DO NOT TRANSLATE] -->
    <string name="widget_default_package_name" translatable="false"></string>

    <!-- Class name for default keyguard appwidget [DO NOT TRANSLATE] -->
    <string name="widget_default_class_name" translatable="false"></string>

    <!-- Indicate whether the SD card is accessible without removing the battery. -->
    <bool name="config_batterySdCardAccessibility">false</bool>

    <!-- List of file paths for USB host busses to exclude from USB host support.
         For example, if the first USB bus on the device is used to communicate
         with the modem or some other restricted hardware, add "/dev/bus/usb/001/"
         to this list.  If this is empty, no parts of the host USB bus will be excluded.
    -->
    <string-array name="config_usbHostBlacklist" translatable="false">
    </string-array>

    <!-- List of paths to serial ports that are available to the serial manager.
         for example, /dev/ttyUSB0
    -->
    <string-array translatable="false" name="config_serialPorts">
    </string-array>

    <!-- Vibrator pattern for feedback about a long screen/key press -->
    <integer-array name="config_longPressVibePattern">
        <item>0</item>
        <item>1</item>
        <item>20</item>
        <item>21</item>
    </integer-array>

    <!-- Vibrator pattern for feedback about touching a virtual key -->
    <integer-array name="config_virtualKeyVibePattern">
        <item>0</item>
        <item>10</item>
        <item>20</item>
        <item>30</item>
    </integer-array>

    <!-- Vibrator pattern for a very short but reliable vibration for soft keyboard tap -->
    <integer-array name="config_keyboardTapVibePattern">
        <item>40</item>
    </integer-array>

    <!-- Vibrator pattern for feedback when selecting an hour/minute tick of a Clock -->
    <integer-array name="config_clockTickVibePattern">
        <item>125</item>
        <item>30</item>
    </integer-array>

    <!-- Vibrator pattern for feedback when selecting a day/month/year date of a Calendar -->
    <integer-array name="config_calendarDateVibePattern">
        <item>125</item>
        <item>30</item>
    </integer-array>

    <!-- Vibrator pattern for feedback about booting with safe mode disabled -->
    <integer-array name="config_safeModeDisabledVibePattern">
        <item>0</item>
        <item>1</item>
        <item>20</item>
        <item>21</item>
    </integer-array>

    <!-- Vibrator pattern for feedback about booting with safe mode disabled -->
    <integer-array name="config_safeModeEnabledVibePattern">
        <item>0</item>
        <item>1</item>
        <item>20</item>
        <item>21</item>
        <item>500</item>
        <item>600</item>
    </integer-array>

    <!-- Vibrator pattern for feedback about hitting a scroll barrier -->
    <integer-array name="config_scrollBarrierVibePattern">
        <item>0</item>
        <item>15</item>
        <item>10</item>
        <item>10</item>
    </integer-array>

    <!-- Vibrator pattern for feedback about a context click -->
    <integer-array name="config_contextClickVibePattern">
        <item>0</item>
        <item>1</item>
        <item>20</item>
        <item>21</item>
    </integer-array>

    <bool name="config_use_strict_phone_number_comparation">false</bool>

    <!-- Display low battery warning when battery level dips to this value.
         Also, the battery stats are flushed to disk when we hit this level.  -->
    <integer name="config_criticalBatteryWarningLevel">5</integer>

    <!-- Shutdown if the battery temperature exceeds (this value * 0.1) Celsius. -->
    <integer name="config_shutdownBatteryTemperature">680</integer>

    <!-- Display low battery warning when battery level dips to this value -->
    <integer name="config_lowBatteryWarningLevel">15</integer>

    <!-- Close low battery warning when battery level reaches the lowBatteryWarningLevel
         plus this -->
    <integer name="config_lowBatteryCloseWarningBump">5</integer>

    <!-- Default color for notification LED. -->
    <color name="config_defaultNotificationColor">#ffffffff</color>

    <!-- Default LED on time for notification LED in milliseconds. -->
    <integer name="config_defaultNotificationLedOn">500</integer>

    <!-- Default LED off time for notification LED in milliseconds. -->
    <integer name="config_defaultNotificationLedOff">2000</integer>

    <!-- Default value for led color when battery is low on charge -->
    <integer name="config_notificationsBatteryLowARGB">0xFFFF0000</integer>

    <!-- Default value for led color when battery is medium charged -->
    <integer name="config_notificationsBatteryMediumARGB">0xFFFFFF00</integer>

    <!-- Default value for led color when battery is fully charged -->
    <integer name="config_notificationsBatteryFullARGB">0xFF00FF00</integer>

    <!-- Default value for LED on time when the battery is low on charge in miliseconds -->
    <integer name="config_notificationsBatteryLedOn">125</integer>

    <!-- Is the notification LED intrusive? Used to decide if there should be a disable option -->
    <bool name="config_intrusiveNotificationLed">false</bool>

    <!-- Default value for LED off time when the battery is low on charge in miliseconds -->
    <integer name="config_notificationsBatteryLedOff">2875</integer>

    <!-- Number of notifications to keep in the notification service historical archive -->
    <integer name="config_notificationServiceArchiveSize">100</integer>

    <!-- Allow the menu hard key to be disabled in LockScreen on some devices -->
    <bool name="config_disableMenuKeyInLockScreen">false</bool>

    <!-- Don't show lock screen before unlock screen (PIN/pattern/password) -->
    <bool name="config_enableLockBeforeUnlockScreen">false</bool>

    <!-- Disable lockscreen rotation by default -->
    <bool name="config_enableLockScreenRotation">false</bool>

    <!-- Enable lockscreen translucent decor by default -->
    <bool name="config_enableLockScreenTranslucentDecor">true</bool>

    <!-- Enable translucent decor by default -->
    <bool name="config_enableTranslucentDecor">true</bool>

    <!-- Is the device capable of hot swapping an UICC Card -->
    <bool name="config_hotswapCapable">false</bool>

    <!-- Component name of the ICC hotswap prompt for restart dialog -->
    <string name="config_iccHotswapPromptForRestartDialogComponent" translateable="false">@null</string>

    <!-- Enable puk unlockscreen by default.
         If unlock screen is disabled, the puk should be unlocked through Emergency Dialer -->
    <bool name="config_enable_puk_unlock_screen">true</bool>

    <!-- Enable emergency call when sim is locked or puk locked. Some countries/carriers do not
         allow emergency calls to be placed without the IMSI, which is locked in the SIM.
         If so, this should be set to 'false' in an overlay. -->
    <bool name="config_enable_emergency_call_while_sim_locked">true</bool>

    <!-- Is the lock-screen disabled for new users by default -->
    <bool name="config_disableLockscreenByDefault">false</bool>

    <!-- Control the behavior when the user long presses the home button.
            0 - Nothing
            1 - Recent apps view in SystemUI
            2 - Launch assist intent
         This needs to match the constants in
         policy/src/com/android/internal/policy/impl/PhoneWindowManager.java
    -->
    <integer name="config_longPressOnHomeBehavior">0</integer>

    <!-- Control the behavior when the user double-taps the home button.
            0 - Nothing
            1 - Recent apps view in SystemUI
         This needs to match the constants in
         policy/src/com/android/internal/policy/impl/PhoneWindowManager.java
    -->
    <integer name="config_doubleTapOnHomeBehavior">0</integer>

    <!-- Minimum screen brightness setting allowed by the power manager.
         The user is forbidden from setting the brightness below this level. -->
    <integer name="config_screenBrightnessSettingMinimum">10</integer>

    <!-- Maximum screen brightness allowed by the power manager.
         The user is forbidden from setting the brightness above this level. -->
    <integer name="config_screenBrightnessSettingMaximum">255</integer>

    <!-- Default screen brightness setting.
         Must be in the range specified by minimum and maximum. -->
    <integer name="config_screenBrightnessSettingDefault">102</integer>

    <!-- Screen brightness used to dim the screen while dozing in a very low power state.
         May be less than the minimum allowed brightness setting
         that can be set by the user. -->
    <integer name="config_screenBrightnessDoze">1</integer>

    <!-- Allow automatic adjusting of the screen brightness while dozing in low power state. -->
    <bool name="config_allowAutoBrightnessWhileDozing">false</bool>

    <!-- Stability requirements in milliseconds for accepting a new brightness level.  This is used
         for debouncing the light sensor.  Different constants are used to debounce the light sensor
         when adapting to brighter or darker environments.  This parameter controls how quickly
         brightness changes occur in response to an observed change in light level that exceeds the
         hysteresis threshold. -->
    <integer name="config_autoBrightnessBrighteningLightDebounce">4000</integer>
    <integer name="config_autoBrightnessDarkeningLightDebounce">8000</integer>

    <!-- Light sensor event rate in milliseconds for automatic brightness control. -->
    <integer name="config_autoBrightnessLightSensorRate">250</integer>

    <!-- The maximum range of gamma adjustment possible using the screen
         auto-brightness adjustment setting. -->
    <fraction name="config_autoBrightnessAdjustmentMaxGamma">300%</fraction>

    <!-- If we allow automatic adjustment of screen brightness while dozing, how many times we want
         to reduce it to preserve the battery. Value of 100% means no scaling. -->
    <fraction name="config_screenAutoBrightnessDozeScaleFactor">100%</fraction>

    <!-- When the screen is turned on, the previous estimate of the ambient light level at the time
         the screen was turned off is restored and is used to determine the initial screen
         brightness.

         If this flag is true, then the ambient light level estimate will be promptly recomputed
         after the warm-up interface and the screen brightness will be adjusted immediately.

         If this flag is false, then the ambient light level estimate will be adjusted more
         gradually in the same manner that normally happens when the screen is on according to the
         brightening or dimming debounce thresholds.  As a result, it may take somewhat longer to
         adapt to the environment.  This mode may be better suited for watches. -->
    <bool name="config_autoBrightnessResetAmbientLuxAfterWarmUp">true</bool>

    <!-- Period of time in which to consider light samples in milliseconds. -->
    <integer name="config_autoBrightnessAmbientLightHorizon">10000</integer>

    <!-- Screen brightness used to dim the screen when the user activity
         timeout expires.  May be less than the minimum allowed brightness setting
         that can be set by the user. -->
    <integer name="config_screenBrightnessDim">10</integer>

    <!-- Minimum allowable screen brightness to use in a very dark room.
         This value sets the floor for the darkest possible auto-brightness
         adjustment.  It is expected to be somewhat less than the first entry in
         config_autoBrightnessLcdBacklightValues so as to allow the user to have
         some range of adjustment to dim the screen further than usual in very
         dark rooms. The contents of the screen must still be clearly visible
         in darkness (although they may not be visible in a bright room). -->
    <integer name="config_screenBrightnessDark">1</integer>

    <!-- Array of light sensor LUX values to define our levels for auto backlight brightness support.
         The N entries of this array define N + 1 control points as follows:
         (1-based arrays)

         Point 1:            (0, value[1]):             lux <= 0
         Point 2:     (level[1], value[2]):  0        < lux <= level[1]
         Point 3:     (level[2], value[3]):  level[2] < lux <= level[3]
         ...
         Point N+1: (level[N], value[N+1]):  level[N] < lux

         The control points must be strictly increasing.  Each control point
         corresponds to an entry in the brightness backlight values arrays.
         For example, if LUX == level[1] (first element of the levels array)
         then the brightness will be determined by value[2] (second element
         of the brightness values array).

         Spline interpolation is used to determine the auto-brightness
         backlight values for LUX levels between these control points.

         Must be overridden in platform specific overlays -->
    <integer-array name="config_autoBrightnessLevels">
    </integer-array>

    <!-- Array of output values for LCD backlight corresponding to the LUX values
         in the config_autoBrightnessLevels array.  This array should have size one greater
         than the size of the config_autoBrightnessLevels array.
         The brightness values must be between 0 and 255 and be non-decreasing.
         This must be overridden in platform specific overlays -->
    <integer-array name="config_autoBrightnessLcdBacklightValues">
    </integer-array>

    <!-- Array of output values for button backlight corresponding to the LUX values
         in the config_autoBrightnessLevels array.  This array should have size one greater
         than the size of the config_autoBrightnessLevels array.
         The brightness values must be between 0 and 255 and be non-decreasing.
         This must be overridden in platform specific overlays -->
    <integer-array name="config_autoBrightnessButtonBacklightValues">
    </integer-array>

    <!-- Array of output values for keyboard backlight corresponding to the LUX values
         in the config_autoBrightnessLevels array.  This array should have size one greater
         than the size of the config_autoBrightnessLevels array.
         The brightness values must be between 0 and 255 and be non-decreasing.
         This must be overridden in platform specific overlays -->
    <integer-array name="config_autoBrightnessKeyboardBacklightValues">
    </integer-array>

    <!-- Array of hysteresis constraint values for brightening, represented as tenths of a
         percent. The length of this array is assumed to be one greater than
         config_dynamicHysteresisLuxLevels. The brightening threshold is calculated as
         lux * (1.0f + CONSTRAINT_VALUE). When the current lux is higher than this threshold,
         the screen brightness is recalculated. See the config_dynamicHysteresisLuxLevels
         description for how the constraint value is chosen. -->
    <integer-array name="config_dynamicHysteresisBrightLevels">
        <item>100</item>
    </integer-array>

    <!-- Array of hysteresis constraint values for darkening, represented as tenths of a
         percent. The length of this array is assumed to be one greater than
         config_dynamicHysteresisLuxLevels. The darkening threshold is calculated as
         lux * (1.0f - CONSTRAINT_VALUE). When the current lux is lower than this threshold,
         the screen brightness is recalculated. See the config_dynamicHysteresisLuxLevels
         description for how the constraint value is chosen. -->
    <integer-array name="config_dynamicHysteresisDarkLevels">
        <item>200</item>
    </integer-array>

    <!-- Array of ambient lux threshold values. This is used for determining hysteresis constraint
         values by calculating the index to use for lookup and then setting the constraint value
         to the corresponding value of the array. The new brightening hysteresis constraint value
         is the n-th element of config_dynamicHysteresisBrightLevels, and the new darkening
         hysteresis constraint value is the n-th element of config_dynamicHysteresisDarkLevels.

         The (zero-based) index is calculated as follows: (MAX is the largest index of the array)
         condition                      calculated index
         value < lux[0]                 0
         lux[n] <= value < lux[n+1]     n+1
         lux[MAX] <= value              MAX+1 -->
    <integer-array name="config_dynamicHysteresisLuxLevels">
    </integer-array>

    <!-- Amount of time it takes for the light sensor to warm up in milliseconds.
         For this time after the screen turns on, the Power Manager
         will not debounce light sensor readings -->
    <integer name="config_lightSensorWarmupTime">0</integer>

    <!-- Enables swipe versus poly-finger touch disambiguation in the KeyboardView -->
    <bool name="config_swipeDisambiguation">true</bool>

    <!-- Specifies the amount of time to disable virtual keys after the screen is touched
         in order to filter out accidental virtual key presses due to swiping gestures
         or taps near the edge of the display.  May be 0 to disable the feature.
         It is recommended that this value be no more than 250 ms.
         This feature should be disabled for most devices. -->
    <integer name="config_virtualKeyQuietTimeMillis">0</integer>

    <!-- A list of potential packages, in priority order, that may contain an
         ephemeral resolver. Each package will be be queried for a component
         that has been granted the PACKAGE_EPHEMERAL_AGENT permission.
         This may be empty if ephemeral apps are not supported. -->
    <string-array name="config_ephemeralResolverPackage" translatable="false">
        <!-- Add packages here -->
    </string-array>

    <!-- Component name of the default wallpaper. This will be ImageWallpaper if not
         specified -->
    <string name="default_wallpaper_component" translatable="false">@null</string>

    <!-- By default a product has no distinct default lock wallpaper -->
    <item name="default_lock_wallpaper" type="drawable">@null</item>

    <!-- Component name of the built in wallpaper used to display bitmap wallpapers. This must not be null. -->
    <string name="image_wallpaper_component" translatable="false">com.android.systemui/com.android.systemui.ImageWallpaper</string>

    <!-- True if WallpaperService is enabled -->
    <bool name="config_enableWallpaperService">true</bool>

    <!-- Whether to enable network location overlay which allows network
         location provider to be replaced by an app at run-time. When disabled,
         only the config_networkLocationProviderPackageName package will be
         searched for network location provider, otherwise packages whose
         signature matches the signatures of config_locationProviderPackageNames
         will be searched, and the service with the highest version number will
         be picked. Anyone who wants to disable the overlay mechanism can set it
         to false.
         -->
    <bool name="config_enableNetworkLocationOverlay" translatable="false">true</bool>
    <!-- Package name providing network location support. Used only when
         config_enableNetworkLocationOverlay is false. -->
    <string name="config_networkLocationProviderPackageName" translatable="false">@null</string>

    <!-- Whether to enable fused location provider overlay which allows fused
         location provider to be replaced by an app at run-time. When disabled,
         only the config_fusedLocationProviderPackageName package will be
         searched for fused location provider, otherwise packages whose
         signature matches the signatures of config_locationProviderPackageNames
         will be searched, and the service with the highest version number will
         be picked. Anyone who wants to disable the overlay mechanism can set it
         to false.
         -->
    <bool name="config_enableFusedLocationOverlay" translatable="false">true</bool>
    <!-- Package name providing fused location support. Used only when
         config_enableFusedLocationOverlay is false. -->
    <string name="config_fusedLocationProviderPackageName" translatable="false">com.android.location.fused</string>

    <!-- Whether to enable Hardware FLP overlay which allows Hardware FLP to be
         replaced by an app at run-time. When disabled, only the
         config_hardwareFlpPackageName package will be searched for Hardware Flp,
         otherwise packages whose signature matches the signatures of
         config_locationProviderPackageNames will be searched, and the service
         with the highest version number will be picked. Anyone who wants to
         disable the overlay mechanism can set it to false.
         -->
    <bool name="config_enableHardwareFlpOverlay" translatable="false">true</bool>
    <!-- Package name providing Hardware Flp. Used only when
         config_enableHardwareFlpOverlay is false. -->
    <string name="config_hardwareFlpPackageName" translatable="false">com.android.location.fused</string>

    <!-- Whether to enable geocoder overlay which allows geocoder to be replaced
         by an app at run-time. When disabled, only the
         config_geocoderProviderPackageName package will be searched for
         geocoder, otherwise packages whose signature matches the signatures of
         config_locationProviderPackageNames will be searched, and the service
         with the highest version number will be picked. Anyone who wants to
         disable the overlay mechanism can set it to false.
         -->
    <bool name="config_enableGeocoderOverlay" translatable="false">true</bool>
    <!-- Package name providing geocoder API support. Used only when
         config_enableGeocoderOverlay is false. -->
    <string name="config_geocoderProviderPackageName" translatable="false">@null</string>

    <!-- Whether to enable geofence overlay which allows geofence to be replaced
         by an app at run-time. When disabled, only the
         config_geofenceProviderPackageName package will be searched for
         geofence implementation, otherwise packages whose signature matches the
         signatures of config_locationProviderPackageNames will be searched, and
         the service with the highest version number will be picked. Anyone who
         wants to disable the overlay mechanism can set it to false.
         -->
    <bool name="config_enableGeofenceOverlay" translatable="false">true</bool>
    <!-- Package name providing geofence API support. Used only when
         config_enableGeofenceOverlay is false. -->
    <string name="config_geofenceProviderPackageName" translatable="false">@null</string>

    <!-- Whether to enable Hardware Activity-Recognition overlay which allows Hardware
         Activity-Recognition to be replaced by an app at run-time. When disabled, only the
         config_activityRecognitionHardwarePackageName package will be searched for
         its implementation, otherwise packages whose signature matches the
         signatures of config_locationProviderPackageNames will be searched, and
         the service with the highest version number will be picked. Anyone who
         wants to disable the overlay mechanism can set it to false.
         -->
    <bool name="config_enableActivityRecognitionHardwareOverlay" translatable="false">true</bool>
    <!-- Package name providing Hardware Activity-Recognition API support. Used only when
         config_enableActivityRecognitionHardwareOverlay is false. -->
    <string name="config_activityRecognitionHardwarePackageName" translatable="false">@null</string>

    <!-- Package name(s) containing location provider support.
         These packages can contain services implementing location providers,
         such as the Geocode Provider, Network Location Provider, and
         Fused Location Provider. They will each be searched for
         service components implementing these providers.
         It is strongly recommended that the packages explicitly named
         below are on the system image, so that they will not map to
         a 3rd party application.
         The location framework also has support for installation
         of new location providers at run-time. The new package does not
         have to be explicitly listed here, however it must have a signature
         that matches the signature of at least one package on this list.
         -->
    <string-array name="config_locationProviderPackageNames" translatable="false">
        <!-- The standard AOSP fused location provider -->
        <item>com.android.location.fused</item>
    </string-array>

    <!-- This string array can be overriden to enable test location providers initially. -->
    <!-- Array of "[locationProviderName],[requiresNetwork],
         [requiresSatellite],[requiresCell],[hasMonetaryCost],
         [supportAltitute],[supportsSpeed],[supportsBearing],
         [powerRequirement],[accuracy]" -->
    <!-- powerRequirement is defined in android.location.Criteria
         0 = NO_REQUIREMENT / 1 = POWER_LOW / 2 = POWER_MEDIUM / 3 = POWER_HIGH -->
    <!-- accuracy is defined in anroid.location.Criteria
         1 = ACCURACY_FINE / 2 = ACCURACY_COARSE -->
    <string-array name="config_testLocationProviders" translatable="false">
        <!-- Example test network location provider
        <item>network,false,false,false,false,true,true,true,1,2</item>
        -->
    </string-array>

    <!-- Boolean indicating if current platform supports bluetooth SCO for off call
    use cases -->
    <bool name="config_bluetooth_sco_off_call">true</bool>

    <!-- Boolean indicating if current platform supports bluetooth wide band
         speech -->
    <bool name="config_bluetooth_wide_band_speech">true</bool>

    <!-- Boolean indicating if current platform need do one-time bluetooth address
         re-validation -->
    <bool name="config_bluetooth_address_validation">false</bool>

    <!-- Boolean indicating if current platform supports BLE peripheral mode -->
    <bool name="config_bluetooth_le_peripheral_mode_supported">false</bool>

    <!-- Max number of scan filters supported by blutooth controller. 0 if the
         device does not support hardware scan filters-->
    <integer translatable="false" name="config_bluetooth_max_scan_filters">0</integer>

    <!-- Max number of advertisers supported by bluetooth controller. 0 if the
         device does not support multiple advertisement-->
    <integer translatable="false" name="config_bluetooth_max_advertisers">0</integer>

    <!-- Idle current for bluetooth controller. 0 by default-->
    <integer translatable="false" name="config_bluetooth_idle_cur_ma">1</integer>

    <!-- Rx current for bluetooth controller. 0 by default-->
    <integer translatable="false" name="config_bluetooth_rx_cur_ma">2</integer>

    <!-- Tx current for bluetooth controller. 0 by default-->
    <integer translatable="false" name="config_bluetooth_tx_cur_ma">3</integer>

    <!-- Operating volatage for bluetooth controller. 0 by default-->
    <integer translatable="false" name="config_bluetooth_operating_voltage_mv">4</integer>

    <!-- Whether supported profiles should be reloaded upon enabling bluetooth -->
    <bool name="config_bluetooth_reload_supported_profiles_when_enabled">false</bool>

    <!-- The default data-use polling period. -->
    <integer name="config_datause_polling_period_sec">600</integer>

    <!-- The default data-use threshold in bytes. 0 disables-->
    <integer name="config_datause_threshold_bytes">0</integer>

    <!-- The default reduced-datarate value in kilobits per sec -->
    <integer name="config_datause_throttle_kbitsps">300</integer>

    <!-- The default iface on which to monitor data use -->
    <string name="config_datause_iface" translatable="false">rmnet0</string>

    <!-- The default reduced-datarate notification mask -->
    <!-- 2 means give warning -->
    <integer name="config_datause_notification_type">2</integer>

    <!-- If Voice Radio Technology is RIL_RADIO_TECHNOLOGY_LTE:14 or
         RIL_RADIO_TECHNOLOGY_UNKNOWN:0 this is the value that should be used instead.
         A configuration value of RIL_RADIO_TECHNOLOGY_UNKNOWN:0 means
         there is no replacement value and that the default assumption
         for phone type (GSM) should be used. -->
    <integer name="config_volte_replacement_rat">0</integer>

    <!-- Flag indicating whether the current device is "voice capable".
         If true, this means that the device supports circuit-switched
         (i.e. voice) phone calls over the telephony network, and is
         allowed to display the in-call UI while a cellular voice call is
         active.  This can be overridden to false for "data only" devices
         which can't make voice calls and don't support any in-call UI.

         Note: this flag is subtly different from the
         PackageManager.FEATURE_TELEPHONY system feature, which is
         available on *any* device with a telephony radio, even if the
         device is data-only. -->
    <bool name="config_voice_capable">true</bool>

    <!-- Flag indicating whether all audio streams should be mapped to
         one single stream. If true, all audio streams are mapped to
         STREAM_MUSIC as if it's on TV platform. -->
    <bool name="config_single_volume">false</bool>

    <!-- Flag indicating that an outbound call must have a call capable phone account
         that has declared it can process the call's handle. -->
    <bool name="config_requireCallCapableAccountForHandle">false</bool>

    <!-- Flag indicating if the user is notified when the mobile network access is restricted -->
    <bool name="config_user_notification_of_restrictied_mobile_access">true</bool>

    <!-- Flag indicating whether the current device allows sms service.
         If true, this means that the device supports both sending and
         receiving sms via the telephony network.
         This can be overridden to false for "data only" devices
         which can't send and receive sms message.

         Note: Disable SMS also disable voicemail waiting sms,
               cell broadcasting sms, and MMS. -->
    <bool name="config_sms_capable">true</bool>

    <!-- Default SMS Application. This will be the default SMS application when
         the phone first boots. The user can then change the default app to one
         of their choosing.
         This can be overridden for devices where a different default SMS
         application is desired.

         If this string is empty or the specified package does not exist, then
         the platform will search for an SMS app and use that (if there is one)-->
    <string name="default_sms_application" translatable="false">com.android.messaging</string>

    <!-- Default web browser.  This is the package name of the application that will
         be the default browser when the device first boots.  Afterwards the user
         can select whatever browser app they wish to use as the default.

         If this string is empty or the specified package does not exist, then
         the behavior will be as though no app was named as an explicit default. -->
    <string name="default_browser" translatable="false"></string>

    <!-- Enable/disable default bluetooth profiles:
        HSP_AG, ObexObjectPush, Audio, NAP -->
    <bool name="config_bluetooth_default_profiles">true</bool>

    <!-- IP address of the dns server to use if nobody else suggests one -->
    <string name="config_default_dns_server" translatable="false">8.8.8.8</string>

    <!-- The default mobile provisioning apn. Empty by default, maybe overridden by
         an mcc/mnc specific config.xml -->
    <string name="mobile_provisioning_apn" translatable="false"></string>

    <!-- The default mobile provisioning url. Empty by default, maybe overridden by
         an mcc/mnc specific config.xml -->
    <string name="mobile_provisioning_url" translatable="false"></string>

    <!-- The default character set for GsmAlphabet -->
    <!-- Empty string means MBCS is not considered -->
    <string name="gsm_alphabet_default_charset" translatable="false"></string>

    <!-- Enables SIP on WIFI only -->
    <bool name="config_sip_wifi_only">false</bool>

    <!-- Enables built-in SIP phone capability -->
    <bool name="config_built_in_sip_phone">true</bool>

    <!-- Boolean indicating if restoring network selection should be skipped -->
    <!-- The restoring is handled by modem if it is true-->
    <bool translatable="false" name="skip_restoring_network_selection">false</bool>

    <!-- Maximum number of database connections opened and managed by framework layer
         to handle queries on each database when using Write-Ahead Logging. -->
    <integer name="db_connection_pool_size">4</integer>

    <!-- The default journal mode to use use when Write-Ahead Logging is not active.
         Choices are: OFF, DELETE, TRUNCATE, PERSIST and MEMORY.
         PERSIST may improve performance by reducing how often journal blocks are
         reallocated (compared to truncation) resulting in better data block locality
         and less churn of the storage media.

         The PERSIST mode results in data persisting in the journal beyond the life of
         a transaction, so it interacts poorly with SECURE_DELETE. -->
    <string name="db_default_journal_mode" translatable="false">TRUNCATE</string>

    <!-- Maximum size of the persistent journal file in bytes.
         If the journal file grows to be larger than this amount then SQLite will
         truncate it after committing the transaction. -->
    <integer name="db_journal_size_limit">524288</integer>

    <!-- The database synchronization mode when using the default journal mode.
         FULL is safest and preserves durability at the cost of extra fsyncs.
         NORMAL also preserves durability in non-WAL modes and uses checksums to ensure
         integrity although there is a small chance that an error might go unnoticed.
         Choices are: FULL, NORMAL, OFF. -->
    <string name="db_default_sync_mode" translatable="false">FULL</string>

    <!-- The database synchronization mode when using Write-Ahead Logging.
         FULL is safest and preserves durability at the cost of extra fsyncs.
         NORMAL sacrifices durability in WAL mode because syncs are only performed before
         and after checkpoint operations.  If checkpoints are infrequent and power loss
         occurs, then committed transactions could be lost and applications might break.
         Choices are: FULL, NORMAL, OFF. -->
    <string name="db_wal_sync_mode" translatable="false">FULL</string>

    <!-- The Write-Ahead Log auto-checkpoint interval in database pages (typically 1 to 4KB).
         The log is checkpointed automatically whenever it exceeds this many pages.
         When a database is reopened, its journal mode is set back to the default
         journal mode, which may cause a checkpoint operation to occur.  Checkpoints
         can also happen at other times when transactions are committed.
         The bigger the WAL file, the longer a checkpoint operation takes, so we try
         to keep the WAL file relatively small to avoid long delays.
         The size of the WAL file is also constrained by 'db_journal_size_limit'. -->
    <integer name="db_wal_autocheckpoint">100</integer>

    <!-- Max space (in MB) allocated to DownloadManager to store the downloaded
         files if they are to be stored in DownloadManager's data dir,
         which typically is /data/data/com.android.providers.downloads/files -->
    <integer name="config_downloadDataDirSize">200</integer>

    <!-- Max number of downloads allowed to proceed concurrently -->
    <integer name="config_MaxConcurrentDownloadsAllowed">5</integer>

    <!-- When the free space available in DownloadManager's data dir falls
         below the percentage value specified by this param, DownloadManager
         starts removing files to try to make percentage of available
         free space above this threshold value. -->
    <integer name="config_downloadDataDirLowSpaceThreshold">10</integer>

    <!-- The URL that should be sent in an x-wap-profile header with an HTTP request,
         as defined in the Open Mobile Alliance User Agent Profile specification
         OMA-TS-UAProf-V2_0-20060206-A Section 8.1.1.1. If the URL contains a '%s'
         format string then that substring will be replaced with the value of
         Build.MODEL. The format string shall not be escaped. -->
    <string name="config_useragentprofile_url" translatable="false"></string>

    <!-- When a database query is executed, the results retuned are paginated
         in pages of size (in KB) indicated by this value -->
    <integer name="config_cursorWindowSize">2048</integer>

    <!-- Sets whether menu shortcuts should be displayed on panel menus when
         a keyboard is present. -->
    <bool name="config_showMenuShortcutsWhenKeyboardPresent">false</bool>

    <!-- Do not translate. Defines the slots is Two Digit Number for dialing normally not USSD -->
    <string-array name="config_twoDigitNumberPattern" translatable="false">
    </string-array>

    <!-- The VoiceMail default value is displayed to my own number if it is true -->
    <bool name="config_telephony_use_own_number_for_voicemail">false</bool>

    <!-- If this value is true, Sms encoded as octet is decoded by utf8 decoder.
         If false, decoded by Latin decoder. -->
    <bool name="config_sms_utf8_support">false</bool>

    <!-- If this value is true, The mms content-disposition field is supported correctly.
         If false, Content-disposition fragments are ignored -->
    <bool name="config_mms_content_disposition_support">true</bool>

    <!-- MMS user agent string -->
    <string name="config_mms_user_agent" translatable="false"></string>

    <!-- MMS user agent prolfile url -->
    <string name="config_mms_user_agent_profile_url" translatable="false"></string>

    <!-- National Language Identifier codes for the following two config items.
         (from 3GPP TS 23.038 V9.1.1 Table 6.2.1.2.4.1):
          0  - reserved
          1  - Turkish
          2  - Spanish (single shift table only)
          3  - Portuguese
          4  - Bengali
          5  - Gujarati
          6  - Hindi
          7  - Kannada
          8  - Malayalam
          9  - Oriya
         10  - Punjabi
         11  - Tamil
         12  - Telugu
         13  - Urdu
         14+ - reserved -->

    <!-- National language single shift tables to enable for SMS encoding.
         Decoding is always enabled. 3GPP TS 23.038 states that this feature
         should not be enabled until a formal request is issued by the relevant
         national regulatory body. Array elements are codes from the table above.
         Example 1: devices sold in Turkey must include table 1 to conform with
           By-Law Number 27230. (http://www.btk.gov.tr/eng/pdf/2009/BY-LAW_SMS.pdf)
         Example 2: devices sold in India should include tables 4 through 13
           to enable use of the new Release 9 tables for Indic languages. -->
    <integer-array name="config_sms_enabled_single_shift_tables"></integer-array>

    <!-- National language locking shift tables to enable for SMS encoding.
         Decoding is always enabled. 3GPP TS 23.038 states that this feature
         should not be enabled until a formal request is issued by the relevant
         national regulatory body. Array elements are codes from the table above.
         Example 1: devices sold in Turkey must include table 1 after the
           Turkish Telecommunication Authority requires locking shift encoding
           to be enabled (est. July 2012). (http://www.btk.gov.tr/eng/pdf/2009/BY-LAW_SMS.pdf)
           See also: http://www.mobitech.com.tr/tr/ersanozturkblog_en/index.php?entry=entry090223-160014
         Example 2: devices sold in India should include tables 4 through 13
         to enable use of the new Release 9 tables for Indic languages. -->
    <integer-array name="config_sms_enabled_locking_shift_tables"></integer-array>

    <!-- Set to true if the RSSI should always display CDMA signal strength even on EVDO -->
    <bool name="config_alwaysUseCdmaRssi">false</bool>


    <!-- If this value is true, duplicate Source/Destination port fields
         in WDP header of some carriers OMADM wap push are supported.
         ex: MSGTYPE-TotalSegments-CurrentSegment
             -SourcePortDestPort-SourcePortDestPort-OMADM PDU
         If false, not supported. -->
    <bool name="config_duplicate_port_omadm_wappush">false</bool>

    <!-- Maximum numerical value that will be shown in a status bar
         notification icon or in the notification itself. Will be replaced
         with @string/status_bar_notification_info_overflow when shown in the
         UI. -->
    <integer name="status_bar_notification_info_maxnum">999</integer>

    <!-- Path to an ISO image to be shared with via USB mass storage.
         This is intended to allow packaging drivers or tools for installation on a PC. -->
    <string translatable="false" name="config_isoImagePath"></string>

    <!-- Whether a software navigation bar should be shown. NOTE: in the future this may be
         autodetected from the Configuration. -->
    <bool name="config_showNavigationBar">false</bool>

    <!-- Whether action menu items should be displayed in ALLCAPS or not.
         Defaults to true. If this is not appropriate for specific locales
         it should be disabled in that locale's resources. -->
    <bool name="config_actionMenuItemAllCaps">true</bool>

    <!-- Remote server that can provide NTP responses. -->
    <string translatable="false" name="config_ntpServer">2.android.pool.ntp.org</string>
    <!-- Normal polling frequency in milliseconds -->
    <integer name="config_ntpPollingInterval">86400000</integer>
    <!-- Try-again polling interval in milliseconds, in case the network request failed -->
    <integer name="config_ntpPollingIntervalShorter">60000</integer>
    <!-- Number of times to try again with the shorter interval, before backing
         off until the normal polling interval. A value < 0 indicates infinite. -->
    <integer name="config_ntpRetry">3</integer>
    <!-- If the time difference is greater than this threshold in milliseconds,
         then update the time. -->
    <integer name="config_ntpThreshold">5000</integer>
    <!-- Timeout to wait for NTP server response in milliseconds. -->
    <integer name="config_ntpTimeout">5000</integer>

    <!-- Default network policy warning threshold, in megabytes. -->
    <integer name="config_networkPolicyDefaultWarning">2048</integer>

    <!-- Set and Unsets WiMAX -->
    <bool name="config_wimaxEnabled">false</bool>
    <!-- Location of the wimax framwork jar location -->
    <string name="config_wimaxServiceJarLocation" translatable="false"></string>
    <!-- Location of the wimax native library locaiton -->
    <string name="config_wimaxNativeLibLocation" translatable="false"></string>
    <!-- Name of the wimax manager class -->
    <string name="config_wimaxManagerClassname" translatable="false"></string>
    <!-- Name of the wimax service class -->
    <string name="config_wimaxServiceClassname" translatable="false"></string>
    <!-- Name of the wimax state tracker clas -->
    <string name="config_wimaxStateTrackerClassname" translatable="false"></string>

    <!-- Specifies whether the dreams feature should be supported.
         When true, the system will allow the user to configure dreams (screensavers)
         to launch when a user activity timeout occurs or the system is told to nap.
         When false, the dreams feature will be disabled (this does not affect dozing).

         Consider setting this resource to false or disabling dreams by default when a
         doze component is specified below since dreaming will supercede dozing and
         will prevent the system from entering a low power state until the dream ends. -->
    <bool name="config_dreamsSupported">true</bool>

    <!-- If supported, are dreams enabled? (by default) -->
    <bool name="config_dreamsEnabledByDefault">true</bool>
    <!-- If supported and enabled, are dreams activated when docked? (by default) -->
    <bool name="config_dreamsActivatedOnDockByDefault">true</bool>
    <!-- If supported and enabled, are dreams activated when asleep and charging? (by default) -->
    <bool name="config_dreamsActivatedOnSleepByDefault">false</bool>
    <!-- ComponentName of the default dream (Settings.Secure.DEFAULT_SCREENSAVER_COMPONENT) -->
    <string name="config_dreamsDefaultComponent" translatable="false">com.google.android.deskclock/com.android.deskclock.Screensaver</string>

    <!-- Are we allowed to dream while not plugged in? -->
    <bool name="config_dreamsEnabledOnBattery">false</bool>
    <!-- Minimum battery level to allow dreaming when powered.
         Use -1 to disable this safety feature. -->
    <integer name="config_dreamsBatteryLevelMinimumWhenPowered">-1</integer>
    <!-- Minimum battery level to allow dreaming when not powered.
         Use -1 to disable this safety feature. -->
    <integer name="config_dreamsBatteryLevelMinimumWhenNotPowered">15</integer>
    <!-- If the battery level drops by this percentage and the user activity timeout
         has expired, then assume the device is receiving insufficient current to charge
         effectively and terminate the dream.  Use -1 to disable this safety feature.  -->
    <integer name="config_dreamsBatteryLevelDrainCutoff">5</integer>

    <!-- ComponentName of a dream to show whenever the system would otherwise have
         gone to sleep.  When the PowerManager is asked to go to sleep, it will instead
         try to start this dream if possible.  The dream should typically call startDozing()
         to put the display into a low power state and allow the application processor
         to be suspended.  When the dream ends, the system will go to sleep as usual.
         Specify the component name or an empty string if none.

         Note that doze dreams are not subject to the same start conditions as ordinary dreams.
         Doze dreams will run whenever the power manager is in a dozing state. -->
    <string name="config_dozeComponent" translatable="false"></string>

    <!-- If true, the doze component is not started until after the screen has been
         turned off and the screen off animation has been performed. -->
    <bool name="config_dozeAfterScreenOff">false</bool>

    <!-- Power Management: Specifies whether to decouple the auto-suspend state of the
         device from the display on/off state.

         When false, autosuspend_disable() will be called before the display is turned on
         and autosuspend_enable() will be called after the display is turned off.
         This mode provides best compatibility for devices using legacy power management
         features such as early suspend / late resume.

         When true, autosuspend_display() and autosuspend_enable() will be called
         independently of whether the display is being turned on or off.  This mode
         enables the power manager to suspend the application processor while the
         display is on.

         This resource should be set to "true" when a doze component has been specified
         to maximize power savings but not all devices support it.

         Refer to autosuspend.h for details.
    -->
    <bool name="config_powerDecoupleAutoSuspendModeFromDisplay">false</bool>

    <!-- Power Management: Specifies whether to decouple the interactive state of the
         device from the display on/off state.

         When false, setInteractive(..., true) will be called before the display is turned on
         and setInteractive(..., false) will be called after the display is turned off.
         This mode provides best compatibility for devices that expect the interactive
         state to be tied to the display state.

         When true, setInteractive(...) will be called independently of whether the display
         is being turned on or off.  This mode enables the power manager to reduce
         clocks and disable the touch controller while the display is on.

         This resource should be set to "true" when a doze component has been specified
         to maximize power savings but not all devices support it.

         Refer to power.h for details.
    -->
    <bool name="config_powerDecoupleInteractiveModeFromDisplay">false</bool>

    <!-- User activity timeout: Minimum screen off timeout in milliseconds.

         Sets a lower bound for the {@link Settings.System#SCREEN_OFF_TIMEOUT} setting
         which determines how soon the device will go to sleep when there is no
         user activity.

         This value must be greater than zero, otherwise the device will immediately
         fall asleep again as soon as it is awoken.
    -->
    <integer name="config_minimumScreenOffTimeout">10000</integer>

    <!-- User activity timeout: Maximum screen dim duration in milliseconds.

         Sets an upper bound for how long the screen will dim before the device goes
         to sleep when there is no user activity.  The dim duration is subtracted from
         the overall screen off timeout to determine the screen dim timeout.
         When the screen dim timeout expires, the screen will dim, shortly thereafter
         the device will go to sleep.

         If the screen off timeout is very short, the dim duration may be reduced
         proportionally.  See config_maximumScreenDimRatio.

         This value may be zero in which case the screen will not dim before the
         device goes to sleep.
    -->
    <integer name="config_maximumScreenDimDuration">7000</integer>

    <!-- User activity timeout: Maximum screen dim duration as a percentage of screen off timeout.

         This resource is similar to config_maximumScreenDimDuration but the maximum
         screen dim duration is defined as a ratio of the overall screen off timeout
         instead of as an absolute value in milliseconds.  This is useful for reducing
         the dim duration when the screen off timeout is very short.

         When computing the screen dim duration, the power manager uses the lesser
         of the effective durations expressed by config_maximumScreenDimDuration and
         config_maximumScreenDimRatio.

         This value must be between 0% and 100%.  If the value is zero, the screen will not
         dim before the device goes to sleep.
    -->
    <fraction name="config_maximumScreenDimRatio">20%</fraction>

    <!-- Base "touch slop" value used by ViewConfiguration as a
         movement threshold where scrolling should begin. -->
    <dimen name="config_viewConfigurationTouchSlop">8dp</dimen>

    <!-- Minimum velocity to initiate a fling, as measured in dips per second. -->
    <dimen name="config_viewMinFlingVelocity">50dp</dimen>

    <!-- Maximum velocity to initiate a fling, as measured in dips per second. -->
    <dimen name="config_viewMaxFlingVelocity">8000dp</dimen>

    <!-- Amount of time in ms the user needs to press the relevant key to bring up the global actions dialog -->
    <integer name="config_globalActionsKeyTimeout">500</integer>

    <!-- Distance that should be scrolled in response to a {@link MotionEvent#ACTION_SCROLL event}
         with an axis value of 1. -->
    <dimen name="config_scrollFactor">64dp</dimen>

    <!-- Maximum number of grid columns permitted in the ResolverActivity
         used for picking activities to handle an intent. -->
    <integer name="config_maxResolverActivityColumns">3</integer>

    <!-- Array of OEM specific USB mode override config.
         OEM can override a certain USB mode depending on ro.bootmode.
         Specify an array of below items to set override rule.
         [bootmode]:[original USB mode]:[USB mode used]-->
    <integer-array translatable="false" name="config_oemUsbModeOverride">
    </integer-array>

    <!-- Set to true to add links to Cell Broadcast app from Settings and MMS app. -->
    <bool name="config_cellBroadcastAppLinks">false</bool>

    <!-- The default value if the SyncStorageEngine should sync automatically or not -->
    <bool name="config_syncstorageengine_masterSyncAutomatically">true</bool>

    <!--  Maximum number of supported users -->
    <integer name="config_multiuserMaximumUsers">1</integer>

    <!-- Whether UI for multi user should be shown -->
    <bool name="config_enableMultiUserUI">false</bool>

    <!-- If true, then we do not ask user for permission for apps to connect to USB devices.
         Do not set this to true for production devices. Doing so will cause you to fail CTS. -->
    <bool name="config_disableUsbPermissionDialogs">false</bool>

    <!-- Activity to handle Usb Device connection in USB Host side. Keeping it to null value will
         lead into handling it inside system using Intent resolution. Non-null contents will have
         format of package-name/ActivityClassName. -->
    <string name="config_UsbDeviceConnectionHandling_component" translatable="false">@null</string>

    <!-- Minimum span needed to begin a touch scaling gesture.
         If the span is equal to or greater than this size, a scaling gesture
         will begin, where supported. (See android.view.ScaleGestureDetector)

         This also takes into account the size of any active touch points.
         Devices with screens that deviate too far from their assigned density
         bucket should consider tuning this value in a device-specific overlay.
         For best results, care should be taken such that this value remains
         larger than the minimum reported touchMajor/touchMinor values
         reported by the hardware. -->
    <dimen name="config_minScalingSpan">27mm</dimen>

    <!-- Minimum accepted value for touchMajor while scaling. This may be tuned
         per-device in overlays. -->
    <dimen name="config_minScalingTouchMajor">48dp</dimen>

    <!-- Safe headphone volume index. When music stream volume is below this index
    the SPL on headphone output is compliant to EN 60950 requirements for portable music
    players. -->
    <integer name="config_safe_media_volume_index">10</integer>

    <!-- Configure mobile network MTU. The standard default is set here but each carrier
         may have a specific value set in an overlay config.xml file. -->
    <integer name="config_mobile_mtu">1500</integer>

    <!-- Configure mobile tcp buffer sizes in the form:
         rat-name:rmem_min,rmem_def,rmem_max,wmem_min,wmem_def,wmem_max
         If no value is found for the rat-name in use, the system default will be applied.
    -->
    <string-array name="config_mobile_tcp_buffers">
    </string-array>

    <!-- Configure ethernet tcp buffersizes in the form:
         rmem_min,rmem_def,rmem_max,wmem_min,wmem_def,wmem_max -->
    <string name="config_ethernet_tcp_buffers" translatable="false">524288,1048576,3145728,524288,1048576,2097152</string>

    <!-- Configure wifi tcp buffersizes in the form:
         rmem_min,rmem_def,rmem_max,wmem_min,wmem_def,wmem_max -->
    <string name="config_wifi_tcp_buffers" translatable="false">524288,1048576,2097152,262144,524288,1048576</string>

    <!-- Whether WiFi display is supported by this device.
         There are many prerequisites for this feature to work correctly.
         Here are a few of them:
         * The WiFi radio must support WiFi P2P.
         * The WiFi radio must support concurrent connections to the WiFi display and
           to an access point.
         * The Audio Flinger audio_policy.conf file must specify a rule for the "r_submix"
           remote submix module.  This module is used to record and stream system
           audio output to the WiFi display encoder in the media server.
         * The remote submix module "audio.r_submix.default" must be installed on the device.
         * The device must be provisioned with HDCP keys (for protected content).
    -->
    <bool name="config_enableWifiDisplay">false</bool>

    <!-- When true, local displays that do not contain any of their own content will automatically
         mirror the content of the default display. -->
    <bool name="config_localDisplaysMirrorContent">true</bool>

    <!-- When true use the linux /dev/input/event subsystem to detect the switch changes
         on the headphone/microphone jack. When false use the older uevent framework. -->
    <bool name="config_useDevInputEventForAudioJack">false</bool>

    <!-- Whether safe headphone volume is enabled or not (country specific). -->
    <bool name="config_safe_media_volume_enabled">true</bool>

    <!-- Set to true if the wifi display supports compositing content stored
         in gralloc protected buffers.  For this to be true, there must exist
         a protected hardware path for surface flinger to composite and send
         protected buffers to the wifi display video encoder.

         If this flag is false, we advise applications not to use protected
         buffers (if possible) when presenting content to a wifi display because
         the content may be blanked.

         This flag controls whether the {@link Display#FLAG_SUPPORTS_PROTECTED_BUFFERS}
         flag is set for wifi displays.
    -->
    <bool name="config_wifiDisplaySupportsProtectedBuffers">false</bool>

    <!-- Whether camera shutter sound is forced or not  (country specific). -->
    <bool name="config_camera_sound_forced">false</bool>

    <!-- Set to true if we need to not prefer an APN.
         This is being added to enable a simple scenario of pre-paid
         provisioning on some carriers, working around a bug (7305641)
         where if the preferred is used we don't try the others. -->
    <bool name="config_dontPreferApn">false</bool>

    <!-- The list of ril radio technologies (see ServiceState.java) which only support
         a single data connection at one time.  This may change by carrier via
         overlays (some don't support multiple pdp on UMTS).  All unlisted radio
         tech types support unlimited types (practically only 2-4 used). -->
    <integer-array name="config_onlySingleDcAllowed">
        <item>4</item>  <!-- IS95A -->
        <item>5</item>  <!-- IS95B -->
        <item>6</item>  <!-- 1xRTT -->
        <item>7</item>  <!-- EVDO_0 -->
        <item>8</item>  <!-- EVDO_A -->
        <item>12</item> <!-- EVDO_B -->
    </integer-array>

    <!-- Set to true if after a provisioning apn the radio should be restarted -->
    <bool name="config_restartRadioAfterProvisioning">false</bool>

    <!-- Boolean indicating if RADIO POWER OFF is required on receiving SIM REFRESH with RESET.
         This will be handled by modem if it is false. -->
    <bool name="config_requireRadioPowerOffOnSimRefreshReset">false</bool>

    <!-- Vibrator pattern to be used as the default for notifications
         that specify DEFAULT_VIBRATE.
     -->
    <integer-array name="config_defaultNotificationVibePattern">
        <item>0</item>
        <item>350</item>
        <item>250</item>
        <item>350</item>
    </integer-array>

    <!-- Vibrator pattern to be used as the default for notifications
         that do not specify vibration but vibrate anyway because the device
         is in vibrate mode.
     -->
    <integer-array name="config_notificationFallbackVibePattern">
        <item>0</item>
        <item>100</item>
        <item>150</item>
        <item>100</item>
    </integer-array>

    <!-- Flag indicating if the speed up audio on mt call code should be executed -->
    <bool name="config_speed_up_audio_on_mt_calls">false</bool>

    <!-- Class name of the framework account picker activity.
         Can be customized for other product types -->
    <string name="config_chooseAccountActivity" translatable="false"
            >android/android.accounts.ChooseAccountActivity</string>
    <!-- Class name of the account type and account picker activity.
         Can be customized for other product types -->
    <string name="config_chooseTypeAndAccountActivity" translatable="false"
            >android/android.accounts.ChooseTypeAndAccountActivity</string>

    <!-- Component name of a custom ResolverActivity (Intent resolver) to be used instead of
         the default framework version. If left empty, then the framework version will be used.
         Example: com.google.android.myapp/.resolver.MyResolverActivity  -->
    <string name="config_customResolverActivity" translatable="false"></string>

    <!-- Name of the activity or service that prompts the user to reject, accept, or whitelist
         an adb host's public key, when an unwhitelisted host connects to the local adbd.
         Can be customized for other product types -->
    <string name="config_customAdbPublicKeyConfirmationComponent"
            >com.android.systemui/com.android.systemui.usb.UsbDebuggingActivity</string>

    <!-- Name of the activity that prompts the secondary user to acknowledge she/he needs to
         switch to the primary user to enable USB debugging.
         Can be customized for other product types -->
    <string name="config_customAdbPublicKeyConfirmationSecondaryUserComponent"
            >com.android.systemui/com.android.systemui.usb.UsbDebuggingSecondaryUserActivity</string>

    <!-- Name of the CustomDialog that is used for VPN -->
    <string name="config_customVpnConfirmDialogComponent"
            >com.android.vpndialogs/com.android.vpndialogs.ConfirmDialog</string>

    <!-- Apps that are authorized to access shared accounts, overridden by product overlays -->
    <string name="config_appsAuthorizedForSharedAccounts" translatable="false">;com.android.settings;</string>

    <!-- Flag indicating that the media framework should not allow changes or mute on any
         stream or master volumes. -->
    <bool name="config_useFixedVolume">false</bool>

    <!-- The list of IMEs which should be disabled until used.
         This function suppresses update notifications for these pre-installed apps.
         We need to set this configuration carefully that they should not have functionarities
         other than "IME" or "Spell Checker". In InputMethodManagerService,
         the listed IMEs are disabled until used when all of the following conditions are met.
         1. Not selected as an enabled IME in the Settings
         2. Not selected as a spell checker in the Settings
         3. Installed
         4. A pre-installed IME
         5. Not enabled
         And the disabled_until_used state for an IME is released by InputMethodManagerService
         when the IME is selected as an enabled IME. -->
    <string-array name="config_disabledUntilUsedPreinstalledImes" translatable="false">
        <item>com.android.inputmethod.latin</item>
    </string-array>

    <!-- The list of carrier applications which should be disabled until used.
         This function suppresses update notifications for these pre-installed apps.
         In SubscriptionInfoUpdater, the listed applications are disabled until used when all of the
         following conditions are met.
         1. Not currently carrier-privileged according to the inserted SIM
         2. Pre-installed
         3. In the default state (enabled but not explicitly)
         And SubscriptionInfoUpdater undoes this and marks the app enabled when a SIM is inserted
         that marks the app as carrier privileged. It also grants the app default permissions
         for Phone and Location. As such, apps MUST only ever be added to this list if they
         obtain user consent to access their location through other means. -->
    <string-array name="config_disabledUntilUsedPreinstalledCarrierApps" translatable="false" />

    <!-- The list of classes that should be added to the notification ranking pipline.
     See {@link com.android.server.notification.NotificationSignalExtractor} -->
    <string-array name="config_notificationSignalExtractors">
        <item>com.android.server.notification.ValidateNotificationPeople</item>
        <item>com.android.server.notification.PriorityExtractor</item>
        <item>com.android.server.notification.ImportanceExtractor</item>
        <item>com.android.server.notification.NotificationIntrusivenessExtractor</item>
        <item>com.android.server.notification.VisibilityExtractor</item>
    </string-array>

    <!-- Flag indicating that this device does not rotate and will always remain in its default
         orientation. Activities that desire to run in a non-compatible orientation will be run
         from an emulated display within the physical display. -->
    <bool name="config_forceDefaultOrientation">false</bool>

    <!-- Default Gravity setting for the system Toast view. Equivalent to: Gravity.CENTER_HORIZONTAL | Gravity.BOTTOM -->
    <integer name="config_toastDefaultGravity">0x00000051</integer>

    <!-- set to false if we need to show user confirmation
         when alpha identifier is not provided by the UICC -->
    <bool name="config_stkNoAlphaUsrCnf">true</bool>

    <!-- Don't use roaming icon for considered operators.
         A match on config_sameNamedOperatorConsideredRoaming supersedes a match on this.
         Can use mcc or mcc+mnc as item. For example, 302 or 21407.
         If operators, 21404 and 21407, make roaming agreements, user of 21404 should not see
         the roaming icon as using 21407 network.
         To do this, add 21407 item to values-mcc214-mnc04/config.xml -->
    <string-array translatable="false" name="config_operatorConsideredNonRoaming">
    </string-array>

    <!-- Threshold (in ms) under which a screen off / screen on will be considered a reset of the
         immersive mode confirmation prompt.-->
    <integer name="config_immersive_mode_confirmation_panic">5000</integer>

    <!-- For some operators, PDU has garbages. To fix it, need to use valid index -->
    <integer name="config_valid_wappush_index">-1</integer>

    <!-- This is NOT just for same named operators unlike the name suggests (will blacklist regardless of name).
         A match on this supersedes a match on config_operatorConsideredNonRoaming.
         Uses "startsWith" so you can use a leading substring like the mcc or
         use the complete mcc+mnc string.
         For a given mcc/mcc-mnc, some operators may want to roam (even if
         config_operatorConsideredNonRoaming has the mcc/mcc-mnc).
         user of 40485 should see the roaming icon as using 40483 network
         though same Reliance network.
         To do this, add 40483 item to values-mcc404-mnc85/config.xml -->
    <string-array translatable="false" name="config_sameNamedOperatorConsideredRoaming">
    </string-array>
    <!-- call barring MMI code from TS 22.030 Annex B -->
    <string-array translatable="false" name="config_callBarringMMI">
        <item>33</item>
        <item>331</item>
        <item>332</item>
        <item>35</item>
        <item>351</item>
        <item>330</item>
        <item>333</item>
        <item>353</item>
    </string-array>

    <!-- Override the default detection behavior for the framework method
         android.view.ViewConfiguration#hasPermanentMenuKey().
         Valid settings are:
         0 - No change. Use the default autodetection behavior.
         1 - The device DOES have a permanent menu key; ignore autodetection.
         2 - The device DOES NOT have a permanent menu key; ignore autodetection. -->
    <integer name="config_overrideHasPermanentMenuKey">0</integer>

    <!-- Override the DPad detection behavior for configuration purposes -->
    <bool name="config_hasPermanentDpad">false</bool>

    <!-- default window inset isRound property -->
    <bool name="config_windowIsRound">false</bool>

    <!-- Override this value if the device has a chin, i.e. area that is not actual part of the
         screen but you would like to be treated as a real display. The value is the height of the
         chin. -->
    <integer name="config_windowOutsetBottom">0</integer>

    <!-- Package name for default network scorer app; overridden by product overlays. -->
    <string name="config_defaultNetworkScorerPackageName"></string>

    <!-- default device has recents property -->
    <bool name="config_hasRecents">true</bool>

    <!-- default window ShowCircularMask property -->
    <bool name="config_windowShowCircularMask">false</bool>

    <!-- default value for whether circular emulators (ro.emulator.circular)
         should show a display overlay on the screen -->
    <bool name="config_windowEnableCircularEmulatorDisplayOverlay">false</bool>

    <!-- Defines the default set of global actions. Actions may still be disabled or hidden based
         on the current state of the device.
         Each item must be one of the following strings:
         "power" = Power off
         "settings" = An action to launch settings
         "airplane" = Airplane mode toggle
         "bugreport" = Take bug report, if available
         "silent" = silent mode
         "users" = list of users
         "restart" = restart device
         -->
    <string-array translatable="false" name="config_globalActionsList">
        <item>power</item>
        <item>restart</item>
        <item>bugreport</item>
        <item>users</item>
    </string-array>

    <!-- Number of milliseconds to hold a wake lock to ensure that drawing is fully
         flushed to the display while dozing.  This value needs to be large enough
         to account for processing and rendering time plus a frame or two of latency
         in the display pipeline plus some slack just to be sure. -->
    <integer name="config_drawLockTimeoutMillis">120</integer>

    <!-- default telephony hardware configuration for this platform.
    -->
    <!-- this string array should be overridden by the device to present a list
         telephony hardware resource.  this is used by the telephony device controller
         (TDC) to offer the basic capabilities of the hardware to the telephony
         framework
    -->
    <!-- an array of "[hardware type],[hardware-uuid],[state],[[hardware-type specific]]"
         with, [[hardware-type specific]] in:
            - "[[ril-model],[rat],[max-active-voice],[max-active-data],[max-active-standby]]"
              for 'modem' hardware
            - "[[associated-modem-uuid]]"
              for 'sim' hardware.
         refer to HardwareConfig in com.android.internal.telephony for specific details/values
         those elements can carry.
    -->
    <string-array translatable="false" name="config_telephonyHardware">
        <!-- modem -->
        <item>"0,modem,0,0,0,1,1,1"</item>
        <!-- sim -->
        <item>"1,sim,0,modem"</item>
    </string-array>

    <!-- This string array can be overriden to add an additional DRM support for WebView EME. -->
    <!-- Array of "[keySystemName],[UuidOfMediaDrm]" -->
    <string-array name="config_keySystemUuidMapping" translatable="false">
        <!-- Example:
        <item>"x-com.microsoft.playready,9A04F079-9840-4286-AB92-E65BE0885F95"</item>
        -->
    </string-array>

    <!-- Flag indicating which package name can access the persistent data partition -->
    <string name="config_persistentDataPackageName" translatable="false"></string>

    <!-- Flag indicating apps will skip sending hold request before merge. In this case
        IMS service implementation will do both.i.e.hold followed by merge. -->
    <bool name="skipHoldBeforeMerge">true</bool>

    <!-- Flag indicating whether the IMS service can be turned off. If false then
        the service will not be turned-off completely (the ImsManager.turnOffIms() will
        be disabled) but individual Features can be disabled using ImsConfig.setFeatureValue() -->
    <bool name="imsServiceAllowTurnOff">true</bool>

    <!-- Flag specifying whether VoLTE is available on device -->
    <bool name="config_device_volte_available">false</bool>

    <!-- Flag specifying whether VoLTE should be available for carrier: independent of
         carrier provisioning. If false: hard disabled. If true: then depends on carrier
         provisioning, availability etc -->
    <bool name="config_carrier_volte_available">false</bool>

    <!-- Flag specifying whether VoLTE availability is based on provisioning -->
    <bool name="config_carrier_volte_provisioned">false</bool>

    <!-- Flag specifying whether VoLTE TTY is supported -->
    <bool name="config_carrier_volte_tty_supported">true</bool>

    <!-- Flag specifying whether VT is available on device -->
    <bool name="config_device_vt_available">false</bool>

    <!-- Flag specifying whether VT should be available for carrier: independent of
         carrier provisioning. If false: hard disabled. If true: then depends on carrier
         provisioning, availability etc -->
    <bool name="config_carrier_vt_available">false</bool>

    <!-- Flag specifying whether WFC over IMS is available on device -->
    <bool name="config_device_wfc_ims_available">false</bool>

    <!-- Flag specifying whether WFC over IMS should be available for carrier: independent of
         carrier provisioning. If false: hard disabled. If true: then depends on carrier
         provisioning, availability etc -->
    <bool name="config_carrier_wfc_ims_available">false</bool>

    <bool name="config_networkSamplingWakesDevice">true</bool>

    <string-array translatable="false" name="config_cdma_home_system" />

    <!--From SmsMessage-->
    <!--Support decoding the user data payload as pack GSM 8-bit (a GSM alphabet
        string that's stored in 8-bit unpacked format) characters.-->
    <bool translatable="false" name="config_sms_decode_gsm_8bit_data">false</bool>

    <!-- If EMS is not supported, framework breaks down EMS into single segment SMS
         and adds page info " x/y". This config is used to set which carrier doesn't
         support EMS and whether page info should be added at the beginning or the end.
         We use tag 'prefix' for position beginning and 'suffix' for position end.
         And use gid to distinguish different carriers which using same mcc and mnc.
         Examples: <item>simOperatorNumber;position;gid(optional)</item>>
    -->
    <string-array translatable="false" name="no_ems_support_sim_operators">
        <!-- VZW -->
        <item>20404;suffix;BAE0000000000000</item>
    </string-array>

    <bool name="config_auto_attach_data_on_creation">true</bool>

    <!-- Values for GPS configuration -->
    <string-array translatable="false" name="config_gpsParameters">
        <item>SUPL_HOST=supl.google.com</item>
        <item>SUPL_PORT=7275</item>
        <item>NTP_SERVER=north-america.pool.ntp.org</item>
        <item>SUPL_VER=0x20000</item>
        <item>SUPL_MODE=1</item>
    </string-array>

    <!-- If there is no preload VM number in the sim card, carriers such as
         Verizon require to load a default vm number from the configurantion.
         Define config_default_vm_number for this purpose. And there are two
         optional formats for this configuration as below:
         (1)<item>voicemail number</item>
         (2)<item>voicemail number;gid</item>
         The logic to pick up the correct voicemail number:
         (1) If the config_default_vm_number array has no gid special item, the last one will be
         picked
         (2) If the config_default_vm_number array has gid special item and  it matches the current
         sim's gid, it will be picked.
         (3) If the config_default_vm_number array has gid special item but it doesn't match the
         current sim's gid, the last one without gid will be picked -->
    <string-array translatable="false" name="config_default_vm_number" />

    <!-- Sprint need a 70 ms delay for 3way call -->
    <integer name="config_cdma_3waycall_flash_delay">0</integer>

    <!--SIM does not save, but the voice mail number to be changed. -->
    <bool name="editable_voicemailnumber">false</bool>

    <!-- service number convert map in roaming network. -->
    <!-- [dialstring],[replacement][,optional gid] -->
    <string-array translatable="false" name="dial_string_replace">
    </string-array>

    <!-- Flag indicating whether radio is to be restarted on the error of
         PDP_FAIL_REGULAR_DEACTIVATION/0x24 -->
    <bool name="config_restart_radio_on_pdp_fail_regular_deactivation">false</bool>

    <!-- networks that don't want data deactivate when shutdown the phone
         note this is dependent on the operator of the network we're on,
         not operator on the SIM -->
    <string-array translatable="false" name="networks_not_clear_data">
        <item>71203</item>
        <item>71606</item>
        <item>71610</item>
        <item>732101</item>
    </string-array>

    <!-- Config determines whether to update phone object when voice registration
         state changes. Voice radio tech change will always trigger an update of
         phone object irrespective of this config -->
    <bool name="config_switch_phone_on_voice_reg_state_change">true</bool>

    <bool name="config_sms_force_7bit_encoding">false</bool>

    <!-- Flag indicating whether strict threshold is used, or lenient threshold is used,
          when evaluating RSRP for LTE antenna bar display
           0. Strict threshold
           1. Lenient threshold
    -->
    <integer name="config_LTE_RSRP_threshold_type">1</integer>

    <!-- Enabled built-in zen mode condition providers -->
    <string-array translatable="false" name="config_system_condition_providers">
        <item>countdown</item>
        <item>schedule</item>
        <item>event</item>
    </string-array>

    <!-- Priority repeat caller threshold, in minutes -->
    <integer name="config_zen_repeat_callers_threshold">15</integer>

    <!-- Flags enabling default window features. See Window.java -->
    <bool name="config_defaultWindowFeatureOptionsPanel">true</bool>
    <bool name="config_defaultWindowFeatureContextMenu">true</bool>

    <!-- If true, the transition for a RemoteViews is read from a resource instead of using the
         default scale-up transition. -->
    <bool name="config_overrideRemoteViewsActivityTransition">false</bool>

    <!-- This config is used to check if the carrier requires converting destination
         number before sending out a SMS.
         Formats for this configuration as below:
         [true or false][;optional gid]
         The logic to pick up the configuration:
         (1) If the "config_sms_convert_destination_number_support" array has no gid
             special item, the last one will be picked
         (2) If the "config_sms_convert_destination_number_support" array has gid special
             item and it matches the current sim's gid, it will be picked.
         (3) If the "config_sms_convert_destination_number_support" array has gid special
             item but it doesn't match the current sim's gid, the last one without gid
             will be picked -->
    <string-array translatable="false" name="config_sms_convert_destination_number_support">
        <item>false</item>
    </string-array>

    <!-- The maximum bitmap size that can be written to a MediaMetadata object. This value
         is the max width/height allowed in dips.-->
    <dimen name="config_mediaMetadataBitmapMaxSize">320dp</dimen>

    <string translatable="false" name="prohibit_manual_network_selection_in_gobal_mode">false</string>

    <!-- An array of CDMA roaming indicators which means international roaming -->
    <integer-array translatable="false" name="config_cdma_international_roaming_indicators" />

    <!-- set the system language as value of EF LI/EF PL -->
    <bool name="config_use_sim_language_file">true</bool>

    <!-- Use ERI text for network name on CDMA LTE -->
    <bool name="config_LTE_eri_for_network_name">true</bool>

    <!-- Whether to start in touch mode -->
    <bool name="config_defaultInTouchMode">true</bool>

    <!-- Time adjustment, in milliseconds, applied to the default double tap threshold
         used for gesture detection by the screen magnifier. -->
    <integer name="config_screen_magnification_multi_tap_adjustment">-50</integer>

    <!-- Scale factor threshold used by the screen magnifier to determine when to switch from
         panning to scaling the magnification viewport. -->
    <item name="config_screen_magnification_scaling_threshold" format="float" type="dimen">0.3</item>

    <!-- If true, the display will be shifted around in ambient mode. -->
    <bool name="config_enableBurnInProtection">false</bool>

    <!-- Specifies the maximum burn-in offset displacement from the center. If -1, no maximum value
         will be used. -->
    <integer name="config_burnInProtectionMaxRadius">-1</integer>

    <!-- Specifies the minimum burn-in offset horizontally. -->
    <integer name="config_burnInProtectionMinHorizontalOffset">0</integer>

    <!-- Specifies the maximum burn-in offset horizontally. -->
    <integer name="config_burnInProtectionMaxHorizontalOffset">0</integer>

    <!-- Specifies the minimum burn-in offset vertically. -->
    <integer name="config_burnInProtectionMinVerticalOffset">0</integer>

    <!-- Specifies the maximum burn-in offset vertically. -->
    <integer name="config_burnInProtectionMaxVerticalOffset">0</integer>

    <!-- Keyguard component -->
    <string name="config_keyguardComponent" translatable="false">com.android.systemui/com.android.systemui.keyguard.KeyguardService</string>

    <!-- For performance and storage reasons, limit the number of fingerprints per user -->
    <integer name="config_fingerprintMaxTemplatesPerUser">5</integer>

    <!-- This config is used to force VoiceInteractionService to start on certain low ram devices.
         It declares the package name of VoiceInteractionService that should be started. -->
    <string translatable="false" name="config_forceVoiceInteractionServicePackage"></string>

    <!-- This config is ued to determine whether animations are allowed in low power mode. -->
    <bool name="config_allowAnimationsInLowPowerMode">false</bool>

    <!-- Whether device supports double tap to wake -->
    <bool name="config_supportDoubleTapWake">false</bool>

    <!-- The RadioAccessFamilies supported by the device.
         Empty is viewed as "all".  Only used on devices which
         don't support RIL_REQUEST_GET_RADIO_CAPABILITY
         format is UMTS|LTE|... -->
    <string translatable="false" name="config_radio_access_family"></string>

    <!-- Whether the main built-in display is round. This will affect
         Configuration.screenLayout's SCREENLAYOUT_ROUND_MASK flags for Configurations on the
         main built-in display. Change this in device-specific overlays.
         Defaults to the older, deprecated config_windowIsRound already used in
         some existing device-specific resource overlays. -->
    <bool name="config_mainBuiltInDisplayIsRound">@bool/config_windowIsRound</bool>

    <!-- Ultrasound support for Mic/speaker path -->
    <!-- Whether the default microphone audio source supports near-ultrasound frequencies
         (range of 18 - 21 kHz). -->
    <bool name="config_supportMicNearUltrasound">true</bool>
    <!-- Whether the default speaker audio output path supports near-ultrasound frequencies
         (range of 18 - 21 kHz). -->
    <bool name="config_supportSpeakerNearUltrasound">true</bool>

    <!-- Whether the Unprocessed audio source supports the required frequency range and level -->
    <bool name="config_supportAudioSourceUnprocessed">false</bool>

    <!-- Flag indicating device support for EAP SIM, AKA, AKA' -->
    <bool name="config_eap_sim_based_auth_supported">true</bool>

    <!-- How long history of previous vibrations should be kept for the dumpsys. -->
    <integer name="config_previousVibrationsDumpLimit">20</integer>

    <!-- Number of retries Cell Data should attempt for a given error code before
         restarting the modem.
         Error codes not listed will not lead to modem restarts.
         Array of "code#,retry#"  -->
    <string-array name="config_cell_retries_per_error_code">
    </string-array>

    <!-- Set initial MaxRetry value for operators -->
    <integer name="config_mdc_initial_max_retry">1</integer>

    <!-- The OEM specified sensor type for the gesture to launch the camera app. -->
    <integer name="config_cameraLaunchGestureSensorType">-1</integer>
    <!-- The OEM specified sensor string type for the gesture to launch camera app, this value
         must match the value of config_cameraLaunchGestureSensorType in OEM's HAL -->
    <string translatable="false" name="config_cameraLaunchGestureSensorStringType"></string>

    <!-- Allow the gesture to double tap the power button twice to start the camera while the device
         is non-interactive. -->
    <bool name="config_cameraDoubleTapPowerGestureEnabled">true</bool>

    <!-- Name of the component to handle network policy notifications. If present,
         disables NetworkPolicyManagerService's presentation of data-usage notifications. -->
    <string translatable="false" name="config_networkPolicyNotificationComponent"></string>

    <!-- The BT name of the keyboard packaged with the device. If this is defined, SystemUI will
         automatically try to pair with it when the device exits tablet mode. -->
    <string translatable="false" name="config_packagedKeyboardName"></string>

    <!-- The device supports freeform window management. Windows have title bars and can be moved
         and resized. If you set this to true, you also need to add
         PackageManager.FEATURE_FREEFORM_WINDOW_MANAGEMENT feature to your device specification.
         The duplication is necessary, because this information is used before the features are
         available to the system.-->
    <bool name="config_freeformWindowManagement">false</bool>

    <!-- If set, this will force all windows to draw the status bar background, including the apps
         that have not requested doing so (via the WindowManager.FLAG_DRAWS_SYSTEM_BAR_BACKGROUNDS
         flag). -->
    <bool name="config_forceWindowDrawsStatusBarBackground">true</bool>

    <!-- Controls the opacity of the navigation bar depending on the visibility of the
         various workspace stacks.
         0 - Nav bar is always opaque when either the freeform stack or docked stack is visible.
         1 - Nav bar is always translucent when the freeform stack is visible, otherwise always
         opaque.
         -->
    <integer name="config_navBarOpacityMode">0</integer>

    <!-- Default bounds [left top right bottom] on screen for picture-in-picture windows. -->
    <string translatable="false" name="config_defaultPictureInPictureBounds">"0 0 100 100"</string>

    <!-- Controls the snap mode for the docked stack divider
             0 - 3 snap targets: left/top has 16:9 ratio, 1:1, and right/bottom has 16:9 ratio
             1 - 3 snap targets: fixed ratio, 1:1, (1 - fixed ratio)
             2 - 1 snap target: 1:1
    -->
    <integer name="config_dockedStackDividerSnapMode">0</integer>

    <!-- List of comma separated package names for which we the system will not show crash, ANR,
         etc. dialogs. -->
    <string translatable="false" name="config_appsNotReportingCrashes"></string>

    <!-- Inactivity threshold (in milliseconds) used in JobScheduler. JobScheduler will consider
         the device to be "idle" after being inactive for this long. -->
    <integer name="config_jobSchedulerInactivityIdleThreshold">4260000</integer>
    <!-- The alarm window (in milliseconds) that JobScheduler uses to enter the idle state -->
    <integer name="config_jobSchedulerIdleWindowSlop">300000</integer>

    <!-- If true, all guest users created on the device will be ephemeral. -->
    <bool name="config_guestUserEphemeral">false</bool>

    <!-- Enforce strong auth on boot. Setting this to false represents a security risk and should
         not be ordinarily done. The only case in which this might be permissible is in a car head
         unit where there are hardware mechanisms to protect the device (physical keys) and not
         much in the way of user data.
    -->
    <bool name="config_strongAuthRequiredOnBoot">true</bool>

    <!-- Wallpaper cropper package. Used as the default cropper if the active launcher doesn't
         handle wallpaper cropping.
    -->
    <string name="config_wallpaperCropperPackage" translatable="false">com.android.wallpapercropper</string>

    <!-- True if the device supports at least one form of multi-window.
         E.g. freeform, split-screen, picture-in-picture. -->
    <bool name="config_supportsMultiWindow">true</bool>

    <!-- True if the device requires AppWidgetService even if it does not have
         the PackageManager.FEATURE_APP_WIDGETS feature -->
    <bool name="config_enableAppWidgetService">false</bool>

    <!-- True if the device supports Sustained Performance Mode-->
    <bool name="config_sustainedPerformanceModeSupported">false</bool>

    <!-- File used to enable the double touch gesture.
         TODO: move to input HAL once ready. -->
    <string name="config_doubleTouchGestureEnableFile"></string>

    <!-- Controls how we deal with externally connected physical keyboards.
         0 - When using this device, it is not clear for users to recognize when the physical
             keyboard is (should be) connected and when it is (should be) disconnected.  Most of
             phones and tablets with Bluetooth keyboard would fall into this category because the
             connected Bluetooth keyboard may or may not be nearby the host device.
         1 - When using this device, it is clear for users to recognize when the physical
             keyboard is (should be) connected and when it is (should be) disconnected.
             Devices with wired USB keyboard is one clear example.  Some 2-in-1 convertible
             tablets with dedicated keyboards may have the same affordance to wired USB keyboard.
    -->
    <integer name="config_externalHardKeyboardBehavior">0</integer>

    <!-- Package of the unbundled tv remote service which can connect to tv
         remote provider -->
    <string name="config_tvRemoteServicePackage" translatable="false"></string>

    <!-- True if the device supports persisting security logs across reboots.
         This requires the device's kernel to have pstore and pmsg enabled,
         and DRAM to be powered and refreshed through all stages of reboot. -->
    <bool name="config_supportPreRebootSecurityLogs">false</bool>

    <!-- Default files to pin via Pinner Service -->
    <string-array translatable="false" name="config_defaultPinnerServiceFiles">
    </string-array>

    <!-- True if camera app should be pinned via Pinner Service -->
    <bool name="config_pinnerCameraApp">false</bool>

    <!-- Component that is the default launcher when demo mode is enabled. -->
    <string name="config_demoModeLauncherComponent">com.android.retaildemo/.DemoPlayer</string>

    <!-- Flag indicating whether round icons should be parsed from the application manifest. -->
    <bool name="config_useRoundIcon">false</bool>

    <!-- Flag indicating whether the assist disclosure can be disabled using
         ASSIST_DISCLOSURE_ENABLED. -->
    <bool name="config_allowDisablingAssistDisclosure">false</bool>

    <!-- True if the device supports system navigation keys. -->
    <bool name="config_supportSystemNavigationKeys">false</bool>

    <!-- Package name for the device provisioning package. -->
    <string name="config_deviceProvisioningPackage"></string>

    <!-- Colon separated list of package names that should be granted DND access -->
    <string name="config_defaultDndAccessPackages" translatable="false">com.android.camera2</string>

    <!-- User restrictions set when the first user is created.
         Note: Also update appropriate overlay files. -->
    <string-array translatable="false" name="config_defaultFirstUserRestrictions">
    </string-array>

<<<<<<< HEAD
    <!-- Specifies whether the permissions needed by a legacy app should be
         reviewed before any of its components can run. A legacy app is one
         with targetSdkVersion < 23, i.e apps using the old permission model.
         If review is not required, permissions are reviewed before the app
         is installed. -->
    <bool name="config_permissionReviewRequired">false</bool>
=======
    <!-- Default value for android:focusableInTouchMode for some framework scrolling containers.
         ListView/GridView are notably absent since this is their default anyway.
         Set to true for watch devices. -->
    <bool name="config_focusScrollContainersInTouchMode">false</bool>
>>>>>>> 84d7f577

    <string name="config_networkOverLimitComponent" translatable="false">com.android.systemui/com.android.systemui.net.NetworkOverLimitActivity</string>
    <string name="config_dataUsageSummaryComponent" translatable="false">com.android.settings/com.android.settings.Settings$DataUsageSummaryActivity</string>

    <!-- Flag specifying whether user-switch operations have custom UI. When false, user-switch
         UI is handled by ActivityManagerService -->
    <bool name="config_customUserSwitchUi">false</bool>

    <!-- A array of regex to treat a SMS as VVM SMS if the message body matches.
         Each item represents an entry, which consists of two parts:
         a comma (,) separated list of MCCMNC the regex applies to, followed by a semicolon (;), and
         then the regex itself. -->
    <string-array translatable="false" name="config_vvmSmsFilterRegexes">
        <!-- Verizon requires any SMS that starts with //VZWVVM to be treated as a VVM SMS-->
        <item>310004,310010,310012,310013,310590,310890,310910,311110,311270,311271,311272,311273,311274,311275,311276,311277,311278,311279,311280,311281,311282,311283,311284,311285,311286,311287,311288,311289,311390,311480,311481,311482,311483,311484,311485,311486,311487,311488,311489;^//VZWVVM.*</item>
    </string-array>
</resources><|MERGE_RESOLUTION|>--- conflicted
+++ resolved
@@ -2583,19 +2583,17 @@
     <string-array translatable="false" name="config_defaultFirstUserRestrictions">
     </string-array>
 
-<<<<<<< HEAD
     <!-- Specifies whether the permissions needed by a legacy app should be
          reviewed before any of its components can run. A legacy app is one
          with targetSdkVersion < 23, i.e apps using the old permission model.
          If review is not required, permissions are reviewed before the app
          is installed. -->
     <bool name="config_permissionReviewRequired">false</bool>
-=======
+
     <!-- Default value for android:focusableInTouchMode for some framework scrolling containers.
          ListView/GridView are notably absent since this is their default anyway.
          Set to true for watch devices. -->
     <bool name="config_focusScrollContainersInTouchMode">false</bool>
->>>>>>> 84d7f577
 
     <string name="config_networkOverLimitComponent" translatable="false">com.android.systemui/com.android.systemui.net.NetworkOverLimitActivity</string>
     <string name="config_dataUsageSummaryComponent" translatable="false">com.android.settings/com.android.settings.Settings$DataUsageSummaryActivity</string>
