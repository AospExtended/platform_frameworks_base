--- conflicted
+++ resolved
@@ -4218,15 +4218,6 @@
     only. The component must be part of a system app. -->
     <string name="config_defaultSupervisionProfileOwnerComponent" translatable="false"></string>
 
-<<<<<<< HEAD
-    <!-- Contains a blacklist of apps that should not get pre-installed carrier app permission
-         grants, even if the UICC claims that the app should be privileged. See b/138150105 -->
-    <string-array name="config_restrictedPreinstalledCarrierApps" translatable="false"/>
-=======
-    <!-- Whether to artificially interpret all signal strengths as
-         one bar higher than they actually are -->
-    <bool name="config_inflateSignalStrength">false</bool>
-
     <!-- Trigger a warning for notifications with RemoteView objects that are larger in bytes than
     this value (default 1MB)-->
     <integer name="config_notificationWarnRemoteViewSizeBytes">2000000</integer>
@@ -4238,7 +4229,6 @@
     <!-- List of packages that can use the Conversation space for their category messages
     notifications until they target R -->
     <string-array name="config_notificationMsgPkgsAllowedAsConvos" translatable="false"/>
->>>>>>> d2d3a206
 
     <!-- Sharesheet: define a max number of targets per application for new shortcuts-based direct share introduced in Q -->
     <integer name="config_maxShortcutTargetsPerApp">3</integer>
