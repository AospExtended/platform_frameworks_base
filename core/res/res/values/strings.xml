<?xml version="1.0" encoding="utf-8"?>
<!--
/* //device/apps/common/assets/res/any/strings.xml
**
** Copyright 2006, The Android Open Source Project
**
** Licensed under the Apache License, Version 2.0 (the "License");
** you may not use this file except in compliance with the License.
** You may obtain a copy of the License at
**
**     http://www.apache.org/licenses/LICENSE-2.0
**
** Unless required by applicable law or agreed to in writing, software
** distributed under the License is distributed on an "AS IS" BASIS,
** WITHOUT WARRANTIES OR CONDITIONS OF ANY KIND, either express or implied.
** See the License for the specific language governing permissions and
** limitations under the License.
*/
-->
<resources xmlns:xliff="urn:oasis:names:tc:xliff:document:1.2">
    <!-- Suffix added to a number to signify size in bytes. -->
    <string name="byteShort">B</string>
    <!-- Suffix added to a number to signify size in kilobytes (1000 bytes).
        If you retain the Latin script for the localization, please use the lowercase
        'k', as it signifies 1000 bytes as opposed to 1024 bytes. -->
    <string name="kilobyteShort">kB</string>
    <!-- Suffix added to a number to signify size in megabytes. -->
    <string name="megabyteShort">MB</string>
    <!-- Suffix added to a number to signify size in gigabytes. -->
    <string name="gigabyteShort">GB</string>
    <!-- Suffix added to a number to signify size in terabytes. -->
    <string name="terabyteShort">TB</string>
    <!-- Suffix added to a number to signify size in petabytes. -->
    <string name="petabyteShort">PB</string>
    <!-- Format string used to add a suffix like "kB" or "MB" to a number
         to display a size in kilobytes, megabytes, or other size units.
         Some languages (like French) will want to add a space between
         the placeholders. -->
    <string name="fileSizeSuffix"><xliff:g id="number" example="123">%1$s</xliff:g> <xliff:g id="unit" example="MB">%2$s</xliff:g></string>

    <!-- Used in Contacts for a field that has no label and in Note Pad
         for a note with no name. -->
    <string name="untitled">&lt;Untitled&gt;</string>

    <!-- How to display the lack of a phone number -->
    <string name="emptyPhoneNumber">(No phone number)</string>

    <!-- How to display the lack of a name -->
    <string name="unknownName">Unknown</string>

    <!-- What the UI should display for "voice mail" unless overridden by the SIM-->
    <string name="defaultVoiceMailAlphaTag">Voicemail</string>

    <!-- What the UI should display for "Msisdn" unless overridden by the SIM-->
    <string name="defaultMsisdnAlphaTag">MSISDN1</string>

    <!-- For GsmMmiCode.java --> <skip />
    <!-- Displayed when the user dialed an MMI code whose function
         could not be performed. This will be displayed in a toast. -->
    <string name="mmiError">Connection problem or invalid MMI code.</string>
    <!-- Displayed when the user dialed an MMI code whose function
         could not be performed because FDN is enabled. This will be displayed in a toast. -->
    <string name="mmiFdnError">Operation is restricted to fixed dialing numbers only.</string>
    <!-- Displayed when a carrier does not support call forwarding queries when roaming. -->
    <string name="mmiErrorWhileRoaming">Can not change call forwarding settings from your phone while you are roaming.</string>

    <!-- Displayed when a phone feature such as call barring was activated. -->
    <string name="serviceEnabled">Service was enabled.</string>
    <!-- Displayed in front of the list of a set of service classes
         (voice, data, fax, etc.) that were enabled. -->
    <string name="serviceEnabledFor">Service was enabled for:</string>
    <!-- Displayed when a phone feature such as call forwarding was deactivated. -->
    <string name="serviceDisabled">Service has been disabled.</string>
    <!-- Displayed when a phone property such as a SIM password was registered. -->
    <string name="serviceRegistered">Registration was successful.</string>
    <!-- Displayed when a phone property such as a SIM password was erased. -->
    <string name="serviceErased">Erasure was successful.</string>
    <!-- Displayed when a SIM password was entered incorrectly. -->
    <string name="passwordIncorrect">Incorrect password.</string>
    <!-- Displayed when a phone feature triggered by an MMI code is complete. -->
    <string name="mmiComplete">MMI complete.</string>
    <!-- Displayed when a SIM PIN password is entered incorrectly. -->
    <string name="badPin">The old PIN you typed isn\'t correct.</string>
    <!-- Displayed when a SIM PUK password is entered incorrectly. -->
    <string name="badPuk">The PUK you typed isn\'t correct.</string>
    <!-- Displayed when SIM PIN passwords are entered inconsistently. -->
    <string name="mismatchPin">The PINs you typed don\'t match.</string>
    <!-- Displayed when a SIM PIN password is too long or too short. -->
    <string name="invalidPin">Type a PIN that is 4 to 8 numbers.</string>
    <!-- Displayed when a SIM PUK password is too short. -->
    <string name="invalidPuk">Type a PUK that is 8 numbers or longer.</string>
    <!-- Displayed to prompt the user to type the PUK password to unlock
         the SIM card. -->
    <string name="needPuk">Your SIM card is PUK-locked. Type the PUK code to unlock it.</string>
    <string name="needPuk2">Type PUK2 to unblock SIM card.</string>
    <!-- Displayed when user attempts to change SIM PIN1 without enabling PIN1. -->
    <string name="enablePin">Unsuccessful, enable SIM/RUIM Lock.</string>
    <!-- Displayed when a SIM PIN/PUK is entered incorrectly. -->
    <plurals name="pinpuk_attempts">
        <item quantity="one">You have <xliff:g id="number">%d</xliff:g> remaining attempt before SIM is locked.</item>
        <item quantity="other">You have <xliff:g id="number">%d</xliff:g> remaining attempts before SIM is locked.</item>
    </plurals>
    <!-- Title for the dialog used to display the user's IMEI number [CHAR LIMIT=10] -->
    <string name="imei">IMEI</string>

    <!-- Title for the dialog used to display the user's MEID number on CDMA network
         [CHAR LIMIT=10] -->
    <string name="meid">MEID</string>

    <!-- Displayed as the title for a success/failure report enabling/disabling caller ID. -->
    <string name="ClipMmi">Incoming Caller ID</string>
    <!-- Displayed as the title for a success/failure report enabling/disabling caller ID. -->
    <string name="ClirMmi">Outgoing Caller ID</string>
    <!-- Displayed as the title for a success/failure report enabling/disabling connected line ID. -->
    <string name="ColpMmi">Connected Line ID</string>
    <!-- Displayed as the title for a success/failure report enabling/disabling connected line ID restriction. -->
    <string name="ColrMmi">Connected Line ID Restriction</string>
    <!-- Displayed as the title for a success/failure report enabling/disabling call forwarding. -->
    <string name="CfMmi">Call forwarding</string>
    <!-- Displayed as the title for a success/failure report enabling/disabling call waiting. -->
    <string name="CwMmi">Call waiting</string>
    <!-- Displayed as the title for a success/failure report enabling/disabling call barring. -->
    <string name="BaMmi">Call barring</string>
    <!-- Displayed as the title for a success/failure report changing the SIM password. -->
    <string name="PwdMmi">Password change</string>
    <!-- Displayed as the title for a success/failure report changing the SIM PIN. -->
    <string name="PinMmi">PIN change</string>
    <string name="CnipMmi">Calling number present</string>
    <string name="CnirMmi">Calling number restricted</string>
    <string name="ThreeWCMmi">Three way calling</string>
    <string name="RuacMmi">Rejection of undesired annoying calls</string>
    <string name="CndMmi">Calling number delivery</string>
    <string name="DndMmi">Do not disturb</string>

    <!-- Displayed to confirm to the user that caller ID will be restricted on the next call as usual. -->
    <string name="CLIRDefaultOnNextCallOn">Caller ID defaults to restricted. Next call: Restricted</string>
    <!-- Displayed to confirm to the user that caller ID will be not restricted on the next call even though it usually is. -->
    <string name="CLIRDefaultOnNextCallOff">Caller ID defaults to restricted. Next call: Not restricted</string>
    <!-- Displayed to confirm to the user that caller ID will not be restricted on the next call but usually is. -->
    <string name="CLIRDefaultOffNextCallOn">Caller ID defaults to not restricted. Next call: Restricted</string>
    <!-- Displayed to confirm to the user that caller ID will not be restricted on the next call or in general. -->
    <string name="CLIRDefaultOffNextCallOff">Caller ID defaults to not restricted. Next call: Not restricted</string>


    <!-- Displayed to tell the user that caller ID is not provisioned for their SIM. -->
    <string name="serviceNotProvisioned">Service not provisioned.</string>
    <!-- Displayed to tell the user that they cannot change the caller ID setting. -->
    <string name="CLIRPermanent">You can\'t change the caller ID setting.</string>

    <!-- Notification title to tell the user that data service is blocked by access control. [CHAR LIMIT=NOTIF_TITLE] -->
    <string name="RestrictedOnDataTitle">No mobile data service</string>
    <!-- Notification title to tell the user that emergency calling is blocked by access control. [CHAR LIMIT=NOTIF_TITLE] -->
    <string name="RestrictedOnEmergencyTitle">Emergency calling unavailable</string>
    <!-- Notification title to tell the user that normal service is blocked by access control. [CHAR LIMIT=NOTIF_TITLE] -->
    <string name="RestrictedOnNormalTitle">No voice service</string>
    <!-- Notification title to tell the user that all emergency and normal voice services are blocked by access control. [CHAR LIMIT=NOTIF_TITLE] -->
    <string name="RestrictedOnAllVoiceTitle">No voice service or emergency calling</string>

    <!-- Notification content to tell the user that voice/data/emergency service is blocked by access control. [CHAR LIMIT=NOTIF_BODY] -->
    <string name="RestrictedStateContent">Temporarily turned off by your carrier</string>

    <!-- Notification content to tell the user that voice/data/emergency service is blocked by access control when multiple SIMs are active. [CHAR LIMIT=NOTIF_BODY] -->
    <string name="RestrictedStateContentMsimTemplate">Temporarily turned off by your carrier for SIM <xliff:g id="simNumber" example="1">%d</xliff:g></string>

    <!-- Displayed to tell the user that they should switch their network preference. -->
    <string name="NetworkPreferenceSwitchTitle">Can\u2019t reach mobile network</string>
    <!-- Displayed to tell the user that they should switch their network preference. -->
    <string name="NetworkPreferenceSwitchSummary">Try changing preferred network. Tap to change.</string>
    <!-- Displayed to tell the user that emergency calls might not be available. -->
    <string name="EmergencyCallWarningTitle">Emergency calling unavailable</string>
    <!-- Displayed to tell the user that emergency calls might not be available. -->
    <string name="EmergencyCallWarningSummary">Can\u2019t make emergency calls over Wi\u2011Fi</string>

    <!-- Telephony notification channel name for a channel containing network alert notifications. -->
    <string name="notification_channel_network_alert">Alerts</string>
    <!-- Telephony notification channel name for a channel containing call forwarding notifications. -->
    <string name="notification_channel_call_forward">Call forwarding</string>
    <!-- Telephony notification channel name for a channel containing emergency callback mode notifications. -->
    <string name="notification_channel_emergency_callback">Emergency callback mode</string>
    <!-- Telephony notification channel name for a channel containing mobile data status notifications. -->
    <string name="notification_channel_mobile_data_status">Mobile data status</string>
    <!-- Telephony notification channel name for a channel containing sms notifications. -->
    <string name="notification_channel_sms">SMS messages</string>
    <!-- Telephony notification channel name for a channel containing voice mail notifications. -->
    <string name="notification_channel_voice_mail">Voicemail messages</string>
    <!-- Telephony notification channel name for a channel containing wifi calling status notifications. -->
    <string name="notification_channel_wfc">Wi-Fi calling</string>
    <!-- Telephony notification channel name for a channel containing SIM notifications -->
    <string name="notification_channel_sim">SIM status</string>
    <!-- Telephony notification channel name for a channel containing high priority SIM notifications -->
    <string name="notification_channel_sim_high_prio">High priority SIM status</string>


    <!-- Displayed to tell the user that peer changed TTY mode -->
    <string name="peerTtyModeFull">Peer requested TTY Mode FULL</string>
    <string name="peerTtyModeHco">Peer requested TTY Mode HCO</string>
    <string name="peerTtyModeVco">Peer requested TTY Mode VCO</string>
    <string name="peerTtyModeOff">Peer requested TTY Mode OFF</string>

    <!-- Mappings between TS 27.007 +CFCC/+CLCK "service classes" and human-readable strings--> <skip />
    <!-- Example: Service was enabled for: Voice, Data -->
    <string name="serviceClassVoice">Voice</string>
    <!-- Example: Service was enabled for: Voice, Data -->
    <string name="serviceClassData">Data</string>
    <!-- Example: Service was enabled for: Voice, FAX -->
    <string name="serviceClassFAX">FAX</string>
    <!-- Example: Service was enabled for: Voice, SMS -->
    <string name="serviceClassSMS">SMS</string>
    <!-- Meaning: asynchronous data.  Example: Service was enabled for: Voice, Async -->
    <string name="serviceClassDataAsync">Async</string>
    <!-- Meaning: synchronous data.  Example: Service was enabled for: Voice, Async -->
    <string name="serviceClassDataSync">Sync</string>
    <!-- Meaning: packet data.  Example: Service was enabled for: Voice, Packet -->
    <string name="serviceClassPacket">Packet</string>
    <!-- Meaning: unknown.  Example: Service was enabled for: Voice, PAD -->
    <string name="serviceClassPAD">PAD</string>

    <!-- CDMA Roaming Indicator Strings (non ERI)--> <skip />
    <!-- Default roaming indicator text -->
    <string name="roamingText0">Roaming Indicator On</string>
    <string name="roamingText1">Roaming Indicator Off</string>
    <string name="roamingText2">Roaming Indicator Flashing</string>
    <string name="roamingText3">Out of Neighborhood</string>
    <string name="roamingText4">Out of Building</string>
    <string name="roamingText5">Roaming - Preferred System</string>
    <string name="roamingText6">Roaming - Available System</string>
    <string name="roamingText7">Roaming - Alliance Partner</string>
    <string name="roamingText8">Roaming - Premium Partner</string>
    <string name="roamingText9">Roaming - Full Service Functionality</string>
    <string name="roamingText10">Roaming - Partial Service Functionality</string>
    <string name="roamingText11">Roaming Banner On</string>
    <string name="roamingText12">Roaming Banner Off</string>
    <string name="roamingTextSearching">Searching for Service</string>

    <!-- Displayed when WFC registration fails -->
    <string name="wfcRegErrorTitle">Couldn\u2019t set up Wi\u2011Fi calling</string>
    <!-- WFC Operator Error Messages showed as alerts -->
    <string-array name="wfcOperatorErrorAlertMessages">
        <item>To make calls and send messages over Wi-Fi, first ask your carrier to set up this service. Then turn on Wi-Fi calling again from Settings. (Error code: <xliff:g id="code" example="REG09 - No 911 Address">%1$s</xliff:g>)</item>
    </string-array>
    <!-- WFC Operator Error Messages showed as notifications -->
    <string-array name="wfcOperatorErrorNotificationMessages">
        <item>Issue registering Wi\u2011Fi calling with your carrier: <xliff:g id="code" example="REG09 - No 911 Address">%1$s</xliff:g></item>
    </string-array>
    <!-- Template for showing mobile network operator name while WFC is active -->
    <string-array name="wfcSpnFormats" translatable="false">
        <item>@string/wfcSpnFormat_spn</item>
        <item>@string/wfcSpnFormat_spn_wifi_calling</item>
        <item>@string/wfcSpnFormat_wlan_call</item>
        <item>@string/wfcSpnFormat_spn_wlan_call</item>
        <item>@string/wfcSpnFormat_spn_wifi</item>
        <item>@string/wfcSpnFormat_wifi_calling_bar_spn</item>
        <item>@string/wfcSpnFormat_spn_vowifi</item>
        <item>@string/wfcSpnFormat_wifi_calling</item>
        <item>@string/wfcSpnFormat_wifi</item>
        <item>@string/wfcSpnFormat_wifi_calling_wo_hyphen</item>
        <item>@string/wfcSpnFormat_vowifi</item>
        <item>@string/wfcSpnFormat_spn_wifi_calling_vo_hyphen</item>
    </string-array>

    <!-- Spn during Wi-Fi Calling: "<operator>" -->
    <string name="wfcSpnFormat_spn"><xliff:g id="spn" example="Operator">%s</xliff:g></string>
    <!-- Spn during Wi-Fi Calling: "<operator> Wi-Fi Calling" -->
    <string name="wfcSpnFormat_spn_wifi_calling"><xliff:g id="spn" example="Operator">%s</xliff:g> Wi-Fi Calling</string>
    <!-- Spn during Wi-Fi Calling: "<operator> WiFi Calling" -->
    <string name="wfcSpnFormat_spn_wifi_calling_vo_hyphen"><xliff:g id="spn" example="Operator">%s</xliff:g> WiFi Calling</string>
    <!-- Spn during Wi-Fi Calling: "WLAN Call" -->
    <string name="wfcSpnFormat_wlan_call">WLAN Call</string>
    <!-- Spn during Wi-Fi Calling: "<operator> WLAN Call" -->
    <string name="wfcSpnFormat_spn_wlan_call"><xliff:g id="spn" example="Operator">%s</xliff:g> WLAN Call</string>
    <!-- Spn during Wi-Fi Calling: "<operator> Wi-Fi" -->
    <string name="wfcSpnFormat_spn_wifi"><xliff:g id="spn" example="Operator">%s</xliff:g> Wi-Fi</string>
    <!-- Spn during Wi-Fi Calling: "WiFi Calling | <operator>" -->
    <string name="wfcSpnFormat_wifi_calling_bar_spn">WiFi Calling | <xliff:g id="spn" example="Operator">%s</xliff:g></string>
    <!-- Spn during Wi-Fi Calling: "<operator> VoWifi" -->
    <string name="wfcSpnFormat_spn_vowifi"><xliff:g id="spn" example="Operator">%s</xliff:g> VoWifi</string>
    <!-- Spn during Wi-Fi Calling: "Wi-Fi Calling" -->
    <string name="wfcSpnFormat_wifi_calling">Wi-Fi Calling</string>
    <!-- Spn during Wi-Fi Calling: "Wi-Fi" -->
    <string name="wfcSpnFormat_wifi">Wi-Fi</string>
    <!-- Spn during Wi-Fi Calling: "WiFi Calling" (without hyphen) -->
    <string name="wfcSpnFormat_wifi_calling_wo_hyphen">WiFi Calling</string>
    <!-- Spn during Wi-Fi Calling: "VoWifi" -->
    <string name="wfcSpnFormat_vowifi">VoWifi</string>

    <!-- WFC, summary for Disabled -->
    <string name="wifi_calling_off_summary">Off</string>
    <!-- WFC, summary for Wi-Fi Preferred -->
    <string name="wfc_mode_wifi_preferred_summary">Call over Wi-Fi</string>
    <!-- WFC, summary for Mobile data Preferred -->
    <string name="wfc_mode_cellular_preferred_summary">Call over mobile network</string>
    <!-- WFC, summary for Wi-Fi Only -->
    <string name="wfc_mode_wifi_only_summary">Wi-Fi only</string>

    <!--
        {0} is one of "bearerServiceCode*"
        {1} is dialing number
        {2} is time in seconds

        cfTemplateRegistered and cfTemplateRegisteredTime mean that a phone number
        has been set but forwarding is not on.
    --> <skip />
    <!-- Displayed when the call forwarding query was not able to be forwarded. -->
    <string name="cfTemplateNotForwarded"><xliff:g id="bearer_service_code">{0}</xliff:g>: Not forwarded</string>
    <!-- Displayed when the call forwarding query was forwarded. -->
    <string name="cfTemplateForwarded"><xliff:g id="bearer_service_code">{0}</xliff:g>: <xliff:g id="dialing_number">{1}</xliff:g></string>
    <!-- Displayed when the call forwarding query will be forwarded after some time. -->
    <string name="cfTemplateForwardedTime"><xliff:g id="bearer_service_code">{0}</xliff:g>: <xliff:g id="dialing_number">{1}</xliff:g> after <xliff:g id="time_delay">{2}</xliff:g> seconds</string>
    <!-- Displayed when the call forwarding query was set but forwarding is not enabled. -->
    <string name="cfTemplateRegistered"><xliff:g id="bearer_service_code">{0}</xliff:g>: Not forwarded</string>
    <!-- Displayed when the call forwarding query was set but forwarding is not enabled. -->
    <string name="cfTemplateRegisteredTime"><xliff:g id="bearer_service_code">{0}</xliff:g>: Not forwarded</string>

    <!-- android.net.http Error strings --> <skip />
    <!-- Displayed when a feature code (non-phone number) is dialed and completes successfully. -->
    <string name="fcComplete">Feature code complete.</string>
    <!-- Displayed when a feature code (non-phone number) is dialed and completes unsuccessfully. -->
    <string name="fcError">Connection problem or invalid feature code.</string>
    <!-- android.net.http Error strings --> <skip />
    <!-- Displayed when a web request was successful. -->
    <string name="httpErrorOk">OK</string>
    <!-- Displayed when a web request failed with a generic network error. -->
    <string name="httpError">There was a network error.</string>
    <!-- Displayed when a web request failed because the URL could not be found. -->
    <string name="httpErrorLookup">Couldn\'t find the URL.</string>
    <!-- Displayed when a web request failed because the site's authentication scheme is not supported by us. -->
    <string name="httpErrorUnsupportedAuthScheme">The site authentication scheme isn\'t supported.</string>
    <!-- Displayed when a web request failed because the authentication failed. -->
    <string name="httpErrorAuth">Couldn\'t authenticate.</string>
    <!-- Displayed when a web request failed because the authentication with the proxy failed. -->
    <string name="httpErrorProxyAuth">Authentication via the proxy server was unsuccessful.</string>
    <!-- Displayed when a web request failed because there was a connection error. -->
    <string name="httpErrorConnect">Couldn\'t connect to the server.</string>
    <!-- Displayed when a web request failed because there was an input or output error. -->
    <string name="httpErrorIO">Couldn\'t communicate with the server. Try again later.</string>
    <!-- Displayed when a web request failed because the request timed out -->
    <string name="httpErrorTimeout">The connection to the server timed out.</string>
    <!-- Displayed when a web request failed because the site tried to redirect us one too many times -->
    <string name="httpErrorRedirectLoop">The page contains too many server redirects.</string>
    <!-- Displayed when a web request failed because the protocol of the server is not supported. -->
    <string name="httpErrorUnsupportedScheme">The protocol isn\'t supported.</string>
    <!-- Displayed when a web request failed because the a secure connection couldn't be made to the server.-->
    <string name="httpErrorFailedSslHandshake">Couldn\'t establish a secure connection.</string>
    <!-- Displayed when a web request failed because the URL isn't in a valid form. -->
    <string name="httpErrorBadUrl">Couldn\'t open the page because the URL is invalid.</string>
    <!-- Displayed when a request failed because we failed to open the file. -->
    <string name="httpErrorFile">Couldn\'t access the file.</string>
    <!-- Displayed when a request failed because the file wasn't found. -->
    <string name="httpErrorFileNotFound">Couldn\'t find the requested file.</string>
    <!-- Displayed when a request failed because there are too many requests right now. -->
    <string name="httpErrorTooManyRequests">Too many requests are being processed. Try again later.</string>

    <!-- Account notifications --> <skip />
    <!-- A notification is shown when the AccountManager is unable to
    supply an auth token without prompting the user to re-enter the
    password.  This is the text that will scroll through the
    notification bar (will be seen by the user as they use another application). -->
    <string name="notification_title">Signin error for <xliff:g id="account" example="foo@gmail.com">%1$s</xliff:g></string>

    <!-- Sync notifications --> <skip />
    <!-- A notification is shown when there is a sync error.  This is the text that will scroll through the notification bar (will be seen by the user as they use another application). -->
    <string name="contentServiceSync">Sync</string>
    <!-- A notification is shown when there is a sync error.  This is the title of the notification.  It will be seen in the pull-down notification tray. [CHAR LIMIT=NOTIF_TITLE] -->
    <string name="contentServiceSyncNotificationTitle">Can\'t sync</string>
    <!-- A notification is shown when there is a sync error.  This is the message of the notification.  It describes the error, in this case is there were too many deletes. The argument is the type of content, for example Gmail or Calendar. It will be seen in the pull-down notification tray. [CHAR LIMIT=NOTIF_BODY] -->
    <string name="contentServiceTooManyDeletesNotificationDesc">Attempted to delete too many <xliff:g id="content_type">%s</xliff:g>.</string>

    <!-- If MMS discovers there isn't much space left on the device, it will show a toast with this message. [CHAR LIMIT=TOAST] -->
    <string name="low_memory" product="tablet">Tablet storage is full. Delete some files to free space.</string>
    <!-- If MMS discovers there isn't much space left on the device, it will show a toast with this message. [CHAR LIMIT=TOAST] -->
    <string name="low_memory" product="watch">Watch storage is full. Delete some files to free space.</string>
    <!-- If MMS discovers there isn't much space left on the device, it will show a toast with this message. [CHAR LIMIT=TOAST] -->
    <string name="low_memory" product="tv">Android TV device storage is full. Delete some files to free space.</string>
    <!-- If MMS discovers there isn't much space left on the device, it will show a toast with this message. [CHAR LIMIT=TOAST] -->
    <string name="low_memory" product="default">Phone storage is full. Delete some files to free space.</string>

    <!-- SSL CA cert notification --> <skip />
    <!-- Shows up when there is a user SSL CA Cert installed on the
         device.  Indicates to the user that SSL traffic can be intercepted.  [CHAR LIMIT=NONE] -->
    <plurals name="ssl_ca_cert_warning">
        <item quantity="one">Certificate authority installed</item>
        <item quantity="other">Certificate authorities installed</item>
    </plurals>
    <!-- Content text for a notification. The Title of the notification is "ssl_ca_cert_warning".
         This says that an unknown party is doing the monitoring. [CHAR LIMIT=100]-->
    <string name="ssl_ca_cert_noti_by_unknown">By an unknown third party</string>
    <!-- Content text for a notification. The Title of the notification is "ssl_ca_cert_warning".
         This indicates that an unspecified administrator is doing the monitoring. [CHAR LIMIT=100]-->
    <string name="ssl_ca_cert_noti_by_administrator">By your work profile admin</string>
    <!-- Content text for a notification. The Title of the notification is "ssl_ca_cert_warning".
         This indicates who is doing the monitoring. [CHAR LIMIT=100]-->
    <string name="ssl_ca_cert_noti_managed">By <xliff:g id="managing_domain">%s</xliff:g></string>

    <!-- Work profile deleted notification--> <skip />
    <!-- Shows up in the notification's title when the system deletes the work profile. [CHAR LIMIT=NONE] -->
    <string name="work_profile_deleted">Work profile deleted</string>
    <!-- Content text for an expanded notification. The Title of the notification is "Work profile deleted".
        This further explains that the profile is deleted by the system as a result of the current profile admin gone missing. [CHAR LIMIT=NONE]-->
    <string name="work_profile_deleted_details">The work profile admin app is either missing or corrupted.
         As a result, your work profile and related data have been deleted. Contact your admin for assistance.</string>
    <!-- Content text for a notification. The Title of the notification is "Work profile deleted",
        This indicates that a work profile has been deleted. [CHAR LIMIT=NONE]-->
    <string name="work_profile_deleted_description_dpm_wipe">Your work profile is no longer available on this device</string>
    <!-- Content text for a notification. The Title of the notification is "Work profile deleted",
        This indicates that a work profile has been deleted because the maximum failed password attempts as been reached. [CHAR LIMIT=NONE]-->
    <string name="work_profile_deleted_reason_maximum_password_failure">Too many password attempts</string>
    <!-- Shows up as the reason for the work profile deletion when the admin of an organization-owend device relinquishes it. [CHAR LIMIT=NONE] -->
    <string name="device_ownership_relinquished">Admin relinquished device for personal use</string>

    <!-- Content title for a notification. This notification indicates that the device is managed
         and network logging was activated by a device owner. [CHAR LIMIT=NONE]-->
    <string name="network_logging_notification_title">Device is managed</string>
    <!-- Content text for a notification. Tapping opens a dialog with more information on device management and network
         logging. [CHAR LIMIT=NONE]-->
    <string name="network_logging_notification_text">Your organization manages this device and may monitor network traffic. Tap for details.</string>

    <!-- Content title for a notification. This notification indicates that the device owner has
         changed the location settings. [CHAR LIMIT=NONE] -->
    <string name="location_changed_notification_title">Apps can access your location</string>
    <!-- Content text for a notification. Tapping opens device location settings.
         [CHAR LIMIT=NONE] -->
    <string name="location_changed_notification_text">Contact your IT admin to learn more</string>

    <!-- Feature Id for Country Detector. [CHAR LIMIT=NONE]-->
    <string name="country_detector">Country Detector</string>
    <!-- Feature Id for Location service. [CHAR LIMIT=NONE]-->
    <string name="location_service">Location Service</string>
    <!-- Feature Id for Sensor Notification service. [CHAR LIMIT=NONE]-->
    <string name="sensor_notification_service">Sensor Notification Service</string>
    <!-- Feature Id for Twilight service. [CHAR LIMIT=NONE]-->
    <string name="twilight_service">Twilight Service</string>

    <!-- Factory reset warning dialog strings--> <skip />
    <!-- Shows up in the dialog's title to warn about an impeding factory reset. [CHAR LIMIT=NONE] -->
    <string name="factory_reset_warning">Your device will be erased</string>
    <!-- Text message in the factory reset warning dialog. This says that the the device admin app
         is missing or corrupted. As a result the device will be erased. [CHAR LIMIT=NONE]-->
    <string name="factory_reset_message">The admin app can\'t be used. Your device will now be
        erased.\n\nIf you have questions, contact your organization\'s admin.</string>

    <!-- A toast message displayed when printing is attempted but disabled by policy. -->
    <string name="printing_disabled_by">Printing disabled by <xliff:g id="owner_app">%s</xliff:g>.</string>

    <!-- Notification title. This notification lets a user know that their personal apps are
        either blocked or will be blocked soon due to a work policy from their IT admin, and that
        they need to turn on their work profile to unblock their apps.[CHAR LIMIT=29] -->
    <string name="personal_apps_suspension_title">Turn on your work profile</string>
    <!-- Notification text. This notification lets a user know that their personal apps are
        blocked due to a work policy from their IT admin, and that they need to turn on their work
        profile to unblock their apps.[CHAR LIMIT=NONE] -->
    <string name="personal_apps_suspension_text">
        Your personal apps are blocked until you turn on your work profile</string>
    <!-- Notification text. This notification lets a user know that their apps will be blocked
        at a particular time due to a work policy from their IT admin, and that they need to turn on
        their work profile to prevent the apps from being blocked. It also explains for how many
        days the profile is allowed to be off and this number is at least 3. [CHAR LIMIT=NONE] -->
    <string name="personal_apps_suspension_soon_text">
        Personal apps will be blocked on <xliff:g id="date" example="May 29">%1$s</xliff:g> at
        <xliff:g id="time" example="5:20 PM">%2$s</xliff:g>. Your IT admin doesn\u2019t allow your
        work profile to stay off for more than <xliff:g id="number" example="3">%3$d</xliff:g> days.
    </string>
    <!-- Title for the button that turns work profile on. To be used in a notification
        [CHAR LIMIT=NONE] -->
    <string name="personal_apps_suspended_turn_profile_on">Turn on</string>

    <!-- Display name for any time a piece of data refers to the owner of the phone. For example, this could be used in place of the phone's phone number. -->
    <string name="me">Me</string>

    <!-- Power Dialog --> <skip />
    <!-- Title for the Phone Options dialog to lock the screen, turn off the phone etc. -->
    <string name="power_dialog" product="tablet">Tablet options</string>
    <!-- Title for the Phone Options dialog to lock the screen, turn off the phone etc. -->
    <string name="power_dialog" product="tv">Android TV options</string>
    <!-- Title for the Phone Options dialog to lock the screen, turn off the phone etc. -->
    <string name="power_dialog" product="default">Phone options</string>
    <!-- Button to turn on silent mode, within the Phone Options dialog -->
    <string name="silent_mode">Silent mode</string>
    <!-- Button to turn on the radio, within the Phone Options dialog -->
    <string name="turn_on_radio">Turn on wireless</string>
    <!-- Button to turn off the radio, within the Phone Options dialog -->
    <string name="turn_off_radio">Turn off wireless</string>
    <!-- Button to lock the screen, within the Phone Options dialog -->
    <string name="screen_lock">Screen lock</string>
    <!-- Button to turn off the phone, within the Phone Options dialog -->
    <string name="power_off">Power off</string>
    <!-- Spoken description for ringer silent option. [CHAR LIMIT=NONE] -->
    <string name="silent_mode_silent">Ringer off</string>
    <!-- Spoken description for ringer vibrate option. [CHAR LIMIT=NONE] -->
    <string name="silent_mode_vibrate">Ringer vibrate</string>
    <!-- Spoken description for ringer normal option. [CHAR LIMIT=NONE] -->
    <string name="silent_mode_ring">Ringer on</string>

    <!-- Reboot to Recovery Progress Dialog. This is shown before it reboots to recovery. -->
    <string name="reboot_to_update_title">Android system update</string>
    <string name="reboot_to_update_prepare">Preparing to update\u2026</string>
    <string name="reboot_to_update_package">Processing the update package\u2026</string>
    <string name="reboot_to_update_reboot">Restarting\u2026</string>

    <!-- Reboot to Recovery for factory reset. -->
    <string name="reboot_to_reset_title">Factory data reset</string>
    <string name="reboot_to_reset_message">Restarting\u2026</string>

    <!-- Shutdown Progress Dialog. This is shown if the user chooses to power off the phone. -->
    <string name="shutdown_progress">Shutting down\u2026</string>

    <!-- Shutdown Confirmation Dialog.  When the user chooses to power off the phone, there will
         be a confirmation dialog.  This is the message. -->
    <string name="shutdown_confirm" product="tablet">Your tablet will shut down.</string>
    <!-- Shutdown Confirmation Dialog.  When the user chooses to power off the TV, there will
         be a confirmation dialog.  This is the message. -->
    <string name="shutdown_confirm" product="tv">Your Android TV device will shut down.</string>
    <!-- Shutdown Confirmation Dialog.  When the user chooses to power off the watch, there will
         be a confirmation dialog.  This is the message. -->
    <string name="shutdown_confirm" product="watch">Your watch will shut down.</string>
    <!-- Shutdown Confirmation Dialog.  When the user chooses to power off the phone, there will
         be a confirmation dialog.  This is the message. -->
    <string name="shutdown_confirm" product="default">Your phone will shut down.</string>

    <!-- Shutdown Confirmation Dialog.  When the user chooses to power off the phone, it asks
         the user if they'd like to shut down.  This is the message.  This is used instead of
         shutdown_confirm when the system is configured to use long press to go directly to the
         power off dialog instead of the global actions menu. -->
    <string name="shutdown_confirm_question">Do you want to shut down?</string>

    <!-- Title of dialog to confirm rebooting into safe mode. [CHAR LIMIT=50] -->
    <string name="reboot_safemode_title">Reboot to safe mode</string>

    <!-- Shutdown Confirmation Dialog.  Message in the confirmation dialog
         when the user asks to reboot into safe mode. [CHAR LIMIT=NONE] -->
    <string name="reboot_safemode_confirm">Do you want to reboot into safe mode?
         This will disable all third party applications you have installed.
         They will be restored when you reboot again.</string>

    <!-- Recent Tasks dialog: title
     TODO: this should move to SystemUI.apk, but the code for the old
            recent dialog is still in the framework
     -->
    <string name="recent_tasks_title">Recent</string>
    <!-- Recent Tasks dialog: message when there are no recent applications
     TODO: this should move to SystemUI.apk, but the code for the old
            recent dialog is still in the framework
     -->
    <string name="no_recent_tasks">No recent apps.</string>

    <!-- Title of the Global Actions Dialog -->
    <string name="global_actions" product="tablet">Tablet options</string>
    <!-- Title of the Global Actions Dialog -->
    <string name="global_actions" product="tv">Android TV options</string>
    <!-- Title of the Global Actions Dialog -->
    <string name="global_actions" product="default">Phone options</string>

    <!-- label for item that locks the phone in the phone options dialog [CHAR LIMIT=24]-->
    <string name="global_action_lock">Screen lock</string>

    <!-- label for item that turns off power in phone options dialog [CHAR LIMIT=24] -->
    <string name="global_action_power_off">Power off</string>

    <!-- label for item that shows options to power off and restart the phone [CHAR LIMIT=24]-->
    <string name="global_action_power_options">Power</string>

    <!-- label for item that restarts phone in phone options dialog [CHAR LIMIT=24]-->
    <string name="global_action_restart">Restart</string>

    <!-- label for item that opens emergency features in the phone options dialog [CHAR LIMIT=24]-->
    <string name="global_action_emergency">Emergency</string>

    <!-- label for item that generates a bug report in the phone options dialog [CHAR LIMIT=24] -->
    <string name="global_action_bug_report">Bug report</string>

    <!-- label for item that logouts the current user [CHAR LIMIT=24]-->
    <string name="global_action_logout">End session</string>

    <!-- label for screenshot item in power menu [CHAR LIMIT=24]-->
    <string name="global_action_screenshot">Screenshot</string>

    <!-- Take bug report menu title [CHAR LIMIT=30] -->
    <string name="bugreport_title">Bug report</string>
    <!-- Message in bugreport dialog describing what it does [CHAR LIMIT=NONE] -->
    <!-- TODO: remove if not used anymore -->
    <string name="bugreport_message">This will collect information about your
        current device state, to send as an e-mail message.  It will take a little
        time from starting the bug report until it is ready to be sent; please be
        patient.</string>
    <!-- Title in the bugreport dialog for the interactive workflow. Should fit in one line. [CHAR LIMIT=30] -->
    <string name="bugreport_option_interactive_title">Interactive report</string>
    <!-- Summary in the bugreport dialog for the interactive workflow. [CHAR LIMIT=NONE] -->
    <string name="bugreport_option_interactive_summary">Use this under most circumstances.
        It allows you to track progress of the report, enter more details about the problem, and take screenshots.
        It might omit some less-used sections that take a long time to report.</string>
    <!-- Title in the bugreport dialog for the full workflow. Should fit in one line. [CHAR LIMIT=30] -->
    <string name="bugreport_option_full_title">Full report</string>
    <!-- Summary in the bugreport dialog for the full workflow. [CHAR LIMIT=NONE] -->
    <string name="bugreport_option_full_summary">Use this option for minimal system interference when
        your device is unresponsive or too slow, or when you need all report sections.
        Does not allow you to enter more details or take additional screenshots.</string>
    <!--  Toast message informing user in how many seconds a bugreport screenshot will be taken -->
    <plurals name="bugreport_countdown">
        <item quantity="one">Taking screenshot for bug report in <xliff:g id="number">%d</xliff:g> second.</item>
        <item quantity="other">Taking screenshot for bug report in <xliff:g id="number">%d</xliff:g> seconds.</item>
    </plurals>

    <!-- Format for build summary info [CHAR LIMIT=NONE] -->
    <string name="bugreport_status" translatable="false">%s (%s)</string>

    <!-- Toast for taking screenshot with bugreport successfully. [CHAR_LIMIT=100] -->
    <string name="bugreport_screenshot_success_toast">Screenshot taken with bug report</string>

    <!-- Toast for failed to take screenshot with bugreport. [CHAR_LIMIT=100] -->
    <string name="bugreport_screenshot_failure_toast">Failed to take screenshot with bug report</string>

    <!-- label for item that enables silent mode in phone options dialog -->
    <string name="global_action_toggle_silent_mode">Silent mode</string>

    <!-- status message in phone options dialog for when silent mode is enabled -->
    <string name="global_action_silent_mode_on_status">Sound is OFF</string>

    <!-- status message in phone options dialog for when silent mode is disabled -->
    <string name="global_action_silent_mode_off_status">Sound is ON</string>

    <!-- label for item that toggles airplane mode -->
    <string name="global_actions_toggle_airplane_mode">Airplane mode</string>

    <!-- status message in phone options dialog for when airplane mode is on -->
    <string name="global_actions_airplane_mode_on_status">Airplane mode is ON</string>

    <!-- status message in phone options dialog for when airplane mode is off -->
    <string name="global_actions_airplane_mode_off_status">Airplane mode is OFF</string>

    <!-- label for item that launches settings in phone options dialog [CHAR LIMIT=15]-->
    <string name="global_action_settings">Settings</string>

    <!-- label for item that launches assist in phone options dialog [CHAR LIMIT=15]-->
    <string name="global_action_assist">Assist</string>

    <!-- label for item that launches voice assist in phone options dialog [CHAR LIMIT=15]-->
    <string name="global_action_voice_assist">Voice Assist</string>

    <!-- label for item that locks the phone and enforces that it can't be unlocked without strong authentication. [CHAR LIMIT=24] -->
    <string name="global_action_lockdown">Lockdown</string>

    <!-- Text to use when the number in a notification info is too large
         (greater than status_bar_notification_info_maxnum, defined in
         values/config.xml) and must be truncated. May need to be localized
         for most appropriate textual indicator of "more than X".
         [CHAR LIMIT=4] -->
    <string name="status_bar_notification_info_overflow">999+</string>

    <!-- The divider symbol between different parts of the notification header. not translatable [CHAR LIMIT=1] -->
    <string name="notification_header_divider_symbol" translatable="false">•</string>

    <!-- The divider symbol between different parts of the notification header including spaces. not translatable [CHAR LIMIT=3] -->
    <string name="notification_header_divider_symbol_with_spaces" translatable="false">" • "</string>

    <!-- Text shown in place of notification contents when the notification is hidden on a secure lockscreen -->
    <string name="notification_hidden_text">New notification</string>

    <!-- Text shown when viewing channel settings for notifications related to the virtual keyboard -->
    <string name="notification_channel_virtual_keyboard">Virtual keyboard</string>

    <!-- Text shown when viewing channel settings for notifications related to the hardware keyboard -->
    <string name="notification_channel_physical_keyboard">Physical keyboard</string>

    <!-- Text shown when viewing channel settings for notifications related to security -->
    <string name="notification_channel_security">Security</string>

    <!-- Text shown when viewing channel settings for notifications related to car mode -->
    <string name="notification_channel_car_mode">Car mode</string>

    <!-- Text shown when viewing channel settings for notifications related to account status -->
    <string name="notification_channel_account">Account status</string>

    <!-- Text shown when viewing channel settings for notifications related to developers -->
    <string name="notification_channel_developer">Developer messages</string>

    <!-- Text shown when viewing channel settings for high importance notifications related to developers [CHAR LIMIT=60]-->
    <string name="notification_channel_developer_important">Important developer messages</string>

    <!-- Text shown when viewing channel settings for notifications related to system updates -->
    <string name="notification_channel_updates">Updates</string>

    <!-- Text shown when viewing channel settings for notifications related to network status -->
    <string name="notification_channel_network_status">Network status</string>

    <!-- Text shown when viewing channel settings for notifications related to network alerts -->
    <string name="notification_channel_network_alerts">Network alerts</string>

    <!-- Text shown when viewing the channel settings for notification about open nearby wireless networks. -->
    <string name="notification_channel_network_available">Network available</string>

    <!-- Text shown when viewing channel settings for notifications related to vpn status -->
    <string name="notification_channel_vpn">VPN status</string>

    <!-- Notification channel name. This channel sends high-priority alerts from the user's IT admin for key updates about the user's work device or work profile. -->
    <string name="notification_channel_device_admin">Alerts from your IT admin</string>

    <!-- Text shown when viewing channel settings for notifications related to important alerts -->
    <string name="notification_channel_alerts">Alerts</string>

    <!-- Text shown when viewing channel settings for notifications related to being in retail mode -->
    <string name="notification_channel_retail_mode">Retail demo</string>

    <!-- Text shown when viewing channel settings for notifications related to a usb connection -->
    <string name="notification_channel_usb">USB connection</string>

    <!-- Text shown when viewing channel settings for notification about a heavy-weight app
         currently running.
         [CHAR_LIMIT=NONE] -->
    <string name="notification_channel_heavy_weight_app">App running</string>

    <!-- This is the label for the notification channel settings that controls the behavior
        of the notification about applications that are running in the background (that is,
        perhaps confusingly, running foreground services but not the foreground UI on the screen).
        [CHAR LIMIT=NONE BACKUP_MESSAGE_ID=6665375982962336520] -->
    <string name="notification_channel_foreground_service">Apps consuming battery</string>

    <!-- Label for foreground service notification when one app is running.
    [CHAR LIMIT=NONE BACKUP_MESSAGE_ID=6826789589341671842] -->
    <string name="foreground_service_app_in_background"><xliff:g id="app_name">%1$s</xliff:g> is
        using battery</string>

    <!-- Label for foreground service notification when multiple apps are running.
        [CHAR LIMIT=NONE BACKUP_MESSAGE_ID=7150914856893450380] -->
    <string name="foreground_service_apps_in_background"><xliff:g id="number">%1$d</xliff:g> apps
        are using battery</string>

    <!-- Content for foreground service notification when one app is running.
        [CHAR LIMIT=NONE] -->
    <string name="foreground_service_tap_for_details">Tap for details on battery and
        data usage</string>

    <!-- Separator for foreground service notification content listing all apps when there
        are multiple apps running.  The left and right side may both already be compound
        (constructed using this separator).  Should be kept as short as possible, this is
        for summary text in the notification where there is not a lot of space.
        [CHAR LIMIT=NONE] -->
    <string name="foreground_service_multiple_separator"><xliff:g id="left_side">%1$s</xliff:g>,
        <xliff:g id="right_side">%2$s</xliff:g></string>

    <!-- Displayed to the user to tell them that they have started up the phone in "safe mode" -->
    <string name="safeMode">Safe mode</string>

    <!-- Label for the Android system components when they are shown to the user. -->
    <string name="android_system_label">Android System</string>

    <!-- "Switch" is a verb; it means to change user profile by tapping another user profile name. -->
    <string name="user_owner_label">Switch to personal profile</string>

    <!-- "Switch" is a verb; it means to change user profile by tapping another user profile name. -->
    <string name="managed_profile_label">Switch to work profile</string>

    <!-- Title of a category of application permissions, listed so the user can choose whether they want to allow the application to do this. -->
    <string name="permgrouplab_contacts">Contacts</string>
    <!-- Description of a category of application permissions, listed so the user can choose whether they want to allow the application to do this. -->
    <string name="permgroupdesc_contacts">access your contacts</string>

    <!-- Title of a category of application permissions, listed so the user can choose whether they want to allow the application to do this. -->
    <string name="permgrouplab_location">Location</string>
    <!-- Description of a category of application permissions, listed so the user can choose whether they want to allow the application to do this. -->
    <string name="permgroupdesc_location">access this device\'s location</string>

    <!-- Title of a category of application permissions, listed so the user can choose whether they want to allow the application to do this. -->
    <string name="permgrouplab_calendar">Calendar</string>
    <!-- Description of a category of application permissions, listed so the user can choose whether they want to allow the application to do this. -->
    <string name="permgroupdesc_calendar">access your calendar</string>

    <!-- Title of a category of application permissions, listed so the user can choose whether they want to allow the application to do this. -->
    <string name="permgrouplab_sms">SMS</string>
    <!-- Description of a category of application permissions, listed so the user can choose whether they want to allow the application to do this. -->
    <string name="permgroupdesc_sms">send and view SMS messages</string>

    <!-- Title of a category of application permissions, listed so the user can choose whether they want to allow the application to do this. -->
    <string name="permgrouplab_storage">Files and media</string>
    <!-- Description of a category of application permissions, listed so the user can choose whether they want to allow the application to do this. -->
    <string name="permgroupdesc_storage">access photos, media, and files on your device</string>

    <!-- Title of a category of application permissions, listed so the user can choose whether they want to allow the application to do this. -->
    <string name="permgrouplab_microphone">Microphone</string>
    <!-- Description of a category of application permissions, listed so the user can choose whether they want to allow the application to do this. -->
    <string name="permgroupdesc_microphone">record audio</string>

    <!-- Title of a category of application permissions, listed so the user can choose whether they want to allow the application to do this. [CHAR LIMIT=40]-->
    <string name="permgrouplab_activityRecognition">Physical activity</string>
    <!-- Description of a category of application permissions, listed so the user can choose whether they want to allow the application to do this. [CHAR LIMIT=40]-->
    <string name="permgroupdesc_activityRecognition">access your physical activity</string>

    <!-- Title of a category of application permissions, listed so the user can choose whether they want to allow the application to do this. -->
    <string name="permgrouplab_camera">Camera</string>
    <!-- Description of a category of application permissions, listed so the user can choose whether they want to allow the application to do this. -->
    <string name="permgroupdesc_camera">take pictures and record video</string>

    <!-- Title of a category of application permissions, listed so the user can choose whether they want to allow the application to do this. -->
    <string name="permgrouplab_calllog">Call logs</string>
    <!-- Description of a category of application permissions, listed so the user can choose whether they want to allow the application to do this. -->
    <string name="permgroupdesc_calllog">read and write phone call log</string>

    <!-- Title of a category of application permissions, listed so the user can choose whether they want to allow the application to do this. -->
    <string name="permgrouplab_phone">Phone</string>
    <!-- Description of a category of application permissions, listed so the user can choose whether they want to allow the application to do this. -->
    <string name="permgroupdesc_phone">make and manage phone calls</string>
    <!-- Message shown to the user when the apps requests permission from this group. If ever possible this should stay below 80 characters (assuming the parameters takes 20 characters). Don't abbreviate until the message reaches 120 characters though. [CHAR LIMIT=120] -->

    <!-- Title of a category of application permissions, listed so the user can choose whether they want to allow the application to do this. -->
    <string name="permgrouplab_sensors">Body sensors</string>
    <!-- Description of a category of application permissions, listed so the user can choose whether they want to allow the application to do this. -->
    <string name="permgroupdesc_sensors">access sensor data about your vital signs</string>

    <!-- Title for the capability of an accessibility service to retrieve window content. -->
    <string name="capability_title_canRetrieveWindowContent">Retrieve window content</string>
    <!-- Description for the capability of an accessibility service to retrieve window content. -->
    <string name="capability_desc_canRetrieveWindowContent">Inspect the content of a window you\'re
        interacting with.</string>

    <!-- Title for the capability of an accessibility service to request touch exploration. -->
    <string name="capability_title_canRequestTouchExploration">Turn on Explore by Touch</string>
    <!-- Description for the capability of an accessibility service to request touch exploration. -->
    <string name="capability_desc_canRequestTouchExploration">Tapped items will be spoken aloud
        and the screen can be explored using gestures.</string>

    <!-- Title for the capability of an accessibility service to request to filter key events. -->
    <string name="capability_title_canRequestFilterKeyEvents">Observe text you type</string>
    <!-- Description for the capability of an accessibility service to request to filter key events. -->
    <string name="capability_desc_canRequestFilterKeyEvents">Includes personal data such as credit
        card numbers and passwords.</string>

    <!-- Title for the capability of an accessibility service to control display magnification. -->
    <string name="capability_title_canControlMagnification">Control display magnification</string>
    <!-- Description for the capability of an accessibility service to control display magnification. -->
    <string name="capability_desc_canControlMagnification">Control the display\'s zoom level and
        positioning.</string>

    <!-- Title for the capability of an accessibility service to perform gestures. -->
    <string name="capability_title_canPerformGestures">Perform gestures</string>
    <!-- Description for the capability of an accessibility service to perform gestures. -->
    <string name="capability_desc_canPerformGestures">Can tap, swipe, pinch, and perform other
        gestures.</string>

    <!-- Title for the capability of an accessibility service to capture fingerprint gestures. -->
    <string name="capability_title_canCaptureFingerprintGestures">Fingerprint gestures</string>
    <!-- Description for the capability of an accessibility service to perform gestures. -->
    <string name="capability_desc_canCaptureFingerprintGestures">Can capture gestures performed on
        the device\'s fingerprint sensor.</string>

    <!-- Title for the capability of an accessibility service to take screenshot. [CHAR LIMIT=32] -->
    <string name="capability_title_canTakeScreenshot">Take screenshot</string>
    <!-- Description for the capability of an accessibility service to take screenshot. [CHAR LIMIT=NONE] -->
    <string name="capability_desc_canTakeScreenshot">Can take a screenshot of the display.</string>

    <!--  Permissions -->

    <!-- Title of an application permission, listed so the user can choose whether they want to allow the application to do this. -->
    <string name="permlab_statusBar">disable or modify status bar</string>
    <!-- Description of an application permission, listed so the user can choose whether they want to allow the application to do this. -->
    <string name="permdesc_statusBar">Allows the app to disable the status bar or add and remove system icons.</string>

    <!-- Title of an application permission, listed so the user can choose whether they want to allow the application to do this. -->
    <string name="permlab_statusBarService">be the status bar</string>
    <!-- Description of an application permission, listed so the user can choose whether they want to allow the application to do this. -->
    <string name="permdesc_statusBarService">Allows the app to be the status bar.</string>

    <!-- Title of an application permission, listed so the user can choose whether they want to allow the application to do this. -->
    <string name="permlab_expandStatusBar">expand/collapse status bar</string>
    <!-- Description of an application permission, listed so the user can choose whether they want to allow the application to do this. -->
    <string name="permdesc_expandStatusBar">Allows the app to expand or collapse the status bar.</string>

    <!-- Title of an application permission, listed so the user can install application shortcuts
    in their Launcher -->
    <string name="permlab_install_shortcut">install shortcuts</string>
    <!-- Description of an application permission, listed so the user can install application shortcuts
    in their Launcher -->
    <string name="permdesc_install_shortcut">Allows an application to add
        Homescreen shortcuts without user intervention.</string>

    <!-- Title of an application permission, listed so the user can uninstall application shortcuts
    in their Launcher -->
    <string name="permlab_uninstall_shortcut">uninstall shortcuts</string>
    <!-- Description of an application permission, listed so the user can install application shortcuts
    in their Launcher -->
    <string name="permdesc_uninstall_shortcut">Allows the application to remove
        Homescreen shortcuts without user intervention.</string>

    <!-- Title of an application permission, listed so the user can choose whether they want to allow the application to do this. -->
    <string name="permlab_processOutgoingCalls">reroute outgoing calls</string>
    <!-- Description of an application permission, listed so the user can choose whether they want to allow the application to do this. -->
    <string name="permdesc_processOutgoingCalls">Allows the app to see the
        number being dialed during an outgoing call with the option to redirect
        the call to a different number or abort the call altogether.</string>

    <!-- Title of an application permission, listed so the user can choose whether they want to allow the application to do this. -->
    <string name="permlab_answerPhoneCalls">answer phone calls</string>
    <!-- Description of an application permission, listed so the user can choose whether they want to allow the application to do this. -->
    <string name="permdesc_answerPhoneCalls">Allows the app to answer an incoming phone call.</string>

    <!-- Title of an application permission, listed so the user can choose whether they want to allow the application to do this. -->
    <string name="permlab_receiveSms">receive text messages (SMS)</string>
    <!-- Description of an application permission, listed so the user can choose whether they want to allow the application to do this. -->
    <string name="permdesc_receiveSms">Allows the app to receive and process SMS
      messages. This means the app could monitor or delete messages sent to your
      device without showing them to you.</string>

    <!-- Title of an application permission, listed so the user can choose whether they want to allow the application to do this. -->
    <string name="permlab_receiveMms">receive text messages (MMS)</string>
    <!-- Description of an application permission, listed so the user can choose whether they want to allow the application to do this. -->
    <string name="permdesc_receiveMms">Allows the app to receive and process MMS
      messages. This means the app could monitor or delete messages sent to your
      device without showing them to you.</string>

    <!-- Title of an application permission, listed so the user can choose whether they want to allow the application to do this.[CHAR LIMIT=NONE] -->
    <string name="permlab_bindCellBroadcastService">Forward cell broadcast messages</string>
    <!-- Description of an application permission, listed so the user can choose whether they want to allow the application to do this. [CHAR LIMIT=NONE] -->
    <string name="permdesc_bindCellBroadcastService">Allows the app to bind to the
        cell broadcast module in order to forward cell broadcast messages
        as they are received. Cell broadcast alerts are delivered in some
        locations to warn you of emergency situations. Malicious apps may
        interfere with the performance or operation of your device when an
        emergency cell broadcast is received.</string>

    <!-- Title of an application permission, listed so the user can choose whether they want to allow the application to do this. -->
    <string name="permlab_readCellBroadcasts">read cell broadcast messages</string>
    <!-- Description of an application permission, listed so the user can choose whether they want to allow the application to do this. -->
    <string name="permdesc_readCellBroadcasts">Allows the app to read
        cell broadcast messages received by your device. Cell broadcast alerts
        are delivered in some locations to warn you of emergency situations.
        Malicious apps may interfere with the performance or operation of your
        device when an emergency cell broadcast is received.</string>

    <!-- Title of an application permission, listed so the user can choose whether they want to allow the application to do this. -->
    <string name="permlab_subscribedFeedsRead">read subscribed feeds</string>
    <!-- Description of an application permission, listed so the user can choose whether they want to allow the application to do this. -->
    <string name="permdesc_subscribedFeedsRead">Allows the app to get details about the currently synced feeds.</string>

    <!-- Title of an application permission, listed so the user can choose whether they want to allow the application to do this. -->
    <string name="permlab_sendSms">send and view SMS messages</string>
    <!-- Description of an application permission, listed so the user can choose whether they want to allow the application to do this. -->
    <string name="permdesc_sendSms">Allows the app to send SMS messages.
     This may result in unexpected charges. Malicious apps may cost you money by
     sending messages without your confirmation.</string>

    <!-- Title of an application permission, listed so the user can choose whether they want to allow the application to do this. -->
    <string name="permlab_readSms">read your text messages (SMS or MMS)</string>
    <!-- Description of an application permission, listed so the user can choose whether they want to allow the application to do this. -->
    <string name="permdesc_readSms" product="tablet">This app can read all SMS (text) messages stored on your tablet.</string>
    <!-- Description of an application permission, listed so the user can choose whether they want to allow the application to do this. -->
    <string name="permdesc_readSms" product="tv">This app can read all SMS (text) messages stored on your Android TV device.</string>
    <!-- Description of an application permission, listed so the user can choose whether they want to allow the application to do this. -->
    <string name="permdesc_readSms" product="default">This app can read all SMS (text) messages stored on your phone.</string>

    <!-- Title of an application permission, listed so the user can choose whether they want to allow the application to do this. -->
    <string name="permlab_receiveWapPush">receive text messages (WAP)</string>
    <!-- Description of an application permission, listed so the user can choose whether they want to allow the application to do this. -->
    <string name="permdesc_receiveWapPush">Allows the app to receive and process
     WAP messages.  This permission includes the ability to monitor or delete
     messages sent to you without showing them to you.</string>

    <!-- Title of an application permission, listed so the user can choose whether they want to allow the application to do this. -->
    <string name="permlab_getTasks">retrieve running apps</string>
    <!-- Description of an application permission, listed so the user can choose whether they want to allow the application to do this. -->
    <string name="permdesc_getTasks">Allows the app to retrieve information
       about currently and recently running tasks.  This may allow the app to
       discover information about which applications are used on the device.</string>

    <!-- Title of an application permission, listed so the user can choose whether they want to allow the application to do this. -->
    <string name="permlab_manageProfileAndDeviceOwners">manage profile and device owners</string>
    <!-- Description of an application permission, listed so the user can choose whether they want to allow the application to set the profile/device owners.
     [CHAR LIMIT=NONE] -->
    <string name="permdesc_manageProfileAndDeviceOwners">Allows apps to set the profile owners and the device owner.</string>

    <!-- Title of an application permission, listed so the user can choose whether they want to allow the application to do this. -->
    <string name="permlab_reorderTasks">reorder running apps</string>
    <!-- Description of an application permission, listed so the user can choose whether they want to allow the application to do this. -->
    <string name="permdesc_reorderTasks">Allows the app to move tasks to the
      foreground and background.  The app may do this without your input.</string>

    <!-- Title of an application permission, listed so the user can choose whether they want to allow the application to do this. -->
    <string name="permlab_enableCarMode">enable car mode</string>
    <!-- Description of an application permission, listed so the user can choose whether they want to allow the application to do this. -->
    <string name="permdesc_enableCarMode">Allows the app to
        enable the car mode.</string>

    <!-- Title of an application permission, listed so the user can choose whether they want to allow the application to do this. -->
    <string name="permlab_killBackgroundProcesses">close other apps</string>
    <!-- Description of an application permission, listed so the user can choose whether they want to allow the application to do this. -->
    <string name="permdesc_killBackgroundProcesses">Allows the app to end
      background processes of other apps.  This may cause other apps to stop
      running.</string>

    <!-- Title of an application permission, listed so the user can choose whether they want to allow the application to do this. -->
    <string name="permlab_systemAlertWindow">This app can appear on top of other apps</string>
    <!-- Description of an application permission, listed so the user can choose whether they want to allow the application to do this. -->
    <string name="permdesc_systemAlertWindow">This app can appear on top of other apps or other parts of the screen. This may interfere with normal app usage and change the way that other apps appear.</string>

    <!-- Title of an application permission, listed so the user can choose whether they want to allow the application to do this. -->
    <string name="permlab_runInBackground">run in the background</string>
    <!-- Description of an application permission, listed so the user can choose whether they want to allow the application to do this. -->
    <string name="permdesc_runInBackground">This app can run in the background. This may drain battery faster.</string>

    <!-- Title of an application permission, listed so the user can choose whether they want to allow the application to do this. -->
    <string name="permlab_useDataInBackground">use data in the background</string>
    <!-- Description of an application permission, listed so the user can choose whether they want to allow the application to do this. -->
    <string name="permdesc_useDataInBackground">This app can use data in the background. This may increase data usage.</string>

    <!-- Title of an application permission, listed so the user can choose whether they want to allow the application to do this. -->
    <string name="permlab_persistentActivity">make app always run</string>
    <!-- Description of an application permission, listed so the user can choose whether they want to allow the application to do this. -->
    <string name="permdesc_persistentActivity" product="tablet">Allows the app to make parts of itself persistent in memory.  This can limit memory available to other apps slowing down the tablet.</string>
    <!-- Description of an application permission, listed so the user can choose whether they want to allow the application to do this. -->
    <string name="permdesc_persistentActivity" product="tv">Allows the app to make parts of itself persistent in memory.  This can limit memory available to other apps slowing down your Android TV device.</string>
    <string name="permdesc_persistentActivity" product="default">Allows the app to make parts of itself persistent in memory.  This can limit memory available to other apps slowing down the phone.</string>

    <!-- Title of an application permission, listed so the user can choose whether they want to allow the application to do this. -->
    <string name="permlab_foregroundService">run foreground service</string>
    <!-- Description of an application permission, listed so the user can choose whether they want to allow the application to do this. -->
    <string name="permdesc_foregroundService">Allows the app to make use of foreground services.</string>

    <!-- Title of an application permission, listed so the user can choose whether they want to allow the application to do this. -->
    <string name="permlab_getPackageSize">measure app storage space</string>
    <!-- Description of an application permission, listed so the user can choose whether they want to allow the application to do this. -->
    <string name="permdesc_getPackageSize">Allows the app to retrieve its code, data, and cache sizes</string>

    <!-- Title of an application permission, listed so the user can choose whether they want to allow the application to do this. -->
    <string name="permlab_writeSettings">modify system settings</string>
    <!-- Description of an application permission, listed so the user can choose whether they want to allow the application to do this. -->
    <string name="permdesc_writeSettings">Allows the app to modify the
        system\'s settings data. Malicious apps may corrupt your system\'s
        configuration.</string>

    <!-- Title of an application permission, listed so the user can choose whether they want to allow the application to do this. -->
    <string name="permlab_receiveBootCompleted">run at startup</string>
    <!-- Description of an application permission, listed so the user can choose whether they want to allow the application to do this. -->
    <string name="permdesc_receiveBootCompleted" product="tablet">Allows the app to
        have itself started as soon as the system has finished booting.
        This can make it take longer to start the tablet and allow the
        app to slow down the overall tablet by always running.</string>
    <!-- Description of an application permission, listed so the user can choose whether they want to allow the application to do this. -->
    <string name="permdesc_receiveBootCompleted" product="tv">Allows the app to
        have itself started as soon as the system has finished booting.
        This can make it take longer to start your Android TV device and allow the
        app to slow down the overall device by always running.</string>
    <!-- Description of an application permission, listed so the user can choose whether they want to allow the application to do this. -->
    <string name="permdesc_receiveBootCompleted" product="default">Allows the app to
        have itself started as soon as the system has finished booting.
        This can make it take longer to start the phone and allow the
        app to slow down the overall phone by always running.</string>

    <!-- Title of an application permission, listed so the user can choose whether they want to allow the application to do this. -->
    <string name="permlab_broadcastSticky">send sticky broadcast</string>
    <!-- Description of an application permission, listed so the user can choose whether they want to allow the application to do this. -->
    <string name="permdesc_broadcastSticky" product="tablet">Allows the app to
    send sticky broadcasts, which remain after the broadcast ends. Excessive use
    may make the tablet slow or unstable by causing it to use too much memory.
    </string>
    <!-- Description of an application permission, listed so the user can choose whether they want to allow the application to do this. -->
    <string name="permdesc_broadcastSticky" product="tv">Allows the app to
    send sticky broadcasts, which remain after the broadcast ends. Excessive use
    may make your Android TV device slow or unstable by causing it to use too much memory.
    </string>
    <!-- Description of an application permission, listed so the user can choose whether they want to allow the application to do this. -->
    <string name="permdesc_broadcastSticky" product="default">Allows the app to
    send sticky broadcasts, which remain after the broadcast ends. Excessive
    use may make the phone slow or unstable by causing it to use too
    much memory.</string>

    <!-- Title of an application permission, listed so the user can choose whether they want to allow the application to do this. -->
    <string name="permlab_readContacts">read your contacts</string>
    <!-- Description of an application permission, listed so the user can choose whether they want to allow the application to do this. -->
    <string name="permdesc_readContacts" product="tablet">Allows the app to read data about your contacts stored on your tablet.
      Apps will also have access to the accounts on your tablet that have created contacts.
      This may include accounts created by apps you have installed.
      This permission allows apps to save your contact data, and malicious apps may share contact data without your knowledge.</string>
    <!-- Description of an application permission, listed so the user can choose whether they want to allow the application to do this. -->
    <string name="permdesc_readContacts" product="tv">Allows the app to read data about your contacts stored on your Android TV device.
      Apps will also have access to the accounts on your Android TV device that have created contacts.
      This may include accounts created by apps you have installed.
      This permission allows apps to save your contact data, and malicious apps may share contact data without your knowledge.</string>
    <!-- Description of an application permission, listed so the user can choose whether they want to allow the application to do this. -->
    <string name="permdesc_readContacts" product="default">Allows the app to read data about your contacts stored on your phone.
      Apps will also have access to the accounts on your phone that have created contacts.
      This may include accounts created by apps you have installed.
      This permission allows apps to save your contact data, and malicious apps may share contact data without your knowledge.</string>

    <!-- Title of an application permission, listed so the user can choose whether they want to allow the application to do this. -->
    <string name="permlab_writeContacts">modify your contacts</string>
    <!-- Description of an application permission, listed so the user can choose whether they want to allow the application to do this. -->
    <string name="permdesc_writeContacts" product="tablet">Allows the app to modify the data about your contacts stored on your tablet.
      This permission allows apps to delete contact data.</string>
    <!-- Description of an application permission, listed so the user can choose whether they want to allow the application to do this. -->
    <string name="permdesc_writeContacts" product="tv">Allows the app to modify the data about your contacts stored on your Android TV device.
      This permission allows apps to delete contact data.</string>
    <!-- Description of an application permission, listed so the user can choose whether they want to allow the application to do this. -->
    <string name="permdesc_writeContacts" product="default">Allows the app to modify the data about your contacts stored on your phone.
      This permission allows apps to delete contact data.</string>

    <!-- Title of an application permission, listed so the user can choose whether they want to allow the application to do this. -->
    <string name="permlab_readCallLog">read call log</string>
    <!-- Description of an application permission, listed so the user can choose whether they want to allow the application to do this. -->
    <string name="permdesc_readCallLog">This app can read your call history.</string>

    <!-- Title of an application permission, listed so the user can choose whether they want to allow the application to do this. -->
    <string name="permlab_writeCallLog">write call log</string>
    <!-- Description of an application permission, listed so the user can choose whether they want to allow the application to do this. -->
    <string name="permdesc_writeCallLog" product="tablet">Allows the app to modify your tablet\'s call log, including data about incoming and outgoing calls.
        Malicious apps may use this to erase or modify your call log.</string>
    <!-- Description of an application permission, listed so the user can choose whether they want to allow the application to do this. -->
    <string name="permdesc_writeCallLog" product="tv">Allows the app to modify your Android TV device\'s call log, including data about incoming and outgoing calls.
        Malicious apps may use this to erase or modify your call log.</string>
    <!-- Description of an application permission, listed so the user can choose whether they want to allow the application to do this. -->
    <string name="permdesc_writeCallLog" product="default">Allows the app to modify your phone\'s call log, including data about incoming and outgoing calls.
        Malicious apps may use this to erase or modify your call log.</string>

    <!-- Title of the body sensors permission, listed so the user can decide whether to allow the application to access body sensor data. [CHAR LIMIT=80] -->
    <string name="permlab_bodySensors">access body sensors (like heart rate monitors)
    </string>
    <!-- Description of the body sensors permission, listed so the user can decide whether to allow the application to access data from body sensors. [CHAR LIMIT=NONE] -->
    <string name="permdesc_bodySensors" product="default">Allows the app to access data from sensors
    that monitor your physical condition, such as your heart rate.</string>

    <!-- Title of an application permission, listed so the user can choose whether they want to allow the application to do this. -->
    <string name="permlab_readCalendar">Read calendar events and details</string>
    <!-- Description of an application permission, listed so the user can choose whether they want to allow the application to do this. -->
    <string name="permdesc_readCalendar" product="tablet">This app can read all calendar events stored on your tablet and share or save your calendar data.</string>
    <!-- Description of an application permission, listed so the user can choose whether they want to allow the application to do this. -->
    <string name="permdesc_readCalendar" product="tv">This app can read all calendar events stored on your Android TV device and share or save your calendar data.</string>
    <!-- Description of an application permission, listed so the user can choose whether they want to allow the application to do this. -->
    <string name="permdesc_readCalendar" product="default">This app can read all calendar events stored on your phone and share or save your calendar data.</string>

    <!-- Title of an application permission, listed so the user can choose whether they want to allow the application to do this. -->
    <string name="permlab_writeCalendar">add or modify calendar events and send email to guests without owners\' knowledge</string>
    <!-- Description of an application permission, listed so the user can choose whether they want to allow the application to do this. -->
    <string name="permdesc_writeCalendar" product="tablet">This app can add, remove, or change calendar events on your tablet. This app can send messages that may appear to come from calendar owners, or change events without notifying their owners.</string>
    <!-- Description of an application permission, listed so the user can choose whether they want to allow the application to do this. -->
    <string name="permdesc_writeCalendar" product="tv">This app can add, remove, or change calendar events on your Android TV device. This app can send messages that may appear to come from calendar owners, or change events without notifying their owners.</string>
    <!-- Description of an application permission, listed so the user can choose whether they want to allow the application to do this. -->
    <string name="permdesc_writeCalendar" product="default">This app can add, remove, or change calendar events on your phone. This app can send messages that may appear to come from calendar owners, or change events without notifying their owners.</string>

    <!-- Title of an application permission, listed so the user can choose whether they want to allow the applicatfion to do this. -->
    <!-- Title of an application permission, listed so the user can choose whether they want to allow the application to do this. -->
    <string name="permlab_accessLocationExtraCommands">access extra location provider commands</string>
    <!-- Description of an application permission, listed so the user can choose whether they want to allow the application to do this. -->
    <string name="permdesc_accessLocationExtraCommands">Allows the app to access
        extra location provider commands.  This may allow the app to interfere
        with the operation of the GPS or other location sources.</string>

    <!-- Title of an application permission, listed so the user can choose whether they want to allow the application to do this. -->
    <string name="permlab_accessFineLocation">access precise location only in the foreground</string>
    <!-- Description of an application permission, listed so the user can choose whether they want to allow the application to do this. -->
    <string name="permdesc_accessFineLocation">This app can get your precise location from location services while the app is in use. Location services for your device must be turned on for the app to get location. This may increase battery usage.</string>

    <!-- Title of an application permission, listed so the user can choose whether they want to allow the application to do this. -->
    <string name="permlab_accessCoarseLocation">access approximate location only in the foreground</string>
    <!-- Description of an application permission, listed so the user can choose whether they want to allow the application to do this. -->
    <string name="permdesc_accessCoarseLocation">This app can get your approximate location from location services while the app is in use. Location services for your device must be turned on for the app to get location.</string>

    <!-- Title of an application permission, listed so the user can choose whether they want to allow the application to do this. -->
    <string name="permlab_accessBackgroundLocation">access location in the background</string>
    <!-- Description of an application permission, listed so the user can choose whether they want to allow the application to do this. -->
    <string name="permdesc_accessBackgroundLocation">This app can access location at any time, even while the app is not in use.</string>

    <!-- Title of an application permission, listed so the user can choose whether they want to allow the application to do this. -->
    <string name="permlab_modifyAudioSettings">change your audio settings</string>
    <!-- Description of an application permission, listed so the user can choose whether they want to allow the application to do this. -->
    <string name="permdesc_modifyAudioSettings">Allows the app to modify global audio settings such as volume and which speaker is used for output.</string>

    <!-- Title of an application permission, listed so the user can choose whether they want to allow the application to do this. -->
    <string name="permlab_recordAudio">record audio</string>
    <!-- Description of an application permission, listed so the user can choose whether they want to allow the application to do this. -->
    <string name="permdesc_recordAudio">This app can record audio using the microphone at any time.</string>

    <!-- Title of an application permission, listed so the user can choose whether they want to allow the application to do this. -->
    <string name="permlab_sim_communication">send commands to the SIM</string>
    <!-- Description of an application permission, listed so the user can choose whether they want to allow the application to do this. -->
    <string name="permdesc_sim_communication">Allows the app to send commands to the SIM. This is very dangerous.</string>

    <!-- Title of an application permission, listed so the user can choose whether they want to allow the application to do this. [CHAR LIMIT=50]-->
    <string name="permlab_activityRecognition">recognize physical activity</string>
    <!-- Description of an application permission, listed so the user can choose whether they want to allow the application to do this. [CHAR LIMIT=120]-->
    <string name="permdesc_activityRecognition">This app can recognize your physical activity.</string>

    <!-- Title of an application permission, listed so the user can choose whether they want to allow the application to do this. -->
    <string name="permlab_camera">take pictures and videos</string>
    <!-- Description of an application permission, listed so the user can choose whether they want to allow the application to do this. -->
    <string name="permdesc_camera">This app can take pictures and record videos using the camera at any time.</string>

    <!-- Title of an application permission, listed so the user can choose whether they want to allow the application to do this. [CHAR_LIMIT=NONE] -->
    <string name="permlab_systemCamera">Allow an application or service access to system cameras to take pictures and videos</string>
    <!-- Description of an application permission, listed so the user can choose whether they want to allow the application to do this. [CHAR_LIMIT=NONE] -->
    <string name="permdesc_systemCamera">This privileged or system app can take pictures and record videos using a system camera at any time. Requires the android.permission.CAMERA permission to be held by the app as well</string>

    <!-- Title of an application permission, listed so the user can choose whether they want to allow the application to do this. [CHAR_LIMIT=NONE] -->
    <string name="permlab_cameraOpenCloseListener">Allow an application or service to receive callbacks about camera devices being opened or closed.</string>
    <!-- Description of an application permission, listed so the user can choose whether they want to allow the application to do this. [CHAR_LIMIT=NONE] -->
    <string name="permdesc_cameraOpenCloseListener">This app can receive callbacks when any camera device is being opened (by what application) or closed.</string>

    <!-- Title of an application permission, listed so the user can choose whether they want to allow the application to do this. -->
    <string name="permlab_vibrate">control vibration</string>
    <!-- Description of an application permission, listed so the user can choose whether they want to allow the application to do this. -->
    <string name="permdesc_vibrate">Allows the app to control the vibrator.</string>
    <!-- Description of an application permission, listed so the user can choose whether they want to allow the application to do this. -->
    <string name="permdesc_vibrator_state">Allows the app to access the vibrator state.</string>

    <!-- Title of an application permission, listed so the user can choose whether they want to allow the application to do this. -->
    <string name="permlab_callPhone">directly call phone numbers</string>
    <!-- Description of an application permission, listed so the user can choose whether they want to allow the application to do this. -->
    <string name="permdesc_callPhone">Allows the app to call phone numbers
      without your intervention. This may result in unexpected charges or calls.
      Note that this doesn\'t allow the app to call emergency numbers.
      Malicious apps may cost you money by making calls without your
      confirmation.</string>

    <!-- Title of an application permission, listed so the user can choose whether they want to allow the application to do this. -->
    <string name="permlab_accessImsCallService">access IMS call service</string>
    <!-- Description of an application permission, listed so the user can choose whether they want to allow the application to do this. -->
    <string name="permdesc_accessImsCallService">Allows the app to use the IMS service to make calls without your intervention.</string>

    <!-- Title of an application permission, listed so the user can choose whether they want to allow the application to do this. -->
    <string name="permlab_readPhoneState">read phone status and identity</string>
    <!-- Description of an application permission, listed so the user can choose whether they want to allow the application to do this. -->
    <string name="permdesc_readPhoneState">Allows the app to access the phone
      features of the device.  This permission allows the app to determine the
      phone number and device IDs, whether a call is active, and the remote number
      connected by a call.</string>

    <!-- Title of an application permission.  When granted the user is giving access to a third
         party app to route its calls through the system. -->
    <string name="permlab_manageOwnCalls">route calls through the system</string>
    <!-- Description of an application permission.  When granted the user is giving access to a
         third party app to route its calls through the system. -->
    <string name="permdesc_manageOwnCalls">Allows the app to route its calls through the system in
        order to improve the calling experience.</string>

    <!-- Title of an application permission. When granted the app is allowed to be enabled as
        a companion app. [CHAR LIMIT=NONE]-->
    <string name="permlab_callCompanionApp">see and control calls through the system.</string>
    <!-- Description of an application permission. When granted the app is allowed to be enabled as
        a companion app. [CHAR LIMIT=NONE]-->
    <string name="permdesc_callCompanionApp">Allows the app to see and control ongoing calls on the
        device. This includes information such as call numbers for calls and the state of the
        calls.</string>

    <!-- Title of an application permission. When granted the app is exempt from audio record
    restrictions.
    [CHAR LIMIT=NONE]-->
    <string name="permlab_exemptFromAudioRecordRestrictions">exempt from audio record restrictions</string>
    <!-- Description of an application permission. When granted the app is exempt from audio record
    restrictions. [CHAR LIMIT=NONE]-->
    <string name="permdesc_exemptFromAudioRecordRestrictions">Exempt the app from restrictions to record audio.</string>

    <!-- Title of an application permission.  When granted the user is giving access to a third
         party app to continue a call which originated in another app.  For example, the user
         could be in a voice call over their carrier's mobile network, and a third party video
         calling app wants to continue that voice call as a video call. -->
    <string name="permlab_acceptHandover">continue a call from another app</string>
    <!-- Description of an application permission.  When granted the user is giving access to a
         third party app to continue a call which originated in another app.  For example, the user
         could be in a voice call over their carrier's mobile network, and a third party video
         calling app wants to continue that voice call as a video call -->
    <string name="permdesc_acceptHandovers">Allows the app to continue a call which was started in another app.</string>

    <!-- Title of an application permission, listed so the user can choose whether they want to allow the application to do this. -->
    <string name="permlab_readPhoneNumbers">read phone numbers</string>
    <!-- Description of an application permission, listed so the user can choose whether they want to allow the application to do this. -->
    <string name="permdesc_readPhoneNumbers">Allows the app to access the phone numbers of the device.</string>

    <!-- Title of an application permission, listed so the user can choose whether they want to allow the application to do this. -->
    <string name="permlab_wakeLock" product="automotive">keep car screen turned on</string>
    <!-- Title of an application permission, listed so the user can choose whether they want to allow the application to do this. -->
    <string name="permlab_wakeLock" product="tablet">prevent tablet from sleeping</string>
    <!-- Title of an application permission, listed so the user can choose whether they want to allow the application to do this. -->
    <string name="permlab_wakeLock" product="tv">prevent your Android TV device from sleeping</string>
    <!-- Title of an application permission, listed so the user can choose whether they want to allow the application to do this. -->
    <string name="permlab_wakeLock" product="default">prevent phone from sleeping</string>
    <!-- Description of an application permission, listed so the user can choose whether they want to allow the application to do this. -->
    <string name="permdesc_wakeLock" product="automotive">Allows the app to keep the car screen turned on.</string>
    <!-- Description of an application permission, listed so the user can choose whether they want to allow the application to do this. -->
    <string name="permdesc_wakeLock" product="tablet">Allows the app to prevent the tablet from going to sleep.</string>
    <!-- Description of an application permission, listed so the user can choose whether they want to allow the application to do this. -->
    <string name="permdesc_wakeLock" product="tv">Allows the app to prevent your Android TV device from going to sleep.</string>
    <!-- Description of an application permission, listed so the user can choose whether they want to allow the application to do this. -->
    <string name="permdesc_wakeLock" product="default">Allows the app to prevent the phone from going to sleep.</string>

    <!-- Title of an application permission, listed so the user can choose whether they want to allow the application to do this. -->
    <string name="permlab_transmitIr">transmit infrared</string>
    <!-- Description of an application permission, listed so the user can choose whether they want to allow the application to do this. -->
    <string name="permdesc_transmitIr" product="tablet">Allows the app to use the tablet\'s infrared transmitter.</string>
    <!-- Description of an application permission, listed so the user can choose whether they want to allow the application to do this. -->
    <string name="permdesc_transmitIr" product="tv">Allows the app to use your Android TV device\'s infrared transmitter.</string>
    <!-- Description of an application permission, listed so the user can choose whether they want to allow the application to do this. -->
    <string name="permdesc_transmitIr" product="default">Allows the app to use the phone\'s infrared transmitter.</string>

    <!-- Title of an application permission, listed so the user can choose whether they want to allow the application to do this. -->
    <string name="permlab_setWallpaper">set wallpaper</string>
    <!-- Description of an application permission, listed so the user can choose whether they want to allow the application to do this. -->
    <string name="permdesc_setWallpaper">Allows the app to set the system wallpaper.</string>

    <!-- Title of an application permission, listed so the user can choose whether they want to allow the application to do this. -->
    <string name="permlab_setWallpaperHints">adjust your wallpaper size</string>
    <!-- Description of an application permission, listed so the user can choose whether they want to allow the application to do this. -->
    <string name="permdesc_setWallpaperHints">Allows the app to set the system wallpaper size hints.</string>

    <!-- Title of an application permission, listed so the user can choose whether they want to allow the application to do this. -->
    <string name="permlab_setTimeZone">set time zone</string>
    <!-- Description of an application permission, listed so the user can choose whether they want to allow the application to do this. -->
    <string name="permdesc_setTimeZone" product="tablet">Allows the app to change the tablet\'s time zone.</string>
    <!-- Description of an application permission, listed so the user can choose whether they want to allow the application to do this. -->
    <string name="permdesc_setTimeZone" product="tv">Allows the app to change your Android TV device\'s time zone.</string>
    <!-- Description of an application permission, listed so the user can choose whether they want to allow the application to do this. -->
    <string name="permdesc_setTimeZone" product="default">Allows the app to change the phone\'s time zone.</string>

    <!-- Title of an application permission, listed so the user can choose whether they want to allow the application to do this. -->
    <string name="permlab_getAccounts">find accounts on the device</string>
    <!-- Description of an application permission, listed so the user can choose whether they want to allow the application to do this. -->
    <string name="permdesc_getAccounts" product="tablet">Allows the app to get
      the list of accounts known by the tablet.  This may include any accounts
      created by applications you have installed.</string>
    <!-- Description of an application permission, listed so the user can choose whether they want to allow the application to do this. -->
    <string name="permdesc_getAccounts" product="tv">Allows the app to get
      the list of accounts known by your Android TV device.  This may include any accounts
      created by applications you have installed.</string>
    <!-- Description of an application permission, listed so the user can choose whether they want to allow the application to do this. -->
    <string name="permdesc_getAccounts" product="default">Allows the app to get
      the list of accounts known by the phone.  This may include any accounts
      created by applications you have installed.</string>

    <!-- Title of an application permission, listed so the user can choose whether they want to allow the application to do this. -->
    <string name="permlab_accessNetworkState">view network connections</string>
    <!-- Description of an application permission, listed so the user can choose whether they want to allow the application to do this. -->
    <string name="permdesc_accessNetworkState">Allows the app to view
      information about network connections such as which networks exist and are
      connected.</string>

    <!-- Title of an application permission, listed so the user can choose whether they want to allow the application to do this. -->
    <string name="permlab_createNetworkSockets">have full network access</string>
    <!-- Description of an application permission, listed so the user can choose whether they want to allow the application to do this. -->
    <string name="permdesc_createNetworkSockets">Allows the app to create
     network sockets and use custom network protocols. The browser and other
     applications provide means to send data to the internet, so this
     permission is not required to send data to the internet.</string>

 <!-- Title of an application permission, listed so the user can choose whether they want to allow the application to do this. -->
    <string name="permlab_changeNetworkState">change network connectivity</string>
    <!-- Description of an application permission, listed so the user can choose whether they want to allow the application to do this. -->
    <string name="permdesc_changeNetworkState">Allows the app to change the state of network connectivity.</string>

    <!-- Title of an application permission, listed so the user can choose whether they want to allow the application to do this. -->
    <string name="permlab_changeTetherState">change tethered connectivity</string>
    <!-- Description of an application permission, listed so the user can choose whether they want to allow the applicaiton to do this. -->
    <string name="permdesc_changeTetherState">Allows the app to change the state of tethered network connectivity.</string>

    <!-- Title of an application permission, listed so the user can choose whether they want to allow the application to do this. -->
    <string name="permlab_accessWifiState">view Wi-Fi connections</string>
    <!-- Description of an application permission, listed so the user can choose whether they want to allow the application to do this. -->
    <string name="permdesc_accessWifiState">Allows the app to view information
      about Wi-Fi networking, such as whether Wi-Fi is enabled and name of
      connected Wi-Fi devices.</string>

    <!-- Title of an application permission, listed so the user can choose whether they want to allow the application to do this. -->
    <string name="permlab_changeWifiState">connect and disconnect from Wi-Fi</string>
    <!-- Description of an application permission, listed so the user can choose whether they want to allow the application to do this. -->
    <string name="permdesc_changeWifiState">Allows the app to connect to and
      disconnect from Wi-Fi access points and to make changes to device
      configuration for Wi-Fi networks.</string>

    <!-- Title of an application permission, listed so the user can choose whether they want to allow the application to do this. -->
    <string name="permlab_changeWifiMulticastState">allow Wi-Fi Multicast reception</string>
    <!-- Description of an application permission, listed so the user can choose whether they want to allow the application to do this. -->
    <string name="permdesc_changeWifiMulticastState" product="tablet">Allows the app to receive
      packets sent to all devices on a Wi-Fi network using multicast addresses,
      not just your tablet.  It uses more power than the non-multicast mode.</string>
    <!-- Description of an application permission, listed so the user can choose whether they want to allow the application to do this. -->
    <string name="permdesc_changeWifiMulticastState" product="tv">Allows the app to receive
      packets sent to all devices on a Wi-Fi network using multicast addresses,
      not just your Android TV device.  It uses more power than the non-multicast mode.</string>
    <string name="permdesc_changeWifiMulticastState" product="default">Allows the app to receive
      packets sent to all devices on a Wi-Fi network using multicast addresses,
      not just your phone.  It uses more power than the non-multicast mode.</string>

 <!-- Title of an application permission, listed so the user can choose whether they want to allow the application to do this. -->
    <string name="permlab_bluetoothAdmin">access Bluetooth settings</string>
    <!-- Description of an application permission, listed so the user can choose whether they want to allow the application to do this. -->
    <string name="permdesc_bluetoothAdmin" product="tablet">Allows the app to
      configure the local Bluetooth tablet, and to discover and pair with remote
      devices.</string>
    <!-- Description of an application permission, listed so the user can choose whether they want to allow the application to do this. -->
    <string name="permdesc_bluetoothAdmin" product="tv">Allows the app to
      configure Bluetooth on your Android TV device, and to discover and pair with remote
      devices.</string>
    <!-- Description of an application permission, listed so the user can choose whether they want to allow the application to do this. -->
    <string name="permdesc_bluetoothAdmin" product="default">Allows the app to configure
      the local Bluetooth phone, and to discover and pair with remote devices.</string>

    <string name="permlab_accessWimaxState">connect and disconnect from WiMAX</string>
    <string name="permdesc_accessWimaxState">Allows the app to determine whether
     WiMAX is enabled and information about any WiMAX networks that are
     connected. </string>

    <string name="permlab_changeWimaxState">change WiMAX state</string>
    <string name="permdesc_changeWimaxState" product="tablet">Allows the app to
      connect the tablet to and disconnect the tablet from WiMAX networks.</string>
    <string name="permdesc_changeWimaxState" product="tv">Allows the app to
      connect your Android TV device to and disconnect your Android TV device from WiMAX networks.</string>
    <string name="permdesc_changeWimaxState" product="default">Allows the app to
      connect the phone to and disconnect the phone from WiMAX networks.</string>

 <!-- Title of an application permission, listed so the user can choose whether they want to allow the application to do this. -->
    <string name="permlab_bluetooth">pair with Bluetooth devices</string>
    <!-- Description of an application permission, listed so the user can choose whether they want to allow the application to do this. -->
    <string name="permdesc_bluetooth" product="tablet">Allows the app to view the
      configuration of Bluetooth on the tablet, and to make and accept
      connections with paired devices.</string>
    <!-- Description of an application permission, listed so the user can choose whether they want to allow the application to do this. -->
    <string name="permdesc_bluetooth" product="tv">Allows the app to view the
      configuration of Bluetooth on your Android TV device, and to make and accept
      connections with paired devices.</string>
    <!-- Description of an application permission, listed so the user can choose whether they want to allow the application to do this. -->
    <string name="permdesc_bluetooth" product="default">Allows the app to view the
      configuration of the Bluetooth on the phone, and to make and accept
      connections with paired devices.</string>

    <!-- Title of an application permission, listed so the user can choose whether they want to allow the application to do this. -->
    <string name="permlab_preferredPaymentInfo">Preferred NFC Payment Service Information</string>
    <!-- Description of an application permission, listed so the user can choose whether they want to allow the application to do this. -->
    <string name="permdesc_preferredPaymentInfo">Allows the app to get preferred nfc payment service information like
      registered aids and route destination.</string>

    <!-- Title of an application permission, listed so the user can choose whether they want to allow the application to do this. -->
    <string name="permlab_nfc">control Near Field Communication</string>
    <!-- Description of an application permission, listed so the user can choose whether they want to allow the application to do this. -->
    <string name="permdesc_nfc">Allows the app to communicate
      with Near Field Communication (NFC) tags, cards, and readers.</string>

    <!-- Title of an application permission, listed so the user can choose whether they want to allow the application to do this. -->
    <string name="permlab_disableKeyguard">disable your screen lock</string>
    <!-- Description of an application permission, listed so the user can choose whether they want to allow the application to do this. -->
    <string name="permdesc_disableKeyguard">Allows the app to disable the
      keylock and any associated password security.  For example, the phone
      disables the keylock when receiving an incoming phone call, then
      re-enables the keylock when the call is finished.</string>

    <!-- Title of an application permission, listed so the user can choose whether they want to allow the application to do this. [CHAR_LIMIT=NONE] -->
    <string name="permlab_requestPasswordComplexity">request screen lock complexity</string>
    <!-- Description of an application permission, listed so the user can choose whether they want to allow the application to do this. [CHAR_LIMIT=NONE] -->
    <string name="permdesc_requestPasswordComplexity">Allows the app to learn the screen
        lock complexity level (high, medium, low or none), which indicates the possible range of
        length and type of the screen lock. The app can also suggest to users that they update the
        screen lock to a certain level but users can freely ignore and navigate away. Note that the
        screen lock is not stored in plaintext so the app does not know the exact password.
    </string>

    <!-- Title of an application permission, listed so the user can choose whether they want to allow the application to do this. [CHAR_LIMIT=NONE] -->
    <string name="permlab_useBiometric">use biometric hardware</string>
    <!-- Description of an application permission, listed so the user can choose whether they want to allow the application to do this.[CHAR_LIMIT=NONE] -->
    <string name="permdesc_useBiometric">Allows the app to use biometric hardware for authentication</string>

    <!-- Title of an application permission, listed so the user can choose whether they want to allow the application to do this. -->
    <string name="permlab_manageFingerprint">manage fingerprint hardware</string>
    <!-- Description of an application permission, listed so the user can choose whether they want to allow the application to do this. -->
    <string name="permdesc_manageFingerprint">Allows the app to invoke methods to add and delete fingerprint templates for use.</string>
    <!-- Title of an application permission, listed so the user can choose whether they want to allow the application to do this. -->
    <string name="permlab_useFingerprint">use fingerprint hardware</string>
    <!-- Description of an application permission, listed so the user can choose whether they want to allow the application to do this. -->
    <string name="permdesc_useFingerprint">Allows the app to use fingerprint hardware for authentication</string>

    <!-- Title of an application permission, listed so the user can choose whether they want to allow the application to do this. -->
    <string name="permlab_audioWrite">modify your music collection</string>
    <!-- Description of an application permission, listed so the user can choose whether they want to allow the application to do this. -->
    <string name="permdesc_audioWrite">Allows the app to modify your music collection.</string>

    <!-- Title of an application permission, listed so the user can choose whether they want to allow the application to do this. -->
    <string name="permlab_videoWrite">modify your video collection</string>
    <!-- Description of an application permission, listed so the user can choose whether they want to allow the application to do this. -->
    <string name="permdesc_videoWrite">Allows the app to modify your video collection.</string>

    <!-- Title of an application permission, listed so the user can choose whether they want to allow the application to do this. -->
    <string name="permlab_imagesWrite">modify your photo collection</string>
    <!-- Description of an application permission, listed so the user can choose whether they want to allow the application to do this. -->
    <string name="permdesc_imagesWrite">Allows the app to modify your photo collection.</string>

    <!-- Title of an application permission, listed so the user can choose whether they want to allow the application to do this. -->
    <string name="permlab_mediaLocation">read locations from your media collection</string>
    <!-- Description of an application permission, listed so the user can choose whether they want to allow the application to do this. -->
    <string name="permdesc_mediaLocation">Allows the app to read locations from your media collection.</string>

    <!-- Title shown when the system-provided biometric dialog is shown, asking the user to authenticate. [CHAR LIMIT=40] -->
    <string name="biometric_dialog_default_title">Verify it\u2019s you</string>
    <!-- Message shown when biometric hardware is not available [CHAR LIMIT=50] -->
    <string name="biometric_error_hw_unavailable">Biometric hardware unavailable</string>
    <!-- Message shown when biometric authentication was canceled by the user [CHAR LIMIT=50] -->
    <string name="biometric_error_user_canceled">Authentication canceled</string>
    <!-- Message shown by the biometric dialog when biometric is not recognized -->
    <string name="biometric_not_recognized">Not recognized</string>
    <!-- Message shown when biometric authentication has been canceled [CHAR LIMIT=50] -->
    <string name="biometric_error_canceled">Authentication canceled</string>
    <!-- Message returned to applications if BiometricPrompt setAllowDeviceCredentials is enabled but no pin, pattern, or password is set. [CHAR LIMIT=NONE] -->
    <string name="biometric_error_device_not_secured">No pin, pattern, or password set</string>

    <!-- Message shown during fingerprint acquisision when the fingerprint cannot be recognized -->
    <string name="fingerprint_acquired_partial">Partial fingerprint detected. Please try again.</string>
    <!-- Message shown during fingerprint acquisision when the fingerprint cannot be recognized -->
    <string name="fingerprint_acquired_insufficient">Couldn\'t process fingerprint. Please try again.</string>
    <!-- Message shown during fingerprint acquisision when the fingerprint sensor needs cleaning -->
    <string name="fingerprint_acquired_imager_dirty">Fingerprint sensor is dirty. Please clean and try again.</string>
    <!-- Message shown during fingerprint acquisision when the user removes their finger from the sensor too quickly -->
    <string name="fingerprint_acquired_too_fast">Finger moved too fast. Please try again.</string>
    <!-- Message shown during fingerprint acquisision when the user moves their finger too slowly -->
    <string name="fingerprint_acquired_too_slow">Finger moved too slow. Please try again.</string>
    <!-- Array containing custom messages shown during fingerprint acquisision from vendor.  Vendor is expected to add and translate these strings -->
    <string-array name="fingerprint_acquired_vendor">
    </string-array>

    <!-- Accessibility message announced when a fingerprint has been authenticated [CHAR LIMIT=NONE] -->
    <string name="fingerprint_authenticated">Fingerprint authenticated</string>
    <!-- Accessibility message announced when a face has been authenticated [CHAR LIMIT=NONE] -->
    <string name="face_authenticated_no_confirmation_required">Face authenticated</string>
    <!-- Accessibility message announced when a face has been authenticated, but requires the user to press the confirm button [CHAR LIMIT=NONE] -->
    <string name="face_authenticated_confirmation_required">Face authenticated, please press confirm</string>

    <!-- Error message shown when the fingerprint hardware can't be accessed -->
    <string name="fingerprint_error_hw_not_available">Fingerprint hardware not available.</string>
    <!-- Error message shown when the fingerprint hardware has run out of room for storing fingerprints -->
    <string name="fingerprint_error_no_space">Fingerprint can\'t be stored. Please remove an existing fingerprint.</string>
    <!-- Error message shown when the fingerprint hardware timer has expired and the user needs to restart the operation. -->
    <string name="fingerprint_error_timeout">Fingerprint time out reached. Try again.</string>
    <!-- Generic error message shown when the fingerprint operation (e.g. enrollment or authentication) is canceled. Generally not shown to the user-->
    <string name="fingerprint_error_canceled">Fingerprint operation canceled.</string>
    <!-- Generic error message shown when the fingerprint authentication operation is canceled due to user input. Generally not shown to the user -->
    <string name="fingerprint_error_user_canceled">Fingerprint operation canceled by user.</string>
    <!-- Generic error message shown when the fingerprint operation fails because too many attempts have been made. -->
    <string name="fingerprint_error_lockout">Too many attempts. Try again later.</string>
    <!-- Generic error message shown when the fingerprint operation fails because strong authentication is required -->
    <string name="fingerprint_error_lockout_permanent">Too many attempts. Fingerprint sensor disabled.</string>
    <!-- Generic error message shown when the fingerprint hardware can't recognize the fingerprint -->
    <string name="fingerprint_error_unable_to_process">Try again.</string>
    <!-- Generic error message shown when the user has no enrolled fingerprints -->
    <string name="fingerprint_error_no_fingerprints">No fingerprints enrolled.</string>
    <!-- Generic error message shown when the app requests fingerprint authentication on a device without a sensor -->
    <string name="fingerprint_error_hw_not_present">This device does not have a fingerprint sensor.</string>
    <!-- Generic error message shown when fingerprint is not available due to a security vulnerability. [CHAR LIMIT=50] -->
    <string name="fingerprint_error_security_update_required">Sensor temporarily disabled.</string>

    <!-- Template to be used to name enrolled fingerprints by default. -->
    <string name="fingerprint_name_template">Finger <xliff:g id="fingerId" example="1">%d</xliff:g></string>

    <!-- Array containing custom error messages from vendor.  Vendor is expected to add and translate these strings -->
    <string-array name="fingerprint_error_vendor">
    </string-array>

    <!-- Content description which should be used for the fingerprint icon. -->
    <string name="fingerprint_icon_content_description">Fingerprint icon</string>

    <!-- Title of an application permission, listed so the user can choose whether they want to allow the application to do this. [CHAR LIMIT=70] -->
    <string name="permlab_manageFace">manage face unlock hardware</string>
    <!-- Description of an application permission, listed so the user can choose whether they want to allow the application to do this. [CHAR LIMIT=90] -->
    <string name="permdesc_manageFace">Allows the app to invoke methods to add and delete facial templates for use.</string>
    <!-- Title of an application permission, listed so the user can choose whether they want to allow the application to do this. [CHAR LIMIT=70] -->
    <string name="permlab_useFaceAuthentication">use face unlock hardware</string>
    <!-- Description of an application permission, listed so the user can choose whether they want to allow the application to do this. [CHAR LIMIT=90] -->
    <string name="permdesc_useFaceAuthentication">Allows the app to use face unlock hardware for authentication</string>

    <!-- Notification name shown when the system requires the user to re-enroll their face. [CHAR LIMIT=NONE] -->
    <string name="face_recalibrate_notification_name">Face unlock</string>
    <!-- Notification title shown when the system requires the user to re-enroll their face. [CHAR LIMIT=NONE] -->
    <string name="face_recalibrate_notification_title">Re-enroll your face</string>
    <!-- Notification content shown when the system requires the user to re-enroll their face. [CHAR LIMIT=NONE] -->
    <string name="face_recalibrate_notification_content">To improve recognition, please re-enroll your face</string>

    <!-- Message shown during face acquisition when the face cannot be recognized [CHAR LIMIT=50] -->
    <string name="face_acquired_insufficient">Couldn\u2019t capture accurate face data. Try again.</string>
    <!-- Message shown during face acquisition when the image is too bright [CHAR LIMIT=50] -->
    <string name="face_acquired_too_bright">Too bright. Try gentler lighting.</string>
    <!-- Message shown during face acquisition when the image is too dark [CHAR LIMIT=50] -->
    <string name="face_acquired_too_dark">Too dark. Try brighter lighting.</string>
    <!-- Message shown during face acquisition when the user is too close to sensor [CHAR LIMIT=50] -->
    <string name="face_acquired_too_close">Move phone farther away.</string>
    <!-- Message shown during face acquisition when the user is too far from sensor [CHAR LIMIT=50] -->
    <string name="face_acquired_too_far">Move phone closer.</string>
    <!-- Message shown during face acquisition when the user is too high relatively to sensor [CHAR LIMIT=50] -->
    <string name="face_acquired_too_high">Move phone higher.</string>
    <!-- Message shown during face acquisition when the user is too low relatively to sensor [CHAR LIMIT=50] -->
    <string name="face_acquired_too_low">Move phone lower.</string>
    <!-- Message shown during face acquisition when only the right part of the user's face was detected [CHAR LIMIT=50] -->
    <string name="face_acquired_too_right">Move phone to the left.</string>
    <!-- Message shown during face acquisition when only the left part of the user's face was detected [CHAR LIMIT=50] -->
    <string name="face_acquired_too_left">Move phone to the right.</string>
    <!-- Message shown during face acquisition when the user is not front facing the sensor [CHAR LIMIT=50] -->
    <string name="face_acquired_poor_gaze">Please look more directly at your device.</string>
    <!-- Message shown during face acquisition when the user is not detected [CHAR LIMIT=50] -->
    <string name="face_acquired_not_detected">Position your face directly in front of the phone.</string>
    <!-- Message shown during face acquisition when the device is not steady [CHAR LIMIT=50] -->
    <string name="face_acquired_too_much_motion">Too much motion. Hold phone steady.</string>
    <!-- Message shown during face acquisition when the sensor needs to be recalibrated [CHAR LIMIT=50] -->
    <string name="face_acquired_recalibrate">Please re-enroll your face.</string>
    <!-- Message shown during face enrollment when a different person's face is detected [CHAR LIMIT=50] -->
    <string name="face_acquired_too_different">No longer able to recognize face. Try again.</string>
    <!-- Message shown during face enrollment when the face is too similar to a previous acquisition [CHAR LIMIT=50] -->
    <string name="face_acquired_too_similar">Too similar, please change your pose.</string>
    <!-- Message shown during acqusition when the user's face is turned too far left or right [CHAR LIMIT=50] -->
    <string name="face_acquired_pan_too_extreme">Turn your head a little less.</string>
    <!-- Message shown during acqusition when the user's face is tilted too high or too low [CHAR LIMIT=50] -->
    <string name="face_acquired_tilt_too_extreme">Turn your head a little less.</string>
    <!-- Message shown during acquisiton when the user's face is tilted too far left or right [CHAR LIMIT=50] -->
    <string name="face_acquired_roll_too_extreme">Turn your head a little less.</string>
    <!-- Message shown during acquisition when the user's face is obscured [CHAR LIMIT=50] -->
    <string name="face_acquired_obscured">Remove anything hiding your face.</string>
    <!-- Message shown during acquisition when the sensor is dirty [CHAR LIMIT=100] -->
    <string name="face_acquired_sensor_dirty">Clean the top of your screen, including the black bar</string>
    <!-- Array containing custom messages shown during face acquisition from vendor.  Vendor is expected to add and translate these strings -->
    <string-array name="face_acquired_vendor">
    </string-array>

    <!-- Error message shown when the face hardware can't be accessed. [CHAR LIMIT=69] -->
    <string name="face_error_hw_not_available">Can\u2019t verify face. Hardware not available.</string>
    <!-- Error message shown when the face hardware timer has expired and the user needs to restart the operation. [CHAR LIMIT=50] -->
    <string name="face_error_timeout">Try face unlock again.</string>
    <!-- Error message shown when the face hardware has run out of room for storing faces. [CHAR LIMIT=69] -->
    <string name="face_error_no_space">Can\u2019t store new face data. Delete an old one first.</string>
    <!-- Generic error message shown when the face operation (e.g. enrollment or authentication) is canceled. Generally not shown to the user. [CHAR LIMIT=50] -->
    <string name="face_error_canceled">Face operation canceled.</string>
    <!-- Generic error message shown when the face unlock operation is canceled due to user input. Generally not shown to the user [CHAR LIMIT=68] -->
    <string name="face_error_user_canceled">Face unlock canceled by user.</string>
    <!-- Generic error message shown when the face operation fails because too many attempts have been made. [CHAR LIMIT=50] -->
    <string name="face_error_lockout">Too many attempts. Try again later.</string>
    <!-- Generic error message shown when the face operation fails because strong authentication is required. [CHAR LIMIT=77] -->
    <string name="face_error_lockout_permanent">Too many attempts. Face unlock disabled.</string>
    <!-- Generic error message shown when the face hardware can't recognize the face. [CHAR LIMIT=50] -->
    <string name="face_error_unable_to_process">Can\u2019t verify face. Try again.</string>
    <!-- Generic error message shown when the user has no enrolled face. [CHAR LIMIT=59] -->
    <string name="face_error_not_enrolled">You haven\u2019t set up face unlock.</string>
    <!-- Generic error message shown when the app requests face unlock on a device without a sensor. [CHAR LIMIT=61] -->
    <string name="face_error_hw_not_present">Face unlock is not supported on this device.</string>
    <!-- Generic error message shown when face unlock is not available due to a security vulnerability. [CHAR LIMIT=50] -->
    <string name="face_error_security_update_required">Sensor temporarily disabled.</string>

    <!-- Template to be used to name enrolled faces by default. [CHAR LIMIT=10] -->
    <string name="face_name_template">Face <xliff:g id="faceId" example="1">%d</xliff:g></string>

    <!-- Array containing custom error messages from vendor.  Vendor is expected to add and translate these strings -->
    <string-array name="face_error_vendor">
    </string-array>

    <!-- Content description which should be used for the face icon. [CHAR LIMIT=10] -->
    <string name="face_icon_content_description">Face icon</string>

    <!-- Title of an application permission, listed so the user can choose whether they want to allow the application to do this. -->
    <string name="permlab_readSyncSettings">read sync settings</string>
    <!-- Description of an application permission, listed so the user can choose whether they want to allow the application to do this. -->
    <string name="permdesc_readSyncSettings">Allows the app to read the sync settings for an account. For example, this can determine whether the People app is synced with an account.</string>

    <!-- Title of an application permission, listed so the user can choose whether they want to allow the application to do this. -->
    <string name="permlab_writeSyncSettings">toggle sync on and off</string>
    <!-- Description of an application permission, listed so the user can choose whether they want to allow the application to do this. -->
    <string name="permdesc_writeSyncSettings">Allows an app to modify the sync settings for an account.  For example, this can be used to enable sync of the People app with an account.</string>

    <!-- Title of an application permission, listed so the user can choose whether they want to allow the application to do this. -->
    <string name="permlab_readSyncStats">read sync statistics</string>
    <!-- Description of an application permission, listed so the user can choose whether they want to allow the application to do this. -->
    <string name="permdesc_readSyncStats">Allows an app to read the sync stats for an account, including the history of sync events and how much data is synced. </string>

    <!-- Title of an application permission, listed so the user can choose whether they want to allow the application to do this. "shared storage" refers to a storage space on the device that all apps with this permission can read from. [CHAR LIMIT=none] -->
    <string name="permlab_sdcardRead">read the contents of your shared storage</string>
    <!-- Description of an application permission, listed so the user can choose whether they want to allow the application to do this. "shared storage" refers to a storage space on the device that all apps with this permission can read from. [CHAR LIMIT=none] -->
    <string name="permdesc_sdcardRead">Allows the app to read the contents of your shared storage.</string>

    <!-- Title of an application permission, listed so the user can choose whether they want to allow the application to do this. "shared storage" refers to a storage space on the device that all apps with this permission can write to. [CHAR LIMIT=none] -->
    <string name="permlab_sdcardWrite">modify or delete the contents of your shared storage</string>
    <!-- Description of an application permission, listed so the user can choose whether they want to allow the application to do this. "shared storage" refers to a storage space on the device that all apps with this permission can write to. [CHAR LIMIT=none] -->
    <string name="permdesc_sdcardWrite">Allows the app to write the contents of your shared storage.</string>

    <!-- Title of an application permission, listed so the user can choose whether they want to allow the application to do this. -->
    <string name="permlab_use_sip">make/receive SIP calls</string>
    <!-- Description of an application permission, listed so the user can choose whether they want to allow the application to do this. -->
    <string name="permdesc_use_sip">Allows the app to make and receive SIP calls.</string>

    <!-- Title of an application permission, listed so the user can choose whether they want to allow the application to do this. -->
    <string name="permlab_register_sim_subscription">register new telecom SIM connections</string>
    <!-- Description of an application permission, listed so the user can choose whether they want to allow the application to do this. -->
    <string name="permdesc_register_sim_subscription">Allows the app to register new telecom SIM connections.</string>

    <!-- Title of an application permission, listed so the user can choose whether they want to allow the application to do this. -->
    <string name="permlab_register_call_provider">register new telecom connections</string>
    <!-- Description of an application permission, listed so the user can choose whether they want to allow the application to do this. -->
    <string name="permdesc_register_call_provider">Allows the app to register new telecom connections.</string>

    <!-- Title of an application permission, listed so the user can choose whether they want to allow the application to do this. -->
    <string name="permlab_connection_manager">manage telecom connections</string>
    <!-- Description of an application permission, listed so the user can choose whether they want to allow the application to do this. -->
    <string name="permdesc_connection_manager">Allows the app to manage telecom connections.</string>

    <!-- Title of an application permission, listed so the user can choose whether they want to allow the application to do this. -->
    <string name="permlab_bind_incall_service">interact with in-call screen</string>
    <!-- Description of an application permission, listed so the user can choose whether they want to allow the application to do this. -->
    <string name="permdesc_bind_incall_service">Allows the app to control when and how the user sees the in-call screen.</string>

    <!-- Title of an application permission, listed so the user can choose whether they want to allow the application to do this. -->
    <string name="permlab_bind_connection_service">interact with telephony services</string>
    <!-- Description of an application permission, listed so the user can choose whether they want to allow the application to do this. -->
    <string name="permdesc_bind_connection_service">Allows the app to interact with telephony services to make/receive calls.</string>

    <!-- Title of an application permission, listed so the user can choose whether they want to allow the application to do this. -->
    <string name="permlab_control_incall_experience">provide an in-call user experience</string>
    <!-- Description of an application permission, listed so the user can choose whether they want to allow the application to do this. -->
    <string name="permdesc_control_incall_experience">Allows the app to provide an in-call user experience.</string>

    <!-- Title of an application permission, listed so the user can choose whether they want to allow the application to do this. -->
    <string name="permlab_readNetworkUsageHistory">read historical network usage</string>
    <!-- Description of an application permission, listed so the user can choose whether they want to allow the application to do this. -->
    <string name="permdesc_readNetworkUsageHistory">Allows the app to read historical network usage for specific networks and apps.</string>

    <!-- Title of an application permission, listed so the user can choose whether they want to allow the application to do this. -->
    <string name="permlab_manageNetworkPolicy">manage network policy</string>
    <!-- Description of an application permission, listed so the user can choose whether they want to allow the application to do this. -->
    <string name="permdesc_manageNetworkPolicy">Allows the app to manage network policies and define app-specific rules.</string>

    <!-- Title of an application permission, listed so the user can choose whether they want to allow the application to do this. -->
    <string name="permlab_modifyNetworkAccounting">modify network usage accounting</string>
    <!-- Description of an application permission, listed so the user can choose whether they want to allow the application to do this. -->
    <string name="permdesc_modifyNetworkAccounting">Allows the app to modify how network usage is accounted against apps. Not for use by normal apps.</string>

    <!-- Title of an application permission, listed so the user can choose whether they want to allow the application to do this. -->
    <string name="permlab_accessNotifications">access notifications</string>
    <!-- Description of an application permission, listed so the user can choose whether they want to allow the application to do this. -->
    <string name="permdesc_accessNotifications">Allows the app to retrieve, examine, and clear notifications, including those posted by other apps.</string>

    <!-- Title of an application permission, listed so the user can choose whether they want to allow the application to do this. -->
    <string name="permlab_bindNotificationListenerService">bind to a notification listener service</string>
    <!-- Description of an application permission, listed so the user can choose whether they want to allow the application to do this. -->
    <string name="permdesc_bindNotificationListenerService">Allows the holder to bind to the top-level interface of a notification listener service. Should never be needed for normal apps.</string>

    <!-- Title of an application permission, listed so the user can choose whether they want to allow the application to do this. -->
    <string name="permlab_bindConditionProviderService">bind to a condition provider service</string>
    <!-- Description of an application permission, listed so the user can choose whether they want to allow the application to do this. -->
    <string name="permdesc_bindConditionProviderService">Allows the holder to bind to the top-level interface of a condition provider service. Should never be needed for normal apps.</string>

    <!-- Title of an application permission, listed so the user can choose whether they want to allow the application to do this. -->
    <string name="permlab_bindDreamService">bind to a dream service</string>
    <!-- Description of an application permission, listed so the user can choose whether they want to allow the application to do this. -->
    <string name="permdesc_bindDreamService">Allows the holder to bind to the top-level interface of a dream service. Should never be needed for normal apps.</string>

    <!-- Title of an application permission, listed so the user can choose whether they want to allow the application to do this. -->
    <string name="permlab_invokeCarrierSetup">invoke the carrier-provided configuration app</string>
    <!-- Description of an application permission, listed so the user can choose whether they want to allow the application to do this. -->
    <string name="permdesc_invokeCarrierSetup">Allows the holder to invoke the carrier-provided configuration app. Should never be needed for normal apps.</string>

    <!-- Title of an application permission, listed so the user can choose whether they want to allow the application to do this. -->
    <string name="permlab_accessNetworkConditions">listen for observations on network conditions</string>
    <!-- Description of an application permission, listed so the user can choose whether they want to allow the application to do this. -->
    <string name="permdesc_accessNetworkConditions">Allows an application to listen for observations on network conditions. Should never be needed for normal apps.</string>

    <string name="permlab_setInputCalibration">change input device calibration</string>
    <!-- Description of an application permission, listed so the user can choose whether they want to allow the application to do this. -->
    <string name="permdesc_setInputCalibration">Allows the app to modify the calibration parameters of the touch screen. Should never be needed for normal apps.</string>

    <!-- Title of an application permission, listed so the user can choose whether they want to allow the application to do this. -->
    <string name="permlab_accessDrmCertificates">access DRM certificates</string>
    <!-- Description of an application permission, listed so the user can choose whether they want to allow the application to do this. -->
    <string name="permdesc_accessDrmCertificates">Allows an application to provision and use DRM certficates. Should never be needed for normal apps.</string>

    <string name="permlab_handoverStatus">receive Android Beam transfer status</string>
    <string name="permdesc_handoverStatus">Allows this application to receive information about current Android Beam transfers</string>

    <!-- Title of an application permission, listed so the user can choose whether they want to allow the application to do this. -->
    <string name="permlab_removeDrmCertificates">remove DRM certificates</string>
    <!-- Description of an application permission, listed so the user can choose whether they want to allow the application to do this. -->
    <string name="permdesc_removeDrmCertificates">Allows an application to remove DRM certficates. Should never be needed for normal apps.</string>

    <!-- Title of an application permission, listed so the user can choose whether they want to allow the application to do this. -->
    <string name="permlab_bindCarrierMessagingService">bind to a carrier messaging service</string>
    <!-- Description of an application permission, listed so the user can choose whether they want to allow the application to do this. -->
    <string name="permdesc_bindCarrierMessagingService">Allows the holder to bind to the top-level interface of a carrier messaging service. Should never be needed for normal apps.</string>

    <!-- Title of an application permission, listed so the user can choose whether they want to allow the application to do this. -->
    <string name="permlab_bindCarrierServices">bind to carrier services</string>
    <!-- Description of an application permission, listed so the user can choose whether they want to allow the application to do this. -->
    <string name="permdesc_bindCarrierServices">Allows the holder to bind to carrier services. Should never be needed for normal apps.</string>

    <!-- Title of an application permission, for applications that wish to access notification policy. -->
    <string name="permlab_access_notification_policy">access Do Not Disturb</string>
    <!-- Description of an application permission, listed so the user can choose whether they want to allow the application to do this. -->
    <string name="permdesc_access_notification_policy">Allows the app to read and write Do Not Disturb configuration.</string>

    <!-- Title of an application permission, listed so the user can choose whether they want to allow the application to do this. -->
    <string name="permlab_startViewPermissionUsage">start view permission usage</string>
    <!-- Description of an application permission, listed so the user can choose whether they want to allow the application to do this. -->
    <string name="permdesc_startViewPermissionUsage">Allows the holder to start the permission usage for an app. Should never be needed for normal apps.</string>

    <!-- Policy administration -->

    <!-- Title of policy access to limiting the user's password choices -->
    <string name="policylab_limitPassword">Set password rules</string>
    <!-- Description of policy access to limiting the user's password choices -->
    <string name="policydesc_limitPassword">Control the length and the characters allowed in screen lock passwords and PINs.</string>
    <!-- Title of policy access to watch user login attempts -->
    <string name="policylab_watchLogin">Monitor screen unlock attempts</string>
    <!-- Description of policy access to watch user login attempts -->
    <string name="policydesc_watchLogin" product="tablet">Monitor the number of incorrect passwords
    typed when unlocking the screen, and lock the tablet or erase all the tablet\'s
    data if too many incorrect passwords are typed.</string>
    <!-- Description of policy access to watch user login attempts -->
    <string name="policydesc_watchLogin" product="tv">Monitor the number of incorrect passwords
    typed when unlocking the screen, and lock your Android TV device or erase all your Android TV device\'s
    data if too many incorrect passwords are typed.</string>
    <!-- Description of policy access to watch user login attempts -->
    <string name="policydesc_watchLogin" product="default">Monitor the number of incorrect passwords
    typed. when unlocking the screen, and lock the phone or erase all the phone\'s
    data if too many incorrect passwords are typed.</string>
    <string name="policydesc_watchLogin_secondaryUser" product="tablet">Monitor the number of incorrect passwords
    typed when unlocking the screen, and lock the tablet or erase all this user\'s data
    if too many incorrect passwords are typed.</string>
    <string name="policydesc_watchLogin_secondaryUser" product="tv">Monitor the number of incorrect passwords
    typed when unlocking the screen, and lock your Android TV device or erase all this user\'s data
    if too many incorrect passwords are typed.</string>
    <string name="policydesc_watchLogin_secondaryUser" product="default">Monitor the number of incorrect passwords
    typed when unlocking the screen, and lock the phone or erase all this user\'s data
    if too many incorrect passwords are typed.</string>
    <!-- Title of policy access to reset user's password -->
    <string name="policylab_resetPassword">Change the screen lock</string>
    <!-- Description of policy access to reset user's password -->
    <string name="policydesc_resetPassword">Change the screen lock.</string>
    <!-- Title of policy access to force lock the device -->
    <string name="policylab_forceLock">Lock the screen</string>
    <!-- Description of policy access to limiting the user's password choices -->
    <string name="policydesc_forceLock">Control how and when the screen locks.</string>
    <!-- Title of policy access to wipe primary user's data -->
    <string name="policylab_wipeData">Erase all data</string>
    <!-- Description of policy access to wipe the user's data -->
    <string name="policydesc_wipeData" product="tablet">Erase the tablet\'s data without warning by performing a factory data reset.</string>
    <!-- Description of policy access to wipe the user's data -->
    <string name="policydesc_wipeData" product="tv">Erase your Android TV device\'s data without warning by performing a factory data reset.</string>
    <!-- Description of policy access to wipe the user's data -->
    <string name="policydesc_wipeData" product="default">Erase the phone\'s data without warning by performing a factory data reset.</string>
    <!-- Title of policy access to wipe secondary user's data -->
    <string name="policylab_wipeData_secondaryUser">Erase user data</string>
    <!-- Description of policy access to wipe the user's data -->
    <string name="policydesc_wipeData_secondaryUser" product="tablet">Erase this user\'s data on this tablet without warning.</string>
    <!-- Description of policy access to wipe the user's data -->
    <string name="policydesc_wipeData_secondaryUser" product="tv">Erase this user\'s data on this Android TV device without warning.</string>
    <!-- Description of policy access to wipe the user's data -->
    <string name="policydesc_wipeData_secondaryUser" product="default">Erase this user\'s data on this phone without warning.</string>
    <!-- Title of policy access to set global proxy -->
    <string name="policylab_setGlobalProxy">Set the device global proxy</string>
    <!-- Description of policy access to set global proxy -->
    <string name="policydesc_setGlobalProxy">Set the device global proxy
    to be used while policy is enabled. Only the device owner can set the global proxy.</string>
    <!-- Title of policy access to enforce password expiration [CHAR LIMIT=50]-->
    <string name="policylab_expirePassword">Set screen lock password expiration</string>
    <!-- Description of policy access to enforce password expiration [CHAR LIMIT=110]-->
    <string name="policydesc_expirePassword">Change how frequently the screen lock password, PIN, or pattern must be changed.</string>
    <!-- Title of policy access to require encrypted storage [CHAR LIMIT=30]-->
    <string name="policylab_encryptedStorage">Set storage encryption</string>
    <!-- Description of policy access to require encrypted storage [CHAR LIMIT=110]-->
    <string name="policydesc_encryptedStorage">Require that stored app data be encrypted.</string>
    <!-- Title of policy access to disable all device cameras [CHAR LIMIT=30]-->
    <string name="policylab_disableCamera">Disable cameras</string>
    <!-- Description of policy access to disable all device cameras [CHAR LIMIT=110]-->
    <string name="policydesc_disableCamera">Prevent use of all device cameras.</string>
    <!-- Title of policy access to disable keyguard features [CHAR LIMIT=30]-->
    <string name="policylab_disableKeyguardFeatures">Disable some screen lock features</string>
    <!-- Description of policy access to disable keyguard features. [CHAR LIMIT=110]-->
    <string name="policydesc_disableKeyguardFeatures">Prevent use of some screen lock features.</string>

    <!-- The order of these is important, don't reorder without changing Contacts.java --> <skip />
    <!-- Phone number types from android.provider.Contacts. This could be used when adding a new phone number for a contact, for example. -->
    <string-array name="phoneTypes">
        <item>Home</item>
        <item>Mobile</item>
        <item>Work</item>
        <item>Work Fax</item>
        <item>Home Fax</item>
        <item>Pager</item>
        <item>Other</item>
        <item>Custom</item>
    </string-array>

    <!-- The order of these is important, don't reorder without changing Contacts.java --> <skip />
    <!-- Email address types from android.provider.Contacts. This could be used when adding a new e-mail address for a contact, for example. -->
    <string-array name="emailAddressTypes">
        <item>Home</item>
        <item>Work</item>
        <item>Other</item>
        <item>Custom</item>
    </string-array>

    <!-- The order of these is important, don't reorder without changing Contacts.java --> <skip />
    <!-- Postal address types from android.provider.Contacts. This could be used when adding a new address for a contact, for example. -->
    <string-array name="postalAddressTypes">
        <item>Home</item>
        <item>Work</item>
        <item>Other</item>
        <item>Custom</item>
    </string-array>

    <!-- The order of these is important, don't reorder without changing Contacts.java --> <skip />
    <!-- Instant Messenger ID types from android.provider.Contacts. This could be used when adding a new IM for a contact, for example. -->
    <string-array name="imAddressTypes">
        <item>Home</item>
        <item>Work</item>
        <item>Other</item>
        <item>Custom</item>
    </string-array>

    <!-- The order of these is important, don't reorder without changing Contacts.java --> <skip />
    <!-- Organization types from android.provider.Contacts. This could be used when adding a new organization for a contact, for example. -->
    <string-array name="organizationTypes">
        <item>Work</item>
        <item>Other</item>
        <item>Custom</item>
    </string-array>

    <!-- The order of these is important, don't reorder without changing Contacts.java --> <skip />
    <!-- Instant Message protocols/providers from android.provider.Contacts -->
    <string-array name="imProtocols">
        <item>AIM</item>
        <item>Windows Live</item>
        <item>Yahoo</item>
        <item>Skype</item>
        <item>QQ</item>
        <item>Google Talk</item>
        <item>ICQ</item>
        <item>Jabber</item>
    </string-array>

    <!-- Custom phone number type -->
    <string name="phoneTypeCustom">Custom</string>
    <!-- Home phone number type -->
    <string name="phoneTypeHome">Home</string>
    <!-- Mobile phone number type -->
    <string name="phoneTypeMobile">Mobile</string>
    <!-- Work phone number type -->
    <string name="phoneTypeWork">Work</string>
    <!-- Work fax phone number type -->
    <string name="phoneTypeFaxWork">Work Fax</string>
    <!-- Home fax phone number type -->
    <string name="phoneTypeFaxHome">Home Fax</string>
    <!-- Pager phone number type -->
    <string name="phoneTypePager">Pager</string>
    <!-- Other phone number type -->
    <string name="phoneTypeOther">Other</string>
    <!-- Callback phone number type -->
    <string name="phoneTypeCallback">Callback</string>
    <!-- Car phone number type -->
    <string name="phoneTypeCar">Car</string>
    <!-- Company main phone number type -->
    <string name="phoneTypeCompanyMain">Company Main</string>
    <!-- ISDN phone number type -->
    <string name="phoneTypeIsdn">ISDN</string>
    <!-- Main phone number type -->
    <string name="phoneTypeMain">Main</string>
    <!-- Other fax phone number type -->
    <string name="phoneTypeOtherFax">Other Fax</string>
    <!-- Radio phone number type -->
    <string name="phoneTypeRadio">Radio</string>
    <!-- Telex phone number type -->
    <string name="phoneTypeTelex">Telex</string>
    <!-- TTY TDD phone number type -->
    <string name="phoneTypeTtyTdd">TTY TDD</string>
    <!-- Work mobile phone number type -->
    <string name="phoneTypeWorkMobile">Work Mobile</string>
    <!-- Work pager phone number type -->
    <string name="phoneTypeWorkPager">Work Pager</string>
    <!-- Assistant phone number type -->
    <string name="phoneTypeAssistant">Assistant</string>
    <!-- MMS phone number type -->
    <string name="phoneTypeMms">MMS</string>

    <!-- Label for custom events  [CHAR LIMIT=20] -->
    <string name="eventTypeCustom">Custom</string>
    <!-- Label for a birthday event  [CHAR LIMIT=20] -->
    <string name="eventTypeBirthday">Birthday</string>
    <!-- Label for an anniversary event  [CHAR LIMIT=20] -->
    <string name="eventTypeAnniversary">Anniversary</string>
    <!-- Label for other events  [CHAR LIMIT=20] -->
    <string name="eventTypeOther">Other</string>

    <!-- Custom email type -->
    <string name="emailTypeCustom">Custom</string>
    <!-- Home email type -->
    <string name="emailTypeHome">Home</string>
    <!-- Work email type -->
    <string name="emailTypeWork">Work</string>
    <!-- Other email type -->
    <string name="emailTypeOther">Other</string>
    <!-- Mobile email type -->
    <string name="emailTypeMobile">Mobile</string>

    <!-- Custom postal address type -->
    <string name="postalTypeCustom">Custom</string>
    <!-- Home postal address type -->
    <string name="postalTypeHome">Home</string>
    <!-- Work postal address type -->
    <string name="postalTypeWork">Work</string>
    <!-- Other postal address type -->
    <string name="postalTypeOther">Other</string>

    <!-- Custom IM address type -->
    <string name="imTypeCustom">Custom</string>
    <!-- Home IM address type -->
    <string name="imTypeHome">Home</string>
    <!-- Work IM address type -->
    <string name="imTypeWork">Work</string>
    <!-- Other IM address type -->
    <string name="imTypeOther">Other</string>

    <!-- Custom IM protocol type -->
    <string name="imProtocolCustom">Custom</string>
    <!-- AIM IM protocol type -->
    <string name="imProtocolAim">AIM</string>
    <!-- MSN IM protocol type -->
    <string name="imProtocolMsn">Windows Live</string>
    <!-- Yahoo IM protocol type -->
    <string name="imProtocolYahoo">Yahoo</string>
    <!-- Skype IM protocol type -->
    <string name="imProtocolSkype">Skype</string>
    <!-- QQ IM protocol type -->
    <string name="imProtocolQq">QQ</string>
    <!-- Google Talk IM protocol type -->
    <string name="imProtocolGoogleTalk">Hangouts</string>
    <!-- ICQ IM protocol type -->
    <string name="imProtocolIcq">ICQ</string>
    <!-- Jabber IM protocol type -->
    <string name="imProtocolJabber">Jabber</string>
    <!-- NetMeeting IM protocol type -->
    <string name="imProtocolNetMeeting">NetMeeting</string>

    <!-- Work organization type -->
    <string name="orgTypeWork">Work</string>
    <!-- Other organization type -->
    <string name="orgTypeOther">Other</string>
    <!-- Custom organization type -->
    <string name="orgTypeCustom">Custom</string>

    <!-- Custom relationship custom [CHAR LIMIT=20] -->
    <string name="relationTypeCustom">Custom</string>
    <!-- Assistant relationship type [CHAR LIMIT=20] -->
    <string name="relationTypeAssistant">Assistant</string>
    <!-- Brother relationship type [CHAR LIMIT=20] -->
    <string name="relationTypeBrother">Brother</string>
    <!-- Child relationship type [CHAR LIMIT=20] -->
    <string name="relationTypeChild">Child</string>
    <!-- Domestic Partner relationship type [CHAR LIMIT=20] -->
    <string name="relationTypeDomesticPartner">Domestic Partner</string>
    <!-- Father relationship type [CHAR LIMIT=20] -->
    <string name="relationTypeFather">Father</string>
    <!-- Friend relationship type [CHAR LIMIT=20] -->
    <string name="relationTypeFriend">Friend</string>
    <!-- Manager relationship type [CHAR LIMIT=20] -->
    <string name="relationTypeManager">Manager</string>
    <!-- Mother relationship type [CHAR LIMIT=20] -->
    <string name="relationTypeMother">Mother</string>
    <!-- Parent relationship type [CHAR LIMIT=20] -->
    <string name="relationTypeParent">Parent</string>
    <!-- Partner relationship type [CHAR LIMIT=20] -->
    <string name="relationTypePartner">Partner</string>
    <!-- Referred by relationship type [CHAR LIMIT=20] -->
    <string name="relationTypeReferredBy">Referred by</string>
    <!-- Relative relationship type [CHAR LIMIT=20] -->
    <string name="relationTypeRelative">Relative</string>
    <!-- Sister relationship type [CHAR LIMIT=20] -->
    <string name="relationTypeSister">Sister</string>
    <!-- Spouse relationship type [CHAR LIMIT=20] -->
    <string name="relationTypeSpouse">Spouse</string>

    <!-- Custom SIP address type. Same context as Custom phone type.  -->
    <string name="sipAddressTypeCustom">Custom</string>
    <!-- Home SIP address type. Same context as Home phone type. -->
    <string name="sipAddressTypeHome">Home</string>
    <!-- Work SIP address type. Same context as Work phone type. -->
    <string name="sipAddressTypeWork">Work</string>
    <!-- Other SIP address type. Same context as Other phone type. -->
    <string name="sipAddressTypeOther">Other</string>

    <!-- Error message that is displayed when the user clicks on a quick contacts badge, but
         there is no contacts application installed that can display the quick contact -->
    <string name="quick_contacts_not_available">No application found to view this contact.</string>

    <!-- Instructions telling the user to enter their SIM PIN to unlock the keyguard.
         Displayed in one line in a large font.  -->
    <string name="keyguard_password_enter_pin_code">Type PIN code</string>

    <!-- Instructions telling the user to enter their SIM PUK to unlock the keyguard.
         Displayed in one line in a large font.  -->
    <string name="keyguard_password_enter_puk_code">Type PUK and new PIN code</string>

    <!-- Prompt to enter SIM PUK in Edit Text Box in unlock screen -->
    <string name="keyguard_password_enter_puk_prompt">PUK code</string>
    <!-- Prompt to enter New SIM PIN in Edit Text Box in unlock screen -->
    <string name="keyguard_password_enter_pin_prompt">New PIN code</string>

    <!-- Displayed as hint in passwordEntry EditText on PasswordUnlockScreen [CHAR LIMIT=30]-->
    <string name="keyguard_password_entry_touch_hint"><font size="17">Tap to type password</font></string>

    <!-- Instructions telling the user to enter their text password to unlock the keyguard.
         Displayed in one line in a large font.  -->
    <string name="keyguard_password_enter_password_code">Type password to unlock</string>

    <!-- Instructions telling the user to enter their PIN password to unlock the keyguard.
         Displayed in one line in a large font.  -->
    <string name="keyguard_password_enter_pin_password_code">Type PIN to unlock</string>

    <!-- Instructions telling the user that they entered the wrong pin while trying
         to unlock the keyguard.  Displayed in one line in a large font.  -->
    <string name="keyguard_password_wrong_pin_code">Incorrect PIN code.</string>

    <!-- Instructions telling the user how to unlock the phone. -->
    <string name="keyguard_label_text">To unlock, press Menu then 0.</string>

    <!-- This can be used in any application wanting to disable the text "Emergency number" -->
    <string name="emergency_call_dialog_number_for_display">Emergency number</string>

    <!--
       *** touch based lock / unlock ***
                                          --> <skip />

    <!-- On the keyguard screen, it shows the carrier the phone is connected to.  This is displayed if the phone is not connected to a carrier.-->
    <string name="lockscreen_carrier_default">No service</string>

    <!-- Shown in the lock screen to tell the user that the screen is locked. -->
    <string name="lockscreen_screen_locked">Screen locked.</string>

    <!-- when pattern lock is enabled, tell them about the emergency dial -->
    <string name="lockscreen_instructions_when_pattern_enabled">Press Menu to unlock or place emergency call.</string>

    <!-- On the keyguard screen, when pattern lock is disabled, only tell them to press menu to unlock.  This is shown in small font at the bottom. -->
    <string name="lockscreen_instructions_when_pattern_disabled">Press Menu to unlock.</string>

    <!-- On the unlock pattern screen, shown at the top of the unlock screen to tell the user what to do. Below this text is the place for theu ser to draw the pattern. -->
    <string name="lockscreen_pattern_instructions">Draw pattern to unlock</string>
    <!-- Button at the bottom of the unlock screen to make an emergency call or access other emergency assistance functions. -->
    <string name="lockscreen_emergency_call">Emergency</string>
    <!-- Button at the bottom of the unlock screen that lets the user return to a call -->
    <string name="lockscreen_return_to_call">Return to call</string>
    <!-- Shown to confirm that the user entered their lock pattern correctly. -->
    <string name="lockscreen_pattern_correct">Correct!</string>
    <!-- On the unlock pattern screen, shown when the user enters the wrong lock pattern and must try again. -->
    <string name="lockscreen_pattern_wrong">Try again</string>
    <!-- On the unlock password screen, shown when the user enters the wrong lock password and must try again. -->
    <string name="lockscreen_password_wrong">Try again</string>

    <!-- On the keyguard screen, this string explains that some features or data may not be available until the device is unlocked. [CHAR LIMIT=48] -->
    <string name="lockscreen_storage_locked">Unlock for all features and data</string>

    <!-- Shown when face unlock failed multiple times so we're just using the backup -->
    <string name="faceunlock_multiple_failures">Maximum Face Unlock attempts exceeded</string>

    <!-- Shown in the lock screen when there is no SIM card. -->
    <string name="lockscreen_missing_sim_message_short">No SIM card</string>
    <!-- Shown in the lock screen when there is no SIM card. -->
    <string name="lockscreen_missing_sim_message" product="tablet">No SIM card in tablet.</string>
    <!-- Shown in the lock screen when there is no SIM card. -->
    <string name="lockscreen_missing_sim_message" product="tv">No SIM card in your Android TV device.</string>
    <!-- Shown in the lock screen when there is no SIM card. -->
    <string name="lockscreen_missing_sim_message" product="default">No SIM card in phone.</string>
    <!-- Shown in the lock screen to ask the user to insert a SIM card. -->
    <string name="lockscreen_missing_sim_instructions">Insert a SIM card.</string>
    <!-- Shown in the lock screen to ask the user to insert a SIM card when sim is missing or not readable. -->
    <string name="lockscreen_missing_sim_instructions_long">The SIM card is missing or not readable. Insert a SIM card.</string>
    <!-- Shown in the lock screen when SIM card is permanently disabled. -->
    <string name="lockscreen_permanent_disabled_sim_message_short">Unusable SIM card.</string>
    <!-- Shown in the lock screen to inform the user to SIM card is permanently disabled. -->
    <string name="lockscreen_permanent_disabled_sim_instructions">Your SIM card has been permanently disabled.\n
    Contact your wireless service provider for another SIM card.</string>

    <!-- Shown on transport control of lockscreen. Pressing button goes to previous track. -->
    <string name="lockscreen_transport_prev_description">Previous track</string>
    <!-- Shown on transport control of lockscreen. Pressing button goes to next track. -->
    <string name="lockscreen_transport_next_description">Next track</string>
    <!-- Shown on transport control of lockscreen. Pressing button pauses playback -->
    <string name="lockscreen_transport_pause_description">Pause</string>
    <!-- Shown on transport control of lockscreen. Pressing button pauses playback -->
    <string name="lockscreen_transport_play_description">Play</string>
    <!-- Shown on transport control of lockscreen. Pressing button pauses playback -->
    <string name="lockscreen_transport_stop_description">Stop</string>
    <!-- Shown on transport control screens. Pressing button rewinds playback [CHAR LIMIT=NONE]-->
    <string name="lockscreen_transport_rew_description">Rewind</string>
    <!-- Shown on transport control screens. Pressing button fast forwards playback [CHAR LIMIT=NONE]-->
    <string name="lockscreen_transport_ffw_description">Fast forward</string>

    <!-- Shown in the lock screen when there is emergency calls only mode. -->
    <string name="emergency_calls_only" msgid="2485604591272668370">Emergency calls only</string>

    <!-- When the user inserts a sim card from an unsupported network, it becomes network
         locked -->
    <string name="lockscreen_network_locked_message">Network locked</string>


    <!-- When the user enters a wrong sim pin too many times, it becomes
         PUK locked (Pin Unlock Kode) -->
    <string name="lockscreen_sim_puk_locked_message">SIM card is PUK-locked.</string>
    <!-- Shown in the lock screen when the SIM has become PUK locked and the user must call customer care to unlock it. -->
    <string name="lockscreen_sim_puk_locked_instructions">See the User Guide or contact Customer Care.</string>

    <!-- Shown in the lock screen to tell the user that their SIM is locked and they must unlock it. -->
    <string name="lockscreen_sim_locked_message">SIM card is locked.</string>

    <!-- For the unlock screen, When the user enters a sim unlock code, it takes a little while to check
         whether it is valid, and to unlock the sim if it is valid.  we display a
         progress dialog in the meantime.  this is the emssage. -->
    <string name="lockscreen_sim_unlock_progress_dialog_message">Unlocking SIM card\u2026</string>

    <!-- For the unlock screen, Information message shown in dialog when user has too many failed attempts at
         drawing the unlock pattern -->
    <string name="lockscreen_too_many_failed_attempts_dialog_message">
        You have incorrectly drawn your unlock pattern <xliff:g id="number">%1$d</xliff:g> times.
        \n\nTry again in <xliff:g id="number">%2$d</xliff:g> seconds.
    </string>

    <!-- For the unlock screen, Information message shown in dialog when user has too many failed attempts at
         entering the password -->
    <string name="lockscreen_too_many_failed_password_attempts_dialog_message">
        You have incorrectly typed your password <xliff:g id="number">%1$d</xliff:g> times.
        \n\nTry again in <xliff:g id="number">%2$d</xliff:g> seconds.
    </string>

    <!-- For the unlock screen, Information message shown in dialog when user has too many failed attempts at
         entering the PIN -->
    <string name="lockscreen_too_many_failed_pin_attempts_dialog_message">
        You have incorrectly typed your PIN <xliff:g id="number">%1$d</xliff:g> times.
        \n\nTry again in <xliff:g id="number">%2$d</xliff:g> seconds.
    </string>

    <!-- For the unlock screen, informational message shown in dialog when user is almost at the limit
         where they will be locked out and may have to enter an alternate username/password to unlock the phone -->
    <string name="lockscreen_failed_attempts_almost_glogin" product="tablet">
        You have incorrectly drawn your unlock pattern <xliff:g id="number">%1$d</xliff:g> times.
       After <xliff:g id="number">%2$d</xliff:g> more unsuccessful attempts,
       you will be asked to unlock your tablet using your Google signin.\n\n
       Try again in <xliff:g id="number">%3$d</xliff:g> seconds.
    </string>

    <!-- For the unlock screen, informational message shown in dialog when user is almost at the limit
         where they will be locked out and may have to enter an alternate username/password to unlock the phone -->
    <string name="lockscreen_failed_attempts_almost_glogin" product="tv">
        You have incorrectly drawn your unlock pattern <xliff:g id="number">%1$d</xliff:g> times.
       After <xliff:g id="number">%2$d</xliff:g> more unsuccessful attempts,
       you will be asked to unlock your Android TV device using your Google signin.\n\n
       Try again in <xliff:g id="number">%3$d</xliff:g> seconds.
    </string>

    <!-- For the unlock screen, informational message shown in dialog when user is almost at the limit
         where they will be locked out and may have to enter an alternate username/password to unlock the phone -->
    <string name="lockscreen_failed_attempts_almost_glogin" product="default">
        You have incorrectly drawn your unlock pattern <xliff:g id="number">%1$d</xliff:g> times.
       After <xliff:g id="number">%2$d</xliff:g> more unsuccessful attempts,
       you will be asked to unlock your phone using your Google signin.\n\n
       Try again in <xliff:g id="number">%3$d</xliff:g> seconds.
    </string>

    <!-- For the unlock screen, informational message shown in dialog when user is almost at the limit
         where the device will be wiped. -->
    <string name="lockscreen_failed_attempts_almost_at_wipe" product="tablet">
       You have incorrectly attempted to unlock the tablet <xliff:g id="number">%1$d</xliff:g> times.
       After <xliff:g id="number">%2$d</xliff:g> more unsuccessful attempts,
       the tablet will be reset to factory default and all user data will be lost.
    </string>

    <!-- For the unlock screen, informational message shown in dialog when user is almost at the limit
         where the device will be wiped. -->
    <string name="lockscreen_failed_attempts_almost_at_wipe" product="tv">
       You have incorrectly attempted to unlock your Android TV device <xliff:g id="number">%1$d</xliff:g> times.
       After <xliff:g id="number">%2$d</xliff:g> more unsuccessful attempts,
       your Android TV device will be reset to factory default and all user data will be lost.
    </string>

    <!-- For the unlock screen, informational message shown in dialog when user is almost at the limit
         where the device will be wiped. -->
    <string name="lockscreen_failed_attempts_almost_at_wipe" product="default">
       You have incorrectly attempted to unlock the phone <xliff:g id="number">%1$d</xliff:g> times.
       After <xliff:g id="number">%2$d</xliff:g> more unsuccessful attempts,
       the phone will be reset to factory default and all user data will be lost.
    </string>

    <!-- For the unlock screen, informational message shown in dialog when user has exceeded the
        maximum attempts and the device will now be wiped -->
    <string name="lockscreen_failed_attempts_now_wiping" product="tablet">
       You have incorrectly attempted to unlock the tablet <xliff:g id="number">%d</xliff:g> times.
       The tablet will now be reset to factory default.
    </string>

    <!-- For the unlock screen, informational message shown in dialog when user has exceeded the
        maximum attempts and the device will now be wiped -->
    <string name="lockscreen_failed_attempts_now_wiping" product="tv">
       You have incorrectly attempted to unlock your Android TV device <xliff:g id="number">%d</xliff:g> times.
       Your Android TV device will now be reset to factory default.
    </string>

    <!-- For the unlock screen, informational message shown in dialog when user has exceeded the
        maximum attempts and the device will now be wiped -->
    <string name="lockscreen_failed_attempts_now_wiping" product="default">
       You have incorrectly attempted to unlock the phone <xliff:g id="number">%d</xliff:g> times.
       The phone will now be reset to factory default.
    </string>

    <!-- On the unlock screen, countdown message shown while user is waiting to try again after too many
         failed attempts -->
    <string name="lockscreen_too_many_failed_attempts_countdown">Try again in <xliff:g id="number">%d</xliff:g> seconds.</string>

    <!-- On the unlock screen, message shown on button that appears once it's apparent the user may have forgotten
         their lock gesture -->
    <string name="lockscreen_forgot_pattern_button_text">Forgot pattern?</string>

    <!-- Title of the unlock screen that uses your Google login and password when the user hit
         the 'forgot pattern' button.-->
    <string name="lockscreen_glogin_forgot_pattern">Account unlock</string>
    <!-- Title of the unlock screen that uses your Google login and password when the user attempted
         too many patterns and we are forcing them to use their account instead. -->
    <string name="lockscreen_glogin_too_many_attempts">Too many pattern attempts</string>
    <!-- In the unlock screen, message telling the user that they need to use their Google login and password to unlock the phone -->
    <string name="lockscreen_glogin_instructions">To unlock, sign in with your Google account.</string>
    <!-- Hint caption for the username field when unlocking the phone using login and password -->
    <string name="lockscreen_glogin_username_hint">Username (email)</string>
    <!-- Hint caption for the password field when unlocking the phone using login and password -->
    <string name="lockscreen_glogin_password_hint">Password</string>
    <!-- Button to try to unlock the phone using username and password -->
    <string name="lockscreen_glogin_submit_button">Sign in</string>
    <!-- Displayed to the user when unlocking the phone with a username and password fails. -->
    <string name="lockscreen_glogin_invalid_input">Invalid username or password.</string>
    <!-- Hint displayed on account unlock screen to advise the user on how to recover the account. -->
    <string name="lockscreen_glogin_account_recovery_hint">Forgot your username or password\?\nVisit <b>google.com/accounts/recovery</b>.</string>

    <!-- Displayed in a progress dialog while a username and password are being checked. -->
    <string name="lockscreen_glogin_checking_password">Checking\u2026</string>
    <!-- Displayed on lock screen's left tab - unlock -->
    <string name="lockscreen_unlock_label">Unlock</string>
    <!-- Displayed on lock screen's right tab - turn sound on -->
    <string name="lockscreen_sound_on_label">Sound on</string>
    <!-- Displayed on lock screen's right tab - turn sound off -->
    <string name="lockscreen_sound_off_label">Sound off</string>

    <!-- Accessibility description sent when user starts drawing a lock pattern. [CHAR LIMIT=NONE] -->
    <string name="lockscreen_access_pattern_start">Pattern started</string>
    <!-- Accessibility description sent when the pattern times out and is cleared. [CHAR LIMIT=NONE] -->
    <string name="lockscreen_access_pattern_cleared">Pattern cleared</string>
    <!-- Accessibility description sent when user adds a dot to the pattern. [CHAR LIMIT=NONE]  -->
    <string name="lockscreen_access_pattern_cell_added">Cell added</string>
    <!-- Accessibility description sent when user adds a dot to the pattern. Announces the
    actual cell when headphones are connected [CHAR LIMIT=NONE]  -->
    <string name="lockscreen_access_pattern_cell_added_verbose">
            Cell <xliff:g id="cell_index" example="3">%1$s</xliff:g> added</string>
    <!-- Accessibility description sent when user completes drawing a pattern. [CHAR LIMIT=NONE] -->
    <string name="lockscreen_access_pattern_detected">Pattern completed</string>
    <!-- Accessibility description of the unlock pattern area. [CHAR_LIMIT=none] -->
    <string name="lockscreen_access_pattern_area" msgid="">Pattern area.</string>

    <!-- Accessibility description sent when user changes the current lock screen widget. [CHAR_LIMIT=none] -->
    <string name="keyguard_accessibility_widget_changed">%1$s. Widget %2$d of %3$d.</string>
    <!-- Accessibility description of the add widget button. [CHAR_LIMIT=none] -->
    <string name="keyguard_accessibility_add_widget">Add widget.</string>
    <!-- Accessibility description of the empty sidget slot (place holder for a new widget). [CHAR_LIMIT=none] -->
    <string name="keyguard_accessibility_widget_empty_slot">Empty</string>
    <!-- Accessibility description of the event of expanding an unlock area. [CHAR_LIMIT=none] -->
    <string name="keyguard_accessibility_unlock_area_expanded">Unlock area expanded.</string>
    <!-- Accessibility description of the event of collapsing an unlock area. [CHAR_LIMIT=none] -->
    <string name="keyguard_accessibility_unlock_area_collapsed">Unlock area collapsed.</string>
    <!-- Accessibility description of a lock screen widget. [CHAR_LIMIT=none] -->
    <string name="keyguard_accessibility_widget"><xliff:g id="widget_index">%1$s</xliff:g> widget.</string>
    <!-- Accessibility description of the lock screen user selector widget. [CHAR_LIMIT=none] -->
    <string name="keyguard_accessibility_user_selector">User selector</string>
    <!-- Accessibility description of the lock screen status widget. [CHAR_LIMIT=none] -->
    <string name="keyguard_accessibility_status">Status</string>
    <!-- Accessibility description of the camera widget. [CHAR_LIMIT=none] -->
    <string name="keyguard_accessibility_camera">Camera</string>
    <!-- Accessibility description of the lock media control widget. [CHAR_LIMIT=none] -->
    <string name="keygaurd_accessibility_media_controls">Media controls</string>
    <!-- Accessibility description of widget reordering start. [CHAR_LIMIT=none] -->
    <string name="keyguard_accessibility_widget_reorder_start">Widget reordering started.</string>
    <!-- Accessibility description of widget reordering end. [CHAR_LIMIT=none] -->
    <string name="keyguard_accessibility_widget_reorder_end">Widget reordering ended.</string>
    <!-- Accessibility description of the a widget deletion event. [CHAR_LIMIT=none] -->
    <string name="keyguard_accessibility_widget_deleted">Widget <xliff:g id="widget_index">%1$s</xliff:g> deleted.</string>
    <!-- Accessibility description of the button to expand the lock area. [CHAR_LIMIT=none] -->
    <string name="keyguard_accessibility_expand_lock_area">Expand unlock area.</string>
    <!-- Accessibility description of the slide unlock. [CHAR_LIMIT=none] -->
    <string name="keyguard_accessibility_slide_unlock">Slide unlock.</string>
    <!-- Accessibility description of the pattern unlock. [CHAR_LIMIT=none] -->
    <string name="keyguard_accessibility_pattern_unlock">Pattern unlock.</string>
    <!-- Accessibility description of the face unlock. [CHAR_LIMIT=none] -->
    <string name="keyguard_accessibility_face_unlock">Face unlock.</string>
    <!-- Accessibility description of the pin lock. [CHAR_LIMIT=none] -->
    <string name="keyguard_accessibility_pin_unlock">Pin unlock.</string>
    <!-- Accessibility description of the sim pin lock. [CHAR_LIMIT=none] -->
    <string name="keyguard_accessibility_sim_pin_unlock">Sim Pin unlock.</string>
    <!-- Accessibility description of the sim puk lock. [CHAR_LIMIT=none] -->
    <string name="keyguard_accessibility_sim_puk_unlock">Sim Puk unlock.</string>
    <!-- Accessibility description of the password lock. [CHAR_LIMIT=none] -->
    <string name="keyguard_accessibility_password_unlock">Password unlock.</string>
    <!-- Accessibility description of the unlock pattern area. [CHAR_LIMIT=none] -->
    <string name="keyguard_accessibility_pattern_area">Pattern area.</string>
    <!-- Accessibility description of the unlock slide area. [CHAR_LIMIT=none] -->
    <string name="keyguard_accessibility_slide_area">Slide area.</string>

    <!-- Password keyboard strings. Used by LockScreen and Settings --><skip />
    <!-- Label for "switch to symbols" key.  Must be short to fit on key! -->
    <string name="password_keyboard_label_symbol_key">\?123</string>
    <!-- Label for "switch to alphabetic" key.  Must be short to fit on key! -->
    <string name="password_keyboard_label_alpha_key">ABC</string>
    <!-- Label for ALT modifier key.  Must be short to fit on key! -->
    <string name="password_keyboard_label_alt_key">ALT</string>

    <!-- Label for granularity to traverse the content on an AccessibilityNodeInfo by character. Only spoken to the user. [CHAR LIMIT=NONE] -->
    <string name="granularity_label_character">character</string>
    <!-- Label for granularity to traverse the content on an AccessibilityNodeInfo by word. Only spoken to the user. [CHAR LIMIT=NONE] -->
    <string name="granularity_label_word">word</string>
    <!-- Label for granularity to traverse the content on an AccessibilityNodeInfo by link. Only spoken to the user. [CHAR LIMIT=NONE] -->
    <string name="granularity_label_link">link</string>
    <!-- Label for granularity to traverse the content on an AccessibilityNodeInfo by line. Only spoken to the user. [CHAR LIMIT=NONE] -->
    <string name="granularity_label_line">line</string>

    <!-- Title of the alert when something went wrong in the factory test. -->
    <string name="factorytest_failed">Factory test failed</string>
    <!-- Error message displayed when a non-system application tries to start a factory test. -->
    <string name="factorytest_not_system">The FACTORY_TEST action
        is only supported for packages installed in /system/app.</string>
    <!-- Error message displayed when the factory test could not be started. -->
    <string name="factorytest_no_action">No package was found that provides the
        FACTORY_TEST action.</string>
    <!-- Button to restart the device after the factory test. -->
    <string name="factorytest_reboot">Reboot</string>

    <!-- Do not translate.  timepicker mode, overridden for watch -->
    <string name="time_picker_mode" translatable="false">"clock"</string>

    <!-- Do not translate.  datepicker mode, overridden for watch -->
    <string name="date_picker_mode" translatable="false">"calendar"</string>

    <!-- Title for a JavaScript dialog. "The page at <url of current page> says:" -->
    <string name="js_dialog_title">The page at \"<xliff:g id="title">%s</xliff:g>\" says:</string>
    <!-- Default title for a javascript dialog -->
    <string name="js_dialog_title_default">JavaScript</string>
    <!-- Title for the unload javascript dialog -->
    <string name="js_dialog_before_unload_title">Confirm Navigation</string>
    <!-- Text for the positive button on the unload javascript dialog -->
    <string name="js_dialog_before_unload_positive_button">Leave this Page</string>
    <!-- Text for the negative button on the unload javascript dialog -->
    <string name="js_dialog_before_unload_negative_button">Stay on this Page</string>
    <!-- Message in a javascript dialog asking if the user wishes to leave the current page -->
    <string name="js_dialog_before_unload"><xliff:g id="message">%s</xliff:g>\n\nAre you sure you want to navigate away from this page?</string>

    <!-- Title of the WebView save password dialog.  If the user enters a password in a form on a website, a dialog will come up asking if they want to save the password. -->
    <string name="save_password_label">Confirm</string>

    <!-- Toast for double-tap -->
    <string name="double_tap_toast">Tip: Double-tap to zoom in and out.</string>

    <!-- Text to show in the auto complete drop down list on a text view when the WebView can auto fill the entire form, and the user has configured an AutoFill profile [CHAR-LIMIT=8] -->
    <string name="autofill_this_form">Autofill</string>
    <!-- Text to show in the auto complete drop down list on a text view when the WebView can auto fill the entire form but the user has not configured an AutoFill profile [CHAR-LIMIT=19] -->
    <string name="setup_autofill">Set up Autofill</string>

    <!-- Title of fullscreen autofill window, including the name of which autofill service it is using [CHAR-LIMIT=NONE] -->
    <string name="autofill_window_title">Autofill with <xliff:g id="serviceName" example="MyPass">%1$s</xliff:g></string>

    <!-- String used to separate FirstName and LastName when writing out a local name
         e.g. John<separator>Smith [CHAR-LIMIT=NONE]-->
    <string name="autofill_address_name_separator">\u0020</string>
    <!-- Format string for displaying a name. $1 is First Name, $2 is autofill_address_name_separator, $3 is Last Name.
         e.g. (John)( )(Smith) -->
    <string name="autofill_address_summary_name_format">$1$2$3</string>

    <!-- String used to separate Name and Address Line 1
         e.g. John Smith<separator>123 Main Street [CHAR-LIMIT=NONE]-->
    <string name="autofill_address_summary_separator">,\u0020</string>
    <!-- Format string for displaying a name and address summary. $1 is the Full Name, $2 is autofill_address_summary_separator, $3 is the Address
         e.g. (John Smith)(, )(123 Main Street) -->
    <string name="autofill_address_summary_format">$1$2$3</string>

    <!-- Do not translate. Regex used by AutoFill. -->
    <string name="autofill_attention_ignored_re">attention|attn</string>

    <!-- Do not translate. Regex used by AutoFill. -->
    <string name="autofill_region_ignored_re">province|region|other<!-- es -->|provincia<!-- pt-BR, pt-PT -->|bairro|suburb</string>

    <!-- Do not translate. Regex used by AutoFill. -->
    <string name="autofill_company_re">company|business|organization|organisation|department<!-- de-DE -->|firma|firmenname<!-- es -->|empresa<!-- fr-FR -->|societe|société<!-- it-IT -->|ragione.?sociale<!-- ja-JP -->|会社<!-- ru -->|название.?компании<!-- zh-CN -->|单位|公司</string>

    <!-- Do not translate. Regex used by AutoFill. -->
    <string name="autofill_address_line_1_re">address.?line|address1|addr1|street<!-- de-DE -->|strasse|straße|hausnummer|housenumber<!-- en-GB -->|house.?name<!-- es -->|direccion|dirección<!-- fr-FR -->|adresse<!-- it-IT -->|indirizzo<!-- ja-JP -->|住所1<!-- pt-BR, pt-PT -->|morada|endereço<!-- ru -->|Адрес<!-- zh-CN -->|地址</string>

    <!-- Do not translate. Regex used by AutoFill. -->
    <string name="autofill_address_line_1_label_re">address<!-- fr-FR -->|adresse<!-- it-IT -->|indirizzo<!-- ja-JP -->|住所<!-- zh-CN -->|地址</string>

    <!-- Do not translate. Regex used by AutoFill. -->
    <string name="autofill_address_line_2_re">address.?line2|address2|addr2|street|suite|unit<!-- de-DE -->|adresszusatz|ergänzende.?angaben<!-- es -->|direccion2|colonia|adicional<!-- fr-FR -->|addresssuppl|complementnom|appartement<!-- it-IT -->|indirizzo2<!-- ja-JP -->|住所2</string>

    <!-- Do not translate. Regex used by AutoFill. -->
    <string name="autofill_address_line_3_re">address.?line3|address3|addr3|street|line3<!-- es -->|municipio<!-- fr-FR -->|batiment|residence<!-- it-IT -->|indirizzo3</string>

    <!-- Do not translate. Regex used by AutoFill. -->
    <string name="autofill_country_re">country|location<!-- ja-JP -->|国<!-- zh-CN -->|国家</string>

    <!-- Do not translate. Regex used by AutoFill. -->
    <string name="autofill_zip_code_re">zip|postal|post code|pcode|^1z$<!-- de-DE -->|postleitzahl<!-- es -->|cp<!-- fr-FR -->|cdp<!-- it-IT -->|cap<!-- ja-JP -->|郵便番号<!-- pt-BR, pt-PT -->|codigo|codpos|cep<!-- ru -->|Почтовый.?Индекс<!--zh-CN -->|邮政编码|邮编<!-- zh-TW -->|郵遞區號</string>

    <!-- Do not translate. Regex used by AutoFill. -->
    <string name="autofill_zip_4_re">zip|^-$|post2<!-- pt-BR, pt-PT -->|codpos2</string>

    <!-- Do not translate. Regex used by AutoFill. -->
    <string name="autofill_city_re">city|town<!-- de-DE -->|ort|stadt<!-- en-AU -->|suburb<!-- es -->|ciudad|provincia|localidad|poblacion<!-- fr-FR -->|ville|commune<!-- it-IT -->|localita<!-- ja-JP -->|市区町村<!-- pt-BR, pt-PT -->|cidade<!-- ru -->|Город<!-- zh-CN -->|市<!-- zh-TW -->|分區</string>

    <!-- Do not translate. Regex used by AutoFill. -->
    <string name="autofill_state_re">state|county|region|province<!-- de-DE -->|land<!-- en-UK -->|county|principality<!-- ja-JP -->|都道府県<!-- pt-BR, pt-PT -->|estado|provincia<!-- ru -->|область<!-- zh-CN -->|省<!-- zh-TW -->|地區</string>

    <!-- Do not translate. Regex used by AutoFill. -->
    <string name="autofill_address_type_same_as_re">same as</string>

    <!-- Do not translate. Regex used by AutoFill. -->
    <string name="autofill_address_type_use_my_re">use my</string>

    <!-- Do not translate. Regex used by AutoFill. -->
    <string name="autofill_billing_designator_re">bill</string>

    <!-- Do not translate. Regex used by AutoFill. -->
    <string name="autofill_shipping_designator_re">ship</string>

    <!-- Do not translate. Regex used by AutoFill. -->
    <string name="autofill_email_re">e.?mail<!-- ja-JP -->|メールアドレス<!-- ru -->|Электронной.?Почты<!-- zh-CN -->|邮件|邮箱<!-- zh-TW -->|電郵地址</string>

    <!-- Do not translate. Regex used by AutoFill. -->
    <string name="autofill_username_re">user.?name|user.?id<!-- de-DE -->|vollständiger.?name<!-- zh-CN -->|用户名</string>

    <!-- Do not translate. Regex used by AutoFill. -->
    <string name="autofill_name_re">^name|full.?name|your.?name|customer.?name|firstandlastname<!-- es -->|nombre.*y.*apellidos<!-- fr-FR -->|^nom<!-- ja-JP -->|お名前|氏名<!-- pt-BR, pt-PT -->|^nome<!-- zh-CN -->|姓名</string>

    <!-- Do not translate. Regex used by AutoFill. -->
    <string name="autofill_name_specific_re">^name<!-- fr-FR -->|^nom<!-- pt-BR, pt-PT -->|^nome</string>

    <!-- Do not translate. Regex used by AutoFill. -->

    <string name="autofill_first_name_re">irst.*name|initials|fname|first$<!-- de-DE -->|vorname<!-- es -->|nombre<!-- fr-FR -->|forename|prénom|prenom<!-- ja-JP -->|名<!-- pt-BR, pt-PT -->|nome<!-- ru -->|Имя</string>

    <!-- Do not translate. Regex used by AutoFill. -->
    <string name="autofill_middle_initial_re">middle.*initial|m\\.i\\.|mi$</string>

    <!-- Do not translate. Regex used by AutoFill. -->
    <string name="autofill_middle_name_re">middle.*name|mname|middle$<!-- es -->|apellido.?materno|lastlastname</string>

    <!-- Do not translate. Regex used by AutoFill. -->
    <string name="autofill_last_name_re">last.*name|lname|surname|last$<!-- de-DE -->|nachname<!-- es -->|apellidos<!-- fr-FR -->|famille|^nom<!-- it-IT -->|cognome<!-- ja-JP -->|姓<!-- pt-BR, pt-PT -->|morada|apelidos|surename|sobrenome<!-- ru -->|Фамилия</string>

    <!-- Do not translate. Regex used by AutoFill. -->
    <string name="autofill_phone_re">phone<!-- de-DE -->|telefonnummer<!-- es -->|telefono|teléfono<!-- fr-FR -->|telfixe<!-- ja-JP -->|電話<!-- pt-BR, pt-PT -->|telefone|telemovel<!-- ru -->|телефон<!-- zh-CN -->|电话</string>

    <!-- Do not translate. Regex used by AutoFill. -->
    <string name="autofill_area_code_re">area.*code|acode|area</string>

    <!-- Do not translate. Regex used by AutoFill. -->
    <string name="autofill_phone_prefix_re">prefix<!-- fr-FR -->|preselection<!-- pt-BR, pt-PT -->|ddd</string>

    <!-- Do not translate. Regex used by AutoFill. -->
    <string name="autofill_phone_suffix_re">suffix</string>

    <!-- Do not translate. Regex used by AutoFill. -->
    <string name="autofill_phone_extension_re">ext<!-- pt-BR, pt-PT -->|ramal</string>

    <!-- Do not translate. Regex used by AutoFill. -->
    <string name="autofill_name_on_card_re">card.?holder|name.?on.?card|ccname|owner<!-- de-DE -->|karteninhaber<!-- es -->|nombre.*tarjeta<!-- fr-FR -->|nom.*carte<!-- it-IT -->|nome.*cart<!-- ja-JP -->|名前<!-- ru -->|Имя.*карты<!-- zh-CN -->|信用卡开户名|开户名|持卡人姓名<!-- zh-TW -->|持卡人姓名</string>

    <!-- Do not translate. Regex used by AutoFill. -->
    <string name="autofill_name_on_card_contextual_re">name</string>

    <!-- Do not translate. Regex used by AutoFill. -->
    <string name="autofill_card_cvc_re">verification|card identification|cvn|security code|cvv code|cvc</string>

    <!-- Do not translate. Regex used by AutoFill. -->
    <string name="autofill_card_number_re">number|card.?#|card.?no|ccnum<!-- de-DE -->|nummer<!-- es -->|credito|numero|número<!-- fr-FR -->|numéro<!-- ja-JP -->|カード番号<!-- ru -->|Номер.*карты<!-- zh-CN -->|信用卡号|信用卡号码<!-- zh-TW -->|信用卡卡號</string>

    <!-- Do not translate. Regex used by AutoFill. -->
    <string name="autofill_expiration_month_re">expir|exp.*month|exp.*date|ccmonth<!-- de-DE -->|gueltig|gültig|monat<!-- es -->|fecha<!-- fr-FR -->|date.*exp<!-- it-IT -->|scadenza<!-- ja-JP -->|有効期限<!-- pt-BR, pt-PT -->|validade<!-- ru -->|Срок действия карты<!-- zh-CN -->|月</string>

    <!-- Do not translate. Regex used by AutoFill. -->
    <string name="autofill_expiration_date_re">exp|^/|year<!-- de-DE -->|ablaufdatum|gueltig|gültig|yahr<!-- es -->|fecha<!-- it-IT -->|scadenza<!-- ja-JP -->|有効期限<!-- pt-BR, pt-PT -->|validade<!-- ru -->|Срок действия карты<!-- zh-CN -->|年|有效期</string>

    <!-- Do not translate. Regex used by AutoFill. -->
    <string name="autofill_card_ignored_re">^card</string>

    <!-- Do not translate. Regex used by AutoFill. -->
    <string name="autofill_fax_re">fax<!-- fr-FR -->|télécopie|telecopie<!-- ja-JP -->|ファックス<!-- ru -->|факс<!-- zh-CN -->|传真<!-- zh-TW -->|傳真</string>

    <!-- Do not translate. Regex used by AutoFill. -->
    <string name="autofill_country_code_re">country.*code|ccode|_cc</string>

    <!-- Do not translate. Regex used by AutoFill. -->
    <string name="autofill_area_code_notext_re">^\\($</string>

    <!-- Do not translate. Regex used by AutoFill. -->
    <string name="autofill_phone_prefix_separator_re">^-$|^\\)$</string>

    <!-- Do not translate. Regex used by AutoFill. -->
    <string name="autofill_phone_suffix_separator_re">^-$</string>

    <!-- Label in a web form for "Province" [CHAR-LIMIT=NONE]  -->
    <string name="autofill_province">Province</string>

    <!-- Label in a web form for "Postal code" [CHAR-LIMIT=NONE]  -->
    <string name="autofill_postal_code">Postal code</string>

    <!-- Label in a web form for "State" [CHAR-LIMIT=NONE]  -->
    <string name="autofill_state">State</string>

    <!-- Label in a web form for "ZIP code" [CHAR-LIMIT=NONE]  -->
    <string name="autofill_zip_code">ZIP code</string>

    <!-- Label in a web form for "County" [CHAR-LIMIT=NONE]  -->
    <string name="autofill_county">County</string>

    <!-- Label in a web form for "Island" [CHAR-LIMIT=NONE]  -->
    <string name="autofill_island">Island</string>

    <!-- Label in a web form for "District" [CHAR-LIMIT=NONE]  -->
    <string name="autofill_district">District</string>

    <!-- Label in a web form for "Department" [CHAR-LIMIT=NONE]  -->
    <string name="autofill_department">Department</string>

    <!-- Label in a web form for "Prefecture" [CHAR-LIMIT=NONE]  -->
    <string name="autofill_prefecture">Prefecture</string>

    <!-- Label in a web form for "Parish" [CHAR-LIMIT=NONE]  -->
    <string name="autofill_parish">Parish</string>

    <!-- Label in a web form for "Area" [CHAR-LIMIT=NONE]  -->
    <string name="autofill_area">Area</string>

    <!-- Label in a web form for "Emirate" [CHAR-LIMIT=NONE]  -->
    <string name="autofill_emirate">Emirate</string>


    <!-- Title of an application permission, listed so the user can choose whether
        they want to allow the application to do this. -->
    <string name="permlab_readHistoryBookmarks">read your Web bookmarks and history</string>
    <!-- Description of an application permission, listed so the user can choose whether
        they want to allow the application to do this. -->
    <string name="permdesc_readHistoryBookmarks">Allows the app to read the
     history of all URLs that the Browser has visited, and all of the Browser\'s
     bookmarks. Note: this permission may not be enforced by third-party
     browsers or other  applications with web browsing capabilities.</string>
    <!-- Title of an application permission, listed so the user can choose whether
        they want to allow the application to do this. -->

    <string name="permlab_writeHistoryBookmarks">write web bookmarks and history</string>
    <!-- Description of an application permission, listed so the user can choose whether
        they want to allow the application to do this. -->
    <string name="permdesc_writeHistoryBookmarks" product="tablet">Allows the
        app to modify the Browser\'s history or bookmarks stored on your tablet.
        This may allow the app to erase or modify Browser data.  Note: this
        permission may note be enforced by third-party browsers or other
        applications with web browsing capabilities.</string>
    <!-- Description of an application permission, listed so the user can choose whether
        they want to allow the application to do this. -->
    <string name="permdesc_writeHistoryBookmarks" product="tv">Allows the
        app to modify the Browser\'s history or bookmarks stored on your Android TV device.
        This may allow the app to erase or modify Browser data.  Note: this
        permission may note be enforced by third-party browsers or other
        applications with web browsing capabilities.</string>
    <!-- Description of an application permission, listed so the user can choose whether
        they want to allow the application to do this. -->
    <string name="permdesc_writeHistoryBookmarks" product="default">Allows the
        app to modify the Browser\'s history or bookmarks stored on your phone.
        This may allow the app to erase or modify Browser data.  Note:
        this permission may note be enforced by third-party browsers or other
        applications with web browsing capabilities.</string>

    <!-- Title of an application permission, listed so the user can choose whether
    they want to allow the application to do this. -->
    <string name="permlab_setAlarm">set an alarm</string>
    <!-- Description of an application permission, listed so the user can choose whether
        they want to allow the application to do this. -->
    <string name="permdesc_setAlarm">Allows the app to set an alarm in
        an installed alarm clock app. Some alarm clock apps may
        not implement this feature.</string>

    <!-- Title of an application permission, listed so the user can choose whether
        they want to allow the application to do this. [CHAR LIMIT=NONE] -->
    <string name="permlab_addVoicemail">add voicemail</string>
    <!-- Description of an application permission, listed so the user can choose whether
        they want to allow the application to do this. [CHAR LIMIT=NONE] -->
    <string name="permdesc_addVoicemail">Allows the app to add messages
      to your voicemail inbox.</string>

    <!-- Title of an application permission, listed so the user can choose whether
        they want to allow the application to do this. -->
    <string name="permlab_writeGeolocationPermissions">modify Browser geolocation permissions</string>
    <!-- Description of an application permission, listed so the user can choose whether
        they want to allow the application to do this. -->
    <string name="permdesc_writeGeolocationPermissions">Allows the app to modify the
        Browser\'s geolocation permissions. Malicious apps
        may use this to allow sending location information to arbitrary web sites.</string>

    <!-- If the user enters a password in a form on a website, a dialog will come up asking if they want to save the password. Text in the save password dialog, asking if the browser should remember a password. -->
    <string name="save_password_message">Do you want the browser to remember this password?</string>
    <!-- If the user enters a password in a form on a website, a dialog will come up asking if they want to save the password. Button in the save password dialog, saying not to remember this password. -->
    <string name="save_password_notnow">Not now</string>
    <!-- If the user enters a password in a form on a website, a dialog will come up asking if they want to save the password. Button in the save password dialog, saying to remember this password. -->
    <string name="save_password_remember">Remember</string>
    <!-- Button in the save password dialog, saying never to remember this password. This should be short. Should be "Never for this site". But it is too long, use "Never" instead -->
    <string name="save_password_never">Never</string>

    <!-- Displayed to the user when they do not have permission to open a particular web page. -->
    <string name="open_permission_deny">You don\'t have permission to open this page.</string>

    <!-- Displayed to the user to confirm that they have copied text from a web page to the clipboard. -->
    <string name="text_copied">Text copied to clipboard.</string>

    <!-- Displayed to the user to confirm that they have copied text/images to the clipboard [CHAR LIMIT=NONE] -->
    <string name="copied">Copied</string>

    <!-- Menu item displayed at the end of a menu to allow users to see another page worth of menu items. This is shown on any app's menu as long as the app has too many items in the menu.-->
    <string name="more_item_label">More</string>
    <!-- Prepended to the shortcut for a menu item to indicate that the user should hold the MENU button together with the shortcut to invoke the item. For example, if the shortcut to open a new tab in browser is MENU and B together, then this would be prepended to the letter "B" -->
    <string name="prepend_shortcut_label">Menu+</string>
    <!-- Prepended to the shortcut for a menu item to indicate that the user should hold the META key together with the shortcut to invoke the item. -->
    <string name="menu_meta_shortcut_label">Meta+</string>
    <!-- Prepended to the shortcut for a menu item to indicate that the user should hold the CTRL key together with the shortcut to invoke the item. -->
    <string name="menu_ctrl_shortcut_label">Ctrl+</string>
    <!-- Prepended to the shortcut for a menu item to indicate that the user should hold the ALT key together with the shortcut to invoke the item. -->
    <string name="menu_alt_shortcut_label">Alt+</string>
    <!-- Prepended to the shortcut for a menu item to indicate that the user should hold the SHIFT key together with the shortcut to invoke the item. -->
    <string name="menu_shift_shortcut_label">Shift+</string>
    <!-- Prepended to the shortcut for a menu item to indicate that the user should hold the SYM key together with the shortcut to invoke the item. -->
    <string name="menu_sym_shortcut_label">Sym+</string>
    <!-- Prepended to the shortcut for a menu item to indicate that the user should hold the FUNCTION key together with the shortcut to invoke the item. -->
    <string name="menu_function_shortcut_label">Function+</string>
    <!-- Displayed in place of the regular shortcut letter when a menu item has Menu+space for the shortcut. -->
    <string name="menu_space_shortcut_label">space</string>
    <!-- Displayed in place of the regular shortcut letter when a menu item has Menu+enter for the shortcut. -->
    <string name="menu_enter_shortcut_label">enter</string>
    <!-- Displayed in place of the regular shortcut letter when a menu item has Menu+delete for the shortcut. -->
    <string name="menu_delete_shortcut_label">delete</string>

    <!-- Strings used for search bar --><skip />

    <!-- This is the default button label in the system-wide search UI.
         It is also used by the home screen's search "widget". It should be short -->
    <string name="search_go">Search</string>
    <!-- Default hint text for the system-wide search UI's text field. [CHAR LIMIT=30] -->
    <string name="search_hint">Search\u2026</string>
    <!-- SearchView accessibility description for search button [CHAR LIMIT=NONE] -->
    <string name="searchview_description_search">Search</string>
    <!-- SearchView accessibility description for search text field [CHAR LIMIT=NONE] -->
    <string name="searchview_description_query">Search query</string>
    <!-- SearchView accessibility description for clear button [CHAR LIMIT=NONE] -->
    <string name="searchview_description_clear">Clear query</string>
    <!-- SearchView accessibility description for submit button [CHAR LIMIT=NONE] -->
    <string name="searchview_description_submit">Submit query</string>
    <!-- SearchView accessibility description for voice button [CHAR LIMIT=NONE] -->
    <string name="searchview_description_voice">Voice search</string>

    <!-- Title for a warning message about the interaction model changes after allowing an accessibility
         service to put the device into explore by touch mode, displayed as a dialog message when
         the user selects to enables the service. (default). [CHAR LIMIT=45] -->
    <string name="enable_explore_by_touch_warning_title">Enable Explore by Touch?</string>
    <!-- Summary for a warning message about the interaction model changes after allowing an accessibility
         service to put the device into explore by touch mode, displayed as a dialog message when
         the user selects to enables the service. (tablet). [CHAR LIMIT=NONE] -->
    <string name="enable_explore_by_touch_warning_message" product="tablet">
        <xliff:g id="accessibility_service_name">%1$s</xliff:g> wants to enable Explore by Touch.
        When Explore by Touch is turned on, you can hear or see descriptions of what\'s under
        your finger or perform gestures to interact with the tablet.</string>
    <!-- Summary for a warning message about the interaction model changes after allowing an accessibility
         service to put the device into explore by touch mode, displayed as a dialog message when
         the user selects to enables the service. (default). [CHAR LIMIT=NONE] -->
    <string name="enable_explore_by_touch_warning_message" product="default">
        <xliff:g id="accessibility_service_name">%1$s</xliff:g> wants to enable Explore by Touch.
       When Explore by Touch is turned on, you can hear or see descriptions of what\'s under
       your finger or perform gestures to interact with the phone.</string>

    <!-- String used to display the date. This is the string to say something happened 1 month ago. -->
    <string name="oneMonthDurationPast">1 month ago</string>
    <!-- String used to display the date. This is the string to say something happened more than 1 month ago. -->
    <string name="beforeOneMonthDurationPast">Before 1 month ago</string>

    <!-- This is used to express that something occurred within the last X days (e.g., Last 7 days). -->
    <plurals name="last_num_days">
        <item quantity="one">Last <xliff:g id="count">%d</xliff:g> day</item>
        <item quantity="other">Last <xliff:g id="count">%d</xliff:g> days</item>
    </plurals>

    <!-- This is used to express that something has occurred within the last month -->
    <string name="last_month">Last month</string>

    <!-- This is used to express that something happened longer ago than the previous options -->
    <string name="older">Older</string>

    <!-- String used to display the date. Preposition for date display ("on May 29") -->
    <string name="preposition_for_date">on <xliff:g id="date" example="May 29">%s</xliff:g></string>
    <!-- String used to display the date. Preposition for time display ("at 2:33am") -->
    <string name="preposition_for_time">at <xliff:g id="time" example="2:33 am">%s</xliff:g></string>
    <!-- String used to display the date. Preposition for year display ("in 2008") -->
    <string name="preposition_for_year">in <xliff:g id="year" example="2003">%s</xliff:g></string>

    <!-- Appened to express the value is this unit of time: singular day -->
    <string name="day">day</string>
    <!-- Appened to express the value is this unit of time: plural days -->
    <string name="days">days</string>
    <!-- Appened to express the value is this unit of time: singular hour -->
    <string name="hour">hour</string>
    <!-- Appened to express the value is this unit of time: plural hours -->
    <string name="hours">hours</string>
    <!-- Appened to express the value is this unit of time: singular minute -->
    <string name="minute">min</string>
    <!-- Appened to express the value is this unit of time: plural minutes -->
    <string name="minutes">mins</string>
    <!-- Appened to express the value is this unit of time. -->
    <string name="second">sec</string>
    <!-- Appened to express the value is this unit of time. -->
    <string name="seconds">secs</string>
    <!-- Appened to express the value is this unit of time. -->
    <string name="week">week</string>
    <!-- Appened to express the value is this unit of time. -->
    <string name="weeks">weeks</string>
    <!-- Appened to express the value is this unit of time. -->
    <string name="year">year</string>
    <!-- Appened to express the value is this unit of time. -->
    <string name="years">years</string>

    <!-- A string denoting the current point in time that should be as short as possible. Abbreviations are preferred to full strings as this might be shown repetitively. It is used in the header of notifications. [CHAR LIMIT=8]-->
    <string name="now_string_shortest">now</string>

    <!-- Phrase describing a time duration using minutes that is as short as possible, preferrably one character. If the language needs a space in between the integer and the unit, please also integrate it in the string, but preferably it should not have a space in between.[CHAR LIMIT=6] -->
    <plurals name="duration_minutes_shortest">
        <item quantity="one"><xliff:g example="1" id="count">%d</xliff:g>m</item>
        <item quantity="other"><xliff:g example="2" id="count">%d</xliff:g>m</item>
    </plurals>

    <!-- Phrase describing a time duration using hours that is as short as possible, preferrably one character. If the language needs a space in between the integer and the unit, please also integrate it in the string, but preferably it should not have a space in between.[CHAR LIMIT=6] -->
    <plurals name="duration_hours_shortest">
        <item quantity="one"><xliff:g example="1" id="count">%d</xliff:g>h</item>
        <item quantity="other"><xliff:g example="2" id="count">%d</xliff:g>h</item>
    </plurals>

    <!-- Phrase describing a time duration using days that is as short as possible, preferrably one character. If the language needs a space in between the integer and the unit, please also integrate it in the string, but preferably it should not have a space in between.[CHAR LIMIT=6] -->
    <plurals name="duration_days_shortest">
        <item quantity="one"><xliff:g example="1" id="count">%d</xliff:g>d</item>
        <item quantity="other"><xliff:g example="2" id="count">%d</xliff:g>d</item>
    </plurals>

    <!-- Phrase describing a time duration using years that is as short as possible, preferrably one character. If the language needs a space in between the integer and the unit, please also integrate it in the string, but preferably it should not have a space in between.[CHAR LIMIT=6] -->
    <plurals name="duration_years_shortest">
        <item quantity="one"><xliff:g example="1" id="count">%d</xliff:g>y</item>
        <item quantity="other"><xliff:g example="2" id="count">%d</xliff:g>y</item>
    </plurals>

    <!-- Phrase describing a time duration using minutes that is as short as possible, preferrably one character. This version should be a future point in time. If the language needs a space in between the integer and the unit, please also integrate it in the string, but preferably it should not have a space in between.[CHAR LIMIT=14] -->
    <plurals name="duration_minutes_shortest_future">
        <item quantity="one">in <xliff:g example="1" id="count">%d</xliff:g>m</item>
        <item quantity="other">in <xliff:g example="2" id="count">%d</xliff:g>m</item>
    </plurals>

    <!-- Phrase describing a time duration using hours that is as short as possible, preferrably one character. This version should be a future point in time. If the language needs a space in between the integer and the unit, please also integrate it in the string, but preferably it should not have a space in between.[CHAR LIMIT=14] -->
    <plurals name="duration_hours_shortest_future">
        <item quantity="one">in <xliff:g example="1" id="count">%d</xliff:g>h</item>
        <item quantity="other">in <xliff:g example="2" id="count">%d</xliff:g>h</item>
    </plurals>

    <!-- Phrase describing a time duration using days that is as short as possible, preferrably one character. This version should be a future point in time. If the language needs a space in between the integer and the unit, please also integrate it in the string, but preferably it should not have a space in between.[CHAR LIMIT=14] -->
    <plurals name="duration_days_shortest_future">
        <item quantity="one">in <xliff:g example="1" id="count">%d</xliff:g>d</item>
        <item quantity="other">in <xliff:g example="2" id="count">%d</xliff:g>d</item>
    </plurals>

    <!-- Phrase describing a time duration using years that is as short as possible, preferrably one character. This version should be a future point in time. If the language needs a space in between the integer and the unit, please also integrate it in the string, but preferably it should not have a space in between.[CHAR LIMIT=14] -->
    <plurals name="duration_years_shortest_future">
        <item quantity="one">in <xliff:g example="1" id="count">%d</xliff:g>y</item>
        <item quantity="other">in <xliff:g example="2" id="count">%d</xliff:g>y</item>
    </plurals>

    <!-- Phrase describing a relative time using minutes in the past that is not shown on the screen but used for accessibility. [CHAR LIMIT=NONE] -->
    <plurals name="duration_minutes_relative">
        <item quantity="one"><xliff:g example="1" id="count">%d</xliff:g> minute ago</item>
        <item quantity="other"><xliff:g example="2" id="count">%d</xliff:g> minutes ago</item>
    </plurals>

    <!-- Phrase describing a relative time using hours in the past that is not shown on the screen but used for accessibility. [CHAR LIMIT=NONE] -->
    <plurals name="duration_hours_relative">
        <item quantity="one"><xliff:g example="1" id="count">%d</xliff:g> hour ago</item>
        <item quantity="other"><xliff:g example="2" id="count">%d</xliff:g> hours ago</item>
    </plurals>

    <!-- Phrase describing a relative time using days in the past that is not shown on the screen but used for accessibility. [CHAR LIMIT=NONE] -->
    <plurals name="duration_days_relative">
        <item quantity="one"><xliff:g example="1" id="count">%d</xliff:g> day ago</item>
        <item quantity="other"><xliff:g example="2" id="count">%d</xliff:g> days ago</item>
    </plurals>

    <!-- Phrase describing a relative time using years in the past that is not shown on the screen but used for accessibility. [CHAR LIMIT=NONE] -->
    <plurals name="duration_years_relative">
        <item quantity="one"><xliff:g example="1" id="count">%d</xliff:g> year ago</item>
        <item quantity="other"><xliff:g example="2" id="count">%d</xliff:g> years ago</item>
    </plurals>

    <!-- Phrase describing a relative time using minutes that is not shown on the screen but used for accessibility. This version should be a future point in time. [CHAR LIMIT=NONE] -->
    <plurals name="duration_minutes_relative_future">
        <item quantity="one">in <xliff:g example="1" id="count">%d</xliff:g> minute</item>
        <item quantity="other">in <xliff:g example="2" id="count">%d</xliff:g> minutes</item>
    </plurals>

    <!-- Phrase describing a relative time using hours that is not shown on the screen but used for accessibility. This version should be a future point in time. [CHAR LIMIT=NONE] -->
    <plurals name="duration_hours_relative_future">
        <item quantity="one">in <xliff:g example="1" id="count">%d</xliff:g> hour</item>
        <item quantity="other">in <xliff:g example="2" id="count">%d</xliff:g> hours</item>
    </plurals>

    <!-- Phrase describing a relative time using days that is not shown on the screen but used for accessibility. This version should be a future point in time. [CHAR LIMIT=NONE] -->
    <plurals name="duration_days_relative_future">
        <item quantity="one">in <xliff:g example="1" id="count">%d</xliff:g> day</item>
        <item quantity="other">in <xliff:g example="2" id="count">%d</xliff:g> days</item>
    </plurals>

    <!-- Phrase describing a relative time using years that is not shown on the screen but used for accessibility. This version should be a future point in time. [CHAR LIMIT=NONE] -->
    <plurals name="duration_years_relative_future">
        <item quantity="one">in <xliff:g example="1" id="count">%d</xliff:g> year</item>
        <item quantity="other">in <xliff:g example="2" id="count">%d</xliff:g> years</item>
    </plurals>

    <!-- Title for error alert when a video cannot be played.  it can be used by any app. -->
    <string name="VideoView_error_title">Video problem</string>
    <!-- Text for error alert when a video container is not valid for progressive download/playback. -->
    <string name="VideoView_error_text_invalid_progressive_playback">This video isn\'t valid for streaming to this device.</string>
    <!-- Text for error alert when a video cannot be played. it can be used by any app. -->
    <string name="VideoView_error_text_unknown">Can\'t play this video.</string>
    <!-- Button to close error alert when a video cannot be played -->
    <string name="VideoView_error_button">OK</string>




    <!-- Format indicating a relative expression and time.
         Example: "4 hours ago, 11:00 am" -->
    <string name="relative_time">"<xliff:g id="date" example="4 hours ago">%1$s</xliff:g>, <xliff:g id="time" example="11:00 am">%2$s</xliff:g>"</string>


    <!-- Quoted name for 12pm, lowercase -->
    <string name="noon">"noon"</string>
    <!-- Quoted name for 12pm, uppercase first letter -->
    <string name="Noon">"Noon"</string>
    <!-- Quoted name for 12am, lowercase -->
    <string name="midnight">"midnight"</string>
    <!-- Quoted name for 12am, uppercase first letter -->
    <string name="Midnight">"Midnight"</string>











    <!-- Format string for durations like "01:23" (1 minute, 23 seconds) -->
    <string name="elapsed_time_short_format_mm_ss"><xliff:g id="minutes" example="1">%1$02d</xliff:g>:<xliff:g id="seconds" example="23">%2$02d</xliff:g></string>

    <!-- Format string for times like "1:43:33" (1 hour, 43 minutes, 33 seconds) -->
    <string name="elapsed_time_short_format_h_mm_ss"><xliff:g id="hours" example="1">%1$d</xliff:g>:<xliff:g id="minutes" example="43">%2$02d</xliff:g>:<xliff:g id="seconds" example="33">%3$02d</xliff:g></string>

    <!-- Item on EditText context menu. This action is used to select all text in the edit field. -->
    <string name="selectAll">Select all</string>

    <!-- Item on EditText context menu.  This action is used to cut selected the text into the clipboard.  -->
    <string name="cut">Cut</string>

    <!-- Item on EditText context menu. This action is used to cut selected the text into the clipboard. -->
    <string name="copy">Copy</string>

    <!-- Error shown by TextView/EditText when cut/copy operation fails because text is too long to copy into the clipboard. -->
    <string name="failed_to_copy_to_clipboard">Failed to copy to clipboard</string>

    <!-- Item on EditText context menu. This action is used to paste from the clipboard into the eidt field -->
    <string name="paste">Paste</string>

    <!-- Item on EditText context menu. This action is used to paste from the clipboard into the eidt field without formatting -->
    <string name="paste_as_plain_text">Paste as plain text</string>

    <!-- Item on EditText context menu. This action is used to replace the current word by other suggested words, suggested by the IME or the spell checker -->
    <string name="replace">Replace\u2026</string>

    <!-- Item on EditText pop-up window. This action is used to delete the text that the user recently added. [CHAR LIMIT=15] -->
    <string name="delete">Delete</string>

    <!-- Item on EditText context menu. This action is used to copy a URL from the edit field into the clipboard. -->
    <string name="copyUrl">Copy URL</string>

    <!-- Item on EditText context menu. Added only when the context menu is not empty, it enable selection context mode. [CHAR LIMIT=20] -->
    <string name="selectTextMode">Select text</string>

    <!-- Item on EditText context menu. This action is used to undo a text edit operation. -->
    <string name="undo">Undo</string>

    <!-- Item on EditText context menu. This action is used to redo a text edit operation. -->
    <string name="redo">Redo</string>

    <!-- Item on EditText context menu. This action is used to request autofill. -->
    <string name="autofill">Autofill</string>

    <!-- Text selection contextual mode title, displayed in the CAB. [CHAR LIMIT=20] -->
    <string name="textSelectionCABTitle">Text selection</string>

    <!-- Option to add the current misspelled word to the user dictionary. [CHAR LIMIT=25] -->
    <string name="addToDictionary">Add to dictionary</string>

    <!-- Option to delete the highlighted part of the text from the suggestion popup. [CHAR LIMIT=25] -->
    <string name="deleteText">Delete</string>

    <!-- EditText context menu -->
    <string name="inputMethod">Input method</string>

    <!-- Title for EditText context menu [CHAR LIMIT=20] -->
    <string name="editTextMenuTitle">Text actions</string>

    <!-- If the device is getting low on internal storage, a notification is shown to the user.  This is the title of that notification. -->
    <string name="low_internal_storage_view_title">Storage space running out</string>
    <!-- If the device is getting low on internal storage, a notification is shown to the user.  This is the message of that notification. -->
    <string name="low_internal_storage_view_text">Some system functions may not work</string>
    <!-- If the device does not have storage for the main system classes, a notification is shown to the user.  This is the message of that notification. -->
    <string name="low_internal_storage_view_text_no_boot">Not enough storage for the system. Make sure you have 250MB of free space and restart.</string>

    <!-- [CHAR LIMIT=NONE] Stub notification title for an app running a service that has provided
         a bad bad notification for itself. -->
    <string name="app_running_notification_title"><xliff:g id="app_name">%1$s</xliff:g>
        is running</string>
    <!-- [CHAR LIMIT=NONE] Stub notification text for an app running a service that has provided
         a bad bad notification for itself. -->
    <string name="app_running_notification_text">Tap for more information
        or to stop the app.</string>

    <!-- Preference framework strings. -->
    <string name="ok">OK</string>
    <!-- Preference framework strings. -->
    <string name="cancel">Cancel</string>
    <!-- Preference framework strings. {@deprecated Do not use. Incorrectly matches android.R.string.ok rather than "yes".} -->
    <string name="yes">OK</string>
    <!-- Preference framework strings. {@deprecated Do not use. Incorrectly matches android.R.string.cancel rather than "no".} -->
    <string name="no">Cancel</string>
    <!-- This is the generic "attention" string to be used in attention dialogs.  Typically
         combined with setIconAttribute(android.R.attr.alertDialogIcon)
         (or setIcon(android.R.drawable.ic_dialog_alert) on legacy versions of the platform) -->
    <string name="dialog_alert_title">Attention</string>

    <!-- Text shown by list fragment when waiting for data to display. -->
    <string name="loading">Loading\u2026</string>

    <!-- Default text for a button that can be toggled on and off. -->
    <string name="capital_on">ON</string>
    <!-- Default text for a button that can be toggled on and off. -->
    <string name="capital_off">OFF</string>

    <!-- Default state for CompoundButton for on and off. [CHAR LIMIT=32] -->
    <string name="checked">checked</string>
    <!-- Default text for a button that can be toggled on and off. [CHAR LIMIT=32] -->
    <string name="not_checked">not checked</string>

    <!-- Title of intent resolver dialog when selecting an application to run. -->
    <string name="whichApplication">Complete action using</string>
    <!-- Title of intent resolver dialog when selecting an application to run
         and a previously used application is known. -->
    <string name="whichApplicationNamed">Complete action using %1$s</string>
    <!-- Generic label for a link to a intent resolver. -->
    <string name="whichApplicationLabel">Complete action</string>
    <!-- Title of intent resolver dialog when selecting a viewer application to run. -->
    <string name="whichViewApplication">Open with</string>
    <!-- Title of intent resolver dialog when selecting a viewer application to run
         and a previously used application is known. -->
    <string name="whichViewApplicationNamed">Open with %1$s</string>
    <!-- Label for a link to a intent resolver dialog to view something -->
    <string name="whichViewApplicationLabel">Open</string>
    <!-- Title of intent resolver dialog when selecting a browser/application that opens specific URIs
         [CHAR LIMIT=128]. -->
    <string name="whichOpenHostLinksWith">Open <xliff:g id="host" example="mail.google.com">%1$s</xliff:g> links with</string>
    <!-- Title of intent resolver dialog when selecting a browser that opens URI
         [CHAR LIMIT=128]. -->
    <string name="whichOpenLinksWith">Open links with</string>
    <!-- Title of intent resolver dialog when defaulting to a specific browser that opens URI
         [CHAR LIMIT=128]. -->
    <string name="whichOpenLinksWithApp">Open links with <xliff:g id="application" example="Chrome">%1$s</xliff:g></string>
    <!-- Title of intent resolver dialog when defaulting to a specific browser that opens URI
         [CHAR LIMIT=128]. -->
    <string name="whichOpenHostLinksWithApp">Open <xliff:g id="host" example="mail.google.com">%1$s</xliff:g> links with <xliff:g id="application" example="Chrome">%2$s</xliff:g></string>
    <!-- Title of intent resolver dialog when selecting a viewer application that opens URI
         and a previously used application is known [CHAR LIMIT=128]. -->
    <!-- Label for a link to an intent resolver dialog to open URI [CHAR LIMIT=18] -->
    <string name="whichGiveAccessToApplicationLabel">Give access</string>
    <!-- Title of intent resolver dialog when selecting an editor application to run. -->
    <string name="whichEditApplication">Edit with</string>
    <!-- Title of intent resolver dialog when selecting an editor application to run
         and a previously used application is known. -->
    <string name="whichEditApplicationNamed">Edit with %1$s</string>
    <!-- Label for a link to a intent resolver dialog when selecting an editor application -->
    <string name="whichEditApplicationLabel">Edit</string>
    <!-- Title of intent resolver dialog when selecting a sharing application to run. -->
    <string name="whichSendApplication">Share</string>
    <!-- Title of intent resolver dialog when selecting a sharing application to run
         and a previously used application is known. -->
    <string name="whichSendApplicationNamed">Share with %1$s</string>
    <!-- Label for a link to a intent resolver dialog to sharing something -->
    <string name="whichSendApplicationLabel">Share</string>
    <!-- Title of intent resolver dialog when selecting an application to run to
         send content to a specific recipient. Often used for email. -->
    <string name="whichSendToApplication">Send using</string>
    <!-- Title of intent resolver dialog when selecting an application to run to
         send content to a specific recipient and a previously used application is known.
         Often used for email. -->
    <string name="whichSendToApplicationNamed">Send using %1$s</string>
    <!-- Label for a link to a intent resolver dialog to send content to a specific recipient. -->
    <string name="whichSendToApplicationLabel">Send</string>
    <!-- Title of intent resolver dialog when selecting a HOME application to run. -->
    <string name="whichHomeApplication">Select a Home app</string>
    <!-- Title of intent resolver dialog when selecting a HOME application to run
         and a previously used application is known. -->
    <string name="whichHomeApplicationNamed">Use %1$s as Home</string>
    <!-- Label for a link to a intent resolver dialog when selecting a HOME -->
    <string name="whichHomeApplicationLabel">Capture image</string>
    <!-- Option to always use the selected application resolution in the future. See the "Complete action using" dialog title-->
    <!-- Title of intent resolver dialog when capturing an image. -->
    <string name="whichImageCaptureApplication">Capture image with</string>
    <!-- Title of intent resolver dialog when capturing an image
         and a previously used application is known. -->
    <string name="whichImageCaptureApplicationNamed">Capture image with %1$s</string>
    <!-- Label for a link to a intent resolver dialog when capturing an image -->
    <string name="whichImageCaptureApplicationLabel">Capture image</string>
    <!-- Option to always use the selected application resolution in the future. See the "Complete action using" dialog title-->
    <string name="alwaysUse">Use by default for this action.</string>
    <!-- Title of the list of alternate options to complete an action shown when the
         last used option is being displayed separately. -->
    <string name="use_a_different_app">Use a different app</string>
    <!-- Text displayed when the user selects the check box for setting default application.  See the "Use by default for this action" check box. -->
    <string name="clearDefaultHintMsg">Clear default in System settings &gt; Apps &gt; Downloaded.</string>
    <!-- Default title for the activity chooser, when one is not given. Android allows multiple activities to perform an action.  for example, there may be many ringtone pickers installed.  A dialog is shown to the user allowing them to pick which activity should be used.  This is the title. -->
    <string name="chooseActivity">Choose an action</string>
    <!-- title for the USB activity chooser. -->
    <string name="chooseUsbActivity">Choose an app for the USB device</string>
    <!-- Text to display when there are no activities found to display in the
         activity chooser. See the "Select an action" title. -->
    <string name="noApplications">No apps can perform this action.</string>
    <!-- Text of the alert that is displayed when an application has crashed. -->
    <string name="aerr_application"><xliff:g id="application">%1$s</xliff:g> has stopped</string>
    <!-- Text of the alert that is displayed when a process has crashed. -->
    <string name="aerr_process"><xliff:g id="process">%1$s</xliff:g> has
        stopped</string>
    <!-- Text of the alert that is displayed when an application has crashed repeatedly. -->
    <string name="aerr_application_repeated"><xliff:g id="application">%1$s</xliff:g> keeps stopping</string>
    <!-- Text of the alert that is displayed when a process has crashed repeatedly. -->
    <string name="aerr_process_repeated"><xliff:g id="process">%1$s</xliff:g> keeps stopping</string>
    <!-- Button that restarts a crashed application -->
    <string name="aerr_restart">Open app again</string>
    <!-- Button that sends feedback about a crashed application -->
    <string name="aerr_report">Send feedback</string>
    <!-- Button that closes a crashed application -->
    <string name="aerr_close">Close</string>
    <!-- Button that mutes further crashes of the crashed application. Note that this only appears on engineering builds. -->
    <string name="aerr_mute">Mute until device restarts</string>
    <!-- Button that waits a bit more for an unresponsive app -->
    <string name="aerr_wait">Wait</string>
    <!-- Button that closes an unresponsive application -->
    <string name="aerr_close_app">Close app</string>

    <!-- Title of the alert when an application is not responding. -->
    <string name="anr_title"></string>
    <!-- Text of the alert that is displayed when an application is not responding. -->
    <string name="anr_activity_application"><xliff:g id="application">%2$s</xliff:g> isn\'t responding</string>
    <!-- Text of the alert that is displayed when an application is not responding. -->
    <string name="anr_activity_process"><xliff:g id="activity">%1$s</xliff:g> isn\'t responding</string>
    <!-- Text of the alert that is displayed when an application is not responding. -->
    <string name="anr_application_process"><xliff:g id="application">%1$s</xliff:g> isn\'t responding</string>
    <!-- Text of the alert that is displayed when an application is not responding. -->
    <string name="anr_process">Process <xliff:g id="process">%1$s</xliff:g> isn\'t responding</string>
    <!-- Button allowing the user to close an application that is not responding. This will kill the application. -->
    <string name="force_close">OK</string>
    <!-- Button allowing the user to send a bug report for application which has encountered an error. -->
    <string name="report">Report</string>
    <!-- Button allowing the user to choose to wait for an application that is not responding to become responsive again. -->
    <string name="wait">Wait</string>
    <!-- Text of the alert that is displayed when a web page is not responding. [CHAR-LIMIT=NONE] -->
    <string name="webpage_unresponsive">The page has become unresponsive.\n\nDo you want to close it?</string>
    <!-- [CHAR LIMIT=25] Title of the alert when application launches on top of another. -->
    <string name="launch_warning_title">App redirected</string>
    <!-- [CHAR LIMIT=50] Title of the alert when application launches on top of another. -->
    <string name="launch_warning_replace"><xliff:g id="app_name">%1$s</xliff:g> is now running.</string>
    <!-- [CHAR LIMIT=50] Title of the alert when application launches on top of another. -->
    <string name="launch_warning_original"><xliff:g id="app_name">%1$s</xliff:g> was originally launched.</string>
    <!-- [CHAR LIMIT=50] Compat mode dialog: compat mode switch label. -->
    <string name="screen_compat_mode_scale">Scale</string>
    <!-- [CHAR LIMIT=50] Compat mode dialog: compat mode switch label. -->
    <string name="screen_compat_mode_show">Always show</string>
    <!-- [CHAR LIMIT=200] Compat mode dialog: hint to re-enable compat mode dialog. -->
    <string name="screen_compat_mode_hint">Re-enable this in System settings &gt; Apps &gt; Downloaded.</string>

    <!-- [CHAR LIMIT=200] Unsupported display size dialog: message. Refers to "Display size" setting. -->
    <string name="unsupported_display_size_message"><xliff:g id="app_name">%1$s</xliff:g> does not support the current Display size setting and may behave unexpectedly.</string>
    <!-- [CHAR LIMIT=50] Unsupported display size dialog: check box label. -->
    <string name="unsupported_display_size_show">Always show</string>

    <!-- [CHAR LIMIT=200] Unsupported compile SDK dialog: message. Shown when an app may not be compatible with the device's current version of Android. -->
    <string name="unsupported_compile_sdk_message"><xliff:g id="app_name">%1$s</xliff:g> was built for an incompatible version of the Android OS and may behave unexpectedly. An updated version of the app may be available.</string>
    <!-- [CHAR LIMIT=50] Unsupported compile SDK dialog: check box label. -->
    <string name="unsupported_compile_sdk_show">Always show</string>
    <!-- [CHAR LIMIT=50] Unsupported compile SDK dialog: label for button to check for an app update. -->
    <string name="unsupported_compile_sdk_check_update">Check for update</string>

    <!-- Text of the alert that is displayed when an application has violated StrictMode. -->
    <string name="smv_application">The app <xliff:g id="application">%1$s</xliff:g>
        (process <xliff:g id="process">%2$s</xliff:g>) has violated its self-enforced StrictMode policy.</string>
    <!-- Text of the alert that is displayed when an application has violated StrictMode. -->
    <string name="smv_process">The process <xliff:g id="process">%1$s</xliff:g> has
      has violated its self-enforced StrictMode policy.</string>

    <!-- [CHAR LIMIT=40] Title of dialog that is shown when performing a system update. -->
    <string name="android_upgrading_title" product="default">Phone is updating\u2026</string>
    <!-- [CHAR LIMIT=40] Title of dialog that is shown when performing a system update. -->
    <string name="android_upgrading_title" product="tablet">Tablet is updating\u2026</string>
    <!-- [CHAR LIMIT=40] Title of dialog that is shown when performing a system update. -->
    <string name="android_upgrading_title" product="device">Device is updating\u2026</string>

    <!-- [CHAR LIMIT=40] Title of dialog that is shown when system is starting. -->
    <string name="android_start_title" product="default">Phone is starting\u2026</string>
    <!-- [CHAR LIMIT=40] Title of dialog that is shown when system is starting. -->
    <string name="android_start_title" product="automotive">Android is starting\u2026</string>
    <!-- [CHAR LIMIT=40] Title of dialog that is shown when system is starting. -->
    <string name="android_start_title" product="tablet">Tablet is starting\u2026</string>
    <!-- [CHAR LIMIT=40] Title of dialog that is shown when system is starting. -->
    <string name="android_start_title" product="device">Device is starting\u2026</string>

    <!-- [CHAR LIMIT=NONE] Message shown in upgrading dialog when doing an fstrim. -->
    <string name="android_upgrading_fstrim">Optimizing storage.</string>

    <!-- [CHAR LIMIT=40] Title of notification that is shown when finishing a system update. -->
    <string name="android_upgrading_notification_title" product="default">Finishing system update\u2026</string>

    <!-- [CHAR LIMIT=40] Toast that is shown when an app is still upgrading. -->
    <string name="app_upgrading_toast"><xliff:g id="application">%1$s</xliff:g> is upgrading\u2026</string>

    <!-- [CHAR LIMIT=NONE] Message shown in upgrading dialog for each .apk that is optimized. -->
    <string name="android_upgrading_apk">Optimizing app
        <xliff:g id="number" example="123">%1$d</xliff:g> of
        <xliff:g id="number" example="123">%2$d</xliff:g>.</string>

    <!-- [CHAR LIMIT=NONE] Message shown in upgrading dialog for each .apk pre boot broadcast -->
    <string name="android_preparing_apk">Preparing <xliff:g id="appname">%1$s</xliff:g>.</string>

    <!-- [CHAR LIMIT=NONE] Message to show in upgrading dialog when reached the point of starting apps. -->
    <string name="android_upgrading_starting_apps">Starting apps.</string>

    <!-- [CHAR LIMIT=NONE] Message to show in upgrading dialog when the bulk of the upgrade work is done. -->
    <string name="android_upgrading_complete">Finishing boot.</string>

    <!-- Notification text to tell the user that a heavy-weight application is running. -->
    <string name="heavy_weight_notification"><xliff:g id="app">%1$s</xliff:g> running</string>

    <!-- Notification details to tell the user that a heavy-weight application is running. -->
    <string name="heavy_weight_notification_detail">Tap to return to game</string>

    <!-- Title of dialog prompting whether user wants to switch between heavy-weight apps. -->
    <string name="heavy_weight_switcher_title">Choose game</string>

    <!-- Descriptive text for switching to a new heavy-weight application. -->
    <string name="heavy_weight_switcher_text">For better performance, only one of these
        games can be open at a time.</string>

    <string name="old_app_action">Go back to <xliff:g id="old_app">%1$s</xliff:g></string>

    <string name="new_app_action">Open <xliff:g id="new_app">%1$s</xliff:g></string>
    <string name="new_app_description"><xliff:g id="old_app">%1$s</xliff:g> will close
        without saving</string>

    <!-- Notification text to tell the user that a process has exceeded its memory limit. -->
    <string name="dump_heap_notification"><xliff:g id="proc">%1$s</xliff:g> exceeded memory
        limit</string>

    <!-- Notification text to tell the user that a heap dump that they initiated for a process is ready [CHAR LIMIT=NONE] -->
    <string name="dump_heap_ready_notification">
        <xliff:g id="proc" example="com.android.example">%1$s</xliff:g> heap dump ready</string>

    <!-- Notification details to tell the user that a process has exceeded its memory limit. -->
    <string name="dump_heap_notification_detail">Heap dump collected. Tap to share.</string>

    <!-- Title of dialog prompting the user to share a heap dump. -->
    <string name="dump_heap_title">Share heap dump?</string>

    <!-- Text of dialog prompting the user to share a heap dump for an application [CHAR LIMIT=NONE] -->
    <string name="dump_heap_text">The
        <xliff:g id="proc" example="com.android.example">%1$s</xliff:g> process has exceeded
        its memory limit of <xliff:g id="size" example="350MB">%2$s</xliff:g>. A heap dump is available
        for you to share with its developer.  Be careful: this heap dump can contain any
        of your personal information that the application has access to.</string>

    <!-- Text of dialog prompting the user to share a heap dump for a system process [CHAR LIMIT=NONE] -->
    <string name="dump_heap_system_text">The
        <xliff:g id="proc" example="Android System">%1$s</xliff:g> process has exceeded
        its memory limit of <xliff:g id="size" example="350MB">%2$s</xliff:g>. A heap dump is available
        for you to share. Be careful: this heap dump can contain any sensitive personal information
        that the process has access to, which may include things you\u2019ve typed.</string>

    <!-- Text of dialog prompting the user to share a heap dump that they initiated [CHAR LIMIT=NONE] -->
    <string name="dump_heap_ready_text">A heap dump of
        <xliff:g id="proc" example="com.android.example">%1$s</xliff:g>\u2019s process is available
        for you to share. Be careful: this heap dump may contain any sensitive personal information
        that the process has access to, which may include things you\u2019ve typed.</string>

    <!-- Displayed in the title of the chooser for things to do with text that
         is to be sent to another application. For example, I can send
         text through SMS or IM.  A dialog with those choices would be shown,
         and this would be the title. -->
    <string name="sendText">Choose an action for text</string>

    <!-- Title of the dialog where the user is adjusting the phone ringer volume -->
    <string name="volume_ringtone">Ringer volume</string>
    <!-- Title of the dialog where the user is adjusting the music volume -->
    <string name="volume_music">Media volume</string>
    <!-- Hint shown in the volume toast to inform the user that the media audio is playing through Bluetooth. -->
    <string name="volume_music_hint_playing_through_bluetooth">Playing through Bluetooth</string>
    <!-- Hint shown in the volume toast to inform the user that the current ringtone is the silent ringtone. -->
    <string name="volume_music_hint_silent_ringtone_selected">Silent ringtone set</string>
    <!-- Title of the dialog where the user is adjusting the phone call volume -->
    <string name="volume_call">In-call volume</string>
    <!-- Title of the dialog where the user is adjusting the phone call volume when connected on bluetooth-->
    <string name="volume_bluetooth_call">Bluetooth in-call volume</string>
    <!-- Title of the dialog where the user is adjusting the audio volume for alarms -->
    <string name="volume_alarm">Alarm volume</string>
    <!-- Title of the dialog where the user is adjusting the audio volume for notifications -->
    <string name="volume_notification">Notification volume</string>
    <!-- Title of the dialog where the user is adjusting the general audio volume -->
    <string name="volume_unknown">Volume</string>

    <!-- Content description for bluetooth volume icon [CHAR LIMIT=100] -->
    <string name="volume_icon_description_bluetooth">Bluetooth volume</string>
    <!-- Content description for ringer volume icon [CHAR LIMIT=100] -->
    <string name="volume_icon_description_ringer">Ringtone volume</string>
    <!-- Content description for in-call volume icon [CHAR LIMIT=100] -->
    <string name="volume_icon_description_incall">Call volume</string>
    <!-- Content description for media volume icon [CHAR LIMIT=100] -->
    <string name="volume_icon_description_media">Media volume</string>
    <!-- Content description for notification volume icon [CHAR LIMIT=100] -->
    <string name="volume_icon_description_notification">Notification volume</string>

    <!-- Ringtone picker strings --> <skip />
    <!-- Choice in the ringtone picker.  If chosen, the default ringtone will be used. -->
    <string name="ringtone_default">Default ringtone</string>
    <!-- Choice in the ringtone picker.  If chosen, the default ringtone will be used. This fills in the actual ringtone's title into the message. -->
    <string name="ringtone_default_with_actual">Default (<xliff:g id="actual_ringtone">%1$s</xliff:g>)</string>
    <!-- Choice in the ringtone picker.  If chosen, there will be silence instead of a ringtone played. -->
    <string name="ringtone_silent">None</string>
    <!-- The title of the ringtone picker dialog. -->
    <string name="ringtone_picker_title">Ringtones</string>
    <!-- The title of the alarm sound picker dialog [CHAR LIMIT=100] -->
    <string name="ringtone_picker_title_alarm">Alarm sounds</string>
    <!-- The title of the notification sound picker dialog [CHAR LIMIT=100] -->
    <string name="ringtone_picker_title_notification">Notification sounds</string>
    <!-- If there is ever a ringtone set for some setting, but that ringtone can no longer be resolved, this is shown instead.  For example, if the ringtone was on a SD card and it had been removed, this would be shown for ringtones on that SD card. -->
    <string name="ringtone_unknown">Unknown</string>

    <!-- A notification is shown when a wifi captive portal network is detected.  This is the notification's title. -->
    <string name="wifi_available_sign_in">Sign in to Wi-Fi network</string>

    <!-- A notification is shown when a captive portal network is detected.  This is the notification's title. -->
    <string name="network_available_sign_in">Sign in to network</string>

    <!-- A notification is shown when a captive portal network is detected.  This is the notification's message. -->
    <string name="network_available_sign_in_detailed"><xliff:g id="network_ssid">%1$s</xliff:g></string>

    <!-- A notification is shown when the user connects to a Wi-Fi network and the system detects that that network has no Internet access. This is the notification's title. -->
    <string name="wifi_no_internet"><xliff:g id="network_ssid" example="GoogleGuest">%1$s</xliff:g> has no internet access</string>

    <!-- A notification is shown when the user connects to a Wi-Fi network and the system detects that that network has no Internet access. This is the notification's message. -->
    <string name="wifi_no_internet_detailed">Tap for options</string>

    <!-- A notification is shown when the user connects to a mobile network without internet access. This is the notification's title. -->
    <string name="mobile_no_internet">Mobile network has no internet access</string>

    <!-- A notification is shown when the user connects to a non-mobile and non-wifi network without internet access. This is the notification's title. -->
    <string name="other_networks_no_internet">Network has no internet access</string>

    <!-- A notification is shown when connected network without internet due to private dns validation failed. This is the notification's message. [CHAR LIMIT=NONE] -->
    <string name="private_dns_broken_detailed">Private DNS server cannot be accessed</string>

    <!-- A notification is shown when the user connects to a network that doesn't have access to some services (e.g. Push notifications may not work). This is the notification's title. [CHAR LIMIT=50] -->
    <string name="network_partial_connectivity"><xliff:g id="network_ssid" example="GoogleGuest">%1$s</xliff:g> has limited connectivity</string>

    <!-- A notification is shown when the user connects to a network that doesn't have access to some services (e.g. Push notifications may not work). This is the notification's message. [CHAR LIMIT=50] -->
    <string name="network_partial_connectivity_detailed">Tap to connect anyway</string>

    <!-- A notification might be shown if the device switches to another network type (e.g., mobile data) because it detects that the network it was using (e.g., Wi-Fi) has lost Internet connectivity. This is the notification's title. %1$s is the network type that the device switched to, e.g., cellular data. It is one of the strings in the network_switch_type_name array. -->
    <string name="network_switch_metered">Switched to <xliff:g id="network_type">%1$s</xliff:g></string>

    <!-- A notification might be shown if the device switches to another network type (e.g., mobile data) because it detects that the network it was using (e.g., Wi-Fi) has lost Internet connectivity. This is the notification's message. %1$s is the network that the device switched to, e.g., cellular data. %2$s is the network type the device switched from, e.g., Wi-Fi. Both are strings in the network_switch_type_name array. -->
    <string name="network_switch_metered_detail">Device uses <xliff:g id="new_network">%1$s</xliff:g> when <xliff:g id="previous_network">%2$s</xliff:g> has no internet access. Charges may apply.</string>

    <!-- A toast might be shown if the device switches to another network type (e.g., mobile data) because it detects that the network it was using (e.g., Wi-Fi) has lost Internet connectivity. This is the text of the toast. %1$s is the network that the device switched from, e.g., Wi-Fi. %2$s is the network type the device switched from, e.g., cellular data. Both are strings in the network_switch_type_name array. -->
    <string name="network_switch_metered_toast">Switched from <xliff:g id="previous_network">%1$s</xliff:g> to <xliff:g id="new_network">%2$s</xliff:g></string>

    <!-- Network type names used in the network_switch_metered and network_switch_metered_detail strings. These must be kept in the sync with the values NetworkCapabilities.TRANSPORT_xxx values, and in the same order. -->
    <string-array name="network_switch_type_name">
        <item>mobile data</item>
        <item>Wi-Fi</item>
        <item>Bluetooth</item>
        <item>Ethernet</item>
        <item>VPN</item>
    </string-array>

    <!-- Network type name displayed if one of the types is not found in network_switch_type_name. -->
    <string name="network_switch_type_name_unknown">an unknown network type</string>

    <string name="accept">Accept</string>
    <string name="decline">Decline</string>

    <!-- Name of the dialog that lets the user choose an accented character to insert -->
    <string name="select_character">Insert character</string>

    <!-- SMS per-application rate control Dialog --> <skip />
    <!-- SMS_DIALOG: An SMS dialog is shown if an application tries to send too many SMSes.  This is the title of that dialog. -->
    <string name="sms_control_title">Sending SMS messages</string>
    <!-- See SMS_DIALOG.  This is the message shown in that dialog. [CHAR LIMIT=NONE] -->
    <string name="sms_control_message">&lt;b><xliff:g id="app_name">%1$s</xliff:g>&lt;/b> is sending a large number of SMS messages. Do you want to allow this app to continue sending messages?</string>
    <!-- See SMS_DIALOG.  This is a button choice to allow sending the SMSes. [CHAR LIMIT=30] -->
    <string name="sms_control_yes">Allow</string>
    <!-- See SMS_DIALOG.  This is a button choice to disallow sending the SMSes. [CHAR LIMIT=30] -->
    <string name="sms_control_no">Deny</string>

    <!-- SMS short code verification dialog. --> <skip />
    <!-- The message text for the SMS short code confirmation dialog. [CHAR LIMIT=NONE] -->
    <string name="sms_short_code_confirm_message">&lt;b><xliff:g id="app_name">%1$s</xliff:g>&lt;/b> would like to send a message to &lt;b><xliff:g id="dest_address">%2$s</xliff:g>&lt;/b>.</string>
    <!-- Message details for the SMS short code confirmation dialog (possible premium short code). [CHAR LIMIT=NONE] -->
    <string name="sms_short_code_details">This <b>may cause charges</b> on your mobile account.</string>
    <!-- Message details for the SMS short code confirmation dialog (premium short code). [CHAR LIMIT=NONE] -->
    <string name="sms_premium_short_code_details"><b>This will cause charges on your mobile account.</b></string>
    <!-- Text of the approval button for the SMS short code confirmation dialog. [CHAR LIMIT=30] -->
    <string name="sms_short_code_confirm_allow">Send</string>
    <!-- Text of the cancel button for the SMS short code confirmation dialog. [CHAR LIMIT=30] -->
    <string name="sms_short_code_confirm_deny">Cancel</string>
    <!-- Text of the checkbox for the SMS short code confirmation dialog to remember the user's choice. [CHAR LIMIT=40] -->
    <string name="sms_short_code_remember_choice">Remember my choice</string>
    <!-- Text shown when remember checkbox is checked to inform the user how they may undo the setting. [CHAR LIMIT=40] -->
    <string name="sms_short_code_remember_undo_instruction">You can change this later in Settings\u00A0>\u00A0Apps"</string>

    <!-- Text of the approval button for the SMS short code confirmation dialog when checkbox is checked. [CHAR LIMIT=30] -->
    <string name="sms_short_code_confirm_always_allow">Always Allow</string>
    <!-- Text of the cancel button for the SMS short code confirmation dialog when checkbox is checked. [CHAR LIMIT=30] -->
    <string name="sms_short_code_confirm_never_allow">Never Allow</string>

    <!-- SIM swap and device reboot Dialog --> <skip />
    <!-- See SIM_REMOVED_DIALOG.  This is the title of that dialog. -->
    <string name="sim_removed_title">SIM card removed</string>
    <!-- See SIM_REMOVED_DIALOG.  This is the message of that dialog. -->
    <string name="sim_removed_message">The mobile network will be unavailable until you restart with a valid SIM card inserted.</string>
    <!-- See SIM_REMOVED_DIALOG.  This is the button of that dialog. -->
    <string name="sim_done_button">Done</string>
    <!-- See SIM_ADDED_DIALOG.  This is the title of that dialog. -->
    <string name="sim_added_title">SIM card added</string>
    <!-- See SIM_ADDED_DIALOG.  This is the message of that dialog. -->
    <string name="sim_added_message">Restart your device to access the mobile network.</string>
    <!-- See SIM_ADDED_DIALOG.  This is the button of that dialog. -->
    <string name="sim_restart_button">Restart</string>
    <!-- See Carrier_App_Dialog. This is the message of that dialog. -->
    <string name="install_carrier_app_notification_title">Activate mobile service</string>
    <!-- Notification message that shows when the user inserts a SIM card that requires a carrier app download, but the app name is unknown -->
    <string name="install_carrier_app_notification_text">Download the carrier app to activate your new SIM</string>
    <!-- Notification message that shows when the user inserts a SIM card that requires a carrier app download.  App name is known -->
    <string name="install_carrier_app_notification_text_app_name">Download the <xliff:g id="app_name">%1$s</xliff:g> app to activate your new SIM</string>
    <!-- See Carrier_App_Notification. This is the button of that dialog. -->
    <string name="install_carrier_app_notification_button">Download app</string>
    <!-- See carrier_app_notification. This is the headline. -->
    <string name="carrier_app_notification_title">New SIM inserted</string>
    <string name="carrier_app_notification_text">Tap to set it up</string>

    <!-- Date/Time picker dialogs strings -->

    <!-- The title of the time picker dialog. [CHAR LIMIT=NONE] -->
    <string name="time_picker_dialog_title">Set time</string>
    <!-- The title of the date picker dialog. [CHAR LIMIT=NONE] -->
    <string name="date_picker_dialog_title">Set date</string>
    <!-- Name of the button in the date/time picker to accept the date/time change -->
    <string name="date_time_set">Set</string>
    <!-- Name of the button in the date/time picker to accept the date/time change -->
    <string name="date_time_done">Done</string>

    <!-- Security Permissions strings-->
    <!-- Text that is placed at the front of a permission name that is being added to an app [CHAR LIMIT=NONE] -->
    <string name="perms_new_perm_prefix"><font size="12" fgcolor="#ff33b5e5">NEW: </font></string>
    <!-- Text that is placed at the front of a permission name that is being added to an app [CHAR LIMIT=NONE] -->
    <string name="perms_description_app">Provided by <xliff:g id="app_name">%1$s</xliff:g>.</string>
    <!-- Shown for an application when it doesn't require any permission grants. -->
    <string name="no_permissions">No permissions required</string>
    <!-- [CHAR LIMIT=NONE] Additional text in permission description for perms that can cost money. -->
    <string name="perm_costs_money">this may cost you money</string>
    <!-- Dialog ok button-->
    <string name="dlg_ok">OK</string>

    <!-- USB_PREFERENCES: Notification for when the user connected to the charger only.  This is the title -->
    <string name="usb_charging_notification_title">Charging this device via USB</string>
    <!-- USB_PREFERENCES: Notification for when the user connects the phone to supply power to attached device.  This is the title -->
    <string name="usb_supplying_notification_title">Charging connected device via USB</string>
    <!-- USB_PREFERENCES: Notification for when the user connects the phone to a computer via USB in MTP mode.  This is the title -->
    <string name="usb_mtp_notification_title">USB file transfer turned on</string>
    <!-- USB_PREFERENCES: Notification for when the user connects the phone to a computer via USB in PTP mode.  This is the title -->
    <string name="usb_ptp_notification_title">PTP via USB turned on</string>
    <!-- USB_PREFERENCES: Notification for when the user connects the phone to a computer via USB in Tethering mode.  This is the title -->
    <string name="usb_tether_notification_title">USB tethering turned on</string>
    <!-- USB_PREFERENCES: Notification for when the user connects the phone to a computer via USB in MIDI mode.  This is the title -->
    <string name="usb_midi_notification_title">MIDI via USB turned on</string>
    <!-- USB_PREFERENCES: Notification for when a USB accessory is attached.  This is the title -->
    <string name="usb_accessory_notification_title">USB accessory connected</string>
    <!-- See USB_PREFERENCES. This is the message. -->
    <string name="usb_notification_message">Tap for more options.</string>
    <!-- See USB_PREFERENCES. This is the message when a data mode is turned on (mtp, ptp, midi) and the device is supplying power.. -->
    <string name="usb_power_notification_message">Charging connected device. Tap for more options.</string>
    <!-- USB_PREFERENCES: Notification for when a type-c USB audio accessory is attached but not supported.  This is the title -->
    <string name="usb_unsupported_audio_accessory_title">Analog audio accessory detected</string>
    <!-- Message of notification shown when a type-c USB audio accessory is attached but not supported. -->
    <string name="usb_unsupported_audio_accessory_message">The attached device is not compatible with this phone. Tap to learn more.</string>


    <!-- Title of notification shown when ADB is actively connected to the phone. -->
    <string name="adb_active_notification_title">USB debugging connected</string>
    <!-- Message of notification shown when ADB is actively connected to the phone. -->
    <string name="adb_active_notification_message">Tap to turn off USB debugging</string>
    <string name="adb_active_notification_message" product="tv">Select to disable USB debugging.</string>
    <!-- Title of notification shown when ADB Wireless is actively connected to the phone. [CHAR LIMIT=NONE] -->
    <string name="adbwifi_active_notification_title">Wireless debugging connected</string>
    <!-- Message of notification shown when ADB Wireless is actively connected to the phone. [CHAR LIMIT=NONE] -->
    <string name="adbwifi_active_notification_message">Tap to turn off wireless debugging</string>
    <!-- Message of notification shown when ADB Wireless is actively connected to the TV. [CHAR LIMIT=NONE] -->
    <string name="adbwifi_active_notification_message" product="tv">Select to disable wireless debugging.</string>

    <!-- Title of notification shown when Test Harness Mode is enabled. [CHAR LIMIT=NONE] -->
    <string name="test_harness_mode_notification_title">Test Harness Mode enabled</string>
    <!-- Message of notification shown when Test Harness Mode is enabled. [CHAR LIMIT=NONE] -->
    <string name="test_harness_mode_notification_message">Perform a factory reset to disable Test Harness Mode.</string>

    <!-- Title of notification shown when serial console is enabled. [CHAR LIMIT=NONE] -->
    <string name="console_running_notification_title">Serial console enabled</string>
    <!-- Message of notification shown when serial console is enabled. [CHAR LIMIT=NONE] -->
    <string name="console_running_notification_message">Performance is impacted. To disable, check bootloader.</string>

    <!-- Title of notification shown when contaminant is detected on the USB port. [CHAR LIMIT=NONE] -->
    <string name="usb_contaminant_detected_title">Liquid or debris in USB port</string>
    <!-- Message of notification shown when contaminant is detected on the USB port. [CHAR LIMIT=NONE] -->
    <string name="usb_contaminant_detected_message">USB port is automatically disabled. Tap to learn more.</string>
    <!-- Title of notification shown when contaminant is no longer detected on the USB port. [CHAR LIMIT=NONE] -->
    <string name="usb_contaminant_not_detected_title">OK to use USB port</string>
    <!-- Message of notification shown when contaminant is no longer detected on the USB port. [CHAR LIMIT=NONE] -->
    <string name="usb_contaminant_not_detected_message">Phone no longer detects liquid or debris.</string>

    <!-- Title of notification shown to indicate that bug report is being collected. -->
    <string name="taking_remote_bugreport_notification_title">Taking bug report\u2026</string>
    <!-- Title of notification shown to ask for user consent for sharing a bugreport that was requested remotely by the IT administrator. -->
    <string name="share_remote_bugreport_notification_title">Share bug report?</string>
    <!-- Title of notification shown to indicate that bug report is still being collected after sharing was accepted. -->
    <string name="sharing_remote_bugreport_notification_title">Sharing bug report\u2026</string>
    <!-- Message of a notification shown to ask for user consent for sharing a bugreport that was requested remotely by the IT administrator. -->
    <string name="share_remote_bugreport_notification_message_finished">Your admin requested a bug
        report to help troubleshoot this device. Apps and data may be shared.</string>
    <!-- Acceptance label of notification shown to ask for user consent for sharing the remote bugreport. -->
    <string name="share_remote_bugreport_action">SHARE</string>
    <!-- Decline label of notification shown to ask for user consent for sharing the remote bugreport. -->
    <string name="decline_remote_bugreport_action">DECLINE</string>

    <!-- Used to replace %s in urls retreived from the signin server with locales.  For Some        -->
    <!-- devices we don't support all the locales we ship to and need to replace the '%s' with a    -->
    <!-- locale string based on mcc values.  By default (0-length string) we don't replace the %s   -->
    <!-- at all and later replace it with a locale string based on the users chosen locale          -->
    <!-- DO NOT TRANSLATE -->
    <string name="locale_replacement">""</string>

    <!-- Title of the pop-up dialog in which the user switches keyboard, also known as input method. -->
    <string name="select_input_method">Choose input method</string>
    <!-- Summary text of a toggle switch to enable/disable use of the IME while a physical
         keyboard is connected -->
    <string name="show_ime">Keep it on screen while physical keyboard is active</string>
    <!-- Title of the physical keyboard category in the input method selector [CHAR LIMIT=30] -->
    <string name="hardware">Show virtual keyboard</string>

    <!-- Title of the notification to prompt the user to configure physical keyboard settings. -->
    <string name="select_keyboard_layout_notification_title">Configure physical keyboard</string>
    <!-- Message of the notification to prompt the user to configure physical keyboard settings
         where the user can associate language with physical keyboard layout. -->
    <string name="select_keyboard_layout_notification_message">Tap to select language and layout</string>

    <string name="fast_scroll_alphabet">\u0020ABCDEFGHIJKLMNOPQRSTUVWXYZ</string>
    <string name="fast_scroll_numeric_alphabet">\u00200123456789ABCDEFGHIJKLMNOPQRSTUVWXYZ</string>

    <!-- Alert windows notification strings -->
    <skip />
    <!-- Name of notification channel group the system post notification to inform the use about apps
         that are drawing ui on-top of other apps (alert-windows) [CHAR LIMIT=NONE] -->
    <string name="alert_windows_notification_channel_group_name">Display over other apps</string>
    <!-- Name of notification channel the system post notification to inform the use about apps
         that are drawing ui on-top of other apps (alert-windows) [CHAR LIMIT=NONE] -->
    <string name="alert_windows_notification_channel_name"><xliff:g id="name" example="Google Maps">%s</xliff:g> displaying over other apps</string>
    <!-- Notification title when an application is displaying ui on-top of other apps
         [CHAR LIMIT=30] -->
    <string name="alert_windows_notification_title"><xliff:g id="name" example="Google Maps">%s</xliff:g> is displaying over other apps</string>
    <!-- Notification body when an application is displaying ui on-top of other apps
         [CHAR LIMIT=NONE] -->
    <string name="alert_windows_notification_message">If you don’t want <xliff:g id="name" example="Google Maps">%s</xliff:g> to use this feature, tap to open settings and turn it off.</string>
    <!-- Notification action to turn-off app displaying on-top of other apps. [CHAR LIMIT=20] -->
    <string name="alert_windows_notification_turn_off_action">Turn off</string>

    <!-- External media notification strings -->
    <skip />

    <!-- Notification title when external media is being checked [CHAR LIMIT=30] -->
    <string name="ext_media_checking_notification_title">Checking <xliff:g id="name" example="SD card">%s</xliff:g>\u2026</string>
    <!-- Notification body when external media is being checked [CHAR LIMIT=NONE] -->
    <string name="ext_media_checking_notification_message">Reviewing current content</string>

    <!-- Notification body when new external media is detected [CHAR LIMIT=30] -->
    <string name="ext_media_new_notification_title">New <xliff:g id="name" example="SD card">%s</xliff:g></string>
    <!-- Automotive specific notification body when new external media is detected [CHAR LIMIT=30] -->
    <string name="ext_media_new_notification_title" product="automotive"><xliff:g id="name" example="SD card">%s</xliff:g> isn\u2019t working</string>
    <!-- Notification body when new external media is detected [CHAR LIMIT=NONE] -->
    <string name="ext_media_new_notification_message">Tap to set up</string>
    <!-- Automotive specific notification body when new external media is detected. [CHAR LIMIT=NONE] -->
    <string name="ext_media_new_notification_message" product="automotive">You may need to reformat the device. Tap to eject.</string>

    <!-- Notification body when external media is ready for use [CHAR LIMIT=NONE] -->
    <string name="ext_media_ready_notification_message">For transferring photos and media</string>

    <!-- Notification title when external media is unmountable (corrupt) [CHAR LIMIT=30] -->
    <string name="ext_media_unmountable_notification_title">Issue with <xliff:g id="name" example="SD card">%s</xliff:g></string>
    <!-- Automotive specific notification title when external media is unmountable (corrupt) [CHAR LIMIT=30] -->
    <string name="ext_media_unmountable_notification_title" product="automotive"><xliff:g id="name" example="SD card">%s</xliff:g> isn\u2019t working</string>
    <!-- Notification body when external media is unmountable (corrupt) [CHAR LIMIT=NONE] -->
    <string name="ext_media_unmountable_notification_message">Tap to fix</string>
    <!-- TV-specific notification body when external media is unmountable (corrupt) [CHAR LIMIT=NONE] -->
    <string name="ext_media_unmountable_notification_message" product="tv"><xliff:g id="name" example="SD card">%s</xliff:g> is corrupt. Select to fix.</string>
    <!-- Automotive specific notification body when external media is unmountable (corrupt) [CHAR LIMIT=NONE] -->
    <string name="ext_media_unmountable_notification_message" product="automotive">You may need to reformat the device. Tap to eject.</string>

    <!-- Notification title when external media is unsupported [CHAR LIMIT=30] -->
    <string name="ext_media_unsupported_notification_title">Unsupported <xliff:g id="name" example="SD card">%s</xliff:g></string>
    <!-- Automotive specific notification title when external media is unsupported [CHAR LIMIT=30] -->
    <string name="ext_media_unsupported_notification_title" product="automotive"><xliff:g id="name" example="SD card">%s</xliff:g> isn\u2019t working</string>
    <!-- Notification body when external media is unsupported [CHAR LIMIT=NONE] -->
    <string name="ext_media_unsupported_notification_message">This device doesn\u2019t support this <xliff:g id="name" example="SD card">%s</xliff:g>. Tap to set up in a supported format.</string>
    <!-- TV-specific notification body when external media is unsupported [CHAR LIMIT=NONE] -->
    <string name="ext_media_unsupported_notification_message" product="tv">This device doesn\u2019t support this <xliff:g id="name" example="SD card">%s</xliff:g>. Select to set up in a supported format.</string>
    <!-- Automotive specific notification body when external media is unsupported [CHAR LIMIT=NONE] -->
    <string name="ext_media_unsupported_notification_message" product="automotive">You may need to reformat the device</string>

    <!-- Notification title when external media is unsafely removed [CHAR LIMIT=30] -->
    <string name="ext_media_badremoval_notification_title"><xliff:g id="name" example="SD card">%s</xliff:g> unexpectedly removed</string>
    <!-- Notification body when external media is unsafely removed [CHAR LIMIT=NONE] -->
    <string name="ext_media_badremoval_notification_message">Eject media before removing to avoid losing content</string>

    <!-- Notification title when external media is missing [CHAR LIMIT=30] -->
    <string name="ext_media_nomedia_notification_title"><xliff:g id="name" example="SD card">%s</xliff:g> removed</string>
    <!-- Notification body when external media is missing [CHAR LIMIT=NONE] -->
    <string name="ext_media_nomedia_notification_message">Some functionality may not work properly. Insert new storage.</string>

    <!-- Notification title when external media is unmounting [CHAR LIMIT=30] -->
    <string name="ext_media_unmounting_notification_title">Ejecting <xliff:g id="name" example="SD card">%s</xliff:g></string>
    <!-- Notification body when external media is unmounting [CHAR LIMIT=NONE] -->
    <string name="ext_media_unmounting_notification_message">Don\u2019t remove</string>

    <!-- Notification action to setup external media [CHAR LIMIT=20] -->
    <string name="ext_media_init_action">Set up</string>
    <!-- Notification action to unmount external media [CHAR LIMIT=20] -->
    <string name="ext_media_unmount_action">Eject</string>
    <!-- Notification action to browse external media [CHAR LIMIT=20] -->
    <string name="ext_media_browse_action">Explore</string>

    <!-- Notification action to transfer media [CHAR LIMIT=40] -->
    <string name="ext_media_seamless_action">Switch output</string>

    <!-- Notification title when external media is missing [CHAR LIMIT=30] -->
    <string name="ext_media_missing_title"><xliff:g id="name" example="SD card">%s</xliff:g> missing</string>
    <!-- Notification body when external media is missing [CHAR LIMIT=30] -->
    <string name="ext_media_missing_message">Insert device again</string>

    <!-- Notification title when moving an application to external storage [CHAR LIMIT=30] -->
    <string name="ext_media_move_specific_title">Moving <xliff:g id="name" example="Calculator">%s</xliff:g></string>
    <!-- Notification title when moving data to external storage [CHAR LIMIT=32] -->
    <string name="ext_media_move_title">Moving data</string>

    <!-- Notification title when moving data to external storage [CHAR LIMIT=32] -->
    <string name="ext_media_move_success_title">Content transfer is done</string>
    <!-- Notification title when moving data to external storage [CHAR LIMIT=64] -->
    <string name="ext_media_move_success_message">Content moved to <xliff:g id="name" example="SD card">%s</xliff:g></string>

    <!-- Notification title when moving data to external storage failed [CHAR LIMIT=32] -->
    <string name="ext_media_move_failure_title">Couldn\u2019t move content</string>
    <!-- Notification title when moving data to external storage failed [CHAR LIMIT=64] -->
    <string name="ext_media_move_failure_message">Try moving content again</string>

    <!-- Short summary of storage media status when removed [CHAR LIMIT=32] -->
    <string name="ext_media_status_removed">Removed</string>
    <!-- Short summary of storage media status when unmounted [CHAR LIMIT=32] -->
    <string name="ext_media_status_unmounted">Ejected</string>
    <!-- Short summary of storage media status when checking [CHAR LIMIT=32] -->
    <string name="ext_media_status_checking">Checking\u2026</string>
    <!-- Short summary of storage media status when mounted [CHAR LIMIT=32] -->
    <string name="ext_media_status_mounted">Ready</string>
    <!-- Short summary of storage media status when mounted read-only [CHAR LIMIT=32] -->
    <string name="ext_media_status_mounted_ro">Read-only</string>
    <!-- Short summary of storage media status when removed unsafely [CHAR LIMIT=32] -->
    <string name="ext_media_status_bad_removal">Removed unsafely</string>
    <!-- Short summary of storage media status when unmountable [CHAR LIMIT=32] -->
    <string name="ext_media_status_unmountable">Corrupted</string>
    <!-- Short summary of storage media status when unsupported [CHAR LIMIT=32] -->
    <string name="ext_media_status_unsupported">Unsupported</string>
    <!-- Short summary of storage media status when ejecting [CHAR LIMIT=32] -->
    <string name="ext_media_status_ejecting">Ejecting\u2026</string>
    <!-- Short summary of storage media status when formatting [CHAR LIMIT=32] -->
    <string name="ext_media_status_formatting">Formatting\u2026</string>
    <!-- Short summary of storage media status when missing [CHAR LIMIT=32] -->
    <string name="ext_media_status_missing">Not inserted</string>

    <!-- Shown in LauncherActivity when the requested target Intent didn't return any matching Activities, leaving the list empty. -->
    <string name="activity_list_empty">No matching activities found.</string>

    <!-- Title of an application permission that lets an application route media output. -->
    <string name="permlab_route_media_output">route media output</string>
    <!-- Description of an application permission that lets an application route media output. -->
    <string name="permdesc_route_media_output">Allows an application to route media output to other external devices.</string>

    <!-- Title of an application permission that lets it read install sessions. -->
    <string name="permlab_readInstallSessions">read install sessions</string>
    <!-- Description of an application permission that lets it read install sessions. -->
    <string name="permdesc_readInstallSessions">Allows an application to read install sessions. This allows it to see details about active package installations.</string>

    <!-- Title of an application permission that lets it read install sessions. -->
    <string name="permlab_requestInstallPackages">request install packages</string>
    <!-- Description of an application permission that lets it read install sessions. -->
    <string name="permdesc_requestInstallPackages">Allows an application to request installation of packages.</string>

    <!-- Title of an application permission that lets it read install sessions. -->
    <string name="permlab_requestDeletePackages">request delete packages</string>
    <!-- Description of an application permission that lets it read install sessions. -->
    <string name="permdesc_requestDeletePackages">Allows an application to request deletion of packages.</string>

    <!-- Title of an application permission that lets it ask user to ignore battery optimizations for that app. -->
    <string name="permlab_requestIgnoreBatteryOptimizations">ask to ignore battery optimizations</string>
    <!-- Description of an application permission that lets it ask user to ignore battery optimizations for that app-->
    <string name="permdesc_requestIgnoreBatteryOptimizations">Allows an app to ask for permission to ignore battery optimizations for that app.</string>

    <!-- Shown in the tutorial for tap twice for zoom control. -->
    <string name="tutorial_double_tap_to_zoom_message_short">Tap twice for zoom control</string>


    <!-- Shown in gadget hosts (e.g. the home screen) when there was an error inflating
    the gadget. -->
    <string name="gadget_host_error_inflating">Couldn\'t add widget.</string>

    <!-- Long label for a button on a full-screen input method for the "Go" action. -->
    <string name="ime_action_go">Go</string>

    <!-- Long label for a button on a full-screen input method for the "Search" action. -->
    <string name="ime_action_search">Search</string>

    <!-- Long label for a button on a full-screen input method for the "Send" action. -->
    <string name="ime_action_send">Send</string>

    <!-- Long label for a button on a full-screen input method for the "Next" action. -->
    <string name="ime_action_next">Next</string>

    <!-- Long label for a button on a full-screen input method for the "Done" action. -->
    <string name="ime_action_done">Done</string>

    <!-- [CHAR LIMIT=6] Long label for a button on a full-screen input method for the "Previous" action. -->
    <string name="ime_action_previous">Prev</string>

    <!-- Long label for a button on a full-screen input method for an unknown action. -->
    <string name="ime_action_default">Execute</string>

    <!-- Strings for search suggestions. These are going here because they are referenced by both
         ContactsProvider and GoogleContactsProvider -->
    <skip />


    <!-- This string appears (on two lines) when you type a number into contacts search, to let you dial the phone number you typed.  The first line will be in bigger type than the second. -->
    <string name="dial_number_using">Dial number\nusing <xliff:g id="number" example="555">%s</xliff:g></string>

    <!-- This string appears (on two lines) when you type a number into contacts search, to let you create a contact whose phone number is the number you typed.  The first line will be in bigger type than the second. -->
    <string name="create_contact_using">Create contact\nusing <xliff:g id="number" example="555">%s</xliff:g></string>

    <!-- This string array should be overridden by the manufacture to present a list of carrier-id,locale. The wifi regulatory domain is extracted from the locale information. This is used at startup to set system defaults by checking the system property ro.carrier for the carrier-id and searching through this array -->
    <!-- An Array of [[Carrier-ID]                     -->
    <!--              [default-locale]]                -->
    <string-array translatable="false" name="carrier_properties">
    </string-array>

    <string name="grant_credentials_permission_message_header">The following one or more apps request permission to access your account, now and in the future.</string>
    <string name="grant_credentials_permission_message_footer">Do you want to allow this request?</string>
    <string name="grant_permissions_header_text">Access request</string>
    <string name="allow">Allow</string>
    <string name="deny">Deny</string>
    <string name="permission_request_notification_title">Permission requested</string>
    <string name="permission_request_notification_with_subtitle">Permission requested\nfor account <xliff:g id="account" example="foo@gmail.com">%s</xliff:g>.</string>

    <!-- Message to show when an intent automatically switches users into the personal profile. -->
    <string name="forward_intent_to_owner">You\'re using this app outside of your work profile</string>
    <!-- Message to show when an intent automatically switches users into a work profile. -->
    <string name="forward_intent_to_work">You\'re using this app in your work profile</string>

    <!-- Label to show for a service that is running because it is an input method. -->
    <string name="input_method_binding_label">Input method</string>
    <!-- Label to show for a service that is running because it is a sync adapter. -->
    <string name="sync_binding_label">Sync</string>
    <!-- Label to show for a service that is running because it is an accessibility module. -->
    <string name="accessibility_binding_label">Accessibility</string>
    <!-- Label to show for a service that is running because it is a wallpaper. -->
    <string name="wallpaper_binding_label">Wallpaper</string>
    <!-- Dialog title for user to select a different wallpaper from service list -->
    <string name="chooser_wallpaper">Change wallpaper</string>
    <!-- Label to show for a service that is running because it is observing
         the user's notifications. -->
    <string name="notification_listener_binding_label">Notification listener</string>
    <!-- Label to show for a service that is running because the system is in VR mode. -->
    <string name="vr_listener_binding_label">VR listener</string>
    <!-- Label to show for a service that is running because it is providing conditions. -->
    <string name="condition_provider_service_binding_label">Condition provider</string>
    <!-- Label to show for a service that is running because it is observing and modifying the
         importance of the user's notifications. -->
    <string name="notification_ranker_binding_label">Notification ranker service</string>

    <!-- Do Not Translate: Alternate eri.xml -->
    <string name="alternate_eri_file">/data/eri.xml</string>

    <!-- The title of the notification when VPN is active. -->
    <string name="vpn_title">VPN activated</string>
    <!-- The title of the notification when VPN is active with an application name. -->
    <string name="vpn_title_long">VPN is activated by <xliff:g id="app" example="FooVPN client">%s</xliff:g></string>
    <!-- The text of the notification when VPN is active. -->
    <string name="vpn_text">Tap to manage the network.</string>
    <!-- The text of the notification when VPN is active with a session name. -->
    <string name="vpn_text_long">Connected to <xliff:g id="session" example="office">%s</xliff:g>. Tap to manage the network.</string>

    <!-- Notification title when connecting to always-on VPN, a VPN that's set to always stay
         connected. -->
    <string name="vpn_lockdown_connecting">Always-on VPN connecting\u2026</string>
    <!-- Notification title when connected to always-on VPN, a VPN that's set to always stay
         connected. -->
    <string name="vpn_lockdown_connected">Always-on VPN connected</string>
    <!-- Notification title when not connected to always-on VPN, a VPN that's set to always stay
         connected. -->
    <string name="vpn_lockdown_disconnected">Disconnected from always-on VPN</string>
    <!-- Notification title when error connecting to always-on VPN, a VPN that's set to always stay
         connected. -->
    <string name="vpn_lockdown_error">Couldn\'t connect to always-on VPN</string>
    <!-- Notification body that indicates user can touch to configure always-on VPN, a VPN that's
         set to always stay connected. -->
    <string name="vpn_lockdown_config">Change network or VPN settings</string>

    <!-- Localized strings for WebView -->
    <!-- Label for button in a WebView that will open a chooser to choose a file to upload -->
    <string name="upload_file">Choose file</string>
    <!-- Label for the file upload control when no file has been chosen yet -->
    <string name="no_file_chosen">No file chosen</string>
    <!-- Label for <input type="reset"> button in html -->
    <string name="reset">Reset</string>
    <!-- Label for <input type="submit"> button in html -->
    <string name="submit">Submit</string>

    <!-- Strings for car mode notification -->
    <!-- Shown when car mode is enabled -->
    <string name="car_mode_disable_notification_title">Driving app is running</string>
    <string name="car_mode_disable_notification_message">Tap to exit driving app.</string>

    <!--  Strings for possible PreferenceActivity Back/Next buttons -->
    <string name="back_button_label">Back</string>
    <string name="next_button_label">Next</string>

    <!-- Optional button to Skip a PreferenceActivity [CHAR LIMIT=20] -->
    <string name="skip_button_label">Skip</string>

    <!-- Displayed on the Find dialog when there are no matches [CHAR LIMIT=NONE]-->
    <string name="no_matches">No matches</string>

    <!-- Find dialog hint text.  Also used in the menu item to open find on page [CHAR LIMIT=NONE] -->
    <string name="find_on_page">Find on page</string>

    <!-- Displayed on the Find dialog to display the index of the highlighted
         match and total number of matches found in the current page. [CHAR LIMIT=NONE] -->
    <plurals name="matches_found">
        <!-- Case of one match -->
        <item quantity="one">1 match</item>
        <!-- Case of multiple total matches -->
        <item quantity="other"><xliff:g id="index" example="2">%d</xliff:g> of <xliff:g id="total" example="137">%d</xliff:g></item>
    </plurals>

    <!-- Label for the "Done" button on the far left of action mode toolbars. -->
    <string name="action_mode_done">Done</string>

    <!-- Strings for MasterClearReceiver. -->
    <!-- Text for progress dialog while erasing the shared storage volume [CHAR LIMIT=NONE] -->
    <string name="progress_erasing">Erasing shared storage\u2026</string>

    <!-- Text for WebView's text selection Action Mode -->
    <!-- ActionBar action to share the current selection [CHAR LIMIT=10] -->
    <string name="share">Share</string>
    <!-- ActionBar action to use the current selection to open the Find on page functionality [CHAR LIMIT=10]-->
    <string name="find">Find</string>
    <!-- ActionBar action to use the current selection to perform a web search [CHAR-LIMIT=16] -->
    <string name="websearch">Web Search</string>
    <!-- ActionBar action to find the next match in the page [CHAR LIMIT=24] -->
    <string name="find_next">Find next</string>
    <!-- ActionBar action to find the previous match in the page [CHAR LIMIT=24] -->
    <string name="find_previous">Find previous</string>

    <!-- Network positioning notification ticker. The name of the user (e.g. John Doe) who sent
         the request is shown as a dynamic string. -->
    <string name="gpsNotifTicker">Location request from <xliff:g id="name">%s</xliff:g></string>
    <!-- Network positioning notification and verification title to inform the user about
         an incoming location request. -->
    <string name="gpsNotifTitle">Location request</string>
    <!-- Network positioning notification message. The name of the user (e.g. John Doe) and
         service (SUPL-service) who sent the request is shown as dynamic strings.
         Translation should not be longer than example text. -->
    <string name="gpsNotifMessage">Requested by <xliff:g id="name">%1$s</xliff:g> (<xliff:g id="service" example="SUPL-service">%2$s</xliff:g>)</string>
    <!-- Network positioning verification Yes. Button to push to share location information. -->
    <string name="gpsVerifYes">Yes</string>
    <!-- Network positioning verification No. Button to push to deny sharing of location
         information. -->
    <string name="gpsVerifNo">No</string>

    <!-- Notification title shown to user to inform them their device location was accessed by
         an external entity during an emergency (usually an emergency phone call).
         [CHAR LIMIT=40] -->
    <string name="gnss_nfw_notification_title">Emergency location accessed</string>
    <!-- Notification message shown to user to inform them their device location was accessed by
         something OEM related during an emergency (usually an emergency phone call).
         [CHAR LIMIT=NONE] -->
    <string name="gnss_nfw_notification_message_oem">Your device manufacturer accessed your location during a recent emergency session</string>
    <!-- Notification message shown to user to inform them their device location was accessed by
         something carrier related during an emergency (usually an emergency phone call).
         [CHAR LIMIT=NONE] -->
    <string name="gnss_nfw_notification_message_carrier">Your carrier accessed your location during a recent emergency session</string>

    <!-- Error message when the sync tried to delete too many things -->
    <string name="sync_too_many_deletes">Delete limit exceeded</string>
    <!-- Dialog message for when there are too many deletes that would take place and we want user confirmation -->
    <string name="sync_too_many_deletes_desc">There are <xliff:g id="number_of_deleted_items">%1$d</xliff:g> deleted items for <xliff:g id="type_of_sync">%2$s</xliff:g>, account <xliff:g id="account_name">%3$s</xliff:g>. What do you want to do?</string>
    <!-- Dialog action for when there are too many deletes that would take place and we want user confirmation, and the user wants to delete the items -->
    <string name="sync_really_delete">Delete the items</string>
    <!-- Dialog action for when there are too many deletes that would take place and we want user confirmation, and the user wants to undo the deletions -->
    <string name="sync_undo_deletes">Undo the deletes</string>
    <!-- Dialog action for when there are too many deletes that would take place and we want user confirmation, and the user wants to do nothing for now -->
    <string name="sync_do_nothing">Do nothing for now</string>

    <!-- Choose Account Activity label -->
    <string name="choose_account_label">Choose an account</string>

    <string name="add_account_label">"Add an account"</string>

    <!-- List item to add an account [CHAR LIMIT=20] -->
    <string name="add_account_button_label">Add account</string>

    <!-- NumberPicker - accessibility support -->
    <!-- Description of the button to increase the NumberPicker value. [CHAR LIMIT=NONE] -->
    <string name="number_picker_increment_button">Increase</string>
    <!-- Description of the button to decrease the NumberPicker value. [CHAR LIMIT=NONE] -->
    <string name="number_picker_decrement_button">Decrease</string>
    <!-- Description of the tap and hold action to get into scroll mode in NumberPicker. [CHAR LIMIT=NONE] -->
    <string name="number_picker_increment_scroll_mode"><xliff:g id="value" example="3">%s</xliff:g> touch &amp; hold.</string>
    <!-- Description of the scrolling action in NumberPicker. [CHAR LIMIT=NONE] -->
    <string name="number_picker_increment_scroll_action">Slide up to increase and down to decrease.</string>

    <!-- TimePicker - accessibility support -->
    <!-- Description of the button to increase the TimePicker's minute value. [CHAR LIMIT=NONE] -->
    <string name="time_picker_increment_minute_button">Increase minute</string>
    <!-- Description of the button to decrease the TimePicker's minute value. [CHAR LIMIT=NONE] -->
    <string name="time_picker_decrement_minute_button">Decrease minute</string>
    <!-- Description of the button to increase the TimePicker's hour value. [CHAR LIMIT=NONE] -->
    <string name="time_picker_increment_hour_button">Increase hour</string>
    <!-- Description of the button to decrease the TimePicker's hour value. [CHAR LIMIT=NONE] -->
    <string name="time_picker_decrement_hour_button">Decrease hour</string>
    <!-- Description of the button to increase the TimePicker's set PM value. [CHAR LIMIT=NONE] -->
    <string name="time_picker_increment_set_pm_button">Set PM</string>
    <!-- Description of the button to decrease the TimePicker's set AM value. [CHAR LIMIT=NONE] -->
    <string name="time_picker_decrement_set_am_button">Set AM</string>

    <!-- DatePicker - accessibility support -->
    <!-- Description of the button to increase the DatePicker's month value. [CHAR LIMIT=NONE] -->
    <string name="date_picker_increment_month_button">Increase month</string>
    <!-- Description of the button to decrease the DatePicker's month value. [CHAR LIMIT=NONE] -->
    <string name="date_picker_decrement_month_button">Decrease month</string>
    <!-- Description of the button to increase the DatePicker's day value. [CHAR LIMIT=NONE] -->
    <string name="date_picker_increment_day_button">Increase day</string>
    <!-- Description of the button to decrease the DatePicker's day value. [CHAR LIMIT=NONE] -->
    <string name="date_picker_decrement_day_button">Decrease day</string>
    <!-- Description of the button to increase the DatePicker's year value. [CHAR LIMIT=NONE] -->
    <string name="date_picker_increment_year_button">Increase year</string>
    <!-- Description of the button to decrease the DatePicker's year value. [CHAR LIMIT=NONE] -->
    <string name="date_picker_decrement_year_button">Decrease year</string>
    <!-- Description of the button to move to the previous month. [CHAR LIMIT=NONE] -->
    <string name="date_picker_prev_month_button">Previous month</string>
    <!-- Description of the button to move to the next month. [CHAR LIMIT=NONE] -->
    <string name="date_picker_next_month_button">Next month</string>

    <!-- KeyboardView - accessibility support -->
    <!-- Description of the Alt button in a KeyboardView. [CHAR LIMIT=NONE] -->
    <string name="keyboardview_keycode_alt">Alt</string>
    <!-- Description of the Cancel button in a KeyboardView. [CHAR LIMIT=NONE] -->
    <string name="keyboardview_keycode_cancel">Cancel</string>
    <!-- Description of the Delete button in a KeyboardView. [CHAR LIMIT=NONE] -->
    <string name="keyboardview_keycode_delete">Delete</string>
    <!-- Description of the Done button in a KeyboardView. [CHAR LIMIT=NONE] -->
    <string name="keyboardview_keycode_done">Done</string>
    <!-- Description of the Mode change button in a KeyboardView. [CHAR LIMIT=NONE] -->
    <string name="keyboardview_keycode_mode_change">Mode change</string>
    <!-- Description of the Shift button in a KeyboardView. [CHAR LIMIT=NONE] -->
    <string name="keyboardview_keycode_shift">Shift</string>
    <!-- Description of the Enter button in a KeyboardView. [CHAR LIMIT=NONE] -->
    <string name="keyboardview_keycode_enter">Enter</string>

    <!-- ActivityChooserView - accessibility support -->
    <!-- Description of the shwoing of a popup window with activities to choose from. [CHAR LIMIT=NONE] -->
    <string name="activitychooserview_choose_application">Choose an app</string>

    <!-- Error message if the share target app cannto be launched. [CHAR LIMIT=NONE] -->
    <string name="activitychooserview_choose_application_error">Couldn\'t launch <xliff:g id="application_name" example="Acme">%s</xliff:g></string>

    <!-- ShareActionProvider - accessibility support -->
    <!-- Description of the choose target button in a ShareActionProvider (share UI). [CHAR LIMIT=NONE] -->
    <string name="shareactionprovider_share_with">Share with</string>
    <!-- Description of a share target (both in the list of such or the default share button) in a ShareActionProvider (share UI). [CHAR LIMIT=NONE] -->
    <string name="shareactionprovider_share_with_application">Share with <xliff:g id="application_name" example="Bluetooth">%s</xliff:g></string>

    <!-- Slide lock screen -->

    <!-- Description of the sliding handle in the Slide unlock screen. [CHAR LIMIT=NONE] -->
    <string name="content_description_sliding_handle">"Sliding handle. Touch &amp; hold."</string>

    <!-- Description of the unlock handle in the Slide unlock screen for tablets. [CHAR LIMIT=NONE] -->
    <string name="description_target_unlock_tablet">Swipe to unlock.</string>

    <!-- Content description for the action bar "home" affordance. [CHAR LIMIT=NONE] -->
    <string name="action_bar_home_description">Navigate home</string>
    <!-- Content description for the action bar "up" affordance. [CHAR LIMIT=NONE] -->
    <string name="action_bar_up_description">Navigate up</string>
    <!-- Content description for the action menu overflow button. [CHAR LIMIT=NONE] -->
    <string name="action_menu_overflow_description">More options</string>
    <!-- Formatting string for describing the action bar's title/home/up affordance.
         This is a single tappable "button" that includes the app icon, the Up indicator
         (usually a "<" chevron) and the window title text.
         %1$s is the title. %2$s is the description of what tapping/clicking the whole
         thing is going to do. -->
    <string name="action_bar_home_description_format">%1$s, %2$s</string>
    <!-- Just like action_bar_home_description_format, but this one will be used
         if the window is also providing subtitle text.
         %1$s is the title. %2$s is the subtitle. %3$s is the description of what
         tapping/clicking the whole thing is going to do. -->
    <string name="action_bar_home_subtitle_description_format">%1$s, %2$s, %3$s</string>

    <!-- Storage description for internal shared storage. [CHAR LIMIT=NONE] -->
    <string name="storage_internal">Internal shared storage</string>

    <!-- Storage description for a generic SD card. [CHAR LIMIT=NONE] -->
    <string name="storage_sd_card">SD card</string>
    <!-- Storage description for a SD card from a specific manufacturer. [CHAR LIMIT=NONE] -->
    <string name="storage_sd_card_label"><xliff:g id="manufacturer" example="SanDisk">%s</xliff:g> SD card</string>

    <!-- Storage description for a generic USB drive. [CHAR LIMIT=NONE] -->
    <string name="storage_usb_drive">USB drive</string>
    <!-- Storage description for a USB drive from a specific manufacturer. [CHAR LIMIT=NONE] -->
    <string name="storage_usb_drive_label"><xliff:g id="manufacturer" example="Seagate">%s</xliff:g> USB drive</string>

    <!-- Storage description for USB storage. [CHAR LIMIT=NONE] -->
    <string name="storage_usb">USB storage</string>

    <!-- Button text for the edit menu in input method extract mode. [CHAR LIMIT=16] -->
    <string name="extract_edit_menu_button">Edit</string>

    <!-- Notification title when data usage has exceeded warning threshold. [CHAR LIMIT=50] -->
    <string name="data_usage_warning_title">Data warning</string>
    <!-- Notification body when data usage has exceeded warning threshold. [CHAR LIMIT=32] -->
    <string name="data_usage_warning_body">You\'ve used <xliff:g id="app" example="3.8GB">%s</xliff:g> of data</string>

    <!-- Notification title when mobile data usage has exceeded limit threshold, and has been disabled. [CHAR LIMIT=50] -->
    <string name="data_usage_mobile_limit_title">Mobile data limit reached</string>
    <!-- Notification title when Wi-Fi data usage has exceeded limit threshold, and has been disabled. [CHAR LIMIT=32] -->
    <string name="data_usage_wifi_limit_title">Wi-Fi data limit reached</string>
    <!-- Notification body when data usage has exceeded limit threshold, and has been disabled. -->
    <string name="data_usage_limit_body">Data paused for the rest of your cycle</string>

    <!-- Notification title when mobile data usage has exceeded limit threshold. [CHAR LIMIT=32] -->
    <string name="data_usage_mobile_limit_snoozed_title">Over your mobile data limit</string>
    <!-- Notification title when Wi-Fi data usage has exceeded limit threshold. [CHAR LIMIT=32] -->
    <string name="data_usage_wifi_limit_snoozed_title">Over your Wi-Fi data limit</string>
    <!-- Notification body when data usage has exceeded limit threshold. -->
    <string name="data_usage_limit_snoozed_body">You\'ve gone <xliff:g id="size" example="3.8GB">%s</xliff:g> over your set limit</string>

    <!-- Notification title when background data usage is limited. [CHAR LIMIT=32] -->
    <string name="data_usage_restricted_title">Background data restricted</string>
    <!-- Notification body when background data usage is limited. -->
    <string name="data_usage_restricted_body">Tap to remove restriction.</string>

    <!-- Notification title when there has been recent excessive data usage. [CHAR LIMIT=32] -->
    <string name="data_usage_rapid_title">High mobile data usage</string>
    <!-- Notification body when there has been recent excessive data usage. [CHAR LIMIT=128] -->
    <string name="data_usage_rapid_body">Your apps have used more data than usual</string>
    <!-- Notification body when there has been recent excessive data usage by a specific app. [CHAR LIMIT=128] -->
    <string name="data_usage_rapid_app_body"><xliff:g id="app" example="Calculator">%s</xliff:g> has used more data than usual</string>

    <!-- SSL Certificate dialogs -->
    <!-- Title for an SSL Certificate dialog -->
    <string name="ssl_certificate">Security certificate</string>
    <!-- Message on an SSL Certificate dialog -->
    <string name="ssl_certificate_is_valid">This certificate is valid.</string>
    <!-- Label for an information field on an SSL Certificate Dialog -->
    <string name="issued_to">Issued to:</string>
    <!-- Label for an information field on an SSL Certificate Dialog -->
    <string name="common_name">Common name:</string>
    <!-- Label for an information field on an SSL Certificate Dialog -->
    <string name="org_name">Organization:</string>
    <!-- Label for an information field on an SSL Certificate Dialog -->
    <string name="org_unit">Organizational unit:</string>
    <!-- Label for an information field on an SSL Certificate Dialog -->
    <string name="issued_by">Issued by:</string>
    <!-- Label for an information field on an SSL Certificate Dialog -->
    <string name="validity_period">Validity:</string>
    <!-- Label for an information field on an SSL Certificate Dialog -->
    <string name="issued_on">Issued on:</string>
    <!-- Label for an information field on an SSL Certificate Dialog -->
    <string name="expires_on">Expires on:</string>
    <!-- Label for an information field on an SSL Certificate Dialog -->
    <string name="serial_number">Serial number:</string>
    <!-- Label for an information field on an SSL Certificate Dialog -->
    <string name="fingerprints">Fingerprints:</string>
    <!-- Label for an information field on an SSL Certificate Dialog -->
    <string name="sha256_fingerprint">SHA-256 fingerprint:</string>
    <!-- Label for an information field on an SSL Certificate Dialog -->
    <string name="sha1_fingerprint">SHA-1 fingerprint:</string>

    <!-- Title for a button to expand the list of activities in ActivityChooserView [CHAR LIMIT=25] -->
    <string name="activity_chooser_view_see_all">See all</string>
    <!-- Title default for a dialog showing possible activities in ActivityChooserView [CHAR LIMIT=25] -->
    <string name="activity_chooser_view_dialog_title_default">Choose activity</string>

    <!-- Title for a dialog showing possible activities for sharing in ShareActionProvider [CHAR LIMIT=25] -->
    <string name="share_action_provider_share_with">Share with</string>

    <!-- STK sending DTMF, SMS, USSD, SS -->
    <string name="sending">Sending\u2026</string>

    <!-- STK launch Browser -->
    <string name="launchBrowserDefault">Launch Browser?</string>

    <!-- STK setup Call -->
    <string name="SetupCallDefault">Accept call?</string>

    <!-- Title for a button to choose the currently selected activity
         as the default in the activity resolver. [CHAR LIMIT=25] -->
    <string name="activity_resolver_use_always">Always</string>

    <!-- Title for a button to choose the currently selected activity
         from the activity resolver to use just this once. [CHAR LIMIT=25] -->
    <string name="activity_resolver_use_once">Just once</string>

    <!-- Text for the toast that is shown when the user clicks on a launcher that
         doesn't support the work profile. [CHAR LIMIT=100] -->
    <string name="activity_resolver_work_profiles_support">%1$s doesn\'t support work profile</string>

    <!-- Name of the default audio route for tablets when nothing
         is connected to a headphone or other wired audio output jack. [CHAR LIMIT=50] -->
    <string name="default_audio_route_name" product="tablet">Tablet</string>

    <!-- Name of the default audio route for tablets when nothing
         is connected to a headphone or other wired audio output jack. [CHAR LIMIT=50] -->
    <string name="default_audio_route_name" product="tv">TV</string>

    <!-- Name of the default audio route when nothing is connected to
         a headphone or other wired audio output jack. [CHAR LIMIT=50] -->
    <string name="default_audio_route_name" product="default">Phone</string>

    <!-- Name of the default audio route when an audio dock is connected. [CHAR LIMIT=50] -->
    <string name="default_audio_route_name_dock_speakers">Dock speakers</string>

    <!-- Name of the default audio route when HDMI is connected. [CHAR LIMIT=50] -->
    <string name="default_audio_route_name_hdmi">HDMI</string>

    <!-- Name of the default audio route when wired headphones are
         connected. [CHAR LIMIT=50] -->
    <string name="default_audio_route_name_headphones">Headphones</string>

    <!-- Name of the default audio route when USB is connected. [CHAR LIMIT=50] -->
    <string name="default_audio_route_name_usb">USB</string>

    <!-- Name of the default audio route category. [CHAR LIMIT=50] -->
    <string name="default_audio_route_category_name">System</string>

    <!-- Description of the bluetooth a2dp audio route. [CHAR LIMIT=50] -->
    <string name="bluetooth_a2dp_audio_route_name">Bluetooth audio</string>

    <!-- Description of a wireless display route. [CHAR LIMIT=50] -->
    <string name="wireless_display_route_description">Wireless display</string>

    <!-- Content description of a MediaRouteButton for accessibility support.
        Cast is the standard android verb for sending content to a remote device. [CHAR LIMIT=50] -->
    <string name="media_route_button_content_description">Cast</string>

    <!-- Title of the media route chooser dialog. [CHAR LIMIT=40] -->
    <string name="media_route_chooser_title">Connect to device</string>

    <!-- Title of the media route chooser dialog for selecting remote display routes. [CHAR LIMIT=40] -->
    <string name="media_route_chooser_title_for_remote_display">Cast screen to device</string>

    <!-- Placeholder text to show when no devices have been found. [CHAR LIMIT=50] -->
    <string name="media_route_chooser_searching">Searching for devices\u2026</string>

    <!-- Button to access extended settings.  [CHAR LIMIT=30] -->
    <string name="media_route_chooser_extended_settings">Settings</string>

    <!-- Button to disconnect from a media route.  [CHAR LIMIT=30] -->
    <string name="media_route_controller_disconnect">Disconnect</string>

    <!-- Status message for remote routes attempting to scan/determine availability -->
    <string name="media_route_status_scanning">Scanning...</string>

    <!-- Status message for a remote route attempting to connect -->
    <string name="media_route_status_connecting">Connecting...</string>

    <!-- Status message for a remote route that is confirmed to be available for connection -->
    <string name="media_route_status_available">Available</string>

    <!-- Status message for remote routes that are not available for connection right now -->
    <string name="media_route_status_not_available">Not available</string>

    <!-- Status message for a remote route that is in use (and thus unavailabe) right now -->
    <string name="media_route_status_in_use">In use</string>

    <!-- Display manager service -->

    <!-- Name of the built-in display.  [CHAR LIMIT=50] -->
    <string name="display_manager_built_in_display_name">Built-in Screen</string>

    <!-- Name of the HDMI display.  [CHAR LIMIT=50] -->
    <string name="display_manager_hdmi_display_name">HDMI Screen</string>

    <!-- Name of the N'th overlay display for testing.  [CHAR LIMIT=50] -->
    <string name="display_manager_overlay_display_name">Overlay #<xliff:g id="id">%1$d</xliff:g></string>

    <!-- Title text to show within the overlay.  [CHAR LIMIT=50] -->
    <string name="display_manager_overlay_display_title"><xliff:g id="name">%1$s</xliff:g>: <xliff:g id="width">%2$d</xliff:g>x<xliff:g id="height">%3$d</xliff:g>, <xliff:g id="dpi">%4$d</xliff:g> dpi</string>

    <!-- Title text to append when the display is secure.  [CHAR LIMIT=30] -->
    <string name="display_manager_overlay_display_secure_suffix">, secure</string>

    <!-- Keyguard strings -->
    <!-- Message shown in pattern unlock after some number of unsuccessful attempts -->
    <string name="kg_forgot_pattern_button_text">Forgot Pattern</string>
    <!-- Message shown when user enters wrong pattern -->
    <string name="kg_wrong_pattern">Wrong Pattern</string>
    <!-- Message shown when user enters wrong password -->
    <string name="kg_wrong_password">Wrong Password</string>
    <!-- Message shown when user enters wrong PIN -->
    <string name="kg_wrong_pin">Wrong PIN</string>
    <!-- Countdown message shown after too many failed unlock attempts -->
    <plurals name="kg_too_many_failed_attempts_countdown">
        <item quantity="one">Try again in 1 second.</item>
        <item quantity="other">Try again in <xliff:g id="number">%d</xliff:g> seconds.</item>
    </plurals>
    <!-- Instructions for using the pattern unlock screen -->
    <string name="kg_pattern_instructions">Draw your pattern</string>
    <!-- Instructions for using the SIM PIN unlock screen -->
    <string name="kg_sim_pin_instructions">Enter SIM PIN</string>
    <!-- Instructions for using the PIN unlock screen -->
    <string name="kg_pin_instructions">Enter PIN</string>
    <!-- Instructions for using the password unlock screen -->
    <string name="kg_password_instructions">Enter Password</string>
    <!-- Hint shown in the PUK screen that asks the user to enter the PUK code given to them by their provider -->
    <string name="kg_puk_enter_puk_hint">SIM is now disabled. Enter PUK code to continue. Contact carrier for details.</string>
    <!-- Hint shown in the PUK unlock screen PIN TextView -->
    <string name="kg_puk_enter_pin_hint">Enter desired PIN code</string>
    <!-- Message shown when the user needs to confirm the PIN they just entered in the PUK screen -->
    <string name="kg_enter_confirm_pin_hint">Confirm desired PIN code</string>
    <!-- Message shown in dialog while the device is unlocking the SIM card -->
    <string name="kg_sim_unlock_progress_dialog_message">Unlocking SIM card\u2026</string>
    <!-- Message shown when the user enters the wrong PIN code -->
    <string name="kg_password_wrong_pin_code">Incorrect PIN code.</string>
    <!-- Message shown when the user enters an invalid SIM pin password in PUK screen -->
    <string name="kg_invalid_sim_pin_hint">Type a PIN that is 4 to 8 numbers.</string>
    <!-- Message shown when the user enters an invalid PUK code in the PUK screen -->
    <string name="kg_invalid_sim_puk_hint">PUK code should be 8 numbers.</string>
    <!-- Message shown when the user enters an invalid PUK code -->
    <string name="kg_invalid_puk">Re-enter the correct PUK code. Repeated attempts will permanently disable the SIM.</string>
      <!-- String shown in PUK screen when PIN codes don't match -->
    <string name="kg_invalid_confirm_pin_hint" product="default">PIN codes does not match</string>
    <!-- Message shown when the user exceeds the maximum number of pattern attempts -->
    <string name="kg_login_too_many_attempts">Too many pattern attempts</string>
    <!-- Instructions show in account unlock screen allowing user to enter their email password -->
    <string name="kg_login_instructions">To unlock, sign in with your Google account.</string>
    <!-- Hint shown in TextView in account unlock screen of keyguard -->
    <string name="kg_login_username_hint">Username (email)</string>
    <!-- Hint shown in TextView in account unlock screen of keyguard -->
    <string name="kg_login_password_hint">Password</string>
    <!-- Label shown on sign in button on account unlock screen of keyguard -->
    <string name="kg_login_submit_button">Sign in</string>
    <!-- Message shown when the user enters an invalid username/password combination in account unlock screen of keyguard -->
    <string name="kg_login_invalid_input">Invalid username or password.</string>
    <!-- Hint text shown when user has too many failed password attempts in account unlock screen of keyguard -->
    <string name="kg_login_account_recovery_hint">Forgot your username or password\?\nVisit <b>google.com/accounts/recovery</b>.</string>
    <!-- Message shown while device checks username/password in account unlock screen of keyguard -->
    <string name="kg_login_checking_password">Checking account\u2026</string>
    <!-- Message shown in dialog when max number of attempts are reached for PIN screen of keyguard -->
    <string name="kg_too_many_failed_pin_attempts_dialog_message">
        You have incorrectly typed your PIN <xliff:g id="number">%1$d</xliff:g> times.
        \n\nTry again in <xliff:g id="number">%2$d</xliff:g> seconds.
    </string>
    <!-- Message shown in dialog when max number of attempts are reached for password screen of keyguard -->
    <string name="kg_too_many_failed_password_attempts_dialog_message">
        You have incorrectly typed your password <xliff:g id="number">%1$d</xliff:g> times.
        \n\nTry again in <xliff:g id="number">%2$d</xliff:g> seconds.
    </string>
    <string name="kg_too_many_failed_pattern_attempts_dialog_message">
        You have incorrectly drawn your unlock pattern <xliff:g id="number">%1$d</xliff:g> times.
        \n\nTry again in <xliff:g id="number">%2$d</xliff:g> seconds.
    </string>
    <!-- Message shown when user is almost at the limit of password attempts where the device will be wiped. -->
    <string name="kg_failed_attempts_almost_at_wipe" product="tablet">
       You have incorrectly attempted to unlock the tablet <xliff:g id="number">%1$d</xliff:g> times.
       After <xliff:g id="number">%2$d</xliff:g> more unsuccessful attempts,
       the tablet will be reset to factory default and all user data will be lost.
    </string>
    <!-- Message shown when user is almost at the limit of password attempts where the device will be wiped. -->
    <string name="kg_failed_attempts_almost_at_wipe" product="tv">
       You have incorrectly attempted to unlock your Android TV device <xliff:g id="number">%1$d</xliff:g> times.
       After <xliff:g id="number">%2$d</xliff:g> more unsuccessful attempts,
       your Android TV device will be reset to factory default and all user data will be lost.
    </string>
    <!-- Message shown when user is almost at the limit of password attempts where the device will be wiped. -->
    <string name="kg_failed_attempts_almost_at_wipe" product="default">
       You have incorrectly attempted to unlock the phone <xliff:g id="number">%1$d</xliff:g> times.
       After <xliff:g id="number">%2$d</xliff:g> more unsuccessful attempts,
       the phone will be reset to factory default and all user data will be lost.
    </string>
    <!-- Message shown in dialog when user has exceeded the maximum attempts and the device will now be wiped -->
    <string name="kg_failed_attempts_now_wiping" product="tablet">
       You have incorrectly attempted to unlock the tablet <xliff:g id="number">%d</xliff:g> times.
       The tablet will now be reset to factory default.
    </string>
    <!-- Message shown in dialog when user has exceeded the maximum attempts and the device will now be wiped -->
    <string name="kg_failed_attempts_now_wiping" product="tv">
       You have incorrectly attempted to unlock your Android TV device <xliff:g id="number">%d</xliff:g> times.
       Your Android TV device will now be reset to factory default.
    </string>
    <!-- Message shown in dialog when user has exceeded the maximum attempts and the device will now be wiped -->
    <string name="kg_failed_attempts_now_wiping" product="default">
       You have incorrectly attempted to unlock the phone <xliff:g id="number">%d</xliff:g> times.
       The phone will now be reset to factory default.
    </string>
    <!-- Message shown in dialog when user is almost at the limit where they will be
    locked out and may have to enter an alternate username/password to unlock the phone -->
    <string name="kg_failed_attempts_almost_at_login" product="tablet">
       You have incorrectly drawn your unlock pattern <xliff:g id="number">%1$d</xliff:g> times.
       After <xliff:g id="number">%2$d</xliff:g> more unsuccessful attempts,
       you will be asked to unlock your tablet using an email account.\n\n
       Try again in <xliff:g id="number">%3$d</xliff:g> seconds.
    </string>
    <!-- Message shown in dialog when user is almost at the limit where they will be
    locked out and may have to enter an alternate username/password to unlock the phone -->
    <string name="kg_failed_attempts_almost_at_login" product="tv">
       You have incorrectly drawn your unlock pattern <xliff:g id="number">%1$d</xliff:g> times.
       After <xliff:g id="number">%2$d</xliff:g> more unsuccessful attempts,
       you will be asked to unlock your Android TV device using an email account.\n\n
       Try again in <xliff:g id="number">%3$d</xliff:g> seconds.
    </string>
    <!-- Message shown in dialog when user is almost at the limit where they will be
    locked out and may have to enter an alternate username/password to unlock the phone -->
    <string name="kg_failed_attempts_almost_at_login" product="default">
       You have incorrectly drawn your unlock pattern <xliff:g id="number">%1$d</xliff:g> times.
       After <xliff:g id="number">%2$d</xliff:g> more unsuccessful attempts,
       you will be asked to unlock your phone using an email account.\n\n
       Try again in <xliff:g id="number">%3$d</xliff:g> seconds.
    </string>
    <!-- Sequence of characters used to separate message strings in keyguard. Typically just em-dash
         with spaces on either side. [CHAR LIMIT=3] -->
    <string name="kg_text_message_separator" product="default">" \u2014 "</string>
    <!-- The delete-widget drop target button text -->
    <string name="kg_reordering_delete_drop_target_text">Remove</string>

    <!-- Message shown in dialog when user is attempting to set the music volume above the
    recommended maximum level for headphones -->
    <string name="safe_media_volume_warning" product="default">
       "Raise volume above recommended level?\n\nListening at high volume for long periods may damage your hearing."
    </string>

    <!-- Dialog title for dialog shown when the accessibility shortcut is activated, and we want
     to confirm that the user understands what's going to happen-->
    <string name="accessibility_shortcut_warning_dialog_title">Use Accessibility Shortcut?</string>

    <!-- Message shown in dialog when user is in the process of enabling the accessibility
    service via the volume buttons shortcut for the first time. [CHAR LIMIT=none] -->
    <string name="accessibility_shortcut_toogle_warning">
        When the shortcut is on, pressing both volume buttons for 3 seconds will start an
        accessibility feature.
    </string>

    <!-- Dialog title for dialog shown when the multiple accessibility shortcut is activated, and we want to confirm that the user understands what's going to happen. [CHAR LIMIT=none] -->
    <string name="accessibility_shortcut_multiple_service_warning_title">Turn on accessibility features?</string>

    <!-- Message shown in dialog when user is in the process of enabling the multiple accessibility service via the volume buttons shortcut for the first time. [CHAR LIMIT=none] -->
    <string name="accessibility_shortcut_multiple_service_warning">Holding down both volume keys for a few seconds turns on accessibility features. This may change how your device works.\n\nCurrent features:\n<xliff:g id="service" example="TalkBack">%1$s</xliff:g>\nYou can change selected features in Settings > Accessibility.</string>

    <!-- Used in multiple service warning to list current features. [CHAR LIMIT=none] -->
    <string name="accessibility_shortcut_multiple_service_list">\t• <xliff:g id="service" example="TalkBack">%1$s</xliff:g>\n</string>

    <!-- Dialog title for dialog shown when this accessibility shortcut is activated, and we want to confirm that the user understands what's going to happen. [CHAR LIMIT=none] -->
    <string name="accessibility_shortcut_single_service_warning_title">Turn on <xliff:g id="service" example="TalkBack">%1$s</xliff:g>?</string>

    <!-- Message shown in dialog when user is in the process of enabling this accessibility service via the volume buttons shortcut for the first time. [CHAR LIMIT=none] -->
    <string name="accessibility_shortcut_single_service_warning">Holding down both volume keys for a few seconds turns on <xliff:g id="service" example="TalkBack">%1$s</xliff:g>, an accessibility feature. This may change how your device works.\n\nYou can change this shortcut to another feature in Settings > Accessibility.</string>

    <!-- Text in button that closes the warning dialog about the accessibility shortcut, leaving the
    shortcut enabled. [CHAR LIMIT=none]-->
    <string name="accessibility_shortcut_on">Turn on</string>

    <!-- Text in button that closes the warning dialog about the accessibility shortcut, leaving the
    shortcut enabled. [CHAR LIMIT=none] -->
    <string name="accessibility_shortcut_off">Don’t turn on</string>

    <!-- Text for a feature status that is enabled. [CHAR LIMIT=20] -->
    <string name="accessibility_shortcut_menu_item_status_on">ON</string>

    <!-- Text for a feature status that is disabled. [CHAR LIMIT=20] -->
    <string name="accessibility_shortcut_menu_item_status_off">OFF</string>

    <!-- Title for a warning about security implications of enabling an accessibility
    service. [CHAR LIMIT=NONE] -->
    <string name="accessibility_enable_service_title">Allow
        <xliff:g id="service" example="TalkBack">%1$s</xliff:g> to have full control of your
        device?</string>

    <!-- Warning that the device data will not be encrypted with password or PIN if
    enabling an accessibility service and there is a secure lock setup. [CHAR LIMIT=NONE] -->
    <string name="accessibility_enable_service_encryption_warning">If you turn on
        <xliff:g id="service" example="TalkBack">%1$s</xliff:g>, your device won’t use your screen
        lock to enhance data encryption.
    </string>

    <!-- Warning description that explains that it's appropriate for accessibility
     services to have full control to help users with accessibility needs. [CHAR LIMIT=NONE] -->
    <string name="accessibility_service_warning_description">Full control is appropriate for apps
        that help you with accessibility needs, but not for most apps.
    </string>

    <!-- Title for the screen control in accessibility dialog. [CHAR LIMIT=NONE] -->
    <string name="accessibility_service_screen_control_title">View and control screen</string>

    <!-- Description for the screen control in accessibility dialog. [CHAR LIMIT=NONE] -->
    <string name="accessibility_service_screen_control_description">It can read all content on the
        screen and display content over other apps.
    </string>

    <!-- Title for the action perform in accessibility dialog. [CHAR LIMIT=NONE] -->
    <string name="accessibility_service_action_perform_title">View and perform actions</string>

    <!-- Description for the action perform in accessibility dialog. [CHAR LIMIT=NONE] -->
    <string name="accessibility_service_action_perform_description">It can track your interactions
        with an app or a hardware sensor, and interact with apps on your behalf.
    </string>

    <!-- String for the allow button in accessibility permission dialog. [CHAR LIMIT=10] -->
    <string name="accessibility_dialog_button_allow">Allow</string>
    <!-- String for the deny button in accessibility permission dialog. [CHAR LIMIT=10] -->
    <string name="accessibility_dialog_button_deny">Deny</string>

    <!-- Title for accessibility select shortcut menu dialog. [CHAR LIMIT=100] -->
    <string name="accessibility_select_shortcut_menu_title">Tap a feature to start using it:</string>

    <!-- Title for accessibility edit shortcut selection menu dialog, and dialog is triggered
    from accessibility button. [CHAR LIMIT=100] -->
    <string name="accessibility_edit_shortcut_menu_button_title">Choose features to use with the
        accessibility button
    </string>

    <!-- Title for accessibility edit shortcut selection menu dialog, and dialog is triggered
    from volume key shortcut. [CHAR LIMIT=100] -->
    <string name="accessibility_edit_shortcut_menu_volume_title">Choose features to use with the
        volume key shortcut
    </string>

    <!-- Text for showing the warning to user when uncheck the legacy app item in the accessibility
    shortcut menu, user can aware the service to be disabled. [CHAR LIMIT=100] -->
    <string name="accessibility_uncheck_legacy_item_warning">
        <xliff:g id="service_name" example="TalkBack">%s</xliff:g> has been turned off</string>

    <!-- Text in button that edit the accessibility shortcut menu, user can delete
    any service item in the menu list. [CHAR LIMIT=100] -->
    <string name="edit_accessibility_shortcut_menu_button">Edit shortcuts</string>

    <!-- Text in button that complete the accessibility shortcut menu changed status. [CHAR LIMIT=100] -->
    <string name="done_accessibility_shortcut_menu_button">Done</string>

    <!-- Text in button that turns off the accessibility shortcut -->
    <string name="disable_accessibility_shortcut">Turn off Shortcut</string>

    <!-- Text in button that closes the warning dialog about the accessibility shortcut, leaving the
    shortcut enabled.-->
    <string name="leave_accessibility_shortcut_on">Use Shortcut</string>

    <!-- Title of Color Inversion feature shown in the warning dialog about the accessibility
    shortcut. -->
    <string name="color_inversion_feature_name">Color Inversion</string>

    <!-- Title of Color Correction feature, which is mostly used to help users who are colorblind,
     shown in the warning dialog about the accessibility shortcut. -->
    <string name="color_correction_feature_name">Color Correction</string>

    <!-- Text in toast to alert the user that the accessibility shortcut turned on an accessibility service. [CHAR LIMIT=none] -->
    <string name="accessibility_shortcut_enabling_service">Held volume keys. <xliff:g id="service_name" example="TalkBack">%1$s</xliff:g> turned on.</string>

    <!-- Text in toast to alert the user that the accessibility shortcut turned off an accessibility service. [CHAR LIMIT=none] -->
    <string name="accessibility_shortcut_disabling_service">Held volume keys. <xliff:g id="service_name" example="TalkBack">%1$s</xliff:g> turned off.</string>

    <!-- Text spoken when accessibility shortcut warning dialog is shown. [CHAR LIMIT=none] -->
    <string name="accessibility_shortcut_spoken_feedback">Press and hold both volume keys for three seconds to use
        <xliff:g id="service_name" example="TalkBack">%1$s</xliff:g></string>

    <!-- Text appearing in a prompt at the top of UI allowing the user to select a target service or feature to be assigned to the Accessibility button in the navigation bar. [CHAR LIMIT=none]-->
    <string name="accessibility_button_prompt_text">Choose a feature to use when you tap the accessibility button:</string>
    <!-- Text appearing in a prompt at the top of UI allowing the user to select a target service or feature to be assigned to the Accessibility button when gesture navigation is enabled [CHAR LIMIT=none] -->
    <string name="accessibility_gesture_prompt_text">Choose a feature to use with the accessibility gesture (swipe up from the bottom of the screen with two fingers):</string>
    <!-- Text appearing in a prompt at the top of UI allowing the user to select a target service or feature to be assigned to the Accessibility button when gesture navigation and TalkBack is enabled [CHAR LIMIT=none] -->
    <string name="accessibility_gesture_3finger_prompt_text">Choose a feature to use with the accessibility gesture (swipe up from the bottom of the screen with three fingers):</string>

    <!-- Text describing how to display UI allowing a user to select a target service or feature to be assigned to the Accessibility button in the navigation bar. [CHAR LIMIT=none]-->
    <string name="accessibility_button_instructional_text">To switch between features, touch &amp; hold the accessibility button.</string>
    <!-- Text describing how to display UI allowing a user to select a target service or feature to be assigned to the Accessibility button when gesture navigation is enabled. [CHAR LIMIT=none] -->
    <string name="accessibility_gesture_instructional_text">To switch between features, swipe up with two fingers and hold.</string>
    <!-- Text describing how to display UI allowing a user to select a target service or feature to be assigned to the Accessibility button when gesture navigation and TalkBack is enabled. [CHAR LIMIT=none] -->
    <string name="accessibility_gesture_3finger_instructional_text">To switch between features, swipe up with three fingers and hold.</string>

    <!-- Text used to describe system navigation features, shown within a UI allowing a user to assign system magnification features to the Accessibility button in the navigation bar. -->
    <string name="accessibility_magnification_chooser_text">Magnification</string>

    <!-- Text spoken when the current user is switched if accessibility is enabled. [CHAR LIMIT=none] -->
    <string name="user_switched">Current user <xliff:g id="name" example="Bob">%1$s</xliff:g>.</string>
    <!-- Message shown when switching to a user [CHAR LIMIT=none] -->
    <string name="user_switching_message">Switching to <xliff:g id="name" example="Bob">%1$s</xliff:g>\u2026</string>
    <!-- Message when logging out a user on a split user system -->
    <string name="user_logging_out_message">Logging out <xliff:g id="name" example="Bob">%1$s</xliff:g>\u2026</string>
    <!-- Default name of the owner user [CHAR LIMIT=20] -->
    <string name="owner_name" msgid="3879126011135546571">Owner</string>
    <!-- Error message title [CHAR LIMIT=35] -->
    <string name="error_message_title">Error</string>
    <!-- Message informing user that the change was disallowed by an administrator. [CHAR LIMIT=none] -->
    <string name="error_message_change_not_allowed">This change isn\'t allowed by your admin</string>
    <!-- Message informing user that the requested activity could not be found [CHAR LIMIT=none] -->
    <string name="app_not_found">No application found to handle this action</string>
    <string name="revoke">Revoke</string>

    <!-- Printing -->

    <!-- ISO (European standard) A0 media (paper) size: 33.11" × 46.81" -->
    <string name="mediasize_iso_a0">ISO A0</string>
    <!-- ISO (European standard) A1 media (paper) size: 23.39" × 33.11" -->
    <string name="mediasize_iso_a1">ISO A1</string>
    <!-- ISO (European standard) A2 media (paper) size: 16.54" x 23.39" -->
    <string name="mediasize_iso_a2">ISO A2</string>
    <!-- ISO (European standard) A3 media (paper) size: 11.69" x 16.54" -->
    <string name="mediasize_iso_a3">ISO A3</string>
    <!-- ISO (European standard) A4 media (paper) size: 8.27" x 11.69" -->
    <string name="mediasize_iso_a4">ISO A4</string>
    <!-- ISO (European standard) A5 media (paper) size: 5.83" x 8.27" -->
    <string name="mediasize_iso_a5">ISO A5</string>
    <!-- ISO (European standard) A6 media (paper) size: 4.13" x 5.83" -->
    <string name="mediasize_iso_a6">ISO A6</string>
    <!-- ISO (European standard) A7 media (paper) size: 2.91" x 4.13" -->
    <string name="mediasize_iso_a7">ISO A7</string>
    <!-- ISO (European standard) A8 media (paper) size: 2.05" x 2.91" -->
    <string name="mediasize_iso_a8">ISO A8</string>
    <!-- ISO (European standard) A9 media (paper) size: 1.46" x 2.05" -->
    <string name="mediasize_iso_a9">ISO A9</string>
    <!-- ISO (European standard) A10 media (paper) size: 1.02" x 1.46" -->
    <string name="mediasize_iso_a10">ISO A10</string>

    <!-- ISO (European standard) B0 media (paper) size: 39.37" x 55.67" -->
    <string name="mediasize_iso_b0">ISO B0</string>
    <!-- ISO (European standard) B1 media (paper) size: 27.83" x 39.37" -->
    <string name="mediasize_iso_b1">ISO B1</string>
    <!-- ISO (European standard) B2 media (paper) size - 19.69" x 27.83" -->
    <string name="mediasize_iso_b2">ISO B2</string>
    <!-- ISO (European standard) B3 media (paper) size: 13.90" x 19.69" -->
    <string name="mediasize_iso_b3">ISO B3</string>
    <!-- ISO (European standard) B4 media (paper) size: 9.84" x 13.90" -->
    <string name="mediasize_iso_b4">ISO B4</string>
    <!-- ISO (European standard) B5 media (paper) size: 6.93" x 9.84" -->
    <string name="mediasize_iso_b5">ISO B5</string>
    <!-- ISO (European standard) B6 media (paper) size: 4.92" x 6.93" -->
    <string name="mediasize_iso_b6">ISO B6</string>
    <!-- ISO (European standard) B7 media (paper) size: 3.46" x 4.92" -->
    <string name="mediasize_iso_b7">ISO B7</string>
    <!-- ISO (European standard) B8 media (paper) size: 2.44" x 3.46" -->
    <string name="mediasize_iso_b8">ISO B8</string>
    <!-- ISO (European standard) B9 media (paper) size: 1.73" x 2.44" -->
    <string name="mediasize_iso_b9">ISO B9</string>
    <!-- ISO (European standard) B10 media (paper) size: 1.22" x 1.73" -->
    <string name="mediasize_iso_b10">ISO B10</string>

    <!-- ISO (European standard) C0 media (paper) size: 36.10" x 51.06" -->
    <string name="mediasize_iso_c0">ISO C0</string>
    <!-- ISO (European standard) C1 media (paper) size: 25.51" x 36.10" -->
    <string name="mediasize_iso_c1">ISO C1</string>
    <!-- ISO (European standard) C2 media (paper) size: 18.03" x 25.51" -->
    <string name="mediasize_iso_c2">ISO C2</string>
    <!-- ISO (European standard) C3 media (paper) size: 12.76" x 18.03" -->
    <string name="mediasize_iso_c3">ISO C3</string>
    <!-- ISO (European standard) C4 media (paper) size: 9.02" x 12.76" -->
    <string name="mediasize_iso_c4">ISO C4</string>
    <!-- ISO (European standard) C5 media (paper) size: 6.38" x 9.02" -->
    <string name="mediasize_iso_c5">ISO C5</string>
    <!-- ISO (European standard) C6 media (paper) size: 4.49" x 6.38" -->
    <string name="mediasize_iso_c6">ISO C6</string>
    <!-- ISO (European standard) C7 media (paper) size: 3.19" x 4.49" -->
    <string name="mediasize_iso_c7">ISO C7</string>
    <!-- ISO ISO C8 media (paper) size: 2.24" x 3.19" -->
    <string name="mediasize_iso_c8">ISO C8</string>
    <!-- ISO ISO C9 media (paper) size: 1.57" x 2.24" -->
    <string name="mediasize_iso_c9">ISO C9</string>
    <!-- ISO (European standard) C10 media (paper) size: 1.10" x 1.57" -->
    <string name="mediasize_iso_c10">ISO C10</string>

    <!-- North America Letter media (paper) size: 8.5" × 11" (279mm x 216mm) -->
    <string name="mediasize_na_letter">Letter</string>
    <!-- North America Government Letter media (paper) size: 8.0" × 10.5" (203mm x 267mm) -->
    <string name="mediasize_na_gvrnmt_letter">Government Letter</string>
    <!-- North America Legal media (paper) size: 8.5" × 14" (216mm x 356mm) -->
    <string name="mediasize_na_legal">Legal</string>
    <!-- North America Junior Legal media (paper) size: 8.0" × 5.0" (203mm × 127mm) -->
    <string name="mediasize_na_junior_legal">Junior Legal</string>
    <!-- North America Ledger media (paper) size: 17" × 11" (432mm × 279mm) -->
    <string name="mediasize_na_ledger">Ledger</string>
    <!-- North America Tabloid media (paper) size: 11" × 17" (279mm × 432mm) -->
    <string name="mediasize_na_tabloid">Tabloid</string>

    <!-- North America Index Card 3x5 media (paper) size: 3" x 5" (76mm x 127mm) -->
    <string name="mediasize_na_index_3x5">Index Card 3x5</string>
    <!-- North America Index Card 4x6 media (paper) size: 4" x 6" (102mm x 152mm) -->
    <string name="mediasize_na_index_4x6">Index Card 4x6</string>
    <!-- North America Index Card 5x8 media (paper) size: 5" x 8" (127mm x 203mm) -->
    <string name="mediasize_na_index_5x8">Index Card 5x8</string>
    <!-- North America Monarch media (paper) size: 7.25" x 10.5" (184mm x 267mm) -->
    <string name="mediasize_na_monarch">Monarch</string>
    <!-- North America Quarto media (paper) size: 8" x 10" (203mm x 254mm) -->
    <string name="mediasize_na_quarto">Quarto</string>
    <!-- North America Foolscap media (paper) size: 8" x 13" (203mm x 330mm) -->
    <string name="mediasize_na_foolscap">Foolscap</string>

    <!-- Chinese Roc 8k media (paper) size: 270mm x 390mm (10.629" x 15.3543") -->
    <string name="mediasize_chinese_roc_8k">ROC 8K</string>
    <!-- Chinese Roc 16k media (paper) size: 195mm x 270mm (7.677" x 10.629") -->
    <string name="mediasize_chinese_roc_16k">ROC 16K</string>

    <!-- Chinese PRC 1 media (paper) size: 102mm x 165mm (4.015" x 6.496") -->
    <string name="mediasize_chinese_prc_1">PRC 1</string>
    <!-- Chinese PRC 2 media (paper) size: 102mm x 176mm (4.015" x 6.929") -->
    <string name="mediasize_chinese_prc_2">PRC 2</string>
    <!-- Chinese PRC 3 media (paper) size: 125mm x 176mm (4.921" x 6.929") -->
    <string name="mediasize_chinese_prc_3">PRC 3</string>
    <!-- Chinese PRC 4 media (paper) size: 110mm x 208mm (4.330" x 8.189") -->
    <string name="mediasize_chinese_prc_4">PRC 4</string>
    <!-- Chinese PRC 5 media (paper) size: 110mm x 220mm (4.330" x 8.661") -->
    <string name="mediasize_chinese_prc_5">PRC 5</string>
    <!-- Chinese PRC 6 media (paper) size: 120mm x 320mm (4.724" x 12.599") -->
    <string name="mediasize_chinese_prc_6">PRC 6</string>
    <!-- Chinese PRC 7 media (paper) size: 160mm x 230mm (6.299" x 9.055") -->
    <string name="mediasize_chinese_prc_7">PRC 7</string>
    <!-- Chinese PRC 8 media (paper) size: 120mm x 309mm (4.724" x 12.165") -->
    <string name="mediasize_chinese_prc_8">PRC 8</string>
    <!-- Chinese PRC 9 media (paper) size: 229mm x 324mm (9.016" x 12.756") -->
    <string name="mediasize_chinese_prc_9">PRC 9</string>
    <!-- Chinese PRC 10 media (paper) size: 324mm x 458mm (12.756" x 18.032") -->
    <string name="mediasize_chinese_prc_10">PRC 10</string>

    <!-- Chinese RPC 16K media (paper) size: 146mm x 215mm (5.749" x 8.465") -->
    <string name="mediasize_chinese_prc_16k">PRC 16K</string>
    <!-- Chinese Pa Kai media (paper) size: 146mm x 215mm (5.749" x 8.465") -->
    <string name="mediasize_chinese_om_pa_kai">Pa Kai</string>
    <!-- Chinese Dai Pa Kai media (paper) size: 275mm x 395mm (10.827" x 15.551") -->
    <string name="mediasize_chinese_om_dai_pa_kai">Dai Pa Kai</string>
    <!-- Chinese Jurro Ku Kai media (paper) size: 275mm x 395mm (10.827" x 15.551") -->
    <string name="mediasize_chinese_om_jurro_ku_kai">Jurro Ku Kai</string>

    <!-- Japanese JIS B10 media (paper) size: 32mm x 45mm (1.259" x 1.772") -->
    <string name="mediasize_japanese_jis_b10">JIS B10</string>
    <!-- Japanese JIS B9 media (paper) size: 45mm x 64mm (1.772" x 2.52") -->
    <string name="mediasize_japanese_jis_b9">JIS B9</string>
    <!-- Japanese JIS B8 media (paper) size: 64mm x 91mm (2.52" x 3.583") -->
    <string name="mediasize_japanese_jis_b8">JIS B8</string>
    <!-- Japanese JIS B7 media (paper) size: 91mm x 128mm (3.583" x 5.049") -->
    <string name="mediasize_japanese_jis_b7">JIS B7</string>
    <!-- Japanese JIS B6 media (paper) size: 128mm x 182mm (5.049" x 7.165") -->
    <string name="mediasize_japanese_jis_b6">JIS B6</string>
    <!-- Japanese JIS B5 media (paper) size: 182mm x 257mm (7.165" x 10.118") -->
    <string name="mediasize_japanese_jis_b5">JIS B5</string>
    <!-- Japanese JIS B4 media (paper) size: 257mm x 364mm (10.118" x 14.331") -->
    <string name="mediasize_japanese_jis_b4">JIS B4</string>
    <!-- Japanese JIS B3 media (paper) size: 364mm x 515mm (14.331" x 20.276") -->
    <string name="mediasize_japanese_jis_b3">JIS B3</string>
    <!-- Japanese JIS B2 media (paper) size: 515mm x 728mm (20.276" x 28.661") -->
    <string name="mediasize_japanese_jis_b2">JIS B2</string>
    <!-- Japanese JIS B1 media (paper) size: 728mm x 1030mm (28.661" x 40.551") -->
    <string name="mediasize_japanese_jis_b1">JIS B1</string>
    <!-- Japanese JIS B0 media (paper) size: 1030mm x 1456mm (40.551" x 57.323") -->
    <string name="mediasize_japanese_jis_b0">JIS B0</string>

    <!-- Japanese JIS Exec media (paper) size: 216mm x 330mm (8.504" x 12.992") -->
    <string name="mediasize_japanese_jis_exec">JIS Exec</string>

    <!-- Japanese Chou4 media (paper) size: 90mm x 205mm (3.543" x 8.071") -->
    <string name="mediasize_japanese_chou4">Chou4</string>
    <!-- Japanese Chou3 media (paper) size: 120mm x 235mm (4.724" x 9.252") -->
    <string name="mediasize_japanese_chou3">Chou3</string>
    <!-- Japanese Chou2 media (paper) size: 111.1mm x 146mm (4.374" x 5.748") -->
    <string name="mediasize_japanese_chou2">Chou2</string>

    <!-- Japanese Hagaki media (paper) size: 100mm x 148mm (3.937" x 5.827") -->
    <string name="mediasize_japanese_hagaki">Hagaki </string>
    <!-- Japanese Oufuku media (paper) size: 148mm x 200mm (5.827" x 7.874") -->
    <string name="mediasize_japanese_oufuku">Oufuku </string>
    <!-- Japanese Kahu media (paper) size: 240mm x 322.1mm (9.449" x 12.681") -->
    <string name="mediasize_japanese_kahu">Kahu</string>
    <!-- Japanese Kaku2 media (paper) size: 240mm x 332mm (9.449" x 13.071") -->
    <string name="mediasize_japanese_kaku2">Kaku2</string>
    <!-- Japanese You4 media (paper) size: 105mm x 235mm (4.134" x 9.252") -->
    <string name="mediasize_japanese_you4">You4</string>

    <!-- Media (paper) size for specifying any paper size in portrait.-->
    <string name="mediasize_unknown_portrait">Unknown portrait</string>
    <!-- Media (paper) size for specifying any paper size in landscape.-->
    <string name="mediasize_unknown_landscape">Unknown landscape</string>

    <!-- Write fail reason: printing was cancelled.[CHAR LIMIT=none] -->
    <string name="write_fail_reason_cancelled">Cancelled</string>
    <!-- Write fail reason: couldn't write the printed content. [CHAR LIMIT=none] -->
    <string name="write_fail_reason_cannot_write">Error writing content</string>

    <!-- Print fail reason: unknown. [CHAR LIMIT=25] -->
    <string name="reason_unknown">unknown</string>

    <!-- Print fail reason: the print service that has to process the print job is not available. [CHAR LIMIT=none] -->
    <string name="reason_service_unavailable">Print service not enabled</string>

    <!-- Title for the notification that a print service was installed. [CHAR LIMIT=50] -->
    <string name="print_service_installed_title"><xliff:g id="name" example="Cloud Print">%s</xliff:g> service installed</string>
    <!-- Message for the notification that a print service was installed. [CHAR LIMIT=50] -->
    <string name="print_service_installed_message">Tap to enable</string>

    <!-- PIN entry dialog title for entering the administrator PIN [CHAR LIMIT=none] -->
    <string name="restr_pin_enter_admin_pin">Enter admin PIN</string>
    <!-- PIN entry dialog label/hint for PIN [CHAR LIMIT=none] -->
    <string name="restr_pin_enter_pin">Enter PIN</string>
    <!-- PIN entry dialog label/hint for incorrect PIN entry [CHAR LIMIT=none] -->
    <string name="restr_pin_incorrect">Incorrect</string>
    <!-- PIN entry dialog label/hint for old PIN [CHAR LIMIT=none] -->
    <string name="restr_pin_enter_old_pin">Current PIN</string>
    <!-- PIN entry dialog label for new PIN [CHAR LIMIT=none] -->
    <string name="restr_pin_enter_new_pin">New PIN</string>
    <!-- PIN entry dialog label for new PIN confirmation [CHAR LIMIT=none] -->
    <string name="restr_pin_confirm_pin">Confirm new PIN</string>
    <!-- PIN creation dialog message [CHAR LIMIT=none] -->
    <string name="restr_pin_create_pin">Create a PIN for modifying restrictions</string>
    <!-- PIN entry dialog error when PINs are not the same [CHAR LIMIT=none] -->
    <string name="restr_pin_error_doesnt_match">PINs don\'t match. Try again.</string>
    <!-- PIN entry dialog error when PIN is too short [CHAR LIMIT=none] -->
    <string name="restr_pin_error_too_short">PIN is too short. Must be at least 4 digits.</string>
    <!-- PIN entry dialog countdown message for next chance to enter the PIN [CHAR LIMIT=none] -->
    <!-- Phrase describing a time duration using seconds [CHAR LIMIT=none] -->
    <plurals name="restr_pin_countdown">
        <item quantity="one">Try again in 1 second</item>
        <item quantity="other">Try again in <xliff:g id="count">%d</xliff:g> seconds</item>
    </plurals>
    <!-- PIN entry dialog tells the user to not enter a PIN for a while. [CHAR LIMIT=none] -->
    <string name="restr_pin_try_later">Try again later</string>

    <!-- Cling help message title when hiding the navigation bar entering immersive mode [CHAR LIMIT=none] -->
    <string name="immersive_cling_title">Viewing full screen</string>

    <!-- Cling help message description when hiding the navigation bar entering immersive mode [CHAR LIMIT=none] -->
    <string name="immersive_cling_description">To exit, swipe down from the top.</string>

    <!-- Cling help message confirmation button when hiding the navigation bar entering immersive mode [CHAR LIMIT=30] -->
    <string name="immersive_cling_positive">Got it</string>

    <!-- Label for button to confirm chosen date or time [CHAR LIMIT=30] -->
    <string name="done_label">Done</string>
    <!--
         Content description for the hour selector in the time picker, which displays
         selectable hours of the day along the inside edge of a circle, as in an analog clock.
         [CHAR LIMIT=50]
    -->
    <string name="hour_picker_description">Hours circular slider</string>
    <!--
         Content description for the minute selector in the time picker, which displays
         selectable five-minute intervals along the inside edge of a circle, as in an analog clock.
         [CHAR LIMIT=50]
    -->
    <string name="minute_picker_description">Minutes circular slider</string>
    <!-- Accessibility announcement for hour circular picker [CHAR LIMIT=NONE] -->
    <string name="select_hours">Select hours</string>
    <!-- Accessibility announcement for minute circular picker [CHAR LIMIT=NONE] -->
    <string name="select_minutes">Select minutes</string>

    <!-- Accessibility announcement for the day picker [CHAR LIMIT=NONE] -->
    <string name="select_day">Select month and day</string>
    <!-- Accessibility announcement for the year picker [CHAR LIMIT=NONE] -->
    <string name="select_year">Select year</string>
    <!-- Accessibility announcement when a number that had been typed in is deleted [CHAR_LIMIT=NONE] -->
    <string name="deleted_key"><xliff:g id="key" example="4">%1$s</xliff:g> deleted</string>

    <!--
        Used to wrap a label for content description for a work profile, e.g. "Work Email" instead
        of email when there are two email apps.
        [CHAR LIMIT=20]
     -->
    <string name="managed_profile_label_badge">Work <xliff:g id="label" example="Email">%1$s</xliff:g></string>
    <string name="managed_profile_label_badge_2">2nd Work <xliff:g id="label" example="Email">%1$s</xliff:g></string>
    <string name="managed_profile_label_badge_3">3rd Work <xliff:g id="label" example="Email">%1$s</xliff:g></string>

    <!-- DO NOT TRANSLATE -->
    <string name="time_placeholder">--</string>

    <!-- DO NOT TRANSLATE -->
    <string name="radial_numbers_typeface">sans-serif</string>
    <!-- DO NOT TRANSLATE -->
    <string name="sans_serif">sans-serif</string>

    <!-- DO NOT TRANSLATE -->
    <string name="date_picker_month_typeface">sans-serif-medium</string>
    <!-- DO NOT TRANSLATE -->
    <string name="date_picker_day_of_week_typeface">sans-serif-medium</string>
    <!-- DO NOT TRANSLATE -->
    <string name="date_picker_day_typeface">sans-serif-medium</string>

    <!-- Lock-to-app unlock pin string -->
    <string name="lock_to_app_unlock_pin">Ask for PIN before unpinning</string>
    <!-- Lock-to-app unlock pattern string -->
    <string name="lock_to_app_unlock_pattern">Ask for unlock pattern before unpinning</string>
    <!-- Lock-to-app unlock password string -->
    <string name="lock_to_app_unlock_password">Ask for password before unpinning</string>

    <!-- Notification shown when device owner silently installs a package [CHAR LIMIT=NONE] -->
    <string name="package_installed_device_owner">Installed by your admin</string>
    <!-- Notification shown when device owner silently updates a package [CHAR LIMIT=NONE] -->
    <string name="package_updated_device_owner">Updated by your admin</string>
    <!-- Notification shown when device owner silently deletes a package [CHAR LIMIT=NONE] -->
    <string name="package_deleted_device_owner">Deleted by your admin</string>

    <!-- [CHAR LIMIT=25] String for confirmation button to enable a feature gated by the battery saver warning-->
    <string name="confirm_battery_saver">OK</string>

    <!-- [CHAR_LIMIT=NONE] Battery saver: Feature description, with a "learn more" link. -->
<<<<<<< HEAD
    <string name="battery_saver_description_with_learn_more">To extend battery life, Battery Saver:\n\n\u2022Turns on Dark theme\n\u2022Turns off or restricts background activity, some visual effects, and other features like \u201cHey Google\u201d\n\n<annotation id="url">Learn more</annotation></string>

    <!-- [CHAR_LIMIT=NONE] Battery saver: Feature description, without a "learn more" link. -->
    <string name="battery_saver_description">To extend battery life, Battery Saver:\n\n\u2022Turns on Dark theme\n\u2022Turns off or restricts background activity, some visual effects, and other features like \u201cHey Google\u201d</string>
=======
    <string name="battery_saver_description_with_learn_more">To extend battery life, Battery Saver:\n\n\u2022 Turns on Dark theme\n\u2022 Turns off or restricts background activity, some visual effects, and other features like \u201cHey Google\u201d\n\n<annotation id="url">Learn more</annotation></string>

    <!-- [CHAR_LIMIT=NONE] Battery saver: Feature description, without a "learn more" link. -->
    <string name="battery_saver_description">To extend battery life, Battery Saver:\n\n\u2022 Turns on Dark theme\n\u2022 Turns off or restricts background activity, some visual effects, and other features like \u201cHey Google\u201d</string>
>>>>>>> 539d92be

    <!-- [CHAR_LIMIT=NONE] Data saver: Feature description -->
    <string name="data_saver_description">To help reduce data usage, Data Saver prevents some apps from sending or receiving data in the background. An app you’re currently using can access data, but may do so less frequently. This may mean, for example, that images don’t display until you tap them.</string>
    <!-- [CHAR_LIMIT=35] Data saver: Title on first-time dialog -->
    <string name="data_saver_enable_title">Turn on Data Saver?</string>
    <!-- [CHAR_LIMIT=16] Data saver: Button to turn it on on first-time dialog -->
    <string name="data_saver_enable_button">Turn on</string>

    <!-- Zen mode condition - summary: time duration in minutes. [CHAR LIMIT=NONE] -->
    <plurals name="zen_mode_duration_minutes_summary">
        <item quantity="one">For one minute (until <xliff:g id="formattedTime" example="10:00 PM">%2$s</xliff:g>)</item>
        <item quantity="other">For %1$d minutes (until <xliff:g id="formattedTime" example="10:00 PM">%2$s</xliff:g>)</item>
    </plurals>

    <!-- Zen mode condition - summary: time duration in minutes (short version). [CHAR LIMIT=NONE] -->
    <plurals name="zen_mode_duration_minutes_summary_short">
        <item quantity="one">For 1 min (until <xliff:g id="formattedTime" example="10:00 PM">%2$s</xliff:g>)</item>
        <item quantity="other">For %1$d min (until <xliff:g id="formattedTime" example="10:00 PM">%2$s</xliff:g>)</item>
    </plurals>

    <!-- Zen mode condition - summary: time duration in hours. [CHAR LIMIT=NONE] -->
    <plurals name="zen_mode_duration_hours_summary">
        <item quantity="one">For 1 hour (until <xliff:g id="formattedTime" example="10:00 PM">%2$s</xliff:g>)</item>
        <item quantity="other">For %1$d hours (until <xliff:g id="formattedTime" example="10:00 PM">%2$s</xliff:g>)</item>
    </plurals>

    <!-- Zen mode condition - summary: time duration in hours (short version). [CHAR LIMIT=NONE] -->
    <plurals name="zen_mode_duration_hours_summary_short">
        <item quantity="one">For 1 hr (until <xliff:g id="formattedTime" example="10:00 PM">%2$s</xliff:g>)</item>
        <item quantity="other">For %1$d hr (until <xliff:g id="formattedTime" example="10:00 PM">%2$s</xliff:g>)</item>
    </plurals>

    <!-- Zen mode condition - line one: time duration in minutes. [CHAR LIMIT=NONE] -->
    <plurals name="zen_mode_duration_minutes">
        <item quantity="one">For one minute</item>
        <item quantity="other">For %d minutes</item>
    </plurals>

    <!-- Zen mode condition - line one: time duration in minutes (short version). [CHAR LIMIT=NONE] -->
    <plurals name="zen_mode_duration_minutes_short">
        <item quantity="one">For 1 min</item>
        <item quantity="other">For %d min</item>
    </plurals>

    <!-- Zen mode condition - line one: time duration in hours. [CHAR LIMIT=NONE] -->
    <plurals name="zen_mode_duration_hours">
        <item quantity="one">For 1 hour</item>
        <item quantity="other">For %d hours</item>
    </plurals>

    <!-- Zen mode condition - line one: time duration in hours (short version). [CHAR LIMIT=NONE] -->
    <plurals name="zen_mode_duration_hours_short">
        <item quantity="one">For 1 hr</item>
        <item quantity="other">For %d hr</item>
    </plurals>

    <!-- Zen mode condition - line two: ending time. [CHAR LIMIT=NONE] -->
    <string name="zen_mode_until">Until <xliff:g id="formattedTime" example="10:00 PM">%1$s</xliff:g></string>

    <!-- Zen mode condition - line one: Until next alarm. [CHAR LIMIT=NONE] -->
    <string name="zen_mode_alarm">Until <xliff:g id="formattedTime" example="10:00 PM">%1$s</xliff:g> (next alarm)</string>

    <!-- Zen mode condition: no exit criteria. [CHAR LIMIT=NONE] -->
    <string name="zen_mode_forever">Until you turn off</string>

    <!-- Zen mode condition: no exit criteria, includes the name of the feature for emphasis. [CHAR LIMIT=NONE] -->
    <string name="zen_mode_forever_dnd">Until you turn off Do Not Disturb</string>

    <!-- Zen mode active automatic rule name separator. [CHAR LIMIT=NONE] -->
    <string name="zen_mode_rule_name_combination"><xliff:g id="first" example="Weeknights">%1$s</xliff:g> / <xliff:g id="rest" example="Meetings">%2$s</xliff:g></string>

    <!-- Content description for the Toolbar icon used to collapse an expanded action mode. [CHAR LIMIT=NONE] -->
    <string name="toolbar_collapse_description">Collapse</string>

    <!-- Zen mode - feature name. [CHAR LIMIT=40] -->
    <string name="zen_mode_feature_name">Do not disturb</string>

    <!-- Zen mode - downtime legacy feature name. [CHAR LIMIT=40] -->
    <string name="zen_mode_downtime_feature_name">Downtime</string>

    <!-- Zen mode - name of default automatic schedule for weeknights. [CHAR LIMIT=40] -->
    <string name="zen_mode_default_weeknights_name">Weeknight</string>

    <!-- Zen mode - name of default automatic schedule for weekends. [CHAR LIMIT=40] -->
    <string name="zen_mode_default_weekends_name">Weekend</string>

    <!-- Zen mode - name of default automatic calendar event-based rule. [CHAR LIMIT=40] -->
    <string name="zen_mode_default_events_name">Event</string>

    <!-- Zen mode - name of default automatic calendar time-based rule that is triggered every night (when sleeping). [CHAR LIMIT=40] -->
    <string name="zen_mode_default_every_night_name">Sleeping</string>

    <!-- Indication that the current volume and other effects (vibration) are being suppressed by a third party, such as a notification listener. [CHAR LIMIT=30] -->
    <string name="muted_by"><xliff:g id="third_party">%1$s</xliff:g> is muting some sounds</string>

    <!-- Error message shown when there is a system error which can be solved by user performing factory reset. [CHAR LIMIT=NONE] -->
    <string name="system_error_wipe_data">There\'s an internal problem with your device, and it may be unstable until you factory data reset.</string>
    <!-- Error message shown when there is a system error which can be solved by the manufacturer. [CHAR LIMIT=NONE] -->
    <string name="system_error_manufacturer">There\'s an internal problem with your device. Contact your manufacturer for details.</string>

    <!-- Displayed when the USSD/SS request is modified by STK CC to a
    different request. This will be displayed in a toast. -->
    <string name="stk_cc_ussd_to_dial">USSD request changed to regular call</string>
    <string name="stk_cc_ussd_to_ss">USSD request changed to SS request</string>
    <string name="stk_cc_ussd_to_ussd">Changed to new USSD request</string>
    <string name="stk_cc_ussd_to_dial_video">USSD request changed to video call</string>
    <string name="stk_cc_ss_to_dial">SS request changed to regular call</string>
    <string name="stk_cc_ss_to_dial_video">SS request changed to video call</string>
    <string name="stk_cc_ss_to_ussd">SS request changed to USSD request</string>
    <string name="stk_cc_ss_to_ss">Changed to new SS request</string>

    <!-- Content description of the work profile icon in the notification. -->
    <string name="notification_work_profile_content_description">Work profile</string>

    <!-- Content description of the alerting icon in the notification. [CHAR_LIMIT=NONE] -->
    <string name="notification_alerted_content_description">Alerted</string>

    <!-- Content description of the expand button icon in the notification when collaped.-->
    <string name="expand_button_content_description_collapsed">Expand</string>

    <!-- Content description of the expand button icon in the notification when expanded.-->
    <string name="expand_button_content_description_expanded">Collapse</string>

    <!-- Accessibility action description on the expand button. -->
    <string name="expand_action_accessibility">toggle expansion</string>

    <!-- User visible name for USB MIDI Peripheral port -->
    <string name="usb_midi_peripheral_name">Android USB Peripheral Port</string>
    <!-- Manufacturer name for USB MIDI Peripheral port -->
    <string name="usb_midi_peripheral_manufacturer_name">Android</string>
    <!-- Product name for USB MIDI Peripheral port -->
    <string name="usb_midi_peripheral_product_name">USB Peripheral Port</string>

    <!-- Floating toolbar strings -->
    <!-- Content description for the button that opens the floating toolbar overflow. [CHAR LIMIT=NONE] -->
    <string name="floating_toolbar_open_overflow_description">More options</string>
    <!-- Content description for the button that closes the floating toolbar overflow. [CHAR LIMIT=NONE] -->
    <string name="floating_toolbar_close_overflow_description">Close overflow</string>

    <!-- Free style window strings -->
    <!-- Accessibility text for the maximize window button -->
    <string name="maximize_button_text">Maximize</string>
    <!-- Accessibility text for the close window button -->
    <string name="close_button_text">Close</string>

    <!-- Ellipsis character to appear in notification templates, e.g.
         notification_template_material_inbox.xml.
         DO NOT TRANSLATE -->
    <string name="notification_inbox_ellipsis">\u2026</string>

    <!-- Tempalate for Notification.MessagingStyle to join a conversation name with the name of the sender of a message, to make a notification title [CHAR LIMIT=NONE] -->
    <string name="notification_messaging_title_template"><xliff:g id="conversation_title" example="Tasty Treat Team">%1$s</xliff:g>: <xliff:g id="sender_name" example="Adrian Baker">%2$s</xliff:g></string>


    <!-- Label describing the number of selected items [CHAR LIMIT=48] -->
    <plurals name="selected_count">
        <item quantity="one"><xliff:g id="count" example="1">%1$d</xliff:g> selected</item>
        <item quantity="other"><xliff:g id="count" example="3">%1$d</xliff:g> selected</item>
    </plurals>

    <string name="default_notification_channel_label">Uncategorized</string>

    <string name="importance_from_user">You set the importance of these notifications.</string>
    <string name="importance_from_person">This is important because of the people involved.</string>

    <string name="notification_history_title_placeholder">Custom app notification</string>

    <!-- Message to user that app trying to create user for an account that already exists. [CHAR LIMIT=none] -->
    <string name="user_creation_account_exists">Allow <xliff:g id="app" example="Gmail">%1$s</xliff:g> to create a new User with <xliff:g id="account" example="foobar@gmail.com">%2$s</xliff:g> (a User with this account already exists) ?</string>
    <!-- Message to user that app is trying to create user for a specified account. [CHAR LIMIT=none] -->
    <string name="user_creation_adding">Allow <xliff:g id="app" example="Gmail">%1$s</xliff:g> to create a new User with <xliff:g id="account" example="foobar@gmail.com">%2$s</xliff:g> ?</string>

    <!-- Locale picker strings -->

    <!-- Title for the language selection screen [CHAR LIMIT=25] -->
    <string name="language_selection_title">Add a language</string>
    <!-- Title for the region selection screen [CHAR LIMIT=25] -->
    <string name="country_selection_title">Region preference</string>
    <!-- Hint text in a search edit box (used to filter long language / country lists) [CHAR LIMIT=25] -->
    <string name="search_language_hint">Type language name</string>

    <!-- List section subheader for the language picker, containing a list of suggested languages determined by the default region [CHAR LIMIT=30] -->
    <string name="language_picker_section_suggested">Suggested</string>
    <!-- List section subheader for the language picker, containing a list of all languages available [CHAR LIMIT=30] -->
    <string name="language_picker_section_all">All languages</string>
    <!-- List section subheader for the region picker, containing a list of all regions supported for the selected language.
    Warning: this is a more 'neutral' term for 'country', not for the sub-divisions of a country. [CHAR LIMIT=30] -->
    <string name="region_picker_section_all">All regions</string>

    <!-- Menu item in the locale menu  [CHAR LIMIT=30] -->
    <string name="locale_search_menu">Search</string>

    <!-- Title of the dialog that is shown when the user tries to launch a suspended application [CHAR LIMIT=50] -->
    <string name="app_suspended_title">App isn\u2019t available</string>
    <!-- Default message shown in the dialog that is shown when the user tries to launch a suspended application [CHAR LIMIT=NONE] -->
    <string name="app_suspended_default_message">
        <xliff:g id="app_name" example="Gmail">%1$s</xliff:g> isn\u2019t available right now. This is managed by <xliff:g id="app_name" example="Settings">%2$s</xliff:g>.
    </string>
    <!-- Title of the button to show users more details about why the app has been suspended [CHAR LIMIT=50]-->
    <string name="app_suspended_more_details">Learn more</string>
    <!-- Title of the button to unsuspend a suspended app immediately [CHAR LIMIT=50]-->
    <string name="app_suspended_unsuspend_message">Unpause app</string>

    <!-- Title of a dialog. The string is asking if the user wants to turn on their work profile, which contains work apps that are managed by their employer. "Work" is an adjective. [CHAR LIMIT=30] -->
    <string name="work_mode_off_title">Turn on work profile?</string>
    <!-- Text in a dialog. This string describes what will happen if a user decides to turn on their work profile. "Work profile" is used as an adjective. [CHAR LIMIT=NONE] -->
    <string name="work_mode_off_message">Your work apps, notifications, data, and other work profile features will be turned on</string>
    <!-- Title for button to turn on work profile. [CHAR LIMIT=NONE] -->
    <string name="work_mode_turn_on">Turn on</string>

    <!-- Title of the dialog that is shown when the user tries to launch a blocked application [CHAR LIMIT=50] -->
    <string name="app_blocked_title">App is not available</string>
    <!-- Default message shown in the dialog that is shown when the user tries to launch a blocked application [CHAR LIMIT=NONE] -->
    <string name="app_blocked_message">
        <xliff:g id="app_name" example="Gmail">%1$s</xliff:g> is not available right now.
    </string>

    <!-- Message displayed in dialog when app is too old to run on this verison of android. [CHAR LIMIT=NONE] -->
    <string name="deprecated_target_sdk_message">This app was built for an older version of Android and may not work properly. Try checking for updates, or contact the developer.</string>
    <!-- Title for button to see application detail in app store which it came from - it may allow user to update to newer version. [CHAR LIMIT=50] -->
    <string name="deprecated_target_sdk_app_store">Check for update</string>

    <!-- Notification title shown when new SMS/MMS is received while the device is locked [CHAR LIMIT=NONE] -->
    <string name="new_sms_notification_title">You have new messages</string>
    <!-- Notification content shown when new SMS/MMS is received while the device is locked [CHAR LIMIT=NONE] -->
    <string name="new_sms_notification_content">Open SMS app to view</string>

    <!-- Notification title shown when user profile is credential encrypted and requires the user to unlock before some features are usable [CHAR LIMIT=36] -->
    <string name="profile_encrypted_title">Some functionality may be limited</string>
    <!-- Notification detail shown when work profile is credential encrypted and requires the user to unlock before some features are usable [CHAR LIMIT=30] -->
    <string name="profile_encrypted_detail">Work profile locked</string>
    <!-- Notification message shown when work profile is credential encrypted and requires the user to unlock before some features are usable [CHAR LIMIT=30] -->
    <string name="profile_encrypted_message">Tap to unlock work profile</string>

    <!-- Title of notification shown after a MTP device is connected to Android. -->
    <string name="usb_mtp_launch_notification_title">Connected to <xliff:g id="product_name">%1$s</xliff:g></string>
    <!-- Description of notification shown after a MTP device is connected to Android. -->
    <string name="usb_mtp_launch_notification_description">Tap to view files</string>

    <!-- Resolver target actions strings -->
    <!-- Pin this app to the top of the Sharesheet app list. [CHAR LIMIT=60]-->
    <string name="pin_target">Pin</string>
    <!-- Pin this app to the top of the Sharesheet app list. [CHAR LIMIT=60]-->
    <string name="pin_specific_target">Pin <xliff:g id="label" example="Tweet">%1$s</xliff:g></string>
    <!-- Un-pin this app in the Sharesheet, so that it is sorted normally. [CHAR LIMIT=60]-->
    <string name="unpin_target">Unpin </string>
    <!-- Un-pin this app in the Sharesheet, so that it is sorted normally. [CHAR LIMIT=60]-->
    <string name="unpin_specific_target">Unpin <xliff:g id="label" example="Tweet">%1$s</xliff:g></string>
    <!-- View application info for a target. -->
    <string name="app_info">App info</string>

    <!-- The representation of a time duration when negative. An example is -1:14. This can be used with a countdown timer for example.-->
    <string name="negative_duration">\u2212<xliff:g id="time" example="1:14">%1$s</xliff:g></string>

    <!-- Text of dialog shown when starting a demo user for the first time [CHAR LIMIT=40] -->
    <string name="demo_starting_message">Starting demo\u2026</string>
    <!-- Text of dialog shown when starting a new demo user in retail demo mode [CHAR LIMIT=40] -->
    <string name="demo_restarting_message">Resetting device\u2026</string>

    <!-- Accessibilty string added to a widget that has been suspended [CHAR LIMIT=20] -->
    <string name="suspended_widget_accessibility">Disabled <xliff:g id="label" example="Calendar">%1$s</xliff:g></string>

    <!-- Label used by Telephony code, assigned as the display name for conference calls [CHAR LIMIT=60] -->
    <string name="conference_call">Conference Call</string>

    <!-- Window title for a tooltip [CHAR LIMIT=NONE] -->
    <string name="tooltip_popup_title">Tooltip</string>

    <!-- Category title for apps which are primarily games. [CHAR LIMIT=32] -->
    <string name="app_category_game">Games</string>
    <!-- Category title for apps which primarily work with audio or music, such as music players. [CHAR LIMIT=32] -->
    <string name="app_category_audio">Music &amp; Audio</string>
    <!-- Category title for apps which primarily work with video or movies, such as streaming video apps. [CHAR LIMIT=32] -->
    <string name="app_category_video">Movies &amp; Video</string>
    <!-- Category title for apps which primarily work with images or photos, such as camera or gallery apps. [CHAR LIMIT=32] -->
    <string name="app_category_image">Photos &amp; Images</string>
    <!-- Category title for apps which are primarily social apps, such as messaging, communication, email, or social network apps. [CHAR LIMIT=32] -->
    <string name="app_category_social">Social &amp; Communication</string>
    <!-- Category title for apps which are primarily news apps, such as newspapers, magazines, or sports apps. [CHAR LIMIT=32] -->
    <string name="app_category_news">News &amp; Magazines</string>
    <!-- Category title for apps which are primarily maps apps, such as navigation apps. [CHAR LIMIT=32] -->
    <string name="app_category_maps">Maps &amp; Navigation</string>
    <!-- Category title for apps which are primarily productivity apps, such as cloud storage or workplace apps. [CHAR LIMIT=32] -->
    <string name="app_category_productivity">Productivity</string>

    <!-- Channel name for DeviceStorageMonitor notifications -->
    <string name="device_storage_monitor_notification_channel">Device storage</string>
    <!-- Channel name for UsbDeviceManager adb debugging notifications -->
    <string name="adb_debugging_notification_channel_tv">USB debugging</string>

    <!-- Label for the time picker hour input field. [CHAR LIMIT=20] -->
    <string name="time_picker_hour_label">hour</string>
    <!-- Label for the time picker minute input field. [CHAR LIMIT=20] -->
    <string name="time_picker_minute_label">minute</string>
    <!-- The title for the time picker dialog. [CHAR LIMIT=NONE] -->
    <string name="time_picker_header_text">Set time</string>
    <!-- Error shown to the user if they type in invalid hour or minute in the time picker. [CHAR LIMIT=NONE] -->
    <string name="time_picker_input_error">Enter a valid time</string>
    <!-- Label shown to the user in time picker to let them know that should type in time. [CHAR LIMIT=NONE] -->
    <string name="time_picker_prompt_label">Type in time</string>
    <!-- Accessibility string used for describing the button in time picker that changes the dialog to text input mode. [CHAR LIMIT=NONE] -->
    <string name="time_picker_text_input_mode_description">Switch to text input mode for the time input.</string>
    <!-- Accessibility string used for describing the button in time picker that changes the dialog to circular clock mode. [CHAR LIMIT=NONE] -->
    <string name="time_picker_radial_mode_description">Switch to clock mode for the time input.</string>

    <!-- Accessibility title for the autofill dialog used to select a list of options to autofill an activity. [CHAR LIMIT=NONE] -->
    <string name="autofill_picker_accessibility_title">Autofill options</string>

    <!-- Accessibility title for the autofill dialog used to ask user to save the information on the screen by sending it to an Autofill Service. [CHAR LIMIT=NONE] -->
    <string name="autofill_save_accessibility_title">Save for Autofill</string>

    <!-- Toast message shown when user manually request autofill but service could not figure out the data that would autofill the screen contents. [CHAR LIMIT=NONE] -->
    <string name="autofill_error_cannot_autofill">Contents can\u2019t be autofilled</string>

    <!-- Accessibility string to announce there are no autofill suggestions in the autofill picker. [CHAR LIMIT=NONE] -->
    <string name="autofill_picker_no_suggestions">No autofill suggestions</string>

    <!-- Accessibility string to announce there are some autofill suggestions in the autofill picker. [CHAR LIMIT=NONE] -->
    <plurals name="autofill_picker_some_suggestions">
        <item quantity="one">One autofill suggestion</item>
        <item quantity="other"><xliff:g id="count" example="Two">%1$s</xliff:g> autofill suggestions</item>
    </plurals>

    <!-- Title for the autofill save dialog shown when the the contents of the activity can be saved
         by an autofill service, but the service does not know what the activity represents [CHAR LIMIT=NONE] -->
    <string name="autofill_save_title">Save to <b><xliff:g id="label" example="MyPass">%1$s</xliff:g></b>?</string>
    <!-- Title for the autofill save dialog shown when the the contents of the activity can be saved
         by an autofill service, and the service knows what the activity represents (for example, credit card info) [CHAR LIMIT=NONE] -->
    <string name="autofill_save_title_with_type">Save <xliff:g id="type" example="Credit Card">%1$s</xliff:g> to <b><xliff:g id="label" example="MyPass">%2$s</xliff:g></b>?</string>
    <!-- Title for the autofill save dialog shown when the the contents of the activity can be saved
         by an autofill service, and the service knows what the activity represents, and it represents 2 types of
         data (for example, password and credit card info) [CHAR LIMIT=NONE] -->
    <string name="autofill_save_title_with_2types">Save <xliff:g id="type" example="Password">%1$s</xliff:g> and <xliff:g id="type" example="Credit Card">%2$s</xliff:g> to <b><xliff:g id="label" example="MyPass">%3$s</xliff:g></b>?</string>
    <!-- Title for the autofill save dialog shown when the the contents of the activity can be saved
         by an autofill service, and the service knows what the activity represents, and it represents 3 types of
         data (for example, username, password and credit card info) [CHAR LIMIT=NONE] -->
    <string name="autofill_save_title_with_3types">Save <xliff:g id="type" example="Username">%1$s</xliff:g>, <xliff:g id="type" example="Password">%2$s</xliff:g>, and <xliff:g id="type" example="Credit Card">%3$s</xliff:g> to <b><xliff:g id="label" example="MyPass">%4$s</xliff:g></b>?</string>

    <!-- Title for the autofill update dialog shown when the the contents of the activity can be updated
         in an autofill service, but the service does not know what the activity represents [CHAR LIMIT=NONE] -->
    <string name="autofill_update_title">Update in <b><xliff:g id="label" example="MyPass">%1$s</xliff:g></b>?</string>
    <!-- Title for the autofill update dialog shown when the the contents of the activity can be updated
         in an autofill service, and the service knows what the activity represents (for example, credit card info) [CHAR LIMIT=NONE] -->
    <string name="autofill_update_title_with_type">Update <xliff:g id="type" example="Credit Card">%1$s</xliff:g> in <b><xliff:g id="label" example="MyPass">%2$s</xliff:g></b>?</string>
    <!-- Title for the autofill update dialog shown when the the contents of the activity can be updated
         in an autofill service, and the service knows what the activity represents, and it represents 2 types of
         data (for example, password and credit card info) [CHAR LIMIT=NONE] -->
    <string name="autofill_update_title_with_2types">Update <xliff:g id="type" example="Password">%1$s</xliff:g> and <xliff:g id="type" example="Credit Card">%2$s</xliff:g> in <b><xliff:g id="label" example="MyPass">%3$s</xliff:g></b>?</string>
    <!-- Title for the autofill update dialog shown when the the contents of the activity can be updated
         in an autofill service, and the service knows what the activity represents, and it represents 3 types of
         data (for example, username, password and credit card info) [CHAR LIMIT=NONE] -->
    <string name="autofill_update_title_with_3types">Update these items in <b><xliff:g id="label" example="MyPass">%4$s</xliff:g></b>: <xliff:g id="type" example="Username">%1$s</xliff:g>, <xliff:g id="type" example="Password">%2$s</xliff:g>, and <xliff:g id="type" example="Credit Card">%3$s</xliff:g> ?</string>

    <!-- Label for the autofill save button [CHAR LIMIT=NONE] -->
    <string name="autofill_save_yes">Save</string>
    <!-- Label for the autofill cancel button [CHAR LIMIT=NONE] -->
    <string name="autofill_save_no">No thanks</string>
    <!-- Label for the autofill cancel button, saying not to save the filled data at this moment. [CHAR LIMIT=NONE] -->
    <string name="autofill_save_notnow">Not now</string>
    <!-- Label for the autofill reject button, saying never to save the filled data. [CHAR LIMIT=NONE] -->
    <string name="autofill_save_never">Never</string>
    <!-- Label for the autofill update button [CHAR LIMIT=NONE] -->
    <string name="autofill_update_yes">Update</string>
    <!-- Label for the autofill continue button [CHAR LIMIT=NONE] -->
    <string name="autofill_continue_yes">Continue</string>

    <!-- Label for the type of data being saved for autofill when it represent user credentials with a password [CHAR LIMIT=NONE] -->
    <string name="autofill_save_type_password">password</string>
    <!-- Label for the type of data being saved for autofill when it represent an address (street, city, etc.) [CHAR LIMIT=NONE] -->
    <string name="autofill_save_type_address">address</string>
    <!-- Label for the type of data being saved for autofill when it represents a credit card [CHAR LIMIT=NONE] -->
    <string name="autofill_save_type_credit_card">credit card</string>
    <!-- Label for the type of data being saved for autofill when it represents a debit card [CHAR LIMIT=NONE] -->
    <string name="autofill_save_type_debit_card">debit card</string>
    <!-- Label for the type of data being saved for autofill when it represents a payment card [CHAR LIMIT=NONE] -->
    <string name="autofill_save_type_payment_card">payment card</string>
    <!-- Label for the type of data being saved for autofill when it represents a card that does not a specified type or cannot identify what the type is for [CHAR LIMIT=NONE] -->
    <string name="autofill_save_type_generic_card">card</string>
    <!-- Label for the type of data being saved for autofill when it represents an username [CHAR LIMIT=NONE] -->
    <string name="autofill_save_type_username">username</string>
    <!-- Label for the type of data being saved for autofill when it represents an email address [CHAR LIMIT=NONE] -->
    <string name="autofill_save_type_email_address">email address</string>

    <!-- Primary ETWS (Earthquake and Tsunami Warning System) default message for earthquake -->
    <string name="etws_primary_default_message_earthquake">Stay calm and seek shelter nearby.</string>

    <!-- Primary ETWS (Earthquake and Tsunami Warning System) default message for Tsunami -->
    <string name="etws_primary_default_message_tsunami">Evacuate immediately from coastal regions and riverside areas to a safer place such as high ground.</string>

    <!-- Primary ETWS (Earthquake and Tsunami Warning System) default message for earthquake and Tsunami -->
    <string name="etws_primary_default_message_earthquake_and_tsunami">Stay calm and seek shelter nearby.</string>

    <!-- Primary ETWS (Earthquake and Tsunami Warning System) default message for test -->
    <string name="etws_primary_default_message_test">Emergency messages test</string>

    <!-- Content description for the reply button in the notification area [CHAR LIMIT=NONE]-->
    <string name="notification_reply_button_accessibility">Reply</string>

    <!-- Primary ETWS (Earthquake and Tsunami Warning System) default message for others -->
    <string name="etws_primary_default_message_others"></string>

    <!-- Title of notification when UE fails CS registration with MM reject cause code from network. -->
    <string name="mmcc_authentication_reject">SIM not allowed for voice</string>
    <string name="mmcc_imsi_unknown_in_hlr">SIM not provisioned for voice</string>
    <string name="mmcc_illegal_ms">SIM not allowed for voice</string>
    <string name="mmcc_illegal_me">Phone not allowed for voice</string>

    <!-- Title of notification when UE fails to register network with MM reject cause code when multiple SIMs are active. -->
    <string name="mmcc_authentication_reject_msim_template">SIM <xliff:g id="simNumber" example="1">%d</xliff:g> not allowed</string>
    <string name="mmcc_imsi_unknown_in_hlr_msim_template">SIM <xliff:g id="simNumber" example="1">%d</xliff:g> not provisioned</string>
    <string name="mmcc_illegal_ms_msim_template">SIM <xliff:g id="simNumber" example="1">%d</xliff:g> not allowed</string>
    <string name="mmcc_illegal_me_msim_template">SIM <xliff:g id="simNumber" example="1">%d</xliff:g> not allowed</string>

    <!-- Popup window default title to be read by a screen reader-->
    <string name="popup_window_default_title">Popup Window</string>

    <!-- Format string for indicating there is more content in a slice view -->
    <string name="slice_more_content">+ <xliff:g id="number" example="5">%1$d</xliff:g></string>

    <!--
    A toast message shown when an app shortcut that was restored from a previous device is clicked,
    but it cannot be started because the shortcut was created by a newer version of the app.
    -->
    <string name="shortcut_restored_on_lower_version">App version downgraded, or isn\u2019t compatible with this shortcut</string>

    <!--
    A toast message shown when an app shortcut that was restored from a previous device is clicked,
    but it cannot be started because the shortcut was created by an app that doesn't support backup
    and restore.
    -->
    <string name="shortcut_restore_not_supported">Couldn\u2019t restore shortcut because app doesn\u2019t support backup and restore</string>

    <!--
    A toast message shown when an app shortcut that was restored from a previous device is clicked,
    but it cannot be started because the shortcut was created by an app with a different signature.
    -->
    <string name="shortcut_restore_signature_mismatch">Couldn\u2019t restore shortcut because of app signature mismatch</string>

    <!--
    A toast message shown when an app shortcut that wasn't restored due to an unknown issue is clicked,
    -->
    <string name="shortcut_restore_unknown_issue">Couldn\u2019t restore shortcut</string>

    <!--
    A toast message shown when an app shortcut is disabled for an unknown rason.
    -->
    <string name="shortcut_disabled_reason_unknown">Shortcut is disabled</string>

    <!-- Label for the uninstall button on the harmful app warning dialog. [CHAR LIMIT=20] -->
    <string name="harmful_app_warning_uninstall">UNINSTALL</string>
    <!-- Label for the open anyway button on the harmful app warning dialog. [CHAR LIMIT=20] -->
    <string name="harmful_app_warning_open_anyway">OPEN ANYWAY</string>
    <!-- Title for the harmful app warning dialog. [CHAR LIMIT=40] -->
    <string name="harmful_app_warning_title">Harmful app detected</string>

    <!-- Text describing a permission request for one app to show another app's
         slices [CHAR LIMIT=NONE] -->
    <string name="slices_permission_request"><xliff:g id="app" example="Example App">%1$s</xliff:g> wants to show <xliff:g id="app_2" example="Other Example App">%2$s</xliff:g> slices</string>

    <!-- Notification action for editing a screenshot (drawing on it, cropping it, etc) -->
    <string name="screenshot_edit">Edit</string>

    <string name="volume_dialog_ringer_guidance_vibrate">Calls and notifications will vibrate</string>
    <string name="volume_dialog_ringer_guidance_silent">Calls and notifications will be muted</string>

    <!-- Title for the notification channel notifying user of settings system changes. [CHAR LIMIT=NONE] -->
    <string name="notification_channel_system_changes">System changes</string>
    <!-- Title for the notification channel notifying user of do not disturb system changes (i.e. Do Not Disturb has changed). [CHAR LIMIT=NONE] -->
    <string name="notification_channel_do_not_disturb">Do Not Disturb</string>
    <!-- Title of notification indicating do not disturb visual interruption settings have changed when upgrading to P -->
    <string name="zen_upgrade_notification_visd_title">New: Do Not Disturb is hiding notifications</string>
    <!-- Content of notification indicating users can tap on the notification to go to dnd behavior settings -->
    <string name="zen_upgrade_notification_visd_content">Tap to learn more and change.</string>
    <!-- Title of notification indicating do not disturb settings have changed when upgrading to P -->
    <string name="zen_upgrade_notification_title">Do Not Disturb has changed</string>
    <!-- Content of notification indicating users can tap on the notification to go to dnd behavior settings -->
    <string name="zen_upgrade_notification_content">Tap to check what\'s blocked.</string>

    <!-- Application name displayed in notifications [CHAR LIMIT=60] -->
    <string name="notification_app_name_system">System</string>
    <!-- Application name displayed in notifications [CHAR LIMIT=60] -->
    <string name="notification_app_name_settings">Settings</string>

    <!-- Active Permission - accessibility support -->
    <!-- Content description of the camera icon in the notification. [CHAR LIMIT=NONE] -->
    <string name="notification_appops_camera_active">Camera</string>
    <!-- Content description of the mic icon in the notification. [CHAR LIMIT=NONE] -->
    <string name="notification_appops_microphone_active">Microphone</string>
    <!-- Content description of the overlay icon in the notification. [CHAR LIMIT=NONE] -->
    <string name="notification_appops_overlay_active">displaying over other apps on your screen</string>

    <!-- Dynamic mode battery saver strings -->
    <!-- The user visible name of the notification channel for the routine mode battery saver fyi notification [CHAR_LIMIT=80]-->
    <string name="dynamic_mode_notification_channel_name">Routine Mode info notification</string>
    <!-- Title of notification letting users know why battery saver was turned on automatically [CHAR_LIMIT=NONE]-->
    <string name="dynamic_mode_notification_title">Battery may run out before usual charge</string>
    <!-- Summary of notification letting users know why battery saver was turned on automatically [CHAR_LIMIT=NONE]-->
    <string name="dynamic_mode_notification_summary">Battery Saver activated to extend battery life</string>

    <!-- Battery saver strings -->
    <!-- The user visible name of the notification channel for battery saver notifications [CHAR_LIMIT=80] -->
    <string name="battery_saver_notification_channel_name">Battery Saver</string>
    <!-- Title of notification letting users know that battery saver is now off [CHAR_LIMIT=80] -->
    <string name="battery_saver_off_notification_title">Battery Saver turned off</string>
    <!-- Title of notification letting users know the battery level at the time the notification was posted [CHAR_LIMIT=80] -->
    <string name="battery_saver_charged_notification_summary" product="default">Phone has enough charge. Features no longer restricted.</string>
    <!-- Title of notification letting users know the battery level at the time the notification was posted [CHAR_LIMIT=80] -->
    <string name="battery_saver_charged_notification_summary" product="tablet">Tablet has enough charge. Features no longer restricted.</string>
    <!-- Title of notification letting users know the battery level at the time the notification was posted [CHAR_LIMIT=80] -->
    <string name="battery_saver_charged_notification_summary" product="device">Device has enough charge. Features no longer restricted.</string>

    <!-- Description of media type: folder or directory that contains additional files. [CHAR LIMIT=32] -->
    <string name="mime_type_folder">Folder</string>
    <!-- Description of media type: application file, such as APK. [CHAR LIMIT=32] -->
    <string name="mime_type_apk">Android application</string>

    <!-- Description of media type: generic file with unknown contents. [CHAR LIMIT=32] -->
    <string name="mime_type_generic">File</string>
    <!-- Description of media type: generic file with unknown contents. The 'extension' variable is the file name extension. [CHAR LIMIT=32] -->
    <string name="mime_type_generic_ext"><xliff:g id="extension" example="PDF">%1$s</xliff:g> file</string>

    <!-- Description of media type: audio file, such as MP3 or WAV. [CHAR LIMIT=32] -->
    <string name="mime_type_audio">Audio</string>
    <!-- Description of media type: audio file, such as MP3 or WAV. The 'extension' variable is the file name extension. [CHAR LIMIT=32] -->
    <string name="mime_type_audio_ext"><xliff:g id="extension" example="PDF">%1$s</xliff:g> audio</string>

    <!-- Description of media type: video file, such as MP4 or MKV. [CHAR LIMIT=32] -->
    <string name="mime_type_video">Video</string>
    <!-- Description of media type: video file, such as MP4 or MKV. The 'extension' variable is the file name extension. [CHAR LIMIT=32] -->
    <string name="mime_type_video_ext"><xliff:g id="extension" example="PDF">%1$s</xliff:g> video</string>

    <!-- Description of media type: image file, such as JPG or PNG. [CHAR LIMIT=32] -->
    <string name="mime_type_image">Image</string>
    <!-- Description of media type: image file, such as JPG or PNG. The 'extension' variable is the file name extension. [CHAR LIMIT=32] -->
    <string name="mime_type_image_ext"><xliff:g id="extension" example="PDF">%1$s</xliff:g> image</string>

    <!-- Description of media type: archive file, such as ZIP or TAR. [CHAR LIMIT=32] -->
    <string name="mime_type_compressed">Archive</string>
    <!-- Description of media type: archive file, such as ZIP or TAR. The 'extension' variable is the file name extension. [CHAR LIMIT=32] -->
    <string name="mime_type_compressed_ext"><xliff:g id="extension" example="PDF">%1$s</xliff:g> archive</string>

    <!-- Description of media type: document file, such as DOC or PDF. [CHAR LIMIT=32] -->
    <string name="mime_type_document">Document</string>
    <!-- Description of media type: document file, such as DOC or PDF. The 'extension' variable is the file name extension. [CHAR LIMIT=32] -->
    <string name="mime_type_document_ext"><xliff:g id="extension" example="PDF">%1$s</xliff:g> document</string>

    <!-- Description of media type: spreadsheet file, such as XLS. [CHAR LIMIT=32] -->
    <string name="mime_type_spreadsheet">Spreadsheet</string>
    <!-- Description of media type: spreadsheet file, such as XLS. The 'extension' variable is the file name extension. [CHAR LIMIT=32] -->
    <string name="mime_type_spreadsheet_ext"><xliff:g id="extension" example="PDF">%1$s</xliff:g> spreadsheet</string>

    <!-- Description of media type: presentation file, such as PPT. [CHAR LIMIT=32] -->
    <string name="mime_type_presentation">Presentation</string>
    <!-- Description of media type: presentation file, such as PPT. The 'extension' variable is the file name extension. [CHAR LIMIT=32] -->
    <string name="mime_type_presentation_ext"><xliff:g id="extension" example="PDF">%1$s</xliff:g> presentation</string>

    <!-- Strings for Bluetooth service -->
    <!-- toast message informing user that Bluetooth stays on after airplane mode is turned on. [CHAR LIMIT=NONE] -->
    <string name="bluetooth_airplane_mode_toast">Bluetooth will stay on during airplane mode</string>

    <!-- Strings for car -->
    <!-- String displayed when loading a user in the car [CHAR LIMIT=30] -->
    <string name="car_loading_profile">Loading</string>

    <plurals name="file_count">
        <item quantity="one"><xliff:g id="file_name">%s</xliff:g> + <xliff:g id="count">%d</xliff:g> file</item>
        <item quantity="other"><xliff:g id="file_name">%s</xliff:g> + <xliff:g id="count">%d</xliff:g> files</item>
    </plurals>

    <!-- ChooserActivity - No direct share targets are available. [CHAR LIMIT=NONE] -->
    <string name="chooser_no_direct_share_targets">No recommended people to share with</string>

    <!-- ChooserActivity - Alphabetically sorted apps list label. [CHAR LIMIT=NONE] -->
    <string name="chooser_all_apps_button_label">Apps list</string>

    <!-- Prompt for the USB device resolver dialog with warning text for USB device dialogs.  [CHAR LIMIT=200] -->
    <string name="usb_device_resolve_prompt_warn">This app has not been granted record permission but could capture audio through this USB device.</string>

    <!-- Accessibility system actions -->
    <!-- Label for Home action [CHAR LIMIT=NONE] -->
    <string name="accessibility_system_action_home_label">Home</string>
    <!-- Label for Back action [CHAR LIMIT=NONE] -->
    <string name="accessibility_system_action_back_label">Back</string>
    <!-- Label for showing recent apps action [CHAR LIMIT=NONE] -->
    <string name="accessibility_system_action_recents_label">Recent Apps</string>
    <!-- Label for opening notifications action [CHAR LIMIT=NONE] -->
    <string name="accessibility_system_action_notifications_label">Notifications</string>
    <!-- Label for opening quick settings action [CHAR LIMIT=NONE] -->
    <string name="accessibility_system_action_quick_settings_label">Quick Settings</string>
    <!-- Label for opening power dialog action [CHAR LIMIT=NONE] -->
    <string name="accessibility_system_action_power_dialog_label">Power Dialog</string>
    <!-- Label for lock screen action [CHAR LIMIT=NONE] -->
    <string name="accessibility_system_action_lock_screen_label">Lock Screen</string>
    <!-- Label for taking screenshot action [CHAR LIMIT=NONE] -->
    <string name="accessibility_system_action_screenshot_label">Screenshot</string>
    <!-- Label for triggering on-screen accessibility shortcut action [CHAR LIMIT=NONE] -->
    <string name="accessibility_system_action_on_screen_a11y_shortcut_label">On-screen Accessibility Shortcut</string>
    <!-- Label for showing on-screen accessibility shortcut chooser action [CHAR LIMIT=NONE] -->
    <string name="accessibility_system_action_on_screen_a11y_shortcut_chooser_label">On-screen Accessibility Shortcut Chooser</string>
    <!-- Label for triggering hardware accessibility shortcut action [CHAR LIMIT=NONE] -->
    <string name="accessibility_system_action_hardware_a11y_shortcut_label">Accessibility Shortcut</string>
    <!-- Accessibility description of caption view -->
    <string name="accessibility_freeform_caption">Caption bar of <xliff:g id="app_name">%1$s</xliff:g>.</string>

    <!-- Text to tell the user that a package has been forced by themselves in the RESTRICTED bucket. [CHAR LIMIT=NONE] -->
    <string name="as_app_forced_to_restricted_bucket">
        <xliff:g id="package_name" example="com.android.example">%1$s</xliff:g> has been put into the RESTRICTED bucket</string>

    <!-- The way a conversation name is displayed when single line. The text will be displayed to the end of this text with some spacing -->
    <string name="conversation_single_line_name_display"><xliff:g id="sender_name" example="Sara">%1$s</xliff:g>:</string>

    <!-- Text used when a conversation is displayed in a single-line when the latest message is an image. [CHAR_LIMIT=NONE] -->
    <string name="conversation_single_line_image_placeholder">sent an image</string>

    <!-- Conversation Title fallback if the there is no name provided in a 1:1 conversation [CHAR LIMIT=40]-->
    <string name="conversation_title_fallback_one_to_one">Conversation</string>

    <!-- Conversation Title fallback if the there is no name provided in a group chat conversation [CHAR LIMIT=40]-->
    <string name="conversation_title_fallback_group_chat">Group Conversation</string>

    <!-- Number of unread messages displayed on a conversation notification, when greater-than-or-equal-to 100 [CHAR LIMIT=3]-->
    <string name="unread_convo_overflow"><xliff:g id="max_unread_count" example="99">%1$d</xliff:g>+</string>

    <!-- ResolverActivity - profile tabs -->
    <!-- Label of a tab on a screen. A user can tap this tap to switch to the 'Personal' view (that shows their personal content) if they have a work profile on their device. [CHAR LIMIT=NONE] -->
    <string name="resolver_personal_tab">Personal</string>
    <!-- Label of a tab on a screen. A user can tap this tab to switch to the 'Work' view (that shows their work content) if they have a work profile on their device. [CHAR LIMIT=NONE] -->
    <string name="resolver_work_tab">Work</string>

    <!-- Accessibility label for the personal tab button. [CHAR LIMIT=NONE] -->
    <string name="resolver_personal_tab_accessibility">Personal view</string>
    <!-- Accessibility label for the work tab button. [CHAR LIMIT=NONE] -->
    <string name="resolver_work_tab_accessibility">Work view</string>

    <!-- Title of a screen. This text lets the user know that their IT admin doesn't allow them to share this specific content with work apps. [CHAR LIMIT=NONE] -->
    <string name="resolver_cant_share_with_work_apps">Can\u2019t share this with work apps</string>
    <!-- Error message. This text is explaining that the user's IT admin doesn't allow this specific content to be shared with apps in the work profile. [CHAR LIMIT=NONE] -->
    <string name="resolver_cant_share_with_work_apps_explanation">Your IT admin doesn\u2019t allow you to share this content with apps in your work profile</string>

    <!-- Title of an error screen. This error message lets the user know that their IT admin doesn't allow them to open this specific content with a work app. [CHAR LIMIT=NONE] -->
    <string name="resolver_cant_access_work_apps">Can\u2019t open this with work apps</string>
    <!-- Error message. This message lets the user know that their IT admin doesn't allow them to open this specific content with an app in their work profile. [CHAR LIMIT=NONE] -->
    <string name="resolver_cant_access_work_apps_explanation">Your IT admin doesn\u2019t allow you to open this content with apps in your work profile</string>

    <!-- Title of a screen. This text lets the user know that their IT admin doesn't allow them to share this specific content with personal apps. [CHAR LIMIT=NONE] -->
    <string name="resolver_cant_share_with_personal_apps">Can\u2019t share this with personal apps</string>
    <!-- Error message. This text is explaining that the user's IT admin doesn't allow them to share this specific content with apps in their personal profile. [CHAR LIMIT=NONE] -->
    <string name="resolver_cant_share_with_personal_apps_explanation">Your IT admin doesn\u2019t allow you to share this content with apps in your personal profile</string>

    <!-- Title of an error screen. This error message lets the user know that their IT admin doesn't allow them to open this specific content with a personal app. [CHAR LIMIT=NONE] -->
    <string name="resolver_cant_access_personal_apps">Can\u2019t open this with personal apps</string>
    <!-- Error message. This message lets the user know that their IT admin doesn't allow them to open this specific content with an app in their personal profile. [CHAR LIMIT=NONE] -->
    <string name="resolver_cant_access_personal_apps_explanation">Your IT admin doesn\u2019t allow you to open this content with apps in your personal profile</string>

    <!-- Error message. This text lets the user know that they need to turn on work apps in order to share or open content. There's also a button a user can tap to turn on the apps. [CHAR LIMIT=NONE] -->
    <string name="resolver_turn_on_work_apps">Work profile is paused</string>
    <!-- Button text. This button turns on a user's work profile so they can access their work apps and data. [CHAR LIMIT=NONE] -->
    <string name="resolver_switch_on_work">Turn on</string>

    <!-- Error message. This text lets the user know that their current work apps don't support the specific content that they're trying to share. [CHAR LIMIT=NONE] -->
    <string name="resolver_no_work_apps_available_share">No work apps can support this content</string>
    <!-- Error message. This text lets the user know that their current work apps can't open this specific content. [CHAR LIMIT=NONE] -->
    <string name="resolver_no_work_apps_available_resolve">No work apps can open this content</string>

    <!-- Error message. This text lets the user know that their current personal apps don't support the specific content that they're trying to share. [CHAR LIMIT=NONE] -->
    <string name="resolver_no_personal_apps_available_share">No personal apps can support this content</string>
    <!-- Error message. This text lets the user know that their current personal apps can't open this specific content. [CHAR LIMIT=NONE] -->
    <string name="resolver_no_personal_apps_available_resolve">No personal apps can open this content</string>

    <!-- Icc depersonalization related strings -->
    <!-- Label text for PIN entry widget on SIM Network Depersonalization panel [CHAR LIMIT=none] -->
    <string name="PERSOSUBSTATE_SIM_NETWORK_ENTRY">SIM network unlock PIN</string>
    <!-- Label text for PIN entry widget on SIM Network Subset Depersonalization panel [CHAR LIMIT=none] -->
    <string name="PERSOSUBSTATE_SIM_NETWORK_SUBSET_ENTRY">SIM network subset unlock PIN</string>
    <!-- Label text for PIN entry widget on SIM Corporate Depersonalization panel [CHAR LIMIT=none] -->
    <string name="PERSOSUBSTATE_SIM_CORPORATE_ENTRY">SIM corporate unlock PIN</string>
    <!-- Label text for PIN entry widget on SIM Service Provider Depersonalization panel [CHAR LIMIT=none] -->
    <string name="PERSOSUBSTATE_SIM_SERVICE_PROVIDER_ENTRY">SIM service provider unlock PIN</string>
    <!-- Label text for PIN entry widget on SIM SIM Depersonalization panel [CHAR LIMIT=none] -->
    <string name="PERSOSUBSTATE_SIM_SIM_ENTRY">SIM unlock PIN</string>
    <!-- Label text for PUK entry widget on Depersonalization panel [CHAR LIMIT=none] -->
    <string name="PERSOSUBSTATE_SIM_NETWORK_PUK_ENTRY">Enter PUK</string>
    <!-- Label text for Subset PUK entry widget on Depersonalization panel [CHAR LIMIT=none] -->
    <string name="PERSOSUBSTATE_SIM_NETWORK_SUBSET_PUK_ENTRY">Enter PUK</string>
    <!-- Label text for Corporate PUK entry widget on Depersonalization panel [CHAR LIMIT=none] -->
    <string name="PERSOSUBSTATE_SIM_CORPORATE_PUK_ENTRY">Enter PUK</string>
    <!-- Label text for SIM service provider PUK entry widget on Depersonalization panel [CHAR LIMIT=none] -->
    <string name="PERSOSUBSTATE_SIM_SERVICE_PROVIDER_PUK_ENTRY">Enter PUK</string>
    <!-- Label text for SIM PUK entry widget on Depersonalization panel [CHAR LIMIT=none] -->
    <string name="PERSOSUBSTATE_SIM_SIM_PUK_ENTRY">Enter PUK</string>
    <!-- Label text for PIN entry widget on RUIM Network1 Depersonalization panel [CHAR LIMIT=none] -->
    <string name="PERSOSUBSTATE_RUIM_NETWORK1_ENTRY">RUIM network1 unlock PIN</string>
    <!-- Label text for PIN entry widget on RUIM Network2 Depersonalization panel [CHAR LIMIT=none] -->
    <string name="PERSOSUBSTATE_RUIM_NETWORK2_ENTRY">RUIM network2 unlock PIN</string>
    <!-- Label text for PIN entry widget on RUIM Hrpd Depersonalization panel [CHAR LIMIT=none] -->
    <string name="PERSOSUBSTATE_RUIM_HRPD_ENTRY">RUIM hrpd unlock PIN</string>
    <!-- Label text for PIN entry widget on RUIM Corporate Depersonalization panel [CHAR LIMIT=none] -->
    <string name="PERSOSUBSTATE_RUIM_CORPORATE_ENTRY">RUIM corporate unlock PIN</string>
    <!-- Label text for PIN entry widget on RUIM Service Provider Depersonalization panel [CHAR LIMIT=none] -->
    <string name="PERSOSUBSTATE_RUIM_SERVICE_PROVIDER_ENTRY">RUIM service provider unlock PIN</string>
    <!-- Label text for PIN entry widget on RUIM RUIM Depersonalization panel [CHAR LIMIT=none] -->
    <string name="PERSOSUBSTATE_RUIM_RUIM_ENTRY">RUIM unlock PIN</string>
    <!-- Label text for PUK entry widget on Depersonalization panel [CHAR LIMIT=none] -->
    <string name="PERSOSUBSTATE_RUIM_NETWORK1_PUK_ENTRY">Enter PUK</string>
    <!-- Label text for PUK entry widget on Depersonalization panel [CHAR LIMIT=none] -->
    <string name="PERSOSUBSTATE_RUIM_NETWORK2_PUK_ENTRY">Enter PUK</string>
    <!-- Label text for PUK entry widget on Depersonalization panel [CHAR LIMIT=none] -->
    <string name="PERSOSUBSTATE_RUIM_HRPD_PUK_ENTRY">Enter PUK</string>
    <!-- Label text for PUK entry widget on Depersonalization panel [CHAR LIMIT=none] -->
    <string name="PERSOSUBSTATE_RUIM_SERVICE_PROVIDER_PUK_ENTRY">Enter PUK</string>
    <!-- Label text for PUK entry widget on Depersonalization panel [CHAR LIMIT=none] -->
    <string name="PERSOSUBSTATE_RUIM_RUIM_PUK_ENTRY">Enter PUK</string>
    <!-- Label text for PUK entry widget on Depersonalization panel [CHAR LIMIT=none] -->
    <string name="PERSOSUBSTATE_RUIM_CORPORATE_PUK_ENTRY">Enter PUK</string>

    <!-- Label text for PIN entry widget on SIM SPN Depersonalization panel [CHAR LIMIT=none] -->
    <string name="PERSOSUBSTATE_SIM_SPN_ENTRY">SPN unlock PIN</string>
    <!-- Label text for PIN entry widget on SIM SP EHPLMN Depersonalization panel [CHAR LIMIT=none] -->
    <string name="PERSOSUBSTATE_SIM_SP_EHPLMN_ENTRY">SP Equivalent Home PLMN unlock PIN</string>
    <!-- Label text for PIN entry widget on SIM ICCID Depersonalization panel [CHAR LIMIT=none] -->
    <string name="PERSOSUBSTATE_SIM_ICCID_ENTRY">ICCID unlock PIN</string>
    <!-- Label text for PIN entry widget on SIM IMPI Depersonalization panel [CHAR LIMIT=none] -->
    <string name="PERSOSUBSTATE_SIM_IMPI_ENTRY">IMPI unlock PIN</string>
    <!-- Label text for PIN entry widget on SIM NS_SP Depersonalization panel [CHAR LIMIT=none] -->
    <string name="PERSOSUBSTATE_SIM_NS_SP_ENTRY">Network subset service provider unlock PIN</string>

    <!-- Status message displayed on SIM Network Depersonalization panel [CHAR LIMIT=none] -->
    <string name="PERSOSUBSTATE_SIM_NETWORK_IN_PROGRESS">Requesting SIM network unlock\u2026</string>
    <!-- Status message displayed on SIM Network Subset Depersonalization panel [CHAR LIMIT=none] -->
    <string name="PERSOSUBSTATE_SIM_NETWORK_SUBSET_IN_PROGRESS">Requesting SIM network subset unlock
\u2026</string>
    <!-- Status message displayed on SIM Service Provider Depersonalization panel [CHAR LIMIT=none] -->
    <string name="PERSOSUBSTATE_SIM_SERVICE_PROVIDER_IN_PROGRESS">Requesting SIM service provider un
lock\u2026</string>
    <!-- Status message displayed on SIM Corporate Depersonalization panel [CHAR LIMIT=none] -->
    <string name="PERSOSUBSTATE_SIM_CORPORATE_IN_PROGRESS">Requesting SIM corporate unlock\u2026</string>
    <!-- Status message displayed on PUK Depersonalization panel [CHAR LIMIT=none] -->
    <string name="PERSOSUBSTATE_SIM_NETWORK_PUK_IN_PROGRESS">Requesting PUK unlock\u2026</string>
    <!-- Status message displayed on PUK Depersonalization panel [CHAR LIMIT=none] -->
    <string name="PERSOSUBSTATE_SIM_NETWORK_SUBSET_PUK_IN_PROGRESS">Requesting PUK unlock\u2026</string>
    <!-- Status message displayed on Corporate PUK entry widget on Depersonalization panel [CHAR LIMIT=none] -->
    <string name="PERSOSUBSTATE_SIM_CORPORATE_PUK_IN_PROGRESS">Requesting PUK unlock\u2026</string>
    <!-- Status message displayed on SIM Service provider PUK entry widget on Depersonalization panel [CHAR LIMIT=none] -->
    <string name="PERSOSUBSTATE_SIM_SERVICE_PROVIDER_PUK_IN_PROGRESS">Requesting PUK unlock\u2026</string>
    <!-- Status message displayed on SIM PUK entry widget on Depersonalization panel [CHAR LIMIT=none] -->
    <string name="PERSOSUBSTATE_SIM_SIM_PUK_IN_PROGRESS">Requesting PUK unlock\u2026</string>
    <!-- Status message displayed on SIM SIM Depersonalization panel [CHAR LIMIT=none] -->
    <string name="PERSOSUBSTATE_SIM_SIM_IN_PROGRESS">Requesting SIM unlock\u2026</string>
    <!-- Status message displayed on RUIM Network1 Depersonalization panel [CHAR LIMIT=none] -->
    <string name="PERSOSUBSTATE_RUIM_NETWORK1_IN_PROGRESS">Requesting RUIM network1 unlock\u2026</string>
    <!-- Status message displayed on RUIM Network2 Depersonalization panel [CHAR LIMIT=none] -->
    <string name="PERSOSUBSTATE_RUIM_NETWORK2_IN_PROGRESS">Requesting RUIM network2 unlock\u2026</string>
    <!-- Status message displayed on RUIM Hrpd Depersonalization panel [CHAR LIMIT=none] -->
    <string name="PERSOSUBSTATE_RUIM_HRPD_IN_PROGRESS">Requesting RUIM hrpd unlock\u2026</string>
    <!-- Status message displayed on RUIM Service Provider Depersonalization panel [CHAR LIMIT=none] -->
    <string name="PERSOSUBSTATE_RUIM_SERVICE_PROVIDER_IN_PROGRESS">Requesting RUIM service provider
unlock\u2026</string>
    <!-- Status message displayed on RUIM Corporate Depersonalization panel [CHAR LIMIT=none] -->
    <string name="PERSOSUBSTATE_RUIM_CORPORATE_IN_PROGRESS">Requesting RUIM corporate unlock\u2026</string>

    <!-- Status message displayed on SIM SPN Depersonalization panel [CHAR LIMIT=none] -->
    <string name="PERSOSUBSTATE_SIM_SPN_IN_PROGRESS">Requesting SPN unlock\u2026</string>
    <!-- Status message displayed on SIM SP EHPLMN Depersonalization panel [CHAR LIMIT=none] -->
    <string name="PERSOSUBSTATE_SIM_SP_EHPLMN_IN_PROGRESS">Requesting SP Equivalent Home PLMN unlock\u2026</string>
    <!-- Status message displayed on SIM ICCID Depersonalization panel [CHAR LIMIT=none] -->
    <string name="PERSOSUBSTATE_SIM_ICCID_IN_PROGRESS">Requesting ICCID unlock\u2026</string>
    <!-- Status message displayed on SIM IMPI Depersonalization panel [CHAR LIMIT=none] -->
    <string name="PERSOSUBSTATE_SIM_IMPI_IN_PROGRESS">Requesting IMPI unlock\u2026</string>
    <!-- Status message displayed on SIM NS_SP Depersonalization panel [CHAR LIMIT=none] -->
    <string name="PERSOSUBSTATE_SIM_NS_SP_IN_PROGRESS">Requesting Network subset service provider unlock\u2026</string>

    <!-- Status message displayed on RUIM RUIM Depersonalization panel [CHAR LIMIT=none] -->
    <string name="PERSOSUBSTATE_RUIM_RUIM_IN_PROGRESS">Requesting RUIM unlock\u2026</string>
    <!-- Status message displayed on PUK Depersonalization panel [CHAR LIMIT=none] -->
    <string name="PERSOSUBSTATE_RUIM_NETWORK1_PUK_IN_PROGRESS">Requesting PUK unlock\u2026</string>
    <!-- Status message displayed on PUK Depersonalization panel  [CHAR LIMIT=none] -->
    <string name="PERSOSUBSTATE_RUIM_NETWORK2_PUK_IN_PROGRESS">Requesting PUK unlock\u2026</string>
    <!-- Status message displayed on PUK Depersonalization panel  [CHAR LIMIT=none] -->
    <string name="PERSOSUBSTATE_RUIM_HRPD_PUK_IN_PROGRESS">Requesting PUK unlock\u2026</string>
    <!-- Status message displayed on PUK Depersonalization panel  [CHAR LIMIT=none] -->
    <string name="PERSOSUBSTATE_RUIM_CORPORATE_PUK_IN_PROGRESS">Requesting PUK unlock\u2026</string>
    <!-- Status message displayed on PUK Depersonalization panel  [CHAR LIMIT=none] -->
    <string name="PERSOSUBSTATE_RUIM_SERVICE_PROVIDER_PUK_IN_PROGRESS">Requesting PUK unlock\u2026</string>
    <!-- Status message displayed on PUK Depersonalization panel  [CHAR LIMIT=none] -->
    <string name="PERSOSUBSTATE_RUIM_RUIM_PUK_IN_PROGRESS">Requesting PUK unlock\u2026</string>
    <!-- Error message displayed on SIM Network Depersonalization panel  [CHAR LIMIT=none] -->
    <string name="PERSOSUBSTATE_SIM_NETWORK_ERROR">SIM Network unlock request unsuccessful.</string>
    <!-- Error message displayed on SIM Network Subset Depersonalization panel  [CHAR LIMIT=none] -->
    <string name="PERSOSUBSTATE_SIM_NETWORK_SUBSET_ERROR">SIM Network Subset unlock request unsucces
sful.</string>
    <!-- Error message displayed on SIM Service Provider Depersonalization panel  [CHAR LIMIT=none] -->
    <string name="PERSOSUBSTATE_SIM_SERVICE_PROVIDER_ERROR">SIM Service Provider unlock request unsu
ccessful.</string>
    <!-- Error message displayed on SIM Corporate Depersonalization panel  [CHAR LIMIT=none] -->
    <string name="PERSOSUBSTATE_SIM_CORPORATE_ERROR">SIM Corporate unlock request unsuccessful.</string>
    <!-- Error message displayed on SIM SIM Depersonalization panel  [CHAR LIMIT=none] -->
    <string name="PERSOSUBSTATE_SIM_SIM_ERROR">SIM unlock request unsuccessful.</string>
    <!-- Error message displayed on RUIM Network1 Depersonalization panel  [CHAR LIMIT=none] -->
    <string name="PERSOSUBSTATE_RUIM_NETWORK1_ERROR">RUIM Network1 unlock request unsuccessful.</string>
    <!-- Error message displayed on RUIM Network2 Depersonalization panel  [CHAR LIMIT=none] -->
    <string name="PERSOSUBSTATE_RUIM_NETWORK2_ERROR">RUIM Network2 unlock request unsuccessful.</string>
    <!-- Error message displayed on RUIM Hrpd Depersonalization panel  [CHAR LIMIT=none] -->
    <string name="PERSOSUBSTATE_RUIM_HRPD_ERROR">RUIM Hrpd unlock request unsuccessful.</string>
    <!-- Error message displayed on RUIM Corporate Depersonalization panel  [CHAR LIMIT=none] -->
    <string name="PERSOSUBSTATE_RUIM_CORPORATE_ERROR">RUIM Corporate unlock request unsuccessful.</string>
    <!-- Error message displayed on RUIM Service Provider Depersonalization panel  [CHAR LIMIT=none] -->
    <string name="PERSOSUBSTATE_RUIM_SERVICE_PROVIDER_ERROR">RUIM Service Provider unlock request un
successful.</string>
    <!-- Error message displayed on RUIM RUIM Depersonalization panel [CHAR LIMIT=none] -->
    <string name="PERSOSUBSTATE_RUIM_RUIM_ERROR">RUIM unlock request unsuccessful.</string>
    <!-- Error message displayed on PUK Depersonalization panel [CHAR LIMIT=none] -->
    <string name="PERSOSUBSTATE_SIM_NETWORK_PUK_ERROR">PUK unlock unsuccessful.</string>
    <!-- Error message displayed on PUK Depersonalization panel [CHAR LIMIT=none] -->
    <string name="PERSOSUBSTATE_SIM_NETWORK_SUBSET_PUK_ERROR">PUK unlock unsuccessful.</string>
    <!-- Error message displayed on PUK Depersonalization panel [CHAR LIMIT=none] -->
    <string name="PERSOSUBSTATE_SIM_CORPORATE_PUK_ERROR">PUK unlock unsuccessful.</string>
    <!-- Error message displayed on PUK Depersonalization panel [CHAR LIMIT=none] -->
    <string name="PERSOSUBSTATE_SIM_SERVICE_PROVIDER_PUK_ERROR">PUK unlock unsuccessful.</string>
    <!-- Error message displayed on PUK Depersonalization panel [CHAR LIMIT=none] -->
    <string name="PERSOSUBSTATE_SIM_SIM_PUK_ERROR">PUK unlock unsuccessful.</string>
    <!-- Error message displayed on PUK Depersonalization panel [CHAR LIMIT=none] -->
    <string name="PERSOSUBSTATE_RUIM_NETWORK1_PUK_ERROR">PUK unlock unsuccessful.</string>
    <!-- Error message displayed on PUK Depersonalization panel [CHAR LIMIT=none] -->
    <string name="PERSOSUBSTATE_RUIM_NETWORK2_PUK_ERROR">PUK unlock unsuccessful.</string>
    <!-- Error message displayed on PUK Depersonalization panel [CHAR LIMIT=none] -->
    <string name="PERSOSUBSTATE_RUIM_HRPD_PUK_ERROR">PUK unlock unsuccessful.</string>
    <!-- Error message displayed on PUK Depersonalization panel [CHAR LIMIT=none] -->
    <string name="PERSOSUBSTATE_RUIM_SERVICE_PROVIDER_PUK_ERROR">PUK unlock unsuccessful.</string>
    <!-- Error message displayed on PUK Depersonalization panel [CHAR LIMIT=none] -->
    <string name="PERSOSUBSTATE_RUIM_RUIM_PUK_ERROR">PUK unlock unsuccessful.</string>
    <!-- Error message displayed on PUK Depersonalization panel [CHAR LIMIT=none] -->
    <string name="PERSOSUBSTATE_RUIM_CORPORATE_PUK_ERROR">PUK unlock unsuccessful.</string>

    <!--  Error message displayed on SIM SPN Depersonalization panel [CHAR LIMIT=none] -->
    <string name="PERSOSUBSTATE_SIM_SPN_ERROR">SPN unlock request unsuccessful.</string>
    <!--  Error message displayed on SIM SP EHPLMN Depersonalization panel [CHAR LIMIT=none] -->
    <string name="PERSOSUBSTATE_SIM_SP_EHPLMN_ERROR">SP Equivalent Home PLMN unlock request unsuccessful.</string>
    <!--  Error message displayed on SIM ICCID Depersonalization panel [CHAR LIMIT=none] -->
    <string name="PERSOSUBSTATE_SIM_ICCID_ERROR">ICCID unlock request unsuccessful.</string>
    <!--  Error message displayed on SIM IMPI Depersonalization panel [CHAR LIMIT=none] -->
    <string name="PERSOSUBSTATE_SIM_IMPI_ERROR">IMPI unlock request unsuccessful.</string>
    <!--  Error message displayed on SIM NS_SP Depersonalization panel [CHAR LIMIT=none] -->
    <string name="PERSOSUBSTATE_SIM_NS_SP_ERROR">Network subset service provider unlock request unsuccessful.</string>

    <!-- Success message displayed on SIM Network Depersonalization panel [CHAR LIMIT=none] -->
    <string name="PERSOSUBSTATE_SIM_NETWORK_SUCCESS">SIM Network unlock successful.</string>
    <!-- Success message displayed on SIM Network Subset Depersonalization panel [CHAR LIMIT=none] -->
    <string name="PERSOSUBSTATE_SIM_NETWORK_SUBSET_SUCCESS">SIM Network Subset unlock successful.</string>
    <!-- Success message displayed on SIM Service Provider Depersonalization panel [CHAR LIMIT=none] -->
    <string name="PERSOSUBSTATE_SIM_SERVICE_PROVIDER_SUCCESS">SIM Service Provider unlock successful
.</string>
    <!-- Success message displayed on SIM Corporate Depersonalization panel [CHAR LIMIT=none] -->
    <string name="PERSOSUBSTATE_SIM_CORPORATE_SUCCESS">SIM Corporate unlock successful.</string>
    <!-- Success message displayed on SIM SIM Depersonalization panel [CHAR LIMIT=none] -->
    <string name="PERSOSUBSTATE_SIM_SIM_SUCCESS">SIM unlock successful.</string>
    <!-- Success message displayed on RUIM Network1 Depersonalization panel [CHAR LIMIT=none] -->
    <string name="PERSOSUBSTATE_RUIM_NETWORK1_SUCCESS">RUIM Network1 unlock successful.</string>
    <!-- Success message displayed on RUIM Network2 Depersonalization panel [CHAR LIMIT=none] -->
    <string name="PERSOSUBSTATE_RUIM_NETWORK2_SUCCESS">RUIM Network2 unlock successful.</string>
    <!-- Success message displayed on RUIM Hrpd Depersonalization panel [CHAR LIMIT=none] -->
    <string name="PERSOSUBSTATE_RUIM_HRPD_SUCCESS">RUIM Hrpd unlock successful.</string>
    <!-- Success message displayed on RUIM Service Provider Depersonalization panel [CHAR LIMIT=none] -->
    <string name="PERSOSUBSTATE_RUIM_SERVICE_PROVIDER_SUCCESS">RUIM Service Provider unlock successf
ul.</string>
    <!-- Success message displayed on RUIM Corporate Depersonalization panel [CHAR LIMIT=none] -->
    <string name="PERSOSUBSTATE_RUIM_CORPORATE_SUCCESS">RUIM Corporate unlock successful.</string>
    <!-- Success message displayed on RUIM RUIM Depersonalization panel [CHAR LIMIT=none] -->
    <string name="PERSOSUBSTATE_RUIM_RUIM_SUCCESS">RUIM unlock successful.</string>
    <!-- Success message displayed on PUK Depersonalization panel [CHAR LIMIT=none] -->
    <string name="PERSOSUBSTATE_SIM_NETWORK_PUK_SUCCESS">PUK unlock successful.</string>
    <!-- Success message displayed on PUK Depersonalization panel [CHAR LIMIT=none] -->
    <string name="PERSOSUBSTATE_SIM_NETWORK_SUBSET_PUK_SUCCESS">PUK unlock successful.</string>
    <!-- Success message displayed on PUK Depersonalization panel [CHAR LIMIT=none] -->
    <string name="PERSOSUBSTATE_SIM_CORPORATE_PUK_SUCCESS">PUK unlock successful.</string>
    <!-- Success message displayed on PUK Depersonalization panel [CHAR LIMIT=none] -->
    <string name="PERSOSUBSTATE_SIM_SERVICE_PROVIDER_PUK_SUCCESS">PUK unlock successful.</string>
    <!-- Success message displayed on PUK Depersonalization panel [CHAR LIMIT=none] -->
    <string name="PERSOSUBSTATE_SIM_SIM_PUK_SUCCESS">PUK unlock successful.</string>
    <!-- Success message displayed on PUK Depersonalization panel [CHAR LIMIT=none] -->
    <string name="PERSOSUBSTATE_RUIM_NETWORK1_PUK_SUCCESS">PUK unlock successful.</string>
    <!-- Success message displayed on PUK Depersonalization panel [CHAR LIMIT=none] -->
    <string name="PERSOSUBSTATE_RUIM_NETWORK2_PUK_SUCCESS">PUK unlock successful.</string>
    <!-- Success message displayed on PUK Depersonalization panel [CHAR LIMIT=none] -->
    <string name="PERSOSUBSTATE_RUIM_HRPD_PUK_SUCCESS">PUK unlock successful.</string>
    <!-- Success message displayed on PUK Depersonalization panel [CHAR LIMIT=none] -->
    <string name="PERSOSUBSTATE_RUIM_CORPORATE_PUK_SUCCESS">PUK unlock successful.</string>
    <!-- Success message displayed on PUK Depersonalization panel [CHAR LIMIT=none] -->
    <string name="PERSOSUBSTATE_RUIM_SERVICE_PROVIDER_PUK_SUCCESS">PUK unlock successful.</string>
    <!-- Success message displayed on PUK Depersonalization panel [CHAR LIMIT=none] -->
    <string name="PERSOSUBSTATE_RUIM_RUIM_PUK_SUCCESS">PUK unlock successful.</string>

    <!-- Success message displayed on SIM SPN Depersonalization panel [CHAR LIMIT=none] -->
    <string name="PERSOSUBSTATE_SIM_SPN_SUCCESS">SPN unlock successful.</string>
    <!-- Success message displayed on SIM SP EHPLMN Depersonalization panel [CHAR LIMIT=none] -->
    <string name="PERSOSUBSTATE_SIM_SP_EHPLMN_SUCCESS">SP Equivalent Home PLMN unlock successful.</string>
    <!-- Success message displayed on SIM ICCID Depersonalization panel [CHAR LIMIT=none] -->
    <string name="PERSOSUBSTATE_SIM_ICCID_SUCCESS">ICCID unlock successful.</string>
    <!-- Success message displayed on SIM IMPI Depersonalization panel [CHAR LIMIT=none] -->
    <string name="PERSOSUBSTATE_SIM_IMPI_SUCCESS">IMPI unlock successful.</string>
    <!-- Success message displayed on SIM NS_SP Depersonalization panel [CHAR LIMIT=none] -->
    <string name="PERSOSUBSTATE_SIM_NS_SP_SUCCESS">Network subset service provider unlock successful.</string>

    <!-- pdp data reject dialog string for cause 29, 33 and 55 [CHAR LIMIT=100] -->
    <string name="config_pdp_reject_dialog_title"></string>
    <!-- pdp data reject dialog string for cause 29 (USER_AUTHENTICATION) [CHAR LIMIT=100] -->
    <string name="config_pdp_reject_user_authentication_failed"></string>
    <!-- pdp data reject dialog string for cause 33 (SERVICE_OPTION_NOT_SUBSCRIBED) [CHAR LIMIT=100] -->
    <string name="config_pdp_reject_service_not_subscribed"></string>
    <!-- pdp data reject dialog string for cause 55 (MULTI_CONN_TO_SAME_PDN_NOT_ALLOWED) [CHAR LIMIT=100] -->
    <string name="config_pdp_reject_multi_conn_to_same_pdn_not_allowed"></string>
</resources><|MERGE_RESOLUTION|>--- conflicted
+++ resolved
@@ -4835,17 +4835,10 @@
     <string name="confirm_battery_saver">OK</string>
 
     <!-- [CHAR_LIMIT=NONE] Battery saver: Feature description, with a "learn more" link. -->
-<<<<<<< HEAD
-    <string name="battery_saver_description_with_learn_more">To extend battery life, Battery Saver:\n\n\u2022Turns on Dark theme\n\u2022Turns off or restricts background activity, some visual effects, and other features like \u201cHey Google\u201d\n\n<annotation id="url">Learn more</annotation></string>
-
-    <!-- [CHAR_LIMIT=NONE] Battery saver: Feature description, without a "learn more" link. -->
-    <string name="battery_saver_description">To extend battery life, Battery Saver:\n\n\u2022Turns on Dark theme\n\u2022Turns off or restricts background activity, some visual effects, and other features like \u201cHey Google\u201d</string>
-=======
     <string name="battery_saver_description_with_learn_more">To extend battery life, Battery Saver:\n\n\u2022 Turns on Dark theme\n\u2022 Turns off or restricts background activity, some visual effects, and other features like \u201cHey Google\u201d\n\n<annotation id="url">Learn more</annotation></string>
 
     <!-- [CHAR_LIMIT=NONE] Battery saver: Feature description, without a "learn more" link. -->
     <string name="battery_saver_description">To extend battery life, Battery Saver:\n\n\u2022 Turns on Dark theme\n\u2022 Turns off or restricts background activity, some visual effects, and other features like \u201cHey Google\u201d</string>
->>>>>>> 539d92be
 
     <!-- [CHAR_LIMIT=NONE] Data saver: Feature description -->
     <string name="data_saver_description">To help reduce data usage, Data Saver prevents some apps from sending or receiving data in the background. An app you’re currently using can access data, but may do so less frequently. This may mean, for example, that images don’t display until you tap them.</string>
