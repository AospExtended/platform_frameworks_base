--- conflicted
+++ resolved
@@ -72,6 +72,8 @@
     private Handler mHandler;
     private Executor mExecutor;
     private BugreportManager mBrm;
+    private File mBugreportFile;
+    private File mScreenshotFile;
     private ParcelFileDescriptor mBugreportFd;
     private ParcelFileDescriptor mScreenshotFd;
 
@@ -87,8 +89,10 @@
         };
 
         mBrm = getBugreportManager();
-        mBugreportFd = parcelFd("bugreport_" + name.getMethodName(), ".zip");
-        mScreenshotFd = parcelFd("screenshot_" + name.getMethodName(), ".png");
+        mBugreportFile = createTempFile("bugreport_" + name.getMethodName(), ".zip");
+        mScreenshotFile = createTempFile("screenshot_" + name.getMethodName(), ".png");
+        mBugreportFd = parcelFd(mBugreportFile);
+        mScreenshotFd = parcelFd(mScreenshotFile);
 
         getPermissions();
     }
@@ -136,8 +140,6 @@
 
     @LargeTest
     @Test
-<<<<<<< HEAD
-=======
     public void normalFlow_full() throws Exception {
         BugreportCallbackImpl callback = new BugreportCallbackImpl();
         mBrm.startBugreport(mBugreportFd, mScreenshotFd, full(), mExecutor, callback);
@@ -152,7 +154,6 @@
     }
 
     @Test
->>>>>>> 3775f350
     public void simultaneousBugreportsNotAllowed() throws Exception {
         // Start bugreport #1
         BugreportCallbackImpl callback = new BugreportCallbackImpl();
@@ -163,9 +164,10 @@
         // Before #1 is done, try to start #2.
         assertThat(callback.isDone()).isFalse();
         BugreportCallbackImpl callback2 = new BugreportCallbackImpl();
-        ParcelFileDescriptor bugreportFd2 = parcelFd("bugreport_2_" + name.getMethodName(), ".zip");
-        ParcelFileDescriptor screenshotFd2 =
-                parcelFd("screenshot_2_" + name.getMethodName(), ".png");
+        File bugreportFile2 = createTempFile("bugreport_2_" + name.getMethodName(), ".zip");
+        File screenshotFile2 = createTempFile("screenshot_2_" + name.getMethodName(), ".png");
+        ParcelFileDescriptor bugreportFd2 = parcelFd(bugreportFile2);
+        ParcelFileDescriptor screenshotFd2 = parcelFd(screenshotFile2);
         mBrm.startBugreport(bugreportFd2, screenshotFd2, wifi(), mExecutor, callback2);
         Thread.sleep(500 /* .5s */);
 
@@ -305,12 +307,17 @@
         return bm;
     }
 
-    private static ParcelFileDescriptor parcelFd(String prefix, String extension) throws Exception {
-        File f = File.createTempFile(prefix, extension);
+    private static File createTempFile(String prefix, String extension) throws Exception {
+        final File f = File.createTempFile(prefix, extension);
         f.setReadable(true, true);
         f.setWritable(true, true);
 
-        return ParcelFileDescriptor.open(f,
+        f.deleteOnExit();
+        return f;
+    }
+
+    private static ParcelFileDescriptor parcelFd(File file) throws Exception {
+        return ParcelFileDescriptor.open(file,
                 ParcelFileDescriptor.MODE_WRITE_ONLY | ParcelFileDescriptor.MODE_APPEND);
     }
 
@@ -376,8 +383,6 @@
     private static BugreportParams interactive() {
         return new BugreportParams(BugreportParams.BUGREPORT_MODE_INTERACTIVE);
     }
-<<<<<<< HEAD
-=======
 
     /*
      * Returns a {@link BugreportParams} for full bugreport that includes a screenshot.
@@ -471,5 +476,4 @@
             }
         }
     }
->>>>>>> 3775f350
 }