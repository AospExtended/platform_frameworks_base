<?xml version="1.0" encoding="utf-8"?>
<!--
  ~ Copyright (C) 2016 The Android Open Source Project
  ~
  ~ Licensed under the Apache License, Version 2.0 (the "License");
  ~ you may not use this file except in compliance with the License.
  ~ You may obtain a copy of the License at
  ~
  ~      http://www.apache.org/licenses/LICENSE-2.0
  ~
  ~ Unless required by applicable law or agreed to in writing, software
  ~ distributed under the License is distributed on an "AS IS" BASIS,
  ~ WITHOUT WARRANTIES OR CONDITIONS OF ANY KIND, either express or implied.
  ~ See the License for the specific language governing permissions and
  ~ limitations under the License
  -->

<!--
This XML file declares which signature|privileged permissions should be granted to privileged
applications that come with the platform
-->
<permissions>
    <privapp-permissions package="android.ext.services">
        <permission name="android.permission.PROVIDE_RESOLVER_RANKER_SERVICE" />
        <permission name="android.permission.MONITOR_DEFAULT_SMS_PACKAGE" />
        <permission name="android.permission.REQUEST_NOTIFICATION_ASSISTANT_SERVICE" />
        <permission name="android.permission.INTERACT_ACROSS_USERS" />
    </privapp-permissions>

    <!-- Needed for Build.getSerial(), which is used to send a unique number for serial, per HUIG. -->
    <privapp-permissions package="android.car.usb.handler">
        <permission name="android.permission.READ_PRIVILEGED_PHONE_STATE"/>
    </privapp-permissions>

    <privapp-permissions package="com.android.angle">
        <permission name="android.permission.WRITE_SECURE_SETTINGS"/>
    </privapp-permissions>

    <privapp-permissions package="com.android.apps.tag">
        <permission name="android.permission.WRITE_SECURE_SETTINGS"/>
    </privapp-permissions>

    <privapp-permissions package="com.android.backupconfirm">
        <permission name="android.permission.BACKUP"/>
        <permission name="android.permission.CRYPT_KEEPER"/>
    </privapp-permissions>

    <privapp-permissions package="com.android.cellbroadcastreceiver.module">
        <permission name="android.permission.INTERACT_ACROSS_USERS"/>
        <permission name="android.permission.MANAGE_USERS"/>
        <permission name="android.permission.MODIFY_PHONE_STATE"/>
        <permission name="android.permission.READ_PRIVILEGED_PHONE_STATE"/>
        <permission name="android.permission.RECEIVE_EMERGENCY_BROADCAST"/>
        <permission name="android.permission.START_ACTIVITIES_FROM_BACKGROUND"/>
    </privapp-permissions>

    <privapp-permissions package="com.android.cellbroadcastservice">
        <permission name="android.permission.MODIFY_PHONE_STATE"/>
        <permission name="android.permission.READ_PRIVILEGED_PHONE_STATE"/>
        <permission name="android.permission.RECEIVE_EMERGENCY_BROADCAST"/>
    </privapp-permissions>

    <privapp-permissions package="com.android.externalstorage">
        <permission name="android.permission.MOUNT_UNMOUNT_FILESYSTEMS"/>
        <permission name="android.permission.WRITE_MEDIA_STORAGE"/>
        <permission name="android.permission.MANAGE_EXTERNAL_STORAGE"/>
    </privapp-permissions>

    <privapp-permissions package="com.android.launcher3">
        <permission name="android.permission.WRITE_SECURE_SETTINGS"/>
    </privapp-permissions>

    <privapp-permissions package="com.android.location.fused">
        <permission name="android.permission.INSTALL_LOCATION_PROVIDER"/>
        <permission name="android.permission.UPDATE_DEVICE_STATS"/>
    </privapp-permissions>

    <privapp-permissions package="com.android.managedprovisioning">
        <permission name="android.permission.CHANGE_COMPONENT_ENABLED_STATE"/>
        <permission name="android.permission.CHANGE_CONFIGURATION"/>
        <permission name="android.permission.CONFIGURE_INTERACT_ACROSS_PROFILES"/>
        <permission name="android.permission.CRYPT_KEEPER"/>
        <permission name="android.permission.DELETE_PACKAGES"/>
        <permission name="android.permission.INSTALL_PACKAGES"/>
        <permission name="android.permission.INTERACT_ACROSS_USERS"/>
        <permission name="android.permission.MANAGE_DEVICE_ADMINS"/>
        <permission name="android.permission.MANAGE_USERS"/>
        <permission name="android.permission.MASTER_CLEAR"/>
        <permission name="android.permission.NETWORK_MANAGED_PROVISIONING"/>
        <permission name="android.permission.PERFORM_CDMA_PROVISIONING"/>
        <permission name="android.permission.READ_PRIVILEGED_PHONE_STATE"/>
        <permission name="android.permission.SET_TIME"/>
        <permission name="android.permission.SET_TIME_ZONE"/>
        <permission name="android.permission.SHUTDOWN"/>
        <permission name="android.permission.WRITE_SECURE_SETTINGS"/>
        <permission name="android.permission.START_ACTIVITIES_FROM_BACKGROUND"/>
    </privapp-permissions>

    <privapp-permissions package="com.android.mms.service">
        <permission name="android.permission.BIND_CARRIER_MESSAGING_SERVICE"/>
        <permission name="android.permission.BIND_CARRIER_SERVICES"/>
        <permission name="android.permission.INTERACT_ACROSS_USERS"/>
    </privapp-permissions>

    <privapp-permissions package="com.android.mtp">
        <permission name="android.permission.ACCESS_MTP"/>
        <permission name="android.permission.MANAGE_USB"/>
        <permission name="android.permission.MANAGE_USERS"/>
        <permission name="android.permission.INTERACT_ACROSS_USERS"/>
        <permission name="android.permission.WRITE_MEDIA_STORAGE"/>
        <permission name="android.permission.MANAGE_EXTERNAL_STORAGE"/>
    </privapp-permissions>

    <privapp-permissions package="com.android.musicfx">
        <permission name="android.permission.CHANGE_COMPONENT_ENABLED_STATE"/>
    </privapp-permissions>

    <privapp-permissions package="com.android.networkrecommendation">
        <permission name="android.permission.SCORE_NETWORKS"/>
        <permission name="android.permission.SUBSTITUTE_NOTIFICATION_APP_NAME"/>
        <permission name="android.permission.WRITE_SECURE_SETTINGS"/>
    </privapp-permissions>

    <privapp-permissions package="com.android.packageinstaller">
        <permission name="android.permission.DELETE_PACKAGES"/>
        <permission name="android.permission.INSTALL_PACKAGES"/>
        <permission name="android.permission.USE_RESERVED_DISK"/>
        <permission name="android.permission.MANAGE_USERS"/>
        <permission name="android.permission.UPDATE_APP_OPS_STATS"/>
        <permission name="android.permission.SUBSTITUTE_NOTIFICATION_APP_NAME"/>
        <permission name="android.permission.PACKAGE_USAGE_STATS"/>
    </privapp-permissions>

    <privapp-permissions package="com.android.permissioncontroller">
        <permission name="android.permission.CLEAR_APP_CACHE"/>
        <permission name="android.permission.MANAGE_USERS"/>
        <permission name="android.permission.OBSERVE_GRANT_REVOKE_PERMISSIONS"/>
        <permission name="android.permission.GET_APP_OPS_STATS"/>
        <permission name="android.permission.UPDATE_APP_OPS_STATS"/>
        <permission name="android.permission.REQUEST_INCIDENT_REPORT_APPROVAL"/>
        <permission name="android.permission.APPROVE_INCIDENT_REPORTS"/>
        <permission name="android.permission.READ_PRIVILEGED_PHONE_STATE" />
        <permission name="android.permission.SUBSTITUTE_NOTIFICATION_APP_NAME" />
        <permission name="android.permission.PACKAGE_USAGE_STATS" />
        <permission name="android.permission.CHANGE_COMPONENT_ENABLED_STATE" />
    </privapp-permissions>

    <privapp-permissions package="com.android.phone">
        <permission name="android.permission.ACCESS_IMS_CALL_SERVICE"/>
        <permission name="android.permission.BIND_CARRIER_MESSAGING_SERVICE"/>
        <permission name="android.permission.BIND_CARRIER_SERVICES"/>
        <permission name="android.permission.BIND_CELL_BROADCAST_SERVICE"/>
        <permission name="android.permission.BIND_IMS_SERVICE"/>
        <permission name="android.permission.BIND_TELEPHONY_DATA_SERVICE"/>
        <permission name="android.permission.BIND_VISUAL_VOICEMAIL_SERVICE"/>
        <permission name="android.permission.CALL_PRIVILEGED"/>
        <permission name="android.permission.CHANGE_COMPONENT_ENABLED_STATE"/>
        <permission name="android.permission.CHANGE_CONFIGURATION"/>
        <permission name="android.permission.CHANGE_DEVICE_IDLE_TEMP_WHITELIST"/>
        <permission name="android.permission.CONNECTIVITY_USE_RESTRICTED_NETWORKS"/>
        <permission name="android.permission.CONTROL_INCALL_EXPERIENCE"/>
        <permission name="android.permission.DUMP"/>
        <permission name="android.permission.HANDLE_CAR_MODE_CHANGES"/>
        <permission name="android.permission.INTERACT_ACROSS_USERS"/>
        <permission name="android.permission.LOCAL_MAC_ADDRESS"/>
        <permission name="android.permission.MANAGE_USERS"/>
        <permission name="android.permission.MODIFY_PHONE_STATE"/>
        <permission name="android.permission.PACKAGE_USAGE_STATS"/>
        <permission name="android.permission.PERFORM_CDMA_PROVISIONING"/>
        <permission name="android.permission.READ_CARRIER_APP_INFO"/>
        <permission name="android.permission.READ_NETWORK_USAGE_HISTORY"/>
        <permission name="android.permission.READ_PRIVILEGED_PHONE_STATE"/>
        <permission name="android.permission.READ_SEARCH_INDEXABLES"/>
        <permission name="android.permission.REBOOT"/>
        <permission name="android.permission.REGISTER_CALL_PROVIDER"/>
        <permission name="android.permission.REGISTER_SIM_SUBSCRIPTION"/>
        <permission name="android.permission.REGISTER_STATS_PULL_ATOM"/>
        <permission name="android.permission.SEND_RESPOND_VIA_MESSAGE"/>
        <permission name="android.permission.SET_TIME_ZONE"/>
        <permission name="android.permission.SHUTDOWN"/>
        <permission name="android.permission.START_ACTIVITIES_FROM_BACKGROUND"/>
        <permission name="android.permission.STATUS_BAR"/>
        <permission name="android.permission.STOP_APP_SWITCHES"/>
        <permission name="android.permission.SUGGEST_TELEPHONY_TIME_AND_ZONE"/>
        <permission name="android.permission.UPDATE_APP_OPS_STATS"/>
        <permission name="android.permission.UPDATE_DEVICE_STATS"/>
        <permission name="android.permission.UPDATE_LOCK"/>
        <permission name="android.permission.WRITE_APN_SETTINGS"/>
        <permission name="android.permission.WRITE_SECURE_SETTINGS"/>
        <permission name="android.permission.WRITE_EMBEDDED_SUBSCRIPTIONS"/>
        <permission name="android.permission.READ_PRECISE_PHONE_STATE"/>
        <permission name="com.android.voicemail.permission.READ_VOICEMAIL"/>
        <permission name="com.android.voicemail.permission.WRITE_VOICEMAIL"/>
    </privapp-permissions>

    <privapp-permissions package="com.android.providers.calendar">
        <permission name="android.permission.GET_ACCOUNTS_PRIVILEGED"/>
        <permission name="android.permission.INTERACT_ACROSS_USERS" />
        <permission name="android.permission.MANAGE_USERS" />
        <permission name="android.permission.UPDATE_APP_OPS_STATS"/>
        <permission name="android.permission.USE_RESERVED_DISK"/>
    </privapp-permissions>

    <privapp-permissions package="com.android.providers.contacts">
        <permission name="android.permission.BIND_DIRECTORY_SEARCH"/>
        <permission name="android.permission.GET_ACCOUNTS_PRIVILEGED"/>
        <permission name="android.permission.INTERACT_ACROSS_USERS"/>
        <permission name="android.permission.MANAGE_USERS"/>
        <permission name="android.permission.READ_PRIVILEGED_PHONE_STATE"/>
        <permission name="android.permission.UPDATE_APP_OPS_STATS"/>
        <permission name="android.permission.USE_RESERVED_DISK"/>
    </privapp-permissions>

    <privapp-permissions package="com.android.providers.downloads">
        <permission name="android.permission.ACCESS_CACHE_FILESYSTEM"/>
        <permission name="android.permission.CLEAR_APP_CACHE"/>
        <permission name="android.permission.CONNECTIVITY_INTERNAL"/>
        <permission name="android.permission.START_ACTIVITIES_FROM_BACKGROUND"/>
        <permission name="android.permission.WRITE_MEDIA_STORAGE"/>
        <permission name="android.permission.MANAGE_EXTERNAL_STORAGE"/>
        <permission name="android.permission.UPDATE_APP_OPS_STATS"/>
        <permission name="android.permission.UPDATE_DEVICE_STATS"/>
        <permission name="android.permission.CONNECTIVITY_USE_RESTRICTED_NETWORKS"/>
    </privapp-permissions>

    <privapp-permissions package="com.android.providers.media.module">
        <permission name="android.permission.INTERACT_ACROSS_USERS"/>
        <permission name="android.permission.MANAGE_USERS"/>
        <permission name="android.permission.USE_RESERVED_DISK"/>
        <permission name="android.permission.WRITE_MEDIA_STORAGE"/>
        <permission name="android.permission.MANAGE_EXTERNAL_STORAGE"/>
        <permission name="android.permission.WATCH_APPOPS"/>
        <permission name="android.permission.UPDATE_APP_OPS_STATS"/>
        <permission name="android.permission.UPDATE_DEVICE_STATS"/>
        <!-- Permissions required for reading and logging compat changes -->
        <permission name="android.permission.LOG_COMPAT_CHANGE" />
        <permission name="android.permission.READ_COMPAT_CHANGE_CONFIG" />
        <permission name="android.permission.REGISTER_STATS_PULL_ATOM" />
    </privapp-permissions>

    <privapp-permissions package="com.android.providers.telephony">
        <permission name="android.permission.INTERACT_ACROSS_USERS"/>
        <permission name="android.permission.MODIFY_PHONE_STATE"/>
        <permission name="android.permission.USE_RESERVED_DISK"/>
        <!-- Permissions required for reading and logging compat changes -->
        <permission name="android.permission.LOG_COMPAT_CHANGE" />
        <permission name="android.permission.READ_COMPAT_CHANGE_CONFIG" />
    </privapp-permissions>

    <privapp-permissions package="com.android.networkstack">
        <permission name="android.permission.ACCESS_NETWORK_CONDITIONS"/>
        <permission name="android.permission.CONNECTIVITY_INTERNAL"/>
        <permission name="android.permission.CONNECTIVITY_USE_RESTRICTED_NETWORKS"/>
        <permission name="android.permission.CONTROL_VPN"/>
        <permission name="android.permission.INTERACT_ACROSS_USERS"/>
        <permission name="android.permission.LOCAL_MAC_ADDRESS"/>
        <permission name="android.permission.MANAGE_SUBSCRIPTION_PLANS"/>
        <permission name="android.permission.MANAGE_USB"/>
        <permission name="android.permission.NETWORK_BYPASS_PRIVATE_DNS"/>
        <permission name="android.permission.PACKET_KEEPALIVE_OFFLOAD"/>
        <permission name="android.permission.READ_NETWORK_USAGE_HISTORY"/>
        <permission name="android.permission.READ_PRECISE_PHONE_STATE"/>
        <permission name="android.permission.READ_PRIVILEGED_PHONE_STATE"/>
        <permission name="android.permission.READ_WIFI_CREDENTIAL"/>
        <permission name="android.permission.RECEIVE_DATA_ACTIVITY_CHANGE"/>
        <permission name="android.permission.TETHER_PRIVILEGED"/>
        <permission name="android.permission.WRITE_SECURE_SETTINGS"/>
    </privapp-permissions>

    <privapp-permissions package="com.android.networkstack.tethering">
        <permission name="android.permission.BLUETOOTH_PRIVILEGED" />
        <permission name="android.permission.MANAGE_USB"/>
        <permission name="android.permission.MODIFY_PHONE_STATE"/>
        <permission name="android.permission.READ_NETWORK_USAGE_HISTORY"/>
        <permission name="android.permission.TETHER_PRIVILEGED"/>
        <permission name="android.permission.UPDATE_APP_OPS_STATS"/>
        <permission name="android.permission.UPDATE_DEVICE_STATS"/>
    </privapp-permissions>

    <privapp-permissions package="com.android.server.telecom">
        <permission name="android.permission.BIND_CONNECTION_SERVICE"/>
        <permission name="android.permission.BIND_INCALL_SERVICE"/>
        <permission name="android.permission.CALL_PRIVILEGED"/>
        <permission name="android.permission.HANDLE_CAR_MODE_CHANGES"/>
        <permission name="android.permission.INTERACT_ACROSS_USERS"/>
        <permission name="android.permission.MANAGE_USERS"/>
        <permission name="android.permission.MANAGE_ROLE_HOLDERS"/>
        <permission name="android.permission.MODIFY_AUDIO_ROUTING" />
        <permission name="android.permission.MODIFY_PHONE_STATE"/>
        <permission name="android.permission.STOP_APP_SWITCHES"/>
        <permission name="android.permission.SUBSTITUTE_NOTIFICATION_APP_NAME"/>
    </privapp-permissions>

    <privapp-permissions package="com.android.sharedstoragebackup">
        <permission name="android.permission.WRITE_MEDIA_STORAGE"/>
        <permission name="android.permission.MANAGE_EXTERNAL_STORAGE"/>
    </privapp-permissions>

    <privapp-permissions package="com.android.shell">
        <!-- Needed for test only -->
        <permission name="android.permission.MODIFY_DAY_NIGHT_MODE"/>
        <permission name="android.permission.ACCESS_LOWPAN_STATE"/>
        <permission name="android.permission.BACKUP"/>
        <permission name="android.permission.BATTERY_STATS"/>
        <permission name="android.permission.BIND_APPWIDGET"/>
        <permission name="android.permission.CHANGE_APP_IDLE_STATE"/>
        <permission name="android.permission.CHANGE_COMPONENT_ENABLED_STATE"/>
        <permission name="android.permission.CHANGE_CONFIGURATION"/>
        <permission name="android.permission.CHANGE_DEVICE_IDLE_TEMP_WHITELIST" />
        <permission name="android.permission.CHANGE_LOWPAN_STATE"/>
        <permission name="android.permission.CHANGE_OVERLAY_PACKAGES"/>
        <permission name="android.permission.CLEAR_APP_CACHE"/>
        <permission name="android.permission.ACCESS_INSTANT_APPS" />
        <permission name="android.permission.CONNECTIVITY_INTERNAL"/>
        <permission name="android.permission.DELETE_CACHE_FILES"/>
        <permission name="android.permission.DELETE_PACKAGES"/>
        <permission name="android.permission.DUMP"/>
        <permission name="android.permission.ACTIVITY_EMBEDDING"/>
        <permission name="android.permission.FORCE_STOP_PACKAGES"/>
        <permission name="android.permission.GET_APP_OPS_STATS"/>
        <permission name="android.permission.INSTALL_DYNAMIC_SYSTEM"/>
        <permission name="android.permission.INSTALL_LOCATION_PROVIDER"/>
        <permission name="android.permission.INSTALL_PACKAGES"/>
        <!-- Needed for test only -->
        <permission name="android.permission.INTERACT_ACROSS_PROFILES"/>
        <!-- Permission required to test onPermissionsChangedListener -->
        <permission name="android.permission.OBSERVE_GRANT_REVOKE_PERMISSIONS"/>
        <permission name="android.permission.INTERACT_ACROSS_USERS"/>
        <permission name="android.permission.LOCAL_MAC_ADDRESS"/>
        <permission name="android.permission.MANAGE_ACCESSIBILITY"/>
        <permission name="android.permission.MANAGE_DEVICE_ADMINS"/>
        <permission name="android.permission.MANAGE_ROLLBACKS"/>
        <permission name="android.permission.MANAGE_USB"/>
        <permission name="android.permission.MODIFY_APPWIDGET_BIND_PERMISSIONS"/>
        <permission name="android.permission.MODIFY_DAY_NIGHT_MODE"/>
        <permission name="android.permission.MODIFY_PHONE_STATE"/>
        <permission name="android.permission.MOUNT_FORMAT_FILESYSTEMS"/>
        <permission name="android.permission.MOUNT_UNMOUNT_FILESYSTEMS"/>
        <permission name="android.permission.MOVE_PACKAGE"/>
        <permission name="android.permission.OBSERVE_APP_USAGE"/>
        <permission name="android.permission.NETWORK_SCAN"/>
        <permission name="android.permission.PACKAGE_USAGE_STATS" />
        <!-- Needed for test only -->
        <permission name="android.permission.PACKET_KEEPALIVE_OFFLOAD" />
        <permission name="android.permission.POWER_SAVER" />
        <permission name="android.permission.READ_CARRIER_APP_INFO"/>
        <permission name="android.permission.READ_FRAME_BUFFER"/>
        <permission name="android.permission.READ_LOWPAN_CREDENTIAL"/>
        <!-- Needed for test only -->
        <permission name="android.permission.READ_PRECISE_PHONE_STATE" />
        <permission name="android.permission.READ_PRIVILEGED_PHONE_STATE"/>
        <permission name="android.permission.READ_WIFI_CREDENTIAL"/>
        <permission name="android.permission.REAL_GET_TASKS"/>
        <permission name="android.permission.READ_PRIVILEGED_PHONE_STATE"/>
        <permission name="android.permission.REGISTER_CALL_PROVIDER"/>
        <permission name="android.permission.REGISTER_CONNECTION_MANAGER"/>
        <permission name="android.permission.REGISTER_SIM_SUBSCRIPTION"/>
        <permission name="android.permission.RETRIEVE_WINDOW_CONTENT"/>
        <permission name="android.permission.SET_ALWAYS_FINISH"/>
        <permission name="android.permission.SET_ANIMATION_SCALE"/>
        <permission name="android.permission.SET_DEBUG_APP"/>
        <permission name="android.permission.SET_PROCESS_LIMIT"/>
        <permission name="android.permission.SET_TIME"/>
        <permission name="android.permission.SET_TIME_ZONE"/>
        <permission name="android.permission.SIGNAL_PERSISTENT_PROCESSES"/>
        <permission name="android.permission.STATUS_BAR"/>
        <permission name="android.permission.START_ACTIVITIES_FROM_BACKGROUND" />
        <permission name="android.permission.START_TASKS_FROM_RECENTS" />
        <permission name="android.permission.STOP_APP_SWITCHES"/>
        <permission name="android.permission.SUBSTITUTE_NOTIFICATION_APP_NAME"/>
        <permission name="android.permission.SUSPEND_APPS" />
        <permission name="android.permission.UPDATE_APP_OPS_STATS"/>
        <permission name="android.permission.USE_RESERVED_DISK"/>
        <permission name="android.permission.WIFI_UPDATE_USABILITY_STATS_SCORE"/>
        <permission name="android.permission.WRITE_MEDIA_STORAGE"/>
        <permission name="android.permission.MANAGE_EXTERNAL_STORAGE"/>
        <permission name="android.permission.WRITE_SECURE_SETTINGS"/>
        <permission name="android.permission.STATUS_BAR_SERVICE"/>
        <permission name="android.permission.REQUEST_INCIDENT_REPORT_APPROVAL"/>
        <permission name="android.permission.CONTROL_KEYGUARD_SECURE_NOTIFICATIONS"/>
        <permission name="android.permission.SET_WALLPAPER" />
        <permission name="android.permission.SET_WALLPAPER_COMPONENT" />
        <permission name="android.permission.REQUEST_NOTIFICATION_ASSISTANT_SERVICE" />
        <!-- Permissions required for Incremental CTS tests -->
        <permission name="com.android.permission.USE_INSTALLER_V2"/>
        <permission name="android.permission.LOADER_USAGE_STATS"/>
        <!-- Permission required to test system only camera devices. -->
        <permission name="android.permission.SYSTEM_CAMERA" />
        <!-- Permission required to test ExplicitHealthCheckServiceImpl. -->
        <permission name="android.permission.BIND_EXPLICIT_HEALTH_CHECK_SERVICE"/>
        <!-- Permission required for UiModeManager CTS test. -->
        <permission name="android.permission.ENTER_CAR_MODE_PRIORITIZED"/>
        <!-- Permission required for Telecom car mode CTS tests. -->
        <permission name="android.permission.CONTROL_INCALL_EXPERIENCE"/>
        <!-- Permission required for Tethering CTS tests. -->
        <permission name="android.permission.TETHER_PRIVILEGED"/>
        <!-- Permissions required for ganting and logging -->
        <permission name="android.permission.LOG_COMPAT_CHANGE" />
        <permission name="android.permission.READ_COMPAT_CHANGE_CONFIG" />
        <permission name="android.permission.OVERRIDE_COMPAT_CHANGE_CONFIG" />
        <!-- Permissions required to test ambient display. -->
        <permission name="android.permission.READ_DREAM_STATE" />
        <permission name="android.permission.WRITE_DREAM_STATE" />
        <!-- Permission required to test lights control APIs. -->
        <permission name="android.permission.CONTROL_DEVICE_LIGHTS" />
        <!-- Permission required for ShortcutManagerUsageTest CTS test. -->
        <permission name="android.permission.ACCESS_SHORTCUTS"/>
        <permission name="android.permission.REBOOT"/>
        <!-- Permission required for access VIBRATOR_STATE. -->
        <permission name="android.permission.ACCESS_VIBRATOR_STATE"/>
        <!-- Permission required for UsageStatsTest CTS test. -->
        <permission name="android.permission.MANAGE_NOTIFICATIONS"/>
        <!-- Permission required for CompanionDeviceManager CTS test. -->
        <permission name="android.permission.COMPANION_APPROVE_WIFI_CONNECTIONS" />
        <!-- Permission required for testing registering pull atom callbacks. -->
        <permission name="android.permission.REGISTER_STATS_PULL_ATOM"/>
        <!-- Permission required for testing system audio effect APIs. -->
        <permission name="android.permission.MODIFY_DEFAULT_AUDIO_EFFECTS"/>
        <!-- Permissions required for CTS test - TunerTest -->
        <permission name="android.permission.ACCESS_TV_DESCRAMBLER" />
        <permission name="android.permission.ACCESS_TV_TUNER" />
        <permission name="android.permission.TUNER_RESOURCE_ACCESS" />
        <!-- Permissions required for CTS test - TVInputManagerTest -->
        <permission name="android.permission.TV_INPUT_HARDWARE" />
        <!-- Permission required for CTS test - PrivilegedLocationPermissionTest -->
        <permission name="android.permission.LOCATION_HARDWARE" />
        <!-- Permissions required for GTS test - GtsDialerAudioTestCases -->
        <permission name="android.permission.CAPTURE_AUDIO_OUTPUT" />
        <!-- Permissions required for CTS test - AdbManagerTest -->
        <permission name="android.permission.MANAGE_DEBUGGING" />
<<<<<<< HEAD
        <!-- Permissions required for CTS test - TimeManagerTest -->
        <permission name="android.permission.MANAGE_TIME_AND_ZONE_DETECTION" />
=======
>>>>>>> 539d92be
    </privapp-permissions>

    <privapp-permissions package="com.android.statementservice">
        <permission name="android.permission.INTENT_FILTER_VERIFICATION_AGENT"/>
    </privapp-permissions>

    <privapp-permissions package="com.android.traceur">
        <!-- Permissions required to receive BUGREPORT_STARTED intent -->
        <permission name="android.permission.DUMP"/>
        <!-- Permissions required for quick settings tile -->
        <permission name="android.permission.STATUS_BAR"/>
    </privapp-permissions>

    <privapp-permissions package="com.android.tv">
        <permission name="android.permission.CHANGE_HDMI_CEC_ACTIVE_SOURCE"/>
        <permission name="android.permission.DVB_DEVICE"/>
        <permission name="android.permission.GLOBAL_SEARCH"/>
        <permission name="android.permission.HDMI_CEC"/>
        <permission name="android.permission.MODIFY_PARENTAL_CONTROLS"/>
        <permission name="android.permission.READ_CONTENT_RATING_SYSTEMS"/>
        <permission name="com.android.providers.tv.permission.ACCESS_ALL_EPG_DATA"/>
        <permission name="com.android.providers.tv.permission.ACCESS_WATCHED_PROGRAMS"/>
    </privapp-permissions>

    <privapp-permissions package="com.android.vpndialogs">
        <permission name="android.permission.CONTROL_VPN"/>
    </privapp-permissions>

    <privapp-permissions package="com.android.dynsystem">
        <permission name="android.permission.REBOOT"/>
        <permission name="android.permission.MANAGE_DYNAMIC_SYSTEM"/>
        <permission name="android.permission.READ_OEM_UNLOCK_STATE"/>
    </privapp-permissions>
    <privapp-permissions package="com.android.settings">
        <permission name="android.permission.INSTALL_DYNAMIC_SYSTEM"/>
        <permission name="android.permission.BIND_CELL_BROADCAST_SERVICE"/>
    </privapp-permissions>

    <privapp-permissions package="com.android.bips">
        <permission name="android.permission.SUBSTITUTE_SHARE_TARGET_APP_NAME_AND_ICON"/>
    </privapp-permissions>
</permissions><|MERGE_RESOLUTION|>--- conflicted
+++ resolved
@@ -428,11 +428,8 @@
         <permission name="android.permission.CAPTURE_AUDIO_OUTPUT" />
         <!-- Permissions required for CTS test - AdbManagerTest -->
         <permission name="android.permission.MANAGE_DEBUGGING" />
-<<<<<<< HEAD
         <!-- Permissions required for CTS test - TimeManagerTest -->
         <permission name="android.permission.MANAGE_TIME_AND_ZONE_DETECTION" />
-=======
->>>>>>> 539d92be
     </privapp-permissions>
 
     <privapp-permissions package="com.android.statementservice">
