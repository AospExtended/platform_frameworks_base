--- conflicted
+++ resolved
@@ -51,9 +51,6 @@
 
 <div class="toggle-content opened">
   <p><a href="#" onclick="return toggleContent(this)">
-<<<<<<< HEAD
-    <img src="{@docRoot}assets/images/triangle-opened.png" class="toggle-content-img"
-=======
     <img src="{@docRoot}assets/images/styles/disclosure_up.png" class="toggle-content-img"
       alt=""/>Build Tools, Revision 23.0.3</a> <em>(March 2016)</em>
   </p>
@@ -96,7 +93,6 @@
 <div class="toggle-content closed">
   <p><a href="#" onclick="return toggleContent(this)">
     <img src="{@docRoot}assets/images/styles/disclosure_down.png" class="toggle-content-img"
->>>>>>> 9577d31b
       alt=""/>Build Tools, Revision 23.0.0</a> <em>(August 2015)</em>
   </p>
   <div class="toggle-content-toggleme">
@@ -107,11 +103,7 @@
 
 <div class="toggle-content closed">
   <p><a href="#" onclick="return toggleContent(this)">
-<<<<<<< HEAD
-    <img src="{@docRoot}assets/images/triangle-closed.png" class="toggle-content-img"
-=======
-    <img src="{@docRoot}assets/images/styles/disclosure_down.png" class="toggle-content-img"
->>>>>>> 9577d31b
+    <img src="{@docRoot}assets/images/styles/disclosure_down.png" class="toggle-content-img"
       alt=""/>Build Tools, Revision 22.0.1</a> <em>(March 2015)</em>
   </p>
   <div class="toggle-content-toggleme">
