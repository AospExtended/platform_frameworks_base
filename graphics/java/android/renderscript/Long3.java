--- conflicted
+++ resolved
@@ -16,10 +16,6 @@
 
 package android.renderscript;
 
-<<<<<<< HEAD
-
-=======
->>>>>>> 1ccc6633
 /**
  * Vector version of the basic long type.
  * Provides three long fields packed.
@@ -31,7 +27,7 @@
 
     public Long3() {
     }
-    
+
     /** @hide */
     public Long3(long i) {
         this.x = this.y = this.z = i;
