--- conflicted
+++ resolved
@@ -390,14 +390,6 @@
     LOG(ERROR) << "failed to load IDMAP " << idmap_path;
     return {};
   }
-<<<<<<< HEAD
-
-  auto apkPath = loaded_idmap->OverlayApkPath();
-  return LoadImpl({} /*fd*/, apkPath,
-                  std::move(idmap_asset),
-                  std::move(loaded_idmap),
-                  PROPERTY_OVERLAY | (system ? PROPERTY_SYSTEM : 0U));
-=======
   
   auto overlay_path = loaded_idmap->OverlayApkPath();
   auto assets = ZipAssetsProvider::Create(overlay_path);
@@ -405,7 +397,6 @@
                              nullptr /* override_asset */, std::move(idmap_asset),
                              std::move(loaded_idmap))
                   : nullptr;
->>>>>>> b0544a73
 }
 
 std::unique_ptr<const ApkAssets> ApkAssets::LoadFromDir(
