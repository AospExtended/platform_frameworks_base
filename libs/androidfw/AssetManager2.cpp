/*
 * Copyright (C) 2016 The Android Open Source Project
 *
 * Licensed under the Apache License, Version 2.0 (the "License");
 * you may not use this file except in compliance with the License.
 * You may obtain a copy of the License at
 *
 *      http://www.apache.org/licenses/LICENSE-2.0
 *
 * Unless required by applicable law or agreed to in writing, software
 * distributed under the License is distributed on an "AS IS" BASIS,
 * WITHOUT WARRANTIES OR CONDITIONS OF ANY KIND, either express or implied.
 * See the License for the specific language governing permissions and
 * limitations under the License.
 */

#define ATRACE_TAG ATRACE_TAG_RESOURCES

#include "androidfw/AssetManager2.h"

#include <algorithm>
#include <iterator>
#include <map>
#include <set>

#include "android-base/logging.h"
#include "android-base/stringprintf.h"
#include "androidfw/ResourceUtils.h"
#include "androidfw/Util.h"
#include "utils/ByteOrder.h"
#include "utils/Trace.h"

#ifdef _WIN32
#ifdef ERROR
#undef ERROR
#endif
#endif

namespace android {

namespace {

using EntryValue = std::variant<Res_value, incfs::verified_map_ptr<ResTable_map_entry>>;

base::expected<EntryValue, IOError> GetEntryValue(
    incfs::verified_map_ptr<ResTable_entry> table_entry) {
  const uint16_t entry_size = dtohs(table_entry->size);

  // Check if the entry represents a bag value.
  if (entry_size >= sizeof(ResTable_map_entry) &&
      (dtohs(table_entry->flags) & ResTable_entry::FLAG_COMPLEX)) {
    const auto map_entry = table_entry.convert<ResTable_map_entry>();
    if (!map_entry) {
      return base::unexpected(IOError::PAGES_MISSING);
    }
    return map_entry.verified();
  }

  // The entry represents a non-bag value.
  const auto entry_value = table_entry.offset(entry_size).convert<Res_value>();
  if (!entry_value) {
    return base::unexpected(IOError::PAGES_MISSING);
  }
  Res_value value;
  value.copyFrom_dtoh(entry_value.value());
  return value;
}

} // namespace

struct FindEntryResult {
  // The cookie representing the ApkAssets in which the value resides.
  ApkAssetsCookie cookie;

  // The value of the resource table entry. Either an android::Res_value for non-bag types or an
  // incfs::verified_map_ptr<ResTable_map_entry> for bag types.
  EntryValue entry;

  // The configuration for which the resulting entry was defined. This is already swapped to host
  // endianness.
  ResTable_config config;

  // The bitmask of configuration axis with which the resource value varies.
  uint32_t type_flags;

  // The dynamic package ID map for the package from which this resource came from.
  const DynamicRefTable* dynamic_ref_table;

  // The package name of the resource.
  const std::string* package_name;

  // The string pool reference to the type's name. This uses a different string pool than
  // the global string pool, but this is hidden from the caller.
  StringPoolRef type_string_ref;

  // The string pool reference to the entry's name. This uses a different string pool than
  // the global string pool, but this is hidden from the caller.
  StringPoolRef entry_string_ref;
};

AssetManager2::AssetManager2() {
  memset(&configuration_, 0, sizeof(configuration_));
}

bool AssetManager2::SetApkAssets(const std::vector<const ApkAssets*>& apk_assets,
                                 bool invalidate_caches, bool filter_incompatible_configs) {
  apk_assets_ = apk_assets;
  BuildDynamicRefTable();
  RebuildFilterList(filter_incompatible_configs);
  if (invalidate_caches) {
    InvalidateCaches(static_cast<uint32_t>(-1));
  }
  return true;
}

void AssetManager2::BuildDynamicRefTable() {
  package_groups_.clear();
  package_ids_.fill(0xff);

  // A mapping from apk assets path to the runtime package id of its first loaded package.
  std::unordered_map<std::string, uint8_t> apk_assets_package_ids;

  // Overlay resources are not directly referenced by an application so their resource ids
  // can change throughout the application's lifetime. Assign overlay package ids last.
  std::vector<const ApkAssets*> sorted_apk_assets(apk_assets_);
  std::stable_partition(sorted_apk_assets.begin(), sorted_apk_assets.end(), [](const ApkAssets* a) {
    return !a->IsOverlay();
  });

  // The assets cookie must map to the position of the apk assets in the unsorted apk assets list.
  std::unordered_map<const ApkAssets*, ApkAssetsCookie> apk_assets_cookies;
  apk_assets_cookies.reserve(apk_assets_.size());
  for (size_t i = 0, n = apk_assets_.size(); i < n; i++) {
    apk_assets_cookies[apk_assets_[i]] = static_cast<ApkAssetsCookie>(i);
  }

  // 0x01 is reserved for the android package.
  int next_package_id = 0x02;
  for (const ApkAssets* apk_assets : sorted_apk_assets) {
    const LoadedArsc* loaded_arsc = apk_assets->GetLoadedArsc();
    for (const std::unique_ptr<const LoadedPackage>& package : loaded_arsc->GetPackages()) {
      // Get the package ID or assign one if a shared library.
      int package_id;
      if (package->IsDynamic()) {
        package_id = next_package_id++;
      } else {
        package_id = package->GetPackageId();
      }

      // Add the mapping for package ID to index if not present.
      uint8_t idx = package_ids_[package_id];
      if (idx == 0xff) {
        package_ids_[package_id] = idx = static_cast<uint8_t>(package_groups_.size());
        package_groups_.push_back({});

        if (apk_assets->IsOverlay()) {
          // The target package must precede the overlay package in the apk assets paths in order
          // to take effect.
          const auto& loaded_idmap = apk_assets->GetLoadedIdmap();
          auto target_package_iter = apk_assets_package_ids.find(loaded_idmap->TargetApkPath());
          if (target_package_iter == apk_assets_package_ids.end()) {
             LOG(INFO) << "failed to find target package for overlay "
                       << loaded_idmap->OverlayApkPath();
          } else {
            const uint8_t target_package_id = target_package_iter->second;
            const uint8_t target_idx = package_ids_[target_package_id];
            CHECK(target_idx != 0xff) << "overlay added to apk_assets_package_ids but does not"
                                      << " have an assigned package group";

            PackageGroup& target_package_group = package_groups_[target_idx];

            // Create a special dynamic reference table for the overlay to rewrite references to
            // overlay resources as references to the target resources they overlay.
            auto overlay_table = std::make_shared<OverlayDynamicRefTable>(
                loaded_idmap->GetOverlayDynamicRefTable(target_package_id));
            package_groups_.back().dynamic_ref_table = overlay_table;

            // Add the overlay resource map to the target package's set of overlays.
            target_package_group.overlays_.push_back(
                ConfiguredOverlay{loaded_idmap->GetTargetResourcesMap(target_package_id,
                                                                      overlay_table.get()),
                                  apk_assets_cookies[apk_assets]});
          }
        }

        DynamicRefTable* ref_table = package_groups_.back().dynamic_ref_table.get();
        ref_table->mAssignedPackageId = package_id;
        ref_table->mAppAsLib = package->IsDynamic() && package->GetPackageId() == 0x7f;
      }
      PackageGroup* package_group = &package_groups_[idx];

      // Add the package and to the set of packages with the same ID.
      package_group->packages_.push_back(ConfiguredPackage{package.get(), {}});
      package_group->cookies_.push_back(apk_assets_cookies[apk_assets]);

      // Add the package name -> build time ID mappings.
      for (const DynamicPackageEntry& entry : package->GetDynamicPackageMap()) {
        String16 package_name(entry.package_name.c_str(), entry.package_name.size());
        package_group->dynamic_ref_table->mEntries.replaceValueFor(
            package_name, static_cast<uint8_t>(entry.package_id));
      }

      apk_assets_package_ids.insert(std::make_pair(apk_assets->GetPath(), package_id));
    }
  }

  // Now assign the runtime IDs so that we have a build-time to runtime ID map.
  const auto package_groups_end = package_groups_.end();
  for (auto iter = package_groups_.begin(); iter != package_groups_end; ++iter) {
    const std::string& package_name = iter->packages_[0].loaded_package_->GetPackageName();
    for (auto iter2 = package_groups_.begin(); iter2 != package_groups_end; ++iter2) {
      iter2->dynamic_ref_table->addMapping(String16(package_name.c_str(), package_name.size()),
                                           iter->dynamic_ref_table->mAssignedPackageId);
    }
  }
}

void AssetManager2::DumpToLog() const {
  base::ScopedLogSeverity _log(base::INFO);

  LOG(INFO) << base::StringPrintf("AssetManager2(this=%p)", this);

  std::string list;
  for (const auto& apk_assets : apk_assets_) {
    base::StringAppendF(&list, "%s,", apk_assets->GetPath().c_str());
  }
  LOG(INFO) << "ApkAssets: " << list;

  list = "";
  for (size_t i = 0; i < package_ids_.size(); i++) {
    if (package_ids_[i] != 0xff) {
      base::StringAppendF(&list, "%02x -> %d, ", (int)i, package_ids_[i]);
    }
  }
  LOG(INFO) << "Package ID map: " << list;

  for (const auto& package_group: package_groups_) {
    list = "";
    for (const auto& package : package_group.packages_) {
      const LoadedPackage* loaded_package = package.loaded_package_;
      base::StringAppendF(&list, "%s(%02x%s), ", loaded_package->GetPackageName().c_str(),
                          loaded_package->GetPackageId(),
                          (loaded_package->IsDynamic() ? " dynamic" : ""));
    }
    LOG(INFO) << base::StringPrintf("PG (%02x): ",
                                    package_group.dynamic_ref_table->mAssignedPackageId)
              << list;

    for (size_t i = 0; i < 256; i++) {
      if (package_group.dynamic_ref_table->mLookupTable[i] != 0) {
        LOG(INFO) << base::StringPrintf("    e[0x%02x] -> 0x%02x", (uint8_t) i,
                                        package_group.dynamic_ref_table->mLookupTable[i]);
      }
    }
  }
}

const ResStringPool* AssetManager2::GetStringPoolForCookie(ApkAssetsCookie cookie) const {
  if (cookie < 0 || static_cast<size_t>(cookie) >= apk_assets_.size()) {
    return nullptr;
  }
  return apk_assets_[cookie]->GetLoadedArsc()->GetStringPool();
}

const DynamicRefTable* AssetManager2::GetDynamicRefTableForPackage(uint32_t package_id) const {
  if (package_id >= package_ids_.size()) {
    return nullptr;
  }

  const size_t idx = package_ids_[package_id];
  if (idx == 0xff) {
    return nullptr;
  }
  return package_groups_[idx].dynamic_ref_table.get();
}

std::shared_ptr<const DynamicRefTable> AssetManager2::GetDynamicRefTableForCookie(
    ApkAssetsCookie cookie) const {
  for (const PackageGroup& package_group : package_groups_) {
    for (const ApkAssetsCookie& package_cookie : package_group.cookies_) {
      if (package_cookie == cookie) {
        return package_group.dynamic_ref_table;
      }
    }
  }
  return nullptr;
}

const std::unordered_map<std::string, std::string>*
  AssetManager2::GetOverlayableMapForPackage(uint32_t package_id) const {

  if (package_id >= package_ids_.size()) {
    return nullptr;
  }

  const size_t idx = package_ids_[package_id];
  if (idx == 0xff) {
    return nullptr;
  }

  const PackageGroup& package_group = package_groups_[idx];
  if (package_group.packages_.empty()) {
    return nullptr;
  }

  const auto loaded_package = package_group.packages_[0].loaded_package_;
  return &loaded_package->GetOverlayableMap();
}

bool AssetManager2::GetOverlayablesToString(const android::StringPiece& package_name,
                                            std::string* out) const {
  uint8_t package_id = 0U;
  for (const auto& apk_assets : apk_assets_) {
    const LoadedArsc* loaded_arsc = apk_assets->GetLoadedArsc();
    if (loaded_arsc == nullptr) {
      continue;
    }

    const auto& loaded_packages = loaded_arsc->GetPackages();
    if (loaded_packages.empty()) {
      continue;
    }

    const auto& loaded_package = loaded_packages[0];
    if (loaded_package->GetPackageName() == package_name) {
      package_id = GetAssignedPackageId(loaded_package.get());
      break;
    }
  }

  if (package_id == 0U) {
    ANDROID_LOG(ERROR) << base::StringPrintf("No package with name '%s", package_name.data());
    return false;
  }

  const size_t idx = package_ids_[package_id];
  if (idx == 0xff) {
    return false;
  }

  std::string output;
  for (const ConfiguredPackage& package : package_groups_[idx].packages_) {
    const LoadedPackage* loaded_package = package.loaded_package_;
    for (auto it = loaded_package->begin(); it != loaded_package->end(); it++) {
      const OverlayableInfo* info = loaded_package->GetOverlayableInfo(*it);
      if (info != nullptr) {
        auto res_name = GetResourceName(*it);
        if (!res_name.has_value()) {
          ANDROID_LOG(ERROR) << base::StringPrintf(
              "Unable to retrieve name of overlayable resource 0x%08x", *it);
          return false;
        }

        const std::string name = ToFormattedResourceString(*res_name);
        output.append(base::StringPrintf(
            "resource='%s' overlayable='%s' actor='%s' policy='0x%08x'\n",
            name.c_str(), info->name.c_str(), info->actor.c_str(), info->policy_flags));
      }
    }
  }

  *out = std::move(output);
  return true;
}

bool AssetManager2::ContainsAllocatedTable() const {
  return std::find_if(apk_assets_.begin(), apk_assets_.end(),
                      std::mem_fn(&ApkAssets::IsTableAllocated)) != apk_assets_.end();
}

void AssetManager2::SetConfiguration(const ResTable_config& configuration) {
  const int diff = configuration_.diff(configuration);
  configuration_ = configuration;

  if (diff) {
    RebuildFilterList();
    InvalidateCaches(static_cast<uint32_t>(diff));
  }
}

std::set<std::string> AssetManager2::GetNonSystemOverlayPaths() const {
  std::set<std::string> non_system_overlays;
  for (const PackageGroup& package_group : package_groups_) {
    bool found_system_package = false;
    for (const ConfiguredPackage& package : package_group.packages_) {
      if (package.loaded_package_->IsSystem()) {
        found_system_package = true;
        break;
      }
    }

    if (!found_system_package) {
      for (const ConfiguredOverlay& overlay : package_group.overlays_) {
        non_system_overlays.insert(apk_assets_[overlay.cookie]->GetPath());
      }
    }
  }

  return non_system_overlays;
}

base::expected<std::set<ResTable_config>, IOError> AssetManager2::GetResourceConfigurations(
    bool exclude_system, bool exclude_mipmap) const {
  ATRACE_NAME("AssetManager::GetResourceConfigurations");
  const auto non_system_overlays =
      (exclude_system) ? GetNonSystemOverlayPaths() : std::set<std::string>();

  std::set<ResTable_config> configurations;
  for (const PackageGroup& package_group : package_groups_) {
    for (size_t i = 0; i < package_group.packages_.size(); i++) {
      const ConfiguredPackage& package = package_group.packages_[i];
      if (exclude_system && package.loaded_package_->IsSystem()) {
        continue;
      }

      auto apk_assets = apk_assets_[package_group.cookies_[i]];
      if (exclude_system && apk_assets->IsOverlay()
          && non_system_overlays.find(apk_assets->GetPath()) == non_system_overlays.end()) {
        // Exclude overlays that target system resources.
        continue;
      }

      auto result = package.loaded_package_->CollectConfigurations(exclude_mipmap, &configurations);
      if (UNLIKELY(!result.has_value())) {
        return base::unexpected(result.error());
      }
    }
  }
  return configurations;
}

std::set<std::string> AssetManager2::GetResourceLocales(bool exclude_system,
                                                        bool merge_equivalent_languages) const {
  ATRACE_NAME("AssetManager::GetResourceLocales");
  std::set<std::string> locales;
  const auto non_system_overlays =
      (exclude_system) ? GetNonSystemOverlayPaths() : std::set<std::string>();

  for (const PackageGroup& package_group : package_groups_) {
    for (size_t i = 0; i < package_group.packages_.size(); i++) {
      const ConfiguredPackage& package = package_group.packages_[i];
      if (exclude_system && package.loaded_package_->IsSystem()) {
        continue;
      }

      auto apk_assets = apk_assets_[package_group.cookies_[i]];
      if (exclude_system && apk_assets->IsOverlay()
          && non_system_overlays.find(apk_assets->GetPath()) == non_system_overlays.end()) {
        // Exclude overlays that target system resources.
        continue;
      }

      package.loaded_package_->CollectLocales(merge_equivalent_languages, &locales);
    }
  }
  return locales;
}

std::unique_ptr<Asset> AssetManager2::Open(const std::string& filename,
                                           Asset::AccessMode mode) const {
  const std::string new_path = "assets/" + filename;
  return OpenNonAsset(new_path, mode);
}

std::unique_ptr<Asset> AssetManager2::Open(const std::string& filename, ApkAssetsCookie cookie,
                                           Asset::AccessMode mode) const {
  const std::string new_path = "assets/" + filename;
  return OpenNonAsset(new_path, cookie, mode);
}

std::unique_ptr<AssetDir> AssetManager2::OpenDir(const std::string& dirname) const {
  ATRACE_NAME("AssetManager::OpenDir");

  std::string full_path = "assets/" + dirname;
  std::unique_ptr<SortedVector<AssetDir::FileInfo>> files =
      util::make_unique<SortedVector<AssetDir::FileInfo>>();

  // Start from the back.
  for (auto iter = apk_assets_.rbegin(); iter != apk_assets_.rend(); ++iter) {
    const ApkAssets* apk_assets = *iter;
    if (apk_assets->IsOverlay()) {
      continue;
    }

    auto func = [&](const StringPiece& name, FileType type) {
      AssetDir::FileInfo info;
      info.setFileName(String8(name.data(), name.size()));
      info.setFileType(type);
      info.setSourceName(String8(apk_assets->GetPath().c_str()));
      files->add(info);
    };

    if (!apk_assets->GetAssetsProvider()->ForEachFile(full_path, func)) {
      return {};
    }
  }

  std::unique_ptr<AssetDir> asset_dir = util::make_unique<AssetDir>();
  asset_dir->setFileList(files.release());
  return asset_dir;
}

// Search in reverse because that's how we used to do it and we need to preserve behaviour.
// This is unfortunate, because ClassLoaders delegate to the parent first, so the order
// is inconsistent for split APKs.
std::unique_ptr<Asset> AssetManager2::OpenNonAsset(const std::string& filename,
                                                   Asset::AccessMode mode,
                                                   ApkAssetsCookie* out_cookie) const {
  for (int32_t i = apk_assets_.size() - 1; i >= 0; i--) {
    // Prevent RRO from modifying assets and other entries accessed by file
    // path. Explicitly asking for a path in a given package (denoted by a
    // cookie) is still OK.
    if (apk_assets_[i]->IsOverlay()) {
      continue;
    }

    std::unique_ptr<Asset> asset = apk_assets_[i]->GetAssetsProvider()->Open(filename, mode);
    if (asset) {
      if (out_cookie != nullptr) {
        *out_cookie = i;
      }
      return asset;
    }
  }

  if (out_cookie != nullptr) {
    *out_cookie = kInvalidCookie;
  }
  return {};
}

std::unique_ptr<Asset> AssetManager2::OpenNonAsset(const std::string& filename,
                                                   ApkAssetsCookie cookie,
                                                   Asset::AccessMode mode) const {
  if (cookie < 0 || static_cast<size_t>(cookie) >= apk_assets_.size()) {
    return {};
  }
  return apk_assets_[cookie]->GetAssetsProvider()->Open(filename, mode);
}

base::expected<FindEntryResult, NullOrIOError> AssetManager2::FindEntry(
    uint32_t resid, uint16_t density_override, bool stop_at_first_match,
    bool ignore_configuration) const {
  const bool logging_enabled = resource_resolution_logging_enabled_;
  if (UNLIKELY(logging_enabled)) {
    // Clear the last logged resource resolution.
    ResetResourceResolution();
    last_resolution_.resid = resid;
  }

  // Might use this if density_override != 0.
  ResTable_config density_override_config;

  // Select our configuration or generate a density override configuration.
  const ResTable_config* desired_config = &configuration_;
  if (density_override != 0 && density_override != configuration_.density) {
    density_override_config = configuration_;
    density_override_config.density = density_override;
    desired_config = &density_override_config;
  }

  // Retrieve the package group from the package id of the resource id.
  if (UNLIKELY(!is_valid_resid(resid))) {
    LOG(ERROR) << base::StringPrintf("Invalid ID 0x%08x.", resid);
    return base::unexpected(std::nullopt);
  }

  const uint32_t package_id = get_package_id(resid);
  const uint8_t type_idx = get_type_id(resid) - 1;
  const uint16_t entry_idx = get_entry_id(resid);
  uint8_t package_idx = package_ids_[package_id];
  if (UNLIKELY(package_idx == 0xff)) {
    ANDROID_LOG(ERROR) << base::StringPrintf("No package ID %02x found for ID 0x%08x.",
                                             package_id, resid);
    return base::unexpected(std::nullopt);
  }

  const PackageGroup& package_group = package_groups_[package_idx];
  auto result = FindEntryInternal(package_group, type_idx, entry_idx, *desired_config,
                                 stop_at_first_match, ignore_configuration);
  if (UNLIKELY(!result.has_value())) {
    return base::unexpected(result.error());
  }

  if (!stop_at_first_match && !ignore_configuration && !apk_assets_[result->cookie]->IsLoader()) {
    for (const auto& id_map : package_group.overlays_) {
      auto overlay_entry = id_map.overlay_res_maps_.Lookup(resid);
      if (!overlay_entry) {
        // No id map entry exists for this target resource.
        continue;
      }
      if (overlay_entry.IsInlineValue()) {
        // The target resource is overlaid by an inline value not represented by a resource.
        result->entry = overlay_entry.GetInlineValue();
        result->dynamic_ref_table = id_map.overlay_res_maps_.GetOverlayDynamicRefTable();
        result->cookie = id_map.cookie;
        continue;
      }

      auto overlay_result = FindEntry(overlay_entry.GetResourceId(), density_override,
                                      false /* stop_at_first_match */,
                                      false /* ignore_configuration */);
      if (UNLIKELY(IsIOError(overlay_result))) {
        return base::unexpected(overlay_result.error());
      }
      if (!overlay_result.has_value()) {
        continue;
      }

      if (!overlay_result->config.isBetterThan(result->config, desired_config)
          && overlay_result->config.compare(result->config) != 0) {
        // The configuration of the entry for the overlay must be equal to or better than the target
        // configuration to be chosen as the better value.
        continue;
      }

      result->cookie = overlay_result->cookie;
      result->entry = overlay_result->entry;
      result->config = overlay_result->config;
      result->dynamic_ref_table = id_map.overlay_res_maps_.GetOverlayDynamicRefTable();

      if (UNLIKELY(logging_enabled)) {
        last_resolution_.steps.push_back(
            Resolution::Step{Resolution::Step::Type::OVERLAID, overlay_result->config.toString(),
                             overlay_result->package_name});
      }
    }
  }

  if (UNLIKELY(logging_enabled)) {
    last_resolution_.cookie = result->cookie;
    last_resolution_.type_string_ref = result->type_string_ref;
    last_resolution_.entry_string_ref = result->entry_string_ref;
  }

  return result;
}

base::expected<FindEntryResult, NullOrIOError> AssetManager2::FindEntryInternal(
    const PackageGroup& package_group, uint8_t type_idx, uint16_t entry_idx,
    const ResTable_config& desired_config, bool stop_at_first_match,
    bool ignore_configuration) const {
  const bool logging_enabled = resource_resolution_logging_enabled_;
  ApkAssetsCookie best_cookie = kInvalidCookie;
  const LoadedPackage* best_package = nullptr;
  incfs::verified_map_ptr<ResTable_type> best_type;
  const ResTable_config* best_config = nullptr;
  ResTable_config best_config_copy;
  uint32_t best_offset = 0U;
  uint32_t type_flags = 0U;

  auto resolution_type = Resolution::Step::Type::NO_ENTRY;
  std::vector<Resolution::Step> resolution_steps;

  // If desired_config is the same as the set configuration, then we can use our filtered list
  // and we don't need to match the configurations, since they already matched.
  const bool use_fast_path = !ignore_configuration && &desired_config == &configuration_;

  const size_t package_count = package_group.packages_.size();
  for (size_t pi = 0; pi < package_count; pi++) {
    const ConfiguredPackage& loaded_package_impl = package_group.packages_[pi];
    const LoadedPackage* loaded_package = loaded_package_impl.loaded_package_;
    ApkAssetsCookie cookie = package_group.cookies_[pi];

    // If the type IDs are offset in this package, we need to take that into account when searching
    // for a type.
    const TypeSpec* type_spec = loaded_package->GetTypeSpecByTypeIndex(type_idx);
    if (UNLIKELY(type_spec == nullptr)) {
      continue;
    }

    auto entry_flags = type_spec->GetFlagsForEntryIndex(entry_idx);
    if (UNLIKELY(!entry_flags)) {
      return base::unexpected(entry_flags.error());
    }
    type_flags |= entry_flags.value();

    // If the package is an overlay or custom loader,
    // then even configurations that are the same MUST be chosen.
    const bool package_is_loader = loaded_package->IsCustomLoader();

    if (use_fast_path) {
      const FilteredConfigGroup& filtered_group = loaded_package_impl.filtered_configs_[type_idx];
      for (const auto& type_config : filtered_group.type_configs) {
        const ResTable_config& this_config = type_config.config;

        // We can skip calling ResTable_config::match() because we know that all candidate
        // configurations that do NOT match have been filtered-out.
        if (best_config == nullptr) {
          resolution_type = Resolution::Step::Type::INITIAL;
        } else if (this_config.isBetterThan(*best_config, &desired_config)) {
          resolution_type = (package_is_loader) ? Resolution::Step::Type::BETTER_MATCH_LOADER
                                                : Resolution::Step::Type::BETTER_MATCH;
        } else if (package_is_loader && this_config.compare(*best_config) == 0) {
          resolution_type = Resolution::Step::Type::OVERLAID_LOADER;
        } else {
          if (UNLIKELY(logging_enabled)) {
            resolution_type = (package_is_loader) ? Resolution::Step::Type::SKIPPED_LOADER
                                                  : Resolution::Step::Type::SKIPPED;
            resolution_steps.push_back(Resolution::Step{resolution_type,
                                                        this_config.toString(),
                                                        &loaded_package->GetPackageName()});
          }
          continue;
        }

        // The configuration matches and is better than the previous selection.
        // Find the entry value if it exists for this configuration.
        const auto& type = type_config.type;
        const auto offset = LoadedPackage::GetEntryOffset(type, entry_idx);
        if (UNLIKELY(IsIOError(offset))) {
          return base::unexpected(offset.error());
        }
        if (!offset.has_value()) {
          if (UNLIKELY(logging_enabled)) {
            if (package_is_loader) {
              resolution_type = Resolution::Step::Type::NO_ENTRY_LOADER;
            } else {
              resolution_type = Resolution::Step::Type::NO_ENTRY;
            }
            resolution_steps.push_back(Resolution::Step{resolution_type,
                                                        this_config.toString(),
                                                        &loaded_package->GetPackageName()});
          }
          continue;
        }

        best_cookie = cookie;
        best_package = loaded_package;
        best_type = type;
        best_config = &this_config;
        best_offset = offset.value();

        if (UNLIKELY(logging_enabled)) {
          last_resolution_.steps.push_back(Resolution::Step{resolution_type,
                                                            this_config.toString(),
                                                            &loaded_package->GetPackageName()});
        }
      }
    } else {
      // This is the slower path, which doesn't use the filtered list of configurations.
      // Here we must read the ResTable_config from the mmapped APK, convert it to host endianness
      // and fill in any new fields that did not exist when the APK was compiled.
      // Furthermore when selecting configurations we can't just record the pointer to the
      // ResTable_config, we must copy it.
      const auto iter_end = type_spec->types + type_spec->type_count;
      for (auto iter = type_spec->types; iter != iter_end; ++iter) {
        const incfs::verified_map_ptr<ResTable_type>& type = *iter;

        ResTable_config this_config{};
        if (!ignore_configuration) {
          this_config.copyFromDtoH(type->config);
          if (!this_config.match(desired_config)) {
            continue;
          }

          if (best_config == nullptr) {
            resolution_type = Resolution::Step::Type::INITIAL;
          } else if (this_config.isBetterThan(*best_config, &desired_config)) {
            resolution_type = (package_is_loader) ? Resolution::Step::Type::BETTER_MATCH_LOADER
                                                  : Resolution::Step::Type::BETTER_MATCH;
          } else if (package_is_loader && this_config.compare(*best_config) == 0) {
            resolution_type = Resolution::Step::Type::OVERLAID_LOADER;
          } else {
            continue;
          }
        }

        // The configuration matches and is better than the previous selection.
        // Find the entry value if it exists for this configuration.
        const auto offset = LoadedPackage::GetEntryOffset(type, entry_idx);
        if (UNLIKELY(IsIOError(offset))) {
          return base::unexpected(offset.error());
        }
        if (!offset.has_value()) {
          continue;
        }

        best_cookie = cookie;
        best_package = loaded_package;
        best_type = type;
        best_config_copy = this_config;
        best_config = &best_config_copy;
        best_offset = offset.value();

        if (stop_at_first_match) {
          // Any configuration will suffice, so break.
          break;
        }

        if (UNLIKELY(logging_enabled)) {
          last_resolution_.steps.push_back(Resolution::Step{resolution_type,
                                                            this_config.toString(),
                                                            &loaded_package->GetPackageName()});
        }
      }
    }
  }

  if (UNLIKELY(best_cookie == kInvalidCookie)) {
    return base::unexpected(std::nullopt);
  }

  auto best_entry_result = LoadedPackage::GetEntryFromOffset(best_type, best_offset);
  if (!best_entry_result.has_value()) {
    return base::unexpected(best_entry_result.error());
  }

  const incfs::map_ptr<ResTable_entry> best_entry = *best_entry_result;
  if (!best_entry) {
    return base::unexpected(IOError::PAGES_MISSING);
  }

  const auto entry = GetEntryValue(best_entry.verified());
  if (!entry.has_value()) {
    return base::unexpected(entry.error());
  }

  return FindEntryResult{
    .cookie = best_cookie,
    .entry = *entry,
    .config = *best_config,
    .type_flags = type_flags,
    .package_name = &best_package->GetPackageName(),
    .type_string_ref = StringPoolRef(best_package->GetTypeStringPool(), best_type->id - 1),
    .entry_string_ref = StringPoolRef(best_package->GetKeyStringPool(),
                                      best_entry->key.index),
    .dynamic_ref_table = package_group.dynamic_ref_table.get(),
  };
}

void AssetManager2::ResetResourceResolution() const {
  last_resolution_.cookie = kInvalidCookie;
  last_resolution_.resid = 0;
  last_resolution_.steps.clear();
  last_resolution_.type_string_ref = StringPoolRef();
  last_resolution_.entry_string_ref = StringPoolRef();
}

void AssetManager2::SetResourceResolutionLoggingEnabled(bool enabled) {
  resource_resolution_logging_enabled_ = enabled;
  if (!enabled) {
    ResetResourceResolution();
  }
}

std::string AssetManager2::GetLastResourceResolution() const {
  if (!resource_resolution_logging_enabled_) {
    LOG(ERROR) << "Must enable resource resolution logging before getting path.";
    return {};
  }

  auto cookie = last_resolution_.cookie;
  if (cookie == kInvalidCookie) {
    LOG(ERROR) << "AssetManager hasn't resolved a resource to read resolution path.";
    return {};
  }

  uint32_t resid = last_resolution_.resid;
  std::vector<Resolution::Step>& steps = last_resolution_.steps;
  std::string resource_name_string;

  const LoadedPackage* package =
          apk_assets_[cookie]->GetLoadedArsc()->GetPackageById(get_package_id(resid));

  if (package != nullptr) {
    auto resource_name = ToResourceName(last_resolution_.type_string_ref,
                                        last_resolution_.entry_string_ref,
                                        package->GetPackageName());
    resource_name_string = resource_name.has_value() ?
        ToFormattedResourceString(resource_name.value()) : "<unknown>";
  }

  std::stringstream log_stream;
  log_stream << base::StringPrintf("Resolution for 0x%08x ", resid)
            << resource_name_string
            << "\n\tFor config -"
            << configuration_.toString();

  std::string prefix;
  for (Resolution::Step step : steps) {
    switch (step.type) {
      case Resolution::Step::Type::INITIAL:
        prefix = "Found initial";
        break;
      case Resolution::Step::Type::BETTER_MATCH:
        prefix = "Found better";
        break;
      case Resolution::Step::Type::BETTER_MATCH_LOADER:
        prefix = "Found better in loader";
        break;
      case Resolution::Step::Type::OVERLAID:
        prefix = "Overlaid";
        break;
      case Resolution::Step::Type::OVERLAID_LOADER:
        prefix = "Overlaid by loader";
        break;
      case Resolution::Step::Type::SKIPPED:
        prefix = "Skipped";
        break;
      case Resolution::Step::Type::SKIPPED_LOADER:
        prefix = "Skipped loader";
        break;
      case Resolution::Step::Type::NO_ENTRY:
        prefix = "No entry";
        break;
      case Resolution::Step::Type::NO_ENTRY_LOADER:
        prefix = "No entry for loader";
        break;
    }

    if (!prefix.empty()) {
      log_stream << "\n\t" << prefix << ": " << *step.package_name;

      if (!step.config_name.isEmpty()) {
        log_stream << " -" << step.config_name;
      }
    }
  }

  return log_stream.str();
}

base::expected<AssetManager2::ResourceName, NullOrIOError> AssetManager2::GetResourceName(
    uint32_t resid) const {
  auto result = FindEntry(resid, 0u /* density_override */, true /* stop_at_first_match */,
                          true /* ignore_configuration */);
  if (!result.has_value()) {
    return base::unexpected(result.error());
  }

  return ToResourceName(result->type_string_ref,
                        result->entry_string_ref,
                        *result->package_name);
}

base::expected<AssetManager2::SelectedValue, NullOrIOError> AssetManager2::GetResource(
    uint32_t resid, bool may_be_bag, uint16_t density_override) const {
  auto result = FindEntry(resid, density_override, false /* stop_at_first_match */,
                          false /* ignore_configuration */);
  if (!result.has_value()) {
    return base::unexpected(result.error());
  }

  auto result_map_entry = std::get_if<incfs::verified_map_ptr<ResTable_map_entry>>(&result->entry);
  if (result_map_entry != nullptr) {
    if (!may_be_bag) {
      LOG(ERROR) << base::StringPrintf("Resource %08x is a complex map type.", resid);
      return base::unexpected(std::nullopt);
    }

    // Create a reference since we can't represent this complex type as a Res_value.
    return SelectedValue(Res_value::TYPE_REFERENCE, resid, result->cookie, result->type_flags,
                         resid, result->config);
  }

  // Convert the package ID to the runtime assigned package ID.
  Res_value value = std::get<Res_value>(result->entry);
  result->dynamic_ref_table->lookupResourceValue(&value);

  return SelectedValue(value.dataType, value.data, result->cookie, result->type_flags,
                       resid, result->config);
}

base::expected<std::monostate, NullOrIOError> AssetManager2::ResolveReference(
<<<<<<< HEAD
    AssetManager2::SelectedValue& value) const {
=======
    AssetManager2::SelectedValue& value, bool cache_value) const {
>>>>>>> 314863c1
  if (value.type != Res_value::TYPE_REFERENCE || value.data == 0U) {
    // Not a reference. Nothing to do.
    return {};
  }

<<<<<<< HEAD
  uint32_t combined_flags = value.flags;
  uint32_t resolve_resid = value.data;
=======
  const uint32_t original_flags = value.flags;
  const uint32_t original_resid = value.data;
  if (cache_value) {
    auto cached_value = cached_resolved_values_.find(value.data);
    if (cached_value != cached_resolved_values_.end()) {
      value = cached_value->second;
      value.flags |= original_flags;
      return {};
    }
  }

  uint32_t combined_flags = 0U;
  uint32_t resolve_resid = original_resid;
>>>>>>> 314863c1
  constexpr const uint32_t kMaxIterations = 20;
  for (uint32_t i = 0U;; i++) {
    auto result = GetResource(resolve_resid, true /*may_be_bag*/);
    if (!result.has_value()) {
      value.resid = resolve_resid;
      return base::unexpected(result.error());
    }

    // If resource resolution fails, the value should be set to the last reference that was able to
    // be resolved successfully.
    value = *result;
    value.flags |= combined_flags;

    if (result->type != Res_value::TYPE_REFERENCE ||
        result->data == Res_value::DATA_NULL_UNDEFINED ||
        result->data == resolve_resid || i == kMaxIterations) {
      // This reference can't be resolved, so exit now and let the caller deal with it.
<<<<<<< HEAD
=======
      if (cache_value) {
        cached_resolved_values_[original_resid] = value;
      }

      // Above value is cached without original_flags to ensure they don't get included in future
      // queries that hit the cache
      value.flags |= original_flags;
>>>>>>> 314863c1
      return {};
    }

    combined_flags = result->flags;
    resolve_resid = result->data;
  }
}

const std::vector<uint32_t> AssetManager2::GetBagResIdStack(uint32_t resid) const {
  auto cached_iter = cached_bag_resid_stacks_.find(resid);
  if (cached_iter != cached_bag_resid_stacks_.end()) {
    return cached_iter->second;
  }

  std::vector<uint32_t> found_resids;
  GetBag(resid, found_resids);
  cached_bag_resid_stacks_.emplace(resid, found_resids);
  return found_resids;
}

base::expected<const ResolvedBag*, NullOrIOError> AssetManager2::ResolveBag(
    AssetManager2::SelectedValue& value) const {
  if (UNLIKELY(value.type != Res_value::TYPE_REFERENCE)) {
    return base::unexpected(std::nullopt);
  }

  auto bag = GetBag(value.data);
  if (bag.has_value()) {
    value.flags |= (*bag)->type_spec_flags;
  }
  return bag;
}

base::expected<const ResolvedBag*, NullOrIOError> AssetManager2::GetBag(uint32_t resid) const {
  std::vector<uint32_t> found_resids;
  const auto bag = GetBag(resid, found_resids);
  cached_bag_resid_stacks_.emplace(resid, found_resids);
  return bag;
}

base::expected<const ResolvedBag*, NullOrIOError> AssetManager2::GetBag(
    uint32_t resid, std::vector<uint32_t>& child_resids) const {
  if (auto cached_iter = cached_bags_.find(resid); cached_iter != cached_bags_.end()) {
    return cached_iter->second.get();
  }

  auto entry = FindEntry(resid, 0u /* density_override */, false /* stop_at_first_match */,
                         false /* ignore_configuration */);
  if (!entry.has_value()) {
    return base::unexpected(entry.error());
  }

  auto entry_map = std::get_if<incfs::verified_map_ptr<ResTable_map_entry>>(&entry->entry);
  if (entry_map == nullptr) {
    // Not a bag, nothing to do.
    return base::unexpected(std::nullopt);
  }

  auto map = *entry_map;
  auto map_entry = map.offset(dtohs(map->size)).convert<ResTable_map>();
  const auto map_entry_end = map_entry + dtohl(map->count);

  // Keep track of ids that have already been seen to prevent infinite loops caused by circular
  // dependencies between bags.
  child_resids.push_back(resid);

  uint32_t parent_resid = dtohl(map->parent.ident);
  if (parent_resid == 0U ||
      std::find(child_resids.begin(), child_resids.end(), parent_resid) != child_resids.end()) {
    // There is no parent or a circular parental dependency exist, meaning there is nothing to
    // inherit and we can do a simple copy of the entries in the map.
    const size_t entry_count = map_entry_end - map_entry;
    util::unique_cptr<ResolvedBag> new_bag{reinterpret_cast<ResolvedBag*>(
        malloc(sizeof(ResolvedBag) + (entry_count * sizeof(ResolvedBag::Entry))))};

    bool sort_entries = false;
    for (auto new_entry = new_bag->entries; map_entry != map_entry_end; ++map_entry) {
      if (UNLIKELY(!map_entry)) {
        return base::unexpected(IOError::PAGES_MISSING);
      }

      uint32_t new_key = dtohl(map_entry->name.ident);
      if (!is_internal_resid(new_key)) {
        // Attributes, arrays, etc don't have a resource id as the name. They specify
        // other data, which would be wrong to change via a lookup.
        if (UNLIKELY(entry->dynamic_ref_table->lookupResourceId(&new_key) != NO_ERROR)) {
          LOG(ERROR) << base::StringPrintf("Failed to resolve key 0x%08x in bag 0x%08x.", new_key,
                                           resid);
          return base::unexpected(std::nullopt);
        }
      }

      new_entry->cookie = entry->cookie;
      new_entry->key = new_key;
      new_entry->key_pool = nullptr;
      new_entry->type_pool = nullptr;
      new_entry->style = resid;
      new_entry->value.copyFrom_dtoh(map_entry->value);
      status_t err = entry->dynamic_ref_table->lookupResourceValue(&new_entry->value);
      if (UNLIKELY(err != NO_ERROR)) {
        LOG(ERROR) << base::StringPrintf(
            "Failed to resolve value t=0x%02x d=0x%08x for key 0x%08x.", new_entry->value.dataType,
            new_entry->value.data, new_key);
        return base::unexpected(std::nullopt);
      }

      sort_entries = sort_entries ||
          (new_entry != new_bag->entries && (new_entry->key < (new_entry - 1U)->key));
      ++new_entry;
    }

    if (sort_entries) {
      std::sort(new_bag->entries, new_bag->entries + entry_count,
                [](auto&& lhs, auto&& rhs) { return lhs.key < rhs.key; });
    }

    new_bag->type_spec_flags = entry->type_flags;
    new_bag->entry_count = static_cast<uint32_t>(entry_count);
    ResolvedBag* result = new_bag.get();
    cached_bags_[resid] = std::move(new_bag);
    return result;
  }

  // In case the parent is a dynamic reference, resolve it.
  entry->dynamic_ref_table->lookupResourceId(&parent_resid);

  // Get the parent and do a merge of the keys.
  const auto parent_bag = GetBag(parent_resid, child_resids);
  if (UNLIKELY(!parent_bag.has_value())) {
    // Failed to get the parent that should exist.
    LOG(ERROR) << base::StringPrintf("Failed to find parent 0x%08x of bag 0x%08x.", parent_resid,
                                     resid);
    return base::unexpected(parent_bag.error());
  }

  // Create the max possible entries we can make. Once we construct the bag,
  // we will realloc to fit to size.
  const size_t max_count = (*parent_bag)->entry_count + dtohl(map->count);
  util::unique_cptr<ResolvedBag> new_bag{reinterpret_cast<ResolvedBag*>(
      malloc(sizeof(ResolvedBag) + (max_count * sizeof(ResolvedBag::Entry))))};
  ResolvedBag::Entry* new_entry = new_bag->entries;

  const ResolvedBag::Entry* parent_entry = (*parent_bag)->entries;
  const ResolvedBag::Entry* const parent_entry_end = parent_entry + (*parent_bag)->entry_count;

  // The keys are expected to be in sorted order. Merge the two bags.
  bool sort_entries = false;
  while (map_entry != map_entry_end && parent_entry != parent_entry_end) {
    if (UNLIKELY(!map_entry)) {
      return base::unexpected(IOError::PAGES_MISSING);
    }

    uint32_t child_key = dtohl(map_entry->name.ident);
    if (!is_internal_resid(child_key)) {
      if (UNLIKELY(entry->dynamic_ref_table->lookupResourceId(&child_key) != NO_ERROR)) {
        LOG(ERROR) << base::StringPrintf("Failed to resolve key 0x%08x in bag 0x%08x.", child_key,
                                         resid);
        return base::unexpected(std::nullopt);
      }
    }

    if (child_key <= parent_entry->key) {
      // Use the child key if it comes before the parent
      // or is equal to the parent (overrides).
      new_entry->cookie = entry->cookie;
      new_entry->key = child_key;
      new_entry->key_pool = nullptr;
      new_entry->type_pool = nullptr;
      new_entry->value.copyFrom_dtoh(map_entry->value);
      new_entry->style = resid;
      status_t err = entry->dynamic_ref_table->lookupResourceValue(&new_entry->value);
      if (UNLIKELY(err != NO_ERROR)) {
        LOG(ERROR) << base::StringPrintf(
            "Failed to resolve value t=0x%02x d=0x%08x for key 0x%08x.", new_entry->value.dataType,
            new_entry->value.data, child_key);
        return base::unexpected(std::nullopt);
      }
      ++map_entry;
    } else {
      // Take the parent entry as-is.
      memcpy(new_entry, parent_entry, sizeof(*new_entry));
    }

    sort_entries = sort_entries ||
        (new_entry != new_bag->entries && (new_entry->key < (new_entry - 1U)->key));
    if (child_key >= parent_entry->key) {
      // Move to the next parent entry if we used it or it was overridden.
      ++parent_entry;
    }
    // Increment to the next entry to fill.
    ++new_entry;
  }

  // Finish the child entries if they exist.
  while (map_entry != map_entry_end) {
    if (UNLIKELY(!map_entry)) {
      return base::unexpected(IOError::PAGES_MISSING);
    }

    uint32_t new_key = dtohl(map_entry->name.ident);
    if (!is_internal_resid(new_key)) {
      if (UNLIKELY(entry->dynamic_ref_table->lookupResourceId(&new_key) != NO_ERROR)) {
        LOG(ERROR) << base::StringPrintf("Failed to resolve key 0x%08x in bag 0x%08x.", new_key,
                                         resid);
        return base::unexpected(std::nullopt);
      }
    }
    new_entry->cookie = entry->cookie;
    new_entry->key = new_key;
    new_entry->key_pool = nullptr;
    new_entry->type_pool = nullptr;
    new_entry->value.copyFrom_dtoh(map_entry->value);
    new_entry->style = resid;
    status_t err = entry->dynamic_ref_table->lookupResourceValue(&new_entry->value);
    if (UNLIKELY(err != NO_ERROR)) {
      LOG(ERROR) << base::StringPrintf("Failed to resolve value t=0x%02x d=0x%08x for key 0x%08x.",
                                       new_entry->value.dataType, new_entry->value.data, new_key);
      return base::unexpected(std::nullopt);
    }
    sort_entries = sort_entries ||
        (new_entry != new_bag->entries && (new_entry->key < (new_entry - 1U)->key));
    ++map_entry;
    ++new_entry;
  }

  // Finish the parent entries if they exist.
  if (parent_entry != parent_entry_end) {
    // Take the rest of the parent entries as-is.
    const size_t num_entries_to_copy = parent_entry_end - parent_entry;
    memcpy(new_entry, parent_entry, num_entries_to_copy * sizeof(*new_entry));
    new_entry += num_entries_to_copy;
  }

  // Resize the resulting array to fit.
  const size_t actual_count = new_entry - new_bag->entries;
  if (actual_count != max_count) {
    new_bag.reset(reinterpret_cast<ResolvedBag*>(realloc(
        new_bag.release(), sizeof(ResolvedBag) + (actual_count * sizeof(ResolvedBag::Entry)))));
  }

  if (sort_entries) {
    std::sort(new_bag->entries, new_bag->entries + actual_count,
              [](auto&& lhs, auto&& rhs) { return lhs.key < rhs.key; });
  }

  // Combine flags from the parent and our own bag.
  new_bag->type_spec_flags = entry->type_flags | (*parent_bag)->type_spec_flags;
  new_bag->entry_count = static_cast<uint32_t>(actual_count);
  ResolvedBag* result = new_bag.get();
  cached_bags_[resid] = std::move(new_bag);
  return result;
}

static bool Utf8ToUtf16(const StringPiece& str, std::u16string* out) {
  ssize_t len =
      utf8_to_utf16_length(reinterpret_cast<const uint8_t*>(str.data()), str.size(), false);
  if (len < 0) {
    return false;
  }
  out->resize(static_cast<size_t>(len));
  utf8_to_utf16(reinterpret_cast<const uint8_t*>(str.data()), str.size(), &*out->begin(),
                static_cast<size_t>(len + 1));
  return true;
}

base::expected<uint32_t, NullOrIOError> AssetManager2::GetResourceId(
    const std::string& resource_name, const std::string& fallback_type,
    const std::string& fallback_package) const {
  StringPiece package_name, type, entry;
  if (!ExtractResourceName(resource_name, &package_name, &type, &entry)) {
    return base::unexpected(std::nullopt);
  }

  if (entry.empty()) {
    return base::unexpected(std::nullopt);
  }

  if (package_name.empty()) {
    package_name = fallback_package;
  }

  if (type.empty()) {
    type = fallback_type;
  }

  std::u16string type16;
  if (!Utf8ToUtf16(type, &type16)) {
    return base::unexpected(std::nullopt);
  }

  std::u16string entry16;
  if (!Utf8ToUtf16(entry, &entry16)) {
    return base::unexpected(std::nullopt);
  }

  const StringPiece16 kAttr16 = u"attr";
  const static std::u16string kAttrPrivate16 = u"^attr-private";

  for (const PackageGroup& package_group : package_groups_) {
    for (const ConfiguredPackage& package_impl : package_group.packages_) {
      const LoadedPackage* package = package_impl.loaded_package_;
      if (package_name != package->GetPackageName()) {
        // All packages in the same group are expected to have the same package name.
        break;
      }

      base::expected<uint32_t, NullOrIOError> resid = package->FindEntryByName(type16, entry16);
      if (UNLIKELY(IsIOError(resid))) {
         return base::unexpected(resid.error());
       }

      if (!resid.has_value() && kAttr16 == type16) {
        // Private attributes in libraries (such as the framework) are sometimes encoded
        // under the type '^attr-private' in order to leave the ID space of public 'attr'
        // free for future additions. Check '^attr-private' for the same name.
        resid = package->FindEntryByName(kAttrPrivate16, entry16);
      }

      if (resid.has_value()) {
        return fix_package_id(*resid, package_group.dynamic_ref_table->mAssignedPackageId);
      }
    }
  }
  return base::unexpected(std::nullopt);
}

void AssetManager2::RebuildFilterList(bool filter_incompatible_configs) {
  for (PackageGroup& group : package_groups_) {
    for (ConfiguredPackage& impl : group.packages_) {
      // Destroy it.
      impl.filtered_configs_.~ByteBucketArray();

      // Re-create it.
      new (&impl.filtered_configs_) ByteBucketArray<FilteredConfigGroup>();

      // Create the filters here.
      impl.loaded_package_->ForEachTypeSpec([&](const TypeSpec* spec, uint8_t type_index) {
        FilteredConfigGroup& group = impl.filtered_configs_.editItemAt(type_index);
        const auto iter_end = spec->types + spec->type_count;
        for (auto iter = spec->types; iter != iter_end; ++iter) {
          ResTable_config this_config;
          this_config.copyFromDtoH((*iter)->config);
          if (!filter_incompatible_configs || this_config.match(configuration_)) {
            group.type_configs.push_back(TypeConfig{*iter, this_config});
          }
        }
      });
    }
  }
}

void AssetManager2::InvalidateCaches(uint32_t diff) {
  cached_bag_resid_stacks_.clear();

  if (diff == 0xffffffffu) {
    // Everything must go.
    cached_bags_.clear();
    return;
  }

  // Be more conservative with what gets purged. Only if the bag has other possible
  // variations with respect to what changed (diff) should we remove it.
  for (auto iter = cached_bags_.cbegin(); iter != cached_bags_.cend();) {
    if (diff & iter->second->type_spec_flags) {
      iter = cached_bags_.erase(iter);
    } else {
      ++iter;
    }
  }

  cached_resolved_values_.clear();
}

uint8_t AssetManager2::GetAssignedPackageId(const LoadedPackage* package) const {
  for (auto& package_group : package_groups_) {
    for (auto& package2 : package_group.packages_) {
      if (package2.loaded_package_ == package) {
        return package_group.dynamic_ref_table->mAssignedPackageId;
      }
    }
  }
  return 0;
}

std::unique_ptr<Theme> AssetManager2::NewTheme() {
  return std::unique_ptr<Theme>(new Theme(this));
}

Theme::Theme(AssetManager2* asset_manager) : asset_manager_(asset_manager) {
}

Theme::~Theme() = default;

namespace {

struct ThemeEntry {
  ApkAssetsCookie cookie;
  uint32_t type_spec_flags;
  Res_value value;
};

struct ThemeType {
  int entry_count;
  ThemeEntry entries[0];
};

constexpr size_t kTypeCount = std::numeric_limits<uint8_t>::max() + 1;

}  // namespace

struct Theme::Package {
  // Each element of Type will be a dynamically sized object
  // allocated to have the entries stored contiguously with the Type.
  std::array<util::unique_cptr<ThemeType>, kTypeCount> types;
};

base::expected<std::monostate, NullOrIOError> Theme::ApplyStyle(uint32_t resid, bool force) {
  ATRACE_NAME("Theme::ApplyStyle");

  auto bag = asset_manager_->GetBag(resid);
  if (!bag.has_value()) {
    return base::unexpected(bag.error());
  }

  // Merge the flags from this style.
  type_spec_flags_ |= (*bag)->type_spec_flags;

  int last_type_idx = -1;
  int last_package_idx = -1;
  Package* last_package = nullptr;
  ThemeType* last_type = nullptr;

  // Iterate backwards, because each bag is sorted in ascending key ID order, meaning we will only
  // need to perform one resize per type.
  using reverse_bag_iterator = std::reverse_iterator<const ResolvedBag::Entry*>;
  const auto rbegin = reverse_bag_iterator(begin(*bag));
  for (auto it = reverse_bag_iterator(end(*bag)); it != rbegin; ++it) {
    const uint32_t attr_resid = it->key;

    // If the resource ID passed in is not a style, the key can be some other identifier that is not
    // a resource ID. We should fail fast instead of operating with strange resource IDs.
    if (!is_valid_resid(attr_resid)) {
      return base::unexpected(std::nullopt);
    }

    // We don't use the 0-based index for the type so that we can avoid doing ID validation
    // upon lookup. Instead, we keep space for the type ID 0 in our data structures. Since
    // the construction of this type is guarded with a resource ID check, it will never be
    // populated, and querying type ID 0 will always fail.
    const int package_idx = get_package_id(attr_resid);
    const int type_idx = get_type_id(attr_resid);
    const int entry_idx = get_entry_id(attr_resid);

    if (last_package_idx != package_idx) {
      std::unique_ptr<Package>& package = packages_[package_idx];
      if (package == nullptr) {
        package.reset(new Package());
      }
      last_package_idx = package_idx;
      last_package = package.get();
      last_type_idx = -1;
    }

    if (last_type_idx != type_idx) {
      util::unique_cptr<ThemeType>& type = last_package->types[type_idx];
      if (type == nullptr) {
        // Allocate enough memory to contain this entry_idx. Since we're iterating in reverse over
        // a sorted list of attributes, this shouldn't be resized again during this method call.
        type.reset(reinterpret_cast<ThemeType*>(
            calloc(sizeof(ThemeType) + (entry_idx + 1) * sizeof(ThemeEntry), 1)));
        type->entry_count = entry_idx + 1;
      } else if (entry_idx >= type->entry_count) {
        // Reallocate the memory to contain this entry_idx. Since we're iterating in reverse over
        // a sorted list of attributes, this shouldn't be resized again during this method call.
        const int new_count = entry_idx + 1;
        type.reset(reinterpret_cast<ThemeType*>(
            realloc(type.release(), sizeof(ThemeType) + (new_count * sizeof(ThemeEntry)))));

        // Clear out the newly allocated space (which isn't zeroed).
        memset(type->entries + type->entry_count, 0,
               (new_count - type->entry_count) * sizeof(ThemeEntry));
        type->entry_count = new_count;
      }
      last_type_idx = type_idx;
      last_type = type.get();
    }

    ThemeEntry& entry = last_type->entries[entry_idx];
    if (force || (entry.value.dataType == Res_value::TYPE_NULL &&
                  entry.value.data != Res_value::DATA_NULL_EMPTY)) {
      entry.cookie = it->cookie;
      entry.type_spec_flags |= (*bag)->type_spec_flags;
      entry.value = it->value;
    }
  }
  return {};
}

std::optional<AssetManager2::SelectedValue> Theme::GetAttribute(uint32_t resid) const {

  int cnt = 20;
  uint32_t type_spec_flags = 0u;
  do {
    const int package_idx = get_package_id(resid);
    const Package* package = packages_[package_idx].get();
    if (package != nullptr) {
      // The themes are constructed with a 1-based type ID, so no need to decrement here.
      const int type_idx = get_type_id(resid);
      const ThemeType* type = package->types[type_idx].get();
      if (type != nullptr) {
        const int entry_idx = get_entry_id(resid);
        if (entry_idx < type->entry_count) {
          const ThemeEntry& entry = type->entries[entry_idx];
          type_spec_flags |= entry.type_spec_flags;

          if (entry.value.dataType == Res_value::TYPE_ATTRIBUTE) {
            if (cnt > 0) {
              cnt--;
              resid = entry.value.data;
              continue;
            }
            return std::nullopt;
          }

          // @null is different than @empty.
          if (entry.value.dataType == Res_value::TYPE_NULL &&
              entry.value.data != Res_value::DATA_NULL_EMPTY) {
            return std::nullopt;
          }

          return AssetManager2::SelectedValue(entry.value.dataType, entry.value.data, entry.cookie,
                                              type_spec_flags, 0U /* resid */, {} /* config */);
        }
      }
    }
    break;
  } while (true);
  return std::nullopt;
}

base::expected<std::monostate, NullOrIOError> Theme::ResolveAttributeReference(
      AssetManager2::SelectedValue& value) const {
  if (value.type != Res_value::TYPE_ATTRIBUTE) {
    return asset_manager_->ResolveReference(value);
  }

  std::optional<AssetManager2::SelectedValue> result = GetAttribute(value.data);
  if (!result.has_value()) {
    return base::unexpected(std::nullopt);
  }

<<<<<<< HEAD
  auto resolve_result = asset_manager_->ResolveReference(*result);
=======
  auto resolve_result = asset_manager_->ResolveReference(*result, true /* cache_value */);
>>>>>>> 314863c1
  if (resolve_result.has_value()) {
    result->flags |= value.flags;
    value = *result;
  }
  return resolve_result;
}

void Theme::Clear() {
  type_spec_flags_ = 0u;
  for (std::unique_ptr<Package>& package : packages_) {
    package.reset();
  }
}

base::expected<std::monostate, IOError> Theme::SetTo(const Theme& o) {
  if (this == &o) {
    return {};
  }

  type_spec_flags_ = o.type_spec_flags_;

  if (asset_manager_ == o.asset_manager_) {
    // The theme comes from the same asset manager so all theme data can be copied exactly
    for (size_t p = 0; p < packages_.size(); p++) {
      const Package *package = o.packages_[p].get();
      if (package == nullptr) {
        // The other theme doesn't have this package, clear ours.
        packages_[p].reset();
        continue;
      }

      if (packages_[p] == nullptr) {
        // The other theme has this package, but we don't. Make one.
        packages_[p].reset(new Package());
      }

      for (size_t t = 0; t < package->types.size(); t++) {
        const ThemeType *type = package->types[t].get();
        if (type == nullptr) {
          // The other theme doesn't have this type, clear ours.
          packages_[p]->types[t].reset();
          continue;
        }

        // Create a new type and update it to theirs.
        const size_t type_alloc_size = sizeof(ThemeType) + (type->entry_count * sizeof(ThemeEntry));
        void *copied_data = malloc(type_alloc_size);
        memcpy(copied_data, type, type_alloc_size);
        packages_[p]->types[t].reset(reinterpret_cast<ThemeType *>(copied_data));
      }
    }
  } else {
    std::map<ApkAssetsCookie, ApkAssetsCookie> src_to_dest_asset_cookies;
    typedef std::map<int, int> SourceToDestinationRuntimePackageMap;
    std::map<ApkAssetsCookie, SourceToDestinationRuntimePackageMap> src_asset_cookie_id_map;

    // Determine which ApkAssets are loaded in both theme AssetManagers.
    std::vector<const ApkAssets*> src_assets = o.asset_manager_->GetApkAssets();
    for (size_t i = 0; i < src_assets.size(); i++) {
      const ApkAssets* src_asset = src_assets[i];

      std::vector<const ApkAssets*> dest_assets = asset_manager_->GetApkAssets();
      for (size_t j = 0; j < dest_assets.size(); j++) {
        const ApkAssets* dest_asset = dest_assets[j];

        // Map the runtime package of the source apk asset to the destination apk asset.
        if (src_asset->GetPath() == dest_asset->GetPath()) {
          const auto& src_packages = src_asset->GetLoadedArsc()->GetPackages();
          const auto& dest_packages = dest_asset->GetLoadedArsc()->GetPackages();

          SourceToDestinationRuntimePackageMap package_map;

          // The source and destination package should have the same number of packages loaded in
          // the same order.
          const size_t N = src_packages.size();
          CHECK(N == dest_packages.size())
              << " LoadedArsc " << src_asset->GetPath() << " differs number of packages.";
          for (size_t p = 0; p < N; p++) {
            auto& src_package = src_packages[p];
            auto& dest_package = dest_packages[p];
            CHECK(src_package->GetPackageName() == dest_package->GetPackageName())
                << " Package " << src_package->GetPackageName() << " differs in load order.";

            int src_package_id = o.asset_manager_->GetAssignedPackageId(src_package.get());
            int dest_package_id = asset_manager_->GetAssignedPackageId(dest_package.get());
            package_map[src_package_id] = dest_package_id;
          }

          src_to_dest_asset_cookies.insert(std::make_pair(i, j));
          src_asset_cookie_id_map.insert(std::make_pair(i, package_map));
          break;
        }
      }
    }

    // Reset the data in the destination theme.
    for (size_t p = 0; p < packages_.size(); p++) {
      if (packages_[p] != nullptr) {
        packages_[p].reset();
      }
    }

    for (size_t p = 0; p < packages_.size(); p++) {
      const Package *package = o.packages_[p].get();
      if (package == nullptr) {
        continue;
      }

      for (size_t t = 0; t < package->types.size(); t++) {
        const ThemeType *type = package->types[t].get();
        if (type == nullptr) {
          continue;
        }

        for (size_t e = 0; e < type->entry_count; e++) {
          const ThemeEntry &entry = type->entries[e];
          if (entry.value.dataType == Res_value::TYPE_NULL &&
              entry.value.data != Res_value::DATA_NULL_EMPTY) {
            continue;
          }

          bool is_reference = (entry.value.dataType == Res_value::TYPE_ATTRIBUTE
                               || entry.value.dataType == Res_value::TYPE_REFERENCE
                               || entry.value.dataType == Res_value::TYPE_DYNAMIC_ATTRIBUTE
                               || entry.value.dataType == Res_value::TYPE_DYNAMIC_REFERENCE)
                              && entry.value.data != 0x0;

          // If the attribute value represents an attribute or reference, the package id of the
          // value needs to be rewritten to the package id of the value in the destination.
          uint32_t attribute_data = entry.value.data;
          if (is_reference) {
            // Determine the package id of the reference in the destination AssetManager.
            auto value_package_map = src_asset_cookie_id_map.find(entry.cookie);
            if (value_package_map == src_asset_cookie_id_map.end()) {
              continue;
            }

            auto value_dest_package = value_package_map->second.find(
                get_package_id(entry.value.data));
            if (value_dest_package == value_package_map->second.end()) {
              continue;
            }

            attribute_data = fix_package_id(entry.value.data, value_dest_package->second);
          }

          // Find the cookie of the value in the destination. If the source apk is not loaded in the
          // destination, only copy resources that do not reference resources in the source.
          ApkAssetsCookie data_dest_cookie;
          auto value_dest_cookie = src_to_dest_asset_cookies.find(entry.cookie);
          if (value_dest_cookie != src_to_dest_asset_cookies.end()) {
            data_dest_cookie = value_dest_cookie->second;
          } else {
            if (is_reference || entry.value.dataType == Res_value::TYPE_STRING) {
              continue;
            } else {
              data_dest_cookie = 0x0;
            }
          }

          // The package id of the attribute needs to be rewritten to the package id of the
          // attribute in the destination.
          int attribute_dest_package_id = p;
          if (attribute_dest_package_id != 0x01) {
            // Find the cookie of the attribute resource id in the source AssetManager
            base::expected<FindEntryResult, NullOrIOError> attribute_entry_result =
                o.asset_manager_->FindEntry(make_resid(p, t, e), 0 /* density_override */ ,
                                            true /* stop_at_first_match */,
                                            true /* ignore_configuration */);
            if (UNLIKELY(IsIOError(attribute_entry_result))) {
              return base::unexpected(GetIOError(attribute_entry_result.error()));
            }
            if (!attribute_entry_result.has_value()) {
              continue;
            }

            // Determine the package id of the attribute in the destination AssetManager.
            auto attribute_package_map = src_asset_cookie_id_map.find(
                attribute_entry_result->cookie);
            if (attribute_package_map == src_asset_cookie_id_map.end()) {
              continue;
            }
            auto attribute_dest_package = attribute_package_map->second.find(
                attribute_dest_package_id);
            if (attribute_dest_package == attribute_package_map->second.end()) {
              continue;
            }
            attribute_dest_package_id = attribute_dest_package->second;
          }

          // Lazily instantiate the destination package.
          std::unique_ptr<Package>& dest_package = packages_[attribute_dest_package_id];
          if (dest_package == nullptr) {
            dest_package.reset(new Package());
          }

          // Lazily instantiate and resize the destination type.
          util::unique_cptr<ThemeType>& dest_type = dest_package->types[t];
          if (dest_type == nullptr || dest_type->entry_count < type->entry_count) {
            const size_t type_alloc_size = sizeof(ThemeType)
                + (type->entry_count * sizeof(ThemeEntry));
            void* dest_data = malloc(type_alloc_size);
            memset(dest_data, 0, type->entry_count * sizeof(ThemeEntry));

            // Copy the existing destination type values if the type is resized.
            if (dest_type != nullptr) {
              memcpy(dest_data, type, sizeof(ThemeType)
                                      + (dest_type->entry_count * sizeof(ThemeEntry)));
            }

            dest_type.reset(reinterpret_cast<ThemeType *>(dest_data));
            dest_type->entry_count = type->entry_count;
          }

          dest_type->entries[e].cookie = data_dest_cookie;
          dest_type->entries[e].value.dataType = entry.value.dataType;
          dest_type->entries[e].value.data = attribute_data;
          dest_type->entries[e].type_spec_flags = entry.type_spec_flags;
        }
      }
    }
  }
  return {};
}

void Theme::Dump() const {
  base::ScopedLogSeverity _log(base::INFO);
  LOG(INFO) << base::StringPrintf("Theme(this=%p, AssetManager2=%p)", this, asset_manager_);

  for (int p = 0; p < packages_.size(); p++) {
    auto& package = packages_[p];
    if (package == nullptr) {
      continue;
    }

    for (int t = 0; t < package->types.size(); t++) {
      auto& type = package->types[t];
      if (type == nullptr) {
        continue;
      }

      for (int e = 0; e < type->entry_count; e++) {
        auto& entry = type->entries[e];
        if (entry.value.dataType == Res_value::TYPE_NULL &&
            entry.value.data != Res_value::DATA_NULL_EMPTY) {
          continue;
        }

        LOG(INFO) << base::StringPrintf("  entry(0x%08x)=(0x%08x) type=(0x%02x), cookie(%d)",
                                        make_resid(p, t, e), entry.value.data,
                                        entry.value.dataType, entry.cookie);
      }
    }
  }
}

}  // namespace android<|MERGE_RESOLUTION|>--- conflicted
+++ resolved
@@ -963,20 +963,12 @@
 }
 
 base::expected<std::monostate, NullOrIOError> AssetManager2::ResolveReference(
-<<<<<<< HEAD
-    AssetManager2::SelectedValue& value) const {
-=======
     AssetManager2::SelectedValue& value, bool cache_value) const {
->>>>>>> 314863c1
   if (value.type != Res_value::TYPE_REFERENCE || value.data == 0U) {
     // Not a reference. Nothing to do.
     return {};
   }
 
-<<<<<<< HEAD
-  uint32_t combined_flags = value.flags;
-  uint32_t resolve_resid = value.data;
-=======
   const uint32_t original_flags = value.flags;
   const uint32_t original_resid = value.data;
   if (cache_value) {
@@ -990,7 +982,6 @@
 
   uint32_t combined_flags = 0U;
   uint32_t resolve_resid = original_resid;
->>>>>>> 314863c1
   constexpr const uint32_t kMaxIterations = 20;
   for (uint32_t i = 0U;; i++) {
     auto result = GetResource(resolve_resid, true /*may_be_bag*/);
@@ -1008,8 +999,6 @@
         result->data == Res_value::DATA_NULL_UNDEFINED ||
         result->data == resolve_resid || i == kMaxIterations) {
       // This reference can't be resolved, so exit now and let the caller deal with it.
-<<<<<<< HEAD
-=======
       if (cache_value) {
         cached_resolved_values_[original_resid] = value;
       }
@@ -1017,7 +1006,6 @@
       // Above value is cached without original_flags to ensure they don't get included in future
       // queries that hit the cache
       value.flags |= original_flags;
->>>>>>> 314863c1
       return {};
     }
 
@@ -1569,11 +1557,7 @@
     return base::unexpected(std::nullopt);
   }
 
-<<<<<<< HEAD
-  auto resolve_result = asset_manager_->ResolveReference(*result);
-=======
   auto resolve_result = asset_manager_->ResolveReference(*result, true /* cache_value */);
->>>>>>> 314863c1
   if (resolve_result.has_value()) {
     result->flags |= value.flags;
     value = *result;
