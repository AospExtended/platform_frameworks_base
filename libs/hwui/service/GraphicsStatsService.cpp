/*
 * Copyright (C) 2017 The Android Open Source Project
 *
 * Licensed under the Apache License, Version 2.0 (the "License");
 * you may not use this file except in compliance with the License.
 * You may obtain a copy of the License at
 *
 *      http://www.apache.org/licenses/LICENSE-2.0
 *
 * Unless required by applicable law or agreed to in writing, software
 * distributed under the License is distributed on an "AS IS" BASIS,
 * WITHOUT WARRANTIES OR CONDITIONS OF ANY KIND, either express or implied.
 * See the License for the specific language governing permissions and
 * limitations under the License.
 */

#include "GraphicsStatsService.h"

#include <errno.h>
#include <fcntl.h>
#include <google/protobuf/io/zero_copy_stream_impl_lite.h>
#include <inttypes.h>
#include <log/log.h>
#include <sys/mman.h>
#include <sys/stat.h>
#include <sys/types.h>
#include <unistd.h>

#include <android/util/ProtoOutputStream.h>
#include <stats_event.h>
#include <statslog.h>

#include "JankTracker.h"
#include "protos/graphicsstats.pb.h"

namespace android {
namespace uirenderer {

using namespace google::protobuf;
using namespace uirenderer::protos;

constexpr int32_t sCurrentFileVersion = 1;
constexpr int32_t sHeaderSize = 4;
static_assert(sizeof(sCurrentFileVersion) == sHeaderSize, "Header size is wrong");

constexpr int sHistogramSize = ProfileData::HistogramSize();
constexpr int sGPUHistogramSize = ProfileData::GPUHistogramSize();

static bool mergeProfileDataIntoProto(protos::GraphicsStatsProto* proto, const std::string& package,
                                      int64_t versionCode, int64_t startTime, int64_t endTime,
                                      const ProfileData* data);
static void dumpAsTextToFd(protos::GraphicsStatsProto* proto, int outFd);

class FileDescriptor {
public:
    explicit FileDescriptor(int fd) : mFd(fd) {}
    ~FileDescriptor() {
        if (mFd != -1) {
            close(mFd);
            mFd = -1;
        }
    }
    bool valid() { return mFd != -1; }
    operator int() { return mFd; } // NOLINT(google-explicit-constructor)

private:
    int mFd;
};

class FileOutputStreamLite : public io::ZeroCopyOutputStream {
public:
    explicit FileOutputStreamLite(int fd) : mCopyAdapter(fd), mImpl(&mCopyAdapter) {}
    virtual ~FileOutputStreamLite() {}

    int GetErrno() { return mCopyAdapter.mErrno; }

    virtual bool Next(void** data, int* size) override { return mImpl.Next(data, size); }

    virtual void BackUp(int count) override { mImpl.BackUp(count); }

    virtual int64 ByteCount() const override { return mImpl.ByteCount(); }

    bool Flush() { return mImpl.Flush(); }

private:
    struct FDAdapter : public io::CopyingOutputStream {
        int mFd;
        int mErrno = 0;

        explicit FDAdapter(int fd) : mFd(fd) {}
        virtual ~FDAdapter() {}

        virtual bool Write(const void* buffer, int size) override {
            int ret;
            while (size) {
                ret = TEMP_FAILURE_RETRY(write(mFd, buffer, size));
                if (ret <= 0) {
                    mErrno = errno;
                    return false;
                }
                size -= ret;
            }
            return true;
        }
    };

    FileOutputStreamLite::FDAdapter mCopyAdapter;
    io::CopyingOutputStreamAdaptor mImpl;
};

bool GraphicsStatsService::parseFromFile(const std::string& path,
                                         protos::GraphicsStatsProto* output) {
    FileDescriptor fd{open(path.c_str(), O_RDONLY)};
    if (!fd.valid()) {
        int err = errno;
        // The file not existing is normal for addToDump(), so only log if
        // we get an unexpected error
        if (err != ENOENT) {
            ALOGW("Failed to open '%s', errno=%d (%s)", path.c_str(), err, strerror(err));
        }
        return false;
    }
    struct stat sb;
    if (fstat(fd, &sb) || sb.st_size < sHeaderSize) {
        int err = errno;
        // The file not existing is normal for addToDump(), so only log if
        // we get an unexpected error
        if (err != ENOENT) {
            ALOGW("Failed to fstat '%s', errno=%d (%s) (st_size %d)", path.c_str(), err,
                  strerror(err), (int)sb.st_size);
        }
        return false;
    }
    void* addr = mmap(nullptr, sb.st_size, PROT_READ, MAP_SHARED, fd, 0);
    if (addr == MAP_FAILED) {
        int err = errno;
        // The file not existing is normal for addToDump(), so only log if
        // we get an unexpected error
        if (err != ENOENT) {
            ALOGW("Failed to mmap '%s', errno=%d (%s)", path.c_str(), err, strerror(err));
        }
        return false;
    }
    uint32_t file_version = *reinterpret_cast<uint32_t*>(addr);
    if (file_version != sCurrentFileVersion) {
        ALOGW("file_version mismatch! expected %d got %d", sCurrentFileVersion, file_version);
        munmap(addr, sb.st_size);
        return false;
    }

    void* data = reinterpret_cast<uint8_t*>(addr) + sHeaderSize;
    int dataSize = sb.st_size - sHeaderSize;
    io::ArrayInputStream input{data, dataSize};
    bool success = output->ParseFromZeroCopyStream(&input);
    if (!success) {
        ALOGW("Parse failed on '%s' error='%s'", path.c_str(),
              output->InitializationErrorString().c_str());
    }
    munmap(addr, sb.st_size);
    return success;
}

bool mergeProfileDataIntoProto(protos::GraphicsStatsProto* proto, const std::string& package,
                               int64_t versionCode, int64_t startTime, int64_t endTime,
                               const ProfileData* data) {
    if (proto->stats_start() == 0 || proto->stats_start() > startTime) {
        proto->set_stats_start(startTime);
    }
    if (proto->stats_end() == 0 || proto->stats_end() < endTime) {
        proto->set_stats_end(endTime);
    }
    proto->set_package_name(package);
    proto->set_version_code(versionCode);
    proto->set_pipeline(data->pipelineType() == RenderPipelineType::SkiaGL ?
            GraphicsStatsProto_PipelineType_GL : GraphicsStatsProto_PipelineType_VULKAN);
    auto summary = proto->mutable_summary();
    summary->set_total_frames(summary->total_frames() + data->totalFrameCount());
    summary->set_janky_frames(summary->janky_frames() + data->jankFrameCount());
    summary->set_missed_vsync_count(summary->missed_vsync_count() +
                                    data->jankTypeCount(kMissedVsync));
    summary->set_high_input_latency_count(summary->high_input_latency_count() +
                                          data->jankTypeCount(kHighInputLatency));
    summary->set_slow_ui_thread_count(summary->slow_ui_thread_count() +
                                      data->jankTypeCount(kSlowUI));
    summary->set_slow_bitmap_upload_count(summary->slow_bitmap_upload_count() +
                                          data->jankTypeCount(kSlowSync));
    summary->set_slow_draw_count(summary->slow_draw_count() + data->jankTypeCount(kSlowRT));
    summary->set_missed_deadline_count(summary->missed_deadline_count() +
                                       data->jankTypeCount(kMissedDeadline));

    bool creatingHistogram = false;
    if (proto->histogram_size() == 0) {
        proto->mutable_histogram()->Reserve(sHistogramSize);
        creatingHistogram = true;
    } else if (proto->histogram_size() != sHistogramSize) {
        ALOGE("Histogram size mismatch, proto is %d expected %d", proto->histogram_size(),
              sHistogramSize);
        return false;
    }
    int index = 0;
    bool hitMergeError = false;
    data->histogramForEach([&](ProfileData::HistogramEntry entry) {
        if (hitMergeError) return;

        protos::GraphicsStatsHistogramBucketProto* bucket;
        if (creatingHistogram) {
            bucket = proto->add_histogram();
            bucket->set_render_millis(entry.renderTimeMs);
        } else {
            bucket = proto->mutable_histogram(index);
            if (bucket->render_millis() != static_cast<int32_t>(entry.renderTimeMs)) {
                ALOGW("Frame time mistmatch %d vs. %u", bucket->render_millis(),
                      entry.renderTimeMs);
                hitMergeError = true;
                return;
            }
        }
        bucket->set_frame_count(bucket->frame_count() + entry.frameCount);
        index++;
    });
    if (hitMergeError) return false;
    // fill in GPU frame time histogram
    creatingHistogram = false;
    if (proto->gpu_histogram_size() == 0) {
        proto->mutable_gpu_histogram()->Reserve(sGPUHistogramSize);
        creatingHistogram = true;
    } else if (proto->gpu_histogram_size() != sGPUHistogramSize) {
        ALOGE("GPU histogram size mismatch, proto is %d expected %d", proto->gpu_histogram_size(),
              sGPUHistogramSize);
        return false;
    }
    index = 0;
    data->histogramGPUForEach([&](ProfileData::HistogramEntry entry) {
        if (hitMergeError) return;

        protos::GraphicsStatsHistogramBucketProto* bucket;
        if (creatingHistogram) {
            bucket = proto->add_gpu_histogram();
            bucket->set_render_millis(entry.renderTimeMs);
        } else {
            bucket = proto->mutable_gpu_histogram(index);
            if (bucket->render_millis() != static_cast<int32_t>(entry.renderTimeMs)) {
                ALOGW("GPU frame time mistmatch %d vs. %u", bucket->render_millis(),
                      entry.renderTimeMs);
                hitMergeError = true;
                return;
            }
        }
        bucket->set_frame_count(bucket->frame_count() + entry.frameCount);
        index++;
    });
    return !hitMergeError;
}

static int32_t findPercentile(protos::GraphicsStatsProto* proto, int percentile) {
    int32_t pos = percentile * proto->summary().total_frames() / 100;
    int32_t remaining = proto->summary().total_frames() - pos;
    for (auto it = proto->histogram().rbegin(); it != proto->histogram().rend(); ++it) {
        remaining -= it->frame_count();
        if (remaining <= 0) {
            return it->render_millis();
        }
    }
    return 0;
}

static int32_t findGPUPercentile(protos::GraphicsStatsProto* proto, int percentile) {
    uint32_t totalGPUFrameCount = 0;  // this is usually  proto->summary().total_frames() - 3.
    for (auto it = proto->gpu_histogram().rbegin(); it != proto->gpu_histogram().rend(); ++it) {
        totalGPUFrameCount += it->frame_count();
    }
    int32_t pos = percentile * totalGPUFrameCount / 100;
    int32_t remaining = totalGPUFrameCount - pos;
    for (auto it = proto->gpu_histogram().rbegin(); it != proto->gpu_histogram().rend(); ++it) {
        remaining -= it->frame_count();
        if (remaining <= 0) {
            return it->render_millis();
        }
    }
    return 0;
}

void dumpAsTextToFd(protos::GraphicsStatsProto* proto, int fd) {
    // This isn't a full validation, just enough that we can deref at will
    if (proto->package_name().empty() || !proto->has_summary()) {
        ALOGW("Skipping dump, invalid package_name() '%s' or summary %d",
              proto->package_name().c_str(), proto->has_summary());
        return;
    }
    dprintf(fd, "\nPackage: %s", proto->package_name().c_str());
    dprintf(fd, "\nVersion: %" PRId64, proto->version_code());
    dprintf(fd, "\nStats since: %" PRId64 "ns", proto->stats_start());
    dprintf(fd, "\nStats end: %" PRId64 "ns", proto->stats_end());
    auto summary = proto->summary();
    dprintf(fd, "\nTotal frames rendered: %d", summary.total_frames());
    dprintf(fd, "\nJanky frames: %d (%.2f%%)", summary.janky_frames(),
            (float)summary.janky_frames() / (float)summary.total_frames() * 100.0f);
    dprintf(fd, "\n50th percentile: %dms", findPercentile(proto, 50));
    dprintf(fd, "\n90th percentile: %dms", findPercentile(proto, 90));
    dprintf(fd, "\n95th percentile: %dms", findPercentile(proto, 95));
    dprintf(fd, "\n99th percentile: %dms", findPercentile(proto, 99));
    dprintf(fd, "\nNumber Missed Vsync: %d", summary.missed_vsync_count());
    dprintf(fd, "\nNumber High input latency: %d", summary.high_input_latency_count());
    dprintf(fd, "\nNumber Slow UI thread: %d", summary.slow_ui_thread_count());
    dprintf(fd, "\nNumber Slow bitmap uploads: %d", summary.slow_bitmap_upload_count());
    dprintf(fd, "\nNumber Slow issue draw commands: %d", summary.slow_draw_count());
    dprintf(fd, "\nNumber Frame deadline missed: %d", summary.missed_deadline_count());
    dprintf(fd, "\nHISTOGRAM:");
    for (const auto& it : proto->histogram()) {
        dprintf(fd, " %dms=%d", it.render_millis(), it.frame_count());
    }
    dprintf(fd, "\n50th gpu percentile: %dms", findGPUPercentile(proto, 50));
    dprintf(fd, "\n90th gpu percentile: %dms", findGPUPercentile(proto, 90));
    dprintf(fd, "\n95th gpu percentile: %dms", findGPUPercentile(proto, 95));
    dprintf(fd, "\n99th gpu percentile: %dms", findGPUPercentile(proto, 99));
    dprintf(fd, "\nGPU HISTOGRAM:");
    for (const auto& it : proto->gpu_histogram()) {
        dprintf(fd, " %dms=%d", it.render_millis(), it.frame_count());
    }
    dprintf(fd, "\n");
}

void GraphicsStatsService::saveBuffer(const std::string& path, const std::string& package,
                                      int64_t versionCode, int64_t startTime, int64_t endTime,
                                      const ProfileData* data) {
    protos::GraphicsStatsProto statsProto;
    if (!parseFromFile(path, &statsProto)) {
        statsProto.Clear();
    }
    if (!mergeProfileDataIntoProto(&statsProto, package, versionCode, startTime, endTime, data)) {
        return;
    }
    // Although we might not have read any data from the file, merging the existing data
    // should always fully-initialize the proto
    if (!statsProto.IsInitialized()) {
        ALOGE("proto initialization error %s", statsProto.InitializationErrorString().c_str());
        return;
    }
    if (statsProto.package_name().empty() || !statsProto.has_summary()) {
        ALOGE("missing package_name() '%s' summary %d", statsProto.package_name().c_str(),
              statsProto.has_summary());
        return;
    }
    int outFd = open(path.c_str(), O_CREAT | O_RDWR | O_TRUNC, 0660);
    if (outFd <= 0) {
        int err = errno;
        ALOGW("Failed to open '%s', error=%d (%s)", path.c_str(), err, strerror(err));
        return;
    }
    int wrote = write(outFd, &sCurrentFileVersion, sHeaderSize);
    if (wrote != sHeaderSize) {
        int err = errno;
        ALOGW("Failed to write header to '%s', returned=%d errno=%d (%s)", path.c_str(), wrote, err,
              strerror(err));
        close(outFd);
        return;
    }
    {
        FileOutputStreamLite output(outFd);
        bool success = statsProto.SerializeToZeroCopyStream(&output) && output.Flush();
        if (output.GetErrno() != 0) {
            ALOGW("Error writing to fd=%d, path='%s' err=%d (%s)", outFd, path.c_str(),
                  output.GetErrno(), strerror(output.GetErrno()));
            success = false;
        } else if (!success) {
            ALOGW("Serialize failed on '%s' unknown error", path.c_str());
        }
    }
    close(outFd);
}

class GraphicsStatsService::Dump {
public:
    Dump(int outFd, DumpType type) : mFd(outFd), mType(type) {
        if (mFd == -1 && mType == DumpType::Protobuf) {
            mType = DumpType::ProtobufStatsd;
        }
    }
    int fd() { return mFd; }
    DumpType type() { return mType; }
    protos::GraphicsStatsServiceDumpProto& proto() { return mProto; }
    void mergeStat(const protos::GraphicsStatsProto& stat);
    void updateProto();

private:
    // use package name and app version for a key
    typedef std::pair<std::string, int64_t> DumpKey;

    std::map<DumpKey, protos::GraphicsStatsProto> mStats;
    int mFd;
    DumpType mType;
    protos::GraphicsStatsServiceDumpProto mProto;
};

void GraphicsStatsService::Dump::mergeStat(const protos::GraphicsStatsProto& stat) {
    auto dumpKey = std::make_pair(stat.package_name(), stat.version_code());
    auto findIt = mStats.find(dumpKey);
    if (findIt == mStats.end()) {
        mStats[dumpKey] = stat;
    } else {
        auto summary = findIt->second.mutable_summary();
        summary->set_total_frames(summary->total_frames() + stat.summary().total_frames());
        summary->set_janky_frames(summary->janky_frames() + stat.summary().janky_frames());
        summary->set_missed_vsync_count(summary->missed_vsync_count() +
                                        stat.summary().missed_vsync_count());
        summary->set_high_input_latency_count(summary->high_input_latency_count() +
                                              stat.summary().high_input_latency_count());
        summary->set_slow_ui_thread_count(summary->slow_ui_thread_count() +
                                          stat.summary().slow_ui_thread_count());
        summary->set_slow_bitmap_upload_count(summary->slow_bitmap_upload_count() +
                                              stat.summary().slow_bitmap_upload_count());
        summary->set_slow_draw_count(summary->slow_draw_count() + stat.summary().slow_draw_count());
        summary->set_missed_deadline_count(summary->missed_deadline_count() +
                                           stat.summary().missed_deadline_count());
        for (int bucketIndex = 0; bucketIndex < findIt->second.histogram_size(); bucketIndex++) {
            auto bucket = findIt->second.mutable_histogram(bucketIndex);
            bucket->set_frame_count(bucket->frame_count() +
                                    stat.histogram(bucketIndex).frame_count());
        }
        for (int bucketIndex = 0; bucketIndex < findIt->second.gpu_histogram_size();
             bucketIndex++) {
            auto bucket = findIt->second.mutable_gpu_histogram(bucketIndex);
            bucket->set_frame_count(bucket->frame_count() +
                                    stat.gpu_histogram(bucketIndex).frame_count());
        }
        findIt->second.set_stats_start(std::min(findIt->second.stats_start(), stat.stats_start()));
        findIt->second.set_stats_end(std::max(findIt->second.stats_end(), stat.stats_end()));
    }
}

void GraphicsStatsService::Dump::updateProto() {
    for (auto& stat : mStats) {
        mProto.add_stats()->CopyFrom(stat.second);
    }
}

GraphicsStatsService::Dump* GraphicsStatsService::createDump(int outFd, DumpType type) {
    return new Dump(outFd, type);
}

void GraphicsStatsService::addToDump(Dump* dump, const std::string& path,
                                     const std::string& package, int64_t versionCode,
                                     int64_t startTime, int64_t endTime, const ProfileData* data) {
    protos::GraphicsStatsProto statsProto;
    if (!path.empty() && !parseFromFile(path, &statsProto)) {
        statsProto.Clear();
    }
    if (data &&
        !mergeProfileDataIntoProto(&statsProto, package, versionCode, startTime, endTime, data)) {
        return;
    }
    if (!statsProto.IsInitialized()) {
        ALOGW("Failed to load profile data from path '%s' and data %p",
              path.empty() ? "<empty>" : path.c_str(), data);
        return;
    }
    if (dump->type() == DumpType::ProtobufStatsd) {
        dump->mergeStat(statsProto);
    } else if (dump->type() == DumpType::Protobuf) {
        dump->proto().add_stats()->CopyFrom(statsProto);
    } else {
        dumpAsTextToFd(&statsProto, dump->fd());
    }
}

void GraphicsStatsService::addToDump(Dump* dump, const std::string& path) {
    protos::GraphicsStatsProto statsProto;
    if (!parseFromFile(path, &statsProto)) {
        return;
    }
    if (dump->type() == DumpType::ProtobufStatsd) {
        dump->mergeStat(statsProto);
    } else if (dump->type() == DumpType::Protobuf) {
        dump->proto().add_stats()->CopyFrom(statsProto);
    } else {
        dumpAsTextToFd(&statsProto, dump->fd());
    }
}

void GraphicsStatsService::finishDump(Dump* dump) {
    if (dump->type() == DumpType::Protobuf) {
        FileOutputStreamLite stream(dump->fd());
        dump->proto().SerializeToZeroCopyStream(&stream);
    }
    delete dump;
}

using namespace google::protobuf;

// Field ids taken from FrameTimingHistogram message in atoms.proto
#define TIME_MILLIS_BUCKETS_FIELD_NUMBER 1
#define FRAME_COUNTS_FIELD_NUMBER 2

static void writeCpuHistogram(AStatsEvent* event,
                              const uirenderer::protos::GraphicsStatsProto& stat) {
    util::ProtoOutputStream proto;
    for (int bucketIndex = 0; bucketIndex < stat.histogram_size(); bucketIndex++) {
        auto& bucket = stat.histogram(bucketIndex);
        proto.write(android::util::FIELD_TYPE_INT32 | android::util::FIELD_COUNT_REPEATED |
                            TIME_MILLIS_BUCKETS_FIELD_NUMBER /* field id */,
                    (int)bucket.render_millis());
    }
    for (int bucketIndex = 0; bucketIndex < stat.histogram_size(); bucketIndex++) {
        auto& bucket = stat.histogram(bucketIndex);
        proto.write(android::util::FIELD_TYPE_INT64 | android::util::FIELD_COUNT_REPEATED |
                            FRAME_COUNTS_FIELD_NUMBER /* field id */,
                    (long long)bucket.frame_count());
    }
    std::vector<uint8_t> outVector;
    proto.serializeToVector(&outVector);
    AStatsEvent_writeByteArray(event, outVector.data(), outVector.size());
}

static void writeGpuHistogram(AStatsEvent* event,
                              const uirenderer::protos::GraphicsStatsProto& stat) {
    util::ProtoOutputStream proto;
    for (int bucketIndex = 0; bucketIndex < stat.gpu_histogram_size(); bucketIndex++) {
        auto& bucket = stat.gpu_histogram(bucketIndex);
        proto.write(android::util::FIELD_TYPE_INT32 | android::util::FIELD_COUNT_REPEATED |
                            TIME_MILLIS_BUCKETS_FIELD_NUMBER /* field id */,
                    (int)bucket.render_millis());
    }
    for (int bucketIndex = 0; bucketIndex < stat.gpu_histogram_size(); bucketIndex++) {
        auto& bucket = stat.gpu_histogram(bucketIndex);
        proto.write(android::util::FIELD_TYPE_INT64 | android::util::FIELD_COUNT_REPEATED |
                            FRAME_COUNTS_FIELD_NUMBER /* field id */,
                    (long long)bucket.frame_count());
    }
    std::vector<uint8_t> outVector;
    proto.serializeToVector(&outVector);
    AStatsEvent_writeByteArray(event, outVector.data(), outVector.size());
}


void GraphicsStatsService::finishDumpInMemory(Dump* dump, AStatsEventList* data,
                                              bool lastFullDay) {
    dump->updateProto();
    auto& serviceDump = dump->proto();
    for (int stat_index = 0; stat_index < serviceDump.stats_size(); stat_index++) {
        auto& stat = serviceDump.stats(stat_index);
        AStatsEvent* event = AStatsEventList_addStatsEvent(data);
        AStatsEvent_setAtomId(event, android::util::GRAPHICS_STATS);
        AStatsEvent_writeString(event, stat.package_name().c_str());
        AStatsEvent_writeInt64(event, (int64_t)stat.version_code());
        AStatsEvent_writeInt64(event, (int64_t)stat.stats_start());
        AStatsEvent_writeInt64(event, (int64_t)stat.stats_end());
        AStatsEvent_writeInt32(event, (int32_t)stat.pipeline());
        AStatsEvent_writeInt32(event, (int32_t)stat.summary().total_frames());
        AStatsEvent_writeInt32(event, (int32_t)stat.summary().missed_vsync_count());
        AStatsEvent_writeInt32(event, (int32_t)stat.summary().high_input_latency_count());
        AStatsEvent_writeInt32(event, (int32_t)stat.summary().slow_ui_thread_count());
        AStatsEvent_writeInt32(event, (int32_t)stat.summary().slow_bitmap_upload_count());
        AStatsEvent_writeInt32(event, (int32_t)stat.summary().slow_draw_count());
        AStatsEvent_writeInt32(event, (int32_t)stat.summary().missed_deadline_count());
        writeCpuHistogram(event, stat);
        writeGpuHistogram(event, stat);
        // TODO: fill in UI mainline module version, when the feature is available.
        AStatsEvent_writeInt64(event, (int64_t)0);
        AStatsEvent_writeBool(event, !lastFullDay);
        AStatsEvent_build(event);
    }
<<<<<<< HEAD
=======
    delete dump;
>>>>>>> 539d92be
}


} /* namespace uirenderer */
} /* namespace android */<|MERGE_RESOLUTION|>--- conflicted
+++ resolved
@@ -559,10 +559,7 @@
         AStatsEvent_writeBool(event, !lastFullDay);
         AStatsEvent_build(event);
     }
-<<<<<<< HEAD
-=======
     delete dump;
->>>>>>> 539d92be
 }
 
 
