--- conflicted
+++ resolved
@@ -890,10 +890,7 @@
             switch (status) {
                 case GPS_STATUS_SESSION_BEGIN:
                     mNavigating = true;
-<<<<<<< HEAD
-=======
                     mEngineOn = true;
->>>>>>> 7d039fbe
                     break;
                 case GPS_STATUS_SESSION_END:
                     mNavigating = false;
@@ -903,10 +900,7 @@
                     break;
                 case GPS_STATUS_ENGINE_OFF:
                     mEngineOn = false;
-<<<<<<< HEAD
-=======
                     mNavigating = false;
->>>>>>> 7d039fbe
                     break;
             }
 
