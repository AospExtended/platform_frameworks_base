aidl_interface {
    name: "audio_common-aidl",
    unstable: true,
    local_include_dir: "java",
    srcs: [
        "java/android/media/audio/common/AudioChannelMask.aidl",
        "java/android/media/audio/common/AudioConfig.aidl",
        "java/android/media/audio/common/AudioFormat.aidl",
        "java/android/media/audio/common/AudioOffloadInfo.aidl",
        "java/android/media/audio/common/AudioStreamType.aidl",
        "java/android/media/audio/common/AudioUsage.aidl",
    ],
    backend:
    {
        cpp: {
            enabled: true,
        },
        java: {
            // Already generated as part of the entire media java library.
            enabled: false,
        },
    },
}

aidl_interface {
    name: "soundtrigger_middleware-aidl",
    unstable: true,
    local_include_dir: "java",
    srcs: [
        "java/android/media/soundtrigger_middleware/ConfidenceLevel.aidl",
        "java/android/media/soundtrigger_middleware/ISoundTriggerCallback.aidl",
        "java/android/media/soundtrigger_middleware/ISoundTriggerMiddlewareService.aidl",
        "java/android/media/soundtrigger_middleware/ISoundTriggerModule.aidl",
        "java/android/media/soundtrigger_middleware/ModelParameter.aidl",
        "java/android/media/soundtrigger_middleware/ModelParameterRange.aidl",
        "java/android/media/soundtrigger_middleware/Phrase.aidl",
        "java/android/media/soundtrigger_middleware/PhraseRecognitionEvent.aidl",
        "java/android/media/soundtrigger_middleware/PhraseRecognitionExtra.aidl",
        "java/android/media/soundtrigger_middleware/PhraseSoundModel.aidl",
        "java/android/media/soundtrigger_middleware/RecognitionConfig.aidl",
        "java/android/media/soundtrigger_middleware/RecognitionEvent.aidl",
        "java/android/media/soundtrigger_middleware/RecognitionMode.aidl",
        "java/android/media/soundtrigger_middleware/RecognitionStatus.aidl",
        "java/android/media/soundtrigger_middleware/SoundModel.aidl",
        "java/android/media/soundtrigger_middleware/SoundModelType.aidl",
        "java/android/media/soundtrigger_middleware/SoundTriggerModuleDescriptor.aidl",
        "java/android/media/soundtrigger_middleware/SoundTriggerModuleProperties.aidl",
        "java/android/media/soundtrigger_middleware/Status.aidl",
    ],
<<<<<<< HEAD
    path: "apex/java",
}

metalava_updatable_media_args = " --error UnhiddenSystemApi " +
    "--hide RequiresPermission " +
    "--hide MissingPermission --hide BroadcastBehavior " +
    "--hide HiddenSuperclass --hide DeprecationMismatch --hide UnavailableSymbol " +
    "--hide SdkConstant --hide HiddenTypeParameter --hide Todo --hide Typo " +
    "--hide HiddenTypedefConstant "

droidstubs {
    name: "updatable-media-stubs-srcs-public",
    srcs: [
        ":updatable-media-srcs",
        ":framework-media-annotation-srcs",
    ],
    args: metalava_updatable_media_args,
    aidl: {
        // TODO(b/135922046) remove this
        include_dirs: ["frameworks/base/core/java"],
    },
    sdk_version: "module_current",
}

droidstubs {
    name: "updatable-media-stubs-srcs-system",
    srcs: [
        ":updatable-media-srcs",
        ":framework-media-annotation-srcs",
    ],
    args: metalava_updatable_media_args +
        "--show-annotation android.annotation.SystemApi\\(client=android.annotation.SystemApi.Client.PRIVILEGED_APPS,process=android.annotation.SystemApi.Process.ALL\\) ",
    aidl: {
        // TODO(b/135922046) remove this
        include_dirs: ["frameworks/base/core/java"],
    },
    sdk_version: "module_current",
}

java_library {
    name: "updatable_media_stubs.public",
    srcs: [":updatable-media-stubs-srcs-public"],
    sdk_version: "module_current",
}

java_library {
    name: "updatable_media_stubs",
    srcs: [":updatable-media-stubs-srcs-system"],
    sdk_version: "module_current",
}

java_library {
    name: "framework_media_annotation",
    srcs: [":framework-media-annotation-srcs"],
    installable: false,
    sdk_version: "core_current",
=======
    backend:
    {
        cpp: {
            enabled: true,
        },
        java: {
            // Already generated as part of the entire media java library.
            enabled: false,
        },
        ndk: {
            // Not currently needed, and disabled because of b/146172425
            enabled: false,
        },
    },
    imports: [ "audio_common-aidl" ],
>>>>>>> d2d3a206
}<|MERGE_RESOLUTION|>--- conflicted
+++ resolved
@@ -47,64 +47,6 @@
         "java/android/media/soundtrigger_middleware/SoundTriggerModuleProperties.aidl",
         "java/android/media/soundtrigger_middleware/Status.aidl",
     ],
-<<<<<<< HEAD
-    path: "apex/java",
-}
-
-metalava_updatable_media_args = " --error UnhiddenSystemApi " +
-    "--hide RequiresPermission " +
-    "--hide MissingPermission --hide BroadcastBehavior " +
-    "--hide HiddenSuperclass --hide DeprecationMismatch --hide UnavailableSymbol " +
-    "--hide SdkConstant --hide HiddenTypeParameter --hide Todo --hide Typo " +
-    "--hide HiddenTypedefConstant "
-
-droidstubs {
-    name: "updatable-media-stubs-srcs-public",
-    srcs: [
-        ":updatable-media-srcs",
-        ":framework-media-annotation-srcs",
-    ],
-    args: metalava_updatable_media_args,
-    aidl: {
-        // TODO(b/135922046) remove this
-        include_dirs: ["frameworks/base/core/java"],
-    },
-    sdk_version: "module_current",
-}
-
-droidstubs {
-    name: "updatable-media-stubs-srcs-system",
-    srcs: [
-        ":updatable-media-srcs",
-        ":framework-media-annotation-srcs",
-    ],
-    args: metalava_updatable_media_args +
-        "--show-annotation android.annotation.SystemApi\\(client=android.annotation.SystemApi.Client.PRIVILEGED_APPS,process=android.annotation.SystemApi.Process.ALL\\) ",
-    aidl: {
-        // TODO(b/135922046) remove this
-        include_dirs: ["frameworks/base/core/java"],
-    },
-    sdk_version: "module_current",
-}
-
-java_library {
-    name: "updatable_media_stubs.public",
-    srcs: [":updatable-media-stubs-srcs-public"],
-    sdk_version: "module_current",
-}
-
-java_library {
-    name: "updatable_media_stubs",
-    srcs: [":updatable-media-stubs-srcs-system"],
-    sdk_version: "module_current",
-}
-
-java_library {
-    name: "framework_media_annotation",
-    srcs: [":framework-media-annotation-srcs"],
-    installable: false,
-    sdk_version: "core_current",
-=======
     backend:
     {
         cpp: {
@@ -120,5 +62,4 @@
         },
     },
     imports: [ "audio_common-aidl" ],
->>>>>>> d2d3a206
 }