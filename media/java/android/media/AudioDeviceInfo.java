/*
 * Copyright (C) 2014 The Android Open Source Project
 *
 * Licensed under the Apache License, Version 2.0 (the "License");
 * you may not use this file except in compliance with the License.
 * You may obtain a copy of the License at
 *
 *      http://www.apache.org/licenses/LICENSE-2.0
 *
 * Unless required by applicable law or agreed to in writing, software
 * distributed under the License is distributed on an "AS IS" BASIS,
 * WITHOUT WARRANTIES OR CONDITIONS OF ANY KIND, either express or implied.
 * See the License for the specific language governing permissions and
 * limitations under the License.
 */

package android.media;

import android.annotation.IntDef;
import android.annotation.NonNull;
import android.annotation.SystemApi;
import android.util.SparseIntArray;

import java.lang.annotation.Retention;
import java.lang.annotation.RetentionPolicy;
import java.util.Objects;
import java.util.TreeSet;

/**
 * Class to provide information about the audio devices.
 */
public final class AudioDeviceInfo {

    /**
     * A device type associated with an unknown or uninitialized device.
     */
    public static final int TYPE_UNKNOWN          = 0;
    /**
     * A device type describing the attached earphone speaker.
     */
    public static final int TYPE_BUILTIN_EARPIECE = 1;
    /**
     * A device type describing the speaker system (i.e. a mono speaker or stereo speakers) built
     * in a device.
     */
    public static final int TYPE_BUILTIN_SPEAKER  = 2;
    /**
     * A device type describing a headset, which is the combination of a headphones and microphone.
     */
    public static final int TYPE_WIRED_HEADSET    = 3;
    /**
     * A device type describing a pair of wired headphones.
     */
    public static final int TYPE_WIRED_HEADPHONES = 4;
    /**
     * A device type describing an analog line-level connection.
     */
    public static final int TYPE_LINE_ANALOG      = 5;
    /**
     * A device type describing a digital line connection (e.g. SPDIF).
     */
    public static final int TYPE_LINE_DIGITAL     = 6;
    /**
     * A device type describing a Bluetooth device typically used for telephony.
     */
    public static final int TYPE_BLUETOOTH_SCO    = 7;
    /**
     * A device type describing a Bluetooth device supporting the A2DP profile.
     */
    public static final int TYPE_BLUETOOTH_A2DP   = 8;
    /**
     * A device type describing an HDMI connection .
     */
    public static final int TYPE_HDMI             = 9;
    /**
     * A device type describing the Audio Return Channel of an HDMI connection.
     */
    public static final int TYPE_HDMI_ARC         = 10;
    /**
     * A device type describing a USB audio device.
     */
    public static final int TYPE_USB_DEVICE       = 11;
    /**
     * A device type describing a USB audio device in accessory mode.
     */
    public static final int TYPE_USB_ACCESSORY    = 12;
    /**
     * A device type describing the audio device associated with a dock.
     */
    public static final int TYPE_DOCK             = 13;
    /**
     * A device type associated with the transmission of audio signals over FM.
     */
    public static final int TYPE_FM               = 14;
    /**
     * A device type describing the microphone(s) built in a device.
     */
    public static final int TYPE_BUILTIN_MIC      = 15;
    /**
     * A device type for accessing the audio content transmitted over FM.
     */
    public static final int TYPE_FM_TUNER         = 16;
    /**
     * A device type for accessing the audio content transmitted over the TV tuner system.
     */
    public static final int TYPE_TV_TUNER         = 17;
    /**
     * A device type describing the transmission of audio signals over the telephony network.
     */
    public static final int TYPE_TELEPHONY        = 18;
    /**
     * A device type describing the auxiliary line-level connectors.
     */
    public static final int TYPE_AUX_LINE         = 19;
    /**
     * A device type connected over IP.
     */
    public static final int TYPE_IP               = 20;
    /**
     * A type-agnostic device used for communication with external audio systems
     */
    public static final int TYPE_BUS              = 21;
    /**
     * A device type describing a USB audio headset.
     */
    public static final int TYPE_USB_HEADSET       = 22;
    /**
     * A device type describing a Hearing Aid.
     */
    public static final int TYPE_HEARING_AID   = 23;
    /**
     * A device type describing the speaker system (i.e. a mono speaker or stereo speakers) built
     * in a device, that is specifically tuned for outputting sounds like notifications and alarms
     * (i.e. sounds the user couldn't necessarily anticipate).
     * <p>Note that this physical audio device may be the same as {@link #TYPE_BUILTIN_SPEAKER}
     * but is driven differently to safely accommodate the different use case.</p>
     */
    public static final int TYPE_BUILTIN_SPEAKER_SAFE = 24;
    /**
     * @hide
     * A device type for rerouting audio within the Android framework between mixes and
     * system applications. Typically created when using
     * {@link android.media.audiopolicy.AudioPolicy} for mixes created with the
     * {@link android.media.audiopolicy.AudioMix#ROUTE_FLAG_RENDER} flag.
     */
    @SystemApi
    public static final int TYPE_REMOTE_SUBMIX = 25;

    /**
     * A device type describing a Bluetooth Low Energy (BLE) audio headset or headphones.
     * Headphones are grouped with headsets when the device is a sink:
     * the features of headsets and headphones with regard to playback are the same.
     */
    public static final int TYPE_BLE_HEADSET   = 26;

    /**
     * A device type describing a Bluetooth Low Energy (BLE) audio speaker.
     */
    public static final int TYPE_BLE_SPEAKER   = 27;


    /** @hide */
    @IntDef(flag = false, prefix = "TYPE", value = {
            TYPE_BUILTIN_EARPIECE,
            TYPE_BUILTIN_SPEAKER,
            TYPE_WIRED_HEADSET,
            TYPE_WIRED_HEADPHONES,
            TYPE_BLUETOOTH_SCO,
            TYPE_BLUETOOTH_A2DP,
            TYPE_HDMI,
            TYPE_DOCK,
            TYPE_USB_ACCESSORY,
            TYPE_USB_DEVICE,
            TYPE_USB_HEADSET,
            TYPE_TELEPHONY,
            TYPE_LINE_ANALOG,
            TYPE_HDMI_ARC,
            TYPE_LINE_DIGITAL,
            TYPE_FM,
            TYPE_AUX_LINE,
            TYPE_IP,
            TYPE_BUS,
            TYPE_HEARING_AID,
            TYPE_BUILTIN_MIC,
            TYPE_FM_TUNER,
            TYPE_TV_TUNER,
            TYPE_BLE_HEADSET,
            TYPE_BLE_SPEAKER}
    )
    @Retention(RetentionPolicy.SOURCE)
    public @interface AudioDeviceType {}

    /** @hide */
    @IntDef(flag = false, prefix = "TYPE", value = {
            TYPE_BUILTIN_MIC,
            TYPE_BLUETOOTH_SCO,
            TYPE_BLUETOOTH_A2DP,
            TYPE_WIRED_HEADSET,
            TYPE_HDMI,
            TYPE_TELEPHONY,
            TYPE_DOCK,
            TYPE_USB_ACCESSORY,
            TYPE_USB_DEVICE,
            TYPE_USB_HEADSET,
            TYPE_FM_TUNER,
            TYPE_TV_TUNER,
            TYPE_LINE_ANALOG,
            TYPE_LINE_DIGITAL,
            TYPE_IP,
            TYPE_BUS,
            TYPE_BLE_HEADSET}
    )
    @Retention(RetentionPolicy.SOURCE)
    public @interface AudioDeviceTypeIn {}

    /** @hide */
    @IntDef(flag = false, prefix = "TYPE", value = {
            TYPE_BUILTIN_EARPIECE,
            TYPE_BUILTIN_SPEAKER,
            TYPE_WIRED_HEADSET,
            TYPE_WIRED_HEADPHONES,
            TYPE_BLUETOOTH_SCO,
            TYPE_BLUETOOTH_A2DP,
            TYPE_HDMI,
            TYPE_DOCK,
            TYPE_USB_ACCESSORY,
            TYPE_USB_DEVICE,
            TYPE_USB_HEADSET,
            TYPE_TELEPHONY,
            TYPE_LINE_ANALOG,
            TYPE_HDMI_ARC,
            TYPE_LINE_DIGITAL,
            TYPE_FM,
            TYPE_AUX_LINE,
            TYPE_IP,
            TYPE_BUS,
            TYPE_HEARING_AID,
            TYPE_BLE_HEADSET,
            TYPE_BLE_SPEAKER}
    )
    @Retention(RetentionPolicy.SOURCE)
    public @interface AudioDeviceTypeOut {}

    /** @hide */
    /*package*/ static boolean isValidAudioDeviceTypeOut(int type) {
        switch (type) {
            case TYPE_BUILTIN_EARPIECE:
            case TYPE_BUILTIN_SPEAKER:
            case TYPE_WIRED_HEADSET:
            case TYPE_WIRED_HEADPHONES:
            case TYPE_BLUETOOTH_SCO:
            case TYPE_BLUETOOTH_A2DP:
            case TYPE_HDMI:
            case TYPE_DOCK:
            case TYPE_USB_ACCESSORY:
            case TYPE_USB_DEVICE:
            case TYPE_USB_HEADSET:
            case TYPE_TELEPHONY:
            case TYPE_LINE_ANALOG:
            case TYPE_HDMI_ARC:
            case TYPE_LINE_DIGITAL:
            case TYPE_FM:
            case TYPE_AUX_LINE:
            case TYPE_IP:
            case TYPE_BUS:
            case TYPE_HEARING_AID:
<<<<<<< HEAD
            case TYPE_BLE_HEADSET:
            case TYPE_BLE_SPEAKER:
=======
            case TYPE_BUILTIN_SPEAKER_SAFE:
            case TYPE_REMOTE_SUBMIX:
>>>>>>> d2d3a206
                return true;
            default:
                return false;
        }
    }

    /** @hide */
    /*package*/ static boolean isValidAudioDeviceTypeIn(int type) {
        switch (type) {
            case TYPE_BUILTIN_MIC:
            case TYPE_BLUETOOTH_SCO:
            case TYPE_BLUETOOTH_A2DP:
            case TYPE_WIRED_HEADSET:
            case TYPE_HDMI:
            case TYPE_TELEPHONY:
            case TYPE_DOCK:
            case TYPE_USB_ACCESSORY:
            case TYPE_USB_DEVICE:
            case TYPE_USB_HEADSET:
            case TYPE_FM_TUNER:
            case TYPE_TV_TUNER:
            case TYPE_LINE_ANALOG:
            case TYPE_LINE_DIGITAL:
            case TYPE_IP:
            case TYPE_BUS:
<<<<<<< HEAD
            case TYPE_BLE_HEADSET:
=======
            case TYPE_REMOTE_SUBMIX:
>>>>>>> d2d3a206
                return true;
            default:
                return false;
        }
    }

    /**
     * @hide
     * Throws IAE on an invalid output device type
     * @param type
     */
    public static void enforceValidAudioDeviceTypeOut(int type) {
        if (!isValidAudioDeviceTypeOut(type)) {
            throw new IllegalArgumentException("Illegal output device type " + type);
        }
    }

    /**
     * @hide
     * Throws IAE on an invalid input device type
     * @param type
     */
    public static void enforceValidAudioDeviceTypeIn(int type) {
        if (!isValidAudioDeviceTypeIn(type)) {
            throw new IllegalArgumentException("Illegal input device type " + type);
        }
    }

    @Override
    public boolean equals(Object o) {
        if (this == o) return true;
        if (o == null || getClass() != o.getClass()) return false;
        AudioDeviceInfo that = (AudioDeviceInfo) o;
        return Objects.equals(getPort(), that.getPort());
    }

    @Override
    public int hashCode() {
        return Objects.hash(getPort());
    }

    private final AudioDevicePort mPort;

    AudioDeviceInfo(AudioDevicePort port) {
       mPort = port;
    }

    /**
     * @hide
     * @return The underlying {@link AudioDevicePort} instance.
     */
    public AudioDevicePort getPort() {
        return mPort;
    }

    /**
     * @return The internal device ID.
     */
    public int getId() {
        return mPort.handle().id();
    }

    /**
     * @return The human-readable name of the audio device.
     */
    public CharSequence getProductName() {
        String portName = mPort.name();
        return portName.length() != 0 ? portName : android.os.Build.MODEL;
    }

    /**
     * @return The "address" string of the device. This generally contains device-specific
     * parameters.
     */
    public @NonNull String getAddress() {
        return mPort.address();
    }

   /**
     * @return true if the audio device is a source for audio data (e.e an input).
     */
    public boolean isSource() {
        return mPort.role() == AudioPort.ROLE_SOURCE;
    }

    /**
     * @return true if the audio device is a sink for audio data (i.e. an output).
     */
    public boolean isSink() {
        return mPort.role() == AudioPort.ROLE_SINK;
    }

    /**
     * @return An array of sample rates supported by the audio device.
     *
     * Note: an empty array indicates that the device supports arbitrary rates.
     */
    public @NonNull int[] getSampleRates() {
        return mPort.samplingRates();
    }

    /**
     * @return An array of channel position masks (e.g. {@link AudioFormat#CHANNEL_IN_STEREO},
     * {@link AudioFormat#CHANNEL_OUT_7POINT1}) for which this audio device can be configured.
     *
     * @see AudioFormat
     *
     * Note: an empty array indicates that the device supports arbitrary channel masks.
     */
    public @NonNull int[] getChannelMasks() {
        return mPort.channelMasks();
    }

    /**
     * @return An array of channel index masks for which this audio device can be configured.
     *
     * @see AudioFormat
     *
     * Note: an empty array indicates that the device supports arbitrary channel index masks.
     */
    public @NonNull int[] getChannelIndexMasks() {
        return mPort.channelIndexMasks();
    }

    /**
     * @return An array of channel counts (1, 2, 4, ...) for which this audio device
     * can be configured.
     *
     * Note: an empty array indicates that the device supports arbitrary channel counts.
     */
    public @NonNull int[] getChannelCounts() {
        TreeSet<Integer> countSet = new TreeSet<Integer>();

        // Channel Masks
        for (int mask : getChannelMasks()) {
            countSet.add(isSink() ?
                    AudioFormat.channelCountFromOutChannelMask(mask)
                    : AudioFormat.channelCountFromInChannelMask(mask));
        }

        // Index Masks
        for (int index_mask : getChannelIndexMasks()) {
            countSet.add(Integer.bitCount(index_mask));
        }

        int[] counts = new int[countSet.size()];
        int index = 0;
        for (int count : countSet) {
            counts[index++] = count; 
        }
        return counts;
    }

    /**
     * @return An array of audio encodings (e.g. {@link AudioFormat#ENCODING_PCM_16BIT},
     * {@link AudioFormat#ENCODING_PCM_FLOAT}) supported by the audio device.
     * <code>ENCODING_PCM_FLOAT</code> indicates the device supports more
     * than 16 bits of integer precision.  As there is no AudioFormat constant
     * specifically defined for 24-bit PCM, the value <code>ENCODING_PCM_FLOAT</code>
     * indicates that {@link AudioTrack} or {@link AudioRecord} can preserve at least 24 bits of
     * integer precision to that device.
     *
     * @see AudioFormat
     *
     * Note: an empty array indicates that the device supports arbitrary encodings.
     */
    public @NonNull int[] getEncodings() {
        return AudioFormat.filterPublicFormats(mPort.formats());
    }

    /**
     * Returns an array of supported encapsulation modes for the device.
     *
     * The array can include any of the {@code AudioTrack} encapsulation modes,
     * e.g. {@link AudioTrack#ENCAPSULATION_MODE_ELEMENTARY_STREAM}.
     *
     * @return An array of supported encapsulation modes for the device.  This
     *     may be an empty array if no encapsulation modes are supported.
     */
    public @NonNull @AudioTrack.EncapsulationMode int[] getEncapsulationModes() {
        return mPort.encapsulationModes();
    }

    /**
     * Returns an array of supported encapsulation metadata types for the device.
     *
     * The metadata type returned should be allowed for all encapsulation modes supported
     * by the device.  Some metadata types may apply only to certain
     * compressed stream formats, the returned list is the union of subsets.
     *
     * The array can include any of
     * {@link AudioTrack#ENCAPSULATION_METADATA_TYPE_FRAMEWORK_TUNER},
     * {@link AudioTrack#ENCAPSULATION_METADATA_TYPE_DVB_AD_DESCRIPTOR}.
     *
     * @return An array of supported encapsulation metadata types for the device.  This
     *     may be an empty array if no metadata types are supported.
     */
    public @NonNull @AudioTrack.EncapsulationMetadataType int[] getEncapsulationMetadataTypes() {
        return mPort.encapsulationMetadataTypes();
    }

   /**
     * @return The device type identifier of the audio device (i.e. TYPE_BUILTIN_SPEAKER).
     */
    public int getType() {
        return INT_TO_EXT_DEVICE_MAPPING.get(mPort.type(), TYPE_UNKNOWN);
    }

    /** @hide */
    public static int convertDeviceTypeToInternalDevice(int deviceType) {
        return EXT_TO_INT_DEVICE_MAPPING.get(deviceType, AudioSystem.DEVICE_NONE);
    }

    /** @hide */
    public static int convertInternalDeviceToDeviceType(int intDevice) {
        return INT_TO_EXT_DEVICE_MAPPING.get(intDevice, TYPE_UNKNOWN);
    }

    private static final SparseIntArray INT_TO_EXT_DEVICE_MAPPING;

    private static final SparseIntArray EXT_TO_INT_DEVICE_MAPPING;

    static {
        INT_TO_EXT_DEVICE_MAPPING = new SparseIntArray();
        INT_TO_EXT_DEVICE_MAPPING.put(AudioSystem.DEVICE_OUT_EARPIECE, TYPE_BUILTIN_EARPIECE);
        INT_TO_EXT_DEVICE_MAPPING.put(AudioSystem.DEVICE_OUT_SPEAKER, TYPE_BUILTIN_SPEAKER);
        INT_TO_EXT_DEVICE_MAPPING.put(AudioSystem.DEVICE_OUT_WIRED_HEADSET, TYPE_WIRED_HEADSET);
        INT_TO_EXT_DEVICE_MAPPING.put(AudioSystem.DEVICE_OUT_WIRED_HEADPHONE, TYPE_WIRED_HEADPHONES);
        INT_TO_EXT_DEVICE_MAPPING.put(AudioSystem.DEVICE_OUT_BLUETOOTH_SCO, TYPE_BLUETOOTH_SCO);
        INT_TO_EXT_DEVICE_MAPPING.put(AudioSystem.DEVICE_OUT_BLUETOOTH_SCO_HEADSET, TYPE_BLUETOOTH_SCO);
        INT_TO_EXT_DEVICE_MAPPING.put(AudioSystem.DEVICE_OUT_BLUETOOTH_SCO_CARKIT, TYPE_BLUETOOTH_SCO);
        INT_TO_EXT_DEVICE_MAPPING.put(AudioSystem.DEVICE_OUT_BLUETOOTH_A2DP, TYPE_BLUETOOTH_A2DP);
        INT_TO_EXT_DEVICE_MAPPING.put(AudioSystem.DEVICE_OUT_BLUETOOTH_A2DP_HEADPHONES, TYPE_BLUETOOTH_A2DP);
        INT_TO_EXT_DEVICE_MAPPING.put(AudioSystem.DEVICE_OUT_BLUETOOTH_A2DP_SPEAKER, TYPE_BLUETOOTH_A2DP);
        INT_TO_EXT_DEVICE_MAPPING.put(AudioSystem.DEVICE_OUT_HDMI, TYPE_HDMI);
        INT_TO_EXT_DEVICE_MAPPING.put(AudioSystem.DEVICE_OUT_ANLG_DOCK_HEADSET, TYPE_DOCK);
        INT_TO_EXT_DEVICE_MAPPING.put(AudioSystem.DEVICE_OUT_DGTL_DOCK_HEADSET, TYPE_DOCK);
        INT_TO_EXT_DEVICE_MAPPING.put(AudioSystem.DEVICE_OUT_USB_ACCESSORY, TYPE_USB_ACCESSORY);
        INT_TO_EXT_DEVICE_MAPPING.put(AudioSystem.DEVICE_OUT_USB_DEVICE, TYPE_USB_DEVICE);
        INT_TO_EXT_DEVICE_MAPPING.put(AudioSystem.DEVICE_OUT_USB_HEADSET, TYPE_USB_HEADSET);
        INT_TO_EXT_DEVICE_MAPPING.put(AudioSystem.DEVICE_OUT_TELEPHONY_TX, TYPE_TELEPHONY);
        INT_TO_EXT_DEVICE_MAPPING.put(AudioSystem.DEVICE_OUT_LINE, TYPE_LINE_ANALOG);
        INT_TO_EXT_DEVICE_MAPPING.put(AudioSystem.DEVICE_OUT_HDMI_ARC, TYPE_HDMI_ARC);
        INT_TO_EXT_DEVICE_MAPPING.put(AudioSystem.DEVICE_OUT_SPDIF, TYPE_LINE_DIGITAL);
        INT_TO_EXT_DEVICE_MAPPING.put(AudioSystem.DEVICE_OUT_FM, TYPE_FM);
        INT_TO_EXT_DEVICE_MAPPING.put(AudioSystem.DEVICE_OUT_AUX_LINE, TYPE_AUX_LINE);
        INT_TO_EXT_DEVICE_MAPPING.put(AudioSystem.DEVICE_OUT_IP, TYPE_IP);
        INT_TO_EXT_DEVICE_MAPPING.put(AudioSystem.DEVICE_OUT_BUS, TYPE_BUS);
        INT_TO_EXT_DEVICE_MAPPING.put(AudioSystem.DEVICE_OUT_HEARING_AID, TYPE_HEARING_AID);
<<<<<<< HEAD
        INT_TO_EXT_DEVICE_MAPPING.put(AudioSystem.DEVICE_OUT_BLE_HEADSET, TYPE_BLE_HEADSET);
        INT_TO_EXT_DEVICE_MAPPING.put(AudioSystem.DEVICE_OUT_BLE_SPEAKER, TYPE_BLE_SPEAKER);
=======
        INT_TO_EXT_DEVICE_MAPPING.put(AudioSystem.DEVICE_OUT_SPEAKER_SAFE,
                TYPE_BUILTIN_SPEAKER_SAFE);
        INT_TO_EXT_DEVICE_MAPPING.put(AudioSystem.DEVICE_OUT_REMOTE_SUBMIX, TYPE_REMOTE_SUBMIX);
>>>>>>> d2d3a206

        INT_TO_EXT_DEVICE_MAPPING.put(AudioSystem.DEVICE_IN_BUILTIN_MIC, TYPE_BUILTIN_MIC);
        INT_TO_EXT_DEVICE_MAPPING.put(AudioSystem.DEVICE_IN_BLUETOOTH_SCO_HEADSET, TYPE_BLUETOOTH_SCO);
        INT_TO_EXT_DEVICE_MAPPING.put(AudioSystem.DEVICE_IN_WIRED_HEADSET, TYPE_WIRED_HEADSET);
        INT_TO_EXT_DEVICE_MAPPING.put(AudioSystem.DEVICE_IN_HDMI, TYPE_HDMI);
        INT_TO_EXT_DEVICE_MAPPING.put(AudioSystem.DEVICE_IN_TELEPHONY_RX, TYPE_TELEPHONY);
        INT_TO_EXT_DEVICE_MAPPING.put(AudioSystem.DEVICE_IN_BACK_MIC, TYPE_BUILTIN_MIC);
        INT_TO_EXT_DEVICE_MAPPING.put(AudioSystem.DEVICE_IN_ANLG_DOCK_HEADSET, TYPE_DOCK);
        INT_TO_EXT_DEVICE_MAPPING.put(AudioSystem.DEVICE_IN_DGTL_DOCK_HEADSET, TYPE_DOCK);
        INT_TO_EXT_DEVICE_MAPPING.put(AudioSystem.DEVICE_IN_USB_ACCESSORY, TYPE_USB_ACCESSORY);
        INT_TO_EXT_DEVICE_MAPPING.put(AudioSystem.DEVICE_IN_USB_DEVICE, TYPE_USB_DEVICE);
        INT_TO_EXT_DEVICE_MAPPING.put(AudioSystem.DEVICE_IN_USB_HEADSET, TYPE_USB_HEADSET);
        INT_TO_EXT_DEVICE_MAPPING.put(AudioSystem.DEVICE_IN_FM_TUNER, TYPE_FM_TUNER);
        INT_TO_EXT_DEVICE_MAPPING.put(AudioSystem.DEVICE_IN_TV_TUNER, TYPE_TV_TUNER);
        INT_TO_EXT_DEVICE_MAPPING.put(AudioSystem.DEVICE_IN_LINE, TYPE_LINE_ANALOG);
        INT_TO_EXT_DEVICE_MAPPING.put(AudioSystem.DEVICE_IN_SPDIF, TYPE_LINE_DIGITAL);
        INT_TO_EXT_DEVICE_MAPPING.put(AudioSystem.DEVICE_IN_BLUETOOTH_A2DP, TYPE_BLUETOOTH_A2DP);
        INT_TO_EXT_DEVICE_MAPPING.put(AudioSystem.DEVICE_IN_IP, TYPE_IP);
        INT_TO_EXT_DEVICE_MAPPING.put(AudioSystem.DEVICE_IN_BUS, TYPE_BUS);
<<<<<<< HEAD

        // not covered here, legacy
        //AudioSystem.DEVICE_OUT_REMOTE_SUBMIX
        //AudioSystem.DEVICE_IN_REMOTE_SUBMIX
        INT_TO_EXT_DEVICE_MAPPING.put(AudioSystem.DEVICE_IN_BLE_HEADSET, TYPE_BLE_HEADSET);
=======
        INT_TO_EXT_DEVICE_MAPPING.put(AudioSystem.DEVICE_IN_REMOTE_SUBMIX, TYPE_REMOTE_SUBMIX);
>>>>>>> d2d3a206

        // privileges mapping to output device
        EXT_TO_INT_DEVICE_MAPPING = new SparseIntArray();
        EXT_TO_INT_DEVICE_MAPPING.put(TYPE_BUILTIN_EARPIECE, AudioSystem.DEVICE_OUT_EARPIECE);
        EXT_TO_INT_DEVICE_MAPPING.put(TYPE_BUILTIN_SPEAKER, AudioSystem.DEVICE_OUT_SPEAKER);
        EXT_TO_INT_DEVICE_MAPPING.put(TYPE_WIRED_HEADSET, AudioSystem.DEVICE_OUT_WIRED_HEADSET);
        EXT_TO_INT_DEVICE_MAPPING.put(TYPE_WIRED_HEADPHONES, AudioSystem.DEVICE_OUT_WIRED_HEADPHONE);
        EXT_TO_INT_DEVICE_MAPPING.put(TYPE_LINE_ANALOG, AudioSystem.DEVICE_OUT_LINE);
        EXT_TO_INT_DEVICE_MAPPING.put(TYPE_LINE_DIGITAL, AudioSystem.DEVICE_OUT_SPDIF);
        EXT_TO_INT_DEVICE_MAPPING.put(TYPE_BLUETOOTH_SCO, AudioSystem.DEVICE_OUT_BLUETOOTH_SCO);
        EXT_TO_INT_DEVICE_MAPPING.put(TYPE_BLUETOOTH_A2DP, AudioSystem.DEVICE_OUT_BLUETOOTH_A2DP);
        EXT_TO_INT_DEVICE_MAPPING.put(TYPE_HDMI, AudioSystem.DEVICE_OUT_HDMI);
        EXT_TO_INT_DEVICE_MAPPING.put(TYPE_HDMI_ARC, AudioSystem.DEVICE_OUT_HDMI_ARC);
        EXT_TO_INT_DEVICE_MAPPING.put(TYPE_USB_DEVICE, AudioSystem.DEVICE_OUT_USB_DEVICE);
        EXT_TO_INT_DEVICE_MAPPING.put(TYPE_USB_HEADSET, AudioSystem.DEVICE_OUT_USB_HEADSET);
        EXT_TO_INT_DEVICE_MAPPING.put(TYPE_USB_ACCESSORY, AudioSystem.DEVICE_OUT_USB_ACCESSORY);
        EXT_TO_INT_DEVICE_MAPPING.put(TYPE_DOCK, AudioSystem.DEVICE_OUT_ANLG_DOCK_HEADSET);
        EXT_TO_INT_DEVICE_MAPPING.put(TYPE_FM, AudioSystem.DEVICE_OUT_FM);
        EXT_TO_INT_DEVICE_MAPPING.put(TYPE_BUILTIN_MIC, AudioSystem.DEVICE_IN_BUILTIN_MIC);
        EXT_TO_INT_DEVICE_MAPPING.put(TYPE_FM_TUNER, AudioSystem.DEVICE_IN_FM_TUNER);
        EXT_TO_INT_DEVICE_MAPPING.put(TYPE_TV_TUNER, AudioSystem.DEVICE_IN_TV_TUNER);
        EXT_TO_INT_DEVICE_MAPPING.put(TYPE_TELEPHONY, AudioSystem.DEVICE_OUT_TELEPHONY_TX);
        EXT_TO_INT_DEVICE_MAPPING.put(TYPE_AUX_LINE, AudioSystem.DEVICE_OUT_AUX_LINE);
        EXT_TO_INT_DEVICE_MAPPING.put(TYPE_IP, AudioSystem.DEVICE_OUT_IP);
        EXT_TO_INT_DEVICE_MAPPING.put(TYPE_BUS, AudioSystem.DEVICE_OUT_BUS);
        EXT_TO_INT_DEVICE_MAPPING.put(TYPE_HEARING_AID, AudioSystem.DEVICE_OUT_HEARING_AID);
<<<<<<< HEAD
        EXT_TO_INT_DEVICE_MAPPING.put(TYPE_BLE_HEADSET, AudioSystem.DEVICE_OUT_BLE_HEADSET);
        EXT_TO_INT_DEVICE_MAPPING.put(TYPE_BLE_SPEAKER, AudioSystem.DEVICE_OUT_BLE_SPEAKER);
=======
        EXT_TO_INT_DEVICE_MAPPING.put(TYPE_BUILTIN_SPEAKER_SAFE,
                AudioSystem.DEVICE_OUT_SPEAKER_SAFE);
        EXT_TO_INT_DEVICE_MAPPING.put(TYPE_REMOTE_SUBMIX, AudioSystem.DEVICE_OUT_REMOTE_SUBMIX);
>>>>>>> d2d3a206
    }
}
<|MERGE_RESOLUTION|>--- conflicted
+++ resolved
@@ -264,13 +264,9 @@
             case TYPE_IP:
             case TYPE_BUS:
             case TYPE_HEARING_AID:
-<<<<<<< HEAD
+            case TYPE_BUILTIN_SPEAKER_SAFE:
             case TYPE_BLE_HEADSET:
             case TYPE_BLE_SPEAKER:
-=======
-            case TYPE_BUILTIN_SPEAKER_SAFE:
-            case TYPE_REMOTE_SUBMIX:
->>>>>>> d2d3a206
                 return true;
             default:
                 return false;
@@ -296,11 +292,8 @@
             case TYPE_LINE_DIGITAL:
             case TYPE_IP:
             case TYPE_BUS:
-<<<<<<< HEAD
+            case TYPE_REMOTE_SUBMIX:
             case TYPE_BLE_HEADSET:
-=======
-            case TYPE_REMOTE_SUBMIX:
->>>>>>> d2d3a206
                 return true;
             default:
                 return false;
@@ -550,14 +543,11 @@
         INT_TO_EXT_DEVICE_MAPPING.put(AudioSystem.DEVICE_OUT_IP, TYPE_IP);
         INT_TO_EXT_DEVICE_MAPPING.put(AudioSystem.DEVICE_OUT_BUS, TYPE_BUS);
         INT_TO_EXT_DEVICE_MAPPING.put(AudioSystem.DEVICE_OUT_HEARING_AID, TYPE_HEARING_AID);
-<<<<<<< HEAD
-        INT_TO_EXT_DEVICE_MAPPING.put(AudioSystem.DEVICE_OUT_BLE_HEADSET, TYPE_BLE_HEADSET);
-        INT_TO_EXT_DEVICE_MAPPING.put(AudioSystem.DEVICE_OUT_BLE_SPEAKER, TYPE_BLE_SPEAKER);
-=======
         INT_TO_EXT_DEVICE_MAPPING.put(AudioSystem.DEVICE_OUT_SPEAKER_SAFE,
                 TYPE_BUILTIN_SPEAKER_SAFE);
         INT_TO_EXT_DEVICE_MAPPING.put(AudioSystem.DEVICE_OUT_REMOTE_SUBMIX, TYPE_REMOTE_SUBMIX);
->>>>>>> d2d3a206
+        INT_TO_EXT_DEVICE_MAPPING.put(AudioSystem.DEVICE_OUT_BLE_HEADSET, TYPE_BLE_HEADSET);
+        INT_TO_EXT_DEVICE_MAPPING.put(AudioSystem.DEVICE_OUT_BLE_SPEAKER, TYPE_BLE_SPEAKER);
 
         INT_TO_EXT_DEVICE_MAPPING.put(AudioSystem.DEVICE_IN_BUILTIN_MIC, TYPE_BUILTIN_MIC);
         INT_TO_EXT_DEVICE_MAPPING.put(AudioSystem.DEVICE_IN_BLUETOOTH_SCO_HEADSET, TYPE_BLUETOOTH_SCO);
@@ -577,15 +567,8 @@
         INT_TO_EXT_DEVICE_MAPPING.put(AudioSystem.DEVICE_IN_BLUETOOTH_A2DP, TYPE_BLUETOOTH_A2DP);
         INT_TO_EXT_DEVICE_MAPPING.put(AudioSystem.DEVICE_IN_IP, TYPE_IP);
         INT_TO_EXT_DEVICE_MAPPING.put(AudioSystem.DEVICE_IN_BUS, TYPE_BUS);
-<<<<<<< HEAD
-
-        // not covered here, legacy
-        //AudioSystem.DEVICE_OUT_REMOTE_SUBMIX
-        //AudioSystem.DEVICE_IN_REMOTE_SUBMIX
+        INT_TO_EXT_DEVICE_MAPPING.put(AudioSystem.DEVICE_IN_REMOTE_SUBMIX, TYPE_REMOTE_SUBMIX);
         INT_TO_EXT_DEVICE_MAPPING.put(AudioSystem.DEVICE_IN_BLE_HEADSET, TYPE_BLE_HEADSET);
-=======
-        INT_TO_EXT_DEVICE_MAPPING.put(AudioSystem.DEVICE_IN_REMOTE_SUBMIX, TYPE_REMOTE_SUBMIX);
->>>>>>> d2d3a206
 
         // privileges mapping to output device
         EXT_TO_INT_DEVICE_MAPPING = new SparseIntArray();
@@ -612,13 +595,10 @@
         EXT_TO_INT_DEVICE_MAPPING.put(TYPE_IP, AudioSystem.DEVICE_OUT_IP);
         EXT_TO_INT_DEVICE_MAPPING.put(TYPE_BUS, AudioSystem.DEVICE_OUT_BUS);
         EXT_TO_INT_DEVICE_MAPPING.put(TYPE_HEARING_AID, AudioSystem.DEVICE_OUT_HEARING_AID);
-<<<<<<< HEAD
-        EXT_TO_INT_DEVICE_MAPPING.put(TYPE_BLE_HEADSET, AudioSystem.DEVICE_OUT_BLE_HEADSET);
-        EXT_TO_INT_DEVICE_MAPPING.put(TYPE_BLE_SPEAKER, AudioSystem.DEVICE_OUT_BLE_SPEAKER);
-=======
         EXT_TO_INT_DEVICE_MAPPING.put(TYPE_BUILTIN_SPEAKER_SAFE,
                 AudioSystem.DEVICE_OUT_SPEAKER_SAFE);
         EXT_TO_INT_DEVICE_MAPPING.put(TYPE_REMOTE_SUBMIX, AudioSystem.DEVICE_OUT_REMOTE_SUBMIX);
->>>>>>> d2d3a206
+        EXT_TO_INT_DEVICE_MAPPING.put(TYPE_BLE_HEADSET, AudioSystem.DEVICE_OUT_BLE_HEADSET);
+        EXT_TO_INT_DEVICE_MAPPING.put(TYPE_BLE_SPEAKER, AudioSystem.DEVICE_OUT_BLE_SPEAKER);
     }
 }
