/*
 * Copyright (C) 2006 The Android Open Source Project
 *
 * Licensed under the Apache License, Version 2.0 (the "License");
 * you may not use this file except in compliance with the License.
 * You may obtain a copy of the License at
 *
 *      http://www.apache.org/licenses/LICENSE-2.0
 *
 * Unless required by applicable law or agreed to in writing, software
 * distributed under the License is distributed on an "AS IS" BASIS,
 * WITHOUT WARRANTIES OR CONDITIONS OF ANY KIND, either express or implied.
 * See the License for the specific language governing permissions and
 * limitations under the License.
 */

package android.media;

import android.annotation.IntDef;
import android.annotation.NonNull;
import android.annotation.TestApi;
import android.bluetooth.BluetoothCodecConfig;
import android.compat.annotation.UnsupportedAppUsage;
import android.content.Context;
import android.content.pm.PackageManager;
import android.media.audiofx.AudioEffect;
import android.media.audiopolicy.AudioMix;
import android.os.Build;
import android.telephony.TelephonyManager;
import android.util.Log;
import android.util.Pair;

import java.lang.annotation.Retention;
import java.lang.annotation.RetentionPolicy;
import java.util.ArrayList;
import java.util.HashSet;
import java.util.List;
import java.util.Map;
import java.util.Objects;
import java.util.Set;

/* IF YOU CHANGE ANY OF THE CONSTANTS IN THIS FILE, DO NOT FORGET
 * TO UPDATE THE CORRESPONDING NATIVE GLUE AND AudioManager.java.
 * THANK YOU FOR YOUR COOPERATION.
 */

/**
 * @hide
 */
@TestApi
public class AudioSystem
{
    private static final boolean DEBUG_VOLUME = false;

    private static final String TAG = "AudioSystem";

    // private constructor to prevent instantiating AudioSystem
    private AudioSystem() {
        throw new UnsupportedOperationException("Trying to instantiate AudioSystem");
    }

    /* These values must be kept in sync with system/audio.h */
    /*
     * If these are modified, please also update Settings.System.VOLUME_SETTINGS
     * and attrs.xml and AudioManager.java.
     */
    /** @hide Used to identify the default audio stream volume */
    @TestApi
    public static final int STREAM_DEFAULT = -1;
    /** @hide Used to identify the volume of audio streams for phone calls */
    public static final int STREAM_VOICE_CALL = 0;
    /** @hide Used to identify the volume of audio streams for system sounds */
    public static final int STREAM_SYSTEM = 1;
    /** @hide Used to identify the volume of audio streams for the phone ring and message alerts */
    public static final int STREAM_RING = 2;
    /** @hide Used to identify the volume of audio streams for music playback */
    public static final int STREAM_MUSIC = 3;
    /** @hide Used to identify the volume of audio streams for alarms */
    public static final int STREAM_ALARM = 4;
    /** @hide Used to identify the volume of audio streams for notifications */
    public static final int STREAM_NOTIFICATION = 5;
    /** @hide
     *  Used to identify the volume of audio streams for phone calls when connected on bluetooth */
    public static final int STREAM_BLUETOOTH_SCO = 6;
    /** @hide Used to identify the volume of audio streams for enforced system sounds in certain
     * countries (e.g camera in Japan) */
    @UnsupportedAppUsage(maxTargetSdk = Build.VERSION_CODES.R, trackingBug = 170729553)
    public static final int STREAM_SYSTEM_ENFORCED = 7;
    /** @hide Used to identify the volume of audio streams for DTMF tones */
    public static final int STREAM_DTMF = 8;
    /** @hide Used to identify the volume of audio streams exclusively transmitted through the
     *  speaker (TTS) of the device */
    public static final int STREAM_TTS = 9;
    /** @hide Used to identify the volume of audio streams for accessibility prompts */
    public static final int STREAM_ACCESSIBILITY = 10;
    /** @hide Used to identify the volume of audio streams for virtual assistant */
    public static final int STREAM_ASSISTANT = 11;
    /**
     * @hide
     * @deprecated Use {@link #numStreamTypes() instead}
     */
    public static final int NUM_STREAMS = 5;

    /** Maximum value for AudioTrack channel count
     * @hide public for MediaCode only, do not un-hide or change to a numeric literal
     */
    public static final int OUT_CHANNEL_COUNT_MAX = native_get_FCC_8();
    private static native int native_get_FCC_8();

    // Expose only the getter method publicly so we can change it in the future
    private static final int NUM_STREAM_TYPES = 12;

    /**
     * @hide
     * @return total number of stream types
     */
    @UnsupportedAppUsage
    @TestApi
    public static final int getNumStreamTypes() { return NUM_STREAM_TYPES; }

    /** @hide */
    public static final String[] STREAM_NAMES = new String[] {
        "STREAM_VOICE_CALL",
        "STREAM_SYSTEM",
        "STREAM_RING",
        "STREAM_MUSIC",
        "STREAM_ALARM",
        "STREAM_NOTIFICATION",
        "STREAM_BLUETOOTH_SCO",
        "STREAM_SYSTEM_ENFORCED",
        "STREAM_DTMF",
        "STREAM_TTS",
        "STREAM_ACCESSIBILITY",
        "STREAM_ASSISTANT"
    };

    /**
     * @hide
     * Sets the microphone mute on or off.
     *
     * @param on set <var>true</var> to mute the microphone;
     *           <var>false</var> to turn mute off
     * @return command completion status see AUDIO_STATUS_OK, see AUDIO_STATUS_ERROR
     */
    @UnsupportedAppUsage
    public static native int muteMicrophone(boolean on);

    /**
     * @hide
     * Checks whether the microphone mute is on or off.
     *
     * @return true if microphone is muted, false if it's not
     */
    @UnsupportedAppUsage
    public static native boolean isMicrophoneMuted();

    /* modes for setPhoneState, must match AudioSystem.h audio_mode */
    /** @hide */
    public static final int MODE_INVALID            = -2;
    /** @hide */
    public static final int MODE_CURRENT            = -1;
    /** @hide */
    public static final int MODE_NORMAL             = 0;
    /** @hide */
    public static final int MODE_RINGTONE           = 1;
    /** @hide */
    public static final int MODE_IN_CALL            = 2;
    /** @hide */
    public static final int MODE_IN_COMMUNICATION   = 3;
    /** @hide */
    public static final int MODE_CALL_SCREENING     = 4;
    /** @hide */
    public static final int NUM_MODES               = 5;

    /** @hide */
    public static String modeToString(int mode) {
        switch (mode) {
            case MODE_CURRENT: return "MODE_CURRENT";
            case MODE_IN_CALL: return "MODE_IN_CALL";
            case MODE_IN_COMMUNICATION: return "MODE_IN_COMMUNICATION";
            case MODE_INVALID: return "MODE_INVALID";
            case MODE_NORMAL: return "MODE_NORMAL";
            case MODE_RINGTONE: return "MODE_RINGTONE";
            case MODE_CALL_SCREENING: return "MODE_CALL_SCREENING";
            default: return "unknown mode (" + mode + ")";
        }
    }

    /* Formats for A2DP codecs, must match system/audio-base.h audio_format_t */
    /** @hide */
    public static final int AUDIO_FORMAT_INVALID        = 0xFFFFFFFF;
    /** @hide */
    public static final int AUDIO_FORMAT_DEFAULT        = 0;
    /** @hide */
    public static final int AUDIO_FORMAT_AAC            = 0x04000000;
    /** @hide */
    public static final int AUDIO_FORMAT_SBC            = 0x1F000000;
    /** @hide */
    public static final int AUDIO_FORMAT_APTX           = 0x20000000;
    /** @hide */
    public static final int AUDIO_FORMAT_APTX_HD        = 0x21000000;
    /** @hide */
    public static final int AUDIO_FORMAT_LDAC           = 0x23000000;

    /** @hide */
    @IntDef(flag = false, prefix = "AUDIO_FORMAT_", value = {
            AUDIO_FORMAT_INVALID,
            AUDIO_FORMAT_DEFAULT,
            AUDIO_FORMAT_AAC,
            AUDIO_FORMAT_SBC,
            AUDIO_FORMAT_APTX,
            AUDIO_FORMAT_APTX_HD,
            AUDIO_FORMAT_LDAC }
    )
    @Retention(RetentionPolicy.SOURCE)
    public @interface AudioFormatNativeEnumForBtCodec {}

    /**
     * @hide
     * Convert audio format enum values to Bluetooth codec values
     */
    public static int audioFormatToBluetoothSourceCodec(
            @AudioFormatNativeEnumForBtCodec int audioFormat) {
        switch (audioFormat) {
            case AUDIO_FORMAT_AAC: return BluetoothCodecConfig.SOURCE_CODEC_TYPE_AAC;
            case AUDIO_FORMAT_SBC: return BluetoothCodecConfig.SOURCE_CODEC_TYPE_SBC;
            case AUDIO_FORMAT_APTX: return BluetoothCodecConfig.SOURCE_CODEC_TYPE_APTX;
            case AUDIO_FORMAT_APTX_HD: return BluetoothCodecConfig.SOURCE_CODEC_TYPE_APTX_HD;
            case AUDIO_FORMAT_LDAC: return BluetoothCodecConfig.SOURCE_CODEC_TYPE_LDAC;
            default:
                Log.e(TAG, "Unknown audio format 0x" + Integer.toHexString(audioFormat)
                        + " for conversion to BT codec");
                return BluetoothCodecConfig.SOURCE_CODEC_TYPE_INVALID;
        }
    }

    /**
     * @hide
     * Convert a Bluetooth codec to an audio format enum
     * @param btCodec the codec to convert.
     * @return the audio format, or {@link #AUDIO_FORMAT_DEFAULT} if unknown
     */
    public static @AudioFormatNativeEnumForBtCodec int bluetoothCodecToAudioFormat(int btCodec) {
        switch (btCodec) {
            case BluetoothCodecConfig.SOURCE_CODEC_TYPE_SBC:
                return AudioSystem.AUDIO_FORMAT_SBC;
            case BluetoothCodecConfig.SOURCE_CODEC_TYPE_AAC:
                return AudioSystem.AUDIO_FORMAT_AAC;
            case BluetoothCodecConfig.SOURCE_CODEC_TYPE_APTX:
                return AudioSystem.AUDIO_FORMAT_APTX;
            case BluetoothCodecConfig.SOURCE_CODEC_TYPE_APTX_HD:
                return AudioSystem.AUDIO_FORMAT_APTX_HD;
            case BluetoothCodecConfig.SOURCE_CODEC_TYPE_LDAC:
                return AudioSystem.AUDIO_FORMAT_LDAC;
            default:
                Log.e(TAG, "Unknown BT codec 0x" + Integer.toHexString(btCodec)
                        + " for conversion to audio format");
                // TODO returning DEFAULT is the current behavior, should this return INVALID?
                return AudioSystem.AUDIO_FORMAT_DEFAULT;
        }
    }

    /**
     * @hide
     * Convert a native audio format integer constant to a string.
     */
    public static String audioFormatToString(int audioFormat) {
        switch (audioFormat) {
            case /* AUDIO_FORMAT_INVALID         */ 0xFFFFFFFF:
                return "AUDIO_FORMAT_INVALID";
            case /* AUDIO_FORMAT_DEFAULT         */ 0:
                return "AUDIO_FORMAT_DEFAULT";
            case /* AUDIO_FORMAT_MP3             */ 0x01000000:
                return "AUDIO_FORMAT_MP3";
            case /* AUDIO_FORMAT_AMR_NB          */ 0x02000000:
                return "AUDIO_FORMAT_AMR_NB";
            case /* AUDIO_FORMAT_AMR_WB          */ 0x03000000:
                return "AUDIO_FORMAT_AMR_WB";
            case /* AUDIO_FORMAT_AAC             */ 0x04000000:
                return "AUDIO_FORMAT_AAC";
            case /* AUDIO_FORMAT_HE_AAC_V1       */ 0x05000000:
                return "AUDIO_FORMAT_HE_AAC_V1";
            case /* AUDIO_FORMAT_HE_AAC_V2       */ 0x06000000:
                return "AUDIO_FORMAT_HE_AAC_V2";
            case /* AUDIO_FORMAT_VORBIS          */ 0x07000000:
                return "AUDIO_FORMAT_VORBIS";
            case /* AUDIO_FORMAT_OPUS            */ 0x08000000:
                return "AUDIO_FORMAT_OPUS";
            case /* AUDIO_FORMAT_AC3             */ 0x09000000:
                return "AUDIO_FORMAT_AC3";
            case /* AUDIO_FORMAT_E_AC3           */ 0x0A000000:
                return "AUDIO_FORMAT_E_AC3";
            case /* AUDIO_FORMAT_DTS             */ 0x0B000000:
                return "AUDIO_FORMAT_DTS";
            case /* AUDIO_FORMAT_DTS_HD          */ 0x0C000000:
                return "AUDIO_FORMAT_DTS_HD";
            case /* AUDIO_FORMAT_IEC61937        */ 0x0D000000:
                return "AUDIO_FORMAT_IEC61937";
            case /* AUDIO_FORMAT_DOLBY_TRUEHD    */ 0x0E000000:
                return "AUDIO_FORMAT_DOLBY_TRUEHD";
            case /* AUDIO_FORMAT_EVRC            */ 0x10000000:
                return "AUDIO_FORMAT_EVRC";
            case /* AUDIO_FORMAT_EVRCB           */ 0x11000000:
                return "AUDIO_FORMAT_EVRCB";
            case /* AUDIO_FORMAT_EVRCWB          */ 0x12000000:
                return "AUDIO_FORMAT_EVRCWB";
            case /* AUDIO_FORMAT_EVRCNW          */ 0x13000000:
                return "AUDIO_FORMAT_EVRCNW";
            case /* AUDIO_FORMAT_AAC_ADIF        */ 0x14000000:
                return "AUDIO_FORMAT_AAC_ADIF";
            case /* AUDIO_FORMAT_WMA             */ 0x15000000:
                return "AUDIO_FORMAT_WMA";
            case /* AUDIO_FORMAT_WMA_PRO         */ 0x16000000:
                return "AUDIO_FORMAT_WMA_PRO";
            case /* AUDIO_FORMAT_AMR_WB_PLUS     */ 0x17000000:
                return "AUDIO_FORMAT_AMR_WB_PLUS";
            case /* AUDIO_FORMAT_MP2             */ 0x18000000:
                return "AUDIO_FORMAT_MP2";
            case /* AUDIO_FORMAT_QCELP           */ 0x19000000:
                return "AUDIO_FORMAT_QCELP";
            case /* AUDIO_FORMAT_DSD             */ 0x1A000000:
                return "AUDIO_FORMAT_DSD";
            case /* AUDIO_FORMAT_FLAC            */ 0x1B000000:
                return "AUDIO_FORMAT_FLAC";
            case /* AUDIO_FORMAT_ALAC            */ 0x1C000000:
                return "AUDIO_FORMAT_ALAC";
            case /* AUDIO_FORMAT_APE             */ 0x1D000000:
                return "AUDIO_FORMAT_APE";
            case /* AUDIO_FORMAT_AAC_ADTS        */ 0x1E000000:
                return "AUDIO_FORMAT_AAC_ADTS";
            case /* AUDIO_FORMAT_SBC             */ 0x1F000000:
                return "AUDIO_FORMAT_SBC";
            case /* AUDIO_FORMAT_APTX            */ 0x20000000:
                return "AUDIO_FORMAT_APTX";
            case /* AUDIO_FORMAT_APTX_HD         */ 0x21000000:
                return "AUDIO_FORMAT_APTX_HD";
            case /* AUDIO_FORMAT_AC4             */ 0x22000000:
                return "AUDIO_FORMAT_AC4";
            case /* AUDIO_FORMAT_LDAC            */ 0x23000000:
                return "AUDIO_FORMAT_LDAC";
            case /* AUDIO_FORMAT_MAT             */ 0x24000000:
                return "AUDIO_FORMAT_MAT";
            case /* AUDIO_FORMAT_AAC_LATM        */ 0x25000000:
                return "AUDIO_FORMAT_AAC_LATM";
            case /* AUDIO_FORMAT_CELT            */ 0x26000000:
                return "AUDIO_FORMAT_CELT";
            case /* AUDIO_FORMAT_APTX_ADAPTIVE   */ 0x27000000:
                return "AUDIO_FORMAT_APTX_ADAPTIVE";
            case /* AUDIO_FORMAT_LHDC            */ 0x28000000:
                return "AUDIO_FORMAT_LHDC";
            case /* AUDIO_FORMAT_LHDC_LL         */ 0x29000000:
                return "AUDIO_FORMAT_LHDC_LL";
            case /* AUDIO_FORMAT_APTX_TWSP       */ 0x2A000000:
                return "AUDIO_FORMAT_APTX_TWSP";

            /* Aliases */
            case /* AUDIO_FORMAT_PCM_16_BIT        */ 0x1:
                return "AUDIO_FORMAT_PCM_16_BIT";        // (PCM | PCM_SUB_16_BIT)
            case /* AUDIO_FORMAT_PCM_8_BIT         */ 0x2:
                return "AUDIO_FORMAT_PCM_8_BIT";        // (PCM | PCM_SUB_8_BIT)
            case /* AUDIO_FORMAT_PCM_32_BIT        */ 0x3:
                return "AUDIO_FORMAT_PCM_32_BIT";        // (PCM | PCM_SUB_32_BIT)
            case /* AUDIO_FORMAT_PCM_8_24_BIT      */ 0x4:
                return "AUDIO_FORMAT_PCM_8_24_BIT";        // (PCM | PCM_SUB_8_24_BIT)
            case /* AUDIO_FORMAT_PCM_FLOAT         */ 0x5:
                return "AUDIO_FORMAT_PCM_FLOAT";        // (PCM | PCM_SUB_FLOAT)
            case /* AUDIO_FORMAT_PCM_24_BIT_PACKED */ 0x6:
                return "AUDIO_FORMAT_PCM_24_BIT_PACKED";        // (PCM | PCM_SUB_24_BIT_PACKED)
            case /* AUDIO_FORMAT_AAC_MAIN          */ 0x4000001:
                return "AUDIO_FORMAT_AAC_MAIN";  // (AAC | AAC_SUB_MAIN)
            case /* AUDIO_FORMAT_AAC_LC            */ 0x4000002:
                return "AUDIO_FORMAT_AAC_LC";  // (AAC | AAC_SUB_LC)
            case /* AUDIO_FORMAT_AAC_SSR           */ 0x4000004:
                return "AUDIO_FORMAT_AAC_SSR";  // (AAC | AAC_SUB_SSR)
            case /* AUDIO_FORMAT_AAC_LTP           */ 0x4000008:
                return "AUDIO_FORMAT_AAC_LTP";  // (AAC | AAC_SUB_LTP)
            case /* AUDIO_FORMAT_AAC_HE_V1         */ 0x4000010:
                return "AUDIO_FORMAT_AAC_HE_V1";  // (AAC | AAC_SUB_HE_V1)
            case /* AUDIO_FORMAT_AAC_SCALABLE      */ 0x4000020:
                return "AUDIO_FORMAT_AAC_SCALABLE";  // (AAC | AAC_SUB_SCALABLE)
            case /* AUDIO_FORMAT_AAC_ERLC          */ 0x4000040:
                return "AUDIO_FORMAT_AAC_ERLC";  // (AAC | AAC_SUB_ERLC)
            case /* AUDIO_FORMAT_AAC_LD            */ 0x4000080:
                return "AUDIO_FORMAT_AAC_LD";  // (AAC | AAC_SUB_LD)
            case /* AUDIO_FORMAT_AAC_HE_V2         */ 0x4000100:
                return "AUDIO_FORMAT_AAC_HE_V2";  // (AAC | AAC_SUB_HE_V2)
            case /* AUDIO_FORMAT_AAC_ELD           */ 0x4000200:
                return "AUDIO_FORMAT_AAC_ELD";  // (AAC | AAC_SUB_ELD)
            case /* AUDIO_FORMAT_AAC_XHE           */ 0x4000300:
                return "AUDIO_FORMAT_AAC_XHE";  // (AAC | AAC_SUB_XHE)
            case /* AUDIO_FORMAT_AAC_ADTS_MAIN     */ 0x1e000001:
                return "AUDIO_FORMAT_AAC_ADTS_MAIN"; // (AAC_ADTS | AAC_SUB_MAIN)
            case /* AUDIO_FORMAT_AAC_ADTS_LC       */ 0x1e000002:
                return "AUDIO_FORMAT_AAC_ADTS_LC"; // (AAC_ADTS | AAC_SUB_LC)
            case /* AUDIO_FORMAT_AAC_ADTS_SSR      */ 0x1e000004:
                return "AUDIO_FORMAT_AAC_ADTS_SSR"; // (AAC_ADTS | AAC_SUB_SSR)
            case /* AUDIO_FORMAT_AAC_ADTS_LTP      */ 0x1e000008:
                return "AUDIO_FORMAT_AAC_ADTS_LTP"; // (AAC_ADTS | AAC_SUB_LTP)
            case /* AUDIO_FORMAT_AAC_ADTS_HE_V1    */ 0x1e000010:
                return "AUDIO_FORMAT_AAC_ADTS_HE_V1"; // (AAC_ADTS | AAC_SUB_HE_V1)
            case /* AUDIO_FORMAT_AAC_ADTS_SCALABLE */ 0x1e000020:
                return "AUDIO_FORMAT_AAC_ADTS_SCALABLE"; // (AAC_ADTS | AAC_SUB_SCALABLE)
            case /* AUDIO_FORMAT_AAC_ADTS_ERLC     */ 0x1e000040:
                return "AUDIO_FORMAT_AAC_ADTS_ERLC"; // (AAC_ADTS | AAC_SUB_ERLC)
            case /* AUDIO_FORMAT_AAC_ADTS_LD       */ 0x1e000080:
                return "AUDIO_FORMAT_AAC_ADTS_LD"; // (AAC_ADTS | AAC_SUB_LD)
            case /* AUDIO_FORMAT_AAC_ADTS_HE_V2    */ 0x1e000100:
                return "AUDIO_FORMAT_AAC_ADTS_HE_V2"; // (AAC_ADTS | AAC_SUB_HE_V2)
            case /* AUDIO_FORMAT_AAC_ADTS_ELD      */ 0x1e000200:
                return "AUDIO_FORMAT_AAC_ADTS_ELD"; // (AAC_ADTS | AAC_SUB_ELD)
            case /* AUDIO_FORMAT_AAC_ADTS_XHE      */ 0x1e000300:
                return "AUDIO_FORMAT_AAC_ADTS_XHE"; // (AAC_ADTS | AAC_SUB_XHE)
            case /* AUDIO_FORMAT_AAC_LATM_LC       */ 0x25000002:
                return "AUDIO_FORMAT_AAC_LATM_LC"; // (AAC_LATM | AAC_SUB_LC)
            case /* AUDIO_FORMAT_AAC_LATM_HE_V1    */ 0x25000010:
                return "AUDIO_FORMAT_AAC_LATM_HE_V1"; // (AAC_LATM | AAC_SUB_HE_V1)
            case /* AUDIO_FORMAT_AAC_LATM_HE_V2    */ 0x25000100:
                return "AUDIO_FORMAT_AAC_LATM_HE_V2"; // (AAC_LATM | AAC_SUB_HE_V2)
            case /* AUDIO_FORMAT_E_AC3_JOC         */ 0xA000001:
                return "AUDIO_FORMAT_E_AC3_JOC";  // (E_AC3 | E_AC3_SUB_JOC)
            case /* AUDIO_FORMAT_MAT_1_0           */ 0x24000001:
                return "AUDIO_FORMAT_MAT_1_0"; // (MAT | MAT_SUB_1_0)
            case /* AUDIO_FORMAT_MAT_2_0           */ 0x24000002:
                return "AUDIO_FORMAT_MAT_2_0"; // (MAT | MAT_SUB_2_0)
            case /* AUDIO_FORMAT_MAT_2_1           */ 0x24000003:
                return "AUDIO_FORMAT_MAT_2_1"; // (MAT | MAT_SUB_2_1)
            case /* AUDIO_FORMAT_DTS_UHD */           0x2E000000:
                return "AUDIO_FORMAT_DTS_UHD";
<<<<<<< HEAD
=======
            case /* AUDIO_FORMAT_DRA */           0x2F000000:
                return "AUDIO_FORMAT_DRA";
>>>>>>> 6a1812c3
            default:
                return "AUDIO_FORMAT_(" + audioFormat + ")";
        }
    }

    /* Routing bits for the former setRouting/getRouting API */
    /** @hide @deprecated */
    @Deprecated public static final int ROUTE_EARPIECE          = (1 << 0);
    /** @hide @deprecated */
    @Deprecated public static final int ROUTE_SPEAKER           = (1 << 1);
    /** @hide @deprecated use {@link #ROUTE_BLUETOOTH_SCO} */
    @Deprecated public static final int ROUTE_BLUETOOTH = (1 << 2);
    /** @hide @deprecated */
    @Deprecated public static final int ROUTE_BLUETOOTH_SCO     = (1 << 2);
    /** @hide @deprecated */
    @Deprecated public static final int ROUTE_HEADSET           = (1 << 3);
    /** @hide @deprecated */
    @Deprecated public static final int ROUTE_BLUETOOTH_A2DP    = (1 << 4);
    /** @hide @deprecated */
    @Deprecated public static final int ROUTE_ALL               = 0xFFFFFFFF;

    // Keep in sync with system/media/audio/include/system/audio.h
    /**  @hide */
    public static final int AUDIO_SESSION_ALLOCATE = 0;

    /**
     * @hide
     * Checks whether the specified stream type is active.
     *
     * return true if any track playing on this stream is active.
     */
    @UnsupportedAppUsage
    public static native boolean isStreamActive(int stream, int inPastMs);

    /**
     * @hide
     * Checks whether the specified stream type is active on a remotely connected device. The notion
     * of what constitutes a remote device is enforced by the audio policy manager of the platform.
     *
     * return true if any track playing on this stream is active on a remote device.
     */
    public static native boolean isStreamActiveRemotely(int stream, int inPastMs);

    /**
     * @hide
     * Checks whether the specified audio source is active.
     *
     * return true if any recorder using this source is currently recording
     */
    @UnsupportedAppUsage
    public static native boolean isSourceActive(int source);

    /**
     * @hide
     * Returns a new unused audio session ID
     */
    public static native int newAudioSessionId();

    /**
     * @hide
     * Returns a new unused audio player ID
     */
    public static native int newAudioPlayerId();

    /**
     * @hide
     * Returns a new unused audio recorder ID
     */
    public static native int newAudioRecorderId();


    /**
     * @hide
     * Sets a group generic audio configuration parameters. The use of these parameters
     * are platform dependent, see libaudio
     *
     * param keyValuePairs  list of parameters key value pairs in the form:
     *    key1=value1;key2=value2;...
     */
    @UnsupportedAppUsage
    public static native int setParameters(String keyValuePairs);

    /**
     * @hide
     * Gets a group generic audio configuration parameters. The use of these parameters
     * are platform dependent, see libaudio
     *
     * param keys  list of parameters
     * return value: list of parameters key value pairs in the form:
     *    key1=value1;key2=value2;...
     */
    @UnsupportedAppUsage
    public static native String getParameters(String keys);

    // These match the enum AudioError in frameworks/base/core/jni/android_media_AudioSystem.cpp
    /** @hide Command successful or Media server restarted. see ErrorCallback */
    public static final int AUDIO_STATUS_OK = 0;
    /** @hide Command failed or unspecified audio error.  see ErrorCallback */
    public static final int AUDIO_STATUS_ERROR = 1;
    /** @hide Media server died. see ErrorCallback */
    public static final int AUDIO_STATUS_SERVER_DIED = 100;

    // all accesses must be synchronized (AudioSystem.class)
    private static ErrorCallback sErrorCallback;

    /** @hide
     * Handles the audio error callback.
     */
    public interface ErrorCallback
    {
        /*
         * Callback for audio server errors.
         * param error   error code:
         * - AUDIO_STATUS_OK
         * - AUDIO_STATUS_SERVER_DIED
         * - AUDIO_STATUS_ERROR
         */
        void onError(int error);
    };

    /**
     * @hide
     * Registers a callback to be invoked when an error occurs.
     * @param cb the callback to run
     */
    @UnsupportedAppUsage
    public static void setErrorCallback(ErrorCallback cb)
    {
        synchronized (AudioSystem.class) {
            sErrorCallback = cb;
            if (cb != null) {
                cb.onError(checkAudioFlinger());
            }
        }
    }

    @UnsupportedAppUsage
    private static void errorCallbackFromNative(int error)
    {
        ErrorCallback errorCallback;
        synchronized (AudioSystem.class) {
            errorCallback = sErrorCallback;
        }
        if (errorCallback != null) {
            errorCallback.onError(error);
        }
    }

    /**
     * @hide
     * Handles events from the audio policy manager about dynamic audio policies
     * @see android.media.audiopolicy.AudioPolicy
     */
    public interface DynamicPolicyCallback
    {
        void onDynamicPolicyMixStateUpdate(String regId, int state);
    }

    //keep in sync with include/media/AudioPolicy.h
    private final static int DYNAMIC_POLICY_EVENT_MIX_STATE_UPDATE = 0;

    // all accesses must be synchronized (AudioSystem.class)
    private static DynamicPolicyCallback sDynPolicyCallback;

    /** @hide */
    public static void setDynamicPolicyCallback(DynamicPolicyCallback cb)
    {
        synchronized (AudioSystem.class) {
            sDynPolicyCallback = cb;
            native_register_dynamic_policy_callback();
        }
    }

    @UnsupportedAppUsage(maxTargetSdk = Build.VERSION_CODES.R, trackingBug = 170729553)
    private static void dynamicPolicyCallbackFromNative(int event, String regId, int val)
    {
        DynamicPolicyCallback cb;
        synchronized (AudioSystem.class) {
            cb = sDynPolicyCallback;
        }
        if (cb != null) {
            switch(event) {
                case DYNAMIC_POLICY_EVENT_MIX_STATE_UPDATE:
                    cb.onDynamicPolicyMixStateUpdate(regId, val);
                    break;
                default:
                    Log.e(TAG, "dynamicPolicyCallbackFromNative: unknown event " + event);
            }
        }
    }

    /**
     * @hide
     * Handles events from the audio policy manager about recording events
     * @see android.media.AudioManager.AudioRecordingCallback
     */
    public interface AudioRecordingCallback
    {
        /**
         * Callback for recording activity notifications events
         * @param event
         * @param riid recording identifier
         * @param uid uid of the client app performing the recording
         * @param session
         * @param source
         * @param recordingFormat an array of ints containing respectively the client and device
         *    recording configurations (2*3 ints), followed by the patch handle:
         *    index 0: client format
         *          1: client channel mask
         *          2: client sample rate
         *          3: device format
         *          4: device channel mask
         *          5: device sample rate
         *          6: patch handle
         * @param packName package name of the client app performing the recording. NOT SUPPORTED
         */
        void onRecordingConfigurationChanged(int event, int riid, int uid, int session, int source,
                        int portId, boolean silenced, int[] recordingFormat,
                        AudioEffect.Descriptor[] clienteffects, AudioEffect.Descriptor[] effects,
                        int activeSource, String packName);
    }

    // all accesses must be synchronized (AudioSystem.class)
    private static AudioRecordingCallback sRecordingCallback;

    /** @hide */
    public static void setRecordingCallback(AudioRecordingCallback cb) {
        synchronized (AudioSystem.class) {
            sRecordingCallback = cb;
            native_register_recording_callback();
        }
    }

    /**
     * Callback from native for recording configuration updates.
     * @param event
     * @param riid
     * @param uid
     * @param session
     * @param source
     * @param portId
     * @param silenced
     * @param recordingFormat see
     *     {@link AudioRecordingCallback#onRecordingConfigurationChanged(int, int, int, int, int, \
     int, boolean, int[], AudioEffect.Descriptor[], AudioEffect.Descriptor[], int, String)}
     *     for the description of the record format.
     * @param cleintEffects
     * @param effects
     * @param activeSource
     */
    @UnsupportedAppUsage(maxTargetSdk = Build.VERSION_CODES.R, trackingBug = 170729553)
    private static void recordingCallbackFromNative(int event, int riid, int uid, int session,
                          int source, int portId, boolean silenced, int[] recordingFormat,
                          AudioEffect.Descriptor[] clientEffects, AudioEffect.Descriptor[] effects,
                          int activeSource) {
        AudioRecordingCallback cb;
        synchronized (AudioSystem.class) {
            cb = sRecordingCallback;
        }

        String clientEffectName =  clientEffects.length == 0 ? "None" : clientEffects[0].name;
        String effectName =  effects.length == 0 ? "None" : effects[0].name;

        if (cb != null) {
            ArrayList<AudioPatch> audioPatches = new ArrayList<>();
            if (AudioManager.listAudioPatches(audioPatches) == AudioManager.SUCCESS) {
                boolean patchFound = false;
                int patchHandle = recordingFormat[6];
                for (AudioPatch patch : audioPatches) {
                    if (patch.id() == patchHandle) {
                        patchFound = true;
                        break;
                    }
                }
                if (!patchFound) {
                    // The cached audio patches in AudioManager is not up-to-date.
                    // Reset audio port generation to ensure callback side can
                    // get up-to-date audio port information.
                    AudioManager.resetAudioPortGeneration();
                }
            }
            // TODO receive package name from native
            cb.onRecordingConfigurationChanged(event, riid, uid, session, source, portId, silenced,
                                        recordingFormat, clientEffects, effects, activeSource, "");
        }
    }

    /*
     * Error codes used by public APIs (AudioTrack, AudioRecord, AudioManager ...)
     * Must be kept in sync with frameworks/base/core/jni/android_media_AudioErrors.h
     */
    /** @hide */
    public static final int SUCCESS            = 0;
    /** @hide */
    public static final int ERROR              = -1;
    /** @hide */
    public static final int BAD_VALUE          = -2;
    /** @hide */
    public static final int INVALID_OPERATION  = -3;
    /** @hide */
    public static final int PERMISSION_DENIED  = -4;
    /** @hide */
    public static final int NO_INIT            = -5;
    /** @hide */
    public static final int DEAD_OBJECT        = -6;
    /** @hide */
    public static final int WOULD_BLOCK        = -7;

    /** @hide */
    @IntDef({
            SUCCESS,
            ERROR,
            BAD_VALUE,
            INVALID_OPERATION,
            PERMISSION_DENIED,
            NO_INIT,
            DEAD_OBJECT,
            WOULD_BLOCK
    })
    @Retention(RetentionPolicy.SOURCE)
    public @interface AudioSystemError {}

    /**
     * @hide
     * Convert an int error value to its String value for readability.
     * Accepted error values are the java AudioSystem errors, matching android_media_AudioErrors.h,
     * which map onto the native status_t type.
     * @param error one of the java AudioSystem errors
     * @return a human-readable string
     */
    public static String audioSystemErrorToString(@AudioSystemError int error) {
        switch(error) {
            case SUCCESS:
                return "SUCCESS";
            case ERROR:
                return "ERROR";
            case BAD_VALUE:
                return "BAD_VALUE";
            case INVALID_OPERATION:
                return "INVALID_OPERATION";
            case PERMISSION_DENIED:
                return "PERMISSION_DENIED";
            case NO_INIT:
                return "NO_INIT";
            case DEAD_OBJECT:
                return "DEAD_OBJECT";
            case WOULD_BLOCK:
                return "WOULD_BLOCK";
            default:
                return ("unknown error:" + error);
        }
    }

    /*
     * AudioPolicyService methods
     */

    //
    // audio device definitions: must be kept in sync with values in system/core/audio.h
    //
    /** @hide */
    public static final int DEVICE_NONE = 0x0;
    // reserved bits
    /** @hide */
    public static final int DEVICE_BIT_IN = 0x80000000;
    /** @hide */
    public static final int DEVICE_BIT_DEFAULT = 0x40000000;
    // output devices, be sure to update AudioManager.java also
    /** @hide */
    @UnsupportedAppUsage
    public static final int DEVICE_OUT_EARPIECE = 0x1;
    /** @hide */
    @UnsupportedAppUsage
    public static final int DEVICE_OUT_SPEAKER = 0x2;
    /** @hide */
    @UnsupportedAppUsage
    public static final int DEVICE_OUT_WIRED_HEADSET = 0x4;
    /** @hide */
    @UnsupportedAppUsage
    public static final int DEVICE_OUT_WIRED_HEADPHONE = 0x8;
    /** @hide */
    @UnsupportedAppUsage
    public static final int DEVICE_OUT_BLUETOOTH_SCO = 0x10;
    /** @hide */
    @UnsupportedAppUsage
    public static final int DEVICE_OUT_BLUETOOTH_SCO_HEADSET = 0x20;
    /** @hide */
    @UnsupportedAppUsage
    public static final int DEVICE_OUT_BLUETOOTH_SCO_CARKIT = 0x40;
    /** @hide */
    @UnsupportedAppUsage
    public static final int DEVICE_OUT_BLUETOOTH_A2DP = 0x80;
    /** @hide */
    @UnsupportedAppUsage
    public static final int DEVICE_OUT_BLUETOOTH_A2DP_HEADPHONES = 0x100;
    /** @hide */
    @UnsupportedAppUsage
    public static final int DEVICE_OUT_BLUETOOTH_A2DP_SPEAKER = 0x200;
    /** @hide */
    @UnsupportedAppUsage
    public static final int DEVICE_OUT_AUX_DIGITAL = 0x400;
    /** @hide */
    public static final int DEVICE_OUT_HDMI = DEVICE_OUT_AUX_DIGITAL;
    /** @hide */
    @UnsupportedAppUsage
    public static final int DEVICE_OUT_ANLG_DOCK_HEADSET = 0x800;
    /** @hide */
    @UnsupportedAppUsage
    public static final int DEVICE_OUT_DGTL_DOCK_HEADSET = 0x1000;
    /** @hide */
    @UnsupportedAppUsage
    public static final int DEVICE_OUT_USB_ACCESSORY = 0x2000;
    /** @hide */
    @UnsupportedAppUsage
    public static final int DEVICE_OUT_USB_DEVICE = 0x4000;
    /** @hide */
    @UnsupportedAppUsage
    public static final int DEVICE_OUT_REMOTE_SUBMIX = 0x8000;
    /** @hide */
    @UnsupportedAppUsage
    public static final int DEVICE_OUT_TELEPHONY_TX = 0x10000;
    /** @hide */
    public static final int DEVICE_OUT_LINE = 0x20000;
    /** @hide */
    public static final int DEVICE_OUT_HDMI_ARC = 0x40000;
    /** @hide */
    public static final int DEVICE_OUT_SPDIF = 0x80000;
    /** @hide */
    @UnsupportedAppUsage
    public static final int DEVICE_OUT_FM = 0x100000;
    /** @hide */
    public static final int DEVICE_OUT_AUX_LINE = 0x200000;
    /** @hide */
    public static final int DEVICE_OUT_SPEAKER_SAFE = 0x400000;
    /** @hide */
    public static final int DEVICE_OUT_IP = 0x800000;
    /** @hide */
    public static final int DEVICE_OUT_BUS = 0x1000000;
    /** @hide */
    public static final int DEVICE_OUT_PROXY = 0x2000000;
    /** @hide */
    public static final int DEVICE_OUT_USB_HEADSET = 0x4000000;
    /** @hide */
    public static final int DEVICE_OUT_HEARING_AID = 0x8000000;
    /** @hide */
    public static final int DEVICE_OUT_BLE_HEADSET = 0x20000000;
    /** @hide */
    public static final int DEVICE_OUT_BLE_SPEAKER = 0x20000001;

    /** @hide */
    public static final int DEVICE_OUT_DEFAULT = DEVICE_BIT_DEFAULT;

    // Deprecated in R because multiple device types are no longer accessed as a bit mask.
    // Removing this will get lint warning about changing hidden apis.
    /** @hide */
    @UnsupportedAppUsage
    public static final int DEVICE_OUT_ALL_USB = (DEVICE_OUT_USB_ACCESSORY |
                                                  DEVICE_OUT_USB_DEVICE |
                                                  DEVICE_OUT_USB_HEADSET);

    /** @hide */
    public static final Set<Integer> DEVICE_OUT_ALL_SET;
    /** @hide */
    public static final Set<Integer> DEVICE_OUT_ALL_A2DP_SET;
    /** @hide */
    public static final Set<Integer> DEVICE_OUT_ALL_SCO_SET;
    /** @hide */
    public static final Set<Integer> DEVICE_OUT_ALL_USB_SET;
    /** @hide */
    public static final Set<Integer> DEVICE_OUT_ALL_HDMI_SYSTEM_AUDIO_SET;
    /** @hide */
    public static final Set<Integer> DEVICE_ALL_HDMI_SYSTEM_AUDIO_AND_SPEAKER_SET;
    /** @hide */
    public static final Set<Integer> DEVICE_OUT_ALL_BLE_SET;
    static {
        DEVICE_OUT_ALL_SET = new HashSet<>();
        DEVICE_OUT_ALL_SET.add(DEVICE_OUT_EARPIECE);
        DEVICE_OUT_ALL_SET.add(DEVICE_OUT_SPEAKER);
        DEVICE_OUT_ALL_SET.add(DEVICE_OUT_WIRED_HEADSET);
        DEVICE_OUT_ALL_SET.add(DEVICE_OUT_WIRED_HEADPHONE);
        DEVICE_OUT_ALL_SET.add(DEVICE_OUT_BLUETOOTH_SCO);
        DEVICE_OUT_ALL_SET.add(DEVICE_OUT_BLUETOOTH_SCO_HEADSET);
        DEVICE_OUT_ALL_SET.add(DEVICE_OUT_BLUETOOTH_SCO_CARKIT);
        DEVICE_OUT_ALL_SET.add(DEVICE_OUT_BLUETOOTH_A2DP);
        DEVICE_OUT_ALL_SET.add(DEVICE_OUT_BLUETOOTH_A2DP_HEADPHONES);
        DEVICE_OUT_ALL_SET.add(DEVICE_OUT_BLUETOOTH_A2DP_SPEAKER);
        DEVICE_OUT_ALL_SET.add(DEVICE_OUT_HDMI);
        DEVICE_OUT_ALL_SET.add(DEVICE_OUT_ANLG_DOCK_HEADSET);
        DEVICE_OUT_ALL_SET.add(DEVICE_OUT_DGTL_DOCK_HEADSET);
        DEVICE_OUT_ALL_SET.add(DEVICE_OUT_USB_ACCESSORY);
        DEVICE_OUT_ALL_SET.add(DEVICE_OUT_USB_DEVICE);
        DEVICE_OUT_ALL_SET.add(DEVICE_OUT_REMOTE_SUBMIX);
        DEVICE_OUT_ALL_SET.add(DEVICE_OUT_TELEPHONY_TX);
        DEVICE_OUT_ALL_SET.add(DEVICE_OUT_LINE);
        DEVICE_OUT_ALL_SET.add(DEVICE_OUT_HDMI_ARC);
        DEVICE_OUT_ALL_SET.add(DEVICE_OUT_SPDIF);
        DEVICE_OUT_ALL_SET.add(DEVICE_OUT_FM);
        DEVICE_OUT_ALL_SET.add(DEVICE_OUT_AUX_LINE);
        DEVICE_OUT_ALL_SET.add(DEVICE_OUT_SPEAKER_SAFE);
        DEVICE_OUT_ALL_SET.add(DEVICE_OUT_IP);
        DEVICE_OUT_ALL_SET.add(DEVICE_OUT_BUS);
        DEVICE_OUT_ALL_SET.add(DEVICE_OUT_PROXY);
        DEVICE_OUT_ALL_SET.add(DEVICE_OUT_USB_HEADSET);
        DEVICE_OUT_ALL_SET.add(DEVICE_OUT_HEARING_AID);
        DEVICE_OUT_ALL_SET.add(DEVICE_OUT_BLE_HEADSET);
        DEVICE_OUT_ALL_SET.add(DEVICE_OUT_BLE_SPEAKER);
        DEVICE_OUT_ALL_SET.add(DEVICE_OUT_DEFAULT);

        DEVICE_OUT_ALL_A2DP_SET = new HashSet<>();
        DEVICE_OUT_ALL_A2DP_SET.add(DEVICE_OUT_BLUETOOTH_A2DP);
        DEVICE_OUT_ALL_A2DP_SET.add(DEVICE_OUT_BLUETOOTH_A2DP_HEADPHONES);
        DEVICE_OUT_ALL_A2DP_SET.add(DEVICE_OUT_BLUETOOTH_A2DP_SPEAKER);

        DEVICE_OUT_ALL_SCO_SET = new HashSet<>();
        DEVICE_OUT_ALL_SCO_SET.add(DEVICE_OUT_BLUETOOTH_SCO);
        DEVICE_OUT_ALL_SCO_SET.add(DEVICE_OUT_BLUETOOTH_SCO_HEADSET);
        DEVICE_OUT_ALL_SCO_SET.add(DEVICE_OUT_BLUETOOTH_SCO_CARKIT);

        DEVICE_OUT_ALL_USB_SET = new HashSet<>();
        DEVICE_OUT_ALL_USB_SET.add(DEVICE_OUT_USB_ACCESSORY);
        DEVICE_OUT_ALL_USB_SET.add(DEVICE_OUT_USB_DEVICE);
        DEVICE_OUT_ALL_USB_SET.add(DEVICE_OUT_USB_HEADSET);

        DEVICE_OUT_ALL_HDMI_SYSTEM_AUDIO_SET = new HashSet<>();
        DEVICE_OUT_ALL_HDMI_SYSTEM_AUDIO_SET.add(DEVICE_OUT_AUX_LINE);
        DEVICE_OUT_ALL_HDMI_SYSTEM_AUDIO_SET.add(DEVICE_OUT_HDMI_ARC);
        DEVICE_OUT_ALL_HDMI_SYSTEM_AUDIO_SET.add(DEVICE_OUT_SPDIF);

        DEVICE_ALL_HDMI_SYSTEM_AUDIO_AND_SPEAKER_SET = new HashSet<>();
        DEVICE_ALL_HDMI_SYSTEM_AUDIO_AND_SPEAKER_SET.addAll(DEVICE_OUT_ALL_HDMI_SYSTEM_AUDIO_SET);
        DEVICE_ALL_HDMI_SYSTEM_AUDIO_AND_SPEAKER_SET.add(DEVICE_OUT_SPEAKER);

        DEVICE_OUT_ALL_BLE_SET = new HashSet<>();
        DEVICE_OUT_ALL_BLE_SET.add(DEVICE_OUT_BLE_HEADSET);
        DEVICE_OUT_ALL_BLE_SET.add(DEVICE_OUT_BLE_SPEAKER);
    }

    // input devices
    /** @hide */
    @UnsupportedAppUsage
    public static final int DEVICE_IN_COMMUNICATION = DEVICE_BIT_IN | 0x1;
    /** @hide */
    @UnsupportedAppUsage
    public static final int DEVICE_IN_AMBIENT = DEVICE_BIT_IN | 0x2;
    /** @hide */
    @UnsupportedAppUsage
    public static final int DEVICE_IN_BUILTIN_MIC = DEVICE_BIT_IN | 0x4;
    /** @hide */
    @UnsupportedAppUsage
    public static final int DEVICE_IN_BLUETOOTH_SCO_HEADSET = DEVICE_BIT_IN | 0x8;
    /** @hide */
    @UnsupportedAppUsage
    public static final int DEVICE_IN_WIRED_HEADSET = DEVICE_BIT_IN | 0x10;
    /** @hide */
    @UnsupportedAppUsage
    public static final int DEVICE_IN_AUX_DIGITAL = DEVICE_BIT_IN | 0x20;
    /** @hide */
    public static final int DEVICE_IN_HDMI = DEVICE_IN_AUX_DIGITAL;
    /** @hide */
    @UnsupportedAppUsage
    public static final int DEVICE_IN_VOICE_CALL = DEVICE_BIT_IN | 0x40;
    /** @hide */
    public static final int DEVICE_IN_TELEPHONY_RX = DEVICE_IN_VOICE_CALL;
    /** @hide */
    @UnsupportedAppUsage
    public static final int DEVICE_IN_BACK_MIC = DEVICE_BIT_IN | 0x80;
    /** @hide */
    @UnsupportedAppUsage
    public static final int DEVICE_IN_REMOTE_SUBMIX = DEVICE_BIT_IN | 0x100;
    /** @hide */
    @UnsupportedAppUsage
    public static final int DEVICE_IN_ANLG_DOCK_HEADSET = DEVICE_BIT_IN | 0x200;
    /** @hide */
    @UnsupportedAppUsage
    public static final int DEVICE_IN_DGTL_DOCK_HEADSET = DEVICE_BIT_IN | 0x400;
    /** @hide */
    @UnsupportedAppUsage
    public static final int DEVICE_IN_USB_ACCESSORY = DEVICE_BIT_IN | 0x800;
    /** @hide */
    @UnsupportedAppUsage
    public static final int DEVICE_IN_USB_DEVICE = DEVICE_BIT_IN | 0x1000;
    /** @hide */
    public static final int DEVICE_IN_FM_TUNER = DEVICE_BIT_IN | 0x2000;
    /** @hide */
    public static final int DEVICE_IN_TV_TUNER = DEVICE_BIT_IN | 0x4000;
    /** @hide */
    public static final int DEVICE_IN_LINE = DEVICE_BIT_IN | 0x8000;
    /** @hide */
    public static final int DEVICE_IN_SPDIF = DEVICE_BIT_IN | 0x10000;
    /** @hide */
    @UnsupportedAppUsage
    public static final int DEVICE_IN_BLUETOOTH_A2DP = DEVICE_BIT_IN | 0x20000;
    /** @hide */
    public static final int DEVICE_IN_LOOPBACK = DEVICE_BIT_IN | 0x40000;
    /** @hide */
    public static final int DEVICE_IN_IP = DEVICE_BIT_IN | 0x80000;
    /** @hide */
    public static final int DEVICE_IN_BUS = DEVICE_BIT_IN | 0x100000;
    /** @hide */
    public static final int DEVICE_IN_PROXY = DEVICE_BIT_IN | 0x1000000;
    /** @hide */
    public static final int DEVICE_IN_USB_HEADSET = DEVICE_BIT_IN | 0x2000000;
    /** @hide */
    public static final int DEVICE_IN_BLUETOOTH_BLE = DEVICE_BIT_IN | 0x4000000;
    /** @hide */
    public static final int DEVICE_IN_HDMI_ARC = DEVICE_BIT_IN | 0x8000000;
    /** @hide */
    public static final int DEVICE_IN_ECHO_REFERENCE = DEVICE_BIT_IN | 0x10000000;
    /** @hide */
    public static final int DEVICE_IN_BLE_HEADSET = DEVICE_BIT_IN | 0x20000000;
    /** @hide */
    @UnsupportedAppUsage
    public static final int DEVICE_IN_DEFAULT = DEVICE_BIT_IN | DEVICE_BIT_DEFAULT;

    /** @hide */
    public static final Set<Integer> DEVICE_IN_ALL_SET;
    /** @hide */
    public static final Set<Integer> DEVICE_IN_ALL_SCO_SET;
    /** @hide */
    public static final Set<Integer> DEVICE_IN_ALL_USB_SET;
    static {
        DEVICE_IN_ALL_SET = new HashSet<>();
        DEVICE_IN_ALL_SET.add(DEVICE_IN_COMMUNICATION);
        DEVICE_IN_ALL_SET.add(DEVICE_IN_AMBIENT);
        DEVICE_IN_ALL_SET.add(DEVICE_IN_BUILTIN_MIC);
        DEVICE_IN_ALL_SET.add(DEVICE_IN_BLUETOOTH_SCO_HEADSET);
        DEVICE_IN_ALL_SET.add(DEVICE_IN_WIRED_HEADSET);
        DEVICE_IN_ALL_SET.add(DEVICE_IN_HDMI);
        DEVICE_IN_ALL_SET.add(DEVICE_IN_TELEPHONY_RX);
        DEVICE_IN_ALL_SET.add(DEVICE_IN_BACK_MIC);
        DEVICE_IN_ALL_SET.add(DEVICE_IN_REMOTE_SUBMIX);
        DEVICE_IN_ALL_SET.add(DEVICE_IN_ANLG_DOCK_HEADSET);
        DEVICE_IN_ALL_SET.add(DEVICE_IN_DGTL_DOCK_HEADSET);
        DEVICE_IN_ALL_SET.add(DEVICE_IN_USB_ACCESSORY);
        DEVICE_IN_ALL_SET.add(DEVICE_IN_USB_DEVICE);
        DEVICE_IN_ALL_SET.add(DEVICE_IN_FM_TUNER);
        DEVICE_IN_ALL_SET.add(DEVICE_IN_TV_TUNER);
        DEVICE_IN_ALL_SET.add(DEVICE_IN_LINE);
        DEVICE_IN_ALL_SET.add(DEVICE_IN_SPDIF);
        DEVICE_IN_ALL_SET.add(DEVICE_IN_BLUETOOTH_A2DP);
        DEVICE_IN_ALL_SET.add(DEVICE_IN_LOOPBACK);
        DEVICE_IN_ALL_SET.add(DEVICE_IN_IP);
        DEVICE_IN_ALL_SET.add(DEVICE_IN_BUS);
        DEVICE_IN_ALL_SET.add(DEVICE_IN_PROXY);
        DEVICE_IN_ALL_SET.add(DEVICE_IN_USB_HEADSET);
        DEVICE_IN_ALL_SET.add(DEVICE_IN_BLUETOOTH_BLE);
        DEVICE_IN_ALL_SET.add(DEVICE_IN_HDMI_ARC);
        DEVICE_IN_ALL_SET.add(DEVICE_IN_ECHO_REFERENCE);
        DEVICE_IN_ALL_SET.add(DEVICE_IN_BLE_HEADSET);
        DEVICE_IN_ALL_SET.add(DEVICE_IN_DEFAULT);

        DEVICE_IN_ALL_SCO_SET = new HashSet<>();
        DEVICE_IN_ALL_SCO_SET.add(DEVICE_IN_BLUETOOTH_SCO_HEADSET);

        DEVICE_IN_ALL_USB_SET = new HashSet<>();
        DEVICE_IN_ALL_USB_SET.add(DEVICE_IN_USB_ACCESSORY);
        DEVICE_IN_ALL_USB_SET.add(DEVICE_IN_USB_DEVICE);
        DEVICE_IN_ALL_USB_SET.add(DEVICE_IN_USB_HEADSET);
    }

    /** @hide */
    public static final String LEGACY_REMOTE_SUBMIX_ADDRESS = "0";

    // device states, must match AudioSystem::device_connection_state
    /** @hide */
    @UnsupportedAppUsage
    public static final int DEVICE_STATE_UNAVAILABLE = 0;
    /** @hide */
    @UnsupportedAppUsage
    public static final int DEVICE_STATE_AVAILABLE = 1;
    private static final int NUM_DEVICE_STATES = 1;

    /** @hide */
    public static String deviceStateToString(int state) {
        switch (state) {
            case DEVICE_STATE_UNAVAILABLE: return "DEVICE_STATE_UNAVAILABLE";
            case DEVICE_STATE_AVAILABLE: return "DEVICE_STATE_AVAILABLE";
            default: return "unknown state (" + state + ")";
        }
    }

    /** @hide */ public static final String DEVICE_OUT_EARPIECE_NAME = "earpiece";
    /** @hide */ public static final String DEVICE_OUT_SPEAKER_NAME = "speaker";
    /** @hide */ public static final String DEVICE_OUT_WIRED_HEADSET_NAME = "headset";
    /** @hide */ public static final String DEVICE_OUT_WIRED_HEADPHONE_NAME = "headphone";
    /** @hide */ public static final String DEVICE_OUT_BLUETOOTH_SCO_NAME = "bt_sco";
    /** @hide */ public static final String DEVICE_OUT_BLUETOOTH_SCO_HEADSET_NAME = "bt_sco_hs";
    /** @hide */ public static final String DEVICE_OUT_BLUETOOTH_SCO_CARKIT_NAME = "bt_sco_carkit";
    /** @hide */ public static final String DEVICE_OUT_BLUETOOTH_A2DP_NAME = "bt_a2dp";
    /** @hide */
    public static final String DEVICE_OUT_BLUETOOTH_A2DP_HEADPHONES_NAME = "bt_a2dp_hp";
    /** @hide */ public static final String DEVICE_OUT_BLUETOOTH_A2DP_SPEAKER_NAME = "bt_a2dp_spk";
    /** @hide */ public static final String DEVICE_OUT_AUX_DIGITAL_NAME = "aux_digital";
    /** @hide */ public static final String DEVICE_OUT_HDMI_NAME = "hdmi";
    /** @hide */ public static final String DEVICE_OUT_ANLG_DOCK_HEADSET_NAME = "analog_dock";
    /** @hide */ public static final String DEVICE_OUT_DGTL_DOCK_HEADSET_NAME = "digital_dock";
    /** @hide */ public static final String DEVICE_OUT_USB_ACCESSORY_NAME = "usb_accessory";
    /** @hide */ public static final String DEVICE_OUT_USB_DEVICE_NAME = "usb_device";
    /** @hide */ public static final String DEVICE_OUT_REMOTE_SUBMIX_NAME = "remote_submix";
    /** @hide */ public static final String DEVICE_OUT_TELEPHONY_TX_NAME = "telephony_tx";
    /** @hide */ public static final String DEVICE_OUT_LINE_NAME = "line";
    /** @hide */ public static final String DEVICE_OUT_HDMI_ARC_NAME = "hmdi_arc";
    /** @hide */ public static final String DEVICE_OUT_SPDIF_NAME = "spdif";
    /** @hide */ public static final String DEVICE_OUT_FM_NAME = "fm_transmitter";
    /** @hide */ public static final String DEVICE_OUT_AUX_LINE_NAME = "aux_line";
    /** @hide */ public static final String DEVICE_OUT_SPEAKER_SAFE_NAME = "speaker_safe";
    /** @hide */ public static final String DEVICE_OUT_IP_NAME = "ip";
    /** @hide */ public static final String DEVICE_OUT_BUS_NAME = "bus";
    /** @hide */ public static final String DEVICE_OUT_PROXY_NAME = "proxy";
    /** @hide */ public static final String DEVICE_OUT_USB_HEADSET_NAME = "usb_headset";
    /** @hide */ public static final String DEVICE_OUT_HEARING_AID_NAME = "hearing_aid_out";
    /** @hide */ public static final String DEVICE_OUT_BLE_HEADSET_NAME = "ble_headset";
    /** @hide */ public static final String DEVICE_OUT_BLE_SPEAKER_NAME = "ble_speaker";

    /** @hide */ public static final String DEVICE_IN_COMMUNICATION_NAME = "communication";
    /** @hide */ public static final String DEVICE_IN_AMBIENT_NAME = "ambient";
    /** @hide */ public static final String DEVICE_IN_BUILTIN_MIC_NAME = "mic";
    /** @hide */ public static final String DEVICE_IN_BLUETOOTH_SCO_HEADSET_NAME = "bt_sco_hs";
    /** @hide */ public static final String DEVICE_IN_WIRED_HEADSET_NAME = "headset";
    /** @hide */ public static final String DEVICE_IN_AUX_DIGITAL_NAME = "aux_digital";
    /** @hide */ public static final String DEVICE_IN_TELEPHONY_RX_NAME = "telephony_rx";
    /** @hide */ public static final String DEVICE_IN_BACK_MIC_NAME = "back_mic";
    /** @hide */ public static final String DEVICE_IN_REMOTE_SUBMIX_NAME = "remote_submix";
    /** @hide */ public static final String DEVICE_IN_ANLG_DOCK_HEADSET_NAME = "analog_dock";
    /** @hide */ public static final String DEVICE_IN_DGTL_DOCK_HEADSET_NAME = "digital_dock";
    /** @hide */ public static final String DEVICE_IN_USB_ACCESSORY_NAME = "usb_accessory";
    /** @hide */ public static final String DEVICE_IN_USB_DEVICE_NAME = "usb_device";
    /** @hide */ public static final String DEVICE_IN_FM_TUNER_NAME = "fm_tuner";
    /** @hide */ public static final String DEVICE_IN_TV_TUNER_NAME = "tv_tuner";
    /** @hide */ public static final String DEVICE_IN_LINE_NAME = "line";
    /** @hide */ public static final String DEVICE_IN_SPDIF_NAME = "spdif";
    /** @hide */ public static final String DEVICE_IN_BLUETOOTH_A2DP_NAME = "bt_a2dp";
    /** @hide */ public static final String DEVICE_IN_LOOPBACK_NAME = "loopback";
    /** @hide */ public static final String DEVICE_IN_IP_NAME = "ip";
    /** @hide */ public static final String DEVICE_IN_BUS_NAME = "bus";
    /** @hide */ public static final String DEVICE_IN_PROXY_NAME = "proxy";
    /** @hide */ public static final String DEVICE_IN_USB_HEADSET_NAME = "usb_headset";
    /** @hide */ public static final String DEVICE_IN_BLUETOOTH_BLE_NAME = "bt_ble";
    /** @hide */ public static final String DEVICE_IN_ECHO_REFERENCE_NAME = "echo_reference";
    /** @hide */ public static final String DEVICE_IN_HDMI_ARC_NAME = "hdmi_arc";
    /** @hide */ public static final String DEVICE_IN_BLE_HEADSET_NAME = "ble_headset";

    /** @hide */
    @UnsupportedAppUsage
    public static String getOutputDeviceName(int device)
    {
        switch(device) {
        case DEVICE_OUT_EARPIECE:
            return DEVICE_OUT_EARPIECE_NAME;
        case DEVICE_OUT_SPEAKER:
            return DEVICE_OUT_SPEAKER_NAME;
        case DEVICE_OUT_WIRED_HEADSET:
            return DEVICE_OUT_WIRED_HEADSET_NAME;
        case DEVICE_OUT_WIRED_HEADPHONE:
            return DEVICE_OUT_WIRED_HEADPHONE_NAME;
        case DEVICE_OUT_BLUETOOTH_SCO:
            return DEVICE_OUT_BLUETOOTH_SCO_NAME;
        case DEVICE_OUT_BLUETOOTH_SCO_HEADSET:
            return DEVICE_OUT_BLUETOOTH_SCO_HEADSET_NAME;
        case DEVICE_OUT_BLUETOOTH_SCO_CARKIT:
            return DEVICE_OUT_BLUETOOTH_SCO_CARKIT_NAME;
        case DEVICE_OUT_BLUETOOTH_A2DP:
            return DEVICE_OUT_BLUETOOTH_A2DP_NAME;
        case DEVICE_OUT_BLUETOOTH_A2DP_HEADPHONES:
            return DEVICE_OUT_BLUETOOTH_A2DP_HEADPHONES_NAME;
        case DEVICE_OUT_BLUETOOTH_A2DP_SPEAKER:
            return DEVICE_OUT_BLUETOOTH_A2DP_SPEAKER_NAME;
        case DEVICE_OUT_HDMI:
            return DEVICE_OUT_HDMI_NAME;
        case DEVICE_OUT_ANLG_DOCK_HEADSET:
            return DEVICE_OUT_ANLG_DOCK_HEADSET_NAME;
        case DEVICE_OUT_DGTL_DOCK_HEADSET:
            return DEVICE_OUT_DGTL_DOCK_HEADSET_NAME;
        case DEVICE_OUT_USB_ACCESSORY:
            return DEVICE_OUT_USB_ACCESSORY_NAME;
        case DEVICE_OUT_USB_DEVICE:
            return DEVICE_OUT_USB_DEVICE_NAME;
        case DEVICE_OUT_REMOTE_SUBMIX:
            return DEVICE_OUT_REMOTE_SUBMIX_NAME;
        case DEVICE_OUT_TELEPHONY_TX:
            return DEVICE_OUT_TELEPHONY_TX_NAME;
        case DEVICE_OUT_LINE:
            return DEVICE_OUT_LINE_NAME;
        case DEVICE_OUT_HDMI_ARC:
            return DEVICE_OUT_HDMI_ARC_NAME;
        case DEVICE_OUT_SPDIF:
            return DEVICE_OUT_SPDIF_NAME;
        case DEVICE_OUT_FM:
            return DEVICE_OUT_FM_NAME;
        case DEVICE_OUT_AUX_LINE:
            return DEVICE_OUT_AUX_LINE_NAME;
        case DEVICE_OUT_SPEAKER_SAFE:
            return DEVICE_OUT_SPEAKER_SAFE_NAME;
        case DEVICE_OUT_IP:
            return DEVICE_OUT_IP_NAME;
        case DEVICE_OUT_BUS:
            return DEVICE_OUT_BUS_NAME;
        case DEVICE_OUT_PROXY:
            return DEVICE_OUT_PROXY_NAME;
        case DEVICE_OUT_USB_HEADSET:
            return DEVICE_OUT_USB_HEADSET_NAME;
        case DEVICE_OUT_HEARING_AID:
            return DEVICE_OUT_HEARING_AID_NAME;
        case DEVICE_OUT_BLE_HEADSET:
            return DEVICE_OUT_BLE_HEADSET_NAME;
        case DEVICE_OUT_BLE_SPEAKER:
            return DEVICE_OUT_BLE_SPEAKER_NAME;
        case DEVICE_OUT_DEFAULT:
        default:
            return Integer.toString(device);
        }
    }

    /** @hide */
    public static String getInputDeviceName(int device)
    {
        switch(device) {
        case DEVICE_IN_COMMUNICATION:
            return DEVICE_IN_COMMUNICATION_NAME;
        case DEVICE_IN_AMBIENT:
            return DEVICE_IN_AMBIENT_NAME;
        case DEVICE_IN_BUILTIN_MIC:
            return DEVICE_IN_BUILTIN_MIC_NAME;
        case DEVICE_IN_BLUETOOTH_SCO_HEADSET:
            return DEVICE_IN_BLUETOOTH_SCO_HEADSET_NAME;
        case DEVICE_IN_WIRED_HEADSET:
            return DEVICE_IN_WIRED_HEADSET_NAME;
        case DEVICE_IN_AUX_DIGITAL:
            return DEVICE_IN_AUX_DIGITAL_NAME;
        case DEVICE_IN_TELEPHONY_RX:
            return DEVICE_IN_TELEPHONY_RX_NAME;
        case DEVICE_IN_BACK_MIC:
            return DEVICE_IN_BACK_MIC_NAME;
        case DEVICE_IN_REMOTE_SUBMIX:
            return DEVICE_IN_REMOTE_SUBMIX_NAME;
        case DEVICE_IN_ANLG_DOCK_HEADSET:
            return DEVICE_IN_ANLG_DOCK_HEADSET_NAME;
        case DEVICE_IN_DGTL_DOCK_HEADSET:
            return DEVICE_IN_DGTL_DOCK_HEADSET_NAME;
        case DEVICE_IN_USB_ACCESSORY:
            return DEVICE_IN_USB_ACCESSORY_NAME;
        case DEVICE_IN_USB_DEVICE:
            return DEVICE_IN_USB_DEVICE_NAME;
        case DEVICE_IN_FM_TUNER:
            return DEVICE_IN_FM_TUNER_NAME;
        case DEVICE_IN_TV_TUNER:
            return DEVICE_IN_TV_TUNER_NAME;
        case DEVICE_IN_LINE:
            return DEVICE_IN_LINE_NAME;
        case DEVICE_IN_SPDIF:
            return DEVICE_IN_SPDIF_NAME;
        case DEVICE_IN_BLUETOOTH_A2DP:
            return DEVICE_IN_BLUETOOTH_A2DP_NAME;
        case DEVICE_IN_LOOPBACK:
            return DEVICE_IN_LOOPBACK_NAME;
        case DEVICE_IN_IP:
            return DEVICE_IN_IP_NAME;
        case DEVICE_IN_BUS:
            return DEVICE_IN_BUS_NAME;
        case DEVICE_IN_PROXY:
            return DEVICE_IN_PROXY_NAME;
        case DEVICE_IN_USB_HEADSET:
            return DEVICE_IN_USB_HEADSET_NAME;
        case DEVICE_IN_BLUETOOTH_BLE:
            return DEVICE_IN_BLUETOOTH_BLE_NAME;
        case DEVICE_IN_ECHO_REFERENCE:
            return DEVICE_IN_ECHO_REFERENCE_NAME;
        case DEVICE_IN_HDMI_ARC:
            return DEVICE_IN_HDMI_ARC_NAME;
        case DEVICE_IN_BLE_HEADSET:
            return DEVICE_IN_BLE_HEADSET_NAME;
        case DEVICE_IN_DEFAULT:
        default:
            return Integer.toString(device);
        }
    }

    /**
     * @hide
     * Returns a human readable name for a given device type
     * @param device a native device type, NOT an AudioDeviceInfo type
     * @return a string describing the device type
     */
    public static @NonNull String getDeviceName(int device) {
        if ((device & DEVICE_BIT_IN) != 0) {
            return getInputDeviceName(device);
        }
        return getOutputDeviceName(device);
    }

    // phone state, match audio_mode???
    /** @hide */ public static final int PHONE_STATE_OFFCALL = 0;
    /** @hide */ public static final int PHONE_STATE_RINGING = 1;
    /** @hide */ public static final int PHONE_STATE_INCALL = 2;

    // device categories config for setForceUse, must match audio_policy_forced_cfg_t
    /** @hide */ @UnsupportedAppUsage public static final int FORCE_NONE = 0;
    /** @hide */ public static final int FORCE_SPEAKER = 1;
    /** @hide */ public static final int FORCE_HEADPHONES = 2;
    /** @hide */ public static final int FORCE_BT_SCO = 3;
    /** @hide */ public static final int FORCE_BT_A2DP = 4;
    /** @hide */ public static final int FORCE_WIRED_ACCESSORY = 5;
    /** @hide */ @UnsupportedAppUsage public static final int FORCE_BT_CAR_DOCK = 6;
    /** @hide */ @UnsupportedAppUsage public static final int FORCE_BT_DESK_DOCK = 7;
    /** @hide */ @UnsupportedAppUsage public static final int FORCE_ANALOG_DOCK = 8;
    /** @hide */ @UnsupportedAppUsage public static final int FORCE_DIGITAL_DOCK = 9;
    /** @hide */ public static final int FORCE_NO_BT_A2DP = 10;
    /** @hide */ public static final int FORCE_SYSTEM_ENFORCED = 11;
    /** @hide */ public static final int FORCE_HDMI_SYSTEM_AUDIO_ENFORCED = 12;
    /** @hide */ public static final int FORCE_ENCODED_SURROUND_NEVER = 13;
    /** @hide */ public static final int FORCE_ENCODED_SURROUND_ALWAYS = 14;
    /** @hide */ public static final int FORCE_ENCODED_SURROUND_MANUAL = 15;
    /** @hide */ public static final int NUM_FORCE_CONFIG = 16;
    /** @hide */ public static final int FORCE_DEFAULT = FORCE_NONE;

    /** @hide */
    public static String forceUseConfigToString(int config) {
        switch (config) {
            case FORCE_NONE: return "FORCE_NONE";
            case FORCE_SPEAKER: return "FORCE_SPEAKER";
            case FORCE_HEADPHONES: return "FORCE_HEADPHONES";
            case FORCE_BT_SCO: return "FORCE_BT_SCO";
            case FORCE_BT_A2DP: return "FORCE_BT_A2DP";
            case FORCE_WIRED_ACCESSORY: return "FORCE_WIRED_ACCESSORY";
            case FORCE_BT_CAR_DOCK: return "FORCE_BT_CAR_DOCK";
            case FORCE_BT_DESK_DOCK: return "FORCE_BT_DESK_DOCK";
            case FORCE_ANALOG_DOCK: return "FORCE_ANALOG_DOCK";
            case FORCE_DIGITAL_DOCK: return "FORCE_DIGITAL_DOCK";
            case FORCE_NO_BT_A2DP: return "FORCE_NO_BT_A2DP";
            case FORCE_SYSTEM_ENFORCED: return "FORCE_SYSTEM_ENFORCED";
            case FORCE_HDMI_SYSTEM_AUDIO_ENFORCED: return "FORCE_HDMI_SYSTEM_AUDIO_ENFORCED";
            case FORCE_ENCODED_SURROUND_NEVER: return "FORCE_ENCODED_SURROUND_NEVER";
            case FORCE_ENCODED_SURROUND_ALWAYS: return "FORCE_ENCODED_SURROUND_ALWAYS";
            case FORCE_ENCODED_SURROUND_MANUAL: return "FORCE_ENCODED_SURROUND_MANUAL";
            default: return "unknown config (" + config + ")" ;
        }
    }

    // usage for setForceUse, must match audio_policy_force_use_t
    /** @hide */ public static final int FOR_COMMUNICATION = 0;
    /** @hide */ public static final int FOR_MEDIA = 1;
    /** @hide */ public static final int FOR_RECORD = 2;
    /** @hide */ public static final int FOR_DOCK = 3;
    /** @hide */ public static final int FOR_SYSTEM = 4;
    /** @hide */ public static final int FOR_HDMI_SYSTEM_AUDIO = 5;
    /** @hide */ public static final int FOR_ENCODED_SURROUND = 6;
    /** @hide */ public static final int FOR_VIBRATE_RINGING = 7;
    private static final int NUM_FORCE_USE = 8;

    // Device role in audio policy
    public static final int DEVICE_ROLE_NONE = 0;
    public static final int DEVICE_ROLE_PREFERRED = 1;
    public static final int DEVICE_ROLE_DISABLED = 2;

    /** @hide */
    public static String forceUseUsageToString(int usage) {
        switch (usage) {
            case FOR_COMMUNICATION: return "FOR_COMMUNICATION";
            case FOR_MEDIA: return "FOR_MEDIA";
            case FOR_RECORD: return "FOR_RECORD";
            case FOR_DOCK: return "FOR_DOCK";
            case FOR_SYSTEM: return "FOR_SYSTEM";
            case FOR_HDMI_SYSTEM_AUDIO: return "FOR_HDMI_SYSTEM_AUDIO";
            case FOR_ENCODED_SURROUND: return "FOR_ENCODED_SURROUND";
            case FOR_VIBRATE_RINGING: return "FOR_VIBRATE_RINGING";
            default: return "unknown usage (" + usage + ")" ;
        }
    }

    /** @hide Wrapper for native methods called from AudioService */
    public static int setStreamVolumeIndexAS(int stream, int index, int device) {
        if (DEBUG_VOLUME) {
            Log.i(TAG, "setStreamVolumeIndex: " + STREAM_NAMES[stream]
                    + " dev=" + Integer.toHexString(device) + " idx=" + index);
        }
        return setStreamVolumeIndex(stream, index, device);
    }

    // usage for AudioRecord.startRecordingSync(), must match AudioSystem::sync_event_t
    /** @hide */ public static final int SYNC_EVENT_NONE = 0;
    /** @hide */ public static final int SYNC_EVENT_PRESENTATION_COMPLETE = 1;

    /**
     * @hide
     * @return command completion status, one of {@link #AUDIO_STATUS_OK},
     *     {@link #AUDIO_STATUS_ERROR} or {@link #AUDIO_STATUS_SERVER_DIED}
     */
    @UnsupportedAppUsage
    public static native int setDeviceConnectionState(int device, int state,
                                                      String device_address, String device_name,
                                                      int codecFormat);
    /** @hide */
    @UnsupportedAppUsage
    public static native int getDeviceConnectionState(int device, String device_address);
    /** @hide */
    public static native int handleDeviceConfigChange(int device,
                                                      String device_address,
                                                      String device_name,
                                                      int codecFormat);
    /** @hide */
    @UnsupportedAppUsage
    public static int setPhoneState(int state) {
        Log.w(TAG, "Do not use this method! Use AudioManager.setMode() instead.");
        return 0;
    }
    /**
     * @hide
     * Send the current audio mode to audio policy manager and audio HAL.
     * @param state the audio mode
     * @param uid the UID of the app owning the audio mode
     * @return command completion status.
     */
    public static native int setPhoneState(int state, int uid);
    /** @hide */
    @UnsupportedAppUsage
    public static native int setForceUse(int usage, int config);
    /** @hide */
    @UnsupportedAppUsage
    public static native int getForceUse(int usage);
    /** @hide */
    @UnsupportedAppUsage
    public static native int initStreamVolume(int stream, int indexMin, int indexMax);
    @UnsupportedAppUsage
    private static native int setStreamVolumeIndex(int stream, int index, int device);
    /** @hide */
    public static native int getStreamVolumeIndex(int stream, int device);
    /**
     * @hide
     * set a volume for the given {@link AudioAttributes} and for all other stream that belong to
     * the same volume group.
     * @param attributes the {@link AudioAttributes} to be considered
     * @param index to be applied
     * @param device the volume device to be considered
     * @return command completion status.
     */
    public static native int setVolumeIndexForAttributes(@NonNull AudioAttributes attributes,
                                                         int index, int device);
   /**
    * @hide
    * get the volume index for the given {@link AudioAttributes}.
    * @param attributes the {@link AudioAttributes} to be considered
    * @param device the volume device to be considered
    * @return volume index for the given {@link AudioAttributes} and volume device.
    */
    public static native int getVolumeIndexForAttributes(@NonNull AudioAttributes attributes,
                                                         int device);
    /**
     * @hide
     * get the minimum volume index for the given {@link AudioAttributes}.
     * @param attributes the {@link AudioAttributes} to be considered
     * @return minimum volume index for the given {@link AudioAttributes}.
     */
    public static native int getMinVolumeIndexForAttributes(@NonNull AudioAttributes attributes);
    /**
     * @hide
     * get the maximum volume index for the given {@link AudioAttributes}.
     * @param attributes the {@link AudioAttributes} to be considered
     * @return maximum volume index for the given {@link AudioAttributes}.
     */
    public static native int getMaxVolumeIndexForAttributes(@NonNull AudioAttributes attributes);

    /** @hide */
    public static native int setMasterVolume(float value);
    /** @hide */
    public static native float getMasterVolume();
    /** @hide */
    @UnsupportedAppUsage
    public static native int setMasterMute(boolean mute);
    /** @hide */
    @UnsupportedAppUsage(maxTargetSdk = Build.VERSION_CODES.R, trackingBug = 170729553)
    public static native boolean getMasterMute();
    /** @hide */
    @UnsupportedAppUsage
    public static native int getDevicesForStream(int stream);

    /**
     * @hide
     * Do not use directly, see {@link AudioManager#getDevicesForAttributes(AudioAttributes)}
     * Get the audio devices that would be used for the routing of the given audio attributes.
     * @param attributes the {@link AudioAttributes} for which the routing is being queried
     * @return an empty list if there was an issue with the request, a list of audio devices
     *   otherwise (typically one device, except for duplicated paths).
     */
    public static @NonNull ArrayList<AudioDeviceAttributes> getDevicesForAttributes(
            @NonNull AudioAttributes attributes) {
        Objects.requireNonNull(attributes);
        final AudioDeviceAttributes[] devices = new AudioDeviceAttributes[MAX_DEVICE_ROUTING];
        final int res = getDevicesForAttributes(attributes, devices);
        final ArrayList<AudioDeviceAttributes> routeDevices = new ArrayList<>();
        if (res != SUCCESS) {
            Log.e(TAG, "error " + res + " in getDevicesForAttributes for " + attributes);
            return routeDevices;
        }

        for (AudioDeviceAttributes device : devices) {
            if (device != null) {
                routeDevices.add(device);
            }
        }
        return routeDevices;
    }

    /**
     * Maximum number of audio devices a track is ever routed to, determines the size of the
     * array passed to {@link #getDevicesForAttributes(AudioAttributes, AudioDeviceAttributes[])}
     */
    private static final int MAX_DEVICE_ROUTING = 4;

    private static native int getDevicesForAttributes(@NonNull AudioAttributes aa,
                                                      @NonNull AudioDeviceAttributes[] devices);

    /** @hide returns true if master mono is enabled. */
    public static native boolean getMasterMono();
    /** @hide enables or disables the master mono mode. */
    public static native int setMasterMono(boolean mono);
    /** @hide enables or disables the RTT mode. */
    public static native int setRttEnabled(boolean enabled);

    /** @hide returns master balance value in range -1.f -> 1.f, where 0.f is dead center. */
    @TestApi
    public static native float getMasterBalance();
    /** @hide Changes the audio balance of the device. */
    @TestApi
    public static native int setMasterBalance(float balance);

    // helpers for android.media.AudioManager.getProperty(), see description there for meaning
    /** @hide */
    @UnsupportedAppUsage(trackingBug = 134049522)
    public static native int getPrimaryOutputSamplingRate();
    /** @hide */
    @UnsupportedAppUsage(trackingBug = 134049522)
    public static native int getPrimaryOutputFrameCount();
    /** @hide */
    @UnsupportedAppUsage
    public static native int getOutputLatency(int stream);

    /** @hide */
    public static native int setLowRamDevice(boolean isLowRamDevice, long totalMemory);
    /** @hide */
    @UnsupportedAppUsage
    public static native int checkAudioFlinger();

    /** @hide */
    public static native int listAudioPorts(ArrayList<AudioPort> ports, int[] generation);
    /** @hide */
    public static native int createAudioPatch(AudioPatch[] patch,
                                            AudioPortConfig[] sources, AudioPortConfig[] sinks);
    /** @hide */
    public static native int releaseAudioPatch(AudioPatch patch);
    /** @hide */
    public static native int listAudioPatches(ArrayList<AudioPatch> patches, int[] generation);
    /** @hide */
    public static native int setAudioPortConfig(AudioPortConfig config);

    /** @hide */
    public static native int startAudioSource(AudioPortConfig config,
                                              AudioAttributes audioAttributes);
    /** @hide */
    public static native int stopAudioSource(int handle);

    // declare this instance as having a dynamic policy callback handler
    private static native final void native_register_dynamic_policy_callback();
    // declare this instance as having a recording configuration update callback handler
    private static native final void native_register_recording_callback();

    // must be kept in sync with value in include/system/audio.h
    /** @hide */ public static final int AUDIO_HW_SYNC_INVALID = 0;

    /** @hide */
    public static native int getAudioHwSyncForSession(int sessionId);

    /** @hide */
    public static native int registerPolicyMixes(ArrayList<AudioMix> mixes, boolean register);

    /** @hide see AudioPolicy.setUidDeviceAffinities() */
    public static native int setUidDeviceAffinities(int uid, @NonNull int[] types,
            @NonNull String[] addresses);

    /** @hide see AudioPolicy.removeUidDeviceAffinities() */
    public static native int removeUidDeviceAffinities(int uid);

    /** @hide see AudioPolicy.setUserIdDeviceAffinities() */
    public static native int setUserIdDeviceAffinities(int userId, @NonNull int[] types,
            @NonNull String[] addresses);

    /** @hide see AudioPolicy.removeUserIdDeviceAffinities() */
    public static native int removeUserIdDeviceAffinities(int userId);

    /** @hide */
    public static native int systemReady();

    /** @hide */
    public static native float getStreamVolumeDB(int stream, int index, int device);

    /**
     * @hide
     * Communicate supported system usages to audio policy service.
     */
    public static native int setSupportedSystemUsages(int[] systemUsages);

    /**
     * @hide
     * @see AudioManager#setAllowedCapturePolicy()
     */
    public static native int setAllowedCapturePolicy(int uid, int flags);

    static boolean isOffloadSupported(@NonNull AudioFormat format, @NonNull AudioAttributes attr) {
        return native_is_offload_supported(format.getEncoding(), format.getSampleRate(),
                format.getChannelMask(), format.getChannelIndexMask(),
                attr.getVolumeControlStream());
    }

    private static native boolean native_is_offload_supported(int encoding, int sampleRate,
            int channelMask, int channelIndexMask, int streamType);

    /** @hide */
    public static native int getMicrophones(ArrayList<MicrophoneInfo> microphonesInfo);

    /** @hide */
    public static native int getSurroundFormats(Map<Integer, Boolean> surroundFormats,
                                                boolean reported);

    /**
     * @hide
     * Returns a list of audio formats (codec) supported on the A2DP offload path.
     */
    public static native int getHwOffloadEncodingFormatsSupportedForA2DP(
            ArrayList<Integer> formatList);

    /** @hide */
    public static native int setSurroundFormatEnabled(int audioFormat, boolean enabled);

    /**
     * @hide
     * Communicate UID of active assistant to audio policy service.
     */
    public static native int setAssistantUid(int uid);

    /**
     * @hide
     * Communicate UIDs of active accessibility services to audio policy service.
     */
    public static native int setA11yServicesUids(int[] uids);

    /**
     * @hide
     * Communicate UID of current InputMethodService to audio policy service.
     */
    public static native int setCurrentImeUid(int uid);


    /**
     * @hide
     * @see AudioManager#isHapticPlaybackSupported()
     */
    public static native boolean isHapticPlaybackSupported();

    /**
     * @hide
     * Send audio HAL server process pids to native audioserver process for use
     * when generating audio HAL servers tombstones
     */
    public static native int setAudioHalPids(int[] pids);

    /**
     * @hide
     * @see AudioManager#isCallScreeningModeSupported()
     */
    public static native boolean isCallScreeningModeSupported();

    // use case routing by product strategy

    /**
     * @hide
     * Set device as role for product strategy.
     * @param strategy the id of the strategy to configure
     * @param role the role of the devices
     * @param devices the list of devices to be set as role for the given strategy
     * @return {@link #SUCCESS} if successfully set
     */
    public static int setDevicesRoleForStrategy(
            int strategy, int role, @NonNull List<AudioDeviceAttributes> devices) {
        if (devices.isEmpty()) {
            return BAD_VALUE;
        }
        int[] types = new int[devices.size()];
        String[] addresses = new String[devices.size()];
        for (int i = 0; i < devices.size(); ++i) {
            types[i] = devices.get(i).getInternalType();
            addresses[i] = devices.get(i).getAddress();
        }
        return setDevicesRoleForStrategy(strategy, role, types, addresses);
    }

    /**
     * @hide
     * Set device as role for product strategy.
     * @param strategy the id of the strategy to configure
     * @param role the role of the devices
     * @param types all device types
     * @param addresses all device addresses
     * @return {@link #SUCCESS} if successfully set
     */
    private static native int setDevicesRoleForStrategy(
            int strategy, int role, @NonNull int[] types, @NonNull String[] addresses);

    /**
     * @hide
     * Remove devices as role for the strategy
     * @param strategy the id of the strategy to configure
     * @param role the role of the devices
     * @return {@link #SUCCESS} if successfully removed
     */
    public static native int removeDevicesRoleForStrategy(int strategy, int role);

    /**
     * @hide
     * Query previously set devices as role for a strategy
     * @param strategy the id of the strategy to query for
     * @param role the role of the devices
     * @param devices a list that will contain the devices of role
     * @return {@link #SUCCESS} if there is a preferred device and it was successfully retrieved
     *     and written to the array
     */
    public static native int getDevicesForRoleAndStrategy(
            int strategy, int role, @NonNull List<AudioDeviceAttributes> devices);

    // use case routing by capture preset

    private static Pair<int[], String[]> populateInputDevicesTypeAndAddress(
            @NonNull List<AudioDeviceAttributes> devices) {
        int[] types = new int[devices.size()];
        String[] addresses = new String[devices.size()];
        for (int i = 0; i < devices.size(); ++i) {
            types[i] = devices.get(i).getInternalType();
            if (types[i] == AudioSystem.DEVICE_NONE) {
                types[i] = AudioDeviceInfo.convertDeviceTypeToInternalInputDevice(
                        devices.get(i).getType());
            }
            addresses[i] = devices.get(i).getAddress();
        }
        return new Pair<int[], String[]>(types, addresses);
    }

    /**
     * @hide
     * Set devices as role for capture preset.
     * @param capturePreset the capture preset to configure
     * @param role the role of the devices
     * @param devices the list of devices to be set as role for the given capture preset
     * @return {@link #SUCCESS} if successfully set
     */
    public static int setDevicesRoleForCapturePreset(
            int capturePreset, int role, @NonNull List<AudioDeviceAttributes> devices) {
        if (devices.isEmpty()) {
            return BAD_VALUE;
        }
        Pair<int[], String[]> typeAddresses = populateInputDevicesTypeAndAddress(devices);
        return setDevicesRoleForCapturePreset(
                capturePreset, role, typeAddresses.first, typeAddresses.second);
    }

    /**
     * @hide
     * Set devices as role for capture preset.
     * @param capturePreset the capture preset to configure
     * @param role the role of the devices
     * @param types all device types
     * @param addresses all device addresses
     * @return {@link #SUCCESS} if successfully set
     */
    private static native int setDevicesRoleForCapturePreset(
            int capturePreset, int role, @NonNull int[] types, @NonNull String[] addresses);

    /**
     * @hide
     * Add devices as role for capture preset.
     * @param capturePreset the capture preset to configure
     * @param role the role of the devices
     * @param devices the list of devices to be added as role for the given capture preset
     * @return {@link #SUCCESS} if successfully add
     */
    public static int addDevicesRoleForCapturePreset(
            int capturePreset, int role, @NonNull List<AudioDeviceAttributes> devices) {
        if (devices.isEmpty()) {
            return BAD_VALUE;
        }
        Pair<int[], String[]> typeAddresses = populateInputDevicesTypeAndAddress(devices);
        return addDevicesRoleForCapturePreset(
                capturePreset, role, typeAddresses.first, typeAddresses.second);
    }

    /**
     * @hide
     * Add devices as role for capture preset.
     * @param capturePreset the capture preset to configure
     * @param role the role of the devices
     * @param types all device types
     * @param addresses all device addresses
     * @return {@link #SUCCESS} if successfully set
     */
    private static native int addDevicesRoleForCapturePreset(
            int capturePreset, int role, @NonNull int[] types, @NonNull String[] addresses);

    /**
     * @hide
     * Remove devices as role for the capture preset
     * @param capturePreset the capture preset to configure
     * @param role the role of the devices
     * @param devices the devices to be removed
     * @return {@link #SUCCESS} if successfully removed
     */
    public static int removeDevicesRoleForCapturePreset(
            int capturePreset, int role, @NonNull List<AudioDeviceAttributes> devices) {
        if (devices.isEmpty()) {
            return BAD_VALUE;
        }
        Pair<int[], String[]> typeAddresses = populateInputDevicesTypeAndAddress(devices);
        return removeDevicesRoleForCapturePreset(
                capturePreset, role, typeAddresses.first, typeAddresses.second);
    }

    /**
     * @hide
     * Remove devices as role for capture preset.
     * @param capturePreset the capture preset to configure
     * @param role the role of the devices
     * @param types all device types
     * @param addresses all device addresses
     * @return {@link #SUCCESS} if successfully set
     */
    private static native int removeDevicesRoleForCapturePreset(
            int capturePreset, int role, @NonNull int[] types, @NonNull String[] addresses);

    /**
     * @hide
     * Remove all devices as role for the capture preset
     * @param capturePreset the capture preset to configure
     * @param role the role of the devices
     * @return {@link #SUCCESS} if successfully removed
     */
    public static native int clearDevicesRoleForCapturePreset(int capturePreset, int role);

    /**
     * @hide
     * Query previously set devices as role for a capture preset
     * @param capturePreset the capture preset to query for
     * @param role the role of the devices
     * @param devices a list that will contain the devices of role
     * @return {@link #SUCCESS} if there is a preferred device and it was successfully retrieved
     *     and written to the array
     */
    public static native int getDevicesForRoleAndCapturePreset(
            int capturePreset, int role, @NonNull List<AudioDeviceAttributes> devices);

    // Items shared with audio service

    /**
     * @hide
     * The delay before playing a sound. This small period exists so the user
     * can press another key (non-volume keys, too) to have it NOT be audible.
     * <p>
     * PhoneWindow will implement this part.
     */
    public static final int PLAY_SOUND_DELAY = 300;

    /**
     * @hide
     * Constant to identify a focus stack entry that is used to hold the focus while the phone
     * is ringing or during a call. Used by com.android.internal.telephony.CallManager when
     * entering and exiting calls.
     */
    public final static String IN_VOICE_COMM_FOCUS_ID = "AudioFocus_For_Phone_Ring_And_Calls";

    /**
     * @hide
     * @see AudioManager#setVibrateSetting(int, int)
     */
    public static int getValueForVibrateSetting(int existingValue, int vibrateType,
            int vibrateSetting) {

        // First clear the existing setting. Each vibrate type has two bits in
        // the value. Note '3' is '11' in binary.
        existingValue &= ~(3 << (vibrateType * 2));

        // Set into the old value
        existingValue |= (vibrateSetting & 3) << (vibrateType * 2);

        return existingValue;
    }

    /** @hide */
    public static int getDefaultStreamVolume(int streamType) {
        return DEFAULT_STREAM_VOLUME[streamType];
    }

    /** @hide */
    public static int[] DEFAULT_STREAM_VOLUME = new int[] {
        4,  // STREAM_VOICE_CALL
        7,  // STREAM_SYSTEM
        5,  // STREAM_RING
        5, // STREAM_MUSIC
        6,  // STREAM_ALARM
        5,  // STREAM_NOTIFICATION
        7,  // STREAM_BLUETOOTH_SCO
        7,  // STREAM_SYSTEM_ENFORCED
        5, // STREAM_DTMF
        5, // STREAM_TTS
        5, // STREAM_ACCESSIBILITY
        5, // STREAM_ASSISTANT
    };

    /** @hide */
    public static String streamToString(int stream) {
        if (stream >= 0 && stream < STREAM_NAMES.length) return STREAM_NAMES[stream];
        if (stream == AudioManager.USE_DEFAULT_STREAM_TYPE) return "USE_DEFAULT_STREAM_TYPE";
        return "UNKNOWN_STREAM_" + stream;
    }

    /** @hide The platform has no specific capabilities */
    public static final int PLATFORM_DEFAULT = 0;
    /** @hide The platform is voice call capable (a phone) */
    public static final int PLATFORM_VOICE = 1;
    /** @hide The platform is a television or a set-top box */
    public static final int PLATFORM_TELEVISION = 2;

    /**
     * @hide
     * Return the platform type that this is running on. One of:
     * <ul>
     * <li>{@link #PLATFORM_VOICE}</li>
     * <li>{@link #PLATFORM_TELEVISION}</li>
     * <li>{@link #PLATFORM_DEFAULT}</li>
     * </ul>
     */
    public static int getPlatformType(Context context) {
        if (((TelephonyManager) context.getSystemService(Context.TELEPHONY_SERVICE))
                .isVoiceCapable()) {
            return PLATFORM_VOICE;
        } else if (context.getPackageManager().hasSystemFeature(PackageManager.FEATURE_LEANBACK)) {
            return PLATFORM_TELEVISION;
        } else {
            return PLATFORM_DEFAULT;
        }
    }

    /**
     * @hide
     * @return whether the system uses a single volume stream.
     */
    public static boolean isSingleVolume(Context context) {
        boolean forceSingleVolume = context.getResources().getBoolean(
                com.android.internal.R.bool.config_single_volume);
        return getPlatformType(context) == PLATFORM_TELEVISION || forceSingleVolume;
    }

    /**
     * @hide
     * Return a set of audio device types from a bit mask audio device type, which may
     * represent multiple audio device types.
     * FIXME: Remove this when getting ride of bit mask usage of audio device types.
     */
    public static Set<Integer> generateAudioDeviceTypesSet(int types) {
        Set<Integer> deviceTypes = new HashSet<>();
        Set<Integer> allDeviceTypes =
                (types & DEVICE_BIT_IN) == 0 ? DEVICE_OUT_ALL_SET : DEVICE_IN_ALL_SET;
        for (int deviceType : allDeviceTypes) {
            if ((types & deviceType) == deviceType) {
                deviceTypes.add(deviceType);
            }
        }
        return deviceTypes;
    }

    /**
     * @hide
     * Return the intersection of two audio device types collections.
     */
    public static Set<Integer> intersectionAudioDeviceTypes(
            @NonNull Set<Integer> a, @NonNull Set<Integer> b) {
        Set<Integer> intersection = new HashSet<>(a);
        intersection.retainAll(b);
        return intersection;
    }

    /**
     * @hide
     * Return true if the audio device types collection only contains the given device type.
     */
    public static boolean isSingleAudioDeviceType(@NonNull Set<Integer> types, int type) {
        return types.size() == 1 && types.contains(type);
    }

    /** @hide */
    public static final int DEFAULT_MUTE_STREAMS_AFFECTED =
            (1 << STREAM_MUSIC) |
            (1 << STREAM_RING) |
            (1 << STREAM_NOTIFICATION) |
            (1 << STREAM_SYSTEM) |
            (1 << STREAM_VOICE_CALL) |
            (1 << STREAM_BLUETOOTH_SCO);

    /**
     * @hide
     * Event posted by AudioTrack and AudioRecord JNI (JNIDeviceCallback) when routing changes.
     * Keep in sync with core/jni/android_media_DeviceCallback.h.
     */
    final static int NATIVE_EVENT_ROUTING_CHANGE = 1000;
}
<|MERGE_RESOLUTION|>--- conflicted
+++ resolved
@@ -426,11 +426,8 @@
                 return "AUDIO_FORMAT_MAT_2_1"; // (MAT | MAT_SUB_2_1)
             case /* AUDIO_FORMAT_DTS_UHD */           0x2E000000:
                 return "AUDIO_FORMAT_DTS_UHD";
-<<<<<<< HEAD
-=======
             case /* AUDIO_FORMAT_DRA */           0x2F000000:
                 return "AUDIO_FORMAT_DRA";
->>>>>>> 6a1812c3
             default:
                 return "AUDIO_FORMAT_(" + audioFormat + ")";
         }
