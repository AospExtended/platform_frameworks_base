/*
 * Copyright 2019 The Android Open Source Project
 *
 * Licensed under the Apache License, Version 2.0 (the "License");
 * you may not use this file except in compliance with the License.
 * You may obtain a copy of the License at
 *
 *      http://www.apache.org/licenses/LICENSE-2.0
 *
 * Unless required by applicable law or agreed to in writing, software
 * distributed under the License is distributed on an "AS IS" BASIS,
 * WITHOUT WARRANTIES OR CONDITIONS OF ANY KIND, either express or implied.
 * See the License for the specific language governing permissions and
 * limitations under the License.
 */

#define LOG_TAG "TvTuner-JNI"
#include <utils/Log.h>

#include "android_media_MediaCodecLinearBlock.h"
#include "android_media_tv_Tuner.h"
#include "android_runtime/AndroidRuntime.h"

#include <android-base/logging.h>
#include <media/stagefright/foundation/ADebug.h>
#include <nativehelper/JNIHelp.h>
#include <nativehelper/ScopedLocalRef.h>
#include <utils/NativeHandle.h>

#pragma GCC diagnostic ignored "-Wunused-function"

using ::android::hardware::Void;
using ::android::hardware::hidl_bitfield;
using ::android::hardware::hidl_vec;
using ::android::hardware::tv::tuner::V1_0::AudioExtraMetaData;
using ::android::hardware::tv::tuner::V1_0::DataFormat;
using ::android::hardware::tv::tuner::V1_0::DemuxAlpFilterSettings;
using ::android::hardware::tv::tuner::V1_0::DemuxAlpFilterType;
using ::android::hardware::tv::tuner::V1_0::DemuxAlpLengthType;
using ::android::hardware::tv::tuner::V1_0::DemuxCapabilities;
using ::android::hardware::tv::tuner::V1_0::DemuxFilterAvSettings;
using ::android::hardware::tv::tuner::V1_0::DemuxFilterDownloadEvent;
using ::android::hardware::tv::tuner::V1_0::DemuxFilterDownloadSettings;
using ::android::hardware::tv::tuner::V1_0::DemuxFilterIpPayloadEvent;
using ::android::hardware::tv::tuner::V1_0::DemuxFilterMainType;
using ::android::hardware::tv::tuner::V1_0::DemuxFilterMediaEvent;
using ::android::hardware::tv::tuner::V1_0::DemuxFilterMmtpRecordEvent;
using ::android::hardware::tv::tuner::V1_0::DemuxFilterPesDataSettings;
using ::android::hardware::tv::tuner::V1_0::DemuxFilterPesEvent;
using ::android::hardware::tv::tuner::V1_0::DemuxFilterRecordSettings;
using ::android::hardware::tv::tuner::V1_0::DemuxFilterSectionBits;
using ::android::hardware::tv::tuner::V1_0::DemuxFilterSectionEvent;
using ::android::hardware::tv::tuner::V1_0::DemuxFilterSectionSettings;
using ::android::hardware::tv::tuner::V1_0::DemuxFilterSettings;
using ::android::hardware::tv::tuner::V1_0::DemuxFilterTemiEvent;
using ::android::hardware::tv::tuner::V1_0::DemuxFilterTsRecordEvent;
using ::android::hardware::tv::tuner::V1_0::DemuxIpAddress;
using ::android::hardware::tv::tuner::V1_0::DemuxIpFilterSettings;
using ::android::hardware::tv::tuner::V1_0::DemuxIpFilterType;
using ::android::hardware::tv::tuner::V1_0::DemuxMmtpFilterSettings;
using ::android::hardware::tv::tuner::V1_0::DemuxMmtpFilterType;
using ::android::hardware::tv::tuner::V1_0::DemuxMmtpPid;
using ::android::hardware::tv::tuner::V1_0::DemuxQueueNotifyBits;
using ::android::hardware::tv::tuner::V1_0::DemuxRecordScIndexType;
using ::android::hardware::tv::tuner::V1_0::DemuxScHevcIndex;
using ::android::hardware::tv::tuner::V1_0::DemuxScIndex;
using ::android::hardware::tv::tuner::V1_0::DemuxTlvFilterSettings;
using ::android::hardware::tv::tuner::V1_0::DemuxTlvFilterType;
using ::android::hardware::tv::tuner::V1_0::DemuxTpid;
using ::android::hardware::tv::tuner::V1_0::DemuxTsFilterSettings;
using ::android::hardware::tv::tuner::V1_0::DemuxTsFilterType;
using ::android::hardware::tv::tuner::V1_0::DemuxTsIndex;
using ::android::hardware::tv::tuner::V1_0::DvrSettings;
using ::android::hardware::tv::tuner::V1_0::FrontendAnalogSettings;
using ::android::hardware::tv::tuner::V1_0::FrontendAnalogSifStandard;
using ::android::hardware::tv::tuner::V1_0::FrontendAnalogType;
using ::android::hardware::tv::tuner::V1_0::FrontendAtsc3Bandwidth;
using ::android::hardware::tv::tuner::V1_0::FrontendAtsc3CodeRate;
using ::android::hardware::tv::tuner::V1_0::FrontendAtsc3DemodOutputFormat;
using ::android::hardware::tv::tuner::V1_0::FrontendAtsc3Fec;
using ::android::hardware::tv::tuner::V1_0::FrontendAtsc3Modulation;
using ::android::hardware::tv::tuner::V1_0::FrontendAtsc3PlpSettings;
using ::android::hardware::tv::tuner::V1_0::FrontendAtsc3Settings;
using ::android::hardware::tv::tuner::V1_0::FrontendAtsc3TimeInterleaveMode;
using ::android::hardware::tv::tuner::V1_0::FrontendAtscSettings;
using ::android::hardware::tv::tuner::V1_0::FrontendAtscModulation;
using ::android::hardware::tv::tuner::V1_0::FrontendDvbcAnnex;
using ::android::hardware::tv::tuner::V1_0::FrontendDvbcModulation;
using ::android::hardware::tv::tuner::V1_0::FrontendDvbcOuterFec;
using ::android::hardware::tv::tuner::V1_0::FrontendDvbcSettings;
using ::android::hardware::tv::tuner::V1_0::FrontendDvbcSpectralInversion;
using ::android::hardware::tv::tuner::V1_0::FrontendDvbsCodeRate;
using ::android::hardware::tv::tuner::V1_0::FrontendDvbsModulation;
using ::android::hardware::tv::tuner::V1_0::FrontendDvbsPilot;
using ::android::hardware::tv::tuner::V1_0::FrontendDvbsRolloff;
using ::android::hardware::tv::tuner::V1_0::FrontendDvbsSettings;
using ::android::hardware::tv::tuner::V1_0::FrontendDvbsStandard;
using ::android::hardware::tv::tuner::V1_0::FrontendDvbsVcmMode;
using ::android::hardware::tv::tuner::V1_0::FrontendDvbtBandwidth;
using ::android::hardware::tv::tuner::V1_0::FrontendDvbtCoderate;
using ::android::hardware::tv::tuner::V1_0::FrontendDvbtConstellation;
using ::android::hardware::tv::tuner::V1_0::FrontendDvbtGuardInterval;
using ::android::hardware::tv::tuner::V1_0::FrontendDvbtHierarchy;
using ::android::hardware::tv::tuner::V1_0::FrontendDvbtPlpMode;
using ::android::hardware::tv::tuner::V1_0::FrontendDvbtSettings;
using ::android::hardware::tv::tuner::V1_0::FrontendDvbtStandard;
using ::android::hardware::tv::tuner::V1_0::FrontendDvbtTransmissionMode;
using ::android::hardware::tv::tuner::V1_0::FrontendInnerFec;
using ::android::hardware::tv::tuner::V1_0::FrontendIsdbs3Coderate;
using ::android::hardware::tv::tuner::V1_0::FrontendIsdbs3Modulation;
using ::android::hardware::tv::tuner::V1_0::FrontendIsdbs3Rolloff;
using ::android::hardware::tv::tuner::V1_0::FrontendIsdbs3Settings;
using ::android::hardware::tv::tuner::V1_0::FrontendIsdbsCoderate;
using ::android::hardware::tv::tuner::V1_0::FrontendIsdbsModulation;
using ::android::hardware::tv::tuner::V1_0::FrontendIsdbsRolloff;
using ::android::hardware::tv::tuner::V1_0::FrontendIsdbsSettings;
using ::android::hardware::tv::tuner::V1_0::FrontendIsdbsStreamIdType;
using ::android::hardware::tv::tuner::V1_0::FrontendIsdbtBandwidth;
using ::android::hardware::tv::tuner::V1_0::FrontendIsdbtCoderate;
using ::android::hardware::tv::tuner::V1_0::FrontendIsdbtGuardInterval;
using ::android::hardware::tv::tuner::V1_0::FrontendIsdbtMode;
using ::android::hardware::tv::tuner::V1_0::FrontendIsdbtModulation;
using ::android::hardware::tv::tuner::V1_0::FrontendIsdbtSettings;
using ::android::hardware::tv::tuner::V1_0::FrontendModulationStatus;
using ::android::hardware::tv::tuner::V1_0::FrontendScanAtsc3PlpInfo;
using ::android::hardware::tv::tuner::V1_0::FrontendStatus;
using ::android::hardware::tv::tuner::V1_0::FrontendStatusAtsc3PlpInfo;
using ::android::hardware::tv::tuner::V1_0::FrontendStatusType;
using ::android::hardware::tv::tuner::V1_0::FrontendType;
using ::android::hardware::tv::tuner::V1_0::LnbPosition;
using ::android::hardware::tv::tuner::V1_0::LnbTone;
using ::android::hardware::tv::tuner::V1_0::LnbVoltage;
using ::android::hardware::tv::tuner::V1_0::PlaybackSettings;
using ::android::hardware::tv::tuner::V1_0::RecordSettings;
using ::android::hardware::tv::tuner::V1_1::Constant;
using ::android::hardware::tv::tuner::V1_1::Constant64Bit;

struct fields_t {
    jfieldID tunerContext;
    jfieldID lnbContext;
    jfieldID filterContext;
    jfieldID timeFilterContext;
    jfieldID descramblerContext;
    jfieldID dvrRecorderContext;
    jfieldID dvrPlaybackContext;
    jfieldID mediaEventContext;
    jmethodID frontendInitID;
    jmethodID filterInitID;
    jmethodID timeFilterInitID;
    jmethodID dvrRecorderInitID;
    jmethodID dvrPlaybackInitID;
    jmethodID onFrontendEventID;
    jmethodID onFilterStatusID;
    jmethodID onFilterEventID;
    jmethodID lnbInitID;
    jmethodID onLnbEventID;
    jmethodID onLnbDiseqcMessageID;
    jmethodID onDvrRecordStatusID;
    jmethodID onDvrPlaybackStatusID;
    jmethodID descramblerInitID;
    jmethodID linearBlockInitID;
    jmethodID linearBlockSetInternalStateID;
};

static fields_t gFields;


static int IP_V4_LENGTH = 4;
static int IP_V6_LENGTH = 16;

void DestroyCallback(const C2Buffer * /* buf */, void *arg) {
    android::sp<android::MediaEvent> event = (android::MediaEvent *)arg;
    if (event->mLinearBlockObj != NULL) {
        JNIEnv *env = android::AndroidRuntime::getJNIEnv();
        env->DeleteWeakGlobalRef(event->mLinearBlockObj);
        event->mLinearBlockObj = NULL;
    }

    event->mAvHandleRefCnt--;
    event->finalize();
}

namespace android {
/////////////// LnbCallback ///////////////////////
LnbCallback::LnbCallback(jobject lnbObj, LnbId id) : mId(id) {
    JNIEnv *env = AndroidRuntime::getJNIEnv();
    mLnb = env->NewWeakGlobalRef(lnbObj);
}

LnbCallback::~LnbCallback() {
    JNIEnv *env = AndroidRuntime::getJNIEnv();
    env->DeleteWeakGlobalRef(mLnb);
    mLnb = NULL;
}

Return<void> LnbCallback::onEvent(LnbEventType lnbEventType) {
    ALOGD("LnbCallback::onEvent, type=%d", lnbEventType);
    JNIEnv *env = AndroidRuntime::getJNIEnv();
    env->CallVoidMethod(
            mLnb,
            gFields.onLnbEventID,
            (jint)lnbEventType);
    return Void();
}
Return<void> LnbCallback::onDiseqcMessage(const hidl_vec<uint8_t>& diseqcMessage) {
    ALOGD("LnbCallback::onDiseqcMessage");
    JNIEnv *env = AndroidRuntime::getJNIEnv();
    jbyteArray array = env->NewByteArray(diseqcMessage.size());
    env->SetByteArrayRegion(
            array, 0, diseqcMessage.size(), reinterpret_cast<jbyte*>(diseqcMessage[0]));

    env->CallVoidMethod(
            mLnb,
            gFields.onLnbDiseqcMessageID,
            array);
    return Void();
}

/////////////// Lnb ///////////////////////

Lnb::Lnb(sp<ILnb> sp, jobject obj) : mLnbSp(sp) {
    JNIEnv *env = AndroidRuntime::getJNIEnv();
    mLnbObj = env->NewWeakGlobalRef(obj);
}

Lnb::~Lnb() {
    JNIEnv *env = AndroidRuntime::getJNIEnv();
    env->DeleteWeakGlobalRef(mLnbObj);
    mLnbObj = NULL;
}

sp<ILnb> Lnb::getILnb() {
    return mLnbSp;
}

/////////////// DvrCallback ///////////////////////
Return<void> DvrCallback::onRecordStatus(RecordStatus status) {
    ALOGD("DvrCallback::onRecordStatus");
    JNIEnv *env = AndroidRuntime::getJNIEnv();
    env->CallVoidMethod(
            mDvr,
            gFields.onDvrRecordStatusID,
            (jint) status);
    return Void();
}

Return<void> DvrCallback::onPlaybackStatus(PlaybackStatus status) {
    ALOGD("DvrCallback::onPlaybackStatus");
    JNIEnv *env = AndroidRuntime::getJNIEnv();
    env->CallVoidMethod(
            mDvr,
            gFields.onDvrPlaybackStatusID,
            (jint) status);
    return Void();
}

void DvrCallback::setDvr(const jobject dvr) {
    ALOGD("DvrCallback::setDvr");
    JNIEnv *env = AndroidRuntime::getJNIEnv();
    mDvr = env->NewWeakGlobalRef(dvr);
}

DvrCallback::~DvrCallback() {
    JNIEnv *env = AndroidRuntime::getJNIEnv();
    if (mDvr != NULL) {
        env->DeleteWeakGlobalRef(mDvr);
        mDvr = NULL;
    }
}

/////////////// Dvr ///////////////////////

Dvr::Dvr(sp<IDvr> sp, jobject obj) : mDvrSp(sp), mDvrMQEventFlag(nullptr) {
    JNIEnv *env = AndroidRuntime::getJNIEnv();
    mDvrObj = env->NewWeakGlobalRef(obj);
}

Dvr::~Dvr() {
    JNIEnv *env = AndroidRuntime::getJNIEnv();
    env->DeleteWeakGlobalRef(mDvrObj);
    mDvrObj = NULL;
}

jint Dvr::close() {
    Result r = mDvrSp->close();
    if (r == Result::SUCCESS) {
        EventFlag::deleteEventFlag(&mDvrMQEventFlag);
    }
    return (jint) r;
}

sp<IDvr> Dvr::getIDvr() {
    return mDvrSp;
}

MQ& Dvr::getDvrMQ() {
    return *mDvrMQ;
}

/////////////// C2DataIdInfo ///////////////////////

C2DataIdInfo::C2DataIdInfo(uint32_t index, uint64_t value) : C2Param(kParamSize, index) {
    CHECK(isGlobal());
    CHECK_EQ(C2Param::INFO, kind());
    mInfo = StubInfo(value);
    memcpy(static_cast<C2Param *>(this) + 1, static_cast<C2Param *>(&mInfo) + 1,
            kParamSize - sizeof(C2Param));
}

/////////////// MediaEvent ///////////////////////

MediaEvent::MediaEvent(sp<IFilter> iFilter, hidl_handle avHandle,
        uint64_t dataId, uint64_t dataLength, jobject obj) : mIFilter(iFilter),
        mDataId(dataId), mDataLength(dataLength), mBuffer(nullptr),
        mDataIdRefCnt(0), mAvHandleRefCnt(0), mIonHandle(nullptr) {
    JNIEnv *env = AndroidRuntime::getJNIEnv();
    mMediaEventObj = env->NewWeakGlobalRef(obj);
    mAvHandle = native_handle_clone(avHandle.getNativeHandle());
    mLinearBlockObj = NULL;
}

MediaEvent::~MediaEvent() {
    JNIEnv *env = AndroidRuntime::getJNIEnv();
    env->DeleteWeakGlobalRef(mMediaEventObj);
    mMediaEventObj = NULL;
    native_handle_delete(mAvHandle);
    if (mIonHandle != NULL) {
        delete mIonHandle;
    }
    std::shared_ptr<C2Buffer> pC2Buffer = mC2Buffer.lock();
    if (pC2Buffer != NULL) {
        pC2Buffer->unregisterOnDestroyNotify(&DestroyCallback, this);
    }
}

void MediaEvent::finalize() {
    if (mAvHandleRefCnt == 0) {
        mIFilter->releaseAvHandle(hidl_handle(mAvHandle), mDataIdRefCnt == 0 ? mDataId : 0);
        native_handle_close(mAvHandle);
    }
}

jobject MediaEvent::getLinearBlock() {
    ALOGD("MediaEvent::getLinearBlock");
    if (mAvHandle == NULL) {
        return NULL;
    }
    if (mLinearBlockObj != NULL) {
        return mLinearBlockObj;
    }
    mIonHandle = new C2HandleIon(dup(mAvHandle->data[0]), mDataLength);
    std::shared_ptr<C2LinearBlock> block = _C2BlockFactory::CreateLinearBlock(mIonHandle);
    if (block != nullptr) {
        // CreateLinearBlock delete mIonHandle after it create block successfully.
        // ToDo: coordinate who is response to delete mIonHandle
        mIonHandle = NULL;
        JNIEnv *env = AndroidRuntime::getJNIEnv();
        std::unique_ptr<JMediaCodecLinearBlock> context{new JMediaCodecLinearBlock};
        context->mBlock = block;
        std::shared_ptr<C2Buffer> pC2Buffer = context->toC2Buffer(0, mDataLength);
        context->mBuffer = pC2Buffer;
        mC2Buffer = pC2Buffer;
        if (mAvHandle->numInts > 0) {
            // use first int in the native_handle as the index
            int index = mAvHandle->data[mAvHandle->numFds];
            std::shared_ptr<C2Param> c2param = std::make_shared<C2DataIdInfo>(index, mDataId);
            std::shared_ptr<C2Info> info(std::static_pointer_cast<C2Info>(c2param));
            pC2Buffer->setInfo(info);
        }
        pC2Buffer->registerOnDestroyNotify(&DestroyCallback, this);
        jobject linearBlock =
                env->NewObject(
                        env->FindClass("android/media/MediaCodec$LinearBlock"),
                        gFields.linearBlockInitID);
        env->CallVoidMethod(
                linearBlock,
                gFields.linearBlockSetInternalStateID,
                (jlong)context.release(),
                true);
        mLinearBlockObj = env->NewWeakGlobalRef(linearBlock);
        mAvHandleRefCnt++;
        return linearBlock;
    } else {
        native_handle_close(const_cast<native_handle_t*>(
                    reinterpret_cast<const native_handle_t*>(mIonHandle)));
        native_handle_delete(const_cast<native_handle_t*>(
                    reinterpret_cast<const native_handle_t*>(mIonHandle)));
        mIonHandle = NULL;
        return NULL;
    }
}

uint64_t MediaEvent::getAudioHandle() {
    mDataIdRefCnt++;
    return mDataId;
}

/////////////// FilterCallback ///////////////////////

jobjectArray FilterCallback::getSectionEvent(
        jobjectArray& arr, const std::vector<DemuxFilterEvent::Event>& events) {
    JNIEnv *env = AndroidRuntime::getJNIEnv();
    jclass eventClazz = env->FindClass("android/media/tv/tuner/filter/SectionEvent");
    jmethodID eventInit = env->GetMethodID(eventClazz, "<init>", "(IIII)V");

    for (int i = 0; i < events.size(); i++) {
        auto event = events[i];
        DemuxFilterSectionEvent sectionEvent = event.section();

        jint tableId = static_cast<jint>(sectionEvent.tableId);
        jint version = static_cast<jint>(sectionEvent.version);
        jint sectionNum = static_cast<jint>(sectionEvent.sectionNum);
        jint dataLength = static_cast<jint>(sectionEvent.dataLength);

        jobject obj =
                env->NewObject(eventClazz, eventInit, tableId, version, sectionNum, dataLength);
        env->SetObjectArrayElement(arr, i, obj);
    }
    return arr;
}

jobjectArray FilterCallback::getMediaEvent(
        jobjectArray& arr, const std::vector<DemuxFilterEvent::Event>& events) {
    JNIEnv *env = AndroidRuntime::getJNIEnv();
    jclass eventClazz = env->FindClass("android/media/tv/tuner/filter/MediaEvent");
    jmethodID eventInit = env->GetMethodID(eventClazz,
            "<init>",
            "(IZJJJLandroid/media/MediaCodec$LinearBlock;"
            "ZJIZLandroid/media/tv/tuner/filter/AudioDescriptor;)V");
    jfieldID eventContext = env->GetFieldID(eventClazz, "mNativeContext", "J");

    for (int i = 0; i < events.size(); i++) {
        auto event = events[i];
        DemuxFilterMediaEvent mediaEvent = event.media();

        jobject audioDescriptor = NULL;
        if (mediaEvent.extraMetaData.getDiscriminator()
                == DemuxFilterMediaEvent::ExtraMetaData::hidl_discriminator::audio) {
            jclass adClazz = env->FindClass("android/media/tv/tuner/filter/AudioDescriptor");
            jmethodID adInit = env->GetMethodID(adClazz, "<init>", "(BBCBBB)V");

            AudioExtraMetaData ad = mediaEvent.extraMetaData.audio();
            jbyte adFade = static_cast<jbyte>(ad.adFade);
            jbyte adPan = static_cast<jbyte>(ad.adPan);
            jchar versionTextTag = static_cast<jchar>(ad.versionTextTag);
            jbyte adGainCenter = static_cast<jbyte>(ad.adGainCenter);
            jbyte adGainFront = static_cast<jbyte>(ad.adGainFront);
            jbyte adGainSurround = static_cast<jbyte>(ad.adGainSurround);

            audioDescriptor =
                    env->NewObject(adClazz, adInit, adFade, adPan, versionTextTag, adGainCenter,
                            adGainFront, adGainSurround);
        }

        jlong dataLength = static_cast<jlong>(mediaEvent.dataLength);

        jint streamId = static_cast<jint>(mediaEvent.streamId);
        jboolean isPtsPresent = static_cast<jboolean>(mediaEvent.isPtsPresent);
        jlong pts = static_cast<jlong>(mediaEvent.pts);
        jlong offset = static_cast<jlong>(mediaEvent.offset);
        jboolean isSecureMemory = static_cast<jboolean>(mediaEvent.isSecureMemory);
        jlong avDataId = static_cast<jlong>(mediaEvent.avDataId);
        jint mpuSequenceNumber = static_cast<jint>(mediaEvent.mpuSequenceNumber);
        jboolean isPesPrivateData = static_cast<jboolean>(mediaEvent.isPesPrivateData);

        jobject obj =
                env->NewObject(eventClazz, eventInit, streamId, isPtsPresent, pts, dataLength,
                offset, NULL, isSecureMemory, avDataId, mpuSequenceNumber, isPesPrivateData,
                audioDescriptor);

        if (mediaEvent.avMemory.getNativeHandle() != NULL || mediaEvent.avDataId != 0) {
            sp<MediaEvent> mediaEventSp =
                           new MediaEvent(mIFilter, mediaEvent.avMemory,
                               mediaEvent.avDataId, dataLength + offset, obj);
            mediaEventSp->mAvHandleRefCnt++;
            env->SetLongField(obj, eventContext, (jlong) mediaEventSp.get());
            mediaEventSp->incStrong(obj);
        }

        env->SetObjectArrayElement(arr, i, obj);
    }
    return arr;
}

jobjectArray FilterCallback::getPesEvent(
        jobjectArray& arr, const std::vector<DemuxFilterEvent::Event>& events) {
    JNIEnv *env = AndroidRuntime::getJNIEnv();
    jclass eventClazz = env->FindClass("android/media/tv/tuner/filter/PesEvent");
    jmethodID eventInit = env->GetMethodID(eventClazz, "<init>", "(III)V");

    for (int i = 0; i < events.size(); i++) {
        auto event = events[i];
        DemuxFilterPesEvent pesEvent = event.pes();

        jint streamId = static_cast<jint>(pesEvent.streamId);
        jint dataLength = static_cast<jint>(pesEvent.dataLength);
        jint mpuSequenceNumber = static_cast<jint>(pesEvent.mpuSequenceNumber);

        jobject obj =
                env->NewObject(eventClazz, eventInit, streamId, dataLength, mpuSequenceNumber);
        env->SetObjectArrayElement(arr, i, obj);
    }
    return arr;
}

jobjectArray FilterCallback::getTsRecordEvent(
        jobjectArray& arr, const std::vector<DemuxFilterEvent::Event>& events,
                const std::vector<DemuxFilterEventExt::Event>& eventsExt) {
    JNIEnv *env = AndroidRuntime::getJNIEnv();
    jclass eventClazz = env->FindClass("android/media/tv/tuner/filter/TsRecordEvent");
    jmethodID eventInit = env->GetMethodID(eventClazz, "<init>", "(IIIJJ)V");

    for (int i = 0; i < events.size(); i++) {
        auto event = events[i];
        DemuxFilterTsRecordEvent tsRecordEvent = event.tsRecord();
        DemuxPid pid = tsRecordEvent.pid;

        jint jpid = static_cast<jint>(Constant::INVALID_TS_PID);

        if (pid.getDiscriminator() == DemuxPid::hidl_discriminator::tPid) {
            jpid = static_cast<jint>(pid.tPid());
        } else if (pid.getDiscriminator() == DemuxPid::hidl_discriminator::mmtpPid) {
            jpid = static_cast<jint>(pid.mmtpPid());
        }

        jint sc = 0;

        if (tsRecordEvent.scIndexMask.getDiscriminator()
                == DemuxFilterTsRecordEvent::ScIndexMask::hidl_discriminator::sc) {
            sc = static_cast<jint>(tsRecordEvent.scIndexMask.sc());
        } else if (tsRecordEvent.scIndexMask.getDiscriminator()
                == DemuxFilterTsRecordEvent::ScIndexMask::hidl_discriminator::scHevc) {
            sc = static_cast<jint>(tsRecordEvent.scIndexMask.scHevc());
        }

        jint ts = static_cast<jint>(tsRecordEvent.tsIndexMask);

        jlong byteNumber = static_cast<jlong>(tsRecordEvent.byteNumber);

        jlong pts = (eventsExt.size() > i) ? static_cast<jlong>(eventsExt[i].tsRecord().pts)
                : static_cast<jlong>(Constant64Bit::INVALID_PRESENTATION_TIME_STAMP);

        jobject obj =
                env->NewObject(eventClazz, eventInit, jpid, ts, sc, byteNumber, pts);
        env->SetObjectArrayElement(arr, i, obj);
    }
    return arr;
}

jobjectArray FilterCallback::getMmtpRecordEvent(
        jobjectArray& arr, const std::vector<DemuxFilterEvent::Event>& events,
                const std::vector<DemuxFilterEventExt::Event>& eventsExt) {
    JNIEnv *env = AndroidRuntime::getJNIEnv();
    jclass eventClazz = env->FindClass("android/media/tv/tuner/filter/MmtpRecordEvent");
    jmethodID eventInit = env->GetMethodID(eventClazz, "<init>", "(IJIJ)V");

    for (int i = 0; i < events.size(); i++) {
        auto event = events[i];

        DemuxFilterMmtpRecordEvent mmtpRecordEvent = event.mmtpRecord();

        jint scHevcIndexMask = static_cast<jint>(mmtpRecordEvent.scHevcIndexMask);
        jlong byteNumber = static_cast<jlong>(mmtpRecordEvent.byteNumber);
        jint mpuSequenceNumber = (eventsExt.size() > i)
                ? static_cast<jint>(eventsExt[i].mmtpRecord().mpuSequenceNumber)
                : static_cast<jint>(Constant::INVALID_MMTP_RECORD_EVENT_MPT_SEQUENCE_NUM);
        jlong pts = (eventsExt.size() > i) ? static_cast<jlong>(eventsExt[i].mmtpRecord().pts)
                : static_cast<jlong>(Constant64Bit::INVALID_PRESENTATION_TIME_STAMP);

        jobject obj =
                env->NewObject(eventClazz, eventInit, scHevcIndexMask, byteNumber,
                        mpuSequenceNumber, pts);
        env->SetObjectArrayElement(arr, i, obj);
    }
    return arr;
}

jobjectArray FilterCallback::getDownloadEvent(
        jobjectArray& arr, const std::vector<DemuxFilterEvent::Event>& events) {
    JNIEnv *env = AndroidRuntime::getJNIEnv();
    jclass eventClazz = env->FindClass("android/media/tv/tuner/filter/DownloadEvent");
    jmethodID eventInit = env->GetMethodID(eventClazz, "<init>", "(IIIII)V");

    for (int i = 0; i < events.size(); i++) {
        auto event = events[i];
        DemuxFilterDownloadEvent downloadEvent = event.download();

        jint itemId = static_cast<jint>(downloadEvent.itemId);
        jint mpuSequenceNumber = static_cast<jint>(downloadEvent.mpuSequenceNumber);
        jint itemFragmentIndex = static_cast<jint>(downloadEvent.itemFragmentIndex);
        jint lastItemFragmentIndex = static_cast<jint>(downloadEvent.lastItemFragmentIndex);
        jint dataLength = static_cast<jint>(downloadEvent.dataLength);

        jobject obj =
                env->NewObject(eventClazz, eventInit, itemId, mpuSequenceNumber, itemFragmentIndex,
                        lastItemFragmentIndex, dataLength);
        env->SetObjectArrayElement(arr, i, obj);
    }
    return arr;
}

jobjectArray FilterCallback::getIpPayloadEvent(
        jobjectArray& arr, const std::vector<DemuxFilterEvent::Event>& events) {
    JNIEnv *env = AndroidRuntime::getJNIEnv();
    jclass eventClazz = env->FindClass("android/media/tv/tuner/filter/IpPayloadEvent");
    jmethodID eventInit = env->GetMethodID(eventClazz, "<init>", "(I)V");

    for (int i = 0; i < events.size(); i++) {
        auto event = events[i];
        DemuxFilterIpPayloadEvent ipPayloadEvent = event.ipPayload();
        jint dataLength = static_cast<jint>(ipPayloadEvent.dataLength);
        jobject obj = env->NewObject(eventClazz, eventInit, dataLength);
        env->SetObjectArrayElement(arr, i, obj);
    }
    return arr;
}

jobjectArray FilterCallback::getTemiEvent(
        jobjectArray& arr, const std::vector<DemuxFilterEvent::Event>& events) {
    JNIEnv *env = AndroidRuntime::getJNIEnv();
    jclass eventClazz = env->FindClass("android/media/tv/tuner/filter/TemiEvent");
    jmethodID eventInit = env->GetMethodID(eventClazz, "<init>", "(JB[B)V");

    for (int i = 0; i < events.size(); i++) {
        auto event = events[i];
        DemuxFilterTemiEvent temiEvent = event.temi();
        jlong pts = static_cast<jlong>(temiEvent.pts);
        jbyte descrTag = static_cast<jbyte>(temiEvent.descrTag);
        std::vector<uint8_t> descrData = temiEvent.descrData;

        jbyteArray array = env->NewByteArray(descrData.size());
        env->SetByteArrayRegion(
                array, 0, descrData.size(), reinterpret_cast<jbyte*>(&descrData[0]));

        jobject obj = env->NewObject(eventClazz, eventInit, pts, descrTag, array);
        env->SetObjectArrayElement(arr, i, obj);
    }
    return arr;
}

Return<void> FilterCallback::onFilterEvent_1_1(const DemuxFilterEvent& filterEvent,
        const DemuxFilterEventExt& filterEventExt) {
    ALOGD("FilterCallback::onFilterEvent_1_1");

    JNIEnv *env = AndroidRuntime::getJNIEnv();

    std::vector<DemuxFilterEvent::Event> events = filterEvent.events;
    std::vector<DemuxFilterEventExt::Event> eventsExt = filterEventExt.events;
    jclass eventClazz = env->FindClass("android/media/tv/tuner/filter/FilterEvent");
    jobjectArray array = env->NewObjectArray(events.size(), eventClazz, NULL);

    if (!events.empty()) {
        auto event = events[0];
        switch (event.getDiscriminator()) {
            case DemuxFilterEvent::Event::hidl_discriminator::media: {
                array = getMediaEvent(array, events);
                break;
            }
            case DemuxFilterEvent::Event::hidl_discriminator::section: {
                array = getSectionEvent(array, events);
                break;
            }
            case DemuxFilterEvent::Event::hidl_discriminator::pes: {
                array = getPesEvent(array, events);
                break;
            }
            case DemuxFilterEvent::Event::hidl_discriminator::tsRecord: {
                array = getTsRecordEvent(array, events, eventsExt);
                break;
            }
            case DemuxFilterEvent::Event::hidl_discriminator::mmtpRecord: {
                array = getMmtpRecordEvent(array, events, eventsExt);
                break;
            }
            case DemuxFilterEvent::Event::hidl_discriminator::download: {
                array = getDownloadEvent(array, events);
                break;
            }
            case DemuxFilterEvent::Event::hidl_discriminator::ipPayload: {
                array = getIpPayloadEvent(array, events);
                break;
            }
            case DemuxFilterEvent::Event::hidl_discriminator::temi: {
                array = getTemiEvent(array, events);
                break;
            }
            default: {
                break;
            }
        }
    }
    env->CallVoidMethod(
            mFilter,
            gFields.onFilterEventID,
            array);
    return Void();
}

Return<void> FilterCallback::onFilterEvent(const DemuxFilterEvent& filterEvent) {
    ALOGD("FilterCallback::onFilterEvent");
    std::vector<DemuxFilterEventExt::Event> emptyEventsExt;
    DemuxFilterEventExt emptyFilterEventExt {
            .events = emptyEventsExt,
    };
    return onFilterEvent_1_1(filterEvent, emptyFilterEventExt);
}

Return<void> FilterCallback::onFilterStatus(const DemuxFilterStatus status) {
    ALOGD("FilterCallback::onFilterStatus");
    JNIEnv *env = AndroidRuntime::getJNIEnv();
    env->CallVoidMethod(
            mFilter,
            gFields.onFilterStatusID,
            (jint)status);
    return Void();
}

void FilterCallback::setFilter(const sp<Filter> filter) {
    ALOGD("FilterCallback::setFilter");
    mFilter = filter->mFilterObj;
    mIFilter = filter->mFilterSp;
}

FilterCallback::~FilterCallback() {
    JNIEnv *env = AndroidRuntime::getJNIEnv();
    if (mFilter != NULL) {
        env->DeleteWeakGlobalRef(mFilter);
        mFilter = NULL;
    }
}

/////////////// Filter ///////////////////////

Filter::Filter(sp<IFilter> sp, jobject obj) : mFilterSp(sp) {
    JNIEnv *env = AndroidRuntime::getJNIEnv();
    mFilterObj = env->NewWeakGlobalRef(obj);
}

Filter::~Filter() {
    JNIEnv *env = AndroidRuntime::getJNIEnv();

    env->DeleteWeakGlobalRef(mFilterObj);
    mFilterObj = NULL;
    EventFlag::deleteEventFlag(&mFilterMQEventFlag);
}

int Filter::close() {
    Result r = mFilterSp->close();
    if (r == Result::SUCCESS) {
        EventFlag::deleteEventFlag(&mFilterMQEventFlag);
    }
    return (int)r;
}

sp<IFilter> Filter::getIFilter() {
    return mFilterSp;
}

/////////////// TimeFilter ///////////////////////

TimeFilter::TimeFilter(sp<ITimeFilter> sp, jobject obj) : mTimeFilterSp(sp) {
    JNIEnv *env = AndroidRuntime::getJNIEnv();
    mTimeFilterObj = env->NewWeakGlobalRef(obj);
}

TimeFilter::~TimeFilter() {
    ALOGD("~TimeFilter");
    JNIEnv *env = AndroidRuntime::getJNIEnv();

    env->DeleteWeakGlobalRef(mTimeFilterObj);
    mTimeFilterObj = NULL;
}

sp<ITimeFilter> TimeFilter::getITimeFilter() {
    return mTimeFilterSp;
}

/////////////// FrontendCallback ///////////////////////

FrontendCallback::FrontendCallback(jweak tunerObj, FrontendId id) : mObject(tunerObj), mId(id) {}

Return<void> FrontendCallback::onEvent(FrontendEventType frontendEventType) {
    ALOGD("FrontendCallback::onEvent, type=%d", frontendEventType);
    JNIEnv *env = AndroidRuntime::getJNIEnv();
    env->CallVoidMethod(
            mObject,
            gFields.onFrontendEventID,
            (jint)frontendEventType);
    return Void();
}

Return<void> FrontendCallback::onScanMessage(FrontendScanMessageType type, const FrontendScanMessage& message) {
    ALOGD("FrontendCallback::onScanMessage, type=%d", type);
    JNIEnv *env = AndroidRuntime::getJNIEnv();
    jclass clazz = env->FindClass("android/media/tv/tuner/Tuner");
    switch(type) {
        case FrontendScanMessageType::LOCKED: {
            if (message.isLocked()) {
                env->CallVoidMethod(
                        mObject,
                        env->GetMethodID(clazz, "onLocked", "()V"));
            }
            break;
        }
        case FrontendScanMessageType::END: {
            if (message.isEnd()) {
                env->CallVoidMethod(
                        mObject,
                        env->GetMethodID(clazz, "onScanStopped", "()V"));
            }
            break;
        }
        case FrontendScanMessageType::PROGRESS_PERCENT: {
            env->CallVoidMethod(
                    mObject,
                    env->GetMethodID(clazz, "onProgress", "(I)V"),
                    (jint) message.progressPercent());
            break;
        }
        case FrontendScanMessageType::FREQUENCY: {
            std::vector<uint32_t> v = message.frequencies();
            jintArray freqs = env->NewIntArray(v.size());
            env->SetIntArrayRegion(freqs, 0, v.size(), reinterpret_cast<jint*>(&v[0]));

            env->CallVoidMethod(
                    mObject,
                    env->GetMethodID(clazz, "onFrequenciesReport", "([I)V"),
                    freqs);
            break;
        }
        case FrontendScanMessageType::SYMBOL_RATE: {
            std::vector<uint32_t> v = message.symbolRates();
            jintArray symbolRates = env->NewIntArray(v.size());
            env->SetIntArrayRegion(symbolRates, 0, v.size(), reinterpret_cast<jint*>(&v[0]));

            env->CallVoidMethod(
                    mObject,
                    env->GetMethodID(clazz, "onSymbolRates", "([I)V"),
                    symbolRates);
            break;
        }
        case FrontendScanMessageType::HIERARCHY: {
            env->CallVoidMethod(
                    mObject,
                    env->GetMethodID(clazz, "onHierarchy", "(I)V"),
                    (jint) message.hierarchy());
            break;
        }
        case FrontendScanMessageType::ANALOG_TYPE: {
            env->CallVoidMethod(
                    mObject,
                    env->GetMethodID(clazz, "onSignalType", "(I)V"),
                    (jint) message.analogType());
            break;
        }
        case FrontendScanMessageType::PLP_IDS: {
            std::vector<uint8_t> v = message.plpIds();
            std::vector<jint> jintV(v.begin(), v.end());
            jintArray plpIds = env->NewIntArray(v.size());
            env->SetIntArrayRegion(plpIds, 0, jintV.size(), &jintV[0]);

            env->CallVoidMethod(
                    mObject,
                    env->GetMethodID(clazz, "onPlpIds", "([I)V"),
                    plpIds);
            break;
        }
        case FrontendScanMessageType::GROUP_IDS: {
            std::vector<uint8_t> v = message.groupIds();
            std::vector<jint> jintV(v.begin(), v.end());
            jintArray groupIds = env->NewIntArray(v.size());
            env->SetIntArrayRegion(groupIds, 0, jintV.size(), &jintV[0]);

            env->CallVoidMethod(
                    mObject,
                    env->GetMethodID(clazz, "onGroupIds", "([I)V"),
                    groupIds);
            break;
        }
        case FrontendScanMessageType::INPUT_STREAM_IDS: {
            std::vector<uint16_t> v = message.inputStreamIds();
            std::vector<jint> jintV(v.begin(), v.end());
            jintArray streamIds = env->NewIntArray(v.size());
            env->SetIntArrayRegion(streamIds, 0, jintV.size(), &jintV[0]);

            env->CallVoidMethod(
                    mObject,
                    env->GetMethodID(clazz, "onInputStreamIds", "([I)V"),
                    streamIds);
            break;
        }
        case FrontendScanMessageType::STANDARD: {
            FrontendScanMessage::Standard std = message.std();
            jint standard;
            if (std.getDiscriminator() == FrontendScanMessage::Standard::hidl_discriminator::sStd) {
                standard = (jint) std.sStd();
                env->CallVoidMethod(
                        mObject,
                        env->GetMethodID(clazz, "onDvbsStandard", "(I)V"),
                        standard);
            } else if (std.getDiscriminator() == FrontendScanMessage::Standard::hidl_discriminator::tStd) {
                standard = (jint) std.tStd();
                env->CallVoidMethod(
                        mObject,
                        env->GetMethodID(clazz, "onDvbtStandard", "(I)V"),
                        standard);
            } else if (std.getDiscriminator() == FrontendScanMessage::Standard::hidl_discriminator::sifStd) {
                standard = (jint) std.sifStd();
                env->CallVoidMethod(
                        mObject,
                        env->GetMethodID(clazz, "onAnalogSifStandard", "(I)V"),
                        standard);
            }
            break;
        }
        case FrontendScanMessageType::ATSC3_PLP_INFO: {
            jclass plpClazz = env->FindClass("android/media/tv/tuner/frontend/Atsc3PlpInfo");
            jmethodID init = env->GetMethodID(plpClazz, "<init>", "(IZ)V");
            std::vector<FrontendScanAtsc3PlpInfo> plpInfos = message.atsc3PlpInfos();
            jobjectArray array = env->NewObjectArray(plpInfos.size(), plpClazz, NULL);

            for (int i = 0; i < plpInfos.size(); i++) {
                auto info = plpInfos[i];
                jint plpId = (jint) info.plpId;
                jboolean lls = (jboolean) info.bLlsFlag;

                jobject obj = env->NewObject(plpClazz, init, plpId, lls);
                env->SetObjectArrayElement(array, i, obj);
            }
            env->CallVoidMethod(
                    mObject,
                    env->GetMethodID(clazz, "onAtsc3PlpInfos", "([Landroid/media/tv/tuner/frontend/Atsc3PlpInfo;)V"),
                    array);
            break;
        }
    }
    return Void();
}

/////////////// Tuner ///////////////////////

sp<ITuner> JTuner::mTuner;
sp<::android::hardware::tv::tuner::V1_1::ITuner> JTuner::mTuner_1_1;
<<<<<<< HEAD
=======
int JTuner::mTunerVersion = 0;
>>>>>>> 4a11c440

JTuner::JTuner(JNIEnv *env, jobject thiz)
    : mClass(NULL) {
    jclass clazz = env->GetObjectClass(thiz);
    CHECK(clazz != NULL);

    mClass = (jclass)env->NewGlobalRef(clazz);
    mObject = env->NewWeakGlobalRef(thiz);
    if (mTuner == NULL) {
        mTuner = getTunerService();
    }
}

JTuner::~JTuner() {
    if (mFe != NULL) {
        mFe->close();
    }
    if (mDemux != NULL) {
        mDemux->close();
    }
    JNIEnv *env = AndroidRuntime::getJNIEnv();

    env->DeleteWeakGlobalRef(mObject);
    env->DeleteGlobalRef(mClass);
    mTuner = NULL;
    mClass = NULL;
    mObject = NULL;
}

sp<ITuner> JTuner::getTunerService() {
<<<<<<< HEAD
    if (mTuner == nullptr && mTuner_1_1 == nullptr) {
=======
    if (mTuner == nullptr) {
        mTunerVersion = 0;
>>>>>>> 4a11c440
        mTuner_1_1 = ::android::hardware::tv::tuner::V1_1::ITuner::getService();

        if (mTuner_1_1 == nullptr) {
            ALOGW("Failed to get tuner 1.1 service.");
            mTuner = ITuner::getService();
            if (mTuner == nullptr) {
                ALOGW("Failed to get tuner 1.0 service.");
<<<<<<< HEAD
            }
        } else {
            mTuner = static_cast<sp<ITuner>>(mTuner_1_1);
         }
     }
     return mTuner;
=======
            } else {
                mTunerVersion = 1 << 16;
            }
        } else {
            mTuner = static_cast<sp<ITuner>>(mTuner_1_1);
            mTunerVersion = ((1 << 16) | 1);
         }
     }
     return mTuner;
}

jint JTuner::getTunerVersion() {
    ALOGD("JTuner::getTunerVersion()");
    return (jint) mTunerVersion;
>>>>>>> 4a11c440
}

jobject JTuner::getFrontendIds() {
    ALOGD("JTuner::getFrontendIds()");
    mTuner->getFrontendIds([&](Result, const hidl_vec<FrontendId>& frontendIds) {
        mFeIds = frontendIds;
    });
    if (mFeIds.size() == 0) {
        ALOGW("Frontend isn't available");
        return NULL;
    }

    JNIEnv *env = AndroidRuntime::getJNIEnv();
    jclass arrayListClazz = env->FindClass("java/util/ArrayList");
    jmethodID arrayListAdd = env->GetMethodID(arrayListClazz, "add", "(Ljava/lang/Object;)Z");
    jobject obj = env->NewObject(arrayListClazz, env->GetMethodID(arrayListClazz, "<init>", "()V"));

    jclass integerClazz = env->FindClass("java/lang/Integer");
    jmethodID intInit = env->GetMethodID(integerClazz, "<init>", "(I)V");

    for (int i=0; i < mFeIds.size(); i++) {
       jobject idObj = env->NewObject(integerClazz, intInit, mFeIds[i]);
       env->CallBooleanMethod(obj, arrayListAdd, idObj);
    }
    return obj;
}

jobject JTuner::openFrontendById(int id) {
    sp<IFrontend> fe;
    Result res;
    mTuner->openFrontendById(id, [&](Result r, const sp<IFrontend>& frontend) {
        fe = frontend;
        res = r;
    });
    if (res != Result::SUCCESS || fe == nullptr) {
        ALOGE("Failed to open frontend");
        return NULL;
    }
    mFe = fe;
    mFeId = id;
    if (mDemux != NULL) {
        mDemux->setFrontendDataSource(mFeId);
    }
    sp<FrontendCallback> feCb = new FrontendCallback(mObject, id);
    fe->setCallback(feCb);

    jint jId = (jint) id;

    JNIEnv *env = AndroidRuntime::getJNIEnv();
    // TODO: add more fields to frontend
    return env->NewObject(
            env->FindClass("android/media/tv/tuner/Tuner$Frontend"),
            gFields.frontendInitID,
            mObject,
            (jint) jId);
}

jint JTuner::closeFrontendById(int id) {
    if (mFe != NULL && mFeId == id) {
        Result r = mFe->close();
        return (jint) r;
    }
    return (jint) Result::SUCCESS;
}

jobject JTuner::getAnalogFrontendCaps(JNIEnv *env, FrontendInfo::FrontendCapabilities& caps) {
    jclass clazz = env->FindClass("android/media/tv/tuner/frontend/AnalogFrontendCapabilities");
    jmethodID capsInit = env->GetMethodID(clazz, "<init>", "(II)V");

    jint typeCap = caps.analogCaps().typeCap;
    jint sifStandardCap = caps.analogCaps().sifStandardCap;
    return env->NewObject(clazz, capsInit, typeCap, sifStandardCap);
}

jobject JTuner::getAtsc3FrontendCaps(JNIEnv *env, FrontendInfo::FrontendCapabilities& caps) {
    jclass clazz = env->FindClass("android/media/tv/tuner/frontend/Atsc3FrontendCapabilities");
    jmethodID capsInit = env->GetMethodID(clazz, "<init>", "(IIIIII)V");

    jint bandwidthCap = caps.atsc3Caps().bandwidthCap;
    jint modulationCap = caps.atsc3Caps().modulationCap;
    jint timeInterleaveModeCap = caps.atsc3Caps().timeInterleaveModeCap;
    jint codeRateCap = caps.atsc3Caps().codeRateCap;
    jint fecCap = caps.atsc3Caps().fecCap;
    jint demodOutputFormatCap = caps.atsc3Caps().demodOutputFormatCap;

    return env->NewObject(clazz, capsInit, bandwidthCap, modulationCap, timeInterleaveModeCap,
            codeRateCap, fecCap, demodOutputFormatCap);
}

jobject JTuner::getAtscFrontendCaps(JNIEnv *env, FrontendInfo::FrontendCapabilities& caps) {
    jclass clazz = env->FindClass("android/media/tv/tuner/frontend/AtscFrontendCapabilities");
    jmethodID capsInit = env->GetMethodID(clazz, "<init>", "(I)V");

    jint modulationCap = caps.atscCaps().modulationCap;

    return env->NewObject(clazz, capsInit, modulationCap);
}

jobject JTuner::getDvbcFrontendCaps(JNIEnv *env, FrontendInfo::FrontendCapabilities& caps) {
    jclass clazz = env->FindClass("android/media/tv/tuner/frontend/DvbcFrontendCapabilities");
    jmethodID capsInit = env->GetMethodID(clazz, "<init>", "(III)V");

    jint modulationCap = caps.dvbcCaps().modulationCap;
    jint fecCap = caps.dvbcCaps().fecCap;
    jint annexCap = caps.dvbcCaps().annexCap;

    return env->NewObject(clazz, capsInit, modulationCap, fecCap, annexCap);
}

jobject JTuner::getDvbsFrontendCaps(JNIEnv *env, FrontendInfo::FrontendCapabilities& caps) {
    jclass clazz = env->FindClass("android/media/tv/tuner/frontend/DvbsFrontendCapabilities");
    jmethodID capsInit = env->GetMethodID(clazz, "<init>", "(IJI)V");

    jint modulationCap = caps.dvbsCaps().modulationCap;
    jlong innerfecCap = caps.dvbsCaps().innerfecCap;
    jint standard = caps.dvbsCaps().standard;

    return env->NewObject(clazz, capsInit, modulationCap, innerfecCap, standard);
}

jobject JTuner::getDvbtFrontendCaps(JNIEnv *env, FrontendInfo::FrontendCapabilities& caps) {
    jclass clazz = env->FindClass("android/media/tv/tuner/frontend/DvbtFrontendCapabilities");
    jmethodID capsInit = env->GetMethodID(clazz, "<init>", "(IIIIIIZZ)V");

    jint transmissionModeCap = caps.dvbtCaps().transmissionModeCap;
    jint bandwidthCap = caps.dvbtCaps().bandwidthCap;
    jint constellationCap = caps.dvbtCaps().constellationCap;
    jint coderateCap = caps.dvbtCaps().coderateCap;
    jint hierarchyCap = caps.dvbtCaps().hierarchyCap;
    jint guardIntervalCap = caps.dvbtCaps().guardIntervalCap;
    jboolean isT2Supported = caps.dvbtCaps().isT2Supported;
    jboolean isMisoSupported = caps.dvbtCaps().isMisoSupported;

    return env->NewObject(clazz, capsInit, transmissionModeCap, bandwidthCap, constellationCap,
            coderateCap, hierarchyCap, guardIntervalCap, isT2Supported, isMisoSupported);
}

jobject JTuner::getIsdbs3FrontendCaps(JNIEnv *env, FrontendInfo::FrontendCapabilities& caps) {
    jclass clazz = env->FindClass("android/media/tv/tuner/frontend/Isdbs3FrontendCapabilities");
    jmethodID capsInit = env->GetMethodID(clazz, "<init>", "(II)V");

    jint modulationCap = caps.isdbs3Caps().modulationCap;
    jint coderateCap = caps.isdbs3Caps().coderateCap;

    return env->NewObject(clazz, capsInit, modulationCap, coderateCap);
}

jobject JTuner::getIsdbsFrontendCaps(JNIEnv *env, FrontendInfo::FrontendCapabilities& caps) {
    jclass clazz = env->FindClass("android/media/tv/tuner/frontend/IsdbsFrontendCapabilities");
    jmethodID capsInit = env->GetMethodID(clazz, "<init>", "(II)V");

    jint modulationCap = caps.isdbsCaps().modulationCap;
    jint coderateCap = caps.isdbsCaps().coderateCap;

    return env->NewObject(clazz, capsInit, modulationCap, coderateCap);
}

jobject JTuner::getIsdbtFrontendCaps(JNIEnv *env, FrontendInfo::FrontendCapabilities& caps) {
    jclass clazz = env->FindClass("android/media/tv/tuner/frontend/IsdbtFrontendCapabilities");
    jmethodID capsInit = env->GetMethodID(clazz, "<init>", "(IIIII)V");

    jint modeCap = caps.isdbtCaps().modeCap;
    jint bandwidthCap = caps.isdbtCaps().bandwidthCap;
    jint modulationCap = caps.isdbtCaps().modulationCap;
    jint coderateCap = caps.isdbtCaps().coderateCap;
    jint guardIntervalCap = caps.isdbtCaps().guardIntervalCap;

    return env->NewObject(clazz, capsInit, modeCap, bandwidthCap, modulationCap, coderateCap,
            guardIntervalCap);
}

jobject JTuner::getFrontendInfo(int id) {
    FrontendInfo feInfo;
    Result res;
    mTuner->getFrontendInfo(id, [&](Result r, const FrontendInfo& info) {
        feInfo = info;
        res = r;
    });
    if (res != Result::SUCCESS) {
        return NULL;
    }

    JNIEnv *env = AndroidRuntime::getJNIEnv();
    jclass clazz = env->FindClass("android/media/tv/tuner/frontend/FrontendInfo");
    jmethodID infoInit = env->GetMethodID(clazz, "<init>",
            "(IIIIIIII[ILandroid/media/tv/tuner/frontend/FrontendCapabilities;)V");

    jint type = (jint) feInfo.type;
    jint minFrequency = feInfo.minFrequency;
    jint maxFrequency = feInfo.maxFrequency;
    jint minSymbolRate = feInfo.minSymbolRate;
    jint maxSymbolRate = feInfo.maxSymbolRate;
    jint acquireRange = feInfo.acquireRange;
    jint exclusiveGroupId = feInfo.exclusiveGroupId;
    jintArray statusCaps = env->NewIntArray(feInfo.statusCaps.size());
    env->SetIntArrayRegion(
            statusCaps, 0, feInfo.statusCaps.size(),
            reinterpret_cast<jint*>(&feInfo.statusCaps[0]));
    FrontendInfo::FrontendCapabilities caps = feInfo.frontendCaps;

    jobject jcaps = NULL;
    switch(feInfo.type) {
        case FrontendType::ANALOG:
            if (FrontendInfo::FrontendCapabilities::hidl_discriminator::analogCaps
                    == caps.getDiscriminator()) {
                jcaps = getAnalogFrontendCaps(env, caps);
            }
            break;
        case FrontendType::ATSC3:
            if (FrontendInfo::FrontendCapabilities::hidl_discriminator::atsc3Caps
                    == caps.getDiscriminator()) {
                jcaps = getAtsc3FrontendCaps(env, caps);
            }
            break;
        case FrontendType::ATSC:
            if (FrontendInfo::FrontendCapabilities::hidl_discriminator::atscCaps
                    == caps.getDiscriminator()) {
                jcaps = getAtscFrontendCaps(env, caps);
            }
            break;
        case FrontendType::DVBC:
            if (FrontendInfo::FrontendCapabilities::hidl_discriminator::dvbcCaps
                    == caps.getDiscriminator()) {
                jcaps = getDvbcFrontendCaps(env, caps);
            }
            break;
        case FrontendType::DVBS:
            if (FrontendInfo::FrontendCapabilities::hidl_discriminator::dvbsCaps
                    == caps.getDiscriminator()) {
                jcaps = getDvbsFrontendCaps(env, caps);
            }
            break;
        case FrontendType::DVBT:
            if (FrontendInfo::FrontendCapabilities::hidl_discriminator::dvbtCaps
                    == caps.getDiscriminator()) {
                jcaps = getDvbtFrontendCaps(env, caps);
            }
            break;
        case FrontendType::ISDBS:
            if (FrontendInfo::FrontendCapabilities::hidl_discriminator::isdbsCaps
                    == caps.getDiscriminator()) {
                jcaps = getIsdbsFrontendCaps(env, caps);
            }
            break;
        case FrontendType::ISDBS3:
            if (FrontendInfo::FrontendCapabilities::hidl_discriminator::isdbs3Caps
                    == caps.getDiscriminator()) {
                jcaps = getIsdbs3FrontendCaps(env, caps);
            }
            break;
        case FrontendType::ISDBT:
            if (FrontendInfo::FrontendCapabilities::hidl_discriminator::isdbtCaps
                    == caps.getDiscriminator()) {
                jcaps = getIsdbtFrontendCaps(env, caps);
            }
            break;
        default:
            break;
    }

    return env->NewObject(
            clazz, infoInit, (jint) id, type, minFrequency, maxFrequency, minSymbolRate,
            maxSymbolRate, acquireRange, exclusiveGroupId, statusCaps, jcaps);
}

jintArray JTuner::getLnbIds() {
    ALOGD("JTuner::getLnbIds()");
    Result res;
    hidl_vec<LnbId> lnbIds;
    mTuner->getLnbIds([&](Result r, const hidl_vec<LnbId>& ids) {
        lnbIds = ids;
        res = r;
    });
    if (res != Result::SUCCESS || lnbIds.size() == 0) {
        ALOGW("Lnb isn't available");
        return NULL;
    }

    mLnbIds = lnbIds;
    JNIEnv *env = AndroidRuntime::getJNIEnv();

    jintArray ids = env->NewIntArray(mLnbIds.size());
    env->SetIntArrayRegion(ids, 0, mLnbIds.size(), reinterpret_cast<jint*>(&mLnbIds[0]));

    return ids;
}

jobject JTuner::openLnbById(int id) {
    sp<ILnb> iLnbSp;
    Result r;
    mTuner->openLnbById(id, [&](Result res, const sp<ILnb>& lnb) {
        r = res;
        iLnbSp = lnb;
    });
    if (r != Result::SUCCESS || iLnbSp == nullptr) {
        ALOGE("Failed to open lnb");
        return NULL;
    }
    mLnb = iLnbSp;

    JNIEnv *env = AndroidRuntime::getJNIEnv();
    jobject lnbObj = env->NewObject(
            env->FindClass("android/media/tv/tuner/Lnb"),
            gFields.lnbInitID,
            (jint) id);

    sp<LnbCallback> lnbCb = new LnbCallback(lnbObj, id);
    mLnb->setCallback(lnbCb);

    sp<Lnb> lnbSp = new Lnb(iLnbSp, lnbObj);
    lnbSp->incStrong(lnbObj);
    env->SetLongField(lnbObj, gFields.lnbContext, (jlong) lnbSp.get());

    return lnbObj;
}

jobject JTuner::openLnbByName(jstring name) {
    JNIEnv *env = AndroidRuntime::getJNIEnv();
    std::string lnbName(env->GetStringUTFChars(name, nullptr));
    sp<ILnb> iLnbSp;
    Result res;
    LnbId id;
    mTuner->openLnbByName(lnbName, [&](Result r, LnbId lnbId, const sp<ILnb>& lnb) {
        res = r;
        iLnbSp = lnb;
        id = lnbId;
    });
    if (res != Result::SUCCESS || iLnbSp == nullptr) {
        ALOGE("Failed to open lnb");
        return NULL;
    }
    mLnb = iLnbSp;

    jobject lnbObj = env->NewObject(
            env->FindClass("android/media/tv/tuner/Lnb"),
            gFields.lnbInitID,
            id);

    sp<LnbCallback> lnbCb = new LnbCallback(lnbObj, id);
    mLnb->setCallback(lnbCb);

    sp<Lnb> lnbSp = new Lnb(iLnbSp, lnbObj);
    lnbSp->incStrong(lnbObj);
    env->SetLongField(lnbObj, gFields.lnbContext, (jlong) lnbSp.get());

    return lnbObj;
}

int JTuner::tune(const FrontendSettings& settings) {
    if (mFe == NULL) {
        ALOGE("frontend is not initialized");
        return (int)Result::INVALID_STATE;
    }
    Result result = mFe->tune(settings);
    return (int)result;
}

int JTuner::stopTune() {
    if (mFe == NULL) {
        ALOGE("frontend is not initialized");
        return (int)Result::INVALID_STATE;
    }
    Result result = mFe->stopTune();
    return (int)result;
}

int JTuner::scan(const FrontendSettings& settings, FrontendScanType scanType) {
    if (mFe == NULL) {
        ALOGE("frontend is not initialized");
        return (int)Result::INVALID_STATE;
    }
    Result result = mFe->scan(settings, scanType);
    return (int)result;
}

int JTuner::stopScan() {
    if (mFe == NULL) {
        ALOGE("frontend is not initialized");
        return (int)Result::INVALID_STATE;
    }
    Result result = mFe->stopScan();
    return (int)result;
}

int JTuner::setLnb(int id) {
    if (mFe == NULL) {
        ALOGE("frontend is not initialized");
        return (int)Result::INVALID_STATE;
    }
    Result result = mFe->setLnb(id);
    return (int)result;
}

int JTuner::setLna(bool enable) {
    if (mFe == NULL) {
        ALOGE("frontend is not initialized");
        return (int)Result::INVALID_STATE;
    }
    Result result = mFe->setLna(enable);
    return (int)result;
}

Result JTuner::openDemux() {
    if (mTuner == nullptr) {
        return Result::NOT_INITIALIZED;
    }
    if (mDemux != nullptr) {
        return Result::SUCCESS;
    }
    Result res;
    uint32_t id;
    sp<IDemux> demuxSp;
    mTuner->openDemux([&](Result r, uint32_t demuxId, const sp<IDemux>& demux) {
        demuxSp = demux;
        id = demuxId;
        res = r;
        ALOGD("open demux, id = %d", demuxId);
    });
    if (res == Result::SUCCESS) {
        mDemux = demuxSp;
        mDemuxId = id;
        if (mFe != NULL) {
            mDemux->setFrontendDataSource(mFeId);
        }
    }
    return res;
}

jint JTuner::close() {
    Result res = Result::SUCCESS;
    if (mFe != NULL) {
        res = mFe->close();
        if (res != Result::SUCCESS) {
            return (jint) res;
        }
    }
    if (mDemux != NULL) {
        res = mDemux->close();
        if (res != Result::SUCCESS) {
            return (jint) res;
        }
    }
    return (jint) res;
}

jobject JTuner::getAvSyncHwId(sp<Filter> filter) {
    if (mDemux == NULL) {
        return NULL;
    }

    uint32_t avSyncHwId;
    Result res;
    sp<IFilter> iFilterSp = filter->getIFilter();
    mDemux->getAvSyncHwId(iFilterSp,
            [&](Result r, uint32_t id) {
                res = r;
                avSyncHwId = id;
            });
    if (res == Result::SUCCESS) {
        JNIEnv *env = AndroidRuntime::getJNIEnv();
        jclass integerClazz = env->FindClass("java/lang/Integer");
        jmethodID intInit = env->GetMethodID(integerClazz, "<init>", "(I)V");
        return env->NewObject(integerClazz, intInit, avSyncHwId);
    }
    return NULL;
}

jobject JTuner::getAvSyncTime(jint id) {
    if (mDemux == NULL) {
        return NULL;
    }
    uint64_t time;
    Result res;
    mDemux->getAvSyncTime(static_cast<uint32_t>(id),
            [&](Result r, uint64_t ts) {
                res = r;
                time = ts;
            });
    if (res == Result::SUCCESS) {
        JNIEnv *env = AndroidRuntime::getJNIEnv();
        jclass longClazz = env->FindClass("java/lang/Long");
        jmethodID longInit = env->GetMethodID(longClazz, "<init>", "(J)V");
        return env->NewObject(longClazz, longInit, static_cast<jlong>(time));
    }
    return NULL;
}

int JTuner::connectCiCam(jint id) {
    if (mDemux == NULL) {
        Result r = openDemux();
        if (r != Result::SUCCESS) {
            return (int) r;
        }
    }
    Result r = mDemux->connectCiCam(static_cast<uint32_t>(id));
    return (int) r;
}

int JTuner::disconnectCiCam() {
    if (mDemux == NULL) {
        Result r = openDemux();
        if (r != Result::SUCCESS) {
            return (int) r;
        }
    }
    Result r = mDemux->disconnectCiCam();
    return (int) r;
}

jobject JTuner::openDescrambler() {
    ALOGD("JTuner::openDescrambler");
    if (mTuner == nullptr || mDemux == nullptr) {
        return NULL;
    }
    sp<IDescrambler> descramblerSp;
    Result res;
    mTuner->openDescrambler([&](Result r, const sp<IDescrambler>& descrambler) {
        res = r;
        descramblerSp = descrambler;
    });

    if (res != Result::SUCCESS || descramblerSp == NULL) {
        return NULL;
    }

    descramblerSp->setDemuxSource(mDemuxId);

    JNIEnv *env = AndroidRuntime::getJNIEnv();
    jobject descramblerObj =
            env->NewObject(
                    env->FindClass("android/media/tv/tuner/Descrambler"),
                    gFields.descramblerInitID);

    descramblerSp->incStrong(descramblerObj);
    env->SetLongField(descramblerObj, gFields.descramblerContext, (jlong)descramblerSp.get());

    return descramblerObj;
}

jobject JTuner::openFilter(DemuxFilterType type, int bufferSize) {
    if (mDemux == NULL) {
        if (openDemux() != Result::SUCCESS) {
            return NULL;
        }
    }

    sp<IFilter> iFilterSp;
    sp<::android::hardware::tv::tuner::V1_1::IFilter> iFilterSp_1_1;
    sp<FilterCallback> callback = new FilterCallback();
    Result res;
    mDemux->openFilter(type, bufferSize, callback,
            [&](Result r, const sp<IFilter>& filter) {
                iFilterSp = filter;
                res = r;
            });
    if (res != Result::SUCCESS || iFilterSp == NULL) {
        ALOGD("Failed to open filter, type = %d", type.mainType);
        return NULL;
    }
    uint64_t fId;
    iFilterSp->getId([&](Result, uint32_t filterId) {
        fId = filterId;
    });
    iFilterSp_1_1 = ::android::hardware::tv::tuner::V1_1::IFilter::castFrom(iFilterSp);
    if (iFilterSp_1_1 != NULL) {
        iFilterSp_1_1->getId64Bit([&](Result, uint64_t filterId64Bit) {
            fId = filterId64Bit;
        });
    }

    JNIEnv *env = AndroidRuntime::getJNIEnv();
    jobject filterObj =
            env->NewObject(
                    env->FindClass("android/media/tv/tuner/filter/Filter"),
                    gFields.filterInitID,
                    (jlong) fId);

    sp<Filter> filterSp = new Filter(iFilterSp, filterObj);
    filterSp->incStrong(filterObj);
    env->SetLongField(filterObj, gFields.filterContext, (jlong)filterSp.get());

    callback->setFilter(filterSp);

    return filterObj;
}

jobject JTuner::openTimeFilter() {
    if (mDemux == NULL) {
        if (openDemux() != Result::SUCCESS) {
            return NULL;
        }
    }
    sp<ITimeFilter> iTimeFilterSp;
    Result res;
    mDemux->openTimeFilter(
            [&](Result r, const sp<ITimeFilter>& filter) {
                iTimeFilterSp = filter;
                res = r;
            });

    if (res != Result::SUCCESS || iTimeFilterSp == NULL) {
        return NULL;
    }

    JNIEnv *env = AndroidRuntime::getJNIEnv();
    jobject timeFilterObj =
            env->NewObject(
                    env->FindClass("android/media/tv/tuner/filter/TimeFilter"),
                    gFields.timeFilterInitID);
    sp<TimeFilter> timeFilterSp = new TimeFilter(iTimeFilterSp, timeFilterObj);
    timeFilterSp->incStrong(timeFilterObj);
    env->SetLongField(timeFilterObj, gFields.timeFilterContext, (jlong)timeFilterSp.get());

    return timeFilterObj;
}

jobject JTuner::openDvr(DvrType type, jlong bufferSize) {
    ALOGD("JTuner::openDvr");
    if (mDemux == NULL) {
        if (openDemux() != Result::SUCCESS) {
            return NULL;
        }
    }
    sp<IDvr> iDvrSp;
    sp<DvrCallback> callback = new DvrCallback();
    Result res;
    mDemux->openDvr(type, (uint32_t) bufferSize, callback,
            [&](Result r, const sp<IDvr>& dvr) {
                res = r;
                iDvrSp = dvr;
            });

    if (res != Result::SUCCESS || iDvrSp == NULL) {
        return NULL;
    }

    JNIEnv *env = AndroidRuntime::getJNIEnv();
    jobject dvrObj;
    if (type == DvrType::RECORD) {
        dvrObj =
                env->NewObject(
                        env->FindClass("android/media/tv/tuner/dvr/DvrRecorder"),
                        gFields.dvrRecorderInitID,
                        mObject);
        sp<Dvr> dvrSp = new Dvr(iDvrSp, dvrObj);
        dvrSp->incStrong(dvrObj);
        env->SetLongField(dvrObj, gFields.dvrRecorderContext, (jlong)dvrSp.get());
    } else {
        dvrObj =
                env->NewObject(
                        env->FindClass("android/media/tv/tuner/dvr/DvrPlayback"),
                        gFields.dvrPlaybackInitID,
                        mObject);
        sp<Dvr> dvrSp = new Dvr(iDvrSp, dvrObj);
        dvrSp->incStrong(dvrObj);
        env->SetLongField(dvrObj, gFields.dvrPlaybackContext, (jlong)dvrSp.get());
    }

    callback->setDvr(dvrObj);

    return dvrObj;
}

jobject JTuner::getDemuxCaps() {
    DemuxCapabilities caps;
    Result res;
    mTuner->getDemuxCaps([&](Result r, const DemuxCapabilities& demuxCaps) {
        caps = demuxCaps;
        res = r;
    });
    if (res != Result::SUCCESS) {
        return NULL;
    }
    JNIEnv *env = AndroidRuntime::getJNIEnv();
    jclass clazz = env->FindClass("android/media/tv/tuner/DemuxCapabilities");
    jmethodID capsInit = env->GetMethodID(clazz, "<init>", "(IIIIIIIIIJI[IZ)V");

    jint numDemux = caps.numDemux;
    jint numRecord = caps.numRecord;
    jint numPlayback = caps.numPlayback;
    jint numTsFilter = caps.numTsFilter;
    jint numSectionFilter = caps.numSectionFilter;
    jint numAudioFilter = caps.numAudioFilter;
    jint numVideoFilter = caps.numVideoFilter;
    jint numPesFilter = caps.numPesFilter;
    jint numPcrFilter = caps.numPcrFilter;
    jlong numBytesInSectionFilter = caps.numBytesInSectionFilter;
    jint filterCaps = static_cast<jint>(caps.filterCaps);
    jboolean bTimeFilter = caps.bTimeFilter;

    jintArray linkCaps = env->NewIntArray(caps.linkCaps.size());
    env->SetIntArrayRegion(
            linkCaps, 0, caps.linkCaps.size(), reinterpret_cast<jint*>(&caps.linkCaps[0]));

    return env->NewObject(clazz, capsInit, numDemux, numRecord, numPlayback, numTsFilter,
            numSectionFilter, numAudioFilter, numVideoFilter, numPesFilter, numPcrFilter,
            numBytesInSectionFilter, filterCaps, linkCaps, bTimeFilter);
}

jobject JTuner::getFrontendStatus(jintArray types) {
    if (mFe == NULL) {
        return NULL;
    }
    JNIEnv *env = AndroidRuntime::getJNIEnv();
    jsize size = env->GetArrayLength(types);
    std::vector<FrontendStatusType> v(size);
    env->GetIntArrayRegion(types, 0, size, reinterpret_cast<jint*>(&v[0]));

    Result res;
    hidl_vec<FrontendStatus> status;
    mFe->getStatus(v,
            [&](Result r, const hidl_vec<FrontendStatus>& s) {
                res = r;
                status = s;
            });
    if (res != Result::SUCCESS) {
        return NULL;
    }

    jclass clazz = env->FindClass("android/media/tv/tuner/frontend/FrontendStatus");
    jmethodID init = env->GetMethodID(clazz, "<init>", "()V");
    jobject statusObj = env->NewObject(clazz, init);

    jclass intClazz = env->FindClass("java/lang/Integer");
    jmethodID initInt = env->GetMethodID(intClazz, "<init>", "(I)V");
    jclass booleanClazz = env->FindClass("java/lang/Boolean");
    jmethodID initBoolean = env->GetMethodID(booleanClazz, "<init>", "(Z)V");

    for (auto s : status) {
        switch(s.getDiscriminator()) {
            case FrontendStatus::hidl_discriminator::isDemodLocked: {
                jfieldID field = env->GetFieldID(clazz, "mIsDemodLocked", "Ljava/lang/Boolean;");
                jobject newBooleanObj = env->NewObject(
                        booleanClazz, initBoolean, static_cast<jboolean>(s.isDemodLocked()));
                env->SetObjectField(statusObj, field, newBooleanObj);
                break;
            }
            case FrontendStatus::hidl_discriminator::snr: {
                jfieldID field = env->GetFieldID(clazz, "mSnr", "Ljava/lang/Integer;");
                jobject newIntegerObj = env->NewObject(
                        intClazz, initInt, static_cast<jint>(s.snr()));
                env->SetObjectField(statusObj, field, newIntegerObj);
                break;
            }
            case FrontendStatus::hidl_discriminator::ber: {
                jfieldID field = env->GetFieldID(clazz, "mBer", "Ljava/lang/Integer;");
                jobject newIntegerObj = env->NewObject(
                        intClazz, initInt, static_cast<jint>(s.ber()));
                env->SetObjectField(statusObj, field, newIntegerObj);
                break;
            }
            case FrontendStatus::hidl_discriminator::per: {
                jfieldID field = env->GetFieldID(clazz, "mPer", "Ljava/lang/Integer;");
                jobject newIntegerObj = env->NewObject(
                        intClazz, initInt, static_cast<jint>(s.per()));
                env->SetObjectField(statusObj, field, newIntegerObj);
                break;
            }
            case FrontendStatus::hidl_discriminator::preBer: {
                jfieldID field = env->GetFieldID(clazz, "mPerBer", "Ljava/lang/Integer;");
                jobject newIntegerObj = env->NewObject(
                        intClazz, initInt, static_cast<jint>(s.preBer()));
                env->SetObjectField(statusObj, field, newIntegerObj);
                break;
            }
            case FrontendStatus::hidl_discriminator::signalQuality: {
                jfieldID field = env->GetFieldID(clazz, "mSignalQuality", "Ljava/lang/Integer;");
                jobject newIntegerObj = env->NewObject(
                        intClazz, initInt, static_cast<jint>(s.signalQuality()));
                env->SetObjectField(statusObj, field, newIntegerObj);
                break;
            }
            case FrontendStatus::hidl_discriminator::signalStrength: {
                jfieldID field = env->GetFieldID(clazz, "mSignalStrength", "Ljava/lang/Integer;");
                jobject newIntegerObj = env->NewObject(
                        intClazz, initInt, static_cast<jint>(s.signalStrength()));
                env->SetObjectField(statusObj, field, newIntegerObj);
                break;
            }
            case FrontendStatus::hidl_discriminator::symbolRate: {
                jfieldID field = env->GetFieldID(clazz, "mSymbolRate", "Ljava/lang/Integer;");
                jobject newIntegerObj = env->NewObject(
                        intClazz, initInt, static_cast<jint>(s.symbolRate()));
                env->SetObjectField(statusObj, field, newIntegerObj);
                break;
            }
            case FrontendStatus::hidl_discriminator::innerFec: {
                jfieldID field = env->GetFieldID(clazz, "mInnerFec", "Ljava/lang/Long;");
                jclass longClazz = env->FindClass("java/lang/Long");
                jmethodID initLong = env->GetMethodID(longClazz, "<init>", "(J)V");
                jobject newLongObj = env->NewObject(
                        longClazz, initLong, static_cast<jlong>(s.innerFec()));
                env->SetObjectField(statusObj, field, newLongObj);
                break;
            }
            case FrontendStatus::hidl_discriminator::modulation: {
                jfieldID field = env->GetFieldID(clazz, "mModulation", "Ljava/lang/Integer;");
                FrontendModulationStatus modulation = s.modulation();
                jint intModulation;
                bool valid = true;
                switch(modulation.getDiscriminator()) {
                    case FrontendModulationStatus::hidl_discriminator::dvbc: {
                        intModulation = static_cast<jint>(modulation.dvbc());
                        break;
                    }
                    case FrontendModulationStatus::hidl_discriminator::dvbs: {
                        intModulation = static_cast<jint>(modulation.dvbs());
                        break;
                    }
                    case FrontendModulationStatus::hidl_discriminator::isdbs: {
                        intModulation = static_cast<jint>(modulation.isdbs());
                        break;
                    }
                    case FrontendModulationStatus::hidl_discriminator::isdbs3: {
                        intModulation = static_cast<jint>(modulation.isdbs3());
                        break;
                    }
                    case FrontendModulationStatus::hidl_discriminator::isdbt: {
                        intModulation = static_cast<jint>(modulation.isdbt());
                        break;
                    }
                    default: {
                        valid = false;
                        break;
                    }
                }
                if (valid) {
                    jobject newIntegerObj = env->NewObject(intClazz, initInt, intModulation);
                    env->SetObjectField(statusObj, field, newIntegerObj);
                }
                break;
            }
            case FrontendStatus::hidl_discriminator::inversion: {
                jfieldID field = env->GetFieldID(clazz, "mInversion", "Ljava/lang/Integer;");
                jobject newIntegerObj = env->NewObject(
                        intClazz, initInt, static_cast<jint>(s.inversion()));
                env->SetObjectField(statusObj, field, newIntegerObj);
                break;
            }
            case FrontendStatus::hidl_discriminator::lnbVoltage: {
                jfieldID field = env->GetFieldID(clazz, "mLnbVoltage", "Ljava/lang/Integer;");
                jobject newIntegerObj = env->NewObject(
                        intClazz, initInt, static_cast<jint>(s.lnbVoltage()));
                env->SetObjectField(statusObj, field, newIntegerObj);
                break;
            }
            case FrontendStatus::hidl_discriminator::plpId: {
                jfieldID field = env->GetFieldID(clazz, "mPlpId", "Ljava/lang/Integer;");
                jobject newIntegerObj = env->NewObject(
                        intClazz, initInt, static_cast<jint>(s.plpId()));
                env->SetObjectField(statusObj, field, newIntegerObj);
                break;
            }
            case FrontendStatus::hidl_discriminator::isEWBS: {
                jfieldID field = env->GetFieldID(clazz, "mIsEwbs", "Ljava/lang/Boolean;");
                jobject newBooleanObj = env->NewObject(
                        booleanClazz, initBoolean, static_cast<jboolean>(s.isEWBS()));
                env->SetObjectField(statusObj, field, newBooleanObj);
                break;
            }
            case FrontendStatus::hidl_discriminator::agc: {
                jfieldID field = env->GetFieldID(clazz, "mAgc", "Ljava/lang/Integer;");
                jobject newIntegerObj = env->NewObject(
                        intClazz, initInt, static_cast<jint>(s.agc()));
                env->SetObjectField(statusObj, field, newIntegerObj);
                break;
            }
            case FrontendStatus::hidl_discriminator::isLnaOn: {
                jfieldID field = env->GetFieldID(clazz, "mIsLnaOn", "Ljava/lang/Boolean;");
                jobject newBooleanObj = env->NewObject(
                        booleanClazz, initBoolean, static_cast<jboolean>(s.isLnaOn()));
                env->SetObjectField(statusObj, field, newBooleanObj);
                break;
            }
            case FrontendStatus::hidl_discriminator::isLayerError: {
                jfieldID field = env->GetFieldID(clazz, "mIsLayerErrors", "[Z");
                hidl_vec<bool> layerErr = s.isLayerError();

                jbooleanArray valObj = env->NewBooleanArray(layerErr.size());

                for (size_t i = 0; i < layerErr.size(); i++) {
                    jboolean x = layerErr[i];
                    env->SetBooleanArrayRegion(valObj, i, 1, &x);
                }
                env->SetObjectField(statusObj, field, valObj);
                break;
            }
            case FrontendStatus::hidl_discriminator::mer: {
                jfieldID field = env->GetFieldID(clazz, "mMer", "Ljava/lang/Integer;");
                jobject newIntegerObj = env->NewObject(
                        intClazz, initInt, static_cast<jint>(s.mer()));
                env->SetObjectField(statusObj, field, newIntegerObj);
                break;
            }
            case FrontendStatus::hidl_discriminator::freqOffset: {
                jfieldID field = env->GetFieldID(clazz, "mFreqOffset", "Ljava/lang/Integer;");
                jobject newIntegerObj = env->NewObject(
                        intClazz, initInt, static_cast<jint>(s.freqOffset()));
                env->SetObjectField(statusObj, field, newIntegerObj);
                break;
            }
            case FrontendStatus::hidl_discriminator::hierarchy: {
                jfieldID field = env->GetFieldID(clazz, "mHierarchy", "Ljava/lang/Integer;");
                jobject newIntegerObj = env->NewObject(
                        intClazz, initInt, static_cast<jint>(s.hierarchy()));
                env->SetObjectField(statusObj, field, newIntegerObj);
                break;
            }
            case FrontendStatus::hidl_discriminator::isRfLocked: {
                jfieldID field = env->GetFieldID(clazz, "mIsRfLocked", "Ljava/lang/Boolean;");
                jobject newBooleanObj = env->NewObject(
                        booleanClazz, initBoolean, static_cast<jboolean>(s.isRfLocked()));
                env->SetObjectField(statusObj, field, newBooleanObj);
                break;
            }
            case FrontendStatus::hidl_discriminator::plpInfo: {
                jfieldID field = env->GetFieldID(clazz, "mPlpInfo",
                        "[Landroid/media/tv/tuner/frontend/FrontendStatus$Atsc3PlpTuningInfo;");
                jclass plpClazz = env->FindClass(
                        "android/media/tv/tuner/frontend/FrontendStatus$Atsc3PlpTuningInfo");
                jmethodID initPlp = env->GetMethodID(plpClazz, "<init>", "(IZI)V");

                hidl_vec<FrontendStatusAtsc3PlpInfo> plpInfos = s.plpInfo();

                jobjectArray valObj = env->NewObjectArray(plpInfos.size(), plpClazz, NULL);
                for (int i = 0; i < plpInfos.size(); i++) {
                    auto info = plpInfos[i];
                    jint plpId = (jint) info.plpId;
                    jboolean isLocked = (jboolean) info.isLocked;
                    jint uec = (jint) info.uec;

                    jobject plpObj = env->NewObject(plpClazz, initPlp, plpId, isLocked, uec);
                    env->SetObjectArrayElement(valObj, i, plpObj);
                }

                env->SetObjectField(statusObj, field, valObj);
                break;
            }
            default: {
                break;
            }
        }
    }

    return statusObj;
}

jint JTuner::closeFrontend() {
    Result r = Result::SUCCESS;
    if (mFe != NULL) {
        r = mFe->close();
    }
    return (jint) r;
}

jint JTuner::closeDemux() {
    Result r = Result::SUCCESS;
    if (mDemux != NULL) {
        r = mDemux->close();
    }
    return (jint) r;
}

}  // namespace android

////////////////////////////////////////////////////////////////////////////////

using namespace android;

static sp<JTuner> setTuner(JNIEnv *env, jobject thiz, const sp<JTuner> &tuner) {
    sp<JTuner> old = (JTuner *)env->GetLongField(thiz, gFields.tunerContext);

    if (tuner != NULL) {
        tuner->incStrong(thiz);
    }
    if (old != NULL) {
        old->decStrong(thiz);
    }
    env->SetLongField(thiz, gFields.tunerContext, (jlong)tuner.get());

    return old;
}

static sp<JTuner> getTuner(JNIEnv *env, jobject thiz) {
    return (JTuner *)env->GetLongField(thiz, gFields.tunerContext);
}

static sp<IDescrambler> getDescrambler(JNIEnv *env, jobject descrambler) {
    return (IDescrambler *)env->GetLongField(descrambler, gFields.descramblerContext);
}

static uint32_t getResourceIdFromHandle(jint handle) {
    return (handle & 0x00ff0000) >> 16;
}

static DemuxPid getDemuxPid(int pidType, int pid) {
    DemuxPid demuxPid;
    if ((int)pidType == 1) {
        demuxPid.tPid(static_cast<DemuxTpid>(pid));
    } else if ((int)pidType == 2) {
        demuxPid.mmtpPid(static_cast<DemuxMmtpPid>(pid));
    }
    return demuxPid;
}

static uint32_t getFrontendSettingsFreq(JNIEnv *env, const jobject& settings) {
    jclass clazz = env->FindClass("android/media/tv/tuner/frontend/FrontendSettings");
    jfieldID freqField = env->GetFieldID(clazz, "mFrequency", "I");
    uint32_t freq = static_cast<uint32_t>(env->GetIntField(settings, freqField));
    return freq;
}

static FrontendSettings getAnalogFrontendSettings(JNIEnv *env, const jobject& settings) {
    FrontendSettings frontendSettings;
    uint32_t freq = getFrontendSettingsFreq(env, settings);
    jclass clazz = env->FindClass("android/media/tv/tuner/frontend/AnalogFrontendSettings");
    FrontendAnalogType analogType =
            static_cast<FrontendAnalogType>(
                    env->GetIntField(settings, env->GetFieldID(clazz, "mSignalType", "I")));
    FrontendAnalogSifStandard sifStandard =
            static_cast<FrontendAnalogSifStandard>(
                    env->GetIntField(settings, env->GetFieldID(clazz, "mSifStandard", "I")));
    FrontendAnalogSettings frontendAnalogSettings {
            .frequency = freq,
            .type = analogType,
            .sifStandard = sifStandard,
    };
    frontendSettings.analog(frontendAnalogSettings);
    return frontendSettings;
}

static hidl_vec<FrontendAtsc3PlpSettings> getAtsc3PlpSettings(
        JNIEnv *env, const jobject& settings) {
    jclass clazz = env->FindClass("android/media/tv/tuner/frontend/Atsc3FrontendSettings");
    jobjectArray plpSettings =
            reinterpret_cast<jobjectArray>(
                    env->GetObjectField(settings,
                            env->GetFieldID(
                                    clazz,
                                    "mPlpSettings",
                                    "[Landroid/media/tv/tuner/frontend/Atsc3PlpSettings;")));
    int len = env->GetArrayLength(plpSettings);

    jclass plpClazz = env->FindClass("android/media/tv/tuner/frontend/Atsc3PlpSettings");
    hidl_vec<FrontendAtsc3PlpSettings> plps = hidl_vec<FrontendAtsc3PlpSettings>(len);
    // parse PLP settings
    for (int i = 0; i < len; i++) {
        jobject plp = env->GetObjectArrayElement(plpSettings, i);
        uint8_t plpId =
                static_cast<uint8_t>(
                        env->GetIntField(plp, env->GetFieldID(plpClazz, "mPlpId", "I")));
        FrontendAtsc3Modulation modulation =
                static_cast<FrontendAtsc3Modulation>(
                        env->GetIntField(plp, env->GetFieldID(plpClazz, "mModulation", "I")));
        FrontendAtsc3TimeInterleaveMode interleaveMode =
                static_cast<FrontendAtsc3TimeInterleaveMode>(
                        env->GetIntField(
                                plp, env->GetFieldID(plpClazz, "mInterleaveMode", "I")));
        FrontendAtsc3CodeRate codeRate =
                static_cast<FrontendAtsc3CodeRate>(
                        env->GetIntField(plp, env->GetFieldID(plpClazz, "mCodeRate", "I")));
        FrontendAtsc3Fec fec =
                static_cast<FrontendAtsc3Fec>(
                        env->GetIntField(plp, env->GetFieldID(plpClazz, "mFec", "I")));
        FrontendAtsc3PlpSettings frontendAtsc3PlpSettings {
                .plpId = plpId,
                .modulation = modulation,
                .interleaveMode = interleaveMode,
                .codeRate = codeRate,
                .fec = fec,
        };
        plps[i] = frontendAtsc3PlpSettings;
    }
    return plps;
}

static FrontendSettings getAtsc3FrontendSettings(JNIEnv *env, const jobject& settings) {
    FrontendSettings frontendSettings;
    uint32_t freq = getFrontendSettingsFreq(env, settings);
    jclass clazz = env->FindClass("android/media/tv/tuner/frontend/Atsc3FrontendSettings");

    FrontendAtsc3Bandwidth bandwidth =
            static_cast<FrontendAtsc3Bandwidth>(
                    env->GetIntField(settings, env->GetFieldID(clazz, "mBandwidth", "I")));
    FrontendAtsc3DemodOutputFormat demod =
            static_cast<FrontendAtsc3DemodOutputFormat>(
                    env->GetIntField(
                            settings, env->GetFieldID(clazz, "mDemodOutputFormat", "I")));
    hidl_vec<FrontendAtsc3PlpSettings> plps = getAtsc3PlpSettings(env, settings);
    FrontendAtsc3Settings frontendAtsc3Settings {
            .frequency = freq,
            .bandwidth = bandwidth,
            .demodOutputFormat = demod,
            .plpSettings = plps,
    };
    frontendSettings.atsc3(frontendAtsc3Settings);
    return frontendSettings;
}

static FrontendSettings getAtscFrontendSettings(JNIEnv *env, const jobject& settings) {
    FrontendSettings frontendSettings;
    uint32_t freq = getFrontendSettingsFreq(env, settings);
    jclass clazz = env->FindClass("android/media/tv/tuner/frontend/AtscFrontendSettings");
    FrontendAtscModulation modulation =
            static_cast<FrontendAtscModulation>(
                    env->GetIntField(settings, env->GetFieldID(clazz, "mModulation", "I")));
    FrontendAtscSettings frontendAtscSettings {
            .frequency = freq,
            .modulation = modulation,
    };
    frontendSettings.atsc(frontendAtscSettings);
    return frontendSettings;
}

static FrontendSettings getDvbcFrontendSettings(JNIEnv *env, const jobject& settings) {
    FrontendSettings frontendSettings;
    uint32_t freq = getFrontendSettingsFreq(env, settings);
    jclass clazz = env->FindClass("android/media/tv/tuner/frontend/DvbcFrontendSettings");
    FrontendDvbcModulation modulation =
            static_cast<FrontendDvbcModulation>(
                    env->GetIntField(settings, env->GetFieldID(clazz, "mModulation", "I")));
    FrontendInnerFec innerFec =
            static_cast<FrontendInnerFec>(
                    env->GetLongField(settings, env->GetFieldID(clazz, "mInnerFec", "J")));
    uint32_t symbolRate =
            static_cast<uint32_t>(
                    env->GetIntField(settings, env->GetFieldID(clazz, "mSymbolRate", "I")));
    FrontendDvbcOuterFec outerFec =
            static_cast<FrontendDvbcOuterFec>(
                    env->GetIntField(settings, env->GetFieldID(clazz, "mOuterFec", "I")));
    FrontendDvbcAnnex annex =
            static_cast<FrontendDvbcAnnex>(
                    env->GetIntField(settings, env->GetFieldID(clazz, "mAnnex", "I")));
    FrontendDvbcSpectralInversion spectralInversion =
            static_cast<FrontendDvbcSpectralInversion>(
                    env->GetIntField(
                            settings, env->GetFieldID(clazz, "mSpectralInversion", "I")));
    FrontendDvbcSettings frontendDvbcSettings {
            .frequency = freq,
            .modulation = modulation,
            .fec = innerFec,
            .symbolRate = symbolRate,
            .outerFec = outerFec,
            .annex = annex,
            .spectralInversion = spectralInversion,
    };
    frontendSettings.dvbc(frontendDvbcSettings);
    return frontendSettings;
}

static FrontendDvbsCodeRate getDvbsCodeRate(JNIEnv *env, const jobject& settings) {
    jclass clazz = env->FindClass("android/media/tv/tuner/frontend/DvbsFrontendSettings");
    jobject jcodeRate =
            env->GetObjectField(settings,
                    env->GetFieldID(
                            clazz,
                            "mCodeRate",
                            "Landroid/media/tv/tuner/frontend/DvbsCodeRate;"));

    jclass codeRateClazz = env->FindClass("android/media/tv/tuner/frontend/DvbsCodeRate");
    FrontendInnerFec innerFec =
            static_cast<FrontendInnerFec>(
                    env->GetLongField(
                            jcodeRate, env->GetFieldID(codeRateClazz, "mInnerFec", "J")));
    bool isLinear =
            static_cast<bool>(
                    env->GetBooleanField(
                            jcodeRate, env->GetFieldID(codeRateClazz, "mIsLinear", "Z")));
    bool isShortFrames =
            static_cast<bool>(
                    env->GetBooleanField(
                            jcodeRate, env->GetFieldID(codeRateClazz, "mIsShortFrames", "Z")));
    uint32_t bitsPer1000Symbol =
            static_cast<uint32_t>(
                    env->GetIntField(
                            jcodeRate, env->GetFieldID(
                                    codeRateClazz, "mBitsPer1000Symbol", "I")));
    FrontendDvbsCodeRate coderate {
            .fec = innerFec,
            .isLinear = isLinear,
            .isShortFrames = isShortFrames,
            .bitsPer1000Symbol = bitsPer1000Symbol,
    };
    return coderate;
}

static FrontendSettings getDvbsFrontendSettings(JNIEnv *env, const jobject& settings) {
    FrontendSettings frontendSettings;
    uint32_t freq = getFrontendSettingsFreq(env, settings);
    jclass clazz = env->FindClass("android/media/tv/tuner/frontend/DvbsFrontendSettings");


    FrontendDvbsModulation modulation =
            static_cast<FrontendDvbsModulation>(
                    env->GetIntField(settings, env->GetFieldID(clazz, "mModulation", "I")));
    uint32_t symbolRate =
            static_cast<uint32_t>(
                    env->GetIntField(settings, env->GetFieldID(clazz, "mSymbolRate", "I")));
    FrontendDvbsRolloff rolloff =
            static_cast<FrontendDvbsRolloff>(
                    env->GetIntField(settings, env->GetFieldID(clazz, "mRolloff", "I")));
    FrontendDvbsPilot pilot =
            static_cast<FrontendDvbsPilot>(
                    env->GetIntField(settings, env->GetFieldID(clazz, "mPilot", "I")));
    uint32_t inputStreamId =
            static_cast<uint32_t>(
                    env->GetIntField(settings, env->GetFieldID(clazz, "mInputStreamId", "I")));
    FrontendDvbsStandard standard =
            static_cast<FrontendDvbsStandard>(
                    env->GetIntField(settings, env->GetFieldID(clazz, "mStandard", "I")));
    FrontendDvbsVcmMode vcmMode =
            static_cast<FrontendDvbsVcmMode>(
                    env->GetIntField(settings, env->GetFieldID(clazz, "mVcmMode", "I")));
    FrontendDvbsCodeRate coderate = getDvbsCodeRate(env, settings);

    FrontendDvbsSettings frontendDvbsSettings {
            .frequency = freq,
            .modulation = modulation,
            .coderate = coderate,
            .symbolRate = symbolRate,
            .rolloff = rolloff,
            .pilot = pilot,
            .inputStreamId = inputStreamId,
            .standard = standard,
            .vcmMode = vcmMode,
    };
    frontendSettings.dvbs(frontendDvbsSettings);
    return frontendSettings;
}

static FrontendSettings getDvbtFrontendSettings(JNIEnv *env, const jobject& settings) {
    FrontendSettings frontendSettings;
    uint32_t freq = getFrontendSettingsFreq(env, settings);
    jclass clazz = env->FindClass("android/media/tv/tuner/frontend/DvbtFrontendSettings");
    FrontendDvbtTransmissionMode transmissionMode =
            static_cast<FrontendDvbtTransmissionMode>(
                    env->GetIntField(
                            settings, env->GetFieldID(clazz, "mTransmissionMode", "I")));
    FrontendDvbtBandwidth bandwidth =
            static_cast<FrontendDvbtBandwidth>(
                    env->GetIntField(settings, env->GetFieldID(clazz, "mBandwidth", "I")));
    FrontendDvbtConstellation constellation =
            static_cast<FrontendDvbtConstellation>(
                    env->GetIntField(settings, env->GetFieldID(clazz, "mConstellation", "I")));
    FrontendDvbtHierarchy hierarchy =
            static_cast<FrontendDvbtHierarchy>(
                    env->GetIntField(settings, env->GetFieldID(clazz, "mHierarchy", "I")));
    FrontendDvbtCoderate hpCoderate =
            static_cast<FrontendDvbtCoderate>(
                    env->GetIntField(settings, env->GetFieldID(clazz, "mHpCodeRate", "I")));
    FrontendDvbtCoderate lpCoderate =
            static_cast<FrontendDvbtCoderate>(
                    env->GetIntField(settings, env->GetFieldID(clazz, "mLpCodeRate", "I")));
    FrontendDvbtGuardInterval guardInterval =
            static_cast<FrontendDvbtGuardInterval>(
                    env->GetIntField(settings, env->GetFieldID(clazz, "mGuardInterval", "I")));
    bool isHighPriority =
            static_cast<bool>(
                    env->GetBooleanField(
                            settings, env->GetFieldID(clazz, "mIsHighPriority", "Z")));
    FrontendDvbtStandard standard =
            static_cast<FrontendDvbtStandard>(
                    env->GetIntField(settings, env->GetFieldID(clazz, "mStandard", "I")));
    bool isMiso =
            static_cast<bool>(
                    env->GetBooleanField(settings, env->GetFieldID(clazz, "mIsMiso", "Z")));
    FrontendDvbtPlpMode plpMode =
            static_cast<FrontendDvbtPlpMode>(
                    env->GetIntField(settings, env->GetFieldID(clazz, "mPlpMode", "I")));
    uint8_t plpId =
            static_cast<uint8_t>(
                    env->GetIntField(settings, env->GetFieldID(clazz, "mPlpId", "I")));
    uint8_t plpGroupId =
            static_cast<uint8_t>(
                    env->GetIntField(settings, env->GetFieldID(clazz, "mPlpGroupId", "I")));

    FrontendDvbtSettings frontendDvbtSettings {
            .frequency = freq,
            .transmissionMode = transmissionMode,
            .bandwidth = bandwidth,
            .constellation = constellation,
            .hierarchy = hierarchy,
            .hpCoderate = hpCoderate,
            .lpCoderate = lpCoderate,
            .guardInterval = guardInterval,
            .isHighPriority = isHighPriority,
            .standard = standard,
            .isMiso = isMiso,
            .plpMode = plpMode,
            .plpId = plpId,
            .plpGroupId = plpGroupId,
    };
    frontendSettings.dvbt(frontendDvbtSettings);
    return frontendSettings;
}

static FrontendSettings getIsdbsFrontendSettings(JNIEnv *env, const jobject& settings) {
    FrontendSettings frontendSettings;
    uint32_t freq = getFrontendSettingsFreq(env, settings);
    jclass clazz = env->FindClass("android/media/tv/tuner/frontend/IsdbsFrontendSettings");
    uint16_t streamId =
            static_cast<uint16_t>(
                    env->GetIntField(settings, env->GetFieldID(clazz, "mStreamId", "I")));
    FrontendIsdbsStreamIdType streamIdType =
            static_cast<FrontendIsdbsStreamIdType>(
                    env->GetIntField(settings, env->GetFieldID(clazz, "mStreamIdType", "I")));
    FrontendIsdbsModulation modulation =
            static_cast<FrontendIsdbsModulation>(
                    env->GetIntField(settings, env->GetFieldID(clazz, "mModulation", "I")));
    FrontendIsdbsCoderate coderate =
            static_cast<FrontendIsdbsCoderate>(
                    env->GetIntField(settings, env->GetFieldID(clazz, "mCodeRate", "I")));
    uint32_t symbolRate =
            static_cast<uint32_t>(
                    env->GetIntField(settings, env->GetFieldID(clazz, "mSymbolRate", "I")));
    FrontendIsdbsRolloff rolloff =
            static_cast<FrontendIsdbsRolloff>(
                    env->GetIntField(settings, env->GetFieldID(clazz, "mRolloff", "I")));

    FrontendIsdbsSettings frontendIsdbsSettings {
            .frequency = freq,
            .streamId = streamId,
            .streamIdType = streamIdType,
            .modulation = modulation,
            .coderate = coderate,
            .symbolRate = symbolRate,
            .rolloff = rolloff,
    };
    frontendSettings.isdbs(frontendIsdbsSettings);
    return frontendSettings;
}

static FrontendSettings getIsdbs3FrontendSettings(JNIEnv *env, const jobject& settings) {
    FrontendSettings frontendSettings;
    uint32_t freq = getFrontendSettingsFreq(env, settings);
    jclass clazz = env->FindClass("android/media/tv/tuner/frontend/Isdbs3FrontendSettings");
    uint16_t streamId =
            static_cast<uint16_t>(
                    env->GetIntField(settings, env->GetFieldID(clazz, "mStreamId", "I")));
    FrontendIsdbsStreamIdType streamIdType =
            static_cast<FrontendIsdbsStreamIdType>(
                    env->GetIntField(settings, env->GetFieldID(clazz, "mStreamIdType", "I")));
    FrontendIsdbs3Modulation modulation =
            static_cast<FrontendIsdbs3Modulation>(
                    env->GetIntField(settings, env->GetFieldID(clazz, "mModulation", "I")));
    FrontendIsdbs3Coderate coderate =
            static_cast<FrontendIsdbs3Coderate>(
                    env->GetIntField(settings, env->GetFieldID(clazz, "mCodeRate", "I")));
    uint32_t symbolRate =
            static_cast<uint32_t>(
                    env->GetIntField(settings, env->GetFieldID(clazz, "mSymbolRate", "I")));
    FrontendIsdbs3Rolloff rolloff =
            static_cast<FrontendIsdbs3Rolloff>(
                    env->GetIntField(settings, env->GetFieldID(clazz, "mRolloff", "I")));

    FrontendIsdbs3Settings frontendIsdbs3Settings {
            .frequency = freq,
            .streamId = streamId,
            .streamIdType = streamIdType,
            .modulation = modulation,
            .coderate = coderate,
            .symbolRate = symbolRate,
            .rolloff = rolloff,
    };
    frontendSettings.isdbs3(frontendIsdbs3Settings);
    return frontendSettings;
}

static FrontendSettings getIsdbtFrontendSettings(JNIEnv *env, const jobject& settings) {
    FrontendSettings frontendSettings;
    uint32_t freq = getFrontendSettingsFreq(env, settings);
    jclass clazz = env->FindClass("android/media/tv/tuner/frontend/IsdbtFrontendSettings");
    FrontendIsdbtModulation modulation =
            static_cast<FrontendIsdbtModulation>(
                    env->GetIntField(settings, env->GetFieldID(clazz, "mModulation", "I")));
    FrontendIsdbtBandwidth bandwidth =
            static_cast<FrontendIsdbtBandwidth>(
                    env->GetIntField(settings, env->GetFieldID(clazz, "mBandwidth", "I")));
    FrontendIsdbtMode mode =
            static_cast<FrontendIsdbtMode>(
                    env->GetIntField(settings, env->GetFieldID(clazz, "mMode", "I")));
    FrontendIsdbtCoderate coderate =
            static_cast<FrontendIsdbtCoderate>(
                    env->GetIntField(settings, env->GetFieldID(clazz, "mCodeRate", "I")));
    FrontendIsdbtGuardInterval guardInterval =
            static_cast<FrontendIsdbtGuardInterval>(
                    env->GetIntField(settings, env->GetFieldID(clazz, "mGuardInterval", "I")));
    uint32_t serviceAreaId =
            static_cast<uint32_t>(
                    env->GetIntField(settings, env->GetFieldID(clazz, "mServiceAreaId", "I")));

    FrontendIsdbtSettings frontendIsdbtSettings {
            .frequency = freq,
            .modulation = modulation,
            .bandwidth = bandwidth,
            .mode = mode,
            .coderate = coderate,
            .guardInterval = guardInterval,
            .serviceAreaId = serviceAreaId,
    };
    frontendSettings.isdbt(frontendIsdbtSettings);
    return frontendSettings;
}

static FrontendSettings getFrontendSettings(JNIEnv *env, int type, jobject settings) {
    ALOGD("getFrontendSettings %d", type);

    FrontendType feType = static_cast<FrontendType>(type);
    switch(feType) {
        case FrontendType::ANALOG:
            return getAnalogFrontendSettings(env, settings);
        case FrontendType::ATSC3:
            return getAtsc3FrontendSettings(env, settings);
        case FrontendType::ATSC:
            return getAtscFrontendSettings(env, settings);
        case FrontendType::DVBC:
            return getDvbcFrontendSettings(env, settings);
        case FrontendType::DVBS:
            return getDvbsFrontendSettings(env, settings);
        case FrontendType::DVBT:
            return getDvbtFrontendSettings(env, settings);
        case FrontendType::ISDBS:
            return getIsdbsFrontendSettings(env, settings);
        case FrontendType::ISDBS3:
            return getIsdbs3FrontendSettings(env, settings);
        case FrontendType::ISDBT:
            return getIsdbtFrontendSettings(env, settings);
        default:
            // should never happen because a type is associated with a subclass of
            // FrontendSettings and not set by users
            jniThrowExceptionFmt(env, "java/lang/IllegalArgumentException",
                "Unsupported frontend type %d", type);
            return FrontendSettings();
    }
}

static sp<Filter> getFilter(JNIEnv *env, jobject filter) {
    return (Filter *)env->GetLongField(filter, gFields.filterContext);
}

static DvrSettings getDvrSettings(JNIEnv *env, jobject settings, bool isRecorder) {
    DvrSettings dvrSettings;
    jclass clazz = env->FindClass("android/media/tv/tuner/dvr/DvrSettings");
    uint32_t statusMask =
            static_cast<uint32_t>(env->GetIntField(
                    settings, env->GetFieldID(clazz, "mStatusMask", "I")));
    uint32_t lowThreshold =
            static_cast<uint32_t>(env->GetLongField(
                    settings, env->GetFieldID(clazz, "mLowThreshold", "J")));
    uint32_t highThreshold =
            static_cast<uint32_t>(env->GetLongField(
                    settings, env->GetFieldID(clazz, "mHighThreshold", "J")));
    uint8_t packetSize =
            static_cast<uint8_t>(env->GetLongField(
                    settings, env->GetFieldID(clazz, "mPacketSize", "J")));
    DataFormat dataFormat =
            static_cast<DataFormat>(env->GetIntField(
                    settings, env->GetFieldID(clazz, "mDataFormat", "I")));
    if (isRecorder) {
        RecordSettings recordSettings {
                .statusMask = static_cast<unsigned char>(statusMask),
                .lowThreshold = lowThreshold,
                .highThreshold = highThreshold,
                .dataFormat = dataFormat,
                .packetSize = packetSize,
        };
        dvrSettings.record(recordSettings);
    } else {
        PlaybackSettings PlaybackSettings {
                .statusMask = statusMask,
                .lowThreshold = lowThreshold,
                .highThreshold = highThreshold,
                .dataFormat = dataFormat,
                .packetSize = packetSize,
        };
        dvrSettings.playback(PlaybackSettings);
    }
    return dvrSettings;
}

static sp<Dvr> getDvr(JNIEnv *env, jobject dvr) {
    bool isRecorder =
            env->IsInstanceOf(dvr, env->FindClass("android/media/tv/tuner/dvr/DvrRecorder"));
    jfieldID fieldId =
            isRecorder ? gFields.dvrRecorderContext : gFields.dvrPlaybackContext;
    return (Dvr *)env->GetLongField(dvr, fieldId);
}

static void android_media_tv_Tuner_native_init(JNIEnv *env) {
    jclass clazz = env->FindClass("android/media/tv/tuner/Tuner");
    CHECK(clazz != NULL);

    gFields.tunerContext = env->GetFieldID(clazz, "mNativeContext", "J");
    CHECK(gFields.tunerContext != NULL);

    gFields.onFrontendEventID = env->GetMethodID(clazz, "onFrontendEvent", "(I)V");

    jclass frontendClazz = env->FindClass("android/media/tv/tuner/Tuner$Frontend");
    gFields.frontendInitID =
            env->GetMethodID(frontendClazz, "<init>", "(Landroid/media/tv/tuner/Tuner;I)V");

    jclass lnbClazz = env->FindClass("android/media/tv/tuner/Lnb");
    gFields.lnbContext = env->GetFieldID(lnbClazz, "mNativeContext", "J");
    gFields.lnbInitID = env->GetMethodID(lnbClazz, "<init>", "(I)V");
    gFields.onLnbEventID = env->GetMethodID(lnbClazz, "onEvent", "(I)V");
    gFields.onLnbDiseqcMessageID = env->GetMethodID(lnbClazz, "onDiseqcMessage", "([B)V");

    jclass filterClazz = env->FindClass("android/media/tv/tuner/filter/Filter");
    gFields.filterContext = env->GetFieldID(filterClazz, "mNativeContext", "J");
    gFields.filterInitID =
            env->GetMethodID(filterClazz, "<init>", "(J)V");
    gFields.onFilterStatusID =
            env->GetMethodID(filterClazz, "onFilterStatus", "(I)V");
    gFields.onFilterEventID =
            env->GetMethodID(filterClazz, "onFilterEvent",
                    "([Landroid/media/tv/tuner/filter/FilterEvent;)V");

    jclass timeFilterClazz = env->FindClass("android/media/tv/tuner/filter/TimeFilter");
    gFields.timeFilterContext = env->GetFieldID(timeFilterClazz, "mNativeContext", "J");
    gFields.timeFilterInitID = env->GetMethodID(timeFilterClazz, "<init>", "()V");

    jclass descramblerClazz = env->FindClass("android/media/tv/tuner/Descrambler");
    gFields.descramblerContext = env->GetFieldID(descramblerClazz, "mNativeContext", "J");
    gFields.descramblerInitID = env->GetMethodID(descramblerClazz, "<init>", "()V");

    jclass dvrRecorderClazz = env->FindClass("android/media/tv/tuner/dvr/DvrRecorder");
    gFields.dvrRecorderContext = env->GetFieldID(dvrRecorderClazz, "mNativeContext", "J");
    gFields.dvrRecorderInitID = env->GetMethodID(dvrRecorderClazz, "<init>", "()V");
    gFields.onDvrRecordStatusID =
            env->GetMethodID(dvrRecorderClazz, "onRecordStatusChanged", "(I)V");

    jclass dvrPlaybackClazz = env->FindClass("android/media/tv/tuner/dvr/DvrPlayback");
    gFields.dvrPlaybackContext = env->GetFieldID(dvrPlaybackClazz, "mNativeContext", "J");
    gFields.dvrPlaybackInitID = env->GetMethodID(dvrPlaybackClazz, "<init>", "()V");
    gFields.onDvrPlaybackStatusID =
            env->GetMethodID(dvrPlaybackClazz, "onPlaybackStatusChanged", "(I)V");

    jclass mediaEventClazz = env->FindClass("android/media/tv/tuner/filter/MediaEvent");
    gFields.mediaEventContext = env->GetFieldID(mediaEventClazz, "mNativeContext", "J");

    jclass linearBlockClazz = env->FindClass("android/media/MediaCodec$LinearBlock");
    gFields.linearBlockInitID = env->GetMethodID(linearBlockClazz, "<init>", "()V");
    gFields.linearBlockSetInternalStateID =
            env->GetMethodID(linearBlockClazz, "setInternalStateLocked", "(JZ)V");
}

static void android_media_tv_Tuner_native_setup(JNIEnv *env, jobject thiz) {
    sp<JTuner> tuner = new JTuner(env, thiz);
    setTuner(env,thiz, tuner);
}

static jint android_media_tv_Tuner_native_get_tuner_version(JNIEnv *env, jobject thiz) {
    sp<JTuner> tuner = getTuner(env, thiz);
    return tuner->getTunerVersion();
}

static jobject android_media_tv_Tuner_get_frontend_ids(JNIEnv *env, jobject thiz) {
    sp<JTuner> tuner = getTuner(env, thiz);
    return tuner->getFrontendIds();
}

static jobject android_media_tv_Tuner_open_frontend_by_handle(
        JNIEnv *env, jobject thiz, jint handle) {
    sp<JTuner> tuner = getTuner(env, thiz);
    uint32_t id = getResourceIdFromHandle(handle);
    return tuner->openFrontendById(id);
}

static jint android_media_tv_Tuner_close_frontend_by_handle(
        JNIEnv *env, jobject thiz, jint handle) {
    sp<JTuner> tuner = getTuner(env, thiz);
    uint32_t id = getResourceIdFromHandle(handle);
    return tuner->closeFrontendById(id);
}

static int android_media_tv_Tuner_tune(JNIEnv *env, jobject thiz, jint type, jobject settings) {
    sp<JTuner> tuner = getTuner(env, thiz);
    return tuner->tune(getFrontendSettings(env, type, settings));
}

static int android_media_tv_Tuner_stop_tune(JNIEnv *env, jobject thiz) {
    sp<JTuner> tuner = getTuner(env, thiz);
    return tuner->stopTune();
}

static int android_media_tv_Tuner_scan(
        JNIEnv *env, jobject thiz, jint settingsType, jobject settings, jint scanType) {
    sp<JTuner> tuner = getTuner(env, thiz);
    return tuner->scan(getFrontendSettings(
            env, settingsType, settings), static_cast<FrontendScanType>(scanType));
}

static int android_media_tv_Tuner_stop_scan(JNIEnv *env, jobject thiz) {
    sp<JTuner> tuner = getTuner(env, thiz);
    return tuner->stopScan();
}

static int android_media_tv_Tuner_set_lnb(JNIEnv *env, jobject thiz, jint id) {
    sp<JTuner> tuner = getTuner(env, thiz);
    return tuner->setLnb(id);
}

static int android_media_tv_Tuner_set_lna(JNIEnv *env, jobject thiz, jboolean enable) {
    sp<JTuner> tuner = getTuner(env, thiz);
    return tuner->setLna(enable);
}

static jobject android_media_tv_Tuner_get_frontend_status(
        JNIEnv* env, jobject thiz, jintArray types) {
    sp<JTuner> tuner = getTuner(env, thiz);
    return tuner->getFrontendStatus(types);
}

static jobject android_media_tv_Tuner_get_av_sync_hw_id(
        JNIEnv *env, jobject thiz, jobject filter) {
    sp<Filter> filterSp = getFilter(env, filter);
    if (filterSp == NULL) {
        ALOGD("Failed to get sync ID. Filter not found");
        return NULL;
    }
    sp<JTuner> tuner = getTuner(env, thiz);
    return tuner->getAvSyncHwId(filterSp);
}

static jobject android_media_tv_Tuner_get_av_sync_time(JNIEnv *env, jobject thiz, jint id) {
    sp<JTuner> tuner = getTuner(env, thiz);
    return tuner->getAvSyncTime(id);
}

static int android_media_tv_Tuner_connect_cicam(JNIEnv *env, jobject thiz, jint id) {
    sp<JTuner> tuner = getTuner(env, thiz);
    return tuner->connectCiCam(id);
}

static int android_media_tv_Tuner_disconnect_cicam(JNIEnv *env, jobject thiz) {
    sp<JTuner> tuner = getTuner(env, thiz);
    return tuner->disconnectCiCam();
}

static jobject android_media_tv_Tuner_get_frontend_info(JNIEnv *env, jobject thiz, jint id) {
    sp<JTuner> tuner = getTuner(env, thiz);
    return tuner->getFrontendInfo(id);
}

static jintArray android_media_tv_Tuner_get_lnb_ids(JNIEnv *env, jobject thiz) {
    sp<JTuner> tuner = getTuner(env, thiz);
    return tuner->getLnbIds();
}

static jobject android_media_tv_Tuner_open_lnb_by_handle(JNIEnv *env, jobject thiz, jint handle) {
    sp<JTuner> tuner = getTuner(env, thiz);
    uint32_t id = getResourceIdFromHandle(handle);
    return tuner->openLnbById(id);
}

static jobject android_media_tv_Tuner_open_lnb_by_name(JNIEnv *env, jobject thiz, jstring name) {
    sp<JTuner> tuner = getTuner(env, thiz);
    return tuner->openLnbByName(name);
}


static jobject android_media_tv_Tuner_open_filter(
        JNIEnv *env, jobject thiz, jint type, jint subType, jlong bufferSize) {
    sp<JTuner> tuner = getTuner(env, thiz);
    DemuxFilterMainType mainType = static_cast<DemuxFilterMainType>(type);
    DemuxFilterType filterType {
        .mainType = mainType,
    };

    switch(mainType) {
        case DemuxFilterMainType::TS:
            filterType.subType.tsFilterType(static_cast<DemuxTsFilterType>(subType));
            break;
        case DemuxFilterMainType::MMTP:
            filterType.subType.mmtpFilterType(static_cast<DemuxMmtpFilterType>(subType));
            break;
        case DemuxFilterMainType::IP:
            filterType.subType.ipFilterType(static_cast<DemuxIpFilterType>(subType));
            break;
        case DemuxFilterMainType::TLV:
            filterType.subType.tlvFilterType(static_cast<DemuxTlvFilterType>(subType));
            break;
        case DemuxFilterMainType::ALP:
            filterType.subType.alpFilterType(static_cast<DemuxAlpFilterType>(subType));
            break;
    }

    return tuner->openFilter(filterType, bufferSize);
}

static jobject android_media_tv_Tuner_open_time_filter(JNIEnv *env, jobject thiz) {
    sp<JTuner> tuner = getTuner(env, thiz);
    return tuner->openTimeFilter();
}

static DemuxFilterSectionBits getFilterSectionBits(JNIEnv *env, const jobject& settings) {
    jclass clazz = env->FindClass("android/media/tv/tuner/filter/SectionSettingsWithSectionBits");
    jbyteArray jfilterBytes = static_cast<jbyteArray>(
            env->GetObjectField(settings, env->GetFieldID(clazz, "mFilter", "[B")));
    jsize size = env->GetArrayLength(jfilterBytes);
    std::vector<uint8_t> filterBytes(size);
    env->GetByteArrayRegion(
            jfilterBytes, 0, size, reinterpret_cast<jbyte*>(&filterBytes[0]));

    jbyteArray jmask = static_cast<jbyteArray>(
            env->GetObjectField(settings, env->GetFieldID(clazz, "mMask", "[B")));
    size = env->GetArrayLength(jmask);
    std::vector<uint8_t> mask(size);
    env->GetByteArrayRegion(jmask, 0, size, reinterpret_cast<jbyte*>(&mask[0]));

    jbyteArray jmode = static_cast<jbyteArray>(
            env->GetObjectField(settings, env->GetFieldID(clazz, "mMode", "[B")));
    size = env->GetArrayLength(jmode);
    std::vector<uint8_t> mode(size);
    env->GetByteArrayRegion(jmode, 0, size, reinterpret_cast<jbyte*>(&mode[0]));

    DemuxFilterSectionBits filterSectionBits {
        .filter = filterBytes,
        .mask = mask,
        .mode = mode,
    };
    return filterSectionBits;
}

static DemuxFilterSectionSettings::Condition::TableInfo getFilterTableInfo(
        JNIEnv *env, const jobject& settings) {
    jclass clazz = env->FindClass("android/media/tv/tuner/filter/SectionSettingsWithTableInfo");
    uint16_t tableId = static_cast<uint16_t>(
            env->GetIntField(settings, env->GetFieldID(clazz, "mTableId", "I")));
    uint16_t version = static_cast<uint16_t>(
            env->GetIntField(settings, env->GetFieldID(clazz, "mVersion", "I")));
    DemuxFilterSectionSettings::Condition::TableInfo tableInfo {
        .tableId = tableId,
        .version = version,
    };
    return tableInfo;
}

static DemuxFilterSectionSettings getFilterSectionSettings(JNIEnv *env, const jobject& settings) {
    jclass clazz = env->FindClass("android/media/tv/tuner/filter/SectionSettings");
    bool isCheckCrc = static_cast<bool>(
            env->GetBooleanField(settings, env->GetFieldID(clazz, "mCrcEnabled", "Z")));
    bool isRepeat = static_cast<bool>(
            env->GetBooleanField(settings, env->GetFieldID(clazz, "mIsRepeat", "Z")));
    bool isRaw = static_cast<bool>(
            env->GetBooleanField(settings, env->GetFieldID(clazz, "mIsRaw", "Z")));

    DemuxFilterSectionSettings filterSectionSettings {
        .isCheckCrc = isCheckCrc,
        .isRepeat = isRepeat,
        .isRaw = isRaw,
    };
    if (env->IsInstanceOf(
            settings,
            env->FindClass("android/media/tv/tuner/filter/SectionSettingsWithSectionBits"))) {
        filterSectionSettings.condition.sectionBits(getFilterSectionBits(env, settings));
    } else if (env->IsInstanceOf(
            settings,
            env->FindClass("android/media/tv/tuner/filter/SectionSettingsWithTableInfo"))) {
        filterSectionSettings.condition.tableInfo(getFilterTableInfo(env, settings));
    }
    return filterSectionSettings;
}

static DemuxFilterAvSettings getFilterAvSettings(JNIEnv *env, const jobject& settings) {
    jclass clazz = env->FindClass("android/media/tv/tuner/filter/AvSettings");
    bool isPassthrough = static_cast<bool>(
            env->GetBooleanField(settings, env->GetFieldID(clazz, "mIsPassthrough", "Z")));
    DemuxFilterAvSettings filterAvSettings {
        .isPassthrough = isPassthrough,
    };
    return filterAvSettings;
}

static DemuxFilterPesDataSettings getFilterPesDataSettings(JNIEnv *env, const jobject& settings) {
    jclass clazz = env->FindClass("android/media/tv/tuner/filter/PesSettings");
    uint16_t streamId = static_cast<uint16_t>(
            env->GetIntField(settings, env->GetFieldID(clazz, "mStreamId", "I")));
    bool isRaw = static_cast<bool>(
            env->GetBooleanField(settings, env->GetFieldID(clazz, "mIsRaw", "Z")));
    DemuxFilterPesDataSettings filterPesDataSettings {
        .streamId = streamId,
        .isRaw = isRaw,
    };
    return filterPesDataSettings;
}

static DemuxFilterRecordSettings getFilterRecordSettings(JNIEnv *env, const jobject& settings) {
    jclass clazz = env->FindClass("android/media/tv/tuner/filter/RecordSettings");
    hidl_bitfield<DemuxTsIndex> tsIndexMask = static_cast<hidl_bitfield<DemuxTsIndex>>(
            env->GetIntField(settings, env->GetFieldID(clazz, "mTsIndexMask", "I")));
    DemuxRecordScIndexType scIndexType = static_cast<DemuxRecordScIndexType>(
            env->GetIntField(settings, env->GetFieldID(clazz, "mScIndexType", "I")));
    jint scIndexMask = env->GetIntField(settings, env->GetFieldID(clazz, "mScIndexMask", "I"));

    DemuxFilterRecordSettings filterRecordSettings {
        .tsIndexMask = tsIndexMask,
        .scIndexType = scIndexType,
    };
    if (scIndexType == DemuxRecordScIndexType::SC) {
        filterRecordSettings.scIndexMask.sc(static_cast<hidl_bitfield<DemuxScIndex>>(scIndexMask));
    } else if (scIndexType == DemuxRecordScIndexType::SC_HEVC) {
        filterRecordSettings.scIndexMask.scHevc(
                static_cast<hidl_bitfield<DemuxScHevcIndex>>(scIndexMask));
    }
    return filterRecordSettings;
}

static DemuxFilterDownloadSettings getFilterDownloadSettings(JNIEnv *env, const jobject& settings) {
    jclass clazz = env->FindClass("android/media/tv/tuner/filter/DownloadSettings");
    uint32_t downloadId = static_cast<uint32_t>(
            env->GetIntField(settings, env->GetFieldID(clazz, "mDownloadId", "I")));

    DemuxFilterDownloadSettings filterDownloadSettings {
        .downloadId = downloadId,
    };
    return filterDownloadSettings;
}

static DemuxIpAddress getDemuxIpAddress(JNIEnv *env, const jobject& config) {
    jclass clazz = env->FindClass("android/media/tv/tuner/filter/IpFilterConfiguration");

    jbyteArray jsrcIpAddress = static_cast<jbyteArray>(
            env->GetObjectField(config, env->GetFieldID(clazz, "mSrcIpAddress", "[B")));
    jsize srcSize = env->GetArrayLength(jsrcIpAddress);
    jbyteArray jdstIpAddress = static_cast<jbyteArray>(
            env->GetObjectField(config, env->GetFieldID(clazz, "mDstIpAddress", "[B")));
    jsize dstSize = env->GetArrayLength(jdstIpAddress);

    DemuxIpAddress res;

    if (srcSize != dstSize) {
        // should never happen. Validated on Java size.
        jniThrowExceptionFmt(env, "java/lang/IllegalArgumentException",
            "IP address lengths don't match. srcLength=%d, dstLength=%d", srcSize, dstSize);
        return res;
    }

    if (srcSize == IP_V4_LENGTH) {
        uint8_t srcAddr[IP_V4_LENGTH];
        uint8_t dstAddr[IP_V4_LENGTH];
        env->GetByteArrayRegion(
                jsrcIpAddress, 0, srcSize, reinterpret_cast<jbyte*>(srcAddr));
        env->GetByteArrayRegion(
                jdstIpAddress, 0, dstSize, reinterpret_cast<jbyte*>(dstAddr));
        res.srcIpAddress.v4(srcAddr);
        res.dstIpAddress.v4(dstAddr);
    } else if (srcSize == IP_V6_LENGTH) {
        uint8_t srcAddr[IP_V6_LENGTH];
        uint8_t dstAddr[IP_V6_LENGTH];
        env->GetByteArrayRegion(
                jsrcIpAddress, 0, srcSize, reinterpret_cast<jbyte*>(srcAddr));
        env->GetByteArrayRegion(
                jdstIpAddress, 0, dstSize, reinterpret_cast<jbyte*>(dstAddr));
        res.srcIpAddress.v6(srcAddr);
        res.dstIpAddress.v6(dstAddr);
    } else {
        // should never happen. Validated on Java size.
        jniThrowExceptionFmt(env, "java/lang/IllegalArgumentException",
            "Invalid IP address length %d", srcSize);
        return res;
    }

    uint16_t srcPort = static_cast<uint16_t>(
            env->GetIntField(config, env->GetFieldID(clazz, "mSrcPort", "I")));
    uint16_t dstPort = static_cast<uint16_t>(
            env->GetIntField(config, env->GetFieldID(clazz, "mDstPort", "I")));

    res.srcPort = srcPort;
    res.dstPort = dstPort;

    return res;
}

static DemuxFilterSettings getFilterConfiguration(
        JNIEnv *env, int type, int subtype, jobject filterConfigObj) {
    DemuxFilterSettings filterSettings;
    jobject settingsObj =
            env->GetObjectField(
                    filterConfigObj,
                    env->GetFieldID(
                            env->FindClass("android/media/tv/tuner/filter/FilterConfiguration"),
                            "mSettings",
                            "Landroid/media/tv/tuner/filter/Settings;"));
    DemuxFilterMainType mainType = static_cast<DemuxFilterMainType>(type);
    switch (mainType) {
        case DemuxFilterMainType::TS: {
            jclass clazz = env->FindClass("android/media/tv/tuner/filter/TsFilterConfiguration");
            uint16_t tpid = static_cast<uint16_t>(
                    env->GetIntField(filterConfigObj, env->GetFieldID(clazz, "mTpid", "I")));
            DemuxTsFilterSettings tsFilterSettings {
                .tpid = tpid,
            };

            DemuxTsFilterType tsType = static_cast<DemuxTsFilterType>(subtype);
            switch (tsType) {
                case DemuxTsFilterType::SECTION:
                    tsFilterSettings.filterSettings.section(
                            getFilterSectionSettings(env, settingsObj));
                    break;
                case DemuxTsFilterType::AUDIO:
                case DemuxTsFilterType::VIDEO:
                    tsFilterSettings.filterSettings.av(getFilterAvSettings(env, settingsObj));
                    break;
                case DemuxTsFilterType::PES:
                    tsFilterSettings.filterSettings.pesData(
                            getFilterPesDataSettings(env, settingsObj));
                    break;
                case DemuxTsFilterType::RECORD:
                    tsFilterSettings.filterSettings.record(
                            getFilterRecordSettings(env, settingsObj));
                    break;
                default:
                    break;
            }
            filterSettings.ts(tsFilterSettings);
            break;
        }
        case DemuxFilterMainType::MMTP: {
            jclass clazz = env->FindClass("android/media/tv/tuner/filter/MmtpFilterConfiguration");
            uint16_t mmtpPid = static_cast<uint16_t>(
                    env->GetIntField(filterConfigObj, env->GetFieldID(clazz, "mMmtpPid", "I")));
            DemuxMmtpFilterSettings mmtpFilterSettings {
                .mmtpPid = mmtpPid,
            };
            DemuxMmtpFilterType mmtpType = static_cast<DemuxMmtpFilterType>(subtype);
            switch (mmtpType) {
                case DemuxMmtpFilterType::SECTION:
                    mmtpFilterSettings.filterSettings.section(
                            getFilterSectionSettings(env, settingsObj));
                    break;
                case DemuxMmtpFilterType::AUDIO:
                case DemuxMmtpFilterType::VIDEO:
                    mmtpFilterSettings.filterSettings.av(getFilterAvSettings(env, settingsObj));
                    break;
                case DemuxMmtpFilterType::PES:
                    mmtpFilterSettings.filterSettings.pesData(
                            getFilterPesDataSettings(env, settingsObj));
                    break;
                case DemuxMmtpFilterType::RECORD:
                    mmtpFilterSettings.filterSettings.record(
                            getFilterRecordSettings(env, settingsObj));
                    break;
                case DemuxMmtpFilterType::DOWNLOAD:
                    mmtpFilterSettings.filterSettings.download(
                            getFilterDownloadSettings(env, settingsObj));
                    break;
                default:
                    break;
            }
            filterSettings.mmtp(mmtpFilterSettings);
            break;
        }
        case DemuxFilterMainType::IP: {
            DemuxIpAddress ipAddr = getDemuxIpAddress(env, filterConfigObj);

            DemuxIpFilterSettings ipFilterSettings {
                .ipAddr = ipAddr,
            };
            DemuxIpFilterType ipType = static_cast<DemuxIpFilterType>(subtype);
            switch (ipType) {
                case DemuxIpFilterType::SECTION: {
                    ipFilterSettings.filterSettings.section(
                            getFilterSectionSettings(env, settingsObj));
                    break;
                }
                case DemuxIpFilterType::IP: {
                    jclass clazz = env->FindClass(
                            "android/media/tv/tuner/filter/IpFilterConfiguration");
                    bool bPassthrough = static_cast<bool>(
                            env->GetBooleanField(
                                    filterConfigObj, env->GetFieldID(
                                            clazz, "mPassthrough", "Z")));
                    ipFilterSettings.filterSettings.bPassthrough(bPassthrough);
                    break;
                }
                default: {
                    break;
                }
            }
            filterSettings.ip(ipFilterSettings);
            break;
        }
        case DemuxFilterMainType::TLV: {
            jclass clazz = env->FindClass("android/media/tv/tuner/filter/TlvFilterConfiguration");
            uint8_t packetType = static_cast<uint8_t>(
                    env->GetIntField(filterConfigObj, env->GetFieldID(clazz, "mPacketType", "I")));
            bool isCompressedIpPacket = static_cast<bool>(
                    env->GetBooleanField(
                            filterConfigObj, env->GetFieldID(clazz, "mIsCompressedIpPacket", "Z")));

            DemuxTlvFilterSettings tlvFilterSettings {
                .packetType = packetType,
                .isCompressedIpPacket = isCompressedIpPacket,
            };
            DemuxTlvFilterType tlvType = static_cast<DemuxTlvFilterType>(subtype);
            switch (tlvType) {
                case DemuxTlvFilterType::SECTION: {
                    tlvFilterSettings.filterSettings.section(
                            getFilterSectionSettings(env, settingsObj));
                    break;
                }
                case DemuxTlvFilterType::TLV: {
                    bool bPassthrough = static_cast<bool>(
                            env->GetBooleanField(
                                    filterConfigObj, env->GetFieldID(
                                            clazz, "mPassthrough", "Z")));
                    tlvFilterSettings.filterSettings.bPassthrough(bPassthrough);
                    break;
                }
                default: {
                    break;
                }
            }
            filterSettings.tlv(tlvFilterSettings);
            break;
        }
        case DemuxFilterMainType::ALP: {
            jclass clazz = env->FindClass("android/media/tv/tuner/filter/AlpFilterConfiguration");
            uint8_t packetType = static_cast<uint8_t>(
                    env->GetIntField(filterConfigObj, env->GetFieldID(clazz, "mPacketType", "I")));
            DemuxAlpLengthType lengthType = static_cast<DemuxAlpLengthType>(
                    env->GetIntField(filterConfigObj, env->GetFieldID(clazz, "mLengthType", "I")));
            DemuxAlpFilterSettings alpFilterSettings {
                .packetType = packetType,
                .lengthType = lengthType,
            };
            DemuxAlpFilterType alpType = static_cast<DemuxAlpFilterType>(subtype);
            switch (alpType) {
                case DemuxAlpFilterType::SECTION:
                    alpFilterSettings.filterSettings.section(
                            getFilterSectionSettings(env, settingsObj));
                    break;
                default:
                    break;
            }
            filterSettings.alp(alpFilterSettings);
            break;
        }
        default: {
            break;
        }
    }
    return filterSettings;
}

static jint copyData(JNIEnv *env, std::unique_ptr<MQ>& mq, EventFlag* flag, jbyteArray buffer,
        jlong offset, jlong size) {
    ALOGD("copyData, size=%ld, offset=%ld", (long) size, (long) offset);

    jlong available = mq->availableToRead();
    ALOGD("copyData, available=%ld", (long) available);
    size = std::min(size, available);

    jboolean isCopy;
    jbyte *dst = env->GetByteArrayElements(buffer, &isCopy);
    ALOGD("copyData, isCopy=%d", isCopy);
    if (dst == nullptr) {
        jniThrowRuntimeException(env, "Failed to GetByteArrayElements");
        return 0;
    }

    if (mq->read(reinterpret_cast<unsigned char*>(dst) + offset, size)) {
        env->ReleaseByteArrayElements(buffer, dst, 0);
        flag->wake(static_cast<uint32_t>(DemuxQueueNotifyBits::DATA_CONSUMED));
    } else {
        jniThrowRuntimeException(env, "Failed to read FMQ");
        env->ReleaseByteArrayElements(buffer, dst, 0);
        return 0;
    }
    return size;
}

static jint android_media_tv_Tuner_configure_filter(
        JNIEnv *env, jobject filter, int type, int subtype, jobject settings) {
    ALOGD("configure filter type=%d, subtype=%d", type, subtype);
    sp<Filter> filterSp = getFilter(env, filter);
    sp<IFilter> iFilterSp = filterSp->getIFilter();
    if (iFilterSp == NULL) {
        ALOGD("Failed to configure filter: filter not found");
        return (jint) Result::NOT_INITIALIZED;
    }
    DemuxFilterSettings filterSettings = getFilterConfiguration(env, type, subtype, settings);
    Result res = iFilterSp->configure(filterSettings);

    if (res != Result::SUCCESS) {
        return (jint) res;
    }

    MQDescriptorSync<uint8_t> filterMQDesc;
    Result getQueueDescResult = Result::UNKNOWN_ERROR;
    if (filterSp->mFilterMQ == NULL) {
        iFilterSp->getQueueDesc(
                [&](Result r, const MQDescriptorSync<uint8_t>& desc) {
                    filterMQDesc = desc;
                    getQueueDescResult = r;
                    ALOGD("getFilterQueueDesc");
                });
        if (getQueueDescResult == Result::SUCCESS) {
            filterSp->mFilterMQ = std::make_unique<MQ>(filterMQDesc, true);
            EventFlag::createEventFlag(
                    filterSp->mFilterMQ->getEventFlagWord(), &(filterSp->mFilterMQEventFlag));
        }
    }
    return (jint) getQueueDescResult;
}

static jint android_media_tv_Tuner_get_filter_id(JNIEnv* env, jobject filter) {
    sp<IFilter> iFilterSp = getFilter(env, filter)->getIFilter();
    if (iFilterSp == NULL) {
        ALOGD("Failed to get filter ID: filter not found");
        return (int) Result::NOT_INITIALIZED;
    }
    Result res;
    uint32_t id;
    iFilterSp->getId(
            [&](Result r, uint32_t filterId) {
                res = r;
                id = filterId;
            });
    if (res != Result::SUCCESS) {
        return (jint) Constant::INVALID_FILTER_ID;
    }
    return (jint) id;
}

static jlong android_media_tv_Tuner_get_filter_64bit_id(JNIEnv* env, jobject filter) {
    sp<IFilter> iFilterSp = getFilter(env, filter)->getIFilter();
    if (iFilterSp == NULL) {
        ALOGD("Failed to get filter ID: filter not found");
        return static_cast<jlong>(
                ::android::hardware::tv::tuner::V1_1::Constant64Bit::INVALID_FILTER_ID_64BIT);
    }

    sp<::android::hardware::tv::tuner::V1_1::IFilter> iFilterSp_1_1;
    iFilterSp_1_1 = ::android::hardware::tv::tuner::V1_1::IFilter::castFrom(iFilterSp);
    Result res;
    uint64_t id;

    if (iFilterSp_1_1 != NULL) {
        iFilterSp_1_1->getId64Bit(
            [&](Result r, uint64_t filterId64Bit) {
                res = r;
                id = filterId64Bit;
        });
    } else {
        ALOGW("getId64Bit is not supported with the current HAL implementation.");
        return static_cast<jlong>(
                ::android::hardware::tv::tuner::V1_1::Constant64Bit::INVALID_FILTER_ID_64BIT);
    }

    return (res == Result::SUCCESS) ?
            static_cast<jlong>(id) : static_cast<jlong>(
                    ::android::hardware::tv::tuner::V1_1::Constant64Bit::INVALID_FILTER_ID_64BIT);
}

static jint android_media_tv_Tuner_set_filter_data_source(
        JNIEnv* env, jobject filter, jobject srcFilter) {
    sp<IFilter> iFilterSp = getFilter(env, filter)->getIFilter();
    if (iFilterSp == NULL) {
        ALOGD("Failed to set filter data source: filter not found");
        return (jint) Result::NOT_INITIALIZED;
    }
    Result r;
    if (srcFilter == NULL) {
        r = iFilterSp->setDataSource(NULL);
    } else {
        sp<IFilter> srcSp = getFilter(env, srcFilter)->getIFilter();
        if (iFilterSp == NULL) {
            ALOGD("Failed to set filter data source: src filter not found");
            return (jint) Result::INVALID_ARGUMENT;
        }
        r = iFilterSp->setDataSource(srcSp);
    }
    return (jint) r;
}

static jint android_media_tv_Tuner_start_filter(JNIEnv *env, jobject filter) {
    sp<IFilter> iFilterSp = getFilter(env, filter)->getIFilter();
    if (iFilterSp == NULL) {
        ALOGD("Failed to start filter: filter not found");
        return (jint) Result::NOT_INITIALIZED;
    }
    Result r = iFilterSp->start();
    return (jint) r;
}

static jint android_media_tv_Tuner_stop_filter(JNIEnv *env, jobject filter) {
    sp<IFilter> iFilterSp = getFilter(env, filter)->getIFilter();
    if (iFilterSp == NULL) {
        ALOGD("Failed to stop filter: filter not found");
        return (jint) Result::NOT_INITIALIZED;
    }
    Result r = iFilterSp->stop();
    return (jint) r;
}

static jint android_media_tv_Tuner_flush_filter(JNIEnv *env, jobject filter) {
    sp<IFilter> iFilterSp = getFilter(env, filter)->getIFilter();
    if (iFilterSp == NULL) {
        ALOGD("Failed to flush filter: filter not found");
        return (jint) Result::NOT_INITIALIZED;
    }
    Result r = iFilterSp->flush();
    return (jint) r;
}

static jint android_media_tv_Tuner_read_filter_fmq(
        JNIEnv *env, jobject filter, jbyteArray buffer, jlong offset, jlong size) {
    sp<Filter> filterSp = getFilter(env, filter);
    if (filterSp == NULL) {
        jniThrowException(env, "java/lang/IllegalStateException",
                "Failed to read filter FMQ: filter not found");
        return 0;
    }
    return copyData(env, filterSp->mFilterMQ, filterSp->mFilterMQEventFlag, buffer, offset, size);
}

static jint android_media_tv_Tuner_close_filter(JNIEnv *env, jobject filter) {
    sp<IFilter> iFilterSp = getFilter(env, filter)->getIFilter();
    if (iFilterSp == NULL) {
        ALOGD("Failed to close filter: filter not found");
        return (jint) Result::NOT_INITIALIZED;
    }
    Result r = iFilterSp->close();
    return (jint) r;
}

static sp<TimeFilter> getTimeFilter(JNIEnv *env, jobject filter) {
    return (TimeFilter *)env->GetLongField(filter, gFields.timeFilterContext);
}

static int android_media_tv_Tuner_time_filter_set_timestamp(
        JNIEnv *env, jobject filter, jlong timestamp) {
    sp<TimeFilter> filterSp = getTimeFilter(env, filter);
    if (filterSp == NULL) {
        ALOGD("Failed set timestamp: time filter not found");
        return (int) Result::INVALID_STATE;
    }
    sp<ITimeFilter> iFilterSp = filterSp->getITimeFilter();
    Result r = iFilterSp->setTimeStamp(static_cast<uint64_t>(timestamp));
    return (int) r;
}

static int android_media_tv_Tuner_time_filter_clear_timestamp(JNIEnv *env, jobject filter) {
    sp<TimeFilter> filterSp = getTimeFilter(env, filter);
    if (filterSp == NULL) {
        ALOGD("Failed clear timestamp: time filter not found");
        return (int) Result::INVALID_STATE;
    }
    sp<ITimeFilter> iFilterSp = filterSp->getITimeFilter();
    Result r = iFilterSp->clearTimeStamp();
    return (int) r;
}

static jobject android_media_tv_Tuner_time_filter_get_timestamp(JNIEnv *env, jobject filter) {
    sp<TimeFilter> filterSp = getTimeFilter(env, filter);
    if (filterSp == NULL) {
        ALOGD("Failed get timestamp: time filter not found");
        return NULL;
    }

    sp<ITimeFilter> iFilterSp = filterSp->getITimeFilter();
    Result res;
    uint64_t timestamp;
    iFilterSp->getTimeStamp(
            [&](Result r, uint64_t t) {
                res = r;
                timestamp = t;
            });
    if (res != Result::SUCCESS) {
        return NULL;
    }

    jclass longClazz = env->FindClass("java/lang/Long");
    jmethodID longInit = env->GetMethodID(longClazz, "<init>", "(J)V");

    jobject longObj = env->NewObject(longClazz, longInit, static_cast<jlong>(timestamp));
    return longObj;
}

static jobject android_media_tv_Tuner_time_filter_get_source_time(JNIEnv *env, jobject filter) {
    sp<TimeFilter> filterSp = getTimeFilter(env, filter);
    if (filterSp == NULL) {
        ALOGD("Failed get source time: time filter not found");
        return NULL;
    }

    sp<ITimeFilter> iFilterSp = filterSp->getITimeFilter();
    Result res;
    uint64_t timestamp;
    iFilterSp->getSourceTime(
            [&](Result r, uint64_t t) {
                res = r;
                timestamp = t;
            });
    if (res != Result::SUCCESS) {
        return NULL;
    }

    jclass longClazz = env->FindClass("java/lang/Long");
    jmethodID longInit = env->GetMethodID(longClazz, "<init>", "(J)V");

    jobject longObj = env->NewObject(longClazz, longInit, static_cast<jlong>(timestamp));
    return longObj;
}

static int android_media_tv_Tuner_time_filter_close(JNIEnv *env, jobject filter) {
    sp<TimeFilter> filterSp = getTimeFilter(env, filter);
    if (filterSp == NULL) {
        ALOGD("Failed close time filter: time filter not found");
        return (int) Result::INVALID_STATE;
    }

    Result r = filterSp->getITimeFilter()->close();
    if (r == Result::SUCCESS) {
        filterSp->decStrong(filter);
        env->SetLongField(filter, gFields.timeFilterContext, 0);
    }
    return (int) r;
}

static jobject android_media_tv_Tuner_open_descrambler(JNIEnv *env, jobject thiz, jint) {
    sp<JTuner> tuner = getTuner(env, thiz);
    return tuner->openDescrambler();
}

static jint android_media_tv_Tuner_descrambler_add_pid(
        JNIEnv *env, jobject descrambler, jint pidType, jint pid, jobject filter) {
    sp<IDescrambler> descramblerSp = getDescrambler(env, descrambler);
    if (descramblerSp == NULL) {
        return (jint) Result::NOT_INITIALIZED;
    }
    sp<IFilter> iFilterSp = getFilter(env, filter)->getIFilter();
    Result result = descramblerSp->addPid(getDemuxPid((int)pidType, (int)pid), iFilterSp);
    return (jint) result;
}

static jint android_media_tv_Tuner_descrambler_remove_pid(
        JNIEnv *env, jobject descrambler, jint pidType, jint pid, jobject filter) {
    sp<IDescrambler> descramblerSp = getDescrambler(env, descrambler);
    if (descramblerSp == NULL) {
        return (jint) Result::NOT_INITIALIZED;
    }
    sp<IFilter> iFilterSp = getFilter(env, filter)->getIFilter();
    Result result = descramblerSp->removePid(getDemuxPid((int)pidType, (int)pid), iFilterSp);
    return (jint) result;
}

static jint android_media_tv_Tuner_descrambler_set_key_token(
        JNIEnv* env, jobject descrambler, jbyteArray keyToken) {
    sp<IDescrambler> descramblerSp = getDescrambler(env, descrambler);
    if (descramblerSp == NULL) {
        return (jint) Result::NOT_INITIALIZED;
    }
    int size = env->GetArrayLength(keyToken);
    std::vector<uint8_t> v(size);
    env->GetByteArrayRegion(keyToken, 0, size, reinterpret_cast<jbyte*>(&v[0]));
    Result result = descramblerSp->setKeyToken(v);
    return (jint) result;
}

static jint android_media_tv_Tuner_close_descrambler(JNIEnv* env, jobject descrambler) {
    sp<IDescrambler> descramblerSp = getDescrambler(env, descrambler);
    if (descramblerSp == NULL) {
        return (jint) Result::NOT_INITIALIZED;
    }
    Result r = descramblerSp->close();
    if (r == Result::SUCCESS) {
        descramblerSp->decStrong(descrambler);
    }
    return (jint) r;
}

static jobject android_media_tv_Tuner_open_dvr_recorder(
        JNIEnv* env, jobject thiz, jlong bufferSize) {
    sp<JTuner> tuner = getTuner(env, thiz);
    return tuner->openDvr(DvrType::RECORD, bufferSize);
}

static jobject android_media_tv_Tuner_open_dvr_playback(
        JNIEnv* env, jobject thiz, jlong bufferSize) {
    sp<JTuner> tuner = getTuner(env, thiz);
    return tuner->openDvr(DvrType::PLAYBACK, bufferSize);
}

static jobject android_media_tv_Tuner_get_demux_caps(JNIEnv* env, jobject thiz) {
    sp<JTuner> tuner = getTuner(env, thiz);
    return tuner->getDemuxCaps();
}

static jint android_media_tv_Tuner_open_demux(JNIEnv* env, jobject thiz, jint /* handle */) {
    sp<JTuner> tuner = getTuner(env, thiz);
    return (jint) tuner->openDemux();
}

static jint android_media_tv_Tuner_close_tuner(JNIEnv* env, jobject thiz) {
    sp<JTuner> tuner = getTuner(env, thiz);
    return (jint) tuner->close();
}

static jint android_media_tv_Tuner_close_demux(JNIEnv* env, jobject thiz, jint /* handle */) {
    sp<JTuner> tuner = getTuner(env, thiz);
    return tuner->closeDemux();
}

static jint android_media_tv_Tuner_close_frontend(JNIEnv* env, jobject thiz, jint /* handle */) {
    sp<JTuner> tuner = getTuner(env, thiz);
    return tuner->closeFrontend();
}

static jint android_media_tv_Tuner_attach_filter(JNIEnv *env, jobject dvr, jobject filter) {
    sp<Dvr> dvrSp = getDvr(env, dvr);
    if (dvrSp == NULL) {
        return (jint) Result::NOT_INITIALIZED;
    }
    sp<Filter> filterSp = getFilter(env, filter);
    if (filterSp == NULL) {
        return (jint) Result::INVALID_ARGUMENT;
    }
    sp<IDvr> iDvrSp = dvrSp->getIDvr();
    sp<IFilter> iFilterSp = filterSp->getIFilter();
    Result result = iDvrSp->attachFilter(iFilterSp);
    return (jint) result;
}

static jint android_media_tv_Tuner_detach_filter(JNIEnv *env, jobject dvr, jobject filter) {
    sp<Dvr> dvrSp = getDvr(env, dvr);
    if (dvrSp == NULL) {
        return (jint) Result::NOT_INITIALIZED;
    }
    sp<Filter> filterSp = getFilter(env, filter);
    if (filterSp == NULL) {
        return (jint) Result::INVALID_ARGUMENT;
    }
    sp<IDvr> iDvrSp = dvrSp->getIDvr();
    sp<IFilter> iFilterSp = filterSp->getIFilter();
    Result result = iDvrSp->detachFilter(iFilterSp);
    return (jint) result;
}

static jint android_media_tv_Tuner_configure_dvr(JNIEnv *env, jobject dvr, jobject settings) {
    sp<Dvr> dvrSp = getDvr(env, dvr);
    if (dvrSp == NULL) {
        ALOGD("Failed to configure dvr: dvr not found");
        return (int)Result::NOT_INITIALIZED;
    }
    sp<IDvr> iDvrSp = dvrSp->getIDvr();
    bool isRecorder =
            env->IsInstanceOf(dvr, env->FindClass("android/media/tv/tuner/dvr/DvrRecorder"));
    Result result = iDvrSp->configure(getDvrSettings(env, settings, isRecorder));
    if (result != Result::SUCCESS) {
        return (jint) result;
    }
    MQDescriptorSync<uint8_t> dvrMQDesc;
    Result getQueueDescResult = Result::UNKNOWN_ERROR;
    iDvrSp->getQueueDesc(
            [&](Result r, const MQDescriptorSync<uint8_t>& desc) {
                dvrMQDesc = desc;
                getQueueDescResult = r;
                ALOGD("getDvrQueueDesc");
            });
    if (getQueueDescResult == Result::SUCCESS) {
        dvrSp->mDvrMQ = std::make_unique<MQ>(dvrMQDesc, true);
        EventFlag::createEventFlag(
                dvrSp->mDvrMQ->getEventFlagWord(), &(dvrSp->mDvrMQEventFlag));
    }
    return (jint) getQueueDescResult;
}

static jint android_media_tv_Tuner_start_dvr(JNIEnv *env, jobject dvr) {
    sp<Dvr> dvrSp = getDvr(env, dvr);
    if (dvrSp == NULL) {
        ALOGD("Failed to start dvr: dvr not found");
        return (jint) Result::NOT_INITIALIZED;
    }
    sp<IDvr> iDvrSp = dvrSp->getIDvr();
    Result result = iDvrSp->start();
    return (jint) result;
}

static jint android_media_tv_Tuner_stop_dvr(JNIEnv *env, jobject dvr) {
    sp<Dvr> dvrSp = getDvr(env, dvr);
    if (dvrSp == NULL) {
        ALOGD("Failed to stop dvr: dvr not found");
        return (jint) Result::NOT_INITIALIZED;
    }
    sp<IDvr> iDvrSp = dvrSp->getIDvr();
    Result result = iDvrSp->stop();
    return (jint) result;
}

static jint android_media_tv_Tuner_flush_dvr(JNIEnv *env, jobject dvr) {
    sp<Dvr> dvrSp = getDvr(env, dvr);
    if (dvrSp == NULL) {
        ALOGD("Failed to flush dvr: dvr not found");
        return (jint) Result::NOT_INITIALIZED;
    }
    sp<IDvr> iDvrSp = dvrSp->getIDvr();
    Result result = iDvrSp->flush();
    return (jint) result;
}

static jint android_media_tv_Tuner_close_dvr(JNIEnv* env, jobject dvr) {
    sp<Dvr> dvrSp = getDvr(env, dvr);
    if (dvrSp == NULL) {
        ALOGD("Failed to close dvr: dvr not found");
        return (jint) Result::NOT_INITIALIZED;
    }
    return dvrSp->close();
}

static sp<Lnb> getLnb(JNIEnv *env, jobject lnb) {
    return (Lnb *)env->GetLongField(lnb, gFields.lnbContext);
}

static jint android_media_tv_Tuner_lnb_set_voltage(JNIEnv* env, jobject lnb, jint voltage) {
    sp<ILnb> iLnbSp = getLnb(env, lnb)->getILnb();
    Result r = iLnbSp->setVoltage(static_cast<LnbVoltage>(voltage));
    return (jint) r;
}

static int android_media_tv_Tuner_lnb_set_tone(JNIEnv* env, jobject lnb, jint tone) {
    sp<ILnb> iLnbSp = getLnb(env, lnb)->getILnb();
    Result r = iLnbSp->setTone(static_cast<LnbTone>(tone));
    return (jint) r;
}

static int android_media_tv_Tuner_lnb_set_position(JNIEnv* env, jobject lnb, jint position) {
    sp<ILnb> iLnbSp = getLnb(env, lnb)->getILnb();
    Result r = iLnbSp->setSatellitePosition(static_cast<LnbPosition>(position));
    return (jint) r;
}

static int android_media_tv_Tuner_lnb_send_diseqc_msg(JNIEnv* env, jobject lnb, jbyteArray msg) {
    sp<ILnb> iLnbSp = getLnb(env, lnb)->getILnb();
    int size = env->GetArrayLength(msg);
    std::vector<uint8_t> v(size);
    env->GetByteArrayRegion(msg, 0, size, reinterpret_cast<jbyte*>(&v[0]));
    Result r = iLnbSp->sendDiseqcMessage(v);
    return (jint) r;
}

static int android_media_tv_Tuner_close_lnb(JNIEnv* env, jobject lnb) {
    sp<Lnb> lnbSp = getLnb(env, lnb);
    Result r = lnbSp->getILnb()->close();
    if (r == Result::SUCCESS) {
        lnbSp->decStrong(lnb);
        env->SetLongField(lnb, gFields.lnbContext, 0);
    }
    return (jint) r;
}

static void android_media_tv_Tuner_dvr_set_fd(JNIEnv *env, jobject dvr, jint fd) {
    sp<Dvr> dvrSp = getDvr(env, dvr);
    if (dvrSp == NULL) {
        ALOGD("Failed to set FD for dvr: dvr not found");
    }
    dvrSp->mFd = (int) fd;
    ALOGD("set fd = %d", dvrSp->mFd);
}

static jlong android_media_tv_Tuner_read_dvr(JNIEnv *env, jobject dvr, jlong size) {
    sp<Dvr> dvrSp = getDvr(env, dvr);
    if (dvrSp == NULL) {
        jniThrowException(env, "java/lang/IllegalStateException",
                "Failed to read dvr: dvr not found");
        return 0;
    }

    long available = dvrSp->mDvrMQ->availableToWrite();
    long write = std::min((long) size, available);

    MQ::MemTransaction tx;
    long ret = 0;
    if (dvrSp->mDvrMQ->beginWrite(write, &tx)) {
        auto first = tx.getFirstRegion();
        auto data = first.getAddress();
        long length = first.getLength();
        long firstToWrite = std::min(length, write);
        ret = read(dvrSp->mFd, data, firstToWrite);

        if (ret < 0) {
            ALOGE("[DVR] Failed to read from FD: %s", strerror(errno));
            jniThrowRuntimeException(env, strerror(errno));
            return 0;
        }
        if (ret < firstToWrite) {
            ALOGW("[DVR] file to MQ, first region: %ld bytes to write, but %ld bytes written",
                    firstToWrite, ret);
        } else if (firstToWrite < write) {
            ALOGD("[DVR] write second region: %ld bytes written, %ld bytes in total", ret, write);
            auto second = tx.getSecondRegion();
            data = second.getAddress();
            length = second.getLength();
            int secondToWrite = std::min(length, write - firstToWrite);
            ret += read(dvrSp->mFd, data, secondToWrite);
        }
        ALOGD("[DVR] file to MQ: %ld bytes need to be written, %ld bytes written", write, ret);
        if (!dvrSp->mDvrMQ->commitWrite(ret)) {
            ALOGE("[DVR] Error: failed to commit write!");
            return 0;
        }

    } else {
        ALOGE("dvrMq.beginWrite failed");
    }

    if (ret > 0) {
        dvrSp->mDvrMQEventFlag->wake(static_cast<uint32_t>(DemuxQueueNotifyBits::DATA_READY));
    }
    return (jlong) ret;
}

static jlong android_media_tv_Tuner_read_dvr_from_array(
        JNIEnv* env, jobject dvr, jbyteArray buffer, jlong offset, jlong size) {
    sp<Dvr> dvrSp = getDvr(env, dvr);
    if (dvrSp == NULL) {
        ALOGW("Failed to read dvr: dvr not found");
        return 0;
    }
    if (dvrSp->mDvrMQ == NULL) {
        ALOGW("Failed to read dvr: dvr not configured");
        return 0;
    }

    jlong available = dvrSp->mDvrMQ->availableToWrite();
    size = std::min(size, available);

    jboolean isCopy;
    jbyte *src = env->GetByteArrayElements(buffer, &isCopy);
    if (src == nullptr) {
        ALOGD("Failed to GetByteArrayElements");
        return 0;
    }

    if (dvrSp->mDvrMQ->write(reinterpret_cast<unsigned char*>(src) + offset, size)) {
        env->ReleaseByteArrayElements(buffer, src, 0);
        dvrSp->mDvrMQEventFlag->wake(static_cast<uint32_t>(DemuxQueueNotifyBits::DATA_READY));
    } else {
        ALOGD("Failed to write FMQ");
        env->ReleaseByteArrayElements(buffer, src, 0);
        return 0;
    }
    return size;
}

static jlong android_media_tv_Tuner_write_dvr(JNIEnv *env, jobject dvr, jlong size) {
    sp<Dvr> dvrSp = getDvr(env, dvr);
    if (dvrSp == NULL) {
        jniThrowException(env, "java/lang/IllegalStateException",
                "Failed to write dvr: dvr not found");
        return 0;
    }

    if (dvrSp->mDvrMQ == NULL) {
        jniThrowException(env, "java/lang/IllegalStateException",
                "Failed to write dvr: dvr not configured");
        return 0;
    }

    MQ& dvrMq = dvrSp->getDvrMQ();

    long available = dvrMq.availableToRead();
    long toRead = std::min((long) size, available);

    long ret = 0;
    MQ::MemTransaction tx;
    if (dvrMq.beginRead(toRead, &tx)) {
        auto first = tx.getFirstRegion();
        auto data = first.getAddress();
        long length = first.getLength();
        long firstToRead = std::min(length, toRead);
        ret = write(dvrSp->mFd, data, firstToRead);

        if (ret < 0) {
            ALOGE("[DVR] Failed to write to FD: %s", strerror(errno));
            jniThrowRuntimeException(env, strerror(errno));
            return 0;
        }
        if (ret < firstToRead) {
            ALOGW("[DVR] MQ to file: %ld bytes read, but %ld bytes written", firstToRead, ret);
        } else if (firstToRead < toRead) {
            ALOGD("[DVR] read second region: %ld bytes read, %ld bytes in total", ret, toRead);
            auto second = tx.getSecondRegion();
            data = second.getAddress();
            length = second.getLength();
            int secondToRead = toRead - firstToRead;
            ret += write(dvrSp->mFd, data, secondToRead);
        }
        ALOGD("[DVR] MQ to file: %ld bytes to be read, %ld bytes written", toRead, ret);
        if (!dvrMq.commitRead(ret)) {
            ALOGE("[DVR] Error: failed to commit read!");
            return 0;
        }

    } else {
        ALOGE("dvrMq.beginRead failed");
    }
    if (ret > 0) {
        dvrSp->mDvrMQEventFlag->wake(static_cast<uint32_t>(DemuxQueueNotifyBits::DATA_CONSUMED));
    }

    return (jlong) ret;
}

static jlong android_media_tv_Tuner_write_dvr_to_array(
        JNIEnv *env, jobject dvr, jbyteArray buffer, jlong offset, jlong size) {
    sp<Dvr> dvrSp = getDvr(env, dvr);
    if (dvrSp == NULL) {
        ALOGW("Failed to write dvr: dvr not found");
        return 0;
    }
    if (dvrSp->mDvrMQ == NULL) {
        ALOGW("Failed to write dvr: dvr not configured");
        return 0;
    }
    return copyData(env, dvrSp->mDvrMQ, dvrSp->mDvrMQEventFlag, buffer, offset, size);
}

static sp<MediaEvent> getMediaEventSp(JNIEnv *env, jobject mediaEventObj) {
    return (MediaEvent *)env->GetLongField(mediaEventObj, gFields.mediaEventContext);
}

static jobject android_media_tv_Tuner_media_event_get_linear_block(
        JNIEnv* env, jobject mediaEventObj) {
    sp<MediaEvent> mediaEventSp = getMediaEventSp(env, mediaEventObj);
    if (mediaEventSp == NULL) {
        ALOGD("Failed get MediaEvent");
        return NULL;
    }

    return mediaEventSp->getLinearBlock();
}

static jobject android_media_tv_Tuner_media_event_get_audio_handle(
        JNIEnv* env, jobject mediaEventObj) {
    sp<MediaEvent> mediaEventSp = getMediaEventSp(env, mediaEventObj);
    if (mediaEventSp == NULL) {
        ALOGD("Failed get MediaEvent");
        return NULL;
    }

    android::Mutex::Autolock autoLock(mediaEventSp->mLock);
    uint64_t audioHandle = mediaEventSp->getAudioHandle();
    jclass longClazz = env->FindClass("java/lang/Long");
    jmethodID longInit = env->GetMethodID(longClazz, "<init>", "(J)V");

    jobject longObj = env->NewObject(longClazz, longInit, static_cast<jlong>(audioHandle));
    return longObj;
}

static void android_media_tv_Tuner_media_event_finalize(JNIEnv* env, jobject mediaEventObj) {
    sp<MediaEvent> mediaEventSp = getMediaEventSp(env, mediaEventObj);
    if (mediaEventSp == NULL) {
        ALOGD("Failed get MediaEvent");
        return;
    }

    android::Mutex::Autolock autoLock(mediaEventSp->mLock);
    mediaEventSp->mAvHandleRefCnt--;
    mediaEventSp->finalize();

    mediaEventSp->decStrong(mediaEventObj);
}

static const JNINativeMethod gTunerMethods[] = {
    { "nativeInit", "()V", (void *)android_media_tv_Tuner_native_init },
    { "nativeSetup", "()V", (void *)android_media_tv_Tuner_native_setup },
    { "nativeGetTunerVersion", "()I", (void *)android_media_tv_Tuner_native_get_tuner_version },
    { "nativeGetFrontendIds", "()Ljava/util/List;",
            (void *)android_media_tv_Tuner_get_frontend_ids },
    { "nativeOpenFrontendByHandle", "(I)Landroid/media/tv/tuner/Tuner$Frontend;",
            (void *)android_media_tv_Tuner_open_frontend_by_handle },
    { "nativeCloseFrontendByHandle", "(I)I",
            (void *)android_media_tv_Tuner_close_frontend_by_handle },
    { "nativeTune", "(ILandroid/media/tv/tuner/frontend/FrontendSettings;)I",
            (void *)android_media_tv_Tuner_tune },
    { "nativeStopTune", "()I", (void *)android_media_tv_Tuner_stop_tune },
    { "nativeScan", "(ILandroid/media/tv/tuner/frontend/FrontendSettings;I)I",
            (void *)android_media_tv_Tuner_scan },
    { "nativeStopScan", "()I", (void *)android_media_tv_Tuner_stop_scan },
    { "nativeSetLnb", "(I)I", (void *)android_media_tv_Tuner_set_lnb },
    { "nativeSetLna", "(Z)I", (void *)android_media_tv_Tuner_set_lna },
    { "nativeGetFrontendStatus", "([I)Landroid/media/tv/tuner/frontend/FrontendStatus;",
            (void *)android_media_tv_Tuner_get_frontend_status },
    { "nativeGetAvSyncHwId", "(Landroid/media/tv/tuner/filter/Filter;)Ljava/lang/Integer;",
            (void *)android_media_tv_Tuner_get_av_sync_hw_id },
    { "nativeGetAvSyncTime", "(I)Ljava/lang/Long;",
            (void *)android_media_tv_Tuner_get_av_sync_time },
    { "nativeConnectCiCam", "(I)I", (void *)android_media_tv_Tuner_connect_cicam },
    { "nativeDisconnectCiCam", "()I", (void *)android_media_tv_Tuner_disconnect_cicam },
    { "nativeGetFrontendInfo", "(I)Landroid/media/tv/tuner/frontend/FrontendInfo;",
            (void *)android_media_tv_Tuner_get_frontend_info },
    { "nativeOpenFilter", "(IIJ)Landroid/media/tv/tuner/filter/Filter;",
            (void *)android_media_tv_Tuner_open_filter },
    { "nativeOpenTimeFilter", "()Landroid/media/tv/tuner/filter/TimeFilter;",
            (void *)android_media_tv_Tuner_open_time_filter },
    { "nativeGetLnbIds", "()[I", (void *)android_media_tv_Tuner_get_lnb_ids },
    { "nativeOpenLnbByHandle", "(I)Landroid/media/tv/tuner/Lnb;",
            (void *)android_media_tv_Tuner_open_lnb_by_handle },
    { "nativeOpenLnbByName", "(Ljava/lang/String;)Landroid/media/tv/tuner/Lnb;",
            (void *)android_media_tv_Tuner_open_lnb_by_name },
    { "nativeOpenDescramblerByHandle", "(I)Landroid/media/tv/tuner/Descrambler;",
            (void *)android_media_tv_Tuner_open_descrambler },
    { "nativeOpenDvrRecorder", "(J)Landroid/media/tv/tuner/dvr/DvrRecorder;",
            (void *)android_media_tv_Tuner_open_dvr_recorder },
    { "nativeOpenDvrPlayback", "(J)Landroid/media/tv/tuner/dvr/DvrPlayback;",
            (void *)android_media_tv_Tuner_open_dvr_playback },
    { "nativeGetDemuxCapabilities", "()Landroid/media/tv/tuner/DemuxCapabilities;",
            (void *)android_media_tv_Tuner_get_demux_caps },
    { "nativeOpenDemuxByhandle", "(I)I", (void *)android_media_tv_Tuner_open_demux },
    { "nativeClose", "()I", (void *)android_media_tv_Tuner_close_tuner },
    { "nativeCloseFrontend", "(I)I", (void *)android_media_tv_Tuner_close_frontend },
    { "nativeCloseDemux", "(I)I", (void *)android_media_tv_Tuner_close_demux },
};

static const JNINativeMethod gFilterMethods[] = {
    { "nativeConfigureFilter", "(IILandroid/media/tv/tuner/filter/FilterConfiguration;)I",
            (void *)android_media_tv_Tuner_configure_filter },
    { "nativeGetId", "()I", (void *)android_media_tv_Tuner_get_filter_id },
    { "nativeGetId64Bit", "()J",
            (void *)android_media_tv_Tuner_get_filter_64bit_id },
    { "nativeSetDataSource", "(Landroid/media/tv/tuner/filter/Filter;)I",
            (void *)android_media_tv_Tuner_set_filter_data_source },
    { "nativeStartFilter", "()I", (void *)android_media_tv_Tuner_start_filter },
    { "nativeStopFilter", "()I", (void *)android_media_tv_Tuner_stop_filter },
    { "nativeFlushFilter", "()I", (void *)android_media_tv_Tuner_flush_filter },
    { "nativeRead", "([BJJ)I", (void *)android_media_tv_Tuner_read_filter_fmq },
    { "nativeClose", "()I", (void *)android_media_tv_Tuner_close_filter },
};

static const JNINativeMethod gTimeFilterMethods[] = {
    { "nativeSetTimestamp", "(J)I", (void *)android_media_tv_Tuner_time_filter_set_timestamp },
    { "nativeClearTimestamp", "()I", (void *)android_media_tv_Tuner_time_filter_clear_timestamp },
    { "nativeGetTimestamp", "()Ljava/lang/Long;",
            (void *)android_media_tv_Tuner_time_filter_get_timestamp },
    { "nativeGetSourceTime", "()Ljava/lang/Long;",
            (void *)android_media_tv_Tuner_time_filter_get_source_time },
    { "nativeClose", "()I", (void *)android_media_tv_Tuner_time_filter_close },
};

static const JNINativeMethod gDescramblerMethods[] = {
    { "nativeAddPid", "(IILandroid/media/tv/tuner/filter/Filter;)I",
            (void *)android_media_tv_Tuner_descrambler_add_pid },
    { "nativeRemovePid", "(IILandroid/media/tv/tuner/filter/Filter;)I",
            (void *)android_media_tv_Tuner_descrambler_remove_pid },
    { "nativeSetKeyToken", "([B)I", (void *)android_media_tv_Tuner_descrambler_set_key_token },
    { "nativeClose", "()I", (void *)android_media_tv_Tuner_close_descrambler },
};

static const JNINativeMethod gDvrRecorderMethods[] = {
    { "nativeAttachFilter", "(Landroid/media/tv/tuner/filter/Filter;)I",
            (void *)android_media_tv_Tuner_attach_filter },
    { "nativeDetachFilter", "(Landroid/media/tv/tuner/filter/Filter;)I",
            (void *)android_media_tv_Tuner_detach_filter },
    { "nativeConfigureDvr", "(Landroid/media/tv/tuner/dvr/DvrSettings;)I",
            (void *)android_media_tv_Tuner_configure_dvr },
    { "nativeStartDvr", "()I", (void *)android_media_tv_Tuner_start_dvr },
    { "nativeStopDvr", "()I", (void *)android_media_tv_Tuner_stop_dvr },
    { "nativeFlushDvr", "()I", (void *)android_media_tv_Tuner_flush_dvr },
    { "nativeClose", "()I", (void *)android_media_tv_Tuner_close_dvr },
    { "nativeSetFileDescriptor", "(I)V", (void *)android_media_tv_Tuner_dvr_set_fd },
    { "nativeWrite", "(J)J", (void *)android_media_tv_Tuner_write_dvr },
    { "nativeWrite", "([BJJ)J", (void *)android_media_tv_Tuner_write_dvr_to_array },
};

static const JNINativeMethod gDvrPlaybackMethods[] = {
    { "nativeAttachFilter", "(Landroid/media/tv/tuner/filter/Filter;)I",
            (void *)android_media_tv_Tuner_attach_filter },
    { "nativeDetachFilter", "(Landroid/media/tv/tuner/filter/Filter;)I",
            (void *)android_media_tv_Tuner_detach_filter },
    { "nativeConfigureDvr", "(Landroid/media/tv/tuner/dvr/DvrSettings;)I",
            (void *)android_media_tv_Tuner_configure_dvr },
    { "nativeStartDvr", "()I", (void *)android_media_tv_Tuner_start_dvr },
    { "nativeStopDvr", "()I", (void *)android_media_tv_Tuner_stop_dvr },
    { "nativeFlushDvr", "()I", (void *)android_media_tv_Tuner_flush_dvr },
    { "nativeClose", "()I", (void *)android_media_tv_Tuner_close_dvr },
    { "nativeSetFileDescriptor", "(I)V", (void *)android_media_tv_Tuner_dvr_set_fd },
    { "nativeRead", "(J)J", (void *)android_media_tv_Tuner_read_dvr },
    { "nativeRead", "([BJJ)J", (void *)android_media_tv_Tuner_read_dvr_from_array },
};

static const JNINativeMethod gLnbMethods[] = {
    { "nativeSetVoltage", "(I)I", (void *)android_media_tv_Tuner_lnb_set_voltage },
    { "nativeSetTone", "(I)I", (void *)android_media_tv_Tuner_lnb_set_tone },
    { "nativeSetSatellitePosition", "(I)I", (void *)android_media_tv_Tuner_lnb_set_position },
    { "nativeSendDiseqcMessage", "([B)I", (void *)android_media_tv_Tuner_lnb_send_diseqc_msg },
    { "nativeClose", "()I", (void *)android_media_tv_Tuner_close_lnb },
};

static const JNINativeMethod gMediaEventMethods[] = {
    { "nativeGetLinearBlock", "()Landroid/media/MediaCodec$LinearBlock;",
            (void *)android_media_tv_Tuner_media_event_get_linear_block },
    { "nativeGetAudioHandle", "()Ljava/lang/Long;",
            (void *)android_media_tv_Tuner_media_event_get_audio_handle },
    { "nativeFinalize", "()V",
            (void *)android_media_tv_Tuner_media_event_finalize },
};

static bool register_android_media_tv_Tuner(JNIEnv *env) {
    if (AndroidRuntime::registerNativeMethods(
            env, "android/media/tv/tuner/Tuner", gTunerMethods, NELEM(gTunerMethods)) != JNI_OK) {
        ALOGE("Failed to register tuner native methods");
        return false;
    }
    if (AndroidRuntime::registerNativeMethods(
            env, "android/media/tv/tuner/filter/Filter",
            gFilterMethods,
            NELEM(gFilterMethods)) != JNI_OK) {
        ALOGE("Failed to register filter native methods");
        return false;
    }
    if (AndroidRuntime::registerNativeMethods(
            env, "android/media/tv/tuner/filter/TimeFilter",
            gTimeFilterMethods,
            NELEM(gTimeFilterMethods)) != JNI_OK) {
        ALOGE("Failed to register time filter native methods");
        return false;
    }
    if (AndroidRuntime::registerNativeMethods(
            env, "android/media/tv/tuner/Descrambler",
            gDescramblerMethods,
            NELEM(gDescramblerMethods)) != JNI_OK) {
        ALOGE("Failed to register descrambler native methods");
        return false;
    }
    if (AndroidRuntime::registerNativeMethods(
            env, "android/media/tv/tuner/dvr/DvrRecorder",
            gDvrRecorderMethods,
            NELEM(gDvrRecorderMethods)) != JNI_OK) {
        ALOGE("Failed to register dvr recorder native methods");
        return false;
    }
    if (AndroidRuntime::registerNativeMethods(
            env, "android/media/tv/tuner/dvr/DvrPlayback",
            gDvrPlaybackMethods,
            NELEM(gDvrPlaybackMethods)) != JNI_OK) {
        ALOGE("Failed to register dvr playback native methods");
        return false;
    }
    if (AndroidRuntime::registerNativeMethods(
            env, "android/media/tv/tuner/Lnb",
            gLnbMethods,
            NELEM(gLnbMethods)) != JNI_OK) {
        ALOGE("Failed to register lnb native methods");
        return false;
    }
    if (AndroidRuntime::registerNativeMethods(
            env, "android/media/tv/tuner/filter/MediaEvent",
            gMediaEventMethods,
            NELEM(gMediaEventMethods)) != JNI_OK) {
        ALOGE("Failed to register MediaEvent native methods");
        return false;
    }
    return true;
}

jint JNI_OnLoad(JavaVM* vm, void* /* reserved */)
{
    JNIEnv* env = NULL;
    jint result = -1;

    if (vm->GetEnv((void**) &env, JNI_VERSION_1_4) != JNI_OK) {
        ALOGE("ERROR: GetEnv failed\n");
        return result;
    }
    assert(env != NULL);

    if (!register_android_media_tv_Tuner(env)) {
        ALOGE("ERROR: Tuner native registration failed\n");
        return result;
    }
    return JNI_VERSION_1_4;
}<|MERGE_RESOLUTION|>--- conflicted
+++ resolved
@@ -941,10 +941,7 @@
 
 sp<ITuner> JTuner::mTuner;
 sp<::android::hardware::tv::tuner::V1_1::ITuner> JTuner::mTuner_1_1;
-<<<<<<< HEAD
-=======
 int JTuner::mTunerVersion = 0;
->>>>>>> 4a11c440
 
 JTuner::JTuner(JNIEnv *env, jobject thiz)
     : mClass(NULL) {
@@ -975,12 +972,8 @@
 }
 
 sp<ITuner> JTuner::getTunerService() {
-<<<<<<< HEAD
-    if (mTuner == nullptr && mTuner_1_1 == nullptr) {
-=======
     if (mTuner == nullptr) {
         mTunerVersion = 0;
->>>>>>> 4a11c440
         mTuner_1_1 = ::android::hardware::tv::tuner::V1_1::ITuner::getService();
 
         if (mTuner_1_1 == nullptr) {
@@ -988,14 +981,6 @@
             mTuner = ITuner::getService();
             if (mTuner == nullptr) {
                 ALOGW("Failed to get tuner 1.0 service.");
-<<<<<<< HEAD
-            }
-        } else {
-            mTuner = static_cast<sp<ITuner>>(mTuner_1_1);
-         }
-     }
-     return mTuner;
-=======
             } else {
                 mTunerVersion = 1 << 16;
             }
@@ -1010,7 +995,6 @@
 jint JTuner::getTunerVersion() {
     ALOGD("JTuner::getTunerVersion()");
     return (jint) mTunerVersion;
->>>>>>> 4a11c440
 }
 
 jobject JTuner::getFrontendIds() {
