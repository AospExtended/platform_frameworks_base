/*
 * Copyright (C) 2010 The Android Open Source Project
 *
 * Licensed under the Apache License, Version 2.0 (the "License");
 * you may not use this file except in compliance with the License.
 * You may obtain a copy of the License at
 *
 *      http://www.apache.org/licenses/LICENSE-2.0
 *
 * Unless required by applicable law or agreed to in writing, software
 * distributed under the License is distributed on an "AS IS" BASIS,
 * WITHOUT WARRANTIES OR CONDITIONS OF ANY KIND, either express or implied.
 * See the License for the specific language governing permissions and
 * limitations under the License.
 */


#include <stdio.h>

//#define LOG_NDEBUG 0
#define LOG_TAG "AudioEffects-JNI"

#include <utils/Log.h>
#include <jni.h>
#include <nativehelper/JNIHelp.h>
#include <android_runtime/AndroidRuntime.h>
#include "media/AudioEffect.h"

#include <nativehelper/ScopedUtfChars.h>

#include "android_media_AudioEffect.h"
#include "android_media_AudioEffectDescriptor.h"
#include "android_media_AudioErrors.h"

using namespace android;

#define AUDIOEFFECT_SUCCESS                      0
#define AUDIOEFFECT_ERROR                       (-1)
#define AUDIOEFFECT_ERROR_ALREADY_EXISTS        (-2)
#define AUDIOEFFECT_ERROR_NO_INIT               (-3)
#define AUDIOEFFECT_ERROR_BAD_VALUE             (-4)
#define AUDIOEFFECT_ERROR_INVALID_OPERATION     (-5)
#define AUDIOEFFECT_ERROR_NO_MEMORY             (-6)
#define AUDIOEFFECT_ERROR_DEAD_OBJECT           (-7)

// ----------------------------------------------------------------------------
static const char* const kClassPathName = "android/media/audiofx/AudioEffect";

struct fields_t {
    // these fields provide access from C++ to the...
    jclass    clazzEffect;          // AudioEffect class
    jmethodID midPostNativeEvent;   // event post callback method
    jfieldID  fidNativeAudioEffect; // stores in Java the native AudioEffect object
    jfieldID  fidJniData;           // stores in Java additional resources used by the native AudioEffect
};
static fields_t fields;

struct effect_callback_cookie {
    jclass      audioEffect_class;  // AudioEffect class
    jobject     audioEffect_ref;    // AudioEffect object instance
 };

// ----------------------------------------------------------------------------
class AudioEffectJniStorage {
    public:
        effect_callback_cookie mCallbackData;

    AudioEffectJniStorage() {
    }

    ~AudioEffectJniStorage() {
    }

};


jint AudioEffectJni::translateNativeErrorToJava(int code) {
    switch(code) {
    case NO_ERROR:
        return AUDIOEFFECT_SUCCESS;
    case ALREADY_EXISTS:
        return AUDIOEFFECT_ERROR_ALREADY_EXISTS;
    case NO_INIT:
        return AUDIOEFFECT_ERROR_NO_INIT;
    case BAD_VALUE:
        return AUDIOEFFECT_ERROR_BAD_VALUE;
    case NAME_NOT_FOUND:
        // Name not found means the client tried to create an effect not found on the system,
        // which is a form of bad value.
        return AUDIOEFFECT_ERROR_BAD_VALUE;
    case INVALID_OPERATION:
        return AUDIOEFFECT_ERROR_INVALID_OPERATION;
    case NO_MEMORY:
        return AUDIOEFFECT_ERROR_NO_MEMORY;
    case DEAD_OBJECT:
    case FAILED_TRANSACTION: // Hidl crash shows as FAILED_TRANSACTION: -2147483646
        return AUDIOEFFECT_ERROR_DEAD_OBJECT;
    default:
        return AUDIOEFFECT_ERROR;
    }
}

static Mutex sLock;

// ----------------------------------------------------------------------------
static void effectCallback(int event, void* user, void *info) {

    effect_param_t *p;
    int arg1 = 0;
    int arg2 = 0;
    jobject obj = NULL;
    jbyteArray array = NULL;
    jbyte *bytes;
    bool param;
    size_t size;

    effect_callback_cookie *callbackInfo = (effect_callback_cookie *)user;
    JNIEnv *env = AndroidRuntime::getJNIEnv();

    if (!user || !env) {
        ALOGW("effectCallback error user %p, env %p", user, env);
        return;
    }

    ALOGV("effectCallback: callbackInfo %p, audioEffect_ref %p audioEffect_class %p",
            callbackInfo,
            callbackInfo->audioEffect_ref,
            callbackInfo->audioEffect_class);

    switch (event) {
    case AudioEffect::EVENT_CONTROL_STATUS_CHANGED:
        if (info == 0) {
            ALOGW("EVENT_CONTROL_STATUS_CHANGED info == NULL");
            goto effectCallback_Exit;
        }
        param = *(bool *)info;
        arg1 = (int)param;
        ALOGV("EVENT_CONTROL_STATUS_CHANGED");
        break;
    case AudioEffect::EVENT_ENABLE_STATUS_CHANGED:
        if (info == 0) {
            ALOGW("EVENT_ENABLE_STATUS_CHANGED info == NULL");
            goto effectCallback_Exit;
        }
        param = *(bool *)info;
        arg1 = (int)param;
        ALOGV("EVENT_ENABLE_STATUS_CHANGED");
        break;
    case AudioEffect::EVENT_PARAMETER_CHANGED:
        if (info == 0) {
            ALOGW("EVENT_PARAMETER_CHANGED info == NULL");
            goto effectCallback_Exit;
        }
        p = (effect_param_t *)info;
        if (p->psize == 0 || p->vsize == 0) {
            goto effectCallback_Exit;
        }
        // arg1 contains offset of parameter value from start of byte array
        arg1 = sizeof(effect_param_t) + ((p->psize - 1) / sizeof(int) + 1) * sizeof(int);
        size = arg1 + p->vsize;
        array = env->NewByteArray(size);
        if (array == NULL) {
            ALOGE("effectCallback: Couldn't allocate byte array for parameter data");
            goto effectCallback_Exit;
        }
        bytes = env->GetByteArrayElements(array, NULL);
        memcpy(bytes, p, size);
        env->ReleaseByteArrayElements(array, bytes, 0);
        obj = array;
        ALOGV("EVENT_PARAMETER_CHANGED");
       break;
    case AudioEffect::EVENT_ERROR:
        ALOGW("EVENT_ERROR");
        break;
    }

    env->CallStaticVoidMethod(
        callbackInfo->audioEffect_class,
        fields.midPostNativeEvent,
        callbackInfo->audioEffect_ref, event, arg1, arg2, obj);

effectCallback_Exit:
    if (array) {
        env->DeleteLocalRef(array);
    }

    if (env->ExceptionCheck()) {
        env->ExceptionDescribe();
        env->ExceptionClear();
    }
}

// ----------------------------------------------------------------------------

static sp<AudioEffect> getAudioEffect(JNIEnv* env, jobject thiz)
{
    Mutex::Autolock l(sLock);
    AudioEffect* const ae =
            (AudioEffect*)env->GetLongField(thiz, fields.fidNativeAudioEffect);
    return sp<AudioEffect>(ae);
}

static sp<AudioEffect> setAudioEffect(JNIEnv* env, jobject thiz,
                                    const sp<AudioEffect>& ae)
{
    Mutex::Autolock l(sLock);
    sp<AudioEffect> old =
            (AudioEffect*)env->GetLongField(thiz, fields.fidNativeAudioEffect);
    if (ae.get()) {
        ae->incStrong((void*)setAudioEffect);
    }
    if (old != 0) {
        old->decStrong((void*)setAudioEffect);
    }
    env->SetLongField(thiz, fields.fidNativeAudioEffect, (jlong)ae.get());
    return old;
}

// ----------------------------------------------------------------------------
// This function gets some field IDs, which in turn causes class initialization.
// It is called from a static block in AudioEffect, which won't run until the
// first time an instance of this class is used.
static void
android_media_AudioEffect_native_init(JNIEnv *env)
{

    ALOGV("android_media_AudioEffect_native_init");

    fields.clazzEffect = NULL;

    // Get the AudioEffect class
    jclass clazz = env->FindClass(kClassPathName);
    if (clazz == NULL) {
        ALOGE("Can't find %s", kClassPathName);
        return;
    }

    fields.clazzEffect = (jclass)env->NewGlobalRef(clazz);

    // Get the postEvent method
    fields.midPostNativeEvent = env->GetStaticMethodID(
            fields.clazzEffect,
            "postEventFromNative", "(Ljava/lang/Object;IIILjava/lang/Object;)V");
    if (fields.midPostNativeEvent == NULL) {
        ALOGE("Can't find AudioEffect.%s", "postEventFromNative");
        return;
    }

    // Get the variables fields
    //      nativeTrackInJavaObj
    fields.fidNativeAudioEffect = env->GetFieldID(
            fields.clazzEffect,
            "mNativeAudioEffect", "J");
    if (fields.fidNativeAudioEffect == NULL) {
        ALOGE("Can't find AudioEffect.%s", "mNativeAudioEffect");
        return;
    }
    //      fidJniData;
    fields.fidJniData = env->GetFieldID(
            fields.clazzEffect,
            "mJniData", "J");
    if (fields.fidJniData == NULL) {
        ALOGE("Can't find AudioEffect.%s", "mJniData");
        return;
    }
}


static jint
android_media_AudioEffect_native_setup(JNIEnv *env, jobject thiz, jobject weak_this,
        jstring type, jstring uuid, jint priority, jint sessionId,
        jint deviceType, jstring deviceAddress,
        jintArray jId, jobjectArray javadesc, jstring opPackageName, jboolean probe)
{
    ALOGV("android_media_AudioEffect_native_setup");
    AudioEffectJniStorage* lpJniStorage = NULL;
    int lStatus = AUDIOEFFECT_ERROR_NO_MEMORY;
    sp<AudioEffect> lpAudioEffect;
    jint* nId = NULL;
    const char *typeStr = NULL;
    const char *uuidStr = NULL;
    effect_descriptor_t desc;
    jobject jdesc;
    AudioDeviceTypeAddr device;

    ScopedUtfChars opPackageNameStr(env, opPackageName);

    setAudioEffect(env, thiz, 0);

    if (type != NULL) {
        typeStr = env->GetStringUTFChars(type, NULL);
        if (typeStr == NULL) {  // Out of memory
            jniThrowException(env, "java/lang/RuntimeException", "Out of memory");
            goto setup_failure;
        }
    }

    if (uuid != NULL) {
        uuidStr = env->GetStringUTFChars(uuid, NULL);
        if (uuidStr == NULL) {  // Out of memory
            jniThrowException(env, "java/lang/RuntimeException", "Out of memory");
            goto setup_failure;
        }
    }

    if (typeStr == NULL && uuidStr == NULL) {
        lStatus = AUDIOEFFECT_ERROR_BAD_VALUE;
        goto setup_failure;
    }

    lpJniStorage = new AudioEffectJniStorage();
    if (lpJniStorage == NULL) {
        ALOGE("setup: Error creating JNI Storage");
        goto setup_failure;
    }

    lpJniStorage->mCallbackData.audioEffect_class = (jclass)env->NewGlobalRef(fields.clazzEffect);
    // we use a weak reference so the AudioEffect object can be garbage collected.
    lpJniStorage->mCallbackData.audioEffect_ref = env->NewGlobalRef(weak_this);

    ALOGV("setup: lpJniStorage: %p audioEffect_ref %p audioEffect_class %p, &mCallbackData %p",
            lpJniStorage,
            lpJniStorage->mCallbackData.audioEffect_ref,
            lpJniStorage->mCallbackData.audioEffect_class,
            &lpJniStorage->mCallbackData);

    if (jId == NULL) {
        ALOGE("setup: NULL java array for id pointer");
        lStatus = AUDIOEFFECT_ERROR_BAD_VALUE;
        goto setup_failure;
    }

    if (deviceType != AUDIO_DEVICE_NONE) {
        device.mType = deviceType;
        ScopedUtfChars address(env, deviceAddress);
        device.mAddress = address.c_str();
    }

    // create the native AudioEffect object
<<<<<<< HEAD
    lpAudioEffect = new AudioEffect(String16(opPackageNameStr.c_str()));
=======
    lpAudioEffect = new AudioEffect(typeStr,
                                    String16(opPackageNameStr.c_str()),
                                    uuidStr,
                                    priority,
                                    effectCallback,
                                    &lpJniStorage->mCallbackData,
                                    (audio_session_t) sessionId,
                                    AUDIO_IO_HANDLE_NONE,
                                    device,
                                    probe);
>>>>>>> d2d3a206
    if (lpAudioEffect == 0) {
        ALOGE("Error creating AudioEffect");
        goto setup_failure;
    }

<<<<<<< HEAD
    lpAudioEffect->set(typeStr,
                       uuidStr,
                       priority,
                       effectCallback,
                       &lpJniStorage->mCallbackData,
                       (audio_session_t) sessionId,
                       AUDIO_IO_HANDLE_NONE,
                       device);
=======

>>>>>>> d2d3a206
    lStatus = AudioEffectJni::translateNativeErrorToJava(lpAudioEffect->initCheck());
    if (lStatus != AUDIOEFFECT_SUCCESS && lStatus != AUDIOEFFECT_ERROR_ALREADY_EXISTS) {
        ALOGE("AudioEffect initCheck failed %d", lStatus);
        goto setup_failure;
    }

    nId = (jint *) env->GetPrimitiveArrayCritical(jId, NULL);
    if (nId == NULL) {
        ALOGE("setup: Error retrieving id pointer");
        lStatus = AUDIOEFFECT_ERROR_BAD_VALUE;
        goto setup_failure;
    }
    nId[0] = lpAudioEffect->id();
    env->ReleasePrimitiveArrayCritical(jId, nId, 0);
    nId = NULL;

    if (typeStr) {
        env->ReleaseStringUTFChars(type, typeStr);
        typeStr = NULL;
    }

    if (uuidStr) {
        env->ReleaseStringUTFChars(uuid, uuidStr);
        uuidStr = NULL;
    }

    // get the effect descriptor
    desc = lpAudioEffect->descriptor();

    if (convertAudioEffectDescriptorFromNative(env, &jdesc, &desc) != AUDIO_JAVA_SUCCESS) {
        goto setup_failure;
    }

    env->SetObjectArrayElement(javadesc, 0, jdesc);
    env->DeleteLocalRef(jdesc);

    // In probe mode, release the native object and clear our strong reference
    // to force all method calls from JAVA to be rejected.
    if (probe) {
        setAudioEffect(env, thiz, 0);
    } else {
        setAudioEffect(env, thiz, lpAudioEffect);
    }

    env->SetLongField(thiz, fields.fidJniData, (jlong)lpJniStorage);

    return (jint) AUDIOEFFECT_SUCCESS;

    // failures:
setup_failure:

    if (nId != NULL) {
        env->ReleasePrimitiveArrayCritical(jId, nId, 0);
    }

    if (lpJniStorage) {
        env->DeleteGlobalRef(lpJniStorage->mCallbackData.audioEffect_class);
        env->DeleteGlobalRef(lpJniStorage->mCallbackData.audioEffect_ref);
        delete lpJniStorage;
    }
    env->SetLongField(thiz, fields.fidJniData, 0);

    if (uuidStr != NULL) {
        env->ReleaseStringUTFChars(uuid, uuidStr);
    }

    if (typeStr != NULL) {
        env->ReleaseStringUTFChars(type, typeStr);
    }

    return (jint)lStatus;
}


// ----------------------------------------------------------------------------
static void android_media_AudioEffect_native_release(JNIEnv *env,  jobject thiz) {
    sp<AudioEffect> lpAudioEffect = setAudioEffect(env, thiz, 0);
    if (lpAudioEffect == 0) {
        return;
    }

    // delete the JNI data
    AudioEffectJniStorage* lpJniStorage =
        (AudioEffectJniStorage *)env->GetLongField(thiz, fields.fidJniData);

    // reset the native resources in the Java object so any attempt to access
    // them after a call to release fails.
    env->SetLongField(thiz, fields.fidJniData, 0);

    if (lpJniStorage) {
        ALOGV("deleting pJniStorage: %p\n", lpJniStorage);
        env->DeleteGlobalRef(lpJniStorage->mCallbackData.audioEffect_class);
        env->DeleteGlobalRef(lpJniStorage->mCallbackData.audioEffect_ref);
        delete lpJniStorage;
    }
}

// ----------------------------------------------------------------------------
static void android_media_AudioEffect_native_finalize(JNIEnv *env,  jobject thiz) {
    ALOGV("android_media_AudioEffect_native_finalize jobject: %p\n", thiz);
    android_media_AudioEffect_native_release(env, thiz);
}

static jint
android_media_AudioEffect_native_setEnabled(JNIEnv *env, jobject thiz, jboolean enabled)
{
    sp<AudioEffect> lpAudioEffect = getAudioEffect(env, thiz);
    if (lpAudioEffect == 0) {
        jniThrowException(env, "java/lang/IllegalStateException",
            "Unable to retrieve AudioEffect pointer for enable()");
        return AUDIOEFFECT_ERROR_NO_INIT;
    }

    return AudioEffectJni::translateNativeErrorToJava(lpAudioEffect->setEnabled(enabled));
}

static jboolean
android_media_AudioEffect_native_getEnabled(JNIEnv *env, jobject thiz)
{
  sp<AudioEffect> lpAudioEffect = getAudioEffect(env, thiz);
  if (lpAudioEffect == 0) {
        jniThrowException(env, "java/lang/IllegalStateException",
            "Unable to retrieve AudioEffect pointer for getEnabled()");
        return JNI_FALSE;
    }

    if (lpAudioEffect->getEnabled()) {
        return JNI_TRUE;
    } else {
        return JNI_FALSE;
    }
}


static jboolean
android_media_AudioEffect_native_hasControl(JNIEnv *env, jobject thiz)
{
  sp<AudioEffect> lpAudioEffect = getAudioEffect(env, thiz);
  if (lpAudioEffect == 0) {
        jniThrowException(env, "java/lang/IllegalStateException",
            "Unable to retrieve AudioEffect pointer for hasControl()");
        return JNI_FALSE;
    }

    if (lpAudioEffect->initCheck() == NO_ERROR) {
        return JNI_TRUE;
    } else {
        return JNI_FALSE;
    }
}

static jint android_media_AudioEffect_native_setParameter(JNIEnv *env,
        jobject thiz, jint psize, jbyteArray pJavaParam, jint vsize,
        jbyteArray pJavaValue) {
    // retrieve the AudioEffect object
    jbyte* lpValue = NULL;
    jbyte* lpParam = NULL;
    jint lStatus = AUDIOEFFECT_ERROR_BAD_VALUE;
    effect_param_t *p;
    int voffset;

    sp<AudioEffect> lpAudioEffect = getAudioEffect(env, thiz);
    if (lpAudioEffect == 0) {
        jniThrowException(env, "java/lang/IllegalStateException",
                "Unable to retrieve AudioEffect pointer for setParameter()");
        return AUDIOEFFECT_ERROR_NO_INIT;
    }

    if (psize == 0 || vsize == 0 || pJavaParam == NULL || pJavaValue == NULL) {
        return AUDIOEFFECT_ERROR_BAD_VALUE;
    }

    // get the pointer for the param from the java array
    lpParam = (jbyte *) env->GetPrimitiveArrayCritical(pJavaParam, NULL);
    if (lpParam == NULL) {
        ALOGE("setParameter: Error retrieving param pointer");
        goto setParameter_Exit;
    }

    // get the pointer for the value from the java array
    lpValue = (jbyte *) env->GetPrimitiveArrayCritical(pJavaValue, NULL);
    if (lpValue == NULL) {
        ALOGE("setParameter: Error retrieving value pointer");
        goto setParameter_Exit;
    }

    voffset = ((psize - 1) / sizeof(int) + 1) * sizeof(int);
    p = (effect_param_t *) malloc(sizeof(effect_param_t) + voffset + vsize);
    memcpy(p->data, lpParam, psize);
    p->psize = psize;
    memcpy(p->data + voffset, lpValue, vsize);
    p->vsize = vsize;

    lStatus = lpAudioEffect->setParameter(p);
    if (lStatus == NO_ERROR) {
        lStatus = p->status;
    }

    free(p);

setParameter_Exit:

    if (lpParam != NULL) {
        env->ReleasePrimitiveArrayCritical(pJavaParam, lpParam, 0);
    }
    if (lpValue != NULL) {
        env->ReleasePrimitiveArrayCritical(pJavaValue, lpValue, 0);
    }
    return AudioEffectJni::translateNativeErrorToJava(lStatus);
}

static jint
android_media_AudioEffect_native_getParameter(JNIEnv *env,
        jobject thiz, jint psize, jbyteArray pJavaParam,
        jint vsize, jbyteArray pJavaValue) {
    // retrieve the AudioEffect object
    jbyte* lpParam = NULL;
    jbyte* lpValue = NULL;
    jint lStatus = AUDIOEFFECT_ERROR_BAD_VALUE;
    effect_param_t *p;
    int voffset;

    sp<AudioEffect> lpAudioEffect = getAudioEffect(env, thiz);
    if (lpAudioEffect == 0) {
        jniThrowException(env, "java/lang/IllegalStateException",
                "Unable to retrieve AudioEffect pointer for getParameter()");
        return AUDIOEFFECT_ERROR_NO_INIT;
    }

    if (psize == 0 || vsize == 0 || pJavaParam == NULL || pJavaValue == NULL) {
        return AUDIOEFFECT_ERROR_BAD_VALUE;
    }

    // get the pointer for the param from the java array
    lpParam = (jbyte *) env->GetPrimitiveArrayCritical(pJavaParam, NULL);
    if (lpParam == NULL) {
        ALOGE("getParameter: Error retrieving param pointer");
        goto getParameter_Exit;
    }

    // get the pointer for the value from the java array
    lpValue = (jbyte *) env->GetPrimitiveArrayCritical(pJavaValue, NULL);
    if (lpValue == NULL) {
        ALOGE("getParameter: Error retrieving value pointer");
        goto getParameter_Exit;
    }

    voffset = ((psize - 1) / sizeof(int) + 1) * sizeof(int);
    p = (effect_param_t *) malloc(sizeof(effect_param_t) + voffset + vsize);
    memcpy(p->data, lpParam, psize);
    p->psize = psize;
    p->vsize = vsize;

    lStatus = lpAudioEffect->getParameter(p);
    if (lStatus == NO_ERROR) {
        lStatus = p->status;
        if (lStatus == NO_ERROR) {
            memcpy(lpValue, p->data + voffset, p->vsize);
            vsize = p->vsize;
        }
    }

    free(p);

getParameter_Exit:

    if (lpParam != NULL) {
        env->ReleasePrimitiveArrayCritical(pJavaParam, lpParam, 0);
    }
    if (lpValue != NULL) {
        env->ReleasePrimitiveArrayCritical(pJavaValue, lpValue, 0);
    }

    if (lStatus == NO_ERROR) {
        return vsize;
    }
    return AudioEffectJni::translateNativeErrorToJava(lStatus);
}

static jint android_media_AudioEffect_native_command(JNIEnv *env, jobject thiz,
        jint cmdCode, jint cmdSize, jbyteArray jCmdData, jint replySize,
        jbyteArray jReplyData) {
    jbyte* pCmdData = NULL;
    jbyte* pReplyData = NULL;
    jint lStatus = AUDIOEFFECT_ERROR_BAD_VALUE;

    sp<AudioEffect> lpAudioEffect = getAudioEffect(env, thiz);
    if (lpAudioEffect == 0) {
        jniThrowException(env, "java/lang/IllegalStateException",
                "Unable to retrieve AudioEffect pointer for setParameter()");
        return AUDIOEFFECT_ERROR_NO_INIT;
    }

    if ((cmdSize != 0 && jCmdData == NULL) || (replySize != 0 && jReplyData == NULL)) {
        return AUDIOEFFECT_ERROR_BAD_VALUE;
    }

    // get the pointer for the command from the java array
    if (cmdSize != 0) {
        pCmdData = (jbyte *) env->GetPrimitiveArrayCritical(jCmdData, NULL);
        if (pCmdData == NULL) {
            ALOGE("setParameter: Error retrieving command pointer");
            goto command_Exit;
        }
    }

    // get the pointer for the reply from the java array
    if (replySize != 0 && jReplyData != NULL) {
        pReplyData = (jbyte *) env->GetPrimitiveArrayCritical(jReplyData, NULL);
        if (pReplyData == NULL) {
            ALOGE("setParameter: Error retrieving reply pointer");
            goto command_Exit;
        }
    }

    lStatus = AudioEffectJni::translateNativeErrorToJava(
            lpAudioEffect->command((uint32_t)cmdCode,
                                   (uint32_t)cmdSize,
                                   pCmdData,
                                   (uint32_t *)&replySize,
                                   pReplyData));

command_Exit:

    if (pCmdData != NULL) {
        env->ReleasePrimitiveArrayCritical(jCmdData, pCmdData, 0);
    }
    if (pReplyData != NULL) {
        env->ReleasePrimitiveArrayCritical(jReplyData, pReplyData, 0);
    }

    if (lStatus == NO_ERROR) {
        return replySize;
    }
    return lStatus;
}

static jobjectArray
android_media_AudioEffect_native_queryEffects(JNIEnv *env, jclass clazz __unused)
{
    effect_descriptor_t desc;
    uint32_t totalEffectsCount = 0;
    uint32_t returnedEffectsCount = 0;
    uint32_t i = 0;
    jobjectArray ret;

    if (AudioEffect::queryNumberEffects(&totalEffectsCount) != NO_ERROR) {
        return NULL;
    }

    jobjectArray temp = env->NewObjectArray(totalEffectsCount, audioEffectDescriptorClass(), NULL);
    if (temp == NULL) {
        return temp;
    }

    ALOGV("queryEffects() totalEffectsCount: %d", totalEffectsCount);

    for (i = 0; i < totalEffectsCount; i++) {
        if (AudioEffect::queryEffect(i, &desc) != NO_ERROR) {
            goto queryEffects_failure;
        }

        jobject jdesc;
        if (convertAudioEffectDescriptorFromNative(env, &jdesc, &desc) != AUDIO_JAVA_SUCCESS) {
            continue;
        }
        env->SetObjectArrayElement(temp, returnedEffectsCount++, jdesc);
        env->DeleteLocalRef(jdesc);
    }

    if (returnedEffectsCount == 0) {
        goto queryEffects_failure;
    }
    ret = env->NewObjectArray(returnedEffectsCount, audioEffectDescriptorClass(), NULL);
    if (ret == NULL) {
        goto queryEffects_failure;
    }
    for (i = 0; i < returnedEffectsCount; i++) {
        env->SetObjectArrayElement(ret, i, env->GetObjectArrayElement(temp, i));
    }
    env->DeleteLocalRef(temp);
    return ret;

queryEffects_failure:

    if (temp != NULL) {
        env->DeleteLocalRef(temp);
    }
    return NULL;

}



static jobjectArray
android_media_AudioEffect_native_queryPreProcessings(JNIEnv *env, jclass clazz __unused,
                                                     jint audioSession)
{
    auto descriptors = std::make_unique<effect_descriptor_t[]>(AudioEffect::kMaxPreProcessing);
    uint32_t numEffects = AudioEffect::kMaxPreProcessing;

    status_t status = AudioEffect::queryDefaultPreProcessing((audio_session_t) audioSession,
                                           descriptors.get(),
                                           &numEffects);
    if (status != NO_ERROR || numEffects == 0) {
        return NULL;
    }
    ALOGV("queryDefaultPreProcessing() got %d effects", numEffects);

    std::vector<effect_descriptor_t> descVector(descriptors.get(), descriptors.get() + numEffects);

    jobjectArray ret;
    convertAudioEffectDescriptorVectorFromNative(env, &ret, descVector);
    return ret;
}

// ----------------------------------------------------------------------------

// Dalvik VM type signatures
static const JNINativeMethod gMethods[] = {
    {"native_init",          "()V",      (void *)android_media_AudioEffect_native_init},
    {"native_setup",         "(Ljava/lang/Object;Ljava/lang/String;Ljava/lang/String;IIILjava/lang/String;[I[Ljava/lang/Object;Ljava/lang/String;Z)I",
                                         (void *)android_media_AudioEffect_native_setup},
    {"native_finalize",      "()V",      (void *)android_media_AudioEffect_native_finalize},
    {"native_release",       "()V",      (void *)android_media_AudioEffect_native_release},
    {"native_setEnabled",    "(Z)I",      (void *)android_media_AudioEffect_native_setEnabled},
    {"native_getEnabled",    "()Z",      (void *)android_media_AudioEffect_native_getEnabled},
    {"native_hasControl",    "()Z",      (void *)android_media_AudioEffect_native_hasControl},
    {"native_setParameter",  "(I[BI[B)I",  (void *)android_media_AudioEffect_native_setParameter},
    {"native_getParameter",  "(I[BI[B)I",  (void *)android_media_AudioEffect_native_getParameter},
    {"native_command",       "(II[BI[B)I", (void *)android_media_AudioEffect_native_command},
    {"native_query_effects", "()[Ljava/lang/Object;", (void *)android_media_AudioEffect_native_queryEffects},
    {"native_query_pre_processing", "(I)[Ljava/lang/Object;",
            (void *)android_media_AudioEffect_native_queryPreProcessings},
};


// ----------------------------------------------------------------------------

extern int register_android_media_SourceDefaultEffect(JNIEnv *env);
extern int register_android_media_StreamDefaultEffect(JNIEnv *env);
extern int register_android_media_visualizer(JNIEnv *env);

int register_android_media_AudioEffect(JNIEnv *env)
{
    return AndroidRuntime::registerNativeMethods(env, kClassPathName, gMethods, NELEM(gMethods));
}

jint JNI_OnLoad(JavaVM* vm, void* reserved __unused)
{

    JNIEnv* env = NULL;
    jint result = -1;

    if (vm->GetEnv((void**) &env, JNI_VERSION_1_4) != JNI_OK) {
        ALOGE("ERROR: GetEnv failed\n");
        goto bail;
    }
    assert(env != NULL);

    if (register_android_media_AudioEffect(env) < 0) {
        ALOGE("ERROR: AudioEffect native registration failed\n");
        goto bail;
    }

    if (register_android_media_SourceDefaultEffect(env) < 0) {
        ALOGE("ERROR: SourceDefaultEffect native registration failed\n");
        goto bail;
    }

    if (register_android_media_StreamDefaultEffect(env) < 0) {
        ALOGE("ERROR: StreamDefaultEffect native registration failed\n");
        goto bail;
    }

    if (register_android_media_visualizer(env) < 0) {
        ALOGE("ERROR: Visualizer native registration failed\n");
        goto bail;
    }

    /* success -- return valid version number */
    result = JNI_VERSION_1_4;

bail:
    return result;
}<|MERGE_RESOLUTION|>--- conflicted
+++ resolved
@@ -337,26 +337,12 @@
     }
 
     // create the native AudioEffect object
-<<<<<<< HEAD
     lpAudioEffect = new AudioEffect(String16(opPackageNameStr.c_str()));
-=======
-    lpAudioEffect = new AudioEffect(typeStr,
-                                    String16(opPackageNameStr.c_str()),
-                                    uuidStr,
-                                    priority,
-                                    effectCallback,
-                                    &lpJniStorage->mCallbackData,
-                                    (audio_session_t) sessionId,
-                                    AUDIO_IO_HANDLE_NONE,
-                                    device,
-                                    probe);
->>>>>>> d2d3a206
     if (lpAudioEffect == 0) {
         ALOGE("Error creating AudioEffect");
         goto setup_failure;
     }
 
-<<<<<<< HEAD
     lpAudioEffect->set(typeStr,
                        uuidStr,
                        priority,
@@ -364,10 +350,8 @@
                        &lpJniStorage->mCallbackData,
                        (audio_session_t) sessionId,
                        AUDIO_IO_HANDLE_NONE,
-                       device);
-=======
-
->>>>>>> d2d3a206
+                       device,
+                       probe);
     lStatus = AudioEffectJni::translateNativeErrorToJava(lpAudioEffect->initCheck());
     if (lStatus != AUDIOEFFECT_SUCCESS && lStatus != AUDIOEFFECT_ERROR_ALREADY_EXISTS) {
         ALOGE("AudioEffect initCheck failed %d", lStatus);
