// Signature format: 2.0
package android.net {

  public final class ConnectivityFrameworkInitializer {
    method public static void registerServiceWrappers();
  }

  public class ConnectivityManager {
    method @RequiresPermission(anyOf={android.Manifest.permission.NETWORK_SETTINGS, android.net.NetworkStack.PERMISSION_MAINLINE_NETWORK_STACK}) public void factoryReset();
    method @NonNull @RequiresPermission(anyOf={android.net.NetworkStack.PERMISSION_MAINLINE_NETWORK_STACK, android.Manifest.permission.NETWORK_STACK, android.Manifest.permission.NETWORK_SETTINGS}) public java.util.List<android.net.NetworkStateSnapshot> getAllNetworkStateSnapshot();
    method @Nullable public android.net.ProxyInfo getGlobalProxy();
    method @NonNull public static android.util.Range<java.lang.Integer> getIpSecNetIdRange();
    method @NonNull public static String getPrivateDnsMode(@NonNull android.content.Context);
    method @RequiresPermission(anyOf={android.net.NetworkStack.PERMISSION_MAINLINE_NETWORK_STACK, android.Manifest.permission.NETWORK_SETTINGS}) public void registerDefaultNetworkCallbackAsUid(int, @NonNull android.net.ConnectivityManager.NetworkCallback, @NonNull android.os.Handler);
    method @RequiresPermission(anyOf={android.net.NetworkStack.PERMISSION_MAINLINE_NETWORK_STACK, android.Manifest.permission.NETWORK_SETTINGS}) public void registerSystemDefaultNetworkCallback(@NonNull android.net.ConnectivityManager.NetworkCallback, @NonNull android.os.Handler);
    method @RequiresPermission(anyOf={android.Manifest.permission.NETWORK_SETTINGS, android.Manifest.permission.NETWORK_STACK, android.net.NetworkStack.PERMISSION_MAINLINE_NETWORK_STACK}) public void requestBackgroundNetwork(@NonNull android.net.NetworkRequest, @NonNull android.os.Handler, @NonNull android.net.ConnectivityManager.NetworkCallback);
    method @Deprecated public boolean requestRouteToHostAddress(int, java.net.InetAddress);
    method @RequiresPermission(anyOf={android.Manifest.permission.NETWORK_SETTINGS, android.Manifest.permission.NETWORK_SETUP_WIZARD, android.Manifest.permission.NETWORK_STACK, android.net.NetworkStack.PERMISSION_MAINLINE_NETWORK_STACK}) public void setAcceptPartialConnectivity(@NonNull android.net.Network, boolean, boolean);
    method @RequiresPermission(anyOf={android.Manifest.permission.NETWORK_SETTINGS, android.Manifest.permission.NETWORK_SETUP_WIZARD, android.Manifest.permission.NETWORK_STACK, android.net.NetworkStack.PERMISSION_MAINLINE_NETWORK_STACK}) public void setAcceptUnvalidated(@NonNull android.net.Network, boolean, boolean);
    method @RequiresPermission(anyOf={android.Manifest.permission.NETWORK_SETTINGS, android.Manifest.permission.NETWORK_SETUP_WIZARD, android.Manifest.permission.NETWORK_STACK, android.net.NetworkStack.PERMISSION_MAINLINE_NETWORK_STACK}) public void setAvoidUnvalidated(@NonNull android.net.Network);
    method @RequiresPermission(android.Manifest.permission.NETWORK_STACK) public void setGlobalProxy(@Nullable android.net.ProxyInfo);
    method @RequiresPermission(anyOf={android.net.NetworkStack.PERMISSION_MAINLINE_NETWORK_STACK, android.Manifest.permission.NETWORK_STACK, android.Manifest.permission.NETWORK_SETTINGS}) public void setLegacyLockdownVpnEnabled(boolean);
    method public static void setPrivateDnsMode(@NonNull android.content.Context, @NonNull String);
    method @RequiresPermission(android.Manifest.permission.NETWORK_STACK) public void setProfileNetworkPreference(@NonNull android.os.UserHandle, int, @Nullable java.util.concurrent.Executor, @Nullable Runnable);
    method @RequiresPermission(anyOf={android.net.NetworkStack.PERMISSION_MAINLINE_NETWORK_STACK, android.Manifest.permission.NETWORK_STACK, android.Manifest.permission.NETWORK_SETTINGS}) public void setRequireVpnForUids(boolean, @NonNull java.util.Collection<android.util.Range<java.lang.Integer>>);
    method @RequiresPermission(anyOf={android.Manifest.permission.MANAGE_TEST_NETWORKS, android.Manifest.permission.NETWORK_STACK}) public void simulateDataStall(int, long, @NonNull android.net.Network, @NonNull android.os.PersistableBundle);
    method @RequiresPermission(anyOf={android.Manifest.permission.NETWORK_SETTINGS, android.Manifest.permission.NETWORK_STACK, android.net.NetworkStack.PERMISSION_MAINLINE_NETWORK_STACK}) public void startCaptivePortalApp(@NonNull android.net.Network);
    method public void systemReady();
    field public static final int BLOCKED_METERED_REASON_ADMIN_DISABLED = 262144; // 0x40000
    field public static final int BLOCKED_METERED_REASON_DATA_SAVER = 65536; // 0x10000
    field public static final int BLOCKED_METERED_REASON_MASK = -65536; // 0xffff0000
    field public static final int BLOCKED_METERED_REASON_USER_RESTRICTED = 131072; // 0x20000
    field public static final int BLOCKED_REASON_APP_STANDBY = 4; // 0x4
    field public static final int BLOCKED_REASON_BATTERY_SAVER = 1; // 0x1
    field public static final int BLOCKED_REASON_DOZE = 2; // 0x2
    field public static final int BLOCKED_REASON_LOCKDOWN_VPN = 16; // 0x10
    field public static final int BLOCKED_REASON_NONE = 0; // 0x0
    field public static final int BLOCKED_REASON_RESTRICTED_MODE = 8; // 0x8
    field public static final String PRIVATE_DNS_MODE_OFF = "off";
    field public static final String PRIVATE_DNS_MODE_OPPORTUNISTIC = "opportunistic";
    field public static final String PRIVATE_DNS_MODE_PROVIDER_HOSTNAME = "hostname";
    field public static final int PROFILE_NETWORK_PREFERENCE_DEFAULT = 0; // 0x0
    field public static final int PROFILE_NETWORK_PREFERENCE_ENTERPRISE = 1; // 0x1
  }

<<<<<<< HEAD
=======
  public static class ConnectivityManager.NetworkCallback {
    method public void onBlockedStatusChanged(@NonNull android.net.Network, int);
  }

>>>>>>> 2108a924
  public class ConnectivitySettingsManager {
    method public static void clearGlobalProxy(@NonNull android.content.Context);
    method @Nullable public static String getCaptivePortalHttpUrl(@NonNull android.content.Context);
    method public static int getCaptivePortalMode(@NonNull android.content.Context, int);
    method @NonNull public static java.time.Duration getConnectivityKeepPendingIntentDuration(@NonNull android.content.Context, @NonNull java.time.Duration);
    method @NonNull public static android.util.Range<java.lang.Integer> getDnsResolverSampleRanges(@NonNull android.content.Context);
    method @NonNull public static java.time.Duration getDnsResolverSampleValidityDuration(@NonNull android.content.Context, @NonNull java.time.Duration);
    method public static int getDnsResolverSuccessThresholdPercent(@NonNull android.content.Context, int);
    method @Nullable public static android.net.ProxyInfo getGlobalProxy(@NonNull android.content.Context);
    method @NonNull public static java.time.Duration getMobileDataActivityTimeout(@NonNull android.content.Context, @NonNull java.time.Duration);
    method public static boolean getMobileDataAlwaysOn(@NonNull android.content.Context, boolean);
    method @Nullable public static String getMobileDataPreferredApps(@NonNull android.content.Context);
    method public static int getNetworkAvoidBadWifi(@NonNull android.content.Context);
    method @Nullable public static String getNetworkMeteredMultipathPreference(@NonNull android.content.Context);
    method public static int getNetworkSwitchNotificationMaximumDailyCount(@NonNull android.content.Context, int);
    method @NonNull public static java.time.Duration getNetworkSwitchNotificationRateDuration(@NonNull android.content.Context, @NonNull java.time.Duration);
    method @NonNull public static String getPrivateDnsDefaultMode(@NonNull android.content.Context);
    method @Nullable public static String getPrivateDnsHostname(@NonNull android.content.Context);
    method public static boolean getWifiAlwaysRequested(@NonNull android.content.Context, boolean);
    method @NonNull public static java.time.Duration getWifiDataActivityTimeout(@NonNull android.content.Context, @NonNull java.time.Duration);
    method public static void setCaptivePortalHttpUrl(@NonNull android.content.Context, @Nullable String);
    method public static void setCaptivePortalMode(@NonNull android.content.Context, int);
    method public static void setConnectivityKeepPendingIntentDuration(@NonNull android.content.Context, @NonNull java.time.Duration);
    method public static void setDnsResolverSampleRanges(@NonNull android.content.Context, @NonNull android.util.Range<java.lang.Integer>);
    method public static void setDnsResolverSampleValidityDuration(@NonNull android.content.Context, @NonNull java.time.Duration);
    method public static void setDnsResolverSuccessThresholdPercent(@NonNull android.content.Context, @IntRange(from=0, to=100) int);
    method public static void setGlobalProxy(@NonNull android.content.Context, @NonNull android.net.ProxyInfo);
    method public static void setMobileDataActivityTimeout(@NonNull android.content.Context, @NonNull java.time.Duration);
    method public static void setMobileDataAlwaysOn(@NonNull android.content.Context, boolean);
    method public static void setMobileDataPreferredApps(@NonNull android.content.Context, @Nullable String);
    method public static void setNetworkAvoidBadWifi(@NonNull android.content.Context, int);
    method public static void setNetworkMeteredMultipathPreference(@NonNull android.content.Context, @NonNull String);
    method public static void setNetworkSwitchNotificationMaximumDailyCount(@NonNull android.content.Context, @IntRange(from=0) int);
    method public static void setNetworkSwitchNotificationRateDuration(@NonNull android.content.Context, @NonNull java.time.Duration);
    method public static void setPrivateDnsDefaultMode(@NonNull android.content.Context, @NonNull String);
    method public static void setPrivateDnsHostname(@NonNull android.content.Context, @Nullable String);
    method public static void setWifiAlwaysRequested(@NonNull android.content.Context, boolean);
    method public static void setWifiDataActivityTimeout(@NonNull android.content.Context, @NonNull java.time.Duration);
    field public static final int CAPTIVE_PORTAL_MODE_AVOID = 2; // 0x2
    field public static final int CAPTIVE_PORTAL_MODE_IGNORE = 0; // 0x0
    field public static final int CAPTIVE_PORTAL_MODE_PROMPT = 1; // 0x1
    field public static final int NETWORK_AVOID_BAD_WIFI_AVOID = 2; // 0x2
    field public static final int NETWORK_AVOID_BAD_WIFI_IGNORE = 0; // 0x0
    field public static final int NETWORK_AVOID_BAD_WIFI_PROMPT = 1; // 0x1
  }

  public final class NetworkAgentConfig implements android.os.Parcelable {
    method @Nullable public String getSubscriberId();
    method public boolean isBypassableVpn();
  }

  public static final class NetworkAgentConfig.Builder {
    method @NonNull public android.net.NetworkAgentConfig.Builder setBypassableVpn(boolean);
    method @NonNull public android.net.NetworkAgentConfig.Builder setSubscriberId(@Nullable String);
  }

  public final class NetworkCapabilities implements android.os.Parcelable {
    ctor public NetworkCapabilities(@Nullable android.net.NetworkCapabilities, long);
    method @Nullable public java.util.Set<android.util.Range<java.lang.Integer>> getUids();
    method public boolean hasUnwantedCapability(int);
    field public static final long REDACT_ALL = -1L; // 0xffffffffffffffffL
    field public static final long REDACT_FOR_ACCESS_FINE_LOCATION = 1L; // 0x1L
    field public static final long REDACT_FOR_LOCAL_MAC_ADDRESS = 2L; // 0x2L
    field public static final long REDACT_FOR_NETWORK_SETTINGS = 4L; // 0x4L
    field public static final long REDACT_NONE = 0L; // 0x0L
    field public static final int TRANSPORT_TEST = 7; // 0x7
  }

  public static final class NetworkCapabilities.Builder {
    method @NonNull public android.net.NetworkCapabilities.Builder setUids(@Nullable java.util.Set<android.util.Range<java.lang.Integer>>);
  }

  public class NetworkRequest implements android.os.Parcelable {
    method public boolean hasUnwantedCapability(int);
  }

  public static class NetworkRequest.Builder {
    method @NonNull public android.net.NetworkRequest.Builder addUnwantedCapability(int);
    method @NonNull public android.net.NetworkRequest.Builder removeUnwantedCapability(int);
    method @NonNull public android.net.NetworkRequest.Builder setUids(@Nullable java.util.Set<android.util.Range<java.lang.Integer>>);
  }

  public class ParseException extends java.lang.RuntimeException {
    ctor public ParseException(@NonNull String);
    ctor public ParseException(@NonNull String, @NonNull Throwable);
  }

  public final class TcpRepairWindow {
    ctor public TcpRepairWindow(int, int, int, int, int, int);
    field public final int maxWindow;
    field public final int rcvWnd;
    field public final int rcvWndScale;
    field public final int rcvWup;
    field public final int sndWl1;
    field public final int sndWnd;
  }

  public final class TestNetworkInterface implements android.os.Parcelable {
    ctor public TestNetworkInterface(@NonNull android.os.ParcelFileDescriptor, @NonNull String);
    method public int describeContents();
    method @NonNull public android.os.ParcelFileDescriptor getFileDescriptor();
    method @NonNull public String getInterfaceName();
    method public void writeToParcel(@NonNull android.os.Parcel, int);
    field @NonNull public static final android.os.Parcelable.Creator<android.net.TestNetworkInterface> CREATOR;
  }

  public class TestNetworkManager {
    method @NonNull public android.net.TestNetworkInterface createTapInterface();
    method @NonNull public android.net.TestNetworkInterface createTunInterface(@NonNull java.util.Collection<android.net.LinkAddress>);
    method public void setupTestNetwork(@NonNull String, @NonNull android.os.IBinder);
    method public void teardownTestNetwork(@NonNull android.net.Network);
    field public static final String TEST_TAP_PREFIX = "testtap";
  }

  public final class TestNetworkSpecifier extends android.net.NetworkSpecifier implements android.os.Parcelable {
    ctor public TestNetworkSpecifier(@NonNull String);
    method public int describeContents();
    method @Nullable public String getInterfaceName();
    method public void writeToParcel(@NonNull android.os.Parcel, int);
    field @NonNull public static final android.os.Parcelable.Creator<android.net.TestNetworkSpecifier> CREATOR;
  }

  public interface TransportInfo {
    method public default long getApplicableRedactions();
    method @NonNull public default android.net.TransportInfo makeCopy(long);
  }

  public final class VpnTransportInfo implements android.os.Parcelable android.net.TransportInfo {
    ctor public VpnTransportInfo(int);
    method public int describeContents();
    method public void writeToParcel(@NonNull android.os.Parcel, int);
    field @NonNull public static final android.os.Parcelable.Creator<android.net.VpnTransportInfo> CREATOR;
    field public final int type;
  }

}
<|MERGE_RESOLUTION|>--- conflicted
+++ resolved
@@ -43,13 +43,10 @@
     field public static final int PROFILE_NETWORK_PREFERENCE_ENTERPRISE = 1; // 0x1
   }
 
-<<<<<<< HEAD
-=======
   public static class ConnectivityManager.NetworkCallback {
     method public void onBlockedStatusChanged(@NonNull android.net.Network, int);
   }
 
->>>>>>> 2108a924
   public class ConnectivitySettingsManager {
     method public static void clearGlobalProxy(@NonNull android.content.Context);
     method @Nullable public static String getCaptivePortalHttpUrl(@NonNull android.content.Context);
