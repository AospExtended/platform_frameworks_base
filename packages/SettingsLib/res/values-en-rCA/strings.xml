--- conflicted
+++ resolved
@@ -284,11 +284,7 @@
     <string name="wifi_display_certification_summary" msgid="8111151348106907513">"Show options for wireless display certification"</string>
     <string name="wifi_verbose_logging_summary" msgid="4993823188807767892">"Increase Wi‑Fi logging level, show per SSID RSSI in Wi‑Fi Picker"</string>
     <string name="wifi_scan_throttling_summary" msgid="2577105472017362814">"Reduces battery drain and improves network performance"</string>
-<<<<<<< HEAD
-    <string name="wifi_enhanced_mac_randomization_summary" msgid="7925425746373704991">"This toggle affects MAC randomisation behaviour for client mode only.\nWhen this mode is activated, any networks that have MAC randomisation enabled may have their MAC addresses re‑randomised during association, depending on when the client last disconnected from the network. Re‑randomisation does not occur if the device reconnects in four hours or less."</string>
-=======
     <string name="wifi_enhanced_mac_randomization_summary" msgid="1210663439867489931">"When this mode is enabled, this device’s MAC address may change each time that it connects to a network that has MAC randomisation enabled."</string>
->>>>>>> b1baf041
     <string name="wifi_metered_label" msgid="8737187690304098638">"Metered"</string>
     <string name="wifi_unmetered_label" msgid="6174142840934095093">"Unmetered"</string>
     <string name="select_logd_size_title" msgid="1604578195914595173">"Logger buffer sizes"</string>
@@ -377,8 +373,6 @@
     <string name="show_all_anrs_summary" msgid="8562788834431971392">"Display App Not Responding dialogue for background apps"</string>
     <string name="show_notification_channel_warnings" msgid="3448282400127597331">"Show notification channel warnings"</string>
     <string name="show_notification_channel_warnings_summary" msgid="68031143745094339">"Displays on-screen warning when an app posts a notification without a valid channel"</string>
-    <string name="enforce_shortcuts_for_conversations" msgid="7040735163945040763">"Enforce shortcuts for conversation notifications"</string>
-    <string name="enforce_shortcuts_for_conversations_summary" msgid="1860168037282467862">"Require notifications to be backed by a long-lived sharing shortcut in order to appear in the conversation section"</string>
     <string name="force_allow_on_external" msgid="9187902444231637880">"Force allow apps on external"</string>
     <string name="force_allow_on_external_summary" msgid="8525425782530728238">"Makes any app eligible to be written to external storage, regardless of manifest values"</string>
     <string name="force_resizable_activities" msgid="7143612144399959606">"Force activities to be resizeable"</string>
