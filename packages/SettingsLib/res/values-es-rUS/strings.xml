--- conflicted
+++ resolved
@@ -284,11 +284,7 @@
     <string name="wifi_display_certification_summary" msgid="8111151348106907513">"Mostrar opciones de certificación de pantalla inalámbrica"</string>
     <string name="wifi_verbose_logging_summary" msgid="4993823188807767892">"Aumentar nivel de registro Wi-Fi; mostrar por SSID RSSI en el selector de Wi-Fi"</string>
     <string name="wifi_scan_throttling_summary" msgid="2577105472017362814">"Reduce el consumo de batería y mejora el rendimiento de la red"</string>
-<<<<<<< HEAD
-    <string name="wifi_enhanced_mac_randomization_summary" msgid="7925425746373704991">"Esta activación afecta el comportamiento de aleatorización de MAC para el modo de cliente solamente.\nCuando este modo está activado, todas las redes que tienen aleatorización de MAC habilitada pueden volver a establecer de manera aleatoria sus direcciones MAC durante la asociación, según cuándo el cliente se desconectó por última vez de la red. El proceso volver a establecer de manera aleatoria no se produce si el dispositivo se vuelve a conectar en 4 horas o menos."</string>
-=======
     <string name="wifi_enhanced_mac_randomization_summary" msgid="1210663439867489931">"Si este modo está habilitado, es posible que la dirección MAC del dispositivo cambie cada vez que se conecte a una red que tenga habilitada la aleatorización de MAC."</string>
->>>>>>> b1baf041
     <string name="wifi_metered_label" msgid="8737187690304098638">"Con uso medido"</string>
     <string name="wifi_unmetered_label" msgid="6174142840934095093">"Sin tarifa plana"</string>
     <string name="select_logd_size_title" msgid="1604578195914595173">"Tamaños de búfer de Logger"</string>
@@ -377,8 +373,6 @@
     <string name="show_all_anrs_summary" msgid="8562788834431971392">"Mostrar diálogo cuando las apps en segundo plano no responden"</string>
     <string name="show_notification_channel_warnings" msgid="3448282400127597331">"Alertas de notificaciones"</string>
     <string name="show_notification_channel_warnings_summary" msgid="68031143745094339">"Advertencia en pantalla cuando una app publica una notificación sin canal válido"</string>
-    <string name="enforce_shortcuts_for_conversations" msgid="7040735163945040763">"Acc. dir. notif. de conv."</string>
-    <string name="enforce_shortcuts_for_conversations_summary" msgid="1860168037282467862">"Notif. requieren acc. dir. permanente de uso comp."</string>
     <string name="force_allow_on_external" msgid="9187902444231637880">"Forzar permisos en almacenamiento externo"</string>
     <string name="force_allow_on_external_summary" msgid="8525425782530728238">"Cualquier app puede escribirse en un almacenamiento externo, sin importar los valores del manifiesto"</string>
     <string name="force_resizable_activities" msgid="7143612144399959606">"Forzar actividades para que cambien de tamaño"</string>
@@ -440,14 +434,10 @@
     <string name="power_discharge_by_only" msgid="92545648425937000">"Debería durar aproximadamente hasta: <xliff:g id="TIME">%1$s</xliff:g>"</string>
     <string name="power_discharge_by_only_short" msgid="5883041507426914446">"Hasta <xliff:g id="TIME">%1$s</xliff:g>"</string>
     <string name="power_suggestion_battery_run_out" msgid="6332089307827787087">"Es posible que la batería se agote para las <xliff:g id="TIME">%1$s</xliff:g>"</string>
-    <!-- no translation found for power_remaining_less_than_duration_only (8956656616031395152) -->
-    <skip />
-    <!-- no translation found for power_remaining_less_than_duration (318215464914990578) -->
-    <skip />
-    <!-- no translation found for power_remaining_more_than_subtext (446388082266121894) -->
-    <skip />
-    <!-- no translation found for power_remaining_only_more_than_subtext (4873750633368888062) -->
-    <skip />
+    <string name="power_remaining_less_than_duration_only" msgid="8956656616031395152">"Tiempo restante: menos de <xliff:g id="THRESHOLD">%1$s</xliff:g>"</string>
+    <string name="power_remaining_less_than_duration" msgid="318215464914990578">"Tiempo restante: menos de <xliff:g id="THRESHOLD">%1$s</xliff:g> (<xliff:g id="LEVEL">%2$s</xliff:g>)"</string>
+    <string name="power_remaining_more_than_subtext" msgid="446388082266121894">"Tiempo restante: más de <xliff:g id="TIME_REMAINING">%1$s</xliff:g> (<xliff:g id="LEVEL">%2$s</xliff:g>)"</string>
+    <string name="power_remaining_only_more_than_subtext" msgid="4873750633368888062">"Tiempo restante: más de <xliff:g id="TIME_REMAINING">%1$s</xliff:g>"</string>
     <string name="power_remaining_duration_only_shutdown_imminent" product="default" msgid="137330009791560774">"Es posible que pronto se apague el teléfono"</string>
     <string name="power_remaining_duration_only_shutdown_imminent" product="tablet" msgid="145489081521468132">"Es posible que pronto se apague la tablet"</string>
     <string name="power_remaining_duration_only_shutdown_imminent" product="device" msgid="1070562682853942350">"Es posible que pronto se apague el dispositivo"</string>
@@ -459,7 +449,7 @@
     <string name="power_charging_duration" msgid="5005740040558984057">"<xliff:g id="LEVEL">%1$s</xliff:g> - <xliff:g id="TIME">%2$s</xliff:g> para completar la carga"</string>
     <string name="battery_info_status_unknown" msgid="268625384868401114">"Desconocido"</string>
     <string name="battery_info_status_charging" msgid="4279958015430387405">"Cargando"</string>
-    <string name="battery_info_status_charging_fast" msgid="8027559755902954885">"Carga rápida"</string>
+    <string name="battery_info_status_charging_fast" msgid="8027559755902954885">"Cargando rápido"</string>
     <string name="battery_info_status_charging_slow" msgid="3190803837168962319">"Carga lenta"</string>
     <string name="battery_info_status_discharging" msgid="6962689305413556485">"No se está cargando."</string>
     <string name="battery_info_status_not_charging" msgid="8330015078868707899">"Conectado. No se puede cargar en este momento"</string>
