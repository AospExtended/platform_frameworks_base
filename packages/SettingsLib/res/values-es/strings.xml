<?xml version="1.0" encoding="UTF-8"?>
<!-- 
/*
**
** Copyright 2015 The Android Open Source Project
**
** Licensed under the Apache License, Version 2.0 (the "License");
** you may not use this file except in compliance with the License.
** You may obtain a copy of the License at
**
**     http://www.apache.org/licenses/LICENSE-2.0
**
** Unless required by applicable law or agreed to in writing, software
** distributed under the License is distributed on an "AS IS" BASIS,
** WITHOUT WARRANTIES OR CONDITIONS OF ANY KIND, either express or implied.
** See the License for the specific language governing permissions and
** limitations under the License.
*/
 -->

<resources xmlns:android="http://schemas.android.com/apk/res/android"
    xmlns:xliff="urn:oasis:names:tc:xliff:document:1.2">
    <string name="wifi_fail_to_scan" msgid="2333336097603822490">"No se puede buscar redes."</string>
    <string name="wifi_security_none" msgid="7392696451280611452">"Ninguna"</string>
    <string name="wifi_remembered" msgid="3266709779723179188">"Guardado"</string>
    <string name="wifi_disconnected" msgid="7054450256284661757">"Desconectado"</string>
    <string name="wifi_disabled_generic" msgid="2651916945380294607">"Inhabilitado"</string>
    <string name="wifi_disabled_network_failure" msgid="2660396183242399585">"Error de configuración de IP"</string>
    <string name="wifi_disabled_by_recommendation_provider" msgid="1302938248432705534">"No conectado debido a la baja calidad de la red"</string>
    <string name="wifi_disabled_wifi_failure" msgid="8819554899148331100">"Error de conexión Wi-Fi"</string>
    <string name="wifi_disabled_password_failure" msgid="6892387079613226738">"Error de autenticación"</string>
    <string name="wifi_cant_connect" msgid="5718417542623056783">"No se puede establecer conexión"</string>
    <string name="wifi_cant_connect_to_ap" msgid="3099667989279700135">"No se puede establecer conexión con \"<xliff:g id="AP_NAME">%1$s</xliff:g>\""</string>
    <string name="wifi_check_password_try_again" msgid="8817789642851605628">"Comprueba la contraseña y vuelve a intentarlo"</string>
    <string name="wifi_not_in_range" msgid="1541760821805777772">"Fuera de rango"</string>
    <string name="wifi_no_internet_no_reconnect" msgid="821591791066497347">"No se establecerá conexión automáticamente"</string>
    <string name="wifi_no_internet" msgid="1774198889176926299">"No se ha detectado ningún acceso a Internet"</string>
    <string name="saved_network" msgid="7143698034077223645">"Guardada por <xliff:g id="NAME">%1$s</xliff:g>"</string>
    <string name="connected_via_network_scorer" msgid="7665725527352893558">"Conectada automáticamente a través de %1$s"</string>
    <string name="connected_via_network_scorer_default" msgid="7973529709744526285">"Conectado automáticamente a través de un proveedor de valoración de redes"</string>
    <string name="connected_via_passpoint" msgid="7735442932429075684">"Conectado a través de %1$s"</string>
    <string name="connected_via_app" msgid="3532267661404276584">"Conectado a través de <xliff:g id="NAME">%1$s</xliff:g>"</string>
    <string name="available_via_passpoint" msgid="1716000261192603682">"Disponible a través de %1$s"</string>
    <string name="tap_to_sign_up" msgid="5356397741063740395">"Toca para registrarte"</string>
    <string name="wifi_connected_no_internet" msgid="5087420713443350646">"Sin Internet"</string>
    <string name="private_dns_broken" msgid="1984159464346556931">"No se ha podido acceder al servidor DNS privado"</string>
    <string name="wifi_limited_connection" msgid="1184778285475204682">"Conexión limitada"</string>
    <string name="wifi_status_no_internet" msgid="3799933875988829048">"Sin Internet"</string>
    <string name="wifi_status_sign_in_required" msgid="2236267500459526855">"Debes iniciar sesión"</string>
    <string name="wifi_ap_unable_to_handle_new_sta" msgid="5885145407184194503">"Punto de acceso temporalmente lleno"</string>
    <string name="connected_via_carrier" msgid="1968057009076191514">"Conectado a través de %1$s"</string>
    <string name="available_via_carrier" msgid="465598683092718294">"Disponible a través de %1$s"</string>
    <string name="osu_opening_provider" msgid="4318105381295178285">"Abriendo <xliff:g id="PASSPOINTPROVIDER">%1$s</xliff:g>"</string>
    <string name="osu_connect_failed" msgid="9107873364807159193">"No se ha podido conectar"</string>
    <string name="osu_completing_sign_up" msgid="8412636665040390901">"Completando registro…"</string>
    <string name="osu_sign_up_failed" msgid="5605453599586001793">"No se ha podido completar el registro. Toca para volver a intentarlo."</string>
    <string name="osu_sign_up_complete" msgid="7640183358878916847">"Se ha completado el registro. Conectando…"</string>
    <string name="speed_label_very_slow" msgid="8526005255731597666">"Muy lenta"</string>
    <string name="speed_label_slow" msgid="6069917670665664161">"Lenta"</string>
    <string name="speed_label_okay" msgid="1253594383880810424">"Aceptable"</string>
    <string name="speed_label_medium" msgid="9078405312828606976">"Media"</string>
    <string name="speed_label_fast" msgid="2677719134596044051">"Rápida"</string>
    <string name="speed_label_very_fast" msgid="8215718029533182439">"Muy rápida"</string>
    <string name="wifi_passpoint_expired" msgid="6540867261754427561">"Caducado"</string>
    <string name="preference_summary_default_combination" msgid="2644094566845577901">"<xliff:g id="STATE">%1$s</xliff:g>/<xliff:g id="DESCRIPTION">%2$s</xliff:g>"</string>
    <string name="bluetooth_disconnected" msgid="7739366554710388701">"Desconectado"</string>
    <string name="bluetooth_disconnecting" msgid="7638892134401574338">"Desconectando…"</string>
    <string name="bluetooth_connecting" msgid="5871702668260192755">"Estableciendo conexión…"</string>
    <string name="bluetooth_connected" msgid="8065345572198502293">"Conectado<xliff:g id="ACTIVE_DEVICE">%1$s</xliff:g>"</string>
    <string name="bluetooth_pairing" msgid="4269046942588193600">"Vinculando…"</string>
    <string name="bluetooth_connected_no_headset" msgid="2224101138659967604">"Conectado a <xliff:g id="ACTIVE_DEVICE">%1$s</xliff:g> (sin audio de teléfono)"</string>
    <string name="bluetooth_connected_no_a2dp" msgid="8566874395813947092">"Conectado (sin audio multimedia) a <xliff:g id="ACTIVE_DEVICE">%1$s</xliff:g>"</string>
    <string name="bluetooth_connected_no_map" msgid="3381860077002724689">"Conectado a <xliff:g id="ACTIVE_DEVICE">%1$s</xliff:g> (sin acceso a mensajes)"</string>
    <string name="bluetooth_connected_no_headset_no_a2dp" msgid="2893204819854215433">"Conectado a <xliff:g id="ACTIVE_DEVICE">%1$s</xliff:g> (sin audio de teléfono ni multimedia)"</string>
    <string name="bluetooth_connected_battery_level" msgid="5410325759372259950">"Conectado a <xliff:g id="ACTIVE_DEVICE">%2$s</xliff:g> (<xliff:g id="BATTERY_LEVEL_AS_PERCENTAGE">%1$s</xliff:g> de batería)"</string>
    <string name="bluetooth_connected_no_headset_battery_level" msgid="2661863370509206428">"Conectado (sin audio de teléfono) a <xliff:g id="ACTIVE_DEVICE">%2$s</xliff:g> (<xliff:g id="BATTERY_LEVEL_AS_PERCENTAGE">%1$s</xliff:g> de batería)"</string>
    <string name="bluetooth_connected_no_a2dp_battery_level" msgid="6499078454894324287">"Conectado (sin audio multimedia) a <xliff:g id="ACTIVE_DEVICE">%2$s</xliff:g> (<xliff:g id="BATTERY_LEVEL_AS_PERCENTAGE">%1$s</xliff:g> de batería)"</string>
    <string name="bluetooth_connected_no_headset_no_a2dp_battery_level" msgid="8477440576953067242">"Conectado (sin audio de teléfono ni multimedia) a <xliff:g id="ACTIVE_DEVICE">%2$s</xliff:g> (<xliff:g id="BATTERY_LEVEL_AS_PERCENTAGE">%1$s</xliff:g> de batería)"</string>
    <string name="bluetooth_active_battery_level" msgid="3450745316700494425">"Activo, <xliff:g id="BATTERY_LEVEL_AS_PERCENTAGE">%1$s</xliff:g> de batería"</string>
    <string name="bluetooth_active_battery_level_untethered" msgid="2706188607604205362">"Activo L: <xliff:g id="BATTERY_LEVEL_AS_PERCENTAGE_0">%1$s</xliff:g> de batería R: <xliff:g id="BATTERY_LEVEL_AS_PERCENTAGE_1">%2$s</xliff:g> de batería"</string>
    <string name="bluetooth_battery_level" msgid="2893696778200201555">"<xliff:g id="BATTERY_LEVEL_AS_PERCENTAGE">%1$s</xliff:g> de batería"</string>
    <string name="bluetooth_battery_level_untethered" msgid="4002282355111504349">"L: <xliff:g id="BATTERY_LEVEL_AS_PERCENTAGE_0">%1$s</xliff:g> de batería R: <xliff:g id="BATTERY_LEVEL_AS_PERCENTAGE_1">%2$s</xliff:g> de batería"</string>
    <string name="bluetooth_active_no_battery_level" msgid="4155462233006205630">"Activo"</string>
    <string name="bluetooth_profile_a2dp" msgid="4632426382762851724">"Audio multimedia"</string>
    <string name="bluetooth_profile_headset" msgid="5395952236133499331">"Llamadas de teléfono"</string>
    <string name="bluetooth_profile_opp" msgid="6692618568149493430">"Transferencia de archivos"</string>
    <string name="bluetooth_profile_hid" msgid="2969922922664315866">"Dispositivo de entrada"</string>
    <string name="bluetooth_profile_pan" msgid="1006235139308318188">"Acceso a Internet"</string>
    <string name="bluetooth_profile_pbap" msgid="7064307749579335765">"Compartir contactos"</string>
    <string name="bluetooth_profile_pbap_summary" msgid="2955819694801952056">"Usar para compartir contactos"</string>
    <string name="bluetooth_profile_pan_nap" msgid="7871974753822470050">"Compartir conexión a Internet"</string>
    <string name="bluetooth_profile_map" msgid="8907204701162107271">"Mensajes de texto"</string>
    <string name="bluetooth_profile_sap" msgid="8304170950447934386">"Acceso a tarjeta SIM"</string>
    <string name="bluetooth_profile_a2dp_high_quality" msgid="4739440941324792775">"Audio HD: <xliff:g id="CODEC_NAME">%1$s</xliff:g>"</string>
    <string name="bluetooth_profile_a2dp_high_quality_unknown_codec" msgid="2477639096903834374">"Audio HD"</string>
    <string name="bluetooth_profile_hearing_aid" msgid="58154575573984914">"Audífonos"</string>
    <string name="bluetooth_hearing_aid_profile_summary_connected" msgid="8191273236809964030">"Conectado a audífonos"</string>
    <string name="bluetooth_a2dp_profile_summary_connected" msgid="7422607970115444153">"Conectado al audio del medio"</string>
    <string name="bluetooth_headset_profile_summary_connected" msgid="2420981566026949688">"Conectado al audio del teléfono"</string>
    <string name="bluetooth_opp_profile_summary_connected" msgid="2393521801478157362">"Conectado con el servidor de transferencia de archivos"</string>
    <string name="bluetooth_map_profile_summary_connected" msgid="4141725591784669181">"Conectado a mapa"</string>
    <string name="bluetooth_sap_profile_summary_connected" msgid="1280297388033001037">"Conectado a SAP"</string>
    <string name="bluetooth_opp_profile_summary_not_connected" msgid="3959741824627764954">"Sin conexión con el servidor de transferencia de archivos"</string>
    <string name="bluetooth_hid_profile_summary_connected" msgid="3923653977051684833">"Conectado a dispositivo de entrada"</string>
    <string name="bluetooth_pan_user_profile_summary_connected" msgid="380469653827505727">"Conectado para acceder a Internet"</string>
    <string name="bluetooth_pan_nap_profile_summary_connected" msgid="3744773111299503493">"Compartiendo conexión local con dispositivo"</string>
    <string name="bluetooth_pan_profile_summary_use_for" msgid="7422039765025340313">"Usar para acceder a Internet"</string>
    <string name="bluetooth_map_profile_summary_use_for" msgid="4453622103977592583">"Usar para mapa"</string>
    <string name="bluetooth_sap_profile_summary_use_for" msgid="6204902866176714046">"Utilizar para acceso a tarjeta SIM"</string>
    <string name="bluetooth_a2dp_profile_summary_use_for" msgid="7324694226276491807">"Utilizar para audio de medio"</string>
    <string name="bluetooth_headset_profile_summary_use_for" msgid="808970643123744170">"Utilizar para audio del teléfono"</string>
    <string name="bluetooth_opp_profile_summary_use_for" msgid="461981154387015457">"Uso de la transferencia de archivos"</string>
    <string name="bluetooth_hid_profile_summary_use_for" msgid="4289460627406490952">"Usar para entrada"</string>
    <string name="bluetooth_hearing_aid_profile_summary_use_for" msgid="7689393730163320483">"Usar con audífonos"</string>
    <string name="bluetooth_pairing_accept" msgid="2054232610815498004">"Vincular"</string>
    <string name="bluetooth_pairing_accept_all_caps" msgid="2734383073450506220">"VINCULAR"</string>
    <string name="bluetooth_pairing_decline" msgid="6483118841204885890">"Cancelar"</string>
    <string name="bluetooth_pairing_will_share_phonebook" msgid="3064334458659165176">"La vinculación permite acceder a tus contactos y al historial de llamadas cuando el dispositivo está conectado."</string>
    <string name="bluetooth_pairing_error_message" msgid="6626399020672335565">"No se ha podido vincular con <xliff:g id="DEVICE_NAME">%1$s</xliff:g>."</string>
    <string name="bluetooth_pairing_pin_error_message" msgid="264422127613704940">"No se ha podido vincular con <xliff:g id="DEVICE_NAME">%1$s</xliff:g> porque la clave de acceso o el PIN son incorrectos."</string>
    <string name="bluetooth_pairing_device_down_error_message" msgid="2554424863101358857">"No se puede establecer comunicación con <xliff:g id="DEVICE_NAME">%1$s</xliff:g>."</string>
    <string name="bluetooth_pairing_rejected_error_message" msgid="5943444352777314442">"Vinculación rechazada por <xliff:g id="DEVICE_NAME">%1$s</xliff:g>"</string>
    <string name="bluetooth_talkback_computer" msgid="3736623135703893773">"Ordenador"</string>
    <string name="bluetooth_talkback_headset" msgid="3406852564400882682">"Cascos"</string>
    <string name="bluetooth_talkback_phone" msgid="868393783858123880">"Teléfono"</string>
    <string name="bluetooth_talkback_imaging" msgid="8781682986822514331">"Escáner"</string>
    <string name="bluetooth_talkback_headphone" msgid="8613073829180337091">"Auriculares"</string>
    <string name="bluetooth_talkback_input_peripheral" msgid="5133944817800149942">"Periférico de entrada"</string>
    <string name="bluetooth_talkback_bluetooth" msgid="1143241359781999989">"Bluetooth"</string>
    <string name="bluetooth_hearingaid_left_pairing_message" msgid="8561855779703533591">"Vinculando el audífono izquierdo…"</string>
    <string name="bluetooth_hearingaid_right_pairing_message" msgid="2655347721696331048">"Vinculando el audífono derecho…"</string>
    <string name="bluetooth_hearingaid_left_battery_level" msgid="7375621694748104876">"Izquierdo: <xliff:g id="BATTERY_LEVEL_AS_PERCENTAGE">%1$s</xliff:g> de batería"</string>
    <string name="bluetooth_hearingaid_right_battery_level" msgid="1850094448499089312">"Derecho: <xliff:g id="BATTERY_LEVEL_AS_PERCENTAGE">%1$s</xliff:g> de batería"</string>
    <string name="accessibility_wifi_off" msgid="1195445715254137155">"Wi-Fi desactivado."</string>
    <string name="accessibility_no_wifi" msgid="5297119459491085771">"Wi-Fi desconectado."</string>
    <string name="accessibility_wifi_one_bar" msgid="6025652717281815212">"Una barra de Wi-Fi."</string>
    <string name="accessibility_wifi_two_bars" msgid="687800024970972270">"Dos barras de Wi-Fi."</string>
    <string name="accessibility_wifi_three_bars" msgid="779895671061950234">"Tres barras de Wi-Fi."</string>
    <string name="accessibility_wifi_signal_full" msgid="7165262794551355617">"Señal de Wi-Fi al máximo."</string>
    <string name="accessibility_wifi_security_type_none" msgid="162352241518066966">"Red abierta"</string>
    <string name="accessibility_wifi_security_type_secured" msgid="2399774097343238942">"Red segura"</string>
    <string name="process_kernel_label" msgid="950292573930336765">"SO Android"</string>
    <string name="data_usage_uninstalled_apps" msgid="1933665711856171491">"Aplicaciones eliminadas"</string>
    <string name="data_usage_uninstalled_apps_users" msgid="5533981546921913295">"Usuarios y aplicaciones eliminados"</string>
    <string name="data_usage_ota" msgid="7984667793701597001">"Actualizaciones del sistema"</string>
    <string name="tether_settings_title_usb" msgid="3728686573430917722">"Compartir conexión por USB"</string>
    <string name="tether_settings_title_wifi" msgid="4803402057533895526">"Zona Wi-Fi portátil"</string>
    <string name="tether_settings_title_bluetooth" msgid="916519902721399656">"Compartir conexión por Bluetooth"</string>
    <string name="tether_settings_title_usb_bluetooth" msgid="1727111807207577322">"Compartir conexión"</string>
    <string name="tether_settings_title_all" msgid="8910259483383010470">"Compartir conexión y zona Wi-Fi"</string>
    <string name="managed_user_title" msgid="449081789742645723">"Todas las aplicaciones de trabajo"</string>
    <string name="user_guest" msgid="6939192779649870792">"Invitado"</string>
    <string name="unknown" msgid="3544487229740637809">"Desconocido"</string>
    <string name="running_process_item_user_label" msgid="3988506293099805796">"Usuario: <xliff:g id="USER_NAME">%1$s</xliff:g>"</string>
    <string name="launch_defaults_some" msgid="3631650616557252926">"Se han establecido algunos valores predeterminados"</string>
    <string name="launch_defaults_none" msgid="8049374306261262709">"No se han establecido valores predeterminados"</string>
    <string name="tts_settings" msgid="8130616705989351312">"Ajustes de síntesis de voz"</string>
    <string name="tts_settings_title" msgid="7602210956640483039">"Síntesis de voz"</string>
    <string name="tts_default_rate_title" msgid="3964187817364304022">"Velocidad de la voz"</string>
    <string name="tts_default_rate_summary" msgid="3781937042151716987">"Velocidad a la que se lee el texto"</string>
    <string name="tts_default_pitch_title" msgid="6988592215554485479">"Tono"</string>
    <string name="tts_default_pitch_summary" msgid="9132719475281551884">"Afecta al tono de la síntesis de voz"</string>
    <string name="tts_default_lang_title" msgid="4698933575028098940">"Idioma"</string>
    <string name="tts_lang_use_system" msgid="6312945299804012406">"Usar idioma del sistema"</string>
    <string name="tts_lang_not_selected" msgid="7927823081096056147">"Idioma no seleccionado"</string>
    <string name="tts_default_lang_summary" msgid="9042620014800063470">"Establecer la voz del idioma específico para el texto hablado"</string>
    <string name="tts_play_example_title" msgid="1599468547216481684">"Escuchar un ejemplo"</string>
    <string name="tts_play_example_summary" msgid="634044730710636383">"Reproducir una breve demostración de síntesis de voz"</string>
    <string name="tts_install_data_title" msgid="1829942496472751703">"Instalar archivos de voz"</string>
    <string name="tts_install_data_summary" msgid="3608874324992243851">"Instalar los archivos de datos de voz necesarios para la síntesis de voz"</string>
    <string name="tts_engine_security_warning" msgid="3372432853837988146">"Es posible que este motor de síntesis de voz recopile todo el texto hablado, incluidos datos personales, como contraseñas y números de tarjeta de crédito. Procede del motor <xliff:g id="TTS_PLUGIN_ENGINE_NAME">%s</xliff:g>. ¿Quieres habilitar el uso de este motor de síntesis de voz?"</string>
    <string name="tts_engine_network_required" msgid="8722087649733906851">"Este idioma requiere una conexión de red activa para la salida de síntesis de voz."</string>
    <string name="tts_default_sample_string" msgid="6388016028292967973">"Este es un ejemplo de síntesis de voz"</string>
    <string name="tts_status_title" msgid="8190784181389278640">"Estado del idioma predeterminado"</string>
    <string name="tts_status_ok" msgid="8583076006537547379">"El <xliff:g id="LOCALE">%1$s</xliff:g> se admite completamente"</string>
    <string name="tts_status_requires_network" msgid="8327617638884678896">"El idioma <xliff:g id="LOCALE">%1$s</xliff:g> requiere conexión a Internet"</string>
    <string name="tts_status_not_supported" msgid="2702997696245523743">"No se admite el <xliff:g id="LOCALE">%1$s</xliff:g>"</string>
    <string name="tts_status_checking" msgid="8026559918948285013">"Comprobando..."</string>
    <string name="tts_engine_settings_title" msgid="7849477533103566291">"Ajustes de <xliff:g id="TTS_ENGINE_NAME">%s</xliff:g>"</string>
    <string name="tts_engine_settings_button" msgid="477155276199968948">"Iniciar configuración de motor"</string>
    <string name="tts_engine_preference_section_title" msgid="3861562305498624904">"Motor preferido"</string>
    <string name="tts_general_section_title" msgid="8919671529502364567">"General"</string>
    <string name="tts_reset_speech_pitch_title" msgid="7149398585468413246">"Restablecer el tono de voz"</string>
    <string name="tts_reset_speech_pitch_summary" msgid="6822904157021406449">"Restablecer a predeterminado el tono en el que se lee el texto"</string>
  <string-array name="tts_rate_entries">
    <item msgid="9004239613505400644">"Muy lenta"</item>
    <item msgid="1815382991399815061">"Lenta"</item>
    <item msgid="3075292553049300105">"Normal"</item>
    <item msgid="1158955023692670059">"Rápida"</item>
    <item msgid="5664310435707146591">"Más rápida"</item>
    <item msgid="5491266922147715962">"Muy rápida"</item>
    <item msgid="7659240015901486196">"Superrápida"</item>
    <item msgid="7147051179282410945">"Hiperrápida"</item>
    <item msgid="581904787661470707">"La más rápida"</item>
  </string-array>
    <string name="choose_profile" msgid="343803890897657450">"Seleccionar perfil"</string>
    <string name="category_personal" msgid="6236798763159385225">"Personal"</string>
    <string name="category_work" msgid="4014193632325996115">"Trabajo"</string>
    <string name="development_settings_title" msgid="140296922921597393">"Opciones para desarrolladores"</string>
    <string name="development_settings_enable" msgid="4285094651288242183">"Habilitar opciones para desarrolladores"</string>
    <string name="development_settings_summary" msgid="8718917813868735095">"Establecer opciones de desarrollo de aplicaciones"</string>
    <string name="development_settings_not_available" msgid="355070198089140951">"Las opciones de desarrollador no están disponibles para este usuario"</string>
    <string name="vpn_settings_not_available" msgid="2894137119965668920">"Los ajustes de VPN no están disponibles para este usuario"</string>
    <string name="tethering_settings_not_available" msgid="266821736434699780">"Los ajustes para compartir conexión no están disponibles para este usuario"</string>
    <string name="apn_settings_not_available" msgid="1147111671403342300">"Los ajustes del nombre del punto de acceso no están disponibles para este usuario"</string>
    <string name="enable_adb" msgid="8072776357237289039">"Depuración por USB"</string>
    <string name="enable_adb_summary" msgid="3711526030096574316">"Activar el modo de depuración cuando el dispositivo esté conectado por USB"</string>
    <string name="clear_adb_keys" msgid="3010148733140369917">"Revocar autorizaciones de depuración USB"</string>
    <string name="enable_adb_wireless" msgid="6973226350963971018">"Depuración inalámbrica"</string>
    <string name="enable_adb_wireless_summary" msgid="7344391423657093011">"Activar el modo Depuración cuando tenga conexión Wi‑Fi"</string>
    <string name="adb_wireless_error" msgid="721958772149779856">"Error"</string>
    <string name="adb_wireless_settings" msgid="2295017847215680229">"Depuración inalámbrica"</string>
    <string name="adb_wireless_list_empty_off" msgid="1713707973837255490">"Para ver y utilizar los dispositivos disponibles, activa la depuración inalámbrica"</string>
    <string name="adb_pair_method_qrcode_title" msgid="6982904096137468634">"Vincular dispositivo con código QR"</string>
    <string name="adb_pair_method_qrcode_summary" msgid="7130694277228970888">"Vincula nuevos dispositivos con el escáner de códigos QR"</string>
    <string name="adb_pair_method_code_title" msgid="1122590300445142904">"Vincular dispositivo con código de sincronización"</string>
    <string name="adb_pair_method_code_summary" msgid="6370414511333685185">"Vincula nuevos dispositivos con un código de seis dígitos"</string>
    <string name="adb_paired_devices_title" msgid="5268997341526217362">"Dispositivos vinculados"</string>
    <string name="adb_wireless_device_connected_summary" msgid="3039660790249148713">"Conectados actualmente"</string>
    <string name="adb_wireless_device_details_title" msgid="7129369670526565786">"Datos del dispositivo"</string>
    <string name="adb_device_forget" msgid="193072400783068417">"Olvidar"</string>
    <string name="adb_device_fingerprint_title_format" msgid="291504822917843701">"Huella digital del dispositivo: <xliff:g id="FINGERPRINT_PARAM">%1$s</xliff:g>"</string>
    <string name="adb_wireless_connection_failed_title" msgid="664211177427438438">"No se ha podido conectar"</string>
    <string name="adb_wireless_connection_failed_message" msgid="9213896700171602073">"Comprueba que has conectado <xliff:g id="DEVICE_NAME">%1$s</xliff:g> a la red correcta"</string>
    <string name="adb_pairing_device_dialog_title" msgid="7141739231018530210">"Vincular con dispositivo"</string>
    <string name="adb_pairing_device_dialog_pairing_code_label" msgid="3639239786669722731">"Código de sincronización de Wi‑Fi"</string>
    <string name="adb_pairing_device_dialog_failed_title" msgid="3426758947882091735">"No se ha podido vincular"</string>
    <string name="adb_pairing_device_dialog_failed_msg" msgid="6611097519661997148">"Comprueba que el dispositivo está conectado a la misma red."</string>
    <string name="adb_wireless_qrcode_summary" msgid="8051414549011801917">"Vincula un dispositivo a través de Wi‑Fi con un código QR"</string>
    <string name="adb_wireless_verifying_qrcode_text" msgid="6123192424916029207">"Vinculando dispositivo…"</string>
    <string name="adb_qrcode_pairing_device_failed_msg" msgid="6936292092592914132">"No se ha podido vincular el dispositivo. El código QR no era correcto o el dispositivo no estaba conectado a la misma red."</string>
    <string name="adb_wireless_ip_addr_preference_title" msgid="8335132107715311730">"Dirección IP y puerto"</string>
    <string name="adb_wireless_qrcode_pairing_title" msgid="1906409667944674707">"Escanea el código QR"</string>
    <string name="adb_wireless_qrcode_pairing_description" msgid="6014121407143607851">"Vincula un dispositivo a través de Wi‑Fi escaneando un código QR"</string>
    <string name="adb_wireless_no_network_msg" msgid="2365795244718494658">"Conéctate a una red Wi-Fi"</string>
    <string name="keywords_adb_wireless" msgid="6507505581882171240">"adb, depuración, desarrollo"</string>
    <string name="bugreport_in_power" msgid="8664089072534638709">"Atajo a informe de errores"</string>
    <string name="bugreport_in_power_summary" msgid="1885529649381831775">"Mostrar un botón en el menú de encendido para crear un informe de errores"</string>
    <string name="keep_screen_on" msgid="1187161672348797558">"Pantalla siempre encendida al cargar"</string>
    <string name="keep_screen_on_summary" msgid="1510731514101925829">"La pantalla nunca entra en modo de suspensión si el dispositivo se está cargando"</string>
    <string name="bt_hci_snoop_log" msgid="7291287955649081448">"Habilitar registro de Bluetooth HCI"</string>
    <string name="bt_hci_snoop_log_summary" msgid="6808538971394092284">"Capturar paquetes de Bluetooth (después de cambiar esta opción, desactiva y activa el Bluetooth)"</string>
    <string name="oem_unlock_enable" msgid="5334869171871566731">"Desbloqueo de OEM"</string>
    <string name="oem_unlock_enable_summary" msgid="5857388174390953829">"Permitir desbloquear el bootloader"</string>
    <string name="confirm_enable_oem_unlock_title" msgid="8249318129774367535">"¿Permitir desbloqueo de OEM?"</string>
    <string name="confirm_enable_oem_unlock_text" msgid="854131050791011970">"ADVERTENCIA: Las funciones de protección no funcionarán en este dispositivo mientras esta opción esté activada."</string>
    <string name="mock_location_app" msgid="6269380172542248304">"Elegir aplicación para simular ubicación"</string>
    <string name="mock_location_app_not_set" msgid="6972032787262831155">"Aplicación para simular ubicación no establecida"</string>
    <string name="mock_location_app_set" msgid="4706722469342913843">"Aplicación para simular ubicación: <xliff:g id="APP_NAME">%1$s</xliff:g>"</string>
    <string name="debug_networking_category" msgid="6829757985772659599">"Redes"</string>
    <string name="wifi_display_certification" msgid="1805579519992520381">"Certificación de pantalla inalámbrica"</string>
    <string name="wifi_verbose_logging" msgid="1785910450009679371">"Habilitar registro de Wi-Fi detallado"</string>
    <string name="wifi_scan_throttling" msgid="2985624788509913617">"Limitación de búsqueda de redes Wi‑Fi"</string>
    <string name="wifi_enhanced_mac_randomization" msgid="5437378364995776979">"Aleatorización de MAC mejorada por Wi-Fi"</string>
    <string name="mobile_data_always_on" msgid="8275958101875563572">"Datos móviles siempre activos"</string>
    <string name="tethering_hardware_offload" msgid="4116053719006939161">"Aceleración por hardware para conexión compartida"</string>
    <string name="bluetooth_show_devices_without_names" msgid="923584526471885819">"Mostrar dispositivos Bluetooth sin nombre"</string>
    <string name="bluetooth_disable_absolute_volume" msgid="1452342324349203434">"Inhabilitar volumen absoluto"</string>
    <string name="bluetooth_enable_gabeldorsche" msgid="9131730396242883416">"Habilitar Gabeldorsche"</string>
    <string name="enhanced_connectivity" msgid="7201127377781666804">"Conectividad mejorada"</string>
    <string name="bluetooth_select_avrcp_version_string" msgid="1710571610177659127">"Versión AVRCP de Bluetooth"</string>
    <string name="bluetooth_select_avrcp_version_dialog_title" msgid="7846922290083709633">"Selecciona la versión AVRCP de Bluetooth"</string>
    <string name="bluetooth_select_map_version_string" msgid="526308145174175327">"Versión de MAP de Bluetooth"</string>
    <string name="bluetooth_select_map_version_dialog_title" msgid="7085934373987428460">"Seleccionar versión de MAP de Bluetooth"</string>
    <string name="bluetooth_select_a2dp_codec_type" msgid="952001408455456494">"Códec de audio de Bluetooth"</string>
    <string name="bluetooth_select_a2dp_codec_type_dialog_title" msgid="7510542404227225545">"Activar el códec de audio por Bluetooth\nSelección"</string>
    <string name="bluetooth_select_a2dp_codec_sample_rate" msgid="1638623076480928191">"Frecuencia de muestreo de audio de Bluetooth"</string>
    <string name="bluetooth_select_a2dp_codec_sample_rate_dialog_title" msgid="5876305103137067798">"Activar el códec de audio por Bluetooth\nSelección: frecuencia de muestreo"</string>
    <string name="bluetooth_select_a2dp_codec_type_help_info" msgid="8647200416514412338">"Si una opción aparece atenuada, no es compatible con el teléfono o los auriculares"</string>
    <string name="bluetooth_select_a2dp_codec_bits_per_sample" msgid="6253965294594390806">"Bits por muestra del audio Bluetooth"</string>
    <string name="bluetooth_select_a2dp_codec_bits_per_sample_dialog_title" msgid="4898693684282596143">"Activar el códec de audio por Bluetooth\nSelección: bits por muestra"</string>
    <string name="bluetooth_select_a2dp_codec_channel_mode" msgid="364277285688014427">"Modo de canal de audio de Bluetooth"</string>
    <string name="bluetooth_select_a2dp_codec_channel_mode_dialog_title" msgid="2076949781460359589">"Activar el códec de audio por Bluetooth\nSelección: modo de canal"</string>
    <string name="bluetooth_select_a2dp_codec_ldac_playback_quality" msgid="3233402355917446304">"Códec de audio LDAC de Bluetooth: calidad de reproducción"</string>
    <string name="bluetooth_select_a2dp_codec_ldac_playback_quality_dialog_title" msgid="7274396574659784285">"Activar LDAC de audio por Bluetooth\nSelección de códec: calidad de reproducción"</string>
    <string name="bluetooth_select_a2dp_codec_streaming_label" msgid="2040810756832027227">"Streaming: <xliff:g id="STREAMING_PARAMETER">%1$s</xliff:g>"</string>
    <string name="select_private_dns_configuration_title" msgid="7887550926056143018">"DNS privado"</string>
    <string name="select_private_dns_configuration_dialog_title" msgid="3731422918335951912">"Selecciona el modo de DNS privado"</string>
    <string name="private_dns_mode_off" msgid="7065962499349997041">"Desactivado"</string>
    <string name="private_dns_mode_opportunistic" msgid="1947864819060442354">"Automático"</string>
    <string name="private_dns_mode_provider" msgid="3619040641762557028">"Nombre de host del proveedor de DNS privado"</string>
    <string name="private_dns_mode_provider_hostname_hint" msgid="6564868953748514595">"Introduce el host del proveedor de DNS"</string>
    <string name="private_dns_mode_provider_failure" msgid="8356259467861515108">"No se ha podido establecer la conexión"</string>
    <string name="wifi_display_certification_summary" msgid="8111151348106907513">"Mostrar opciones para la certificación de la pantalla inalámbrica"</string>
    <string name="wifi_verbose_logging_summary" msgid="4993823188807767892">"Aumentar el nivel de registro de Wi-Fi y mostrar por SSID RSSI en el selector Wi-Fi"</string>
    <string name="wifi_scan_throttling_summary" msgid="2577105472017362814">"Reduce el consumo de batería y mejora el rendimiento de las redes"</string>
<<<<<<< HEAD
    <string name="wifi_enhanced_mac_randomization_summary" msgid="7925425746373704991">"Este interruptor solo afecta al comportamiento al aleatorizar direcciones MAC en el modo cliente.\nCuando este modo está activado, las direcciones MAC de las redes que tengan activada la aleatorización de la dirección MAC se pueden volver a aleatorizar durante la asociación. Esto depende de la última vez en la que el cliente se desconectó de la red. No se volverán a aleatorizar si transcurrieron 4 horas o menos desde la última conexión del dispositivo."</string>
=======
    <string name="wifi_enhanced_mac_randomization_summary" msgid="1210663439867489931">"Si este modo está habilitado, es posible que la dirección MAC del dispositivo cambie cada vez que se conecte a una red que tenga habilitada la aleatorización de MAC."</string>
>>>>>>> b1baf041
    <string name="wifi_metered_label" msgid="8737187690304098638">"Medida"</string>
    <string name="wifi_unmetered_label" msgid="6174142840934095093">"No medida"</string>
    <string name="select_logd_size_title" msgid="1604578195914595173">"Tamaños del búfer para registrar"</string>
    <string name="select_logd_size_dialog_title" msgid="2105401994681013578">"Elige el tamaño del Logger por búfer"</string>
    <string name="dev_logpersist_clear_warning_title" msgid="8631859265777337991">"¿Borrar almacenamiento continuo del registrador?"</string>
    <string name="dev_logpersist_clear_warning_message" msgid="6447590867594287413">"Cuando ya no supervisamos la actividad con el registrador de forma continua, estamos obligados a borrar los datos del registrador almacenados en el dispositivo."</string>
    <string name="select_logpersist_title" msgid="447071974007104196">"Guardar datos de registro continuamente"</string>
    <string name="select_logpersist_dialog_title" msgid="7745193591195485594">"Seleccionar búferes de registro para guardarlos de forma continua en dispositivo"</string>
    <string name="select_usb_configuration_title" msgid="6339801314922294586">"Seleccionar configuración de USB"</string>
    <string name="select_usb_configuration_dialog_title" msgid="3579567144722589237">"Seleccionar configuración de USB"</string>
    <string name="allow_mock_location" msgid="2102650981552527884">"Ubicaciones simuladas"</string>
    <string name="allow_mock_location_summary" msgid="179780881081354579">"Permitir ubicaciones simuladas"</string>
    <string name="debug_view_attributes" msgid="3539609843984208216">"Inspección de atributos de vista"</string>
    <string name="mobile_data_always_on_summary" msgid="1112156365594371019">"Mantener los datos móviles siempre activos aunque la conexión Wi‑Fi esté activada (para cambiar de red rápidamente)"</string>
    <string name="tethering_hardware_offload_summary" msgid="7801345335142803029">"Usar la conexión compartida con aceleración por hardware si está disponible"</string>
    <string name="adb_warning_title" msgid="7708653449506485728">"¿Permitir depuración por USB?"</string>
    <string name="adb_warning_message" msgid="8145270656419669221">"La depuración por USB solo está indicada para actividades de desarrollo. Puedes utilizarla para intercambiar datos entre el ordenador y el dispositivo, para instalar aplicaciones en el dispositivo sin recibir notificaciones y para leer datos de registro."</string>
    <string name="adbwifi_warning_title" msgid="727104571653031865">"¿Permitir la depuración inalámbrica?"</string>
    <string name="adbwifi_warning_message" msgid="8005936574322702388">"La depuración inalámbrica solo está pensada para llevar a cabo actividades de desarrollo. Puedes utilizarla para intercambiar datos entre el ordenador y el dispositivo, para instalar aplicaciones en el dispositivo sin recibir notificaciones y para leer datos de registro."</string>
    <string name="adb_keys_warning_message" msgid="2968555274488101220">"¿Quieres revocar el acceso a la depuración por USB de todos los ordenadores que has autorizado?"</string>
    <string name="dev_settings_warning_title" msgid="8251234890169074553">"¿Permitir ajustes de desarrollo?"</string>
    <string name="dev_settings_warning_message" msgid="37741686486073668">"Estos ajustes están destinados únicamente a los desarrolladores. Pueden provocar que el dispositivo o las aplicaciones no funcionen correctamente."</string>
    <string name="verify_apps_over_usb_title" msgid="6031809675604442636">"Verificar aplicaciones por USB"</string>
    <string name="verify_apps_over_usb_summary" msgid="1317933737581167839">"Comprobar las aplicaciones instaladas mediante ADB/ADT para detectar comportamientos dañinos"</string>
    <string name="bluetooth_show_devices_without_names_summary" msgid="780964354377854507">"Mostrar dispositivos Bluetooth sin nombre (solo direcciones MAC)"</string>
    <string name="bluetooth_disable_absolute_volume_summary" msgid="2006309932135547681">"Inhabilitar la función de volumen absoluto de Bluetooth si se producen problemas de volumen con dispositivos remotos (por ejemplo, volumen demasiado alto o falta de control)"</string>
    <string name="bluetooth_enable_gabeldorsche_summary" msgid="2054730331770712629">"Habilita la pila de funciones de Bluetooth Gabeldorsche."</string>
    <string name="enhanced_connectivity_summary" msgid="1576414159820676330">"Habilita la función de conectividad mejorada."</string>
    <string name="enable_terminal_title" msgid="3834790541986303654">"Terminal local"</string>
    <string name="enable_terminal_summary" msgid="2481074834856064500">"Habilitar aplicación de terminal que ofrece acceso a shell local"</string>
    <string name="hdcp_checking_title" msgid="3155692785074095986">"Comprobación de HDCP"</string>
    <string name="hdcp_checking_dialog_title" msgid="7691060297616217781">"Establecer comprobación HDCP"</string>
    <string name="debug_debugging_category" msgid="535341063709248842">"Depuración"</string>
    <string name="debug_app" msgid="8903350241392391766">"Elegir aplicación de depuración"</string>
    <string name="debug_app_not_set" msgid="1934083001283807188">"Aplicación de depuración no configurada"</string>
    <string name="debug_app_set" msgid="6599535090477753651">"Aplicación de depuración: <xliff:g id="APP_NAME">%1$s</xliff:g>"</string>
    <string name="select_application" msgid="2543228890535466325">"Selecciona una aplicación"</string>
    <string name="no_application" msgid="9038334538870247690">"Ninguna"</string>
    <string name="wait_for_debugger" msgid="7461199843335409809">"Esperar al depurador"</string>
    <string name="wait_for_debugger_summary" msgid="6846330006113363286">"La aplicación depurada espera a que se active el depurador antes de ejecutarse"</string>
    <string name="debug_input_category" msgid="7349460906970849771">"Entrada"</string>
    <string name="debug_drawing_category" msgid="5066171112313666619">"Dibujo"</string>
    <string name="debug_hw_drawing_category" msgid="5830815169336975162">"Renderización acelerada por hardware"</string>
    <string name="media_category" msgid="8122076702526144053">"Multimedia"</string>
    <string name="debug_monitoring_category" msgid="1597387133765424994">"Supervisión"</string>
    <string name="strict_mode" msgid="889864762140862437">"Modo estricto"</string>
    <string name="strict_mode_summary" msgid="1838248687233554654">"Parpadear si las aplicaciones tardan mucho en el subproceso principal"</string>
    <string name="pointer_location" msgid="7516929526199520173">"Ubicación del puntero"</string>
    <string name="pointer_location_summary" msgid="957120116989798464">"Superponer los datos de las pulsaciones en la pantalla"</string>
    <string name="show_touches" msgid="8437666942161289025">"Mostrar toques"</string>
    <string name="show_touches_summary" msgid="3692861665994502193">"Mostrar la ubicación de los toques en la pantalla"</string>
    <string name="show_screen_updates" msgid="2078782895825535494">"Mostrar cambios de superficies"</string>
    <string name="show_screen_updates_summary" msgid="2126932969682087406">"Parpadear todas las superficies de la ventana cuando se actualizan"</string>
    <string name="show_hw_screen_updates" msgid="2021286231267747506">"Ver cambios de vista"</string>
    <string name="show_hw_screen_updates_summary" msgid="3539770072741435691">"Parpadear vistas dentro de las ventanas cuando se dibujan"</string>
    <string name="show_hw_layers_updates" msgid="5268370750002509767">"Ver actualizaciones de capas de hardware"</string>
    <string name="show_hw_layers_updates_summary" msgid="5850955890493054618">"Parpadear capas de hardware en verde al actualizarse"</string>
    <string name="debug_hw_overdraw" msgid="8944851091008756796">"Depurar sobredibujos de GPU"</string>
    <string name="disable_overlays" msgid="4206590799671557143">"Inhabilitar superposiciones de hardware"</string>
    <string name="disable_overlays_summary" msgid="1954852414363338166">"Usar siempre la GPU para componer pantallas"</string>
    <string name="simulate_color_space" msgid="1206503300335835151">"Simular espacio de color"</string>
    <string name="enable_opengl_traces_title" msgid="4638773318659125196">"Habilitar seguimiento OpenGL"</string>
    <string name="usb_audio_disable_routing" msgid="3367656923544254975">"Inhabilitar enrutamiento de audio por USB"</string>
    <string name="usb_audio_disable_routing_summary" msgid="8768242894849534699">"Inhabilitar el enrutamiento automático a periféricos de audio USB"</string>
    <string name="debug_layout" msgid="1659216803043339741">"Mostrar límites de diseño"</string>
    <string name="debug_layout_summary" msgid="8825829038287321978">"Mostrar límites de vídeo, márgenes, etc."</string>
    <string name="force_rtl_layout_all_locales" msgid="8690762598501599796">"Forzar dirección de diseño RTL"</string>
    <string name="force_rtl_layout_all_locales_summary" msgid="6663016859517239880">"Forzar dirección RTL para todos los idiomas"</string>
    <string name="force_msaa" msgid="4081288296137775550">"Forzar MSAA 4x"</string>
    <string name="force_msaa_summary" msgid="9070437493586769500">"Habilitar MSAA 4x en aplicaciones de OpenGL ES 2.0"</string>
    <string name="show_non_rect_clip" msgid="7499758654867881817">"Depurar operaciones de recorte no rectangulares"</string>
    <string name="track_frame_time" msgid="522674651937771106">"Trazar la renderización de HWUI"</string>
    <string name="enable_gpu_debug_layers" msgid="4986675516188740397">"Activar capas de depuración de GPU"</string>
    <string name="enable_gpu_debug_layers_summary" msgid="4921521407377170481">"Permitir cargar capas de depuración de GPU en aplicaciones"</string>
    <string name="enable_verbose_vendor_logging" msgid="1196698788267682072">"Habilit. registro de proveedor"</string>
    <string name="enable_verbose_vendor_logging_summary" msgid="5426292185780393708">"Incluye otros registros de proveedor específicos del dispositivo en informes de errores; es posible que contenga información privada, que consuma más batería o que ocupe más espacio de almacenamiento."</string>
    <string name="window_animation_scale_title" msgid="5236381298376812508">"Escala de animación de ventana"</string>
    <string name="transition_animation_scale_title" msgid="1278477690695439337">"Escala de animación de transición"</string>
    <string name="animator_duration_scale_title" msgid="7082913931326085176">"Escala de duración de animación"</string>
    <string name="overlay_display_devices_title" msgid="5411894622334469607">"Simular pantallas secundarias"</string>
    <string name="debug_applications_category" msgid="5394089406638954196">"Aplicaciones"</string>
    <string name="immediately_destroy_activities" msgid="1826287490705167403">"No mantener actividades"</string>
    <string name="immediately_destroy_activities_summary" msgid="6289590341144557614">"Destruir actividades cuando el usuario deje de usarlas"</string>
    <string name="app_process_limit_title" msgid="8361367869453043007">"Límitar procesos en segundo plano"</string>
    <string name="show_all_anrs" msgid="9160563836616468726">"Mostrar ANR en segundo plano"</string>
    <string name="show_all_anrs_summary" msgid="8562788834431971392">"Mostrar el diálogo de que la aplicación no responde para aplicaciones en segundo plano"</string>
    <string name="show_notification_channel_warnings" msgid="3448282400127597331">"Ver advertencias del canal de notificaciones"</string>
    <string name="show_notification_channel_warnings_summary" msgid="68031143745094339">"Mostrar una advertencia en pantalla cuando una aplicación publica una notificación sin un canal válido"</string>
    <string name="enforce_shortcuts_for_conversations" msgid="7040735163945040763">"Implementar atajos en notific. de conversaciones"</string>
    <string name="enforce_shortcuts_for_conversations_summary" msgid="1860168037282467862">"Exigir que las notificaciones tengan un atajo para compartir y que así aparezcan en la sección de conversaciones"</string>
    <string name="force_allow_on_external" msgid="9187902444231637880">"Forzar permitir aplicaciones de forma externa"</string>
    <string name="force_allow_on_external_summary" msgid="8525425782530728238">"Hacer que cualquier aplicación se pueda escribir en un dispositivo de almacenamiento externo independientemente de los valores definidos"</string>
    <string name="force_resizable_activities" msgid="7143612144399959606">"Forzar el ajuste de tamaño de las actividades"</string>
    <string name="force_resizable_activities_summary" msgid="2490382056981583062">"Hacer que el tamaño de todas las actividades se pueda ajustar para el modo multiventana independientemente de los valores definidos"</string>
    <string name="enable_freeform_support" msgid="7599125687603914253">"Habilitar ventanas de forma libre"</string>
    <string name="enable_freeform_support_summary" msgid="1822862728719276331">"Habilitar la opción para utilizar ventanas de forma libre experimentales"</string>
    <string name="local_backup_password_title" msgid="4631017948933578709">"Contraseña para copias de ordenador"</string>
    <string name="local_backup_password_summary_none" msgid="7646898032616361714">"Las copias de seguridad completas de ordenador no están protegidas"</string>
    <string name="local_backup_password_summary_change" msgid="1707357670383995567">"Toca para cambiar o quitar la contraseña de las copias de seguridad completas del escritorio"</string>
    <string name="local_backup_password_toast_success" msgid="4891666204428091604">"Nueva contraseña de seguridad establecida"</string>
    <string name="local_backup_password_toast_confirmation_mismatch" msgid="2994718182129097733">"La nueva contraseña y la de confirmación no coinciden"</string>
    <string name="local_backup_password_toast_validation_failure" msgid="714669442363647122">"Error al establecer la contraseña de seguridad"</string>
    <string name="loading_injected_setting_summary" msgid="8394446285689070348">"Cargando…"</string>
  <string-array name="color_mode_names">
    <item msgid="3836559907767149216">"Vibrante (predeterminado)"</item>
    <item msgid="9112200311983078311">"Natural"</item>
    <item msgid="6564241960833766170">"Estándar"</item>
  </string-array>
  <string-array name="color_mode_descriptions">
    <item msgid="6828141153199944847">"Colores mejorados"</item>
    <item msgid="4548987861791236754">"Colores naturales como en la vida real"</item>
    <item msgid="1282170165150762976">"Colores optimizados para contenido digital"</item>
  </string-array>
    <string name="inactive_apps_title" msgid="5372523625297212320">"Aplicaciones en espera"</string>
    <string name="inactive_app_inactive_summary" msgid="3161222402614236260">"Inactiva. Toca para alternar."</string>
    <string name="inactive_app_active_summary" msgid="8047630990208722344">"Activa. Toca para alternar."</string>
    <string name="standby_bucket_summary" msgid="5128193447550429600">"Estado de la aplicación en espera: <xliff:g id="BUCKET"> %s</xliff:g>"</string>
    <string name="runningservices_settings_title" msgid="6460099290493086515">"Servicios en ejecución"</string>
    <string name="runningservices_settings_summary" msgid="1046080643262665743">"Ver y controlar los servicios en ejecución"</string>
    <string name="select_webview_provider_title" msgid="3917815648099445503">"Implementación de WebView"</string>
    <string name="select_webview_provider_dialog_title" msgid="2444261109877277714">"Establecer implementación de WebView"</string>
    <string name="select_webview_provider_toast_text" msgid="8512254949169359848">"Esta opción ya no está disponible. Vuelve a intentarlo."</string>
    <string name="convert_to_file_encryption" msgid="2828976934129751818">"Convertir a cifrado de archivo"</string>
    <string name="convert_to_file_encryption_enabled" msgid="840757431284311754">"Convertir…"</string>
    <string name="convert_to_file_encryption_done" msgid="8965831011811180627">"Ya está cifrado"</string>
    <string name="title_convert_fbe" msgid="5780013350366495149">"Convirtiendo a un cifrado basado en archivos"</string>
    <string name="convert_to_fbe_warning" msgid="34294381569282109">"Convierte la partición de datos en un cifrado basado en archivos.\n Advertencia: Este proceso borrará todos los datos.\n Esta función es alfa y es posible que no funcione correctamente.\n Pulsa la opción Borrar y convertir… para continuar."</string>
    <string name="button_convert_fbe" msgid="1159861795137727671">"Borrar y convertir…"</string>
    <string name="picture_color_mode" msgid="1013807330552931903">"Modo de color de imagen"</string>
    <string name="picture_color_mode_desc" msgid="151780973768136200">"Utiliza sRGB"</string>
    <string name="daltonizer_mode_disabled" msgid="403424372812399228">"Inhabilitado"</string>
    <string name="daltonizer_mode_monochromacy" msgid="362060873835885014">"Acromatopsia"</string>
    <string name="daltonizer_mode_deuteranomaly" msgid="3507284319584683963">"Deuteronomalía (rojo-verde)"</string>
    <string name="daltonizer_mode_protanomaly" msgid="7805583306666608440">"Protanomalía (rojo-verde)"</string>
    <string name="daltonizer_mode_tritanomaly" msgid="7135266249220732267">"Tritanomalía (azul-amarillo)"</string>
    <string name="accessibility_display_daltonizer_preference_title" msgid="1810693571332381974">"Corrección de color"</string>
    <string name="accessibility_display_daltonizer_preference_subtitle" msgid="1284746051652993443">"La corrección de color te permite ajustar cómo se muestran los colores en tu dispositivo"</string>
    <string name="daltonizer_type_overridden" msgid="4509604753672535721">"Anulado por <xliff:g id="TITLE">%1$s</xliff:g>"</string>
    <string name="power_remaining_settings_home_page" msgid="4885165789445462557">"<xliff:g id="PERCENTAGE">%1$s</xliff:g>: <xliff:g id="TIME_STRING">%2$s</xliff:g>"</string>
    <string name="power_remaining_duration_only" msgid="8264199158671531431">"Tiempo restante aproximado: <xliff:g id="TIME_REMAINING">%1$s</xliff:g>"</string>
    <string name="power_discharging_duration" msgid="1076561255466053220">"Tiempo restante aproximado: <xliff:g id="TIME_REMAINING">%1$s</xliff:g> (<xliff:g id="LEVEL">%2$s</xliff:g>)"</string>
    <string name="power_remaining_duration_only_enhanced" msgid="2527842780666073218">"Tiempo restante aproximado según tu uso: <xliff:g id="TIME_REMAINING">%1$s</xliff:g>"</string>
    <string name="power_discharging_duration_enhanced" msgid="1800465736237672323">"Tiempo restante aproximado según tu uso: <xliff:g id="TIME_REMAINING">%1$s</xliff:g> (<xliff:g id="LEVEL">%2$s</xliff:g>)"</string>
    <!-- no translation found for power_remaining_duration_only_short (7438846066602840588) -->
    <skip />
    <string name="power_discharge_by_enhanced" msgid="563438403581662942">"Debería durar aproximadamente hasta <xliff:g id="TIME">%1$s</xliff:g> según el uso (<xliff:g id="LEVEL">%2$s</xliff:g>)"</string>
    <string name="power_discharge_by_only_enhanced" msgid="3268796172652988877">"Debería durar hasta las <xliff:g id="TIME">%1$s</xliff:g> basado en tu uso"</string>
    <string name="power_discharge_by" msgid="4113180890060388350">"Debería durar aproximadamente hasta <xliff:g id="TIME">%1$s</xliff:g> (<xliff:g id="LEVEL">%2$s</xliff:g>)"</string>
    <string name="power_discharge_by_only" msgid="92545648425937000">"Debería durar hasta las <xliff:g id="TIME">%1$s</xliff:g>"</string>
    <string name="power_discharge_by_only_short" msgid="5883041507426914446">"Hasta: <xliff:g id="TIME">%1$s</xliff:g>"</string>
    <string name="power_suggestion_battery_run_out" msgid="6332089307827787087">"Puede que se agote la batería sobre las <xliff:g id="TIME">%1$s</xliff:g>"</string>
    <!-- no translation found for power_remaining_less_than_duration_only (8956656616031395152) -->
    <skip />
    <!-- no translation found for power_remaining_less_than_duration (318215464914990578) -->
    <skip />
    <!-- no translation found for power_remaining_more_than_subtext (446388082266121894) -->
    <skip />
    <!-- no translation found for power_remaining_only_more_than_subtext (4873750633368888062) -->
    <skip />
    <string name="power_remaining_duration_only_shutdown_imminent" product="default" msgid="137330009791560774">"Es posible que el teléfono se apague pronto"</string>
    <string name="power_remaining_duration_only_shutdown_imminent" product="tablet" msgid="145489081521468132">"Es posible que el tablet se apague pronto"</string>
    <string name="power_remaining_duration_only_shutdown_imminent" product="device" msgid="1070562682853942350">"Es posible que el dispositivo se apague pronto"</string>
    <string name="power_remaining_duration_shutdown_imminent" product="default" msgid="4429259621177089719">"Es posible que el teléfono se apague pronto (<xliff:g id="LEVEL">%1$s</xliff:g>)"</string>
    <string name="power_remaining_duration_shutdown_imminent" product="tablet" msgid="7703677921000858479">"Es posible que el tablet se apague pronto (<xliff:g id="LEVEL">%1$s</xliff:g>)"</string>
    <string name="power_remaining_duration_shutdown_imminent" product="device" msgid="4374784375644214578">"Es posible que el dispositivo se apague pronto (<xliff:g id="LEVEL">%1$s</xliff:g>)"</string>
    <string name="power_charging" msgid="6727132649743436802">"<xliff:g id="LEVEL">%1$s</xliff:g> - <xliff:g id="STATE">%2$s</xliff:g>"</string>
    <string name="power_remaining_charging_duration_only" msgid="7415639699283965818">"<xliff:g id="TIME">%1$s</xliff:g> hasta cargarse completamente"</string>
    <string name="power_charging_duration" msgid="5005740040558984057">"<xliff:g id="LEVEL">%1$s</xliff:g> (<xliff:g id="TIME">%2$s</xliff:g> hasta cargarse completamente)"</string>
    <string name="battery_info_status_unknown" msgid="268625384868401114">"Desconocido"</string>
    <string name="battery_info_status_charging" msgid="4279958015430387405">"Cargando"</string>
    <string name="battery_info_status_charging_fast" msgid="8027559755902954885">"Cargando rápidamente"</string>
    <string name="battery_info_status_charging_slow" msgid="3190803837168962319">"Cargando lentamente"</string>
    <string name="battery_info_status_discharging" msgid="6962689305413556485">"No se está cargando"</string>
    <string name="battery_info_status_not_charging" msgid="8330015078868707899">"Enchufado, pero no se puede cargar en este momento"</string>
    <string name="battery_info_status_full" msgid="4443168946046847468">"Completa"</string>
    <string name="disabled_by_admin_summary_text" msgid="5343911767402923057">"Controlada por el administrador"</string>
    <string name="disabled" msgid="8017887509554714950">"Inhabilitada"</string>
    <string name="external_source_trusted" msgid="1146522036773132905">"Autorizadas"</string>
    <string name="external_source_untrusted" msgid="5037891688911672227">"No autorizadas"</string>
    <string name="install_other_apps" msgid="3232595082023199454">"Instalar aplicaciones desconocidas"</string>
    <string name="home" msgid="973834627243661438">"Página principal de ajustes"</string>
  <string-array name="battery_labels">
    <item msgid="7878690469765357158">"0%"</item>
    <item msgid="8894873528875953317">"50%"</item>
    <item msgid="7529124349186240216">"100%"</item>
  </string-array>
    <string name="charge_length_format" msgid="6941645744588690932">"Hace <xliff:g id="ID_1">%1$s</xliff:g>"</string>
    <string name="remaining_length_format" msgid="4310625772926171089">"Tiempo restante: <xliff:g id="ID_1">%1$s</xliff:g>"</string>
    <string name="screen_zoom_summary_small" msgid="6050633151263074260">"Pequeño"</string>
    <string name="screen_zoom_summary_default" msgid="1888865694033865408">"Predeterminado"</string>
    <string name="screen_zoom_summary_large" msgid="4706951482598978984">"Grande"</string>
    <string name="screen_zoom_summary_very_large" msgid="7317423942896999029">"Más grande"</string>
    <string name="screen_zoom_summary_extremely_large" msgid="1438045624562358554">"Lo más grande posible"</string>
    <string name="screen_zoom_summary_custom" msgid="3468154096832912210">"Personalizado (<xliff:g id="DENSITYDPI">%d</xliff:g>)"</string>
    <string name="content_description_menu_button" msgid="6254844309171779931">"Menú"</string>
    <string name="retail_demo_reset_message" msgid="5392824901108195463">"Escribe una contraseña para restablecer estado de fábrica en modo demostración"</string>
    <string name="retail_demo_reset_next" msgid="3688129033843885362">"Siguiente"</string>
    <string name="retail_demo_reset_title" msgid="1866911701095959800">"Contraseña obligatoria"</string>
    <string name="active_input_method_subtypes" msgid="4232680535471633046">"Métodos de introducción de texto activos"</string>
    <string name="use_system_language_to_select_input_method_subtypes" msgid="4865195835541387040">"Usar idiomas del sistema"</string>
    <string name="failed_to_open_app_settings_toast" msgid="764897252657692092">"Error al abrir los ajustes de <xliff:g id="SPELL_APPLICATION_NAME">%1$s</xliff:g>"</string>
    <string name="ime_security_warning" msgid="6547562217880551450">"Este método de entrada puede registrar todo lo que escribas, incluidos datos personales, como las contraseñas y los números de las tarjetas de crédito. Procede de la aplicación <xliff:g id="IME_APPLICATION_NAME">%1$s</xliff:g>. ¿Quieres usar este método de entrada?"</string>
    <string name="direct_boot_unaware_dialog_message" msgid="7845398276735021548">"Nota: Después de reiniciar, tienes que desbloquear el teléfono para que esta aplicación se pueda iniciar"</string>
    <string name="ims_reg_title" msgid="8197592958123671062">"Estado del registro de IMS"</string>
    <string name="ims_reg_status_registered" msgid="884916398194885457">"Registrado"</string>
    <string name="ims_reg_status_not_registered" msgid="2989287366045704694">"No registrado"</string>
    <string name="status_unavailable" msgid="5279036186589861608">"No disponible"</string>
    <string name="wifi_status_mac_randomized" msgid="466382542497832189">"La dirección MAC es aleatoria"</string>
    <plurals name="wifi_tether_connected_summary" formatted="false" msgid="6317236306047306139">
      <item quantity="other">%1$d dispositivos conectados</item>
      <item quantity="one">%1$d dispositivo conectado</item>
    </plurals>
    <string name="accessibility_manual_zen_more_time" msgid="5141801092071134235">"Más tiempo."</string>
    <string name="accessibility_manual_zen_less_time" msgid="6828877595848229965">"Menos tiempo."</string>
    <string name="cancel" msgid="5665114069455378395">"Cancelar"</string>
    <string name="okay" msgid="949938843324579502">"Aceptar"</string>
    <string name="zen_mode_enable_dialog_turn_on" msgid="6418297231575050426">"Activar"</string>
    <string name="zen_mode_settings_turn_on_dialog_title" msgid="2760567063190790696">"Activar el modo No molestar"</string>
    <string name="zen_mode_settings_summary_off" msgid="3832876036123504076">"Nunca"</string>
    <string name="zen_interruption_level_priority" msgid="5392140786447823299">"Solo interrupciones prioritarias"</string>
    <string name="zen_mode_and_condition" msgid="8877086090066332516">"<xliff:g id="ZEN_MODE">%1$s</xliff:g>. <xliff:g id="EXIT_CONDITION">%2$s</xliff:g>"</string>
    <string name="zen_alarm_warning_indef" msgid="4146527909616457163">"Solo oirás la próxima alarma (<xliff:g id="WHEN">%1$s</xliff:g>) si desactivas esta opción antes"</string>
    <string name="zen_alarm_warning" msgid="245729928048586280">"No oirás la próxima alarma (<xliff:g id="WHEN">%1$s</xliff:g>)"</string>
    <string name="alarm_template" msgid="3346777418136233330">"Hora: <xliff:g id="WHEN">%1$s</xliff:g>"</string>
    <string name="alarm_template_far" msgid="6382760514842998629">"Fecha: <xliff:g id="WHEN">%1$s</xliff:g>"</string>
    <string name="zen_mode_duration_settings_title" msgid="1553451650289651489">"Duración"</string>
    <string name="zen_mode_duration_always_prompt_title" msgid="3212996860498119555">"Preguntar siempre"</string>
    <string name="zen_mode_forever" msgid="3339224497605461291">"Hasta que se desactive"</string>
    <string name="time_unit_just_now" msgid="3006134267292728099">"justo ahora"</string>
    <string name="media_transfer_this_device_name" msgid="2716555073132169240">"Altavoz del teléfono"</string>
    <string name="profile_connect_timeout_subtext" msgid="4043408193005851761">"No se ha podido conectar; reinicia el dispositivo"</string>
    <string name="media_transfer_wired_device_name" msgid="4447880899964056007">"Dispositivo de audio con cable"</string>
    <string name="help_label" msgid="3528360748637781274">"Ayuda y sugerencias"</string>
    <string name="storage_category" msgid="2287342585424631813">"Almacenamiento"</string>
    <string name="shared_data_title" msgid="1017034836800864953">"Datos compartidos"</string>
    <string name="shared_data_summary" msgid="5516326713822885652">"Ver y modificar los datos compartidos"</string>
    <string name="shared_data_no_blobs_text" msgid="3108114670341737434">"No hay datos compartidos de este usuario."</string>
    <string name="shared_data_query_failure_text" msgid="3489828881998773687">"No se han podido generar datos compartidos. Inténtalo de nuevo."</string>
    <string name="blob_id_text" msgid="8680078988996308061">"ID de datos compartidos: <xliff:g id="BLOB_ID">%d</xliff:g>"</string>
    <string name="blob_expires_text" msgid="7882727111491739331">"Caduca el <xliff:g id="DATE">%s</xliff:g>"</string>
    <string name="shared_data_delete_failure_text" msgid="3842701391009628947">"No se han podido eliminar los datos compartidos."</string>
    <string name="shared_data_no_accessors_dialog_text" msgid="8903738462570715315">"No hay ninguna concesión sobre estos datos compartidos. ¿Quieres eliminarlos?"</string>
    <string name="accessor_info_title" msgid="8289823651512477787">"Aplicaciones que comparten datos"</string>
    <string name="accessor_no_description_text" msgid="7510967452505591456">"La aplicación no ofrece ninguna descripción."</string>
    <string name="accessor_expires_text" msgid="4625619273236786252">"La concesión caduca el <xliff:g id="DATE">%s</xliff:g>"</string>
    <string name="delete_blob_text" msgid="2819192607255625697">"Eliminar datos compartidos"</string>
    <string name="delete_blob_confirmation_text" msgid="7807446938920827280">"¿Seguro que quieres eliminar estos datos compartidos?"</string>
    <string name="user_add_user_item_summary" msgid="5748424612724703400">"Los usuarios tienen contenido y aplicaciones propios"</string>
    <string name="user_add_profile_item_summary" msgid="5418602404308968028">"Desde tu cuenta, puedes restringir el acceso a las aplicaciones y al contenido"</string>
    <string name="user_add_user_item_title" msgid="2394272381086965029">"Usuario"</string>
    <string name="user_add_profile_item_title" msgid="3111051717414643029">"Perfil restringido"</string>
    <string name="user_add_user_title" msgid="5457079143694924885">"¿Añadir nuevo usuario?"</string>
    <string name="user_add_user_message_long" msgid="1527434966294733380">"Puedes compartir este dispositivo si creas más usuarios. Cada uno tendrá su propio espacio y podrá personalizarlo con aplicaciones, un fondo de pantalla y mucho más. Los usuarios también pueden ajustar opciones del dispositivo, como la conexión Wi‑Fi, que afectan a todos los usuarios.\n\nCuando añadas un usuario, tendrá que configurar su espacio.\n\nCualquier usuario puede actualizar aplicaciones de todos los usuarios. Es posible que no se transfieran los servicios y opciones de accesibilidad al nuevo usuario."</string>
    <string name="user_add_user_message_short" msgid="3295959985795716166">"Al añadir un usuario nuevo, este debe configurar su espacio.\n\nCualquier usuario puede actualizar las aplicaciones del resto de usuarios."</string>
    <string name="user_setup_dialog_title" msgid="8037342066381939995">"¿Configurar usuario ahora?"</string>
    <string name="user_setup_dialog_message" msgid="269931619868102841">"Asegúrate de que la persona está disponible en este momento para usar el dispositivo y configurar su espacio."</string>
    <string name="user_setup_profile_dialog_message" msgid="4788197052296962620">"¿Quieres configurar un perfil ahora?"</string>
    <string name="user_setup_button_setup_now" msgid="1708269547187760639">"Configurar ahora"</string>
    <string name="user_setup_button_setup_later" msgid="8712980133555493516">"Ahora no"</string>
    <string name="user_add_user_type_title" msgid="551279664052914497">"Añadir"</string>
    <string name="user_new_user_name" msgid="60979820612818840">"Nuevo usuario"</string>
    <string name="user_new_profile_name" msgid="2405500423304678841">"Perfil nuevo"</string>
    <string name="user_info_settings_title" msgid="6351390762733279907">"Información del usuario"</string>
    <string name="profile_info_settings_title" msgid="105699672534365099">"Información del perfil"</string>
    <string name="user_need_lock_message" msgid="4311424336209509301">"Para poder crear un perfil restringido, debes configurar una pantalla de bloqueo que proteja tus aplicaciones y datos personales."</string>
    <string name="user_set_lock_button" msgid="1427128184982594856">"Establecer bloqueo"</string>
    <string name="user_switch_to_user" msgid="6975428297154968543">"Cambiar a <xliff:g id="USER_NAME">%s</xliff:g>"</string>
    <string name="guest_new_guest" msgid="3482026122932643557">"Añadir invitado"</string>
    <string name="guest_exit_guest" msgid="5908239569510734136">"Quitar invitado"</string>
    <string name="guest_nickname" msgid="6332276931583337261">"Invitado"</string>
</resources><|MERGE_RESOLUTION|>--- conflicted
+++ resolved
@@ -153,7 +153,7 @@
     <string name="unknown" msgid="3544487229740637809">"Desconocido"</string>
     <string name="running_process_item_user_label" msgid="3988506293099805796">"Usuario: <xliff:g id="USER_NAME">%1$s</xliff:g>"</string>
     <string name="launch_defaults_some" msgid="3631650616557252926">"Se han establecido algunos valores predeterminados"</string>
-    <string name="launch_defaults_none" msgid="8049374306261262709">"No se han establecido valores predeterminados"</string>
+    <string name="launch_defaults_none" msgid="8049374306261262709">"No se han establecido opciones predeterminadas"</string>
     <string name="tts_settings" msgid="8130616705989351312">"Ajustes de síntesis de voz"</string>
     <string name="tts_settings_title" msgid="7602210956640483039">"Síntesis de voz"</string>
     <string name="tts_default_rate_title" msgid="3964187817364304022">"Velocidad de la voz"</string>
@@ -207,7 +207,7 @@
     <string name="enable_adb_summary" msgid="3711526030096574316">"Activar el modo de depuración cuando el dispositivo esté conectado por USB"</string>
     <string name="clear_adb_keys" msgid="3010148733140369917">"Revocar autorizaciones de depuración USB"</string>
     <string name="enable_adb_wireless" msgid="6973226350963971018">"Depuración inalámbrica"</string>
-    <string name="enable_adb_wireless_summary" msgid="7344391423657093011">"Activar el modo Depuración cuando tenga conexión Wi‑Fi"</string>
+    <string name="enable_adb_wireless_summary" msgid="7344391423657093011">"Activa el modo de depuración cuando haya conexión Wi‑Fi"</string>
     <string name="adb_wireless_error" msgid="721958772149779856">"Error"</string>
     <string name="adb_wireless_settings" msgid="2295017847215680229">"Depuración inalámbrica"</string>
     <string name="adb_wireless_list_empty_off" msgid="1713707973837255490">"Para ver y utilizar los dispositivos disponibles, activa la depuración inalámbrica"</string>
@@ -226,12 +226,12 @@
     <string name="adb_pairing_device_dialog_pairing_code_label" msgid="3639239786669722731">"Código de sincronización de Wi‑Fi"</string>
     <string name="adb_pairing_device_dialog_failed_title" msgid="3426758947882091735">"No se ha podido vincular"</string>
     <string name="adb_pairing_device_dialog_failed_msg" msgid="6611097519661997148">"Comprueba que el dispositivo está conectado a la misma red."</string>
-    <string name="adb_wireless_qrcode_summary" msgid="8051414549011801917">"Vincula un dispositivo a través de Wi‑Fi con un código QR"</string>
+    <string name="adb_wireless_qrcode_summary" msgid="8051414549011801917">"Vincula un dispositivo mediante Wi‑Fi con un código QR"</string>
     <string name="adb_wireless_verifying_qrcode_text" msgid="6123192424916029207">"Vinculando dispositivo…"</string>
     <string name="adb_qrcode_pairing_device_failed_msg" msgid="6936292092592914132">"No se ha podido vincular el dispositivo. El código QR no era correcto o el dispositivo no estaba conectado a la misma red."</string>
     <string name="adb_wireless_ip_addr_preference_title" msgid="8335132107715311730">"Dirección IP y puerto"</string>
     <string name="adb_wireless_qrcode_pairing_title" msgid="1906409667944674707">"Escanea el código QR"</string>
-    <string name="adb_wireless_qrcode_pairing_description" msgid="6014121407143607851">"Vincula un dispositivo a través de Wi‑Fi escaneando un código QR"</string>
+    <string name="adb_wireless_qrcode_pairing_description" msgid="6014121407143607851">"Vincula un dispositivo mediante Wi‑Fi escaneando un código QR"</string>
     <string name="adb_wireless_no_network_msg" msgid="2365795244718494658">"Conéctate a una red Wi-Fi"</string>
     <string name="keywords_adb_wireless" msgid="6507505581882171240">"adb, depuración, desarrollo"</string>
     <string name="bugreport_in_power" msgid="8664089072534638709">"Atajo a informe de errores"</string>
@@ -284,11 +284,7 @@
     <string name="wifi_display_certification_summary" msgid="8111151348106907513">"Mostrar opciones para la certificación de la pantalla inalámbrica"</string>
     <string name="wifi_verbose_logging_summary" msgid="4993823188807767892">"Aumentar el nivel de registro de Wi-Fi y mostrar por SSID RSSI en el selector Wi-Fi"</string>
     <string name="wifi_scan_throttling_summary" msgid="2577105472017362814">"Reduce el consumo de batería y mejora el rendimiento de las redes"</string>
-<<<<<<< HEAD
-    <string name="wifi_enhanced_mac_randomization_summary" msgid="7925425746373704991">"Este interruptor solo afecta al comportamiento al aleatorizar direcciones MAC en el modo cliente.\nCuando este modo está activado, las direcciones MAC de las redes que tengan activada la aleatorización de la dirección MAC se pueden volver a aleatorizar durante la asociación. Esto depende de la última vez en la que el cliente se desconectó de la red. No se volverán a aleatorizar si transcurrieron 4 horas o menos desde la última conexión del dispositivo."</string>
-=======
     <string name="wifi_enhanced_mac_randomization_summary" msgid="1210663439867489931">"Si este modo está habilitado, es posible que la dirección MAC del dispositivo cambie cada vez que se conecte a una red que tenga habilitada la aleatorización de MAC."</string>
->>>>>>> b1baf041
     <string name="wifi_metered_label" msgid="8737187690304098638">"Medida"</string>
     <string name="wifi_unmetered_label" msgid="6174142840934095093">"No medida"</string>
     <string name="select_logd_size_title" msgid="1604578195914595173">"Tamaños del búfer para registrar"</string>
@@ -377,8 +373,6 @@
     <string name="show_all_anrs_summary" msgid="8562788834431971392">"Mostrar el diálogo de que la aplicación no responde para aplicaciones en segundo plano"</string>
     <string name="show_notification_channel_warnings" msgid="3448282400127597331">"Ver advertencias del canal de notificaciones"</string>
     <string name="show_notification_channel_warnings_summary" msgid="68031143745094339">"Mostrar una advertencia en pantalla cuando una aplicación publica una notificación sin un canal válido"</string>
-    <string name="enforce_shortcuts_for_conversations" msgid="7040735163945040763">"Implementar atajos en notific. de conversaciones"</string>
-    <string name="enforce_shortcuts_for_conversations_summary" msgid="1860168037282467862">"Exigir que las notificaciones tengan un atajo para compartir y que así aparezcan en la sección de conversaciones"</string>
     <string name="force_allow_on_external" msgid="9187902444231637880">"Forzar permitir aplicaciones de forma externa"</string>
     <string name="force_allow_on_external_summary" msgid="8525425782530728238">"Hacer que cualquier aplicación se pueda escribir en un dispositivo de almacenamiento externo independientemente de los valores definidos"</string>
     <string name="force_resizable_activities" msgid="7143612144399959606">"Forzar el ajuste de tamaño de las actividades"</string>
@@ -440,14 +434,10 @@
     <string name="power_discharge_by_only" msgid="92545648425937000">"Debería durar hasta las <xliff:g id="TIME">%1$s</xliff:g>"</string>
     <string name="power_discharge_by_only_short" msgid="5883041507426914446">"Hasta: <xliff:g id="TIME">%1$s</xliff:g>"</string>
     <string name="power_suggestion_battery_run_out" msgid="6332089307827787087">"Puede que se agote la batería sobre las <xliff:g id="TIME">%1$s</xliff:g>"</string>
-    <!-- no translation found for power_remaining_less_than_duration_only (8956656616031395152) -->
-    <skip />
-    <!-- no translation found for power_remaining_less_than_duration (318215464914990578) -->
-    <skip />
-    <!-- no translation found for power_remaining_more_than_subtext (446388082266121894) -->
-    <skip />
-    <!-- no translation found for power_remaining_only_more_than_subtext (4873750633368888062) -->
-    <skip />
+    <string name="power_remaining_less_than_duration_only" msgid="8956656616031395152">"Tiempo restante: menos de <xliff:g id="THRESHOLD">%1$s</xliff:g>"</string>
+    <string name="power_remaining_less_than_duration" msgid="318215464914990578">"Tiempo restante: menos de <xliff:g id="THRESHOLD">%1$s</xliff:g> (<xliff:g id="LEVEL">%2$s</xliff:g>)"</string>
+    <string name="power_remaining_more_than_subtext" msgid="446388082266121894">"Tiempo restante: más de <xliff:g id="TIME_REMAINING">%1$s</xliff:g> (<xliff:g id="LEVEL">%2$s</xliff:g>)"</string>
+    <string name="power_remaining_only_more_than_subtext" msgid="4873750633368888062">"Tiempo restante: más de <xliff:g id="TIME_REMAINING">%1$s</xliff:g>"</string>
     <string name="power_remaining_duration_only_shutdown_imminent" product="default" msgid="137330009791560774">"Es posible que el teléfono se apague pronto"</string>
     <string name="power_remaining_duration_only_shutdown_imminent" product="tablet" msgid="145489081521468132">"Es posible que el tablet se apague pronto"</string>
     <string name="power_remaining_duration_only_shutdown_imminent" product="device" msgid="1070562682853942350">"Es posible que el dispositivo se apague pronto"</string>
