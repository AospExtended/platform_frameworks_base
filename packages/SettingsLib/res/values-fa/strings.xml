--- conflicted
+++ resolved
@@ -211,13 +211,8 @@
     <string name="adb_wireless_error" msgid="721958772149779856">"خطا"</string>
     <string name="adb_wireless_settings" msgid="2295017847215680229">"اشکال‌زدایی بی‌سیم"</string>
     <string name="adb_wireless_list_empty_off" msgid="1713707973837255490">"برای مشاهده و استفاده از دستگاه‌های در دسترس، اشکال‌زدایی بی‌سیم را روشن کنید"</string>
-<<<<<<< HEAD
-    <string name="adb_pair_method_qrcode_title" msgid="6982904096137468634">"مرتبط کردن دستگاه با رمزینه پاسخ‌سریع"</string>
-    <string name="adb_pair_method_qrcode_summary" msgid="7130694277228970888">"دستگاه‌های جدید را بااستفاده از اسکنر رمزینه پاسخ‌سریع مرتبط کنید"</string>
-=======
     <string name="adb_pair_method_qrcode_title" msgid="6982904096137468634">"‏مرتبط کردن دستگاه با کد QR"</string>
     <string name="adb_pair_method_qrcode_summary" msgid="3729901496856458634">"‏دستگاه‌های جدید را با استفاده از اسکنر کد QR مرتبط کنید"</string>
->>>>>>> 07ec9b4d
     <string name="adb_pair_method_code_title" msgid="1122590300445142904">"مرتبط کردن دستگاه با کد مرتبط‌سازی"</string>
     <string name="adb_pair_method_code_summary" msgid="6370414511333685185">"دستگاه‌های جدید را با استفاده از کد شش رقمی مرتبط کنید"</string>
     <string name="adb_paired_devices_title" msgid="5268997341526217362">"دستگاه‌های مرتبط‌شده"</string>
@@ -231,18 +226,12 @@
     <string name="adb_pairing_device_dialog_pairing_code_label" msgid="3639239786669722731">"‏کد مرتبط‌سازی Wi‑Fi"</string>
     <string name="adb_pairing_device_dialog_failed_title" msgid="3426758947882091735">"مرتبط‌سازی ناموفق"</string>
     <string name="adb_pairing_device_dialog_failed_msg" msgid="6611097519661997148">"مطمئن شوید که دستگاه به همان شبکه متصل باشد."</string>
-    <string name="adb_wireless_qrcode_summary" msgid="8051414549011801917">"‏دستگاه را ازطریق Wi‑Fi و با اسکن کردن رمزینه پاسخ‌سریع مرتبط کنید"</string>
+    <string name="adb_wireless_qrcode_summary" msgid="8051414549011801917">"‏دستگاه را ازطریق Wi‑Fi و با اسکن کردن کد QR مرتبط کنید"</string>
     <string name="adb_wireless_verifying_qrcode_text" msgid="6123192424916029207">"مرتبط‌سازی دستگاه…"</string>
-    <string name="adb_qrcode_pairing_device_failed_msg" msgid="6936292092592914132">"مرتبط کردن دستگاه انجام نشد. یا رمزینه پاسخ‌سریع اشتباه بوده است، یا دستگاه به همان شبکه متصل نیست."</string>
+    <string name="adb_qrcode_pairing_device_failed_msg" msgid="6936292092592914132">"‏مرتبط کردن دستگاه انجام نشد. یا کد QR اشتباه بوده است، یا دستگاه به همان شبکه متصل نیست."</string>
     <string name="adb_wireless_ip_addr_preference_title" msgid="8335132107715311730">"‏نشانی IP و درگاه"</string>
-<<<<<<< HEAD
-    <string name="adb_wireless_qrcode_pairing_title" msgid="1906409667944674707">"اسکن رمزینه پاسخ‌سریع"</string>
-    <string name="adb_wireless_qrcode_pairing_description" msgid="6014121407143607851">"‏دستگاه را ازطریق Wi‑Fi و با اسکن کردن رمزینه پاسخ‌سریع مرتبط کنید"</string>
-    <string name="adb_wireless_no_network_msg" msgid="2365795244718494658">"‏لطفاً به شبکه Wi-Fi متصل شوید"</string>
-=======
     <string name="adb_wireless_qrcode_pairing_title" msgid="1906409667944674707">"‏اسکن کد QR"</string>
     <string name="adb_wireless_qrcode_pairing_description" msgid="8578868049289910131">"‏دستگاه را ازطریق Wi‑Fi و با اسکن کردن کد QR مرتبط کنید"</string>
->>>>>>> 07ec9b4d
     <string name="keywords_adb_wireless" msgid="6507505581882171240">"‏ADB (پل اشکال‌زدایی Android)، اشکال‌زدایی کردن، برنامه‌نویس"</string>
     <string name="bugreport_in_power" msgid="8664089072534638709">"میان‌بر گزارش مشکل"</string>
     <string name="bugreport_in_power_summary" msgid="1885529649381831775">"نمایش دکمه‌ای در منوی روشن/خاموش برای گرفتن گزارش اشکال"</string>
