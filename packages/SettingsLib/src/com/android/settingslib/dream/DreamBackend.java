--- conflicted
+++ resolved
@@ -260,15 +260,8 @@
         logd("launchSettings(%s)", dreamInfo);
         if (dreamInfo == null || dreamInfo.settingsComponentName == null) {
             return;
-<<<<<<< HEAD
-        Intent intent = new Intent().setComponent(dreamInfo.settingsComponentName);
-        intent.addFlags(Intent.FLAG_ACTIVITY_CLEAR_TASK
-                | Intent.FLAG_ACTIVITY_NEW_TASK);
-        mContext.startActivity(intent);
-=======
         }
         uiContext.startActivity(new Intent().setComponent(dreamInfo.settingsComponentName));
->>>>>>> eb71e821
     }
 
     public void preview(DreamInfo dreamInfo) {
