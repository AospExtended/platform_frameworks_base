/*
 * Copyright (C) 2018 The Android Open Source Project
 *
 * Licensed under the Apache License, Version 2.0 (the "License");
 * you may not use this file except in compliance with the License.
 * You may obtain a copy of the License at
 *
 *      http://www.apache.org/licenses/LICENSE-2.0
 *
 * Unless required by applicable law or agreed to in writing, software
 * distributed under the License is distributed on an "AS IS" BASIS,
 * WITHOUT WARRANTIES OR CONDITIONS OF ANY KIND, either express or implied.
 * See the License for the specific language governing permissions and
 * limitations under the License.
 */

package com.android.settingslib.license;

import android.content.Context;
import android.util.Log;

import com.android.settingslib.R;
import com.android.settingslib.utils.AsyncLoaderCompat;

import java.io.File;
import java.util.ArrayList;
import java.util.List;

/**
 * LicenseHtmlLoader is a loader which loads a license html file from default license xml files.
 */
public class LicenseHtmlLoaderCompat extends AsyncLoaderCompat<File> {
    private static final String TAG = "LicenseHtmlLoaderCompat";

    static final String[] DEFAULT_LICENSE_XML_PATHS = {
            "/system/etc/NOTICE.xml.gz",
            "/vendor/etc/NOTICE.xml.gz",
            "/odm/etc/NOTICE.xml.gz",
            "/oem/etc/NOTICE.xml.gz",
            "/product/etc/NOTICE.xml.gz",
<<<<<<< HEAD
            "/system_ext/etc/NOTICE.xml.gz"};
=======
            "/system_ext/etc/NOTICE.xml.gz",
            "/vendor_dlkm/etc/NOTICE.xml.gz",
            "/odm_dlkm/etc/NOTICE.xml.gz",
    };
>>>>>>> b888b08f
    static final String NOTICE_HTML_FILE_NAME = "NOTICE.html";

    private final Context mContext;

    public LicenseHtmlLoaderCompat(Context context) {
        super(context);
        mContext = context;
    }

    @Override
    public File loadInBackground() {
        return generateHtmlFromDefaultXmlFiles();
    }

    @Override
    protected void onDiscardResult(File f) {
    }

    private File generateHtmlFromDefaultXmlFiles() {
        final List<File> xmlFiles = getVaildXmlFiles();
        if (xmlFiles.isEmpty()) {
            Log.e(TAG, "No notice file exists.");
            return null;
        }

        File cachedHtmlFile = getCachedHtmlFile(mContext);
        if (!isCachedHtmlFileOutdated(xmlFiles, cachedHtmlFile)
                || generateHtmlFile(mContext, xmlFiles, cachedHtmlFile)) {
            return cachedHtmlFile;
        }

        return null;
    }

    private List<File> getVaildXmlFiles() {
        final List<File> xmlFiles = new ArrayList();
        for (final String xmlPath : DEFAULT_LICENSE_XML_PATHS) {
            File file = new File(xmlPath);
            if (file.exists() && file.length() != 0) {
                xmlFiles.add(file);
            }
        }
        return xmlFiles;
    }

    private File getCachedHtmlFile(Context context) {
        return new File(context.getCacheDir(), NOTICE_HTML_FILE_NAME);
    }

    private boolean isCachedHtmlFileOutdated(List<File> xmlFiles, File cachedHtmlFile) {
        boolean outdated = true;
        if (cachedHtmlFile.exists() && cachedHtmlFile.length() != 0) {
            outdated = false;
            for (File file : xmlFiles) {
                if (cachedHtmlFile.lastModified() < file.lastModified()) {
                    outdated = true;
                    break;
                }
            }
        }
        return outdated;
    }

    private boolean generateHtmlFile(Context context, List<File> xmlFiles, File htmlFile) {
        return LicenseHtmlGeneratorFromXml.generateHtml(xmlFiles, htmlFile,
                context.getString(R.string.notice_header));
    }
}<|MERGE_RESOLUTION|>--- conflicted
+++ resolved
@@ -38,14 +38,10 @@
             "/odm/etc/NOTICE.xml.gz",
             "/oem/etc/NOTICE.xml.gz",
             "/product/etc/NOTICE.xml.gz",
-<<<<<<< HEAD
-            "/system_ext/etc/NOTICE.xml.gz"};
-=======
             "/system_ext/etc/NOTICE.xml.gz",
             "/vendor_dlkm/etc/NOTICE.xml.gz",
             "/odm_dlkm/etc/NOTICE.xml.gz",
     };
->>>>>>> b888b08f
     static final String NOTICE_HTML_FILE_NAME = "NOTICE.html";
 
     private final Context mContext;
