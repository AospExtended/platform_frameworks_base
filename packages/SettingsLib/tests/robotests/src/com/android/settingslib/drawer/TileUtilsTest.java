--- conflicted
+++ resolved
@@ -328,8 +328,6 @@
                 null /* defaultCategory */, outTiles, false /* usePriority */);
 
         assertThat(outTiles).hasSize(2);
-<<<<<<< HEAD
-=======
     }
 
     @Test
@@ -350,7 +348,6 @@
                 addedCache, null /* defaultCategory */, outTiles, false /* requiresSettings */);
 
         assertThat(outTiles).isEmpty();
->>>>>>> 539d92be
     }
 
     public static ResolveInfo newInfo(boolean systemApp, String category) {
@@ -370,11 +367,7 @@
             String iconUri, String summaryUri, String title, int titleResId, String profile) {
 
         final Bundle metaData = newMetaData(category, keyHint, iconUri, summaryUri, title,
-<<<<<<< HEAD
-                titleResId);
-=======
                 titleResId, profile);
->>>>>>> 539d92be
         final ResolveInfo info = new ResolveInfo();
         info.system = systemApp;
 
@@ -388,10 +381,7 @@
         info.providerInfo.packageName = "abc";
         info.providerInfo.name = "456";
         info.providerInfo.authority = "auth";
-<<<<<<< HEAD
-=======
         info.providerInfo.metaData = metaData;
->>>>>>> 539d92be
         ShadowTileUtils.setMetaData(metaData);
         info.providerInfo.applicationInfo = new ApplicationInfo();
 
@@ -403,11 +393,7 @@
     }
 
     private static Bundle newMetaData(String category, String keyHint, String iconUri,
-<<<<<<< HEAD
-            String summaryUri, String title, int titleResId) {
-=======
             String summaryUri, String title, int titleResId, String profile) {
->>>>>>> 539d92be
         final Bundle metaData = new Bundle();
         metaData.putString("com.android.settings.category", category);
         metaData.putInt(META_DATA_PREFERENCE_ICON, 314159);
@@ -426,12 +412,9 @@
         } else if (title != null) {
             metaData.putString(TileUtils.META_DATA_PREFERENCE_TITLE, title);
         }
-<<<<<<< HEAD
-=======
         if (profile != null) {
             metaData.putString(META_DATA_KEY_PROFILE, profile);
         }
->>>>>>> 539d92be
         return metaData;
     }
 
