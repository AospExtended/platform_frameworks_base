--- conflicted
+++ resolved
@@ -785,16 +785,6 @@
                 Settings.Global.UPDATABLE_DRIVER_PRODUCTION_OPT_OUT_APPS,
                 GlobalSettingsProto.Gpu.UPDATABLE_DRIVER_PRODUCTION_OPT_OUT_APPS);
         dumpSetting(s, p,
-<<<<<<< HEAD
-                Settings.Global.GAME_DRIVER_DENYLIST,
-                GlobalSettingsProto.Gpu.GAME_DRIVER_DENYLIST);
-        dumpSetting(s, p,
-                Settings.Global.GAME_DRIVER_ALLOWLIST,
-                GlobalSettingsProto.Gpu.GAME_DRIVER_ALLOWLIST);
-        dumpSetting(s, p,
-                Settings.Global.GAME_DRIVER_DENYLISTS,
-                GlobalSettingsProto.Gpu.GAME_DRIVER_DENYLISTS);
-=======
                 Settings.Global.UPDATABLE_DRIVER_PRODUCTION_DENYLIST,
                 GlobalSettingsProto.Gpu.UPDATABLE_DRIVER_PRODUCTION_DENYLIST);
         dumpSetting(s, p,
@@ -803,7 +793,6 @@
         dumpSetting(s, p,
                 Settings.Global.UPDATABLE_DRIVER_PRODUCTION_DENYLISTS,
                 GlobalSettingsProto.Gpu.UPDATABLE_DRIVER_PRODUCTION_DENYLISTS);
->>>>>>> 07ec9b4d
         dumpSetting(s, p,
                 Settings.Global.UPDATABLE_DRIVER_SPHAL_LIBRARIES,
                 GlobalSettingsProto.Gpu.UPDATABLE_DRIVER_SPHAL_LIBRARIES);
