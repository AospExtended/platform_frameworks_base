--- conflicted
+++ resolved
@@ -40,10 +40,7 @@
 import static org.mockito.ArgumentMatchers.anyBoolean;
 import static org.mockito.ArgumentMatchers.anyInt;
 import static org.mockito.Mockito.timeout;
-<<<<<<< HEAD
-=======
 import static org.mockito.Mockito.times;
->>>>>>> 9ca36723
 import static org.mockito.Mockito.verify;
 
 import android.app.ActivityManager;
@@ -519,7 +516,6 @@
     @Test
     public void testBugreportFinished_withEmptyBugreportFile() throws Exception {
         sendBugreportStarted();
-<<<<<<< HEAD
 
         IoUtils.closeQuietly(mBugreportFd);
         mBugreportFd = null;
@@ -537,24 +533,6 @@
         assertServiceNotRunning();
         Bundle extras = acceptBugreportAndGetSharedIntent(mBugreportId);
         assertActionSendMultiple(extras);
-=======
-
-        IoUtils.closeQuietly(mBugreportFd);
-        mBugreportFd = null;
-        sendBugreportFinished();
-
-        assertServiceNotRunning();
-    }
-
-    @Test
-    public void testShareBugreportAfterServiceDies() throws Exception {
-        sendBugreportStarted();
-        waitForScreenshotButtonEnabled(true);
-        sendBugreportFinished();
-        killService();
-        assertServiceNotRunning();
-        Bundle extras = acceptBugreportAndGetSharedIntent(mBugreportId);
-        assertActionSendMultiple(extras);
     }
 
     @Test
@@ -567,7 +545,6 @@
         verify(mMockIDumpstate, times(1)).startBugreport(anyInt(), any(), any(), any(),
                 anyInt(), any(), anyBoolean());
         sendBugreportFinished();
->>>>>>> 9ca36723
     }
 
     private void cancelExistingNotifications() {
@@ -696,17 +673,10 @@
     private void sendBugreportFinished() throws Exception {
         if (mBugreportFd != null) {
             writeZipFile(mBugreportFd, BUGREPORT_FILE, BUGREPORT_CONTENT);
-<<<<<<< HEAD
         }
         if (mScreenshotFd != null) {
             writeScreenshotFile(mScreenshotFd, SCREENSHOT_CONTENT);
         }
-=======
-        }
-        if (mScreenshotFd != null) {
-            writeScreenshotFile(mScreenshotFd, SCREENSHOT_CONTENT);
-        }
->>>>>>> 9ca36723
         mIDumpstateListener.onFinished();
         getInstrumentation().waitForIdleSync();
     }
