--- conflicted
+++ resolved
@@ -201,7 +201,6 @@
     <!-- to change themes - light or dark -->
     <uses-permission android:name="android.permission.CHANGE_OVERLAY_PACKAGES" />
 
-<<<<<<< HEAD
     <!-- Reboot -->
     <uses-permission android:name="android.permission.REBOOT" />
     <uses-permission android:name="android.permission.RECOVERY" />
@@ -229,10 +228,9 @@
     <uses-permission android:name="org.omnirom.omnijaws.READ_WEATHER" />
 
     <protected-broadcast android:name="android.intent.action.SCREEN_STATE_SERVICE_UPDATE" />
-=======
+
     <!-- permission necessary to hide non-system overlay windows from covering up the SystemUI -->
     <uses-permission android:name="android.permission.HIDE_NON_SYSTEM_OVERLAY_WINDOWS" />
->>>>>>> f9cc11e6
 
     <application
         android:name=".SystemUIApplication"
