<?xml version="1.0" encoding="utf-8"?>
<!--
/*
 * Copyright (c) 2014 Google Inc.
 *
 * Licensed under the Apache License, Version 2.0 (the "License");
 * you may not use this file except in compliance with the License.
 * You may obtain a copy of the License at
 *
 *     http://www.apache.org/licenses/LICENSE-2.0
 *
 * Unless required by applicable law or agreed to in writing, software
 * distributed under the License is distributed on an "AS IS" BASIS,
 * WITHOUT WARRANTIES OR CONDITIONS OF ANY KIND, either express or implied.
 * See the License for the specific language governing permissions and
 * limitations under the License.
 */
-->
<manifest xmlns:android="http://schemas.android.com/apk/res/android"
        xmlns:androidprv="http://schemas.android.com/apk/prv/res/android"
        package="com.android.systemui"
        android:sharedUserId="android.uid.systemui"
        xmlns:tools="http://schemas.android.com/tools"
        coreApp="true">

    <!-- Using OpenGL ES 2.0 -->
    <uses-feature
        android:glEsVersion="0x00020000"
        android:required="true" />

    <uses-permission android:name="android.permission.RECEIVE_BOOT_COMPLETED" />

    <!-- Used to read wallpaper -->
    <uses-permission android:name="android.permission.READ_EXTERNAL_STORAGE" />

    <!-- Used to read storage for all users -->
    <uses-permission android:name="android.permission.WRITE_MEDIA_STORAGE" />
    <uses-permission android:name="android.permission.MANAGE_EXTERNAL_STORAGE" />
    <uses-permission android:name="android.permission.WAKE_LOCK" />

    <uses-permission android:name="android.permission.INJECT_EVENTS" />
    <uses-permission android:name="android.permission.DUMP" />
    <uses-permission android:name="android.permission.WRITE_SETTINGS" />
    <uses-permission android:name="android.permission.READ_DEVICE_CONFIG" />

    <uses-permission android:name="android.permission.STATUS_BAR_SERVICE" />
    <uses-permission android:name="android.permission.STATUS_BAR" />
    <uses-permission android:name="android.permission.EXPAND_STATUS_BAR" />
    <uses-permission android:name="android.permission.REMOTE_AUDIO_PLAYBACK" />

    <uses-permission android:name="android.permission.MANAGE_USERS" />
    <uses-permission android:name="android.permission.READ_PROFILE" />
    <uses-permission android:name="android.permission.READ_CONTACTS" />
    <uses-permission android:name="android.permission.CONFIGURE_WIFI_DISPLAY" />
    <uses-permission android:name="android.permission.WRITE_SECURE_SETTINGS" />
    <uses-permission android:name="android.permission.GET_APP_OPS_STATS" />
    <uses-permission android:name="android.permission.USE_RESERVED_DISK" />

    <!-- to invoke ContentSuggestionsService -->
    <uses-permission android:name="android.permission.MANAGE_CONTENT_SUGGESTIONS"/>

    <!-- Networking and telephony -->
    <uses-permission android:name="android.permission.BLUETOOTH" />
    <uses-permission android:name="android.permission.BLUETOOTH_ADMIN" />
    <uses-permission android:name="android.permission.BLUETOOTH_PRIVILEGED" />
    <uses-permission android:name="android.permission.ACCESS_COARSE_LOCATION"/>
    <uses-permission android:name="android.permission.ACCESS_NETWORK_STATE" />
    <uses-permission android:name="android.permission.CHANGE_NETWORK_STATE" />
    <uses-permission android:name="android.permission.READ_PHONE_STATE" />
    <uses-permission android:name="android.permission.READ_PRIVILEGED_PHONE_STATE" />
    <uses-permission android:name="android.permission.ACCESS_WIFI_STATE" />
    <uses-permission android:name="android.permission.CHANGE_WIFI_STATE" />
    <uses-permission android:name="android.permission.OVERRIDE_WIFI_CONFIG" />
    <uses-permission android:name="android.permission.MANAGE_NETWORK_POLICY" />
    <uses-permission android:name="android.permission.OBSERVE_NETWORK_POLICY" />
    <uses-permission android:name="android.permission.NETWORK_SETTINGS" />
    <uses-permission android:name="android.permission.TETHER_PRIVILEGED" />
    <uses-permission android:name="android.permission.READ_NETWORK_USAGE_HISTORY" />
    <uses-permission android:name="android.permission.REQUEST_NETWORK_SCORES" />
    <uses-permission android:name="android.permission.CONTROL_VPN" />
    <uses-permission android:name="android.permission.PEERS_MAC_ADDRESS"/>
    <uses-permission android:name="android.permission.NETWORK_STACK" />
    <!-- Physical hardware -->
    <uses-permission android:name="android.permission.MANAGE_USB" />
    <uses-permission android:name="android.permission.CONTROL_DISPLAY_BRIGHTNESS" />
    <uses-permission android:name="android.permission.DEVICE_POWER" />
    <uses-permission android:name="android.permission.MOUNT_UNMOUNT_FILESYSTEMS" />
    <uses-permission android:name="android.permission.MASTER_CLEAR" />
    <uses-permission android:name="android.permission.VIBRATE" />
    <uses-permission android:name="android.permission.MANAGE_SENSOR_PRIVACY" />

    <!-- Visualizer -->
    <uses-permission android:name="android.permission.MODIFY_AUDIO_SETTINGS" />
    <uses-permission android:name="android.permission.RECORD_AUDIO" />

    <!-- ActivityManager -->
    <uses-permission android:name="android.permission.REAL_GET_TASKS" />
    <uses-permission android:name="android.permission.GET_DETAILED_TASKS" />
    <uses-permission android:name="android.permission.REORDER_TASKS" />
    <uses-permission android:name="android.permission.REMOVE_TASKS" />
    <uses-permission android:name="android.permission.STOP_APP_SWITCHES" />
    <uses-permission android:name="android.permission.SET_SCREEN_COMPATIBILITY" />
    <uses-permission android:name="android.permission.START_ANY_ACTIVITY" />
    <uses-permission android:name="android.permission.START_ACTIVITIES_FROM_BACKGROUND" />
    <uses-permission android:name="android.permission.INTERACT_ACROSS_USERS" />
    <uses-permission android:name="android.permission.INTERACT_ACROSS_USERS_FULL" />
    <uses-permission android:name="android.permission.GET_TOP_ACTIVITY_INFO" />
    <uses-permission android:name="android.permission.MANAGE_ACTIVITY_STACKS" />
    <uses-permission android:name="android.permission.START_ACTIVITY_AS_CALLER" />
    <uses-permission android:name="android.permission.START_TASKS_FROM_RECENTS" />
    <uses-permission android:name="android.permission.GET_INTENT_SENDER_INTENT" />
    <uses-permission android:name="android.permission.FORCE_STOP_PACKAGES" />

    <!-- WindowManager -->
    <uses-permission android:name="android.permission.INTERNAL_SYSTEM_WINDOW" />
    <uses-permission android:name="android.permission.SYSTEM_ALERT_WINDOW" />
    <uses-permission android:name="android.permission.READ_FRAME_BUFFER" />
    <uses-permission android:name="android.permission.MANAGE_APP_TOKENS" />
    <uses-permission android:name="android.permission.REGISTER_WINDOW_MANAGER_LISTENERS" />
    <uses-permission android:name="android.permission.SET_ORIENTATION" />
    <uses-permission android:name="android.permission.DISABLE_KEYGUARD" />
    <uses-permission android:name="android.permission.MONITOR_INPUT" />
    <uses-permission android:name="android.permission.INPUT_CONSUMER" />

    <!-- DreamManager -->
    <uses-permission android:name="android.permission.READ_DREAM_STATE" />
    <uses-permission android:name="android.permission.WRITE_DREAM_STATE" />

    <!-- Alarm clocks -->
    <uses-permission android:name="com.android.alarm.permission.SET_ALARM" />

    <!-- Keyguard -->
    <uses-permission android:name="android.permission.WRITE_EMBEDDED_SUBSCRIPTIONS" />
    <uses-permission android:name="android.permission.CONTROL_KEYGUARD" />
    <uses-permission android:name="android.permission.MODIFY_PHONE_STATE" />
    <uses-permission android:name="android.permission.GET_ACCOUNTS" />
    <uses-permission android:name="android.permission.MANAGE_ACCOUNTS" />
    <uses-permission android:name="android.permission.BIND_DEVICE_ADMIN" />
    <uses-permission android:name="android.permission.CHANGE_COMPONENT_ENABLED_STATE" />
    <uses-permission android:name="android.permission.MEDIA_CONTENT_CONTROL" />
    <uses-permission android:name="android.permission.ACCESS_KEYGUARD_SECURE_STORAGE" />
    <uses-permission android:name="android.permission.TRUST_LISTENER" />
    <uses-permission android:name="android.permission.USE_BIOMETRIC_INTERNAL" />
    <uses-permission android:name="android.permission.USE_FINGERPRINT" />
    <uses-permission android:name="android.permission.RESET_FINGERPRINT_LOCKOUT" />
    <uses-permission android:name="android.permission.MANAGE_BIOMETRIC" />
    <uses-permission android:name="android.permission.MANAGE_SLICE_PERMISSIONS" />
    <uses-permission android:name="android.permission.CONTROL_KEYGUARD_SECURE_NOTIFICATIONS" />
    <uses-permission android:name="android.permission.GET_RUNTIME_PERMISSIONS" />

    <!-- Needed for WallpaperManager.clear in ImageWallpaper.updateWallpaperLocked -->
    <uses-permission android:name="android.permission.SET_WALLPAPER"/>

    <!-- Wifi Display -->
    <uses-permission android:name="android.permission.CONFIGURE_WIFI_DISPLAY" />

    <uses-permission android:name="android.permission.CAMERA" />
    <uses-permission android:name="android.permission.CAMERA_OPEN_CLOSE_LISTENER" />

    <!-- Screen Capturing -->
    <uses-permission android:name="android.permission.MANAGE_MEDIA_PROJECTION" />

    <!-- Screen Recording -->
    <uses-permission android:name="android.permission.FOREGROUND_SERVICE" />
    <uses-permission android:name="android.permission.RECORD_AUDIO" />
    <uses-permission android:name="android.permission.CAPTURE_AUDIO_OUTPUT"/>

    <!-- Assist -->
    <uses-permission android:name="android.permission.ACCESS_VOICE_INTERACTION_SERVICE" />

    <!-- Doze mode temp whitelisting for notification dispatching. -->
    <uses-permission android:name="android.permission.CHANGE_DEVICE_IDLE_TEMP_WHITELIST" />

    <!-- Listen for keyboard attachment / detachment -->
    <uses-permission android:name="android.permission.TABLET_MODE" />

    <!-- Self permission for internal broadcasts. -->
    <permission android:name="com.android.systemui.permission.SELF"
            android:protectionLevel="signature" />
    <uses-permission android:name="com.android.systemui.permission.SELF" />

    <permission android:name="com.android.systemui.permission.PLUGIN"
            android:protectionLevel="signature" />

    <!-- Adding Quick Settings tiles -->
    <uses-permission android:name="android.permission.BIND_QUICK_SETTINGS_TILE" />

    <!-- Access Quick Access Wallet cards -->
    <uses-permission android:name="android.permission.BIND_QUICK_ACCESS_WALLET_SERVICE" />

    <!-- Adding Controls to SystemUI -->
    <uses-permission android:name="android.permission.BIND_CONTROLS" />
    <!-- Check foreground controls applications -->
    <uses-permission android:name="android.permission.PACKAGE_USAGE_STATS" />

    <!-- Quick Settings tile: Night Mode / Dark Theme -->
    <uses-permission android:name="android.permission.MODIFY_DAY_NIGHT_MODE" />

    <!-- Block notifications inline notifications -->
    <uses-permission android:name="android.permission.UPDATE_APP_OPS_STATS" />

    <!-- Access battery information -->
    <uses-permission android:name="android.permission.BATTERY_STATS" />

    <!-- DevicePolicyManager get user restrictions -->
    <uses-permission android:name="android.permission.MANAGE_PROFILE_AND_DEVICE_OWNERS" />

    <!-- TV picture-in-picture -->
    <uses-permission android:name="android.permission.RECEIVE_MEDIA_RESOURCE_USAGE" />

    <!-- DND access -->
    <uses-permission android:name="android.permission.MANAGE_NOTIFICATIONS" />

    <!-- It's like, reality, but, you know, virtual -->
    <uses-permission android:name="android.permission.ACCESS_VR_MANAGER" />

    <!-- the ability to rename notifications posted by other apps -->
    <uses-permission android:name="android.permission.SUBSTITUTE_NOTIFICATION_APP_NAME" />

    <!-- shortcut manager -->
    <uses-permission android:name="android.permission.RESET_SHORTCUT_MANAGER_THROTTLING" />

    <!-- launcher apps -->
    <uses-permission android:name="android.permission.ACCESS_SHORTCUTS" />

    <uses-permission android:name="android.permission.MODIFY_THEME_OVERLAY" />

    <!-- accessibility -->
    <uses-permission android:name="android.permission.MODIFY_ACCESSIBILITY_DATA" />
    <uses-permission android:name="android.permission.MANAGE_ACCESSIBILITY" />
    <uses-permission android:name="android.permission.ACT_AS_PACKAGE_FOR_ACCESSIBILITY" />

    <!-- to control accessibility volume -->
    <uses-permission android:name="android.permission.CHANGE_ACCESSIBILITY_VOLUME" />

    <!-- to access ResolverRankerServices -->
    <uses-permission android:name="android.permission.BIND_RESOLVER_RANKER_SERVICE" />

    <!-- to access instant apps -->
    <uses-permission android:name="android.permission.ACCESS_INSTANT_APPS" />

    <!-- to control remote app transitions -->
    <uses-permission android:name="android.permission.CONTROL_REMOTE_APP_TRANSITION_ANIMATIONS" />

    <!-- to change themes - light or dark -->
    <uses-permission android:name="android.permission.CHANGE_OVERLAY_PACKAGES" />

    <!-- Listen app op changes -->
    <uses-permission android:name="android.permission.WATCH_APPOPS" />
    <uses-permission android:name="android.permission.OBSERVE_GRANT_REVOKE_PERMISSIONS" />
    <!-- For handling silent audio recordings -->
    <uses-permission android:name="android.permission.MODIFY_AUDIO_ROUTING" />

    <!-- to read and change hvac values in a car -->
    <uses-permission android:name="android.car.permission.CONTROL_CAR_CLIMATE" />

    <!-- Permission necessary to change car audio volume through CarAudioManager -->
    <uses-permission android:name="android.car.permission.CAR_CONTROL_AUDIO_VOLUME" />

    <!-- Permission to control Android Debug Bridge (ADB) -->
    <uses-permission android:name="android.permission.MANAGE_DEBUGGING" />

    <uses-permission android:name="android.permission.HIDE_NON_SYSTEM_OVERLAY_WINDOWS" />

    <!-- Permission to change the display color -->
    <uses-permission android:name="android.permission.CONTROL_DISPLAY_COLOR_TRANSFORMS" />

    <!-- Query all packages on device on R+ -->
    <uses-permission android:name="android.permission.QUERY_ALL_PACKAGES" />

    <!-- Permission to register process observer -->
    <uses-permission android:name="android.permission.SET_ACTIVITY_WATCHER"/>

    <!-- Restore settings (used by QS) even if they have been modified -->
    <uses-permission android:name="android.permission.MODIFY_SETTINGS_OVERRIDEABLE_BY_RESTORE" />

    <!-- Permission to make accessibility service access Bubbles -->
    <uses-permission android:name="android.permission.ADD_TRUSTED_DISPLAY" />


    <protected-broadcast android:name="com.android.settingslib.action.REGISTER_SLICE_RECEIVER" />
    <protected-broadcast android:name="com.android.settingslib.action.UNREGISTER_SLICE_RECEIVER" />
    <protected-broadcast android:name="com.android.settings.flashlight.action.FLASHLIGHT_CHANGED" />

    <protected-broadcast android:name="com.android.systemui.doze.pulse" />

    <!-- Sync tile -->
    <uses-permission android:name="android.permission.READ_SYNC_SETTINGS" />
    <uses-permission android:name="android.permission.WRITE_SYNC_SETTINGS" />

    <!-- Reboot -->
    <uses-permission android:name="android.permission.REBOOT" />
    <uses-permission android:name="android.permission.RECOVERY" />
    <uses-permission android:name="android.permission.ACCESS_SURFACE_FLINGER" />

    <!-- DataSwitch tile -->
    <uses-permission android:name="android.permission.WRITE_APN_SETTINGS" />

    <!-- Custom permissions -->
    <uses-permission android:name="android.permission.FORCE_STOP_PACKAGES" />
    <uses-permission android:name="android.permission.MODIFY_AUDIO_SETTINGS" />
    <uses-permission android:name="android.permission.RECORD_AUDIO" />
    <uses-permission android:name="android.permission.MANAGE_DOCUMENTS" />
    <uses-permission android:name="android.permission.ACCESS_SURFACE_FLINGER" />
    <uses-permission android:name="android.permission.PACKAGE_USAGE_STATS" />

    <application
        android:name=".SystemUIApplication"
        android:persistent="true"
        android:allowClearUserData="false"
        android:backupAgent=".backup.BackupHelper"
        android:killAfterRestore="false"
        android:hardwareAccelerated="true"
        android:label="@string/app_label"
        android:icon="@drawable/icon"
        android:process="com.android.systemui"
        android:supportsRtl="true"
        android:theme="@style/Theme.SystemUI"
        android:defaultToDeviceProtectedStorage="true"
        android:directBootAware="true"
        tools:replace="android:appComponentFactory"
        android:appComponentFactory=".SystemUIAppComponentFactory">
        <!-- Keep theme in sync with SystemUIApplication.onCreate().
             Setting the theme on the application does not affect views inflated by services.
             The application theme is set again from onCreate to take effect for those views. -->
        <meta-data android:name="com.google.android.backup.api_key" android:value="AEdPqrEAAAAIWTZsUG100coeb3xbEoTWKd3ZL3R79JshRDZfYQ" />
        <!-- Broadcast receiver that gets the broadcast at boot time and starts
             up everything else.
             TODO: Should have an android:permission attribute
             -->
        <service android:name="SystemUIService"
            android:exported="true"
        />

        <!-- Service for dumping extremely verbose content during a bug report -->
        <service android:name=".dump.SystemUIAuxiliaryDumpService"
             android:exported="false"
             android:permission="com.android.systemui.permission.SELF"
        />

        <!-- On user switch, this service is started to ensure that the associated SystemUI
             process for the current user is started. See the resource
             "config_systemUIServiceComponentsPerUser".
             -->
        <service android:name="SystemUISecondaryUserService"
            android:exported="false"
            android:permission="com.android.systemui.permission.SELF" />

        <!-- started from PhoneWindowManager
             TODO: Should have an android:permission attribute -->
        <service android:name=".screenshot.TakeScreenshotService"
            android:process=":screenshot"
            android:exported="false" />

        <!-- Called from PhoneWindowManager -->
        <receiver android:name=".screenshot.ScreenshotServiceErrorReceiver"
            android:process=":screenshot"
            android:exported="false">
            <intent-filter>
                <action android:name="com.android.systemui.screenshot.SHOW_ERROR" />
            </intent-filter>
        </receiver>

        <activity android:name=".screenrecord.ScreenRecordDialog"
            android:theme="@style/ScreenRecord"
            android:showForAllUsers="true"
            android:excludeFromRecents="true" />
        <service android:name=".screenrecord.RecordingService" />

        <receiver android:name=".SysuiRestartReceiver"
            android:exported="false">
            <intent-filter>
                <action android:name="com.android.systemui.action.RESTART" />

                <data android:scheme="package" />
            </intent-filter>
        </receiver>

        <service android:name=".ImageWallpaper"
                android:permission="android.permission.BIND_WALLPAPER"
                android:exported="true" />

        <activity
            android:name=".bubbles.BubbleOverflowActivity"
            android:theme="@style/BubbleOverflow"
            android:excludeFromRecents="true"
            android:documentLaunchMode="always"
            android:resizeableActivity="true">
        </activity>

        <activity android:name=".tuner.TunerActivity"
                  android:icon="@drawable/tuner"
                  android:theme="@style/TunerSettings"
                  android:label="@string/system_ui_tuner"
                  android:process=":tuner"
                  android:exported="true">
            <intent-filter>
                <action android:name="com.android.settings.action.EXTRA_SETTINGS" />
                <category android:name="android.intent.category.DEFAULT" />
            </intent-filter>
            <intent-filter android:priority="0">
                <action android:name="com.android.settings.action.SETTINGS" />
            </intent-filter>
        </activity>

        <activity android:name=".tuner.NavbarActivity"
                  android:enabled="true"
                  android:icon="@drawable/tuner"
                  android:theme="@style/TunerSettings"
                  android:label="@string/systemui_tuner_navbar_title"
                  android:parentActivityName="org.aospextended.extensions.Extensions"
                  android:process=":tuner"
                  android:exported="true">
        </activity>

        <activity-alias android:name=".DemoMode"
                  android:targetActivity=".tuner.TunerActivity"
                  android:icon="@drawable/tuner"
                  android:theme="@style/TunerSettings"
                  android:label="@string/demo_mode"
                  android:process=":tuner"
                  android:exported="true">
            <intent-filter>
                <action android:name="com.android.settings.action.DEMO_MODE" />
                <category android:name="android.intent.category.DEFAULT" />
            </intent-filter>
        </activity-alias>

        <activity android:name=".tuner.StatusbarItemsActivity"
                  android:theme="@style/ExTunerSettings"
                  android:label="@string/statusbar_items_title"
                  android:process=":tuner"
                  android:parentActivityName="org.aospextended.extensions.Extensions"
                  android:exported="true">
        </activity>

        <activity android:name=".tuner.LockscreenActivity"
                  android:theme="@style/ExTunerSettings"
                  android:label="@string/tuner_lock_screen"
                  android:process=":tuner"
                  android:parentActivityName="org.aospextended.extensions.Extensions"
                  android:exported="true">
        </activity>

        <activity
            android:name=".stackdivider.ForcedResizableInfoActivity"
            android:theme="@style/ForcedResizableTheme"
            android:excludeFromRecents="true"
            android:stateNotNeeded="true"
            android:configChanges="orientation|screenSize|smallestScreenSize|screenLayout"
            android:exported="false">
        </activity>

        <!-- Springboard for launching the share and edit activity. This needs to be in the main
             system ui process since we need to notify the status bar to dismiss the keyguard -->
        <receiver android:name=".screenshot.ActionProxyReceiver"
            android:exported="false" />

        <!-- Callback for deleting screenshot notification -->
        <receiver android:name=".screenshot.DeleteScreenshotReceiver"
            android:exported="false" />

        <!-- Callback for invoking a smart action from the screenshot notification. -->
        <receiver android:name=".screenshot.SmartActionsReceiver"
                  android:exported="false"/>

        <!-- started from UsbDeviceSettingsManager -->
        <activity android:name=".usb.UsbConfirmActivity"
            android:exported="true"
            android:permission="android.permission.MANAGE_USB"
            android:theme="@style/Theme.SystemUI.Dialog.Alert"
            android:finishOnCloseSystemDialogs="true"
            android:excludeFromRecents="true">
        </activity>

        <!-- started from UsbDeviceSettingsManager -->
        <activity android:name=".usb.UsbPermissionActivity"
            android:exported="true"
            android:permission="android.permission.MANAGE_USB"
            android:theme="@style/Theme.SystemUI.Dialog.Alert"
            android:finishOnCloseSystemDialogs="true"
            android:excludeFromRecents="true">
        </activity>

        <!-- started from UsbDeviceSettingsManager -->
        <activity android:name=".usb.UsbResolverActivity"
            android:exported="true"
            android:permission="android.permission.MANAGE_USB"
            android:theme="@style/Theme.SystemUI.Dialog.Alert"
            android:finishOnCloseSystemDialogs="true"
            android:excludeFromRecents="true">
        </activity>

        <!-- started from UsbDeviceSettingsManager -->
        <activity android:name=".usb.UsbAccessoryUriActivity"
            android:exported="true"
            android:permission="android.permission.MANAGE_USB"
            android:theme="@style/Theme.SystemUI.Dialog.Alert"
            android:finishOnCloseSystemDialogs="true"
            android:excludeFromRecents="true">
        </activity>

        <!-- started from UsbPortManager -->
        <activity android:name=".usb.UsbContaminantActivity"
            android:exported="true"
            android:permission="android.permission.MANAGE_USB"
            android:theme="@style/Theme.SystemUI.Dialog.Alert"
            android:finishOnCloseSystemDialogs="true"
            android:excludeFromRecents="true">
        </activity>

        <!-- started from AdbDebuggingManager -->
        <activity android:name=".usb.UsbDebuggingActivity"
            android:permission="android.permission.MANAGE_DEBUGGING"
            android:theme="@style/Theme.SystemUI.Dialog.Alert"
            android:finishOnCloseSystemDialogs="true"
            android:excludeFromRecents="true">
        </activity>
        <activity-alias
            android:name=".UsbDebuggingActivityAlias"
            android:permission="android.permission.DUMP"
            android:targetActivity=".usb.UsbDebuggingActivity"
            android:exported="true">
        </activity-alias>
        <activity android:name=".usb.UsbDebuggingSecondaryUserActivity"
            android:theme="@style/Theme.SystemUI.Dialog.Alert"
            android:finishOnCloseSystemDialogs="true"
            android:excludeFromRecents="true">
        </activity>

        <!-- started from WirelessDebuggingManager -->
        <activity android:name=".wifi.WifiDebuggingActivity"
            android:permission="android.permission.MANAGE_DEBUGGING"
            android:theme="@style/Theme.SystemUI.Dialog.Alert"
            android:finishOnCloseSystemDialogs="true"
            android:excludeFromRecents="true">
        </activity>
        <activity-alias
            android:name=".WifiDebuggingActivityAlias"
            android:permission="android.permission.DUMP"
            android:targetActivity=".wifi.WifiDebuggingActivity"
            android:exported="true">
        </activity-alias>
        <activity android:name=".wifi.WifiDebuggingSecondaryUserActivity"
            android:theme="@style/Theme.SystemUI.Dialog.Alert"
            android:finishOnCloseSystemDialogs="true"
            android:excludeFromRecents="true">
        </activity>

        <!-- started from NetworkPolicyManagerService -->
        <activity
            android:name=".net.NetworkOverLimitActivity"
            android:exported="true"
            android:permission="android.permission.MANAGE_NETWORK_POLICY"
            android:theme="@android:style/Theme.DeviceDefault.Light.Panel"
            android:finishOnCloseSystemDialogs="true"
            android:launchMode="singleTop"
            android:taskAffinity="com.android.systemui.net"
            android:configChanges="screenSize|smallestScreenSize|screenLayout|orientation"
            android:excludeFromRecents="true" />

        <!-- started from MediaProjectionManager -->
        <activity
            android:name=".media.MediaProjectionPermissionActivity"
            android:exported="true"
            android:theme="@style/Theme.SystemUI.MediaProjectionAlertDialog"
            android:finishOnCloseSystemDialogs="true"
            android:launchMode="singleTop"
            android:excludeFromRecents="true"
            android:visibleToInstantApps="true"/>

        <!-- started from PipUI -->
        <activity
            android:name=".pip.tv.PipMenuActivity"
            android:permission="com.android.systemui.permission.SELF"
            android:exported="false"
            android:theme="@style/PipTheme"
            android:launchMode="singleTop"
            android:taskAffinity=""
            android:configChanges="screenSize|smallestScreenSize|screenLayout|orientation|locale|layoutDirection"
            android:resizeableActivity="true"
            android:supportsPictureInPicture="true"
            androidprv:alwaysFocusable="true"
            android:excludeFromRecents="true" />

        <activity
            android:name=".pip.phone.PipMenuActivity"
            android:permission="com.android.systemui.permission.SELF"
            android:theme="@style/PipPhoneOverlayControlTheme"
            android:configChanges="orientation|screenSize|smallestScreenSize|screenLayout"
            android:excludeFromRecents="true"
            android:exported="false"
            android:resizeableActivity="true"
            android:supportsPictureInPicture="true"
            android:stateNotNeeded="true"
            android:taskAffinity=""
            android:launchMode="singleTop"
            androidprv:alwaysFocusable="true" />

        <!-- started from SliceProvider -->
        <activity android:name=".SlicePermissionActivity"
            android:theme="@style/Theme.SystemUI.Dialog.Alert"
            android:finishOnCloseSystemDialogs="true"
            android:excludeFromRecents="true">
            <intent-filter>
                <action android:name="com.android.intent.action.REQUEST_SLICE_PERMISSION" />
            </intent-filter>
        </activity>

        <!-- platform logo easter egg activity -->
        <activity
            android:name=".DessertCase"
            android:exported="true"
            android:label="@string/dessert_case"
            android:theme="@android:style/Theme.Black.NoTitleBar.Fullscreen"
            android:launchMode="singleInstance"
            android:screenOrientation="locked"
            android:process=":sweetsweetdesserts"
            android:excludeFromRecents="true">
            <intent-filter>
                <action android:name="android.intent.action.MAIN" />
                <category android:name="android.intent.category.DEFAULT" />
            </intent-filter>
        </activity>

        <activity android:name=".egg.MLandActivity"
                  android:theme="@android:style/Theme.Material.NoActionBar"
                  android:exported="true"
                  android:icon="@drawable/icon"
                  android:label="@string/mland"
                  android:launchMode="singleInstance"
                  android:screenOrientation="locked"
                  android:process=":sweetsweetdesserts"
                  android:excludeFromRecents="true">
            <intent-filter>
                <action android:name="android.intent.action.MAIN"/>
                <category android:name="android.intent.category.DEFAULT" />
            </intent-filter>
        </activity>

        <!-- a gallery of delicious treats -->
        <service
            android:name=".DessertCaseDream"
            android:exported="true"
            android:label="@string/dessert_case"
            android:permission="android.permission.BIND_DREAM_SERVICE"
            android:enabled="false"
            android:process=":sweetsweetdesserts"
            >
            <intent-filter>
                <action android:name="android.service.dreams.DreamService" />
                <category android:name="android.intent.category.DEFAULT" />
            </intent-filter>
        </service>

        <service
            android:name=".keyguard.KeyguardService"
            android:exported="true"
            android:enabled="@bool/config_enableKeyguardService" />

        <activity android:name=".keyguard.WorkLockActivity"
                  android:label="@string/accessibility_desc_work_lock"
                  android:permission="android.permission.MANAGE_USERS"
                  android:exported="false"
                  android:excludeFromRecents="true"
                  android:stateNotNeeded="true"
                  android:resumeWhilePausing="true"
                  android:theme="@android:style/Theme.Translucent.NoTitleBar.Fullscreen">
            <intent-filter>
                <action android:name="android.app.action.CONFIRM_DEVICE_CREDENTIAL_WITH_USER" />
                <category android:name="android.intent.category.DEFAULT" />
            </intent-filter>
        </activity>

        <activity android:name=".Somnambulator"
            android:label="@string/start_dreams"
            android:icon="@mipmap/ic_launcher_dreams"
            android:theme="@android:style/Theme.Wallpaper.NoTitleBar"
            android:exported="true"
            android:excludeFromRecents="true"
            >
            <!--
            <intent-filter>
                <action android:name="android.intent.action.CREATE_SHORTCUT" />
                <category android:name="android.intent.category.DEFAULT" />
            </intent-filter>
            -->
            <intent-filter>
                <action android:name="android.intent.action.MAIN" />
                <category android:name="android.intent.category.DEFAULT" />
                <category android:name="android.intent.category.DESK_DOCK" />
            </intent-filter>
        </activity>

        <activity
            android:name=".settings.BrightnessDialog"
            android:label="@string/quick_settings_brightness_dialog_title"
            android:theme="@*android:style/Theme.DeviceDefault.QuickSettings.Dialog"
            android:finishOnCloseSystemDialogs="true"
            android:launchMode="singleInstance"
            android:excludeFromRecents="true"
            android:exported="true">
            <intent-filter>
                <action android:name="com.android.intent.action.SHOW_BRIGHTNESS_DIALOG" />
                <category android:name="android.intent.category.DEFAULT" />
            </intent-filter>
        </activity>

        <activity android:name=".ForegroundServicesDialog"
            android:process=":fgservices"
            android:excludeFromRecents="true"
            android:launchMode="singleTop"
            android:theme="@*android:style/Theme.DeviceDefault.Settings.Dialog">
            <intent-filter android:priority="1">
                <action android:name="android.settings.FOREGROUND_SERVICES_SETTINGS" />
                <category android:name="android.intent.category.DEFAULT" />
            </intent-filter>
        </activity>

        <activity android:name=".chooser.ChooserActivity"
                android:theme="@*android:style/Theme.NoDisplay"
                android:finishOnCloseSystemDialogs="true"
                android:excludeFromRecents="true"
                android:documentLaunchMode="never"
                android:relinquishTaskIdentity="true"
                android:configChanges="screenSize|smallestScreenSize|screenLayout|orientation|keyboard|keyboardHidden"
                android:process=":ui"
                android:visibleToInstantApps="true">
            <intent-filter>
                <action android:name="android.intent.action.CHOOSER" />
                <category android:name="android.intent.category.VOICE" />
            </intent-filter>
        </activity>

        <activity android:name=".controls.management.ControlsProviderSelectorActivity"
                  android:label="@string/controls_providers_title"
                  android:theme="@style/Theme.ControlsManagement"
                  android:showForAllUsers="true"
                  android:finishOnTaskLaunch="true"
                  android:excludeFromRecents="true"
                  android:launchMode="singleInstance"
                  android:configChanges="screenSize|smallestScreenSize|screenLayout|orientation|keyboard|keyboardHidden"
                  android:visibleToInstantApps="true">
        </activity>

        <activity android:name=".controls.management.ControlsEditingActivity"
                  android:label="@string/controls_menu_edit"
                  android:theme="@style/Theme.ControlsManagement"
                  android:excludeFromRecents="true"
                  android:noHistory="true"
                  android:showForAllUsers="true"
                  android:finishOnTaskLaunch="true"
                  android:configChanges="screenSize|smallestScreenSize|screenLayout|orientation|keyboard|keyboardHidden"
                  android:visibleToInstantApps="true">
        </activity>

        <activity android:name=".controls.management.ControlsFavoritingActivity"
                  android:label="@string/controls_favorite_default_title"
                  android:theme="@style/Theme.ControlsManagement"
                  android:excludeFromRecents="true"
                  android:showForAllUsers="true"
                  android:finishOnTaskLaunch="true"
                  android:launchMode="singleInstance"
                  android:configChanges="screenSize|smallestScreenSize|screenLayout|orientation|keyboard|keyboardHidden"
                  android:visibleToInstantApps="true">
        </activity>

        <receiver android:name=".controls.management.ControlsRequestReceiver">
            <intent-filter>
                <action android:name="android.service.controls.action.ADD_CONTROL" />
            </intent-filter>
        </receiver>

        <service android:name=".controls.controller.AuxiliaryPersistenceWrapper$DeletionJobService"
                 android:permission="android.permission.BIND_JOB_SERVICE"/>

        <!-- started from ControlsRequestReceiver -->
        <activity
            android:name=".controls.management.ControlsRequestDialog"
            android:theme="@style/Theme.ControlsRequestDialog"
            android:finishOnCloseSystemDialogs="true"
            android:showForAllUsers="true"
            android:clearTaskOnLaunch="true"
            android:launchMode="singleInstance"
            android:configChanges="screenSize|smallestScreenSize|screenLayout|orientation|keyboard|keyboardHidden"
            android:excludeFromRecents="true"
            android:visibleToInstantApps="true"/>

        <!-- Doze with notifications, run in main sysui process for every user  -->
        <service
            android:name=".doze.DozeService"
            android:exported="true"
            android:singleUser="true"
            android:permission="android.permission.BIND_DREAM_SERVICE" />

        <receiver
            android:name=".tuner.TunerService$ClearReceiver"
            android:exported="false">
            <intent-filter>
                <action android:name="com.android.systemui.action.CLEAR_TUNER" />
            </intent-filter>
        </receiver>

        <provider
            android:name="androidx.core.content.FileProvider"
            android:authorities="com.android.systemui.fileprovider"
            android:exported="false"
            android:grantUriPermissions="true">
            <meta-data
                android:name="android.support.FILE_PROVIDER_PATHS"
                android:resource="@xml/fileprovider" />
        </provider>

        <provider android:name=".keyguard.KeyguardSliceProvider"
                  android:authorities="com.android.systemui.keyguard"
                  android:grantUriPermissions="true"
                  android:exported="true">
        </provider>

        <!-- Provides list and realistic previews of clock faces for the picker app. -->
        <provider
            android:name="com.android.keyguard.clock.ClockOptionsProvider"
            android:authorities="com.android.keyguard.clock"
            android:exported="true"
            android:grantUriPermissions="true">
        </provider>

        <receiver
            android:name=".statusbar.KeyboardShortcutsReceiver">
            <intent-filter>
                <action android:name="com.android.intent.action.DISMISS_KEYBOARD_SHORTCUTS" />
                <action android:name="com.android.intent.action.SHOW_KEYBOARD_SHORTCUTS" />
            </intent-filter>
        </receiver>

<<<<<<< HEAD
        <!-- aospextended additions start -->
        <service android:name=".CPUInfoService"
                android:exported="false" />

        <receiver android:name=".BootReceiver">
            <intent-filter>
                <action android:name="android.intent.action.BOOT_COMPLETED" />
            </intent-filter>
        </receiver>

        <!-- FPS Info -->
        <service android:name=".FPSInfoService"
                android:exported="false" />
        <receiver android:name=".BootReceiver">
            <intent-filter>
                <action android:name="android.intent.action.BOOT_COMPLETED" />
            </intent-filter>
        </receiver>
=======
        <receiver android:name=".media.dialog.MediaOutputDialogReceiver"
                  android:exported="true">
            <intent-filter>
                <action android:name="com.android.systemui.action.LAUNCH_MEDIA_OUTPUT_DIALOG" />
                <action android:name="com.android.systemui.action.DISMISS_MEDIA_OUTPUT_DIALOG" />
            </intent-filter>
        </receiver>

>>>>>>> b17db7a3
    </application>
</manifest><|MERGE_RESOLUTION|>--- conflicted
+++ resolved
@@ -833,7 +833,14 @@
             </intent-filter>
         </receiver>
 
-<<<<<<< HEAD
+        <receiver android:name=".media.dialog.MediaOutputDialogReceiver"
+                  android:exported="true">
+            <intent-filter>
+                <action android:name="com.android.systemui.action.LAUNCH_MEDIA_OUTPUT_DIALOG" />
+                <action android:name="com.android.systemui.action.DISMISS_MEDIA_OUTPUT_DIALOG" />
+            </intent-filter>
+        </receiver>
+
         <!-- aospextended additions start -->
         <service android:name=".CPUInfoService"
                 android:exported="false" />
@@ -852,15 +859,5 @@
                 <action android:name="android.intent.action.BOOT_COMPLETED" />
             </intent-filter>
         </receiver>
-=======
-        <receiver android:name=".media.dialog.MediaOutputDialogReceiver"
-                  android:exported="true">
-            <intent-filter>
-                <action android:name="com.android.systemui.action.LAUNCH_MEDIA_OUTPUT_DIALOG" />
-                <action android:name="com.android.systemui.action.DISMISS_MEDIA_OUTPUT_DIALOG" />
-            </intent-filter>
-        </receiver>
-
->>>>>>> b17db7a3
     </application>
 </manifest>