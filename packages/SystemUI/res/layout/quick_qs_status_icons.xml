<?xml version="1.0" encoding="utf-8"?>
<!-- Copyright (C) 2017 The Android Open Source Project

     Licensed under the Apache License, Version 2.0 (the "License");
     you may not use this file except in compliance with the License.
     You may obtain a copy of the License at

          http://www.apache.org/licenses/LICENSE-2.0

     Unless required by applicable law or agreed to in writing, software
     distributed under the License is distributed on an "AS IS" BASIS,
     WITHOUT WARRANTIES OR CONDITIONS OF ANY KIND, either express or implied.
     See the License for the specific language governing permissions and
     limitations under the License.
-->
<LinearLayout
    xmlns:android="http://schemas.android.com/apk/res/android"
    xmlns:systemui="http://schemas.android.com/apk/res-auto"
    android:id="@+id/quick_qs_status_icons"
    android:layout_width="match_parent"
    android:layout_height="@*android:dimen/quick_qs_offset_height"
    android:clipChildren="false"
    android:clipToPadding="false"
    android:minHeight="48dp"
    android:clickable="false"
    android:focusable="true"
    android:theme="@style/QSHeaderTheme">

    <LinearLayout
        android:id="@+id/clock_container"
        android:layout_width="wrap_content"
        android:layout_height="match_parent"
        android:orientation="horizontal"
        android:layout_gravity="center_vertical|start"
        android:gravity="center_vertical|start"
<<<<<<< HEAD
        android:singleLine="true"
        android:textAppearance="@style/TextAppearance.QS.Status" />
=======
        >

        <com.android.systemui.statusbar.policy.Clock
            android:id="@+id/clock"
            android:layout_width="wrap_content"
            android:layout_height="match_parent"
            android:minHeight="48dp"
            android:gravity="center_vertical|start"
            android:paddingStart="@dimen/status_bar_left_clock_starting_padding"
            android:paddingEnd="@dimen/status_bar_left_clock_end_padding"
            android:singleLine="true"
            android:textAppearance="@style/TextAppearance.QS.Status" />

        <com.android.systemui.statusbar.policy.VariableDateView
            android:id="@+id/date_clock"
            android:layout_width="wrap_content"
            android:layout_height="match_parent"
            android:layout_marginStart="@dimen/status_bar_left_clock_end_padding"
            android:gravity="center_vertical|start"
            android:singleLine="true"
            android:textAppearance="@style/TextAppearance.QS.Status"
            systemui:longDatePattern="@string/abbrev_wday_month_day_no_year_alarm"
            systemui:shortDatePattern="@string/abbrev_month_day_no_year"
        />
    </LinearLayout>
>>>>>>> 6c2cb687

    <include layout="@layout/qs_carrier_group"
        android:id="@+id/carrier_group"
        android:layout_width="0dp"
        android:layout_height="match_parent"
        android:layout_weight="1"
        android:minHeight="48dp"
        android:minWidth="48dp"
        android:layout_marginStart="8dp"
        android:layout_gravity="end|center_vertical"
        android:focusable="false"/>

    <View
        android:id="@+id/separator"
        android:layout_width="0dp"
        android:layout_height="match_parent"
        android:layout_gravity="center"
        android:layout_marginStart="8dp"
        android:layout_marginEnd="8dp"
        android:visibility="gone"
        />

    <FrameLayout
        android:id="@+id/rightLayout"
        android:layout_width="wrap_content"
        android:layout_height="match_parent"
        android:gravity="end"
        >
    <LinearLayout
        android:layout_width="wrap_content"
        android:layout_height="match_parent"
        android:layout_gravity="center_vertical|end"
        >

        <com.android.systemui.statusbar.policy.NetworkTraffic
            android:id="@+id/networkTraffic"
            android:paddingEnd="@dimen/status_bar_left_clock_end_padding"
            android:layout_width="wrap_content"
            android:layout_height="match_parent"
            android:layout_marginStart="2dp"
            android:layout_marginEnd="2dp"
            android:singleLine="false"
            android:lineSpacingMultiplier="1.2"
            systemui:showDark="false"/>

        <com.android.systemui.statusbar.phone.StatusIconContainer
            android:id="@+id/statusIcons"
            android:layout_width="wrap_content"
            android:layout_height="match_parent"
            android:paddingEnd="@dimen/signal_cluster_battery_padding" />

        <com.android.systemui.BatteryMeterView
            android:id="@+id/batteryRemainingIcon"
            android:layout_height="match_parent"
            android:layout_width="0dp"
            android:layout_weight="1"
            systemui:textAppearance="@style/TextAppearance.QS.Status"
            android:paddingEnd="2dp" />

    </LinearLayout>
    </FrameLayout>

</LinearLayout><|MERGE_RESOLUTION|>--- conflicted
+++ resolved
@@ -33,10 +33,6 @@
         android:orientation="horizontal"
         android:layout_gravity="center_vertical|start"
         android:gravity="center_vertical|start"
-<<<<<<< HEAD
-        android:singleLine="true"
-        android:textAppearance="@style/TextAppearance.QS.Status" />
-=======
         >
 
         <com.android.systemui.statusbar.policy.Clock
@@ -62,7 +58,6 @@
             systemui:shortDatePattern="@string/abbrev_month_day_no_year"
         />
     </LinearLayout>
->>>>>>> 6c2cb687
 
     <include layout="@layout/qs_carrier_group"
         android:id="@+id/carrier_group"
