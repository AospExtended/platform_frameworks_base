<?xml version="1.0" encoding="utf-8"?>
<!--
**
** Copyright 2006, The Android Open Source Project
**
** Licensed under the Apache License, Version 2.0 (the "License");
** you may not use this file except in compliance with the License.
** You may obtain a copy of the License at
**
**     http://www.apache.org/licenses/LICENSE-2.0
**
** Unless required by applicable law or agreed to in writing, software
** distributed under the License is distributed on an "AS IS" BASIS,
** WITHOUT WARRANTIES OR CONDITIONS OF ANY KIND, either express or implied.
** See the License for the specific language governing permissions and
** limitations under the License.
*/
-->


<com.android.systemui.statusbar.phone.NotificationPanelView
    xmlns:android="http://schemas.android.com/apk/res/android"
    xmlns:systemui="http://schemas.android.com/apk/res-auto"
    android:id="@+id/notification_panel"
    android:layout_width="match_parent"
    android:layout_height="match_parent"
    android:background="@android:color/transparent">
    <FrameLayout
        android:id="@+id/big_clock_container"
        android:layout_width="match_parent"
        android:layout_height="match_parent"
        android:visibility="gone" />

    <ViewStub
        android:id="@+id/keyguard_qs_user_switch_stub"
        android:layout="@layout/keyguard_qs_user_switch"
        android:layout_height="match_parent"
        android:layout_width="match_parent" />

    <include
        layout="@layout/keyguard_bottom_area"
        android:visibility="gone" />

    <ViewStub
        android:id="@+id/keyguard_user_switcher_stub"
        android:layout="@layout/keyguard_user_switcher"
        android:layout_height="match_parent"
        android:layout_width="match_parent" />

    <include layout="@layout/status_bar_expanded_plugin_frame"/>

    <include layout="@layout/dock_info_bottom_area_overlay" />

    <com.android.keyguard.LockIconView
        android:layout_width="wrap_content"
        android:layout_height="wrap_content"
        android:id="@+id/lock_icon_view" />

    <com.android.systemui.statusbar.phone.NotificationsQuickSettingsContainer
        android:layout_width="match_parent"
        android:layout_height="match_parent"
        android:layout_gravity="@integer/notification_panel_layout_gravity"
        android:id="@+id/notification_container_parent"
        android:clipToPadding="false"
        android:clipChildren="false">

        <com.android.systemui.scrim.ScrimView
            android:id="@+id/scrim_notifications"
            android:layout_width="0dp"
            android:layout_height="0dp"
            android:importantForAccessibility="no"
            systemui:ignoreRightInset="true"
            systemui:layout_constraintStart_toStartOf="parent"
            systemui:layout_constraintEnd_toEndOf="parent"
            systemui:layout_constraintTop_toTopOf="parent"
            systemui:layout_constraintBottom_toBottomOf="parent"
        />

        <include
            layout="@layout/keyguard_status_view"
            android:visibility="gone"/>

        <include layout="@layout/dock_info_overlay" />

        <FrameLayout
            android:id="@+id/qs_frame"
            android:layout="@layout/qs_panel"
            android:layout_width="@dimen/qs_panel_width"
            android:layout_height="0dp"
            android:clipToPadding="false"
            android:clipChildren="false"
            systemui:viewType="com.android.systemui.plugins.qs.QS"
            systemui:layout_constraintStart_toStartOf="parent"
            systemui:layout_constraintEnd_toEndOf="parent"
            systemui:layout_constraintTop_toTopOf="parent"
            systemui:layout_constraintBottom_toBottomOf="parent"
        />

        <androidx.constraintlayout.widget.Guideline
            android:id="@+id/qs_edge_guideline"
            android:layout_width="wrap_content"
            android:layout_height="wrap_content"
            systemui:layout_constraintGuide_percent="0.5"
            android:orientation="vertical"/>

        <com.android.systemui.statusbar.notification.stack.NotificationStackScrollLayout
            android:id="@+id/notification_stack_scroller"
            android:layout_marginTop="@dimen/notification_panel_margin_top"
            android:layout_width="@dimen/notification_panel_width"
            android:layout_height="match_parent"
            android:layout_marginBottom="@dimen/close_handle_underlap"
            systemui:layout_constraintStart_toStartOf="parent"
            systemui:layout_constraintEnd_toEndOf="parent"
        />

        <include layout="@layout/ambient_indication"
            android:id="@+id/ambient_indication_container" />

        <include layout="@layout/photo_preview_overlay" />

        <include
            layout="@layout/keyguard_status_bar"
            android:visibility="invisible" />

        <Button
            android:id="@+id/report_rejected_touch"
            android:layout_width="wrap_content"
            android:layout_height="wrap_content"
            android:layout_marginTop="@dimen/status_bar_header_height_keyguard"
            android:text="@string/report_rejected_touch"
            android:visibility="gone" />
        <com.android.systemui.statusbar.phone.TapAgainView
            android:id="@+id/shade_falsing_tap_again"
            android:layout_width="wrap_content"
            android:layout_height="wrap_content"
            systemui:layout_constraintLeft_toLeftOf="parent"
            systemui:layout_constraintRight_toRightOf="parent"
            systemui:layout_constraintBottom_toBottomOf="parent"
            android:layout_marginBottom="20dp"
<<<<<<< HEAD
            android:paddingHorizontal="16dp"
            android:minHeight="44dp"
            android:elevation="4dp"
            android:background="@drawable/rounded_bg_full"
            android:gravity="center"
            android:text="@string/tap_again"
=======
            android:paddingLeft="20dp"
            android:paddingRight="20dp"
            android:paddingTop="10dp"
            android:paddingBottom="10dp"
            android:elevation="10dp"
>>>>>>> c0870640
            android:visibility="gone"
        />
    </com.android.systemui.statusbar.phone.NotificationsQuickSettingsContainer>

    <FrameLayout
        android:id="@+id/preview_container"
        android:layout_width="match_parent"
        android:layout_height="match_parent">
    </FrameLayout>
</com.android.systemui.statusbar.phone.NotificationPanelView><|MERGE_RESOLUTION|>--- conflicted
+++ resolved
@@ -137,20 +137,11 @@
             systemui:layout_constraintRight_toRightOf="parent"
             systemui:layout_constraintBottom_toBottomOf="parent"
             android:layout_marginBottom="20dp"
-<<<<<<< HEAD
-            android:paddingHorizontal="16dp"
-            android:minHeight="44dp"
-            android:elevation="4dp"
-            android:background="@drawable/rounded_bg_full"
-            android:gravity="center"
-            android:text="@string/tap_again"
-=======
             android:paddingLeft="20dp"
             android:paddingRight="20dp"
             android:paddingTop="10dp"
             android:paddingBottom="10dp"
             android:elevation="10dp"
->>>>>>> c0870640
             android:visibility="gone"
         />
     </com.android.systemui.statusbar.phone.NotificationsQuickSettingsContainer>
