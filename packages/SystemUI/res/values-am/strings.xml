--- conflicted
+++ resolved
@@ -900,21 +900,6 @@
     <string name="accessibility_quick_settings_edit" msgid="1523745183383815910">"የቅንብሮድ ቅደም-ተከተል አርትዕ።"</string>
     <string name="accessibility_quick_settings_page" msgid="7506322631645550961">"ገጽ <xliff:g id="ID_1">%1$d</xliff:g> ከ <xliff:g id="ID_2">%2$d</xliff:g>"</string>
     <string name="tuner_lock_screen" msgid="2267383813241144544">"ማያ ገጽ ቁልፍ"</string>
-<<<<<<< HEAD
-    <string name="pip_phone_expand" msgid="1424988917240616212">"ዘርጋ"</string>
-    <string name="pip_phone_minimize" msgid="9057117033655996059">"አሳንስ"</string>
-    <string name="pip_phone_close" msgid="8801864042095341824">"ዝጋ"</string>
-    <string name="pip_phone_settings" msgid="5687538631925004341">"ቅንብሮች"</string>
-    <string name="pip_phone_dismiss_hint" msgid="5825740708095316710">"ለማሰናበት ወደ ታች ይጎትቱ"</string>
-    <string name="pip_menu_title" msgid="6365909306215631910">"ምናሌ"</string>
-    <string name="pip_notification_title" msgid="8661573026059630525">"<xliff:g id="NAME">%s</xliff:g> በስዕል-ላይ-ስዕል ውስጥ ነው"</string>
-    <string name="pip_notification_message" msgid="4991831338795022227">"<xliff:g id="NAME">%s</xliff:g> ይህን ባህሪ እንዲጠቀም ካልፈለጉ ቅንብሮችን ለመክፈት መታ ያድርጉና ያጥፉት።"</string>
-    <string name="pip_play" msgid="333995977693142810">"አጫውት"</string>
-    <string name="pip_pause" msgid="1139598607050555845">"ባለበት አቁም"</string>
-    <string name="pip_skip_to_next" msgid="3864212650579956062">"ወደ ቀጣይ ዝለል"</string>
-    <string name="pip_skip_to_prev" msgid="3742589641443049237">"ወደ ቀዳሚ ዝለል"</string>
-=======
->>>>>>> caba1604
     <string name="thermal_shutdown_title" msgid="2702966892682930264">"ስልክ በሙቀት ምክንያት ጠፍቷል"</string>
     <string name="thermal_shutdown_message" msgid="7432744214105003895">"የእርስዎ ስልክ አሁን በመደበኝነት እያሄደ ነው"</string>
     <string name="thermal_shutdown_dialog_message" msgid="6745684238183492031">"የእርስዎ ስልክ በጣም ግሎ ነበር፣ ስለዚህ እንዲቀዘቅዝ ጠፍቷል። የእርስዎ ስልክ አሁን በመደበኝነት እያሄደ ነው።\n\nየሚከተሉትን ካደረጉ የእርስዎ በጣም ሊግል ይችላል፦\n	• ኃይል በጣም የሚጠቀሙ መተግበሪያዎችን (እንደ ጨዋታ፣ ቪዲዮ ወይም የአሰሳ መተግበሪያዎች ያሉ) ከተጠቀሙ\n	• ትላልቅ ፋይሎችን ካወረዱ ወይም ከሰቀሉ\n	• ስልክዎን በከፍተኛ ሙቀት ውስጥ ከተጠቀሙ"</string>
