<?xml version="1.0" encoding="UTF-8"?>
<!-- 
/**
 * Copyright (c) 2009, The Android Open Source Project
 *
 * Licensed under the Apache License, Version 2.0 (the "License");
 * you may not use this file except in compliance with the License.
 * You may obtain a copy of the License at
 *
 *     http://www.apache.org/licenses/LICENSE-2.0
 *
 * Unless required by applicable law or agreed to in writing, software
 * distributed under the License is distributed on an "AS IS" BASIS,
 * WITHOUT WARRANTIES OR CONDITIONS OF ANY KIND, either express or implied.
 * See the License for the specific language governing permissions and
 * limitations under the License.
 */
 -->

<resources xmlns:android="http://schemas.android.com/apk/res/android"
    xmlns:xliff="urn:oasis:names:tc:xliff:document:1.2">
    <string name="app_label" msgid="4811759950673118541">"সিস্টেম UI"</string>
    <string name="status_bar_clear_all_button" msgid="2491321682873657397">"সাফ করুন"</string>
    <string name="status_bar_no_notifications_title" msgid="7812479124981107507">"কোনো বিজ্ঞপ্তি নেই"</string>
    <string name="status_bar_ongoing_events_title" msgid="3986169317496615446">"চলতে-থাকা"</string>
    <string name="status_bar_latest_events_title" msgid="202755896454005436">"বিজ্ঞপ্তি"</string>
    <string name="battery_low_title" msgid="6891106956328275225">"চার্জ শীঘ্রই শেষ হয়ে যেতে পারে"</string>
    <string name="battery_low_percent_format" msgid="4276661262843170964">"<xliff:g id="PERCENTAGE">%s</xliff:g> অবশিষ্ট আছে"</string>
    <string name="battery_low_percent_format_hybrid" msgid="3985614339605686167">"<xliff:g id="PERCENTAGE">%1$s</xliff:g> বাকি আছে, বর্তমান ব্যবহারের ভিত্তিতে আর <xliff:g id="TIME">%2$s</xliff:g> চলবে"</string>
    <string name="battery_low_percent_format_hybrid_short" msgid="5917433188456218857">"<xliff:g id="PERCENTAGE">%1$s</xliff:g> বাকি আছে, আর <xliff:g id="TIME">%2$s</xliff:g> চলবে"</string>
    <string name="battery_low_percent_format_saver_started" msgid="4968468824040940688">"<xliff:g id="PERCENTAGE">%s</xliff:g> অবশিষ্ট আছে। ব্যাটারি সেভার চালু আছে।"</string>
    <string name="invalid_charger" msgid="4370074072117767416">"ইউএসবি দিয়ে চার্জ করা যাবে না। ডিভাইসের সাথে যে চার্জারটি পেয়েছেন, সেটি ব্যবহার করুন।"</string>
    <string name="invalid_charger_title" msgid="938685362320735167">"ইউএসবি দিয়ে চার্জ করা যাবে না"</string>
    <string name="invalid_charger_text" msgid="2339310107232691577">"ডিভাইসের সাথে যে চার্জারটি পেয়েছেন, সেটি ব্যবহার করুন"</string>
    <string name="battery_low_why" msgid="2056750982959359863">"সেটিংস"</string>
    <string name="battery_saver_confirmation_title" msgid="1234998463717398453">"ব্যাটারি সেভার চালু করবেন?"</string>
    <string name="battery_saver_confirmation_title_generic" msgid="2299231884234959849">"ব্যাটারি সেভার সম্পর্কে"</string>
    <string name="battery_saver_confirmation_ok" msgid="5042136476802816494">"চালু করুন"</string>
    <string name="battery_saver_start_action" msgid="4553256017945469937">"ব্যাটারি সেভার চালু করুন"</string>
    <string name="status_bar_settings_settings_button" msgid="534331565185171556">"সেটিংস"</string>
    <string name="status_bar_settings_wifi_button" msgid="7243072479837270946">"ওয়াই-ফাই"</string>
    <string name="status_bar_settings_auto_rotation" msgid="8329080442278431708">"অটো-রোটেট স্ক্রিন"</string>
    <string name="status_bar_settings_mute_label" msgid="914392730086057522">"মিউট করুন"</string>
    <string name="status_bar_settings_auto_brightness_label" msgid="2151934479226017725">"স্বতঃ"</string>
    <string name="status_bar_settings_notifications" msgid="5285316949980621438">"বিজ্ঞপ্তি"</string>
    <string name="bluetooth_tethered" msgid="4171071193052799041">"ব্লুটুথ টিথার করা হয়েছে"</string>
    <string name="status_bar_input_method_settings_configure_input_methods" msgid="2972273031043777851">"ইনপুট পদ্ধতিগুলি সেট-আপ করুন"</string>
    <string name="status_bar_use_physical_keyboard" msgid="4849251850931213371">"ফিজিক্যাল কীবোর্ড"</string>
    <string name="usb_device_permission_prompt" msgid="4414719028369181772">"<xliff:g id="APPLICATION">%1$s</xliff:g> কে <xliff:g id="USB_DEVICE">%2$s</xliff:g> অ্যাক্সেস করতে দেবেন?"</string>
    <string name="usb_device_permission_prompt_warn" msgid="2309129784984063656">"<xliff:g id="USB_DEVICE">%2$s</xliff:g> অ্যাক্সেস করতে <xliff:g id="APPLICATION">%1$s</xliff:g>-কে কি অনুমতি দেবেন?\nএই অ্যাপকে রেকর্ড করার অনুমতি দেওয়া হয়নি কিন্তু USB ডিভাইসের মাধ্যমে সেটি অডিও রেকর্ড করতে পারে।"</string>
    <string name="usb_accessory_permission_prompt" msgid="717963550388312123">"<xliff:g id="APPLICATION">%1$s</xliff:g> কে <xliff:g id="USB_ACCESSORY">%2$s</xliff:g> অ্যাক্সেস করতে দেবেন?"</string>
    <string name="usb_device_confirm_prompt" msgid="4091711472439910809">"<xliff:g id="USB_DEVICE">%2$s</xliff:g> ব্যবহার করার জন্য <xliff:g id="APPLICATION">%1$s</xliff:g> চালু করবেন?"</string>
    <string name="usb_device_confirm_prompt_warn" msgid="990208659736311769">"<xliff:g id="USB_DEVICE">%2$s</xliff:g> অ্যাক্সেস করার জন্য <xliff:g id="APPLICATION">%1$s</xliff:g> খুলবেন?\nএই অ্যাপকে রেকর্ড করার অনুমতি দেওয়া হয়নি কিন্তু USB ডিভাইসের মাধ্যমে সেটি অডিও রেকর্ড করতে পারে।"</string>
    <string name="usb_accessory_confirm_prompt" msgid="5728408382798643421">"<xliff:g id="USB_ACCESSORY">%2$s</xliff:g> ব্যবহার করার জন্য <xliff:g id="APPLICATION">%1$s</xliff:g> চালু করবেন?"</string>
    <string name="usb_accessory_uri_prompt" msgid="6756649383432542382">"ইনস্টল থাকা কোনো অ্যাপ্লিকেশান এই USB যন্ত্রাংশের সাথে কাজ করে না৷ <xliff:g id="URL">%1$s</xliff:g> এ এই যন্ত্রাংশের সম্পর্কে আরও জানুন৷"</string>
    <string name="title_usb_accessory" msgid="1236358027511638648">"USB যন্ত্রাংশ"</string>
    <string name="label_view" msgid="6815442985276363364">"দেখুন"</string>
    <string name="always_use_device" msgid="210535878779644679">"<xliff:g id="USB_DEVICE">%2$s</xliff:g> যখনই সংযুক্ত থাকবে তখনই <xliff:g id="APPLICATION">%1$s</xliff:g> চালু হবে"</string>
    <string name="always_use_accessory" msgid="1977225429341838444">"<xliff:g id="USB_ACCESSORY">%2$s</xliff:g> যখনই সংযুক্ত থাকবে তখনই <xliff:g id="APPLICATION">%1$s</xliff:g> চালু হবে"</string>
    <string name="usb_debugging_title" msgid="8274884945238642726">"USB ডিবাগিং মঞ্জুর করবেন?"</string>
    <string name="usb_debugging_message" msgid="5794616114463921773">"কম্পিউটারের RSA কী আঙ্গুলের ছাপ হল:\n<xliff:g id="FINGERPRINT">%1$s</xliff:g>"</string>
    <string name="usb_debugging_always" msgid="4003121804294739548">"এই কম্পিউটার থেকে সর্বদা অনুমতি দিন"</string>
    <string name="usb_debugging_allow" msgid="1722643858015321328">"অনুমতি দিন"</string>
    <string name="usb_debugging_secondary_user_title" msgid="7843050591380107998">"USB ডিবাগিং অনুমোদিত নয়"</string>
    <string name="usb_debugging_secondary_user_message" msgid="3740347841470403244">"ব্যবহারকারী এখন এই ডিভাইসে সাইন-ইন করেছেন তাই USB ডিবাগিং চালু করা যাবে না। এই বৈশিষ্ট্যটি ব্যবহার করতে, প্রাথমিক ব্যবহারকারীতে পাল্টে নিন।"</string>
    <string name="wifi_debugging_title" msgid="7300007687492186076">"এই নেটওয়ার্কে ওয়্যারলেস ডিবাগিংয়ের অনুমতি দেবেন?"</string>
    <string name="wifi_debugging_message" msgid="5461204211731802995">"নেটওয়ার্কের নাম (SSID)\n<xliff:g id="SSID_0">%1$s</xliff:g>\n\nওয়াই-ফাই অ্যাড্রেস (BSSID)\n<xliff:g id="BSSID_1">%2$s</xliff:g>"</string>
    <string name="wifi_debugging_always" msgid="2968383799517975155">"এই নেটওয়ার্কে সবসময় অনুমতি দিন"</string>
    <string name="wifi_debugging_allow" msgid="4573224609684957886">"অনুমতি দিন"</string>
    <string name="wifi_debugging_secondary_user_title" msgid="2493201475880517725">"ওয়্যারলেস ডিবাগিং করা যাবে না"</string>
    <string name="wifi_debugging_secondary_user_message" msgid="4492383073970079751">"ব্যবহারকারী এখন এই ডিভাইসে সাইন-ইন করেছেন তাই ওয়্যারলেস ডিবাগিং চালু করা যাবে না। এই ফিচারটি ব্যবহার করতে, প্রাথমিক ব্যবহারকারীতে পাল্টে নিন।"</string>
    <string name="usb_contaminant_title" msgid="894052515034594113">"ইউএসবি পোর্ট বন্ধ করা হয়েছে"</string>
    <string name="usb_contaminant_message" msgid="7730476585174719805">"কোনও তরল পদার্থ ও ধুলো থেকে আপনার ডিভাইসকে সুরক্ষিত রাখতে, ইউএসবি পোর্ট বন্ধ করা আছে, তাই কোনও অ্যাক্সেসরির শনাক্ত করা যাবে না।\n\nইউএসবি পোর্ট আবার ব্যবহার করা নিরাপদ হলে, আপনাকে জানানো হবে।"</string>
    <string name="usb_port_enabled" msgid="531823867664717018">"চার্জার ও আনুষঙ্গিক আইটেম শনাক্ত করার জন্য ইউএসবি চালু করা হয়েছে"</string>
    <string name="usb_disable_contaminant_detection" msgid="3827082183595978641">"ইউএসবি চালু করুন"</string>
    <string name="learn_more" msgid="4690632085667273811">"আরও জানুন"</string>
    <string name="compat_mode_on" msgid="4963711187149440884">"স্ক্রীণ পূরণ করতে জুম করুন"</string>
    <string name="compat_mode_off" msgid="7682459748279487945">"ফুল স্ক্রিন করুন"</string>
    <string name="global_action_screenshot" msgid="2760267567509131654">"স্ক্রিনশট"</string>
    <string name="remote_input_image_insertion_text" msgid="4850791636452521123">"একটি ছবি পাঠানো হয়েছে"</string>
    <string name="screenshot_saving_ticker" msgid="6519186952674544916">"স্ক্রিনশট সেভ করা হচ্ছে..."</string>
    <string name="screenshot_saving_title" msgid="2298349784913287333">"স্ক্রিনশট সেভ করা হচ্ছে..."</string>
    <string name="screenshot_saved_title" msgid="8893267638659083153">"স্ক্রিনশট সেভ করা হয়েছে"</string>
    <string name="screenshot_saved_text" msgid="7778833104901642442">"স্ক্রিনশটটি দেখতে ট্যাপ করুন"</string>
    <string name="screenshot_failed_title" msgid="3259148215671936891">"স্ক্রিনশট সেভ করা যায়নি"</string>
    <string name="screenshot_failed_to_save_unknown_text" msgid="1506621600548684129">"আবার স্ক্রিনশট নেওয়ার চেষ্টা করুন"</string>
    <string name="screenshot_failed_to_save_text" msgid="8344173457344027501">"বেশি জায়গা নেই তাই স্ক্রিনশটটি সেভ করা যাবে না৷"</string>
    <string name="screenshot_failed_to_capture_text" msgid="7818288545874407451">"এই অ্যাপ বা আপনার প্রতিষ্ঠান স্ক্রিনশট নেওয়ার অনুমতি দেয়নি"</string>
    <string name="screenshot_dismiss_ui_description" msgid="934736855340147968">"স্ক্রিনশট বাতিল করুন"</string>
    <string name="screenshot_preview_description" msgid="7606510140714080474">"স্ক্রিনশটের প্রিভিউ"</string>
    <string name="screenrecord_name" msgid="2596401223859996572">"স্ক্রিন রেকর্ডার"</string>
    <string name="screenrecord_channel_description" msgid="4147077128486138351">"স্ক্রিন রেকর্ডিং সেশন চলার বিজ্ঞপ্তি"</string>
    <string name="screenrecord_start_label" msgid="1750350278888217473">"রেকর্ডিং শুরু করবেন?"</string>
    <string name="screenrecord_description" msgid="1123231719680353736">"রেকর্ড করার সময়, আপনার স্ক্রিনে দেখানো বা ডিভাইসে চালানো যেকোনও ধরনের সংবেদনশীল তথ্য Android সিস্টেম ক্যাপচার করতে পারে। এর মধ্যে পাসওয়ার্ড, পেমেন্টের তথ্য, ফটো, মেসেজ এবং অডিও সম্পর্কিত তথ্য থাকে।"</string>
    <string name="screenrecord_audio_label" msgid="6183558856175159629">"অডিও রেকর্ড করুন"</string>
    <string name="screenrecord_device_audio_label" msgid="9016927171280567791">"ডিভাইস অডিও"</string>
    <string name="screenrecord_device_audio_description" msgid="4922694220572186193">"মিউজিক, কল এবং রিংটোনগুলির মতো আপনার ডিভাইস থেকে সাউন্ড"</string>
    <string name="screenrecord_mic_label" msgid="2111264835791332350">"মাইক্রোফোন"</string>
    <string name="screenrecord_device_audio_and_mic_label" msgid="1831323771978646841">"ডিভাইস অডিও এবং মাইক্রোফোন"</string>
    <string name="screenrecord_start" msgid="330991441575775004">"শুরু করুন"</string>
    <string name="screenrecord_ongoing_screen_only" msgid="4459670242451527727">"স্ক্রিন রেকর্ড করা হচ্ছে"</string>
    <string name="screenrecord_ongoing_screen_and_audio" msgid="5351133763125180920">"স্ক্রিন এবং অডিও রেকর্ড করা হচ্ছে"</string>
    <string name="screenrecord_taps_label" msgid="1595690528298857649">"স্ক্রিনে টাচ লোকেশন দেখুন"</string>
    <string name="screenrecord_stop_text" msgid="6549288689506057686">"বন্ধ করতে ট্যাপ করুন"</string>
    <string name="screenrecord_stop_label" msgid="72699670052087989">"বন্ধ করুন"</string>
    <string name="screenrecord_pause_label" msgid="6004054907104549857">"পজ করুন"</string>
    <string name="screenrecord_resume_label" msgid="4972223043729555575">"আবার চালু করুন"</string>
    <string name="screenrecord_cancel_label" msgid="7850926573274483294">"বাতিল করুন"</string>
    <string name="screenrecord_share_label" msgid="5025590804030086930">"শেয়ার করুন"</string>
    <string name="screenrecord_delete_label" msgid="1376347010553987058">"মুছুন"</string>
    <string name="screenrecord_cancel_success" msgid="1775448688137393901">"স্ক্রিন রেকর্ডিং বাতিল করা হয়েছে"</string>
    <string name="screenrecord_save_message" msgid="490522052388998226">"স্ক্রিন রেকর্ডিং সেভ করা হয়েছে, দেখতে ট্যাপ করুন"</string>
    <string name="screenrecord_delete_description" msgid="1604522770162810570">"স্ক্রিন রেকর্ডিং মুছে ফেলা হয়েছে"</string>
    <string name="screenrecord_delete_error" msgid="2870506119743013588">"স্ক্রিন রেকডিং মুছে ফেলার সময় সমস্যা হয়েছে"</string>
    <string name="screenrecord_permission_error" msgid="7856841237023137686">"অনুমতি পাওয়া যায়নি"</string>
    <string name="screenrecord_start_error" msgid="2200660692479682368">"স্ক্রিন রেকর্ডিং শুরু করার সময় সমস্যা হয়েছে"</string>
    <string name="usb_preference_title" msgid="1439924437558480718">"USB ফাইল স্থানান্তরের বিকল্পগুলি"</string>
    <string name="use_mtp_button_title" msgid="5036082897886518086">"একটি মিডিয়া প্লেয়ার হিসেবে মাউন্ট করুন (MTP)"</string>
    <string name="use_ptp_button_title" msgid="7676427598943446826">"একটি ক্যামেরা হিসেবে মাউন্ট করুন (PTP)"</string>
    <string name="installer_cd_button_title" msgid="5499998592841984743">"Mac এর জন্য Android এর ফাইল স্তানান্তর অ্যাপ্লিকেশান ইনস্টল করুন"</string>
    <string name="accessibility_back" msgid="6530104400086152611">"ফিরুন"</string>
    <string name="accessibility_home" msgid="5430449841237966217">"হোম"</string>
    <string name="accessibility_menu" msgid="2701163794470513040">"মেনু"</string>
    <string name="accessibility_accessibility_button" msgid="4089042473497107709">"অ্যাক্সেসযোগ্যতা"</string>
    <string name="accessibility_rotate_button" msgid="1238584767612362586">"স্ক্রিন ঘোরান"</string>
    <string name="accessibility_recent" msgid="901641734769533575">"এক নজরে"</string>
    <string name="accessibility_search_light" msgid="524741790416076988">"খুঁজুন"</string>
    <string name="accessibility_camera_button" msgid="2938898391716647247">"ক্যামেরা"</string>
    <string name="accessibility_phone_button" msgid="4256353121703100427">"ফোন"</string>
    <string name="accessibility_voice_assist_button" msgid="6497706615649754510">"ভয়েস সহায়তা"</string>
    <string name="accessibility_unlock_button" msgid="122785427241471085">"আনলক করুন"</string>
    <string name="accessibility_waiting_for_fingerprint" msgid="5209142744692162598">"আঙ্গুলের ছাপের জন্য অপেক্ষা করা হচ্ছে"</string>
    <string name="accessibility_unlock_without_fingerprint" msgid="1811563723195375298">"আপনার আঙ্গুলের ছাপ ব্যবহার না করেই আনলক করুন"</string>
    <string name="accessibility_scanning_face" msgid="3093828357921541387">"ফেস স্ক্যান করা হচ্ছে"</string>
    <string name="accessibility_send_smart_reply" msgid="8885032190442015141">"পাঠান"</string>
    <string name="accessibility_manage_notification" msgid="582215815790143983">"বিজ্ঞপ্তি ম্যানেজ করুন"</string>
    <string name="phone_label" msgid="5715229948920451352">"ফোন খুলুন"</string>
    <string name="voice_assist_label" msgid="3725967093735929020">"ভয়েস সহায়তা খুলুন"</string>
    <string name="camera_label" msgid="8253821920931143699">"ক্যামেরা খুলুন"</string>
    <string name="cancel" msgid="1089011503403416730">"বাতিল করুন"</string>
    <string name="biometric_dialog_confirm" msgid="2005978443007344895">"কনফার্ম করুন"</string>
    <string name="biometric_dialog_try_again" msgid="8575345628117768844">"আবার চেষ্টা করুন"</string>
    <string name="biometric_dialog_empty_space_description" msgid="3330555462071453396">"যাচাইকরণ বাতিল করতে ট্যাপ করুন"</string>
    <string name="biometric_dialog_face_icon_description_idle" msgid="4351777022315116816">"আবার চেষ্টা করুন"</string>
    <string name="biometric_dialog_face_icon_description_authenticating" msgid="3401633342366146535">"আপনার ফেস খোঁজা হচ্ছে"</string>
    <string name="biometric_dialog_face_icon_description_authenticated" msgid="2242167416140740920">"ফেস যাচাই করা হয়েছে"</string>
    <string name="biometric_dialog_face_icon_description_confirmed" msgid="7918067993953940778">"কনফার্ম করা হয়েছে"</string>
    <string name="biometric_dialog_tap_confirm" msgid="9166350738859143358">"সম্পূর্ণ করতে \'কনফার্ম করুন\' বোতামে ট্যাপ করুন"</string>
    <string name="biometric_dialog_authenticated" msgid="7337147327545272484">"প্রমাণীকৃত"</string>
    <string name="biometric_dialog_use_pin" msgid="8385294115283000709">"পিন ব্যবহার করুন"</string>
    <string name="biometric_dialog_use_pattern" msgid="2315593393167211194">"প্যাটার্ন ব্যবহার করুন"</string>
    <string name="biometric_dialog_use_password" msgid="3445033859393474779">"পাসওয়ার্ড ব্যবহার করুন"</string>
    <string name="biometric_dialog_wrong_pin" msgid="1878539073972762803">"ভুল পিন"</string>
    <string name="biometric_dialog_wrong_pattern" msgid="8954812279840889029">"ভুল প্যাটার্ন"</string>
    <string name="biometric_dialog_wrong_password" msgid="69477929306843790">"ভুল পাসওয়ার্ড"</string>
    <string name="biometric_dialog_credential_too_many_attempts" msgid="3083141271737748716">"অনেকবার ভুল চেষ্টা করা হয়েছে। \n<xliff:g id="NUMBER">%d</xliff:g> সেকেন্ডের মধ্যে আবার চেষ্টা করুন।"</string>
    <string name="biometric_dialog_credential_attempts_before_wipe" msgid="6751859711975516999">"আবার চেষ্টা করুন। <xliff:g id="MAX_ATTEMPTS">%2$d</xliff:g> বারের মধ্যে <xliff:g id="ATTEMPTS_0">%1$d</xliff:g> বার চেষ্টা করা হয়েছে।"</string>
    <string name="biometric_dialog_last_attempt_before_wipe_dialog_title" msgid="2874250099278693477">"আপনার ডেটা মুছে দেওয়া হবে"</string>
    <string name="biometric_dialog_last_pattern_attempt_before_wipe_device" msgid="6562299244825817598">"আপনি পরের বারও ভুল প্যাটার্ন আঁকলে এই ডিভাইসের ডেটা মুছে দেওয়া হবে।"</string>
    <string name="biometric_dialog_last_pin_attempt_before_wipe_device" msgid="9151756675698215723">"আপনি পরের বারও ভুল পিন দিলে এই ডিভাইসের ডেটা মুছে দেওয়া হবে।"</string>
    <string name="biometric_dialog_last_password_attempt_before_wipe_device" msgid="2363778585575998317">"আপনি পরের বারও ভুল পাসওয়ার্ড দিলে এই ডিভাইসের ডেটা মুছে দেওয়া হবে।"</string>
    <string name="biometric_dialog_last_pattern_attempt_before_wipe_user" msgid="8400180746043407270">"আপনি পরের বারও ভুল প্যাটার্ন আঁকলে আপনাকে ব্যবহারকারীর তালিকা থেকে মুছে দেওয়া হবে।"</string>
    <string name="biometric_dialog_last_pin_attempt_before_wipe_user" msgid="4159878829962411168">"আপনি পরের বারও ভুল পিন দিলে আপনাকে ব্যবহারকারীর তালিকা থেকে মুছে দেওয়া হবে।"</string>
    <string name="biometric_dialog_last_password_attempt_before_wipe_user" msgid="4695682515465063885">"আপনি পরের বারও ভুল পাসওয়ার্ড দিলে আপনাকে ব্যবহারকারীর তালিকা থেকে মুছে দেওয়া হবে।"</string>
    <string name="biometric_dialog_last_pattern_attempt_before_wipe_profile" msgid="6045224069529284686">"আপনি পরের বারও ভুল প্যাটার্ন দিলে আপনার অফিস প্রোফাইল এবং তার ডেটা মুছে দেওয়া হবে।"</string>
    <string name="biometric_dialog_last_pin_attempt_before_wipe_profile" msgid="545567685899091757">"আপনি পরের বারও ভুল পিন দিলে আপনার অফিস প্রোফাইল এবং তার ডেটা মুছে দেওয়া হবে।"</string>
    <string name="biometric_dialog_last_password_attempt_before_wipe_profile" msgid="8538032972389729253">"আপনি পরের বারও ভুল পাসওয়ার্ড দিলে আপনার অফিস প্রোফাইল এবং তার ডেটা মুছে দেওয়া হবে।"</string>
    <string name="biometric_dialog_failed_attempts_now_wiping_device" msgid="6585503524026243042">"বহুবার ভুল লেখা হয়েছে। এই ডিভাইসের ডেটা মুছে যাবে।"</string>
    <string name="biometric_dialog_failed_attempts_now_wiping_user" msgid="7015008539146949115">"বহুবার ভুল লেখা হয়েছে। এই ব্যবহারকারীর ডেটা মুছে যাবে।"</string>
    <string name="biometric_dialog_failed_attempts_now_wiping_profile" msgid="5239378521440749682">"বহুবার ভুল লেখা হয়েছে। এই অফিসের প্রোফাইল ও সংশ্লিষ্ট ডেটা মুছে যাবে।"</string>
    <string name="biometric_dialog_now_wiping_dialog_dismiss" msgid="7189432882125106154">"বাতিল করুন"</string>
    <string name="fingerprint_dialog_touch_sensor" msgid="2817887108047658975">"আঙ্গুলের ছাপের সেন্সর স্পর্শ করুন"</string>
    <string name="accessibility_fingerprint_dialog_fingerprint_icon" msgid="4465698996175640549">"আঙ্গুলের ছাপের আইকন"</string>
    <string name="face_dialog_looking_for_face" msgid="2656848512116189509">"আপনার জন্য খোঁজা হচ্ছে…"</string>
    <string name="accessibility_face_dialog_face_icon" msgid="8335095612223716768">"ফেস আইকন"</string>
    <string name="accessibility_compatibility_zoom_button" msgid="5845799798708790509">"সামঞ্জস্যের জুম বোতাম৷"</string>
    <string name="accessibility_compatibility_zoom_example" msgid="2617218726091234073">"ছোট থেকে বৃহৎ স্ক্রীণে জুম করুন৷"</string>
    <string name="accessibility_bluetooth_connected" msgid="4745196874551115205">"ব্লুটুথ সংযুক্ত হয়েছে৷"</string>
    <string name="accessibility_bluetooth_disconnected" msgid="7195823280221275929">"ব্লুটুথ সংযোগ বিচ্ছিন্ন হয়েছে৷"</string>
    <string name="accessibility_no_battery" msgid="3789287732041910804">"কোনো ব্যাটারি নেই৷"</string>
    <string name="accessibility_battery_one_bar" msgid="8868347318237585329">"এক দন্ড ব্যাটারি রয়েছে৷"</string>
    <string name="accessibility_battery_two_bars" msgid="7895789999668425551">"দুই দন্ড ব্যাটারি রয়েছে৷"</string>
    <string name="accessibility_battery_three_bars" msgid="118341923832368291">"তিন দন্ড ব্যাটারি রয়েছে৷"</string>
    <string name="accessibility_battery_full" msgid="1480463938961288494">"ব্যাটারি পূর্ণ রয়েছে৷"</string>
    <string name="accessibility_no_phone" msgid="8828412144430247025">"কোনো ফোনের সংকেত নেই৷"</string>
    <string name="accessibility_phone_one_bar" msgid="8786055123727785588">"এক দন্ড ফোনের সংকেত রয়েছে৷"</string>
    <string name="accessibility_phone_two_bars" msgid="3316909612598670674">"দুই দন্ড ফোনের সংকেত রয়েছে৷"</string>
    <string name="accessibility_phone_three_bars" msgid="5670937367300884534">"তিন দন্ড ফোনের সংকেত রয়েছে৷"</string>
    <string name="accessibility_phone_signal_full" msgid="1103449569988869971">"ফোনের সংকেত পূর্ণ রয়েছে৷"</string>
    <string name="accessibility_no_data" msgid="2124768255213392359">"কোনো ডেটা নেই৷"</string>
    <string name="accessibility_data_one_bar" msgid="3226985124149387055">"এক দন্ড ডেটার সংকেত৷"</string>
    <string name="accessibility_data_two_bars" msgid="4576231688545173059">"দুই দন্ড ডেটার সংকেত রয়েছে৷"</string>
    <string name="accessibility_data_three_bars" msgid="3036562180893930325">"তিন দন্ড ডেটার সংকেত৷"</string>
    <string name="accessibility_data_signal_full" msgid="283507058258113551">"পূর্ণ ডেটার সংকেত রয়েছে৷"</string>
    <string name="accessibility_wifi_name" msgid="4863440268606851734">"<xliff:g id="WIFI">%s</xliff:g> এর সাথে সংযুক্ত।"</string>
    <string name="accessibility_bluetooth_name" msgid="7300973230214067678">"<xliff:g id="BLUETOOTH">%s</xliff:g>এ সংযুক্ত হয়ে আছে।"</string>
    <string name="accessibility_cast_name" msgid="7344437925388773685">"<xliff:g id="CAST">%s</xliff:g> এর সাথে সংযুক্ত৷"</string>
    <string name="accessibility_no_wimax" msgid="2014864207473859228">"WiMAX অনুপলব্ধ৷"</string>
    <string name="accessibility_wimax_one_bar" msgid="2996915709342221412">"WiMAX এ একটি দণ্ড৷"</string>
    <string name="accessibility_wimax_two_bars" msgid="7335485192390018939">"WiMAX এ দুইটি দণ্ড৷"</string>
    <string name="accessibility_wimax_three_bars" msgid="2773714362377629938">"WiMAX এ তিনটি দণ্ড৷"</string>
    <string name="accessibility_wimax_signal_full" msgid="3101861561730624315">"WiMAX এ সম্পূর্ণ সিগন্যাল৷"</string>
    <string name="accessibility_ethernet_disconnected" msgid="2097190491174968655">"ইথারনেটের সংযোগ বিচ্ছিন্ন হয়েছে৷"</string>
    <string name="accessibility_ethernet_connected" msgid="3988347636883115213">"ইথারনেট সংযুক্ত হয়েছে৷"</string>
    <string name="accessibility_no_signal" msgid="1115622734914921920">"কোনো সিগন্যাল নেই৷"</string>
    <string name="accessibility_not_connected" msgid="4061305616351042142">"সংযুক্ত নয়৷"</string>
    <string name="accessibility_zero_bars" msgid="1364823964848784827">"কোনো দণ্ড নেই৷"</string>
    <string name="accessibility_one_bar" msgid="6312250030039240665">"একটি দণ্ড৷"</string>
    <string name="accessibility_two_bars" msgid="1335676987274417121">"দুইটি দণ্ড৷"</string>
    <string name="accessibility_three_bars" msgid="819417766606501295">"তিনটি দণ্ড৷"</string>
    <string name="accessibility_signal_full" msgid="5920148525598637311">"সম্পূর্ণ সিগন্যাল৷"</string>
    <string name="accessibility_desc_on" msgid="2899626845061427845">"চালু৷"</string>
    <string name="accessibility_desc_off" msgid="8055389500285421408">"বন্ধ৷"</string>
    <string name="accessibility_desc_connected" msgid="3082590384032624233">"সংযুক্ত৷"</string>
    <string name="accessibility_desc_connecting" msgid="8011433412112903614">"সংযুক্ত হচ্ছে৷"</string>
    <string name="data_connection_gprs" msgid="2752584037409568435">"GPRS"</string>
    <string name="data_connection_hspa" msgid="6096234094857660873">"HSPA"</string>
    <string name="data_connection_3g" msgid="1215807817895516914">"3G"</string>
    <string name="data_connection_3_5g" msgid="4097346596394846450">"H"</string>
    <string name="data_connection_3_5g_plus" msgid="8938598386721354697">"H+"</string>
    <string name="data_connection_4g" msgid="5770196771037980730">"4G"</string>
    <string name="data_connection_4g_plus" msgid="780615287092000279">"4G+"</string>
    <string name="data_connection_lte" msgid="557021044282539923">"LTE"</string>
    <string name="data_connection_lte_plus" msgid="4799302403782283178">"LTE+"</string>
    <string name="data_connection_cdma" msgid="7678457855627313518">"1X"</string>
    <string name="data_connection_roaming" msgid="375650836665414797">"রোমিং"</string>
    <string name="data_connection_edge" msgid="6316755666481405762">"EDGE"</string>
    <string name="accessibility_data_connection_wifi" msgid="4422160347472742434">"ওয়াই-ফাই"</string>
    <string name="accessibility_no_sim" msgid="1140839832913084973">"কোনো সিম নেই৷"</string>
    <string name="accessibility_cell_data" msgid="172950885786007392">"মোবাইল ডেটা"</string>
    <string name="accessibility_cell_data_on" msgid="691666434519443162">"মোবাইল ডেটা চালু আছে"</string>
    <string name="cell_data_off_content_description" msgid="9165555931499878044">"মোবাইল ডেটা বন্ধ করা হয়েছে"</string>
    <string name="not_default_data_content_description" msgid="6757881730711522517">"ডেটা ব্যবহার করার জন্য সেট করা নেই"</string>
    <string name="cell_data_off" msgid="4886198950247099526">"বন্ধ"</string>
    <string name="accessibility_bluetooth_tether" msgid="6327291292208790599">"ব্লুটুথ টিথারিং৷"</string>
    <string name="accessibility_airplane_mode" msgid="1899529214045998505">"বিমান মোড৷"</string>
    <string name="accessibility_vpn_on" msgid="8037549696057288731">"VPN চালু আছে।"</string>
    <string name="accessibility_no_sims" msgid="5711270400476534667">"কোনো সিম কার্ড নেই।"</string>
    <string name="carrier_network_change_mode" msgid="5174141476991149918">"পরিষেবা প্রদানকারীর নেটওয়ার্ক পরিবর্তন করা হচ্ছে"</string>
    <string name="accessibility_battery_details" msgid="6184390274150865789">"ব্যাটারির বিশদ বিবরণ খুলুন"</string>
    <string name="accessibility_battery_level" msgid="5143715405241138822">"<xliff:g id="NUMBER">%d</xliff:g> শতাংশ ব্যাটারি রয়েছে৷"</string>
    <string name="accessibility_battery_level_with_estimate" msgid="4843119982547599452">"ব্যাটারি <xliff:g id="PERCENTAGE">%1$s</xliff:g> শতাংশ, বর্তমান ব্যবহারের উপর ভিত্তি করে আর <xliff:g id="TIME">%2$s</xliff:g> চলবে"</string>
    <string name="accessibility_battery_level_charging" msgid="8892191177774027364">"ব্যাটারি চার্জ হচ্ছে, এখন <xliff:g id="BATTERY_PERCENTAGE">%d</xliff:g> শতাংশ চার্জ আছে৷"</string>
    <string name="accessibility_settings_button" msgid="2197034218538913880">"সিস্টেম সেটিংস৷"</string>
    <string name="accessibility_notifications_button" msgid="3960913924189228831">"বিজ্ঞপ্তি৷"</string>
    <string name="accessibility_overflow_action" msgid="8555835828182509104">"সমস্ত বিজ্ঞপ্তি দেখুন"</string>
    <string name="accessibility_remove_notification" msgid="1641455251495815527">"বিজ্ঞপ্তি সাফ করুন৷"</string>
    <string name="accessibility_gps_enabled" msgid="4061313248217660858">"GPS সক্ষম করা হয়েছে৷"</string>
    <string name="accessibility_gps_acquiring" msgid="896207402196024040">"GPS অর্জন করা হচ্ছে৷"</string>
    <string name="accessibility_tty_enabled" msgid="1123180388823381118">"টেলি টাইপরাইটার সক্ষম করা আছে৷"</string>
    <string name="accessibility_ringer_vibrate" msgid="6261841170896561364">"রিং বাজার সাথে স্পন্দিত করুন৷"</string>
    <string name="accessibility_ringer_silent" msgid="8994620163934249882">"রিং বাজানো বন্ধ করুন৷"</string>
    <!-- no translation found for accessibility_casting (8708751252897282313) -->
    <skip />
    <!-- no translation found for accessibility_work_mode (1280025758672376313) -->
    <skip />
    <string name="accessibility_notification_dismissed" msgid="4411652015138892952">"বিজ্ঞপ্তি খারিজ করা হয়েছে৷"</string>
    <string name="accessibility_desc_notification_shade" msgid="5355229129428759989">"বিজ্ঞপ্তি শেড৷"</string>
    <string name="accessibility_desc_quick_settings" msgid="4374766941484719179">"দ্রুত সেটিংস৷"</string>
    <string name="accessibility_desc_lock_screen" msgid="5983125095181194887">"লক স্ক্রিন।"</string>
    <string name="accessibility_desc_settings" msgid="6728577365389151969">"সেটিংস"</string>
    <string name="accessibility_desc_recent_apps" msgid="1748675199348914194">"এক নজরে৷"</string>
    <string name="accessibility_desc_work_lock" msgid="4355620395354680575">"কর্মস্থলের স্ক্রিন লক"</string>
    <string name="accessibility_desc_close" msgid="8293708213442107755">"বন্ধ করুন"</string>
    <string name="accessibility_quick_settings_wifi" msgid="167707325133803052">"<xliff:g id="SIGNAL">%1$s</xliff:g>।"</string>
    <string name="accessibility_quick_settings_wifi_changed_off" msgid="2230487165558877262">"ওয়াই ফাই বন্ধ হয়েছে।"</string>
    <string name="accessibility_quick_settings_wifi_changed_on" msgid="1490362586009027611">"ওয়াই ফাই চালু হয়েছে।"</string>
    <string name="accessibility_quick_settings_mobile" msgid="1817825313718492906">"মোবাইল <xliff:g id="SIGNAL">%1$s</xliff:g>৷ <xliff:g id="TYPE">%2$s</xliff:g>৷ <xliff:g id="NETWORK">%3$s</xliff:g>৷"</string>
    <string name="accessibility_quick_settings_battery" msgid="533594896310663853">"ব্যাটারি <xliff:g id="STATE">%s</xliff:g>৷"</string>
    <string name="accessibility_quick_settings_airplane_off" msgid="1275658769368793228">"বিমান মোড বন্ধ আছে।"</string>
    <string name="accessibility_quick_settings_airplane_on" msgid="8106176561295294255">"বিমান মোড চালু আছে।"</string>
    <string name="accessibility_quick_settings_airplane_changed_off" msgid="8880183481476943754">"বিমান মোড বন্ধ হয়েছে।"</string>
    <string name="accessibility_quick_settings_airplane_changed_on" msgid="6327378061894076288">"বিমান মোড চালু হয়েছে।"</string>
    <string name="accessibility_quick_settings_dnd_none_on" msgid="3235552940146035383">"সম্পূর্ণ নীরব"</string>
    <string name="accessibility_quick_settings_dnd_alarms_on" msgid="3375848309132140014">"শুধুমাত্র অ্যালার্ম"</string>
    <string name="accessibility_quick_settings_dnd" msgid="2415967452264206047">"বিরক্ত করবে না।"</string>
    <string name="accessibility_quick_settings_dnd_changed_off" msgid="1457150026842505799">"\'বিরক্ত করবে না\' বন্ধ আছে।"</string>
    <string name="accessibility_quick_settings_dnd_changed_on" msgid="186315911607486129">"\'বিরক্ত করবে না\' চালু করা হয়েছে।"</string>
    <string name="accessibility_quick_settings_bluetooth" msgid="8250942386687551283">"ব্লুটুথ"</string>
    <string name="accessibility_quick_settings_bluetooth_off" msgid="3795983516942423240">"ব্লুটুথ বন্ধ আছে।"</string>
    <string name="accessibility_quick_settings_bluetooth_on" msgid="3819082137684078013">"ব্লুটুথ চালু আছে।"</string>
    <string name="accessibility_quick_settings_bluetooth_connecting" msgid="7362294657419149294">"ব্লুটুথ সংযুক্ত হচ্ছে।"</string>
    <string name="accessibility_quick_settings_bluetooth_connected" msgid="5237625393869747261">"ব্লুটুথ সংযুক্ত হয়েছে৷"</string>
    <string name="accessibility_quick_settings_bluetooth_changed_off" msgid="3344226652293797283">"ব্লুটুথ বন্ধ হয়েছে।"</string>
    <string name="accessibility_quick_settings_bluetooth_changed_on" msgid="1263282011749437549">"ব্লুটুথ চালু হয়েছে।"</string>
    <string name="accessibility_quick_settings_location_off" msgid="6122523378294740598">"লোকেশন জানানো বন্ধ আছে।"</string>
    <string name="accessibility_quick_settings_location_on" msgid="6869947200325467243">"লোকেশন জানানো চালু আছে।"</string>
    <string name="accessibility_quick_settings_location_changed_off" msgid="5132776369388699133">"লোকেশন জানানো বন্ধ হয়েছে।"</string>
    <string name="accessibility_quick_settings_location_changed_on" msgid="7159115433070112154">"লোকেশন জানানো চালু হয়েছে।"</string>
    <string name="accessibility_quick_settings_alarm" msgid="558094529584082090">"<xliff:g id="TIME">%s</xliff:g> এ অ্যালার্ম সেট করা হয়েছে৷"</string>
    <string name="accessibility_quick_settings_close" msgid="2974895537860082341">"প্যানেল বন্ধ করুন।"</string>
    <string name="accessibility_quick_settings_more_time" msgid="7646479831704665284">"বেশি সময়।"</string>
    <string name="accessibility_quick_settings_less_time" msgid="9110364286464977870">"কম সময়।"</string>
    <string name="accessibility_quick_settings_flashlight_off" msgid="7606563260714825190">"ফ্ল্যাশলাইট বন্ধ আছে।"</string>
    <string name="accessibility_quick_settings_flashlight_unavailable" msgid="7458591827288347635">"ফ্ল্যাশলাইট অনুপলব্ধ৷"</string>
    <string name="accessibility_quick_settings_flashlight_on" msgid="3785616827729850766">"ফ্ল্যাশলাইট চালু আছে।"</string>
    <string name="accessibility_quick_settings_flashlight_changed_off" msgid="3782375441381402599">"ফ্ল্যাশলাইট বন্ধ হয়েছে।"</string>
    <string name="accessibility_quick_settings_flashlight_changed_on" msgid="4747870681508334200">"ফ্ল্যাশলাইট চালু হয়েছে।"</string>
    <string name="accessibility_quick_settings_color_inversion_changed_off" msgid="7548045840282925393">"রঙ বিলোমক্রিয়া বন্ধ হয়েছে।"</string>
    <string name="accessibility_quick_settings_color_inversion_changed_on" msgid="4711141858364404084">"রঙ বিলোমক্রিয়া চালু হয়েছে।"</string>
    <string name="accessibility_quick_settings_hotspot_changed_off" msgid="7002061268910095176">"মোবাইল হটস্পট বন্ধ হয়েছে।"</string>
    <string name="accessibility_quick_settings_hotspot_changed_on" msgid="2576895346762408840">"মোবাইল হটস্পট চালু হয়েছে।"</string>
    <string name="accessibility_casting_turned_off" msgid="1387906158563374962">"স্ক্রিন কাস্ট করা থেমেছে।"</string>
    <string name="accessibility_quick_settings_work_mode_off" msgid="562749867895549696">"কাজের মোড বন্ধ আছে"</string>
    <string name="accessibility_quick_settings_work_mode_on" msgid="2779253456042059110">"কাজের মোড চালু আছে"</string>
    <string name="accessibility_quick_settings_work_mode_changed_off" msgid="6256690740556798683">"কাজের মোড বন্ধ আছে।"</string>
    <string name="accessibility_quick_settings_work_mode_changed_on" msgid="1105258550138313384">"কাজের মোড চালু আছে"</string>
    <string name="accessibility_quick_settings_data_saver_changed_off" msgid="4910847127871603832">"ডেটা সেভার বন্ধ আছে।"</string>
    <string name="accessibility_quick_settings_data_saver_changed_on" msgid="6370606590802623078">"ডেটা সেভার চালু আছে।"</string>
    <string name="accessibility_quick_settings_sensor_privacy_changed_off" msgid="7608378211873807353">"সেন্সরের গোপনীয়তা বন্ধ আছে।"</string>
    <string name="accessibility_quick_settings_sensor_privacy_changed_on" msgid="4267393685085328801">"সেন্সরের গোপনীয়তা চালু আছে।"</string>
    <string name="accessibility_brightness" msgid="5391187016177823721">"প্রদর্শনের উজ্জ্বলতা"</string>
    <string name="accessibility_ambient_display_charging" msgid="7725523068728128968">"চার্জ হচ্ছে"</string>
    <string name="data_usage_disabled_dialog_3g_title" msgid="5716594205739750015">"2G-3G ডেটা বিরতি দেওয়া হয়েছে"</string>
    <string name="data_usage_disabled_dialog_4g_title" msgid="1490779000057752281">"4G ডেটা বিরতি দেওয়া হয়েছে"</string>
    <string name="data_usage_disabled_dialog_mobile_title" msgid="2286843518689837719">"মোবাইল ডেটা সাময়িক ভাবে বন্ধ করা হয়েছে"</string>
    <string name="data_usage_disabled_dialog_title" msgid="9131615296036724838">"ডেট বিরতি দেওয়া হয়েছে"</string>
    <string name="data_usage_disabled_dialog" msgid="7933201635215099780">"আপনার সেট করা ডেটার সীমা ফুরিয়ে গেছে। আপনি এখন আর মোবাইল ডেটা ব্যবহার করতে পারবেন না।\n\nযদি আপনি আবার শুরু করেন, ডেটা ব্যবহারের জন্য মূল্য প্রযোজ্য হতে পারে।"</string>
    <string name="data_usage_disabled_dialog_enable" msgid="2796648546086408937">"পুনঃসূচনা করুন"</string>
    <string name="gps_notification_searching_text" msgid="231304732649348313">"GPS এর জন্য সার্চ করা হচ্ছে"</string>
    <string name="gps_notification_found_text" msgid="3145873880174658526">"GPS এর দ্বারা সেট করা লোকেশন"</string>
    <string name="accessibility_location_active" msgid="2845747916764660369">"লোকেশন অনুরোধ সক্রিয় রয়েছে"</string>
    <string name="accessibility_sensors_off_active" msgid="2619725434618911551">"সেন্সর অফ অ্যাক্টিভ"</string>
    <string name="accessibility_clear_all" msgid="970525598287244592">"সমস্ত বিজ্ঞপ্তি সাফ করুন৷"</string>
    <string name="notification_group_overflow_indicator" msgid="7605120293801012648">"+ <xliff:g id="NUMBER">%s</xliff:g>টি"</string>
    <plurals name="notification_group_overflow_description" formatted="false" msgid="91483442850649192">
      <item quantity="one">ভিতরে আরও <xliff:g id="NUMBER_1">%s</xliff:g>টি বিজ্ঞপ্তি আছে।</item>
      <item quantity="other">ভিতরে আরও <xliff:g id="NUMBER_1">%s</xliff:g>টি বিজ্ঞপ্তি আছে।</item>
    </plurals>
    <string name="notification_summary_message_format" msgid="5158219088501909966">"<xliff:g id="CONTACT_NAME">%1$s</xliff:g>: <xliff:g id="MESSAGE_CONTENT">%2$s</xliff:g>"</string>
    <string name="status_bar_notification_inspect_item_title" msgid="6818779631806163080">"বিজ্ঞপ্তির সেটিংস"</string>
    <string name="status_bar_notification_app_settings_title" msgid="5050006438806013903">"<xliff:g id="APP_NAME">%s</xliff:g> সেটিংস"</string>
    <string name="accessibility_rotation_lock_off" msgid="3880436123632448930">"স্ক্রিন অটোমেটিক ঘুরে যাবে৷"</string>
    <string name="accessibility_rotation_lock_on_landscape" msgid="936972553861524360">"ল্যান্ডস্কেপ সজ্জাতে স্ক্রিন লক করা আছে৷"</string>
    <string name="accessibility_rotation_lock_on_portrait" msgid="2356633398683813837">"পোর্ট্রেট অবস্থায় স্ক্রিন লক করা আছে৷"</string>
    <string name="accessibility_rotation_lock_off_changed" msgid="5772498370935088261">"স্ক্রিন এখন স্বয়ংক্রিয়ভাবে ঘুরবে।"</string>
    <string name="accessibility_rotation_lock_on_landscape_changed" msgid="5785739044300729592">"এখন ল্যান্ডস্কেপ সজ্জাতে স্ক্রিন লক হয়েছে।"</string>
    <string name="accessibility_rotation_lock_on_portrait_changed" msgid="5580170829728987989">"এখন পোর্ট্রেট অবস্থায় স্ক্রিন লক হয়েছে।"</string>
    <string name="dessert_case" msgid="9104973640704357717">"ডেজার্ট কেস"</string>
    <string name="start_dreams" msgid="9131802557946276718">"স্ক্রিন সেভার"</string>
    <string name="ethernet_label" msgid="2203544727007463351">"ইথারনেট"</string>
    <string name="quick_settings_header_onboarding_text" msgid="1918085351115504765">"আরও বিকল্পের জন্য আইকনগুলি টাচ করে ধরে থাকুন"</string>
    <string name="quick_settings_dnd_label" msgid="7728690179108024338">"বিরক্ত করবে না"</string>
    <string name="quick_settings_dnd_priority_label" msgid="6251076422352664571">"শুধুমাত্র অগ্রাধিকার"</string>
    <string name="quick_settings_dnd_alarms_label" msgid="1241780970469630835">"শুধুমাত্র অ্যালার্মগুলি"</string>
    <string name="quick_settings_dnd_none_label" msgid="8420869988472836354">"একদম নিরব"</string>
    <string name="quick_settings_bluetooth_label" msgid="7018763367142041481">"ব্লুটুথ"</string>
    <string name="quick_settings_bluetooth_multiple_devices_label" msgid="6595808498429809855">"ব্লুটুথ (<xliff:g id="NUMBER">%d</xliff:g> টি ডিভাইস)"</string>
    <string name="quick_settings_bluetooth_off_label" msgid="6375098046500790870">"ব্লুটুথ বন্ধ"</string>
    <string name="quick_settings_bluetooth_detail_empty_text" msgid="5760239584390514322">"চেনা কোনও ডিভাইস নেই"</string>
    <string name="quick_settings_bluetooth_secondary_label_battery_level" msgid="4182034939479344093">"চার্জ <xliff:g id="BATTERY_LEVEL_AS_PERCENTAGE">%s</xliff:g>"</string>
    <string name="quick_settings_bluetooth_secondary_label_audio" msgid="780333390310051161">"অডিও"</string>
    <string name="quick_settings_bluetooth_secondary_label_headset" msgid="2332093067553000852">"হেডসেট"</string>
    <string name="quick_settings_bluetooth_secondary_label_input" msgid="3887552721233148132">"ইনপুট"</string>
    <string name="quick_settings_bluetooth_secondary_label_hearing_aids" msgid="3003338571871392293">"হিয়ারিং এড"</string>
    <string name="quick_settings_bluetooth_secondary_label_transient" msgid="3882884317600669650">"চালু করা হচ্ছে…"</string>
    <string name="quick_settings_brightness_label" msgid="680259653088849563">"উজ্জ্বলতা"</string>
    <string name="quick_settings_rotation_unlocked_label" msgid="2359922767950346112">"নিজে থেকে ঘুরবে"</string>
    <string name="accessibility_quick_settings_rotation" msgid="4800050198392260738">"অটো-রোটেট স্ক্রিন"</string>
    <string name="accessibility_quick_settings_rotation_value" msgid="2916484894750819251">"<xliff:g id="ID_1">%s</xliff:g> মোড"</string>
    <string name="quick_settings_rotation_locked_label" msgid="4420863550666310319">"ঘূর্ণন লক করা হয়েছে"</string>
    <string name="quick_settings_rotation_locked_portrait_label" msgid="1194988975270484482">"পোর্ট্রেট"</string>
    <string name="quick_settings_rotation_locked_landscape_label" msgid="2000295772687238645">"ল্যান্ডস্কেপ"</string>
    <string name="quick_settings_ime_label" msgid="3351174938144332051">"ইনপুট পদ্ধতি"</string>
    <string name="quick_settings_location_label" msgid="2621868789013389163">"লোকেশন"</string>
    <string name="quick_settings_location_off_label" msgid="7923929131443915919">"লোকেশন বন্ধ করা আছে"</string>
    <string name="quick_settings_media_device_label" msgid="8034019242363789941">"মিডিয়া ডিভাইস"</string>
    <string name="quick_settings_rssi_label" msgid="3397615415140356701">"RSSI"</string>
    <string name="quick_settings_rssi_emergency_only" msgid="7499207215265078598">"শুধুমাত্র জরুরি কল"</string>
    <string name="quick_settings_settings_label" msgid="2214639529565474534">"সেটিংস"</string>
    <string name="quick_settings_time_label" msgid="3352680970557509303">"সময়"</string>
    <string name="quick_settings_user_label" msgid="1253515509432672496">"আমাকে"</string>
    <string name="quick_settings_user_title" msgid="8673045967216204537">"ব্যবহারকারী"</string>
    <string name="quick_settings_user_new_user" msgid="3347905871336069666">"নতুন ব্যবহারকারী"</string>
    <string name="quick_settings_wifi_label" msgid="2879507532983487244">"ওয়াই-ফাই"</string>
    <string name="quick_settings_wifi_not_connected" msgid="4071097522427039160">"সংযুক্ত নয়"</string>
    <string name="quick_settings_wifi_no_network" msgid="6003178398713839313">"কোনো নেটওয়ার্ক নেই"</string>
    <string name="quick_settings_wifi_off_label" msgid="4003379736176547594">"ওয়াই-ফাই বন্ধ"</string>
    <string name="quick_settings_wifi_on_label" msgid="2489928193654318511">"ওয়াই-ফাই চালু আছে"</string>
    <string name="quick_settings_wifi_detail_empty_text" msgid="483130889414601732">"কোনো ওয়াই-ফাই নেটওয়ার্ক উপলব্ধ নেই"</string>
    <string name="quick_settings_wifi_secondary_label_transient" msgid="7501659015509357887">"চালু করা হচ্ছে…"</string>
    <string name="quick_settings_cast_title" msgid="2279220930629235211">"স্ক্রিন কাস্ট"</string>
    <string name="quick_settings_casting" msgid="1435880708719268055">"কাস্ট করা হচ্ছে"</string>
    <string name="quick_settings_cast_device_default_name" msgid="6988469571141331700">"নামবিহীন ডিভাইস"</string>
    <string name="quick_settings_cast_device_default_description" msgid="2580520859212250265">"কাস্ট করার জন্য প্রস্তুত"</string>
    <string name="quick_settings_cast_detail_empty_text" msgid="2846282280014617785">"কোনো ডিভাইস উপলব্ধ নয়"</string>
    <string name="quick_settings_cast_no_wifi" msgid="6980194769795014875">"ওয়াই-ফাই কানেক্ট করা নেই"</string>
    <string name="quick_settings_brightness_dialog_title" msgid="4980669966716685588">"উজ্জ্বলতা"</string>
    <string name="quick_settings_brightness_dialog_auto_brightness_label" msgid="2325362583903258677">"স্বয়ং"</string>
    <string name="quick_settings_inversion_label" msgid="5078769633069667698">"বিপরীত রঙ"</string>
    <string name="quick_settings_color_space_label" msgid="537528291083575559">"রঙ সংশোধন মোড"</string>
    <string name="quick_settings_more_settings" msgid="2878235926753776694">"আরও সেটিংস"</string>
    <string name="quick_settings_done" msgid="2163641301648855793">"সম্পন্ন হয়েছে"</string>
    <string name="quick_settings_connected" msgid="3873605509184830379">"সংযুক্ত হয়েছে"</string>
    <string name="quick_settings_connected_battery_level" msgid="1322075669498906959">"সংযুক্ত হয়েছে, ব্যাটারি <xliff:g id="BATTERY_LEVEL_AS_PERCENTAGE">%1$s</xliff:g>"</string>
    <string name="quick_settings_connecting" msgid="2381969772953268809">"সংযুক্ত হচ্ছে..."</string>
    <string name="quick_settings_tethering_label" msgid="5257299852322475780">"টিথারিং"</string>
    <string name="quick_settings_hotspot_label" msgid="1199196300038363424">"হটস্পট"</string>
    <string name="quick_settings_hotspot_secondary_label_transient" msgid="7585604088079160564">"চালু করা হচ্ছে…"</string>
    <string name="quick_settings_hotspot_secondary_label_data_saver_enabled" msgid="1280433136266439372">"ডেটা সেভার চালু আছে"</string>
    <plurals name="quick_settings_hotspot_secondary_label_num_devices" formatted="false" msgid="3142308865165871976">
      <item quantity="one">%dটি ডিভাইস</item>
      <item quantity="other">%dটি ডিভাইস</item>
    </plurals>
    <string name="quick_settings_notifications_label" msgid="3379631363952582758">"বিজ্ঞপ্তি"</string>
    <string name="quick_settings_flashlight_label" msgid="4904634272006284185">"ফ্ল্যাশলাইট"</string>
    <string name="quick_settings_flashlight_camera_in_use" msgid="4820591564526512571">"ক্যামেরা ব্যবহার করা হচ্ছে"</string>
    <string name="quick_settings_cellular_detail_title" msgid="792977203299358893">"মোবাইল ডেটা"</string>
    <string name="quick_settings_cellular_detail_data_usage" msgid="6105969068871138427">"ডেটার ব্যবহার"</string>
    <string name="quick_settings_cellular_detail_remaining_data" msgid="1136599216568805644">"অবশিষ্ট ডেটা"</string>
    <string name="quick_settings_cellular_detail_over_limit" msgid="4561921367680636235">"সীমার উর্ধ্বে"</string>
    <string name="quick_settings_cellular_detail_data_used" msgid="6798849610647988987">"<xliff:g id="DATA_USED">%s</xliff:g> ব্যবহৃত হয়েছে"</string>
    <string name="quick_settings_cellular_detail_data_limit" msgid="1791389609409211628">"সীমা <xliff:g id="DATA_LIMIT">%s</xliff:g>"</string>
    <string name="quick_settings_cellular_detail_data_warning" msgid="7957253810481086455">"<xliff:g id="DATA_LIMIT">%s</xliff:g> সতর্কতা"</string>
    <string name="quick_settings_work_mode_label" msgid="2754212289804324685">"কাজের প্রোফাইল"</string>
    <string name="quick_settings_night_display_label" msgid="8180030659141778180">"নাইট লাইট"</string>
    <string name="quick_settings_night_secondary_label_on_at_sunset" msgid="3358706312129866626">"সূর্যাস্তে চালু হবে"</string>
    <string name="quick_settings_night_secondary_label_until_sunrise" msgid="4063448287758262485">"সূর্যোদয় পর্যন্ত"</string>
    <string name="quick_settings_night_secondary_label_on_at" msgid="3584738542293528235">"<xliff:g id="TIME">%s</xliff:g> এ চালু হবে"</string>
    <string name="quick_settings_secondary_label_until" msgid="1883981263191927372">"<xliff:g id="TIME">%s</xliff:g> পর্যন্ত"</string>
    <string name="quick_settings_ui_mode_night_label" msgid="1398928270610780470">"গাঢ় থিম"</string>
    <string name="quick_settings_dark_mode_secondary_label_battery_saver" msgid="4990712734503013251">"ব্যাটারি সেভার"</string>
    <string name="quick_settings_dark_mode_secondary_label_on_at_sunset" msgid="6017379738102015710">"সূর্যাস্তে চালু হবে"</string>
    <string name="quick_settings_dark_mode_secondary_label_until_sunrise" msgid="4404885070316716472">"সূর্যোদয় পর্যন্ত"</string>
    <string name="quick_settings_dark_mode_secondary_label_on_at" msgid="5128758823486361279">"<xliff:g id="TIME">%s</xliff:g>-এ চালু হবে"</string>
    <string name="quick_settings_dark_mode_secondary_label_until" msgid="2289774641256492437">"<xliff:g id="TIME">%s</xliff:g> পর্যন্ত"</string>
    <string name="quick_settings_nfc_label" msgid="1054317416221168085">"NFC"</string>
    <string name="quick_settings_nfc_off" msgid="3465000058515424663">"NFC অক্ষম করা আছে"</string>
    <string name="quick_settings_nfc_on" msgid="1004976611203202230">"NFC সক্ষম করা আছে"</string>
    <string name="quick_settings_screen_record_label" msgid="1594046461509776676">"স্ক্রিন রেকর্ড"</string>
    <string name="quick_settings_screen_record_start" msgid="1574725369331638985">"শুরু করুন"</string>
    <string name="quick_settings_screen_record_stop" msgid="8087348522976412119">"বন্ধ করুন"</string>
    <!-- no translation found for media_seamless_remote_device (177033467332920464) -->
    <skip />
    <string name="recents_swipe_up_onboarding" msgid="2820265886420993995">"অন্য অ্যাপে যেতে উপরের দিকে সোয়াইপ করুন"</string>
    <string name="recents_quick_scrub_onboarding" msgid="765934300283514912">"একটি অ্যাপ ছেড়ে দ্রুত অন্য অ্যাপে যেতে ডান দিকে টেনে আনুন"</string>
    <string name="quick_step_accessibility_toggle_overview" msgid="7908949976727578403">"\'এক নজরে\' বৈশিষ্ট্যটি চালু বা বন্ধ করুন"</string>
    <string name="expanded_header_battery_charged" msgid="5307907517976548448">"চার্জ হয়েছে"</string>
    <string name="expanded_header_battery_charging" msgid="1717522253171025549">"চার্জ হচ্ছে"</string>
    <string name="expanded_header_battery_charging_with_time" msgid="757991461445765011">"পূর্ণ হতে <xliff:g id="CHARGING_TIME">%s</xliff:g> সময় লাগবে"</string>
    <string name="expanded_header_battery_not_charging" msgid="809409140358955848">"চার্জ হচ্ছে না"</string>
    <string name="ssl_ca_cert_warning" msgid="8373011375250324005">"নেটওয়ার্ক নিরীক্ষণ\nকরা হতে পারে"</string>
    <string name="description_target_search" msgid="3875069993128855865">"খুঁজুন"</string>
    <string name="description_direction_up" msgid="3632251507574121434">"<xliff:g id="TARGET_DESCRIPTION">%s</xliff:g> এর জন্য উপরের দিকে স্লাইড করুন৷"</string>
    <string name="description_direction_left" msgid="4762708739096907741">"<xliff:g id="TARGET_DESCRIPTION">%s</xliff:g> এর জন্য বাঁ দিকে স্লাইড করুন৷"</string>
    <string name="zen_priority_introduction" msgid="3159291973383796646">"অ্যালার্ম, রিমাইন্ডার, ইভেন্ট, এবং আপনার নির্দিষ্ট করে দেওয়া ব্যক্তিদের কল ছাড়া অন্য কোনও আওয়াজ বা ভাইব্রেশন হবে না। তবে সঙ্গীত, ভিডিও, এবং গেম সহ আপনি যা কিছু চালাবেন তার আওয়াজ শুনতে পাবেন।"</string>
    <string name="zen_alarms_introduction" msgid="3987266042682300470">"অ্যালার্ম ছাড়া অন্য কোনও আওয়াজ বা ভাইব্রেশন হবে না। তবে সঙ্গীত, ভিডিও, এবং গেম সহ আপনি যা কিছু চালাবেন তার আওয়াজ শুনতে পাবেন।"</string>
    <string name="zen_priority_customize_button" msgid="4119213187257195047">"কাস্টমাইজ করুন"</string>
    <string name="zen_silence_introduction_voice" msgid="853573681302712348">"এটি অ্যালার্ম, সংগীত, ভিডিও এবং গেম থেকে আসা সমস্ত রকমের আওয়াজ এবং ভাইব্রেশনকে ব্লক করে দেয়। তবুও আপনি ফোন করতে পারবেন।"</string>
    <string name="zen_silence_introduction" msgid="6117517737057344014">"এটি অ্যালার্ম, সংগীত, ভিডিও এবং গেমগুলি থেকে আসা সমস্ত রকমের ধ্বনি এবং কম্পনগুলিকে বন্ধ করে৷"</string>
    <string name="keyguard_more_overflow_text" msgid="5819512373606638727">"+<xliff:g id="NUMBER_OF_NOTIFICATIONS">%d</xliff:g>"</string>
    <string name="speed_bump_explanation" msgid="7248696377626341060">"নিচে অপেক্ষাকৃত কম জরুরী বিজ্ঞপ্তিগুলি"</string>
    <string name="notification_tap_again" msgid="4477318164947497249">"খোলার জন্য আবার আলতো চাপুন"</string>
    <string name="keyguard_unlock" msgid="8031975796351361601">"খোলার জন্য উপরে সোয়াইপ করুন"</string>
    <string name="keyguard_retry" msgid="886802522584053523">"আবার চেষ্টা করতে উপরের দিকে সোয়াইপ করুন"</string>
    <string name="do_disclosure_generic" msgid="2388094207542706440">"আপনার সংস্থা এই ডিভাইসটি পরিচালনা করছে"</string>
    <string name="do_disclosure_with_name" msgid="9113122674419739611">"এই ডিভাইসটি <xliff:g id="ORGANIZATION_NAME">%s</xliff:g> এর দ্বারা পরিচালিত"</string>
    <string name="phone_hint" msgid="6682125338461375925">"ফোনের জন্য আইকন থেকে সোয়াইপ করুন"</string>
    <string name="voice_hint" msgid="7476017460191291417">"ভয়েস সহায়তার জন্য আইকন থেকে সোয়াইপ করুন"</string>
    <string name="camera_hint" msgid="4519495795000658637">"ক্যামেরার জন্য আইকন থেকে সোয়াইপ করুন"</string>
    <string name="interruption_level_none_with_warning" msgid="8394434073508145437">"সম্পূর্ণই নীরব। এটি স্ক্রিন রিডারকেও নীরব করবে।"</string>
    <string name="interruption_level_none" msgid="219484038314193379">"একদম নিরব"</string>
    <string name="interruption_level_priority" msgid="661294280016622209">"শুধুমাত্র অগ্রাধিকার"</string>
    <string name="interruption_level_alarms" msgid="2457850481335846959">"শুধুমাত্র অ্যালার্মগুলি"</string>
    <string name="interruption_level_none_twoline" msgid="8579382742855486372">"একদম\nনিরব"</string>
    <string name="interruption_level_priority_twoline" msgid="8523482736582498083">"শুধুমাত্র\nঅগ্রাধিকার"</string>
    <string name="interruption_level_alarms_twoline" msgid="2045067991335708767">"শুধুমাত্র\nঅ্যালার্মগুলি"</string>
    <string name="keyguard_indication_charging_time_wireless" msgid="7343602278805644915">"<xliff:g id="PERCENTAGE">%2$s</xliff:g> • ওয়্যারলেস পদ্ধতিতে চার্জ হচ্ছে (পুরোটা হতে <xliff:g id="CHARGING_TIME_LEFT">%1$s</xliff:g> লাগবে)"</string>
    <string name="keyguard_indication_charging_time" msgid="4927557805886436909">"<xliff:g id="PERCENTAGE">%2$s</xliff:g> • চার্জ হচ্ছে (পুরো চার্জ হতে <xliff:g id="CHARGING_TIME_LEFT">%1$s</xliff:g> লাগবে)"</string>
    <string name="keyguard_indication_charging_time_fast" msgid="7895986003578341126">"<xliff:g id="PERCENTAGE">%2$s</xliff:g> • দ্রুত চার্জ হচ্ছে (পুরোটা হতে <xliff:g id="CHARGING_TIME_LEFT">%1$s</xliff:g> লাগবে)"</string>
    <string name="keyguard_indication_charging_time_slowly" msgid="245442950133408398">"<xliff:g id="PERCENTAGE">%2$s</xliff:g> • ধীরে চার্জ হচ্ছে (পুরোটা হতে <xliff:g id="CHARGING_TIME_LEFT">%1$s</xliff:g> লাগবে)"</string>
    <string name="accessibility_multi_user_switch_switcher" msgid="5330448341251092660">"ব্যবহারকারী পাল্টে দিন"</string>
    <string name="accessibility_multi_user_switch_switcher_with_current" msgid="5759855008166759399">"ব্যবহারকারী পাল্টান, বর্তমান ব্যবহারকারী <xliff:g id="CURRENT_USER_NAME">%s</xliff:g>"</string>
    <string name="accessibility_multi_user_switch_inactive" msgid="383168614528618402">"<xliff:g id="CURRENT_USER_NAME">%s</xliff:g> হল বর্তমান ব্যবহারকারী"</string>
    <string name="accessibility_multi_user_switch_quick_contact" msgid="4504508915324898576">"প্রোফাইল দেখান"</string>
    <string name="user_add_user" msgid="4336657383006913022">"ব্যবহারকারী জুড়ুন"</string>
    <string name="user_new_user_name" msgid="2019166282704195789">"নতুন ব্যবহারকারী"</string>
    <string name="guest_exit_guest_dialog_title" msgid="5015697561580641422">"অতিথি সরাবেন?"</string>
    <string name="guest_exit_guest_dialog_message" msgid="8183450985628495709">"এই সেশনের সব অ্যাপ্লিকেশান ও ডেটা মুছে ফেলা হবে।"</string>
    <string name="guest_exit_guest_dialog_remove" msgid="7505817591242703757">"সরান"</string>
    <string name="guest_wipe_session_title" msgid="7147965814683990944">"অতিথি, আপনি ফিরে আসায় আপনাকে স্বাগত!"</string>
    <string name="guest_wipe_session_message" msgid="3393823610257065457">"আপনি কি আপনার সেশনটি অবিরত রাখতে চান?"</string>
    <string name="guest_wipe_session_wipe" msgid="8056836584445473309">"আবার শুরু করুন"</string>
    <string name="guest_wipe_session_dontwipe" msgid="3211052048269304205">"হ্যাঁ, অবিরত থাকুন"</string>
    <string name="guest_notification_title" msgid="4434456703930764167">"অতিথি ব্যবহারকারী"</string>
    <string name="guest_notification_text" msgid="4202692942089571351">"অ্যাপ্লিকেশান এবং ডেটা মুছে ফেলার জন্য অতিথি ব্যবহারকারী সরান।"</string>
    <string name="guest_notification_remove_action" msgid="4153019027696868099">"অতিথি সরান"</string>
    <string name="user_logout_notification_title" msgid="3644848998053832589">"ব্যবহারকারীকে লগ-আউট করুন"</string>
    <string name="user_logout_notification_text" msgid="7441286737342997991">"বর্তমান ব্যবহারকারীকে লগ-আউট করুন"</string>
    <string name="user_logout_notification_action" msgid="7974458760719361881">"ব্যবহারকারীকে লগ-আউট করুন"</string>
    <string name="user_add_user_title" msgid="4172327541504825032">"নতুন ব্যবহারকারীকে যোগ করবেন?"</string>
    <string name="user_add_user_message_short" msgid="2599370307878014791">"আপনি একজন নতুন ব্যবহারকারী যোগ করলে তাকে তার জায়গা সেট-আপ করে নিতে হবে৷\n\nযেকোনো ব্যবহারকারী অন্য সব ব্যবহারকারীর জন্য অ্যাপ্লিকেশান আপডেট করতে পারবেন৷"</string>
    <string name="user_limit_reached_title" msgid="2429229448830346057">"আর কোনও প্রোফাইল যোগ করা যাবে না"</string>
    <plurals name="user_limit_reached_message" formatted="false" msgid="2573535787802908398">
      <item quantity="one">আপনি <xliff:g id="COUNT">%d</xliff:g> জন পর্যন্ত ব্যবহারকারীর প্রোফাইল যোগ করতে পারেন।</item>
      <item quantity="other">আপনি <xliff:g id="COUNT">%d</xliff:g> জন পর্যন্ত ব্যবহারকারীর প্রোফাইল যোগ করতে পারেন।</item>
    </plurals>
    <string name="user_remove_user_title" msgid="9124124694835811874">"ব্যবহারকারী সরাবেন?"</string>
    <string name="user_remove_user_message" msgid="6702834122128031833">"এই ব্যবহারকারীর সমস্ত অ্যাপ্লিকেশান ও ডেটা মুছে ফেলা হবে।"</string>
    <string name="user_remove_user_remove" msgid="8387386066949061256">"সরান"</string>
    <string name="battery_saver_notification_title" msgid="8419266546034372562">"ব্যাটারি সেভার চালু আছে"</string>
    <string name="battery_saver_notification_text" msgid="2617841636449016951">"কার্য-সম্পাদনা ও পশ্চাদপট ডেটাকে কমিয়ে দেয়"</string>
    <string name="battery_saver_notification_action_text" msgid="6022091913807026887">"ব্যাটারি সেভার বন্ধ করুন"</string>
    <string name="media_projection_dialog_text" msgid="1755705274910034772">"রেকর্ড করা বা কাস্টিং করার সময় স্ক্রিনে দেখানো বা ডিভাইসে দেখানো সমস্ত তথ্যের অ্যাক্সেস <xliff:g id="APP_SEEKING_PERMISSION">%s</xliff:g>-এর থাকবে। এর মধ্যে আপনার পাসওয়ার্ড, পেমেন্টের বিবরণ, ফটো, মেসেজ এবং যে অডিও আপনি চালান সেগুলি সম্পর্কিত তথ্য রয়েছে।"</string>
    <string name="media_projection_dialog_service_text" msgid="958000992162214611">"রেকর্ড করা বা কাস্টিং করার সময় আপনার স্ক্রিনে দেখানো বা ডিভাইসে চালানো হয়েছে এমন সমস্ত তথ্যের অ্যাক্সেস এই ফাংশন প্রদানকারী পরিষেবার কাছে থাকবে। এর মধ্যে আপনার পাসওয়ার্ড, পেমেন্টের বিবরণ, ফটো, মেসেজ এবং যে অডিও আপনি চালান সেগুলি সম্পর্কিত তথ্য রয়েছে।"</string>
    <string name="media_projection_dialog_service_title" msgid="2888507074107884040">"রেকর্ড অথবা কাস্টিং শুরু করতে চান?"</string>
    <string name="media_projection_dialog_title" msgid="3316063622495360646">"<xliff:g id="APP_SEEKING_PERMISSION">%s</xliff:g> দিয়ে রেকর্ড করা বা কাস্টিং শুরু করবেন?"</string>
    <string name="media_projection_remember_text" msgid="6896767327140422951">"আর দেখাবেন না"</string>
    <string name="clear_all_notifications_text" msgid="348312370303046130">"সবকিছু সাফ করুন"</string>
    <string name="manage_notifications_text" msgid="6885645344647733116">"পরিচালনা করুন"</string>
    <string name="manage_notifications_history_text" msgid="57055985396576230">"ইতিহাস"</string>
    <string name="notification_section_header_gentle" msgid="3044910806569985386">"নীরব বিজ্ঞপ্তি"</string>
    <string name="notification_section_header_alerting" msgid="3168140660646863240">"বিজ্ঞপ্তি সংক্রান্ত সতর্কতা"</string>
    <string name="notification_section_header_conversations" msgid="821834744538345661">"কথোপকথন"</string>
    <string name="accessibility_notification_section_header_gentle_clear_all" msgid="6490207897764933919">"সব নীরব বিজ্ঞপ্তি মুছুন"</string>
    <string name="dnd_suppressing_shade_text" msgid="5588252250634464042">"\'বিরক্ত করবে না\' দিয়ে বিজ্ঞপ্তি পজ করা হয়েছে"</string>
    <string name="media_projection_action_text" msgid="3634906766918186440">"এখন শুরু করুন"</string>
    <string name="empty_shade_text" msgid="8935967157319717412">"কোনো বিজ্ঞপ্তি নেই"</string>
    <string name="profile_owned_footer" msgid="2756770645766113964">"প্রোফাইল পর্যবেক্ষণ করা হতে পারে"</string>
    <string name="vpn_footer" msgid="3457155078010607471">"নেটওয়ার্ক নিরীক্ষণ করা হতে পারে"</string>
    <string name="branded_vpn_footer" msgid="816930186313188514">"নেটওয়ার্ক নিরীক্ষণ করা হতে পারে"</string>
    <string name="quick_settings_disclosure_management_monitoring" msgid="7453097432200441126">"আপনার প্রতিষ্ঠান এই ডিভাইসটি পরিচালনা করে এবং এটির নেটওয়ার্ক ট্রাফিকের উপরে নজর রাখতে পারে"</string>
    <string name="quick_settings_disclosure_named_management_monitoring" msgid="8460849665162741948">"<xliff:g id="ORGANIZATION_NAME">%1$s</xliff:g> এই ডিভাইসটি পরিচালনা করে এবং এটির নেটওয়ার্ক ট্রাফিকের উপরে নজর রাখতে পারে"</string>
    <string name="quick_settings_disclosure_management_named_vpn" msgid="218693044433431656">"এই ডিভাইসটি আপনার প্রতিষ্ঠান দ্বারা পরিচালিত হচ্ছে এবং <xliff:g id="VPN_APP">%1$s</xliff:g> এর সাথে সংযুক্ত রয়েছে"</string>
    <string name="quick_settings_disclosure_named_management_named_vpn" msgid="5228196397615456474">"এই ডিভাইসটি <xliff:g id="ORGANIZATION_NAME">%1$s</xliff:g> দ্বারা পরিচালিত হচ্ছে এবং <xliff:g id="VPN_APP">%2$s</xliff:g> এর সাথে সংযুক্ত রয়েছে"</string>
    <string name="quick_settings_disclosure_management" msgid="5778936163447003324">"আপনার প্রতিষ্ঠান এই ডিভাইসটি পরিচালনা করে"</string>
    <string name="quick_settings_disclosure_named_management" msgid="586473803771171610">"<xliff:g id="ORGANIZATION_NAME">%1$s</xliff:g> ডিভাইসটি পরিচালনা করছে"</string>
    <string name="quick_settings_disclosure_management_vpns" msgid="3447553497516286109">"এই ডিভাইসটি আপনার প্রতিষ্ঠান দ্বারা পরিচালিত হচ্ছে এবং দুটি VPN এর সাথে সংযুক্ত রয়েছে"</string>
    <string name="quick_settings_disclosure_named_management_vpns" msgid="4066586579688193212">"এই ডিভাইসটি <xliff:g id="ORGANIZATION_NAME">%1$s</xliff:g> দ্বারা পরিচালিত হচ্ছে এবং দুটি VPN এর সাথে সংযুক্ত রয়েছে"</string>
    <string name="quick_settings_disclosure_managed_profile_monitoring" msgid="1423899084754272514">"আপনার প্রতিষ্ঠান আপনার কর্মস্থলের প্রোফাইলের নেটওয়ার্ক ট্রাফিকে নজর রাখতে পারে"</string>
    <string name="quick_settings_disclosure_named_managed_profile_monitoring" msgid="8321469176706219860">"<xliff:g id="ORGANIZATION_NAME">%1$s</xliff:g> আপনার কর্মস্থলের প্রোফাইলের নেটওয়ার্ক ট্রাফিকে নজর রাখতে পারে"</string>
    <string name="quick_settings_disclosure_monitoring" msgid="8548019955631378680">"নেটওয়ার্কের উপরে নজর রাখা হতে পারে"</string>
    <string name="quick_settings_disclosure_vpns" msgid="2890510056934492407">"ডিভাইসটি দুটি VPN এর সাথে সংযুক্ত রয়েছে"</string>
    <string name="quick_settings_disclosure_managed_profile_named_vpn" msgid="5149334449426566152">"কর্মস্থলের প্রোফাইল <xliff:g id="VPN_APP">%1$s</xliff:g> এর সাথে সংযুক্ত রয়েছে"</string>
    <string name="quick_settings_disclosure_personal_profile_named_vpn" msgid="4201831495800021670">"ব্যক্তিগত প্রোফাইল <xliff:g id="VPN_APP">%1$s</xliff:g> এর সাথে সংযুক্ত রয়েছে"</string>
    <string name="quick_settings_disclosure_named_vpn" msgid="5069088739435424666">"ডিভাইসটি <xliff:g id="VPN_APP">%1$s</xliff:g> এর সাথে সংযুক্ত রয়েছে"</string>
    <string name="monitoring_title_device_owned" msgid="7029691083837606324">"ডিভাইসের পরিচালনা"</string>
    <string name="monitoring_title_profile_owned" msgid="6301118649405449568">"প্রোফাইল দেখরেখ করা"</string>
    <string name="monitoring_title" msgid="4063890083735924568">"নেটওয়ার্ক নিরীক্ষণ"</string>
    <string name="monitoring_subtitle_vpn" msgid="800485258004629079">"VPN"</string>
    <string name="monitoring_subtitle_network_logging" msgid="2444199331891219596">"নেটওয়ার্ক লগিং"</string>
    <string name="monitoring_subtitle_ca_certificate" msgid="8588092029755175800">"CA সার্টিফিকেট"</string>
    <string name="disable_vpn" msgid="482685974985502922">"VPN অক্ষম করুন"</string>
    <string name="disconnect_vpn" msgid="26286850045344557">"VPN এর সংযোগ বিচ্ছিন্ন করুন"</string>
    <string name="monitoring_button_view_policies" msgid="3869724835853502410">"নীতিগুলি দেখুন"</string>
    <string name="monitoring_description_named_management" msgid="7424612629468754552">"আপনার ডিভাইসটি <xliff:g id="ORGANIZATION_NAME">%1$s</xliff:g> এর দ্বারা পরিচালিত হয়।\n\nআপনার প্রশাসক এই ডিভাইসের সেটিংস, কর্পোরেট অ্যাক্সেস, অ্যাপ, ডিভাইসের সাথে সম্পর্কিত ডেটা এবং ডিভাইসের লোকেশন তথ্য নিরীক্ষণ ও পরিচালনা করতে পারেন।\n\nআরও তথ্যের জন্য আপনার প্রশাসকের সাথে যোগাযোগ করুন।"</string>
    <string name="monitoring_description_management" msgid="8081910434889677718">"আপনার ডিভাইসটি আপনার প্রতিষ্ঠানের দ্বারা পরিচালিত হয়।\n\nআপনার প্রশাসক এই ডিভাইসের সেটিংস, কর্পোরেট অ্যাক্সেস, অ্যাপ, ডিভাইসের সাথে সম্পর্কিত ডেটা এবং ডিভাইসের লোকেশন তথ্য নিরীক্ষণ ও পরিচালনা করতে পারেন।\n\nআরও তথ্যের জন্য আপনার প্রশাসকের সাথে যোগাযোগ করুন।"</string>
    <string name="monitoring_description_management_ca_certificate" msgid="7785013130658110130">"আপনার প্রতিষ্ঠান আপনার অফিস প্রোফাইলে একটি সার্টিফিকেট কর্তৃপক্ষ ইনস্টল করেছে।আপনার সুরক্ষিত নেটওয়ার্ক ট্রাফিক নিরীক্ষণ বা পরিবর্তন করা হতে পারে।"</string>
    <string name="monitoring_description_managed_profile_ca_certificate" msgid="7904323416598435647">"আপনার প্রতিষ্ঠান আপনার অফিস প্রোফাইলে একটি সার্টিফিকেট কর্তৃপক্ষ ইনস্টল করেছে। আপনার নিরাপদ নেটওয়ার্ক ট্রাফিকে নজর রাখা হতে পারে বা তাতে পরিবর্তন করা হতে পারে।"</string>
    <string name="monitoring_description_ca_certificate" msgid="448923057059097497">"এই ডিভাইসে একটি সার্টিফিকেট কর্তৃপক্ষ ইনস্টল করা আছে। আপনার নিরাপদ নেটওয়ার্ক ট্রাফিকে নজর রাখা হতে পারে বা তাতে পরিবর্তন করা হতে পারে।"</string>
    <string name="monitoring_description_management_network_logging" msgid="216983105036994771">"আপনার প্রশাসক নেটওয়ার্ক লগিং চালু করেছেন, যা আপনার ডিভাইসের ট্রাফিকের উপরে নজর রাখে।"</string>
    <string name="monitoring_description_named_vpn" msgid="5749932930634037027">"আপনি <xliff:g id="VPN_APP">%1$s</xliff:g> এ সংযুক্ত রয়েছেন, যা আপনার ইমেল, অ্যাপ, এবং ওয়েবসাইট সহ আপনার নেটওয়ার্ক অ্যাক্টিভিটির উপর নজর রাখতে পারে।"</string>
    <string name="monitoring_description_two_named_vpns" msgid="3516830755681229463">"আপনি <xliff:g id="VPN_APP_0">%1$s</xliff:g> এবং <xliff:g id="VPN_APP_1">%2$s</xliff:g> এর সাথে সংযুক্ত রয়েছেন, যেগুলি আপনার ইমেল, অ্যাপ, এবং ওয়েবসাইট সহ আপনার নেটওয়ার্ক অ্যাক্টিভিটির উপর নজর রাখতে পারে।"</string>
    <string name="monitoring_description_managed_profile_named_vpn" msgid="368812367182387320">"আপনার কর্মস্থলের প্রোফাইল <xliff:g id="VPN_APP">%1$s</xliff:g> এর সাথে সংযুক্ত রয়েছে, যেটি ইমেল, অ্যাপ, এবং ওয়েবসাইট সহ আপনার নেটওয়ার্ক কার্যকলাপে নজর রাখতে পারে।"</string>
    <string name="monitoring_description_personal_profile_named_vpn" msgid="8179722332380953673">"আপনার ব্যক্তিগত প্রোফাইল <xliff:g id="VPN_APP">%1$s</xliff:g> এর সাথে সংযুক্ত রয়েছে, যেটি ইমেল, অ্যাপ, এবং ওয়েবসাইট সহ আপনার নেটওয়ার্ক কার্যকলাপে নজর রাখতে পারে৷"</string>
    <string name="monitoring_description_do_header_generic" msgid="6130190408164834986">"আপনার ডিভাইসটি <xliff:g id="DEVICE_OWNER_APP">%1$s</xliff:g> এর দ্বারা পরিচালিত৷"</string>
    <string name="monitoring_description_do_header_with_name" msgid="2696255132542779511">"<xliff:g id="ORGANIZATION_NAME">%1$s</xliff:g> আপনার ডিভাইস পরিচালনা করার জন্য <xliff:g id="DEVICE_OWNER_APP">%2$s</xliff:g> ব্যবহার করে৷"</string>
    <string name="monitoring_description_do_body" msgid="7700878065625769970">"আপনার প্রশাসক আপনার ডিভাইসের লোকেশন তথ্য সহ এই ডিভাইসের সেটিংস, কর্পোরেট অ্যাক্সেস, অ্যাপ্স, ডেটা নিরীক্ষণ ও পরিচালনা করতে পারেন।"</string>
    <string name="monitoring_description_do_learn_more_separator" msgid="1467280496376492558">" "</string>
    <string name="monitoring_description_do_learn_more" msgid="645149183455573790">"আরও জানুন"</string>
    <string name="monitoring_description_do_body_vpn" msgid="7699280130070502303">"আপনি <xliff:g id="VPN_APP">%1$s</xliff:g> এ সংযুক্ত হয়েছেন, যা ইমেল, অ্যাপ এবং ওয়েবসাইটগুলি সহ আপনার নেটওয়ার্ক অ্যাক্টিভিটি নিরীক্ষণ করবে৷"</string>
    <string name="monitoring_description_vpn_settings_separator" msgid="8292589617720435430">" "</string>
    <string name="monitoring_description_vpn_settings" msgid="5264167033247632071">"VPN সেটিংস খুলুন"</string>
    <string name="monitoring_description_ca_cert_settings_separator" msgid="7107390013344435439">" "</string>
    <string name="monitoring_description_ca_cert_settings" msgid="8329781950135541003">"বিশ্বস্ত শংসাপত্রগুলি খুলুন"</string>
    <string name="monitoring_description_network_logging" msgid="577305979174002252">"আপনার প্রশাসক নেটওয়ার্ক লগিং চালু করেছেন, যা আপনার ডিভাইসের ট্রাফিক নিরীক্ষণ করে।\n\nআরও তথ্যের জন্য আপনার প্রশাসকের সাথে যোগাযোগ করুন।"</string>
    <string name="monitoring_description_vpn" msgid="1685428000684586870">"আপনি VPN সংযোগ সেট-আপ করার জন্য একটি অ্যাপ্লিকেশানকে অনুমতি দিন৷\n\nএই অ্যাপ্লিকেশানটি ইমেল, অ্যাপ্লিকেশান ও ওয়েবসাইটগুলি সহ আপনার ডিভাইস এবং নেটওয়ার্কের অ্যাক্টিভিটি নিরীক্ষণ করতে পারে।"</string>
    <string name="monitoring_description_vpn_profile_owned" msgid="4964237035412372751">"আপনার কর্মস্থলের প্রোফাইলটি <xliff:g id="ORGANIZATION">%1$s</xliff:g> দ্বারা পরিচালিত হয়।\n\nআপনার প্রশাসক আপনার ইমেল, অ্যাপ্স ও ওয়েবসাইট সহ কর্মস্থলের নেটওয়ার্ক অ্যাক্টিভিটি নিরীক্ষণ করতে পারেন।\n\nআরও তথ্যের জন্য আপনার প্রশাসকের সঙ্গে যোগাযোগ করুন।\n\nএছাড়া আপনি একটি VPN এর সাথেও সংযুক্ত যা আপনার নেটওয়ার্ক অ্যাক্টিভিটি নিরীক্ষণ করতে পারে।"</string>
    <string name="legacy_vpn_name" msgid="4174223520162559145">"VPN"</string>
    <string name="monitoring_description_app" msgid="376868879287922929">"আপনি <xliff:g id="APPLICATION">%1$s</xliff:g> এর সাথে সংযুক্ত রয়েছেন, যেটি ইমেল, অ্যাপ, এবং ওয়েবসাইট সহ আপনার নেটওয়ার্ক কার্যকলাপে নজর রাখতে পারে৷"</string>
    <string name="monitoring_description_app_personal" msgid="1970094872688265987">"আপনি <xliff:g id="APPLICATION">%1$s</xliff:g> -এ সংযুক্ত হয়েছেন, যা ইমেল, অ্যাপ্লিকেশান এবং ওয়েবসাইটগুলি সমেত আপনার ব্যক্তিগত নেটওয়ার্ক অ্যাক্টিভিটি নিরীক্ষণ করতে পারে৷"</string>
    <string name="branded_monitoring_description_app_personal" msgid="1703511985892688885">"আপনি <xliff:g id="APPLICATION">%1$s</xliff:g> এর সাথে সংযুক্ত হয়েছেন, যা ইমেল, অ্যাপ এবং ওয়েবসাইটগুলি সহ আপনার ব্যক্তিগত নেটওয়ার্কের অ্যাক্টিভিটি নিরীক্ষণ করবে৷"</string>
    <string name="monitoring_description_app_work" msgid="3713084153786663662">"<xliff:g id="ORGANIZATION">%1$s</xliff:g> আপনার কর্মস্থলের প্রোফাইল পরিচালনা করে। প্রোফাইলটি <xliff:g id="APPLICATION">%2$s</xliff:g> এর সাথে সংযুক্ত, যেটি ইমেল, অ্যাপ, ও ওয়েবসাইট সহ আপনার কর্মস্থলের নেটওয়ার্ক অ্যাক্টিভিটির উপরে নজর রাখতে পারে।\n\nআরও তথ্যের জন্য প্রশাসকের সাথে যোগাযোগ করুন।"</string>
    <string name="monitoring_description_app_personal_work" msgid="6175816356939166101">"<xliff:g id="ORGANIZATION">%1$s</xliff:g> আপনার কর্মস্থলের প্রোফাইল পরিচালনা করে। প্রোফাইলটি <xliff:g id="APPLICATION_WORK">%2$s</xliff:g> এর সাথে সংযুক্ত, যেটি ইমেল অ্যাপ, ও ওয়েবসাইট সহ আপনার কর্মস্থলের নেটওয়ার্ক অ্যাক্টিভিটির উপরে নজর রাখতে পারে।\n\n এ ছাড়াও আপনি <xliff:g id="APPLICATION_PERSONAL">%3$s</xliff:g> এর সাথে সংযুক্ত, যেটি আপনার ব্যক্তিগত নেটওয়ার্কে নজর রাখে।"</string>
    <string name="keyguard_indication_trust_unlocked" msgid="7395154975733744547">"TrustAgent দিয়ে আনলক করে রাখা হয়েছে"</string>
    <string name="keyguard_indication_trust_disabled" msgid="6820793704816727918">"আপনি নিজে আনলক না করা পর্যন্ত ডিভাইসটি লক হয়ে থাকবে"</string>
    <string name="keyguard_indication_trust_unlocked_plugged_in" msgid="2323452175329362855">"<xliff:g id="KEYGUARD_INDICATION">%1$s</xliff:g>\n<xliff:g id="POWER_INDICATION">%2$s</xliff:g>"</string>
    <string name="hidden_notifications_title" msgid="1782412844777612795">"বিজ্ঞপ্তিগুলি আরও দ্রুত পান"</string>
    <string name="hidden_notifications_text" msgid="5899627470450792578">"আপনি আনলক করার আগে ওগুলো দেখুন"</string>
    <string name="hidden_notifications_cancel" msgid="4805370226181001278">"না থাক"</string>
    <string name="hidden_notifications_setup" msgid="2064795578526982467">"সেট-আপ"</string>
    <string name="zen_mode_and_condition" msgid="5043165189511223718">"<xliff:g id="ZEN_MODE">%1$s</xliff:g>. <xliff:g id="EXIT_CONDITION">%2$s</xliff:g>"</string>
    <string name="volume_zen_end_now" msgid="5901885672973736563">"এখনই বন্ধ করুন"</string>
    <string name="accessibility_volume_settings" msgid="1458961116951564784">"সাউন্ড সেটিংস"</string>
    <string name="accessibility_volume_expand" msgid="7653070939304433603">"বড় করুন"</string>
    <string name="accessibility_volume_collapse" msgid="2746845391013829996">"সঙ্কুচিত করুন"</string>
    <string name="volume_odi_captions_tip" msgid="8825655463280990941">"মিডিয়া অটোমেটিক ক্যাপশন করুন"</string>
    <string name="accessibility_volume_close_odi_captions_tip" msgid="8924753283621160480">"ক্লোজড ক্যাপশন টুল টিপ বন্ধ করুন"</string>
    <string name="volume_odi_captions_content_description" msgid="4172765742046013630">"ক্যাপশন ওভারলে"</string>
    <string name="volume_odi_captions_hint_enable" msgid="2073091194012843195">"চালু হবে"</string>
    <string name="volume_odi_captions_hint_disable" msgid="2518846326748183407">"বন্ধ হবে"</string>
    <string name="accessibility_output_chooser" msgid="7807898688967194183">"অন্য আউটপুট ডিভাইস বেছে নিন"</string>
    <string name="screen_pinning_title" msgid="7357611095909618178">"স্ক্রিন পিন করা হয়েছে"</string>
    <string name="screen_pinning_description" msgid="8699395373875667743">"এটি আপনি আনপিন না করা পর্যন্ত এটিকে প্রদর্শিত করবে৷ আনপিন করতে ফিরুন এবং ওভারভিউ স্পর্শ করে ধরে থাকুন।"</string>
    <string name="screen_pinning_description_recents_invisible" msgid="4564466648700390037">"এর ফলে আপনি এটি আনপিন না করা পর্যন্ত এটি দেখানো হতে থাকবে। আনপিন করতে \"ফিরে যান\" এবং \"হোম\" বোতামদুটি ট্যাপ করে ধরে রাখুন।"</string>
    <string name="screen_pinning_description_gestural" msgid="7246323931831232068">"এর ফলে আপনি আনপিন না করা পর্যন্ত এটি দেখানো হতে থাকবে। আনপিন করার জন্য উপরের দিকে সোয়াইপ করে ধরে থাকুন"</string>
    <string name="screen_pinning_description_accessible" msgid="7386449191953535332">"এটি আপনি আনপিন না করা পর্যন্ত এটিকে প্রদর্শিত করবে৷ আনপিন করতে ওভারভিউ স্পর্শ করে ধরে থাকুন৷"</string>
    <string name="screen_pinning_description_recents_invisible_accessible" msgid="2857071808674481986">"এর ফলে আপনি এটি আনপিন না করা পর্যন্ত এটি দেখানো হতে থাকবে। আনপিন করতে \"হোম\" বোতামটি ট্যাপ করে ধরে রাখুন।"</string>
    <string name="screen_pinning_toast" msgid="2083944237147005811">"এই স্ক্রিনটি আনপিন করতে \"ফিরে যান\" এবং \"এক নজরে\" বোতামদুটি ট্যাপ করে ধরে রাখুন"</string>
    <string name="screen_pinning_toast_recents_invisible" msgid="6343770487795352573">"এই স্ক্রিনটি আনপিন করতে \"ফিরে যান\" এবং \"হোম\" বোতামদুটি ট্যাপ করে ধরে রাখুন"</string>
    <string name="screen_pinning_toast_gesture_nav" msgid="2884536903398445645">"আনপিন করতে এই স্ক্রিনটি উপরের দিকে সোয়াইপ করে ধরে রাখুন"</string>
    <string name="screen_pinning_positive" msgid="3285785989665266984">"বুঝেছি"</string>
    <string name="screen_pinning_negative" msgid="6882816864569211666">"না থাক"</string>
    <string name="screen_pinning_start" msgid="5695091877402422575">"স্ক্রিন পিন করা হয়েছে"</string>
    <string name="screen_pinning_exit" msgid="5114993350662745840">"স্ক্রিন আনপিন করা হয়েছে"</string>
    <string name="quick_settings_reset_confirmation_title" msgid="463533331480997595">"<xliff:g id="TILE_LABEL">%1$s</xliff:g> লুকাবেন?"</string>
    <string name="quick_settings_reset_confirmation_message" msgid="2320586180785674186">"আপনি পরের বার সেটিংস-এ এটি চালু করলে এটি উপস্থিত হবে"</string>
    <string name="quick_settings_reset_confirmation_button" msgid="3341477479055016776">"লুকান"</string>
    <string name="stream_voice_call" msgid="7468348170702375660">"কল"</string>
    <string name="stream_system" msgid="7663148785370565134">"সিস্টেম"</string>
    <string name="stream_ring" msgid="7550670036738697526">"রিং"</string>
    <string name="stream_music" msgid="2188224742361847580">"মিডিয়া"</string>
    <string name="stream_alarm" msgid="16058075093011694">"অ্যালার্ম"</string>
    <string name="stream_notification" msgid="7930294049046243939">"বিজ্ঞপ্তি"</string>
    <string name="stream_bluetooth_sco" msgid="6234562365528664331">"ব্লুটুথ"</string>
    <string name="stream_dtmf" msgid="7322536356554673067">"ডুয়েল মাল্টি টোন ফ্রিকোয়েন্সি"</string>
    <string name="stream_accessibility" msgid="3873610336741987152">"অ্যাক্সেসযোগ্যতা"</string>
    <string name="ring_toggle_title" msgid="5973120187287633224">"কল"</string>
    <string name="volume_ringer_status_normal" msgid="1339039682222461143">"রিং"</string>
    <string name="volume_ringer_status_vibrate" msgid="6970078708957857825">"ভাইব্রেট"</string>
    <string name="volume_ringer_status_silent" msgid="3691324657849880883">"মিউট"</string>
    <string name="qs_status_phone_vibrate" msgid="7055409506885541979">"ফোন ভাইব্রেশন মোডে আছে"</string>
    <string name="qs_status_phone_muted" msgid="3763664791309544103">"ফোন মিউট করা আছে"</string>
    <string name="volume_stream_content_description_unmute" msgid="7729576371406792977">"%1$s। সশব্দ করতে আলতো চাপুন।"</string>
    <string name="volume_stream_content_description_vibrate" msgid="4858111994183089761">"%1$s। কম্পন এ সেট করতে আলতো চাপুন। অ্যাক্সেসযোগ্যতার পরিষেবাগুলিকে মিউট করা হতে পারে।"</string>
    <string name="volume_stream_content_description_mute" msgid="4079046784917920984">"%1$s। মিউট করতে আলতো চাপুন। অ্যাক্সেসযোগ্যতার পরিষেবাগুলিকে মিউট করা হতে পারে।"</string>
    <string name="volume_stream_content_description_vibrate_a11y" msgid="2742330052979397471">"%1$s। ভাইব্রেট করতে ট্যাপ করুন।"</string>
    <string name="volume_stream_content_description_mute_a11y" msgid="5743548478357238156">"%1$s। মিউট করতে ট্যাপ করুন।"</string>
    <string name="volume_ringer_hint_mute" msgid="4263821214125126614">"মিউট করুন"</string>
    <string name="volume_ringer_hint_unmute" msgid="6119086890306456976">"আনমিউট করুন"</string>
    <string name="volume_ringer_hint_vibrate" msgid="6211609047099337509">"ভাইব্রেট করান"</string>
    <string name="volume_dialog_title" msgid="6502703403483577940">"%s ভলিউম নিয়ন্ত্রণ"</string>
    <string name="volume_dialog_ringer_guidance_ring" msgid="9143194270463146858">"কল এবং বিজ্ঞপ্তির রিং হবে (<xliff:g id="VOLUME_LEVEL">%1$s</xliff:g>)"</string>
    <string name="output_title" msgid="3938776561655668350">"মিডিয়া আউটপুট"</string>
    <string name="output_calls_title" msgid="7085583034267889109">"ফোন কল আউটপুট"</string>
    <string name="output_none_found" msgid="5488087293120982770">"কোনও ডিভাইস খুঁজে পাওয়া যায়নি"</string>
    <string name="output_none_found_service_off" msgid="935667567681386368">"কোনও ডিভাইস খুঁজে পাওয়া যায়নি। <xliff:g id="SERVICE">%1$s</xliff:g> চালু করার চেষ্টা করুন"</string>
    <string name="output_service_bt" msgid="4315362133973911687">"ব্লুটুথ"</string>
    <string name="output_service_wifi" msgid="9003667810868222134">"ওয়াই-ফাই"</string>
    <string name="output_service_bt_wifi" msgid="7186882540475524124">"ব্লুটুথ এবং ওয়াই-ফাই"</string>
    <string name="system_ui_tuner" msgid="1471348823289954729">"সিস্টেম UI টিউনার"</string>
    <string name="show_battery_percentage" msgid="6235377891802910455">"এম্বেড করা ব্যাটারির শতকরা হার দেখায়"</string>
    <string name="show_battery_percentage_summary" msgid="9053024758304102915">"যখন চার্জ করা হবে না তখন স্থিতি দন্ডের আইকনের ভিতরে ব্যাটারি স্তরের শতকার হার দেখায়"</string>
    <string name="quick_settings" msgid="6211774484997470203">"দ্রুত সেটিংস"</string>
    <string name="status_bar" msgid="4357390266055077437">"স্ট্যাটাস বার"</string>
    <string name="overview" msgid="3522318590458536816">"এক নজরে"</string>
    <string name="demo_mode" msgid="263484519766901593">"সিস্টেম UI ডেমো মোড"</string>
    <string name="enable_demo_mode" msgid="3180345364745966431">"ডেমো মোড সক্ষম করুন"</string>
    <string name="show_demo_mode" msgid="3677956462273059726">"ডেমো মোড দেখান"</string>
    <string name="status_bar_ethernet" msgid="5690979758988647484">"ইথারনেট"</string>
    <string name="status_bar_alarm" msgid="87160847643623352">"অ্যালার্ম"</string>
    <string name="status_bar_work" msgid="5238641949837091056">"কাজের প্রোফাইল"</string>
    <string name="status_bar_airplane" msgid="4848702508684541009">"বিমান মোড"</string>
    <string name="add_tile" msgid="6239678623873086686">"টাইল যোগ করুন"</string>
    <string name="broadcast_tile" msgid="5224010633596487481">"সম্প্রচার টাইল"</string>
    <string name="zen_alarm_warning_indef" msgid="5252866591716504287">"তার আগে আপনি এটিকে বন্ধ না করা পর্যন্ত আপনি পরবর্তী <xliff:g id="WHEN">%1$s</xliff:g> অ্যালার্ম শুনতে পাবেন না"</string>
    <string name="zen_alarm_warning" msgid="7844303238486849503">"আপনি আপনার পরবর্তী <xliff:g id="WHEN">%1$s</xliff:g> অ্যালার্ম শুনতে পাবেন না"</string>
    <string name="alarm_template" msgid="2234991538018805736">"<xliff:g id="WHEN">%1$s</xliff:g>"</string>
    <string name="alarm_template_far" msgid="3561752195856839456">"<xliff:g id="WHEN">%1$s</xliff:g> -তে"</string>
    <string name="accessibility_quick_settings_detail" msgid="544463655956179791">"দ্রুত সেটিংস, <xliff:g id="TITLE">%s</xliff:g>৷"</string>
    <string name="accessibility_status_bar_hotspot" msgid="2888479317489131669">"হটস্পট"</string>
    <string name="accessibility_managed_profile" msgid="4703836746209377356">"কাজের প্রোফাইল"</string>
    <string name="tuner_warning_title" msgid="7721976098452135267">"কিছু ব্যক্তির জন্য মজাদার কিন্তু সকলের জন্য নয়"</string>
    <string name="tuner_warning" msgid="1861736288458481650">"এই পরীক্ষামূলক বৈশিষ্ট্যগুলি ভবিষ্যতের সংস্করণগুলির মধ্যে পরিবর্তিত, বিভাজিত এবং অদৃশ্য হয়ে যেতে পারে৷ সাবধানতার সাথে এগিয়ে যান৷ সিস্টেম UI টিউনার আপনাকে Android ব্যবহারকারী ইন্টারফেসের সূক্ষ্ম সমন্বয় এবং কাস্টমাইজ করার অতিরিক্ত উপায়গুলি প্রদান করে৷"</string>
    <string name="tuner_persistent_warning" msgid="230466285569307806">"এই পরীক্ষামূলক বৈশিষ্ট্যগুলি ভবিষ্যতের সংস্করণগুলির মধ্যে পরিবর্তিত, বিভাজিত এবং অদৃশ্য হয়ে যেতে পারে৷ সাবধানতার সাথে এগিয়ে যান৷"</string>
    <string name="got_it" msgid="477119182261892069">"বুঝেছি"</string>
    <string name="tuner_toast" msgid="3812684836514766951">"অভিনন্দন! সেটিংস -এ সিস্টেম UI টিউনার যোগ করা হয়েছে"</string>
    <string name="remove_from_settings" msgid="633775561782209994">"সেটিংস থেকে সরান"</string>
    <string name="remove_from_settings_prompt" msgid="551565437265615426">"সেটিংস থেকে সিস্টেম UI টিউনার সরাতে এবং এটির সমস্ত বৈশিষ্ট্য ব্যবহার করা বন্ধ করতে চান?"</string>
    <string name="activity_not_found" msgid="8711661533828200293">"আপনার ডিভাইসে অ্যাপ্লিকেশান ইনস্টল করা নেই"</string>
    <string name="clock_seconds" msgid="8709189470828542071">"ঘড়ির সেকেন্ড দেখায়"</string>
    <string name="clock_seconds_desc" msgid="2415312788902144817">"স্থিতি দন্ডে ঘড়ির সেকেন্ড দেখায়৷ ব্যাটারি লাইফকে প্রভাবিত করতে পারে৷"</string>
    <string name="qs_rearrange" msgid="484816665478662911">"দ্রুত সেটিংসে পুনরায় সাজান"</string>
    <string name="show_brightness" msgid="6700267491672470007">"দ্রুত সেটিংসে উজ্জ্বলতা দেখান"</string>
    <string name="experimental" msgid="3549865454812314826">"পরীক্ষামূলক"</string>
    <string name="enable_bluetooth_title" msgid="866883307336662596">"ব্লুটুথ চালু করবেন?"</string>
    <string name="enable_bluetooth_message" msgid="6740938333772779717">"আপনার ট্যাবলেটের সাথে আপনার কীবোর্ড সংযুক্ত করতে, আপনাকে প্রথমে ব্লুটুথ চালু করতে হবে।"</string>
    <string name="enable_bluetooth_confirmation_ok" msgid="2866408183324184876">"চালু করুন"</string>
    <string name="show_silently" msgid="5629369640872236299">"নীরবভাবে বিজ্ঞপ্তিগুলি দেখায়"</string>
    <string name="block" msgid="188483833983476566">"সমস্ত বিজ্ঞপ্তি অবরুদ্ধ করুন"</string>
    <string name="do_not_silence" msgid="4982217934250511227">"নীরব করবেন না"</string>
    <string name="do_not_silence_block" msgid="4361847809775811849">"নীরব বা অবরুদ্ধ করবেন না"</string>
    <string name="tuner_full_importance_settings" msgid="1388025816553459059">"পাওয়ার বিজ্ঞপ্তির নিয়ন্ত্রণগুলি"</string>
    <string name="tuner_full_importance_settings_on" msgid="917981436602311547">"চালু আছে"</string>
    <string name="tuner_full_importance_settings_off" msgid="5580102038749680829">"বন্ধ আছে"</string>
    <string name="power_notification_controls_description" msgid="1334963837572708952">"পাওয়ার বিজ্ঞপ্তির নিয়ন্ত্রণগুলি ব্যহবার করে, আপনি কোনও অ্যাপ্লিকেশনের বিজ্ঞপ্তির জন্য ০ থেকে ৫ পর্যন্ত একটি গুরুত্বের লেভেলকে সেট করতে পারবেন৷ \n\n"<b>"লেভেল ৫"</b>" \n- বিজ্ঞপ্তি তালিকার শীর্ষে দেখায় \n- পূর্ণ স্ক্রিনের বাধাকে অনুমতি দেয় \n- সর্বদা স্ক্রিনে উপস্থিত হয় \n\n"<b>"লেভেল ৪"</b>" \n- পূর্ণ স্ক্রিনের বাধাকে আটকায় \n- সর্বদা স্ক্রিনে উপস্থিত হয় \n\n"<b>"লেভেল ৩"</b>" \n- পূর্ণ স্ক্রিনের বাধাকে আটকায় \n- কখনওই স্ক্রিনে উপস্থিত হয় না \n\n"<b>"লেভেল ২"</b>" \n- পূর্ণ স্ক্রিনের বাধাকে আটকায় \n- কখনওই স্ক্রিনে উপস্থিত হয় না \n- কখনওই শব্দ এবং কম্পন করে না \n\n"<b>"লেভেল ১"</b>" \n- পূর্ণ স্ক্রিনের বাধাকে আটকায় \n- কখনওই স্ক্রিনে উপস্থিত হয় না \n- কখনওই শব্দ এবং কম্পন করে না \n- লক স্ক্রিন এবং স্ট্যাটাস বার থেকে লুকায় \n- বিজ্ঞপ্তি তালিকার নীচের দিকে দেখায় \n\n"<b>"লেভেল ০"</b>" \n- অ্যাপ্লিকেশন থেকে সমস্ত বিজ্ঞপ্তিকে অবরূদ্ধ করে"</string>
    <string name="notification_header_default_channel" msgid="225454696914642444">"বিজ্ঞপ্তি"</string>
    <string name="notification_channel_disabled" msgid="928065923928416337">"এই বিজ্ঞপ্তিগুলি আপনাকে আর দেখানো হবে না"</string>
    <string name="notification_channel_minimized" msgid="6892672757877552959">"এই বিজ্ঞপ্তিগুলি ছোট করে দেওয়া হবে"</string>
    <string name="notification_channel_silenced" msgid="1995937493874511359">"এই বিজ্ঞপ্তিগুলি নিঃশব্দে দেখানো হবে"</string>
    <string name="notification_channel_unsilenced" msgid="94878840742161152">"এই বিজ্ঞপ্তিগুলি আপনাকে সতর্ক করে দেবে"</string>
    <string name="inline_blocking_helper" msgid="2891486013649543452">"এই বিজ্ঞপ্তিগুলিকে আপনি সাধারণত বাতিল করেন। \nসেগুলি দেখতে চান?"</string>
    <string name="inline_done_button" msgid="6043094985588909584">"হয়ে গেছে"</string>
    <string name="inline_ok_button" msgid="603075490581280343">"প্রয়োগ করুন"</string>
    <string name="inline_keep_showing" msgid="8736001253507073497">"এই বিজ্ঞপ্তিগুলি পরেও দেখে যেতে চান?"</string>
    <string name="inline_stop_button" msgid="2453460935438696090">"বিজ্ঞপ্তি বন্ধ করুন"</string>
    <string name="inline_deliver_silently_button" msgid="2714314213321223286">"সাইলেন্ট মোডে দেখান"</string>
    <string name="inline_block_button" msgid="479892866568378793">"ব্লক করুন"</string>
    <string name="inline_keep_button" msgid="299631874103662170">"দেখতে থাকুন"</string>
    <string name="inline_minimize_button" msgid="1474436209299333445">"ছোট করে দিন"</string>
    <string name="inline_silent_button_silent" msgid="525243786649275816">"নীরব রাখুন"</string>
    <string name="inline_silent_button_stay_silent" msgid="2129254868305468743">"বিজ্ঞপ্তি মিউট করুন"</string>
    <string name="inline_silent_button_alert" msgid="5705343216858250354">"সতর্ক করুন"</string>
    <string name="inline_silent_button_keep_alerting" msgid="6577845442184724992">"বিজ্ঞপ্তি পান"</string>
    <string name="inline_turn_off_notifications" msgid="8543989584403106071">"বিজ্ঞপ্তি বন্ধ করুন"</string>
    <string name="inline_keep_showing_app" msgid="4393429060390649757">"এই অ্যাপের বিজ্ঞপ্তি পরেও দেখে যেতে চান?"</string>
    <string name="notification_silence_title" msgid="8608090968400832335">"সাইলেন্ট"</string>
    <string name="notification_alert_title" msgid="7629202599338071971">"সতর্ক করুন"</string>
    <string name="notification_bubble_title" msgid="8330481035191903164">"বাবল"</string>
    <string name="notification_channel_summary_low" msgid="7300447764759926720">"সাউন্ড বা ভাইব্রেশন ছাড়া ফোকাস করতে আপনাকে সাহায্য করে।"</string>
    <string name="notification_channel_summary_default" msgid="3539949463907902037">"সাউন্ড বা ভাইব্রেশনের সাহায্যে দৃষ্টি আকর্ষণ করে।"</string>
    <string name="notification_channel_summary_default_with_bubbles" msgid="6298026344552480458">"সাউন্ড বা ভাইব্রেশনের সাহায্যে দৃষ্টি আকর্ষণ করে। ডিফল্টভাবে <xliff:g id="APP_NAME">%1$s</xliff:g> বাবল থেকে কথোপকথন।"</string>
    <string name="notification_channel_summary_bubble" msgid="7235935211580860537">"ফ্লোটিং শর্টকাট ব্যবহার করে এই কন্টেন্টে আপনার দৃষ্টি আকর্ষণ করে রাখে।"</string>
    <string name="notification_channel_summary_priority" msgid="7415770044553264622">"কথোপকথন বিভাগের উপরে বাবল হিসেবে দেখা যায়।"</string>
    <string name="notification_conversation_channel_settings" msgid="2409977688430606835">"সেটিংস"</string>
    <string name="notification_priority_title" msgid="2079708866333537093">"অগ্রাধিকার"</string>
<<<<<<< HEAD
    <!-- no translation found for no_shortcut (7176375126961212514) -->
    <skip />
=======
    <string name="no_shortcut" msgid="7176375126961212514">"<xliff:g id="APP_NAME">%1$s</xliff:g> অ্যাপে কথোপকথনের ক্ষেত্রে প্রযোজ্য সেটিংস কাজ করে না"</string>
>>>>>>> b1baf041
    <string name="bubble_overflow_empty_title" msgid="3120029421991510842">"কোনও সাম্প্রতিক বাবল নেই"</string>
    <string name="bubble_overflow_empty_subtitle" msgid="2030874469510497397">"সাম্প্রতিক ও বাতিল করা বাবল এখানে দেখা যাবে"</string>
    <string name="notification_unblockable_desc" msgid="2073030886006190804">"এই বিজ্ঞপ্তিগুলি পরিবর্তন করা যাবে না।"</string>
    <string name="notification_multichannel_desc" msgid="7414593090056236179">"এই সমস্ত বিজ্ঞপ্তিকে এখানে কনফিগার করা যাবে না"</string>
    <string name="notification_delegate_header" msgid="1264510071031479920">"প্রক্সি করা বিজ্ঞপ্তি"</string>
    <string name="notification_channel_dialog_title" msgid="6856514143093200019">"<xliff:g id="APP_NAME">%1$s</xliff:g> সংক্রান্ত সমস্ত বিজ্ঞপ্তি"</string>
    <string name="see_more_title" msgid="7409317011708185729">"আরও দেখুন"</string>
    <string name="appops_camera" msgid="5215967620896725715">"এই অ্যাপটি ক্যামেরা ব্যবহার করছে।"</string>
    <string name="appops_microphone" msgid="8805468338613070149">"এই অ্যাপটি মাইক্রোফোন ব্যবহার করছে।"</string>
    <string name="appops_overlay" msgid="4822261562576558490">"এই অ্যাপটি স্ক্রিনে অন্যান্য অ্যাপের উপরে দেখানো হচ্ছে।"</string>
    <string name="appops_camera_mic" msgid="7032239823944420431">"এই অ্যাপটি মাইক্রোফোন এবং ক্যামেরা ব্যবহার করছে।"</string>
    <string name="appops_camera_overlay" msgid="6466845606058816484">"এই অ্যাপটি স্ক্রিনে অন্যান্য অ্যাপের উপরে দেখানো হচ্ছে এবং ক্যামেরা ব্যবহার করছে।"</string>
    <string name="appops_mic_overlay" msgid="4609326508944233061">"এই অ্যাপটি স্ক্রিনে অন্যান্য অ্যাপের উপরে দেখানো হচ্ছে এবং মাইক্রোফোন ব্যবহার করছে।"</string>
    <string name="appops_camera_mic_overlay" msgid="5584311236445644095">"এই অ্যাপটি স্ক্রিনে অন্যান্য অ্যাপের উপরে দেখানো হচ্ছে এবং মাইক্রোফোন ও ক্যামেরা ব্যবহার করছে।"</string>
    <string name="notification_appops_settings" msgid="5208974858340445174">"সেটিংস"</string>
    <string name="notification_appops_ok" msgid="2177609375872784124">"ঠিক আছে"</string>
    <string name="notification_channel_controls_opened_accessibility" msgid="6111817750774381094">"<xliff:g id="APP_NAME">%1$s</xliff:g> খোলা থাকলে বিজ্ঞপ্তি নিয়ন্ত্রণ"</string>
    <string name="notification_channel_controls_closed_accessibility" msgid="1561909368876911701">"<xliff:g id="APP_NAME">%1$s</xliff:g> বন্ধ থাকলে বিজ্ঞপ্তি নিয়ন্ত্রণ"</string>
    <string name="notification_channel_switch_accessibility" msgid="8979885820432540252">"এই চ্যানেল থেকে বিজ্ঞপ্তি আসতে দেয়"</string>
    <string name="notification_more_settings" msgid="4936228656989201793">"আরও সেটিংস"</string>
    <string name="notification_app_settings" msgid="8963648463858039377">"কাস্টমাইজ করুন"</string>
    <string name="notification_done" msgid="6215117625922713976">"সম্পন্ন"</string>
    <string name="inline_undo" msgid="9026953267645116526">"আগের অবস্থায় ফিরে যান"</string>
    <string name="demote" msgid="6225813324237153980">"কথোপকথন হিসেবে এই বিজ্ঞপ্তি চিহ্নিত করবেন না"</string>
    <string name="notification_conversation_favorite" msgid="1905240206975921907">"গুরুত্বপূর্ণ কথোপকথন"</string>
    <string name="notification_conversation_unfavorite" msgid="181383708304763807">"গুরুত্বপূর্ণ কথোপকথন নয়"</string>
    <string name="notification_conversation_mute" msgid="268951550222925548">"মিউট করা হয়েছে"</string>
    <string name="notification_conversation_unmute" msgid="2692255619510896710">"সতর্ক করা"</string>
    <string name="notification_conversation_bubble" msgid="2242180995373949022">"বাবল দেখুন"</string>
    <string name="notification_conversation_unbubble" msgid="6908427185031099868">"বাবল সরিয়ে দিন"</string>
    <string name="notification_conversation_home_screen" msgid="8347136037958438935">"হোম স্ক্রিনে যোগ করুন"</string>
    <string name="notification_menu_accessibility" msgid="8984166825879886773">"<xliff:g id="APP_NAME">%1$s</xliff:g> <xliff:g id="MENU_DESCRIPTION">%2$s</xliff:g>"</string>
    <string name="notification_menu_gear_description" msgid="6429668976593634862">"বিজ্ঞপ্তির নিয়ন্ত্রণগুলি"</string>
    <string name="notification_menu_snooze_description" msgid="4740133348901973244">"বিজ্ঞপ্তি মনে করিয়ে দেওয়ার বিকল্পগুলি"</string>
    <string name="notification_menu_snooze_action" msgid="5415729610393475019">"আমাকে মনে করিয়ে দিও"</string>
    <string name="notification_menu_settings_action" msgid="7085494017202764285">"সেটিংস"</string>
    <string name="snooze_undo" msgid="60890935148417175">"পূর্বাবস্থায় ফিরুন"</string>
    <string name="snoozed_for_time" msgid="7586689374860469469">"<xliff:g id="TIME_AMOUNT">%1$s</xliff:g> পরে আবার মনে করানো হবে"</string>
    <plurals name="snoozeHourOptions" formatted="false" msgid="2066838694120718170">
      <item quantity="one">%d ঘণ্টা</item>
      <item quantity="other">%d ঘণ্টা</item>
    </plurals>
    <plurals name="snoozeMinuteOptions" formatted="false" msgid="8998483159208055980">
      <item quantity="one">%d মিনিট</item>
      <item quantity="other">%d মিনিট</item>
    </plurals>
    <string name="battery_panel_title" msgid="5931157246673665963">"ব্যাটারির ব্যবহার"</string>
    <string name="battery_detail_charging_summary" msgid="8821202155297559706">"চার্জ করার সময় ব্যাটারি সেভার উপলব্ধ নয়"</string>
    <string name="battery_detail_switch_title" msgid="6940976502957380405">"ব্যাটারি সেভার"</string>
    <string name="battery_detail_switch_summary" msgid="3668748557848025990">"কার্য-সম্পাদনা ও পশ্চাদপট ডেটাকে কমিয়ে দেয়"</string>
    <string name="keyboard_key_button_template" msgid="8005673627272051429">"<xliff:g id="NAME">%1$s</xliff:g> বোতাম"</string>
    <string name="keyboard_key_home" msgid="3734400625170020657">"হোম"</string>
    <string name="keyboard_key_back" msgid="4185420465469481999">"ফিরুন"</string>
    <string name="keyboard_key_dpad_up" msgid="2164184320424941416">"উপরে"</string>
    <string name="keyboard_key_dpad_down" msgid="2110172278574325796">"নিচে"</string>
    <string name="keyboard_key_dpad_left" msgid="8329738048908755640">"বাঁ"</string>
    <string name="keyboard_key_dpad_right" msgid="6282105433822321767">"ডান"</string>
    <string name="keyboard_key_dpad_center" msgid="4079412840715672825">"কেন্দ্র"</string>
    <string name="keyboard_key_tab" msgid="4592772350906496730">"ট্যাব"</string>
    <string name="keyboard_key_space" msgid="6980847564173394012">"স্পেস"</string>
    <string name="keyboard_key_enter" msgid="8633362970109751646">"এন্টার"</string>
    <string name="keyboard_key_backspace" msgid="4095278312039628074">"ব্যাকস্পেস"</string>
    <string name="keyboard_key_media_play_pause" msgid="8389984232732277478">"প্লে/বিরতি"</string>
    <string name="keyboard_key_media_stop" msgid="1509943745250377699">"থামান"</string>
    <string name="keyboard_key_media_next" msgid="8502476691227914952">"পরবর্তী"</string>
    <string name="keyboard_key_media_previous" msgid="5637875709190955351">"পূর্ববর্তী"</string>
    <string name="keyboard_key_media_rewind" msgid="3450387734224327577">"পেছনের দিকে যান"</string>
    <string name="keyboard_key_media_fast_forward" msgid="3572444327046911822">"দ্রুত ফরওয়ার্ড"</string>
    <string name="keyboard_key_page_up" msgid="173914303254199845">"পেজ আপ"</string>
    <string name="keyboard_key_page_down" msgid="9035902490071829731">"পেজ ডাউন"</string>
    <string name="keyboard_key_forward_del" msgid="5325501825762733459">"মুছুন"</string>
    <string name="keyboard_key_move_home" msgid="3496502501803911971">"হোম"</string>
    <string name="keyboard_key_move_end" msgid="99190401463834854">"শেষ"</string>
    <string name="keyboard_key_insert" msgid="4621692715704410493">"ঢোকান"</string>
    <string name="keyboard_key_num_lock" msgid="7209960042043090548">"সংখ্যা লক"</string>
    <string name="keyboard_key_numpad_template" msgid="7316338238459991821">"সংখ্যাপ্যাড <xliff:g id="NAME">%1$s</xliff:g>"</string>
    <string name="keyboard_shortcut_group_system" msgid="1583416273777875970">"সিস্টেম"</string>
    <string name="keyboard_shortcut_group_system_home" msgid="7465138628692109907">"হোম"</string>
    <string name="keyboard_shortcut_group_system_recents" msgid="8628108256824616927">"সাম্প্রতিকগুলি"</string>
    <string name="keyboard_shortcut_group_system_back" msgid="1055709713218453863">"পিছনে"</string>
    <string name="keyboard_shortcut_group_system_notifications" msgid="3615971650562485878">"বিজ্ঞপ্তি"</string>
    <string name="keyboard_shortcut_group_system_shortcuts_helper" msgid="4856808328618265589">"কীবোর্ড শর্টকাট"</string>
    <string name="keyboard_shortcut_group_system_switch_input" msgid="952555530383268166">"কীবোর্ড লে-আউট পাল্টান"</string>
    <string name="keyboard_shortcut_group_applications" msgid="7386239431100651266">"অ্যাপ্লিকেশানগুলি"</string>
    <string name="keyboard_shortcut_group_applications_assist" msgid="771606231466098742">"সহযোগিতা"</string>
    <string name="keyboard_shortcut_group_applications_browser" msgid="2776211137869809251">"ব্রাউজার"</string>
    <string name="keyboard_shortcut_group_applications_contacts" msgid="2807268086386201060">"পরিচিতি"</string>
    <string name="keyboard_shortcut_group_applications_email" msgid="7852376788894975192">"ইমেল"</string>
    <string name="keyboard_shortcut_group_applications_sms" msgid="6912633831752843566">"SMS"</string>
    <string name="keyboard_shortcut_group_applications_music" msgid="9032078456666204025">"সংগীত"</string>
    <string name="keyboard_shortcut_group_applications_youtube" msgid="5078136084632450333">"YouTube"</string>
    <string name="keyboard_shortcut_group_applications_calendar" msgid="4229602992120154157">"Calendar"</string>
    <string name="tuner_full_zen_title" msgid="5120366354224404511">"ভলিউম নিয়ন্ত্রণ সহ দেখান"</string>
    <string name="volume_and_do_not_disturb" msgid="502044092739382832">"বিরক্ত করবে না"</string>
    <string name="volume_dnd_silent" msgid="4154597281458298093">"ভলিউম বোতামের শর্টকাট"</string>
    <string name="volume_up_silent" msgid="1035180298885717790">"ভলিউম বাড়িয়ে \'বিরক্ত করবে না\' মোড থেকে বেরিয়ে আসুন"</string>
    <string name="battery" msgid="769686279459897127">"ব্যাটারি"</string>
    <string name="clock" msgid="8978017607326790204">"ঘড়ি"</string>
    <string name="headset" msgid="4485892374984466437">"হেডসেট"</string>
    <string name="accessibility_long_click_tile" msgid="210472753156768705">"সেটিংসে যান"</string>
    <string name="accessibility_status_bar_headphones" msgid="1304082414912647414">"হেডফোনগুলি সংযুক্ত হয়েছে"</string>
    <string name="accessibility_status_bar_headset" msgid="2699275863720926104">"হেডসেট সংযুক্ত হয়েছে"</string>
    <string name="data_saver" msgid="3484013368530820763">"ডেটা সেভার"</string>
    <string name="accessibility_data_saver_on" msgid="5394743820189757731">"ডেটা সেভার চালু আছে"</string>
    <string name="accessibility_data_saver_off" msgid="58339669022107171">"ডেটা সেভার বন্ধ আছে"</string>
    <string name="switch_bar_on" msgid="1770868129120096114">"চালু আছে"</string>
    <string name="switch_bar_off" msgid="5669805115416379556">"বন্ধ আছে"</string>
    <string name="tile_unavailable" msgid="3095879009136616920">"উপলভ্য নয়"</string>
    <string name="nav_bar" msgid="4642708685386136807">"নেভিগেশন বার"</string>
    <string name="nav_bar_layout" msgid="4716392484772899544">"লেআউট"</string>
    <string name="left_nav_bar_button_type" msgid="2634852842345192790">"অতিরিক্ত বাঁদিকের বোতামের ধরণ"</string>
    <string name="right_nav_bar_button_type" msgid="4472566498647364715">"অতিরিক্ত ডানদিকের বোতামের ধরণ"</string>
    <string name="nav_bar_default" msgid="8386559913240761526">"(ডিফল্ট)"</string>
  <string-array name="nav_bar_buttons">
    <item msgid="2681220472659720036">"ক্লিপবোর্ড"</item>
    <item msgid="4795049793625565683">"কীকোড"</item>
    <item msgid="80697951177515644">"ঘোরানো নিশ্চিত করুন, কীবোর্ডের ভাষা বদলানোর সুবিধা"</item>
    <item msgid="7626977989589303588">"কোনো কিছুই নয়"</item>
  </string-array>
  <string-array name="nav_bar_layouts">
    <item msgid="9156773083127904112">"সাধারণ"</item>
    <item msgid="2019571224156857610">"অবিস্তৃত"</item>
    <item msgid="7453955063378349599">"বাঁদিক ঘেঁষা"</item>
    <item msgid="5874146774389433072">"ডানদিক ঘেঁষা"</item>
  </string-array>
    <string name="menu_ime" msgid="5677467548258017952">"কিবোর্ড স্যুইচার"</string>
    <string name="save" msgid="3392754183673848006">"সেভ করুন"</string>
    <string name="reset" msgid="8715144064608810383">"রিসেট করুন"</string>
    <string name="adjust_button_width" msgid="8313444823666482197">"বোতামের প্রস্থ সিঙ্ক করুন"</string>
    <string name="clipboard" msgid="8517342737534284617">"ক্লিপবোর্ড"</string>
    <string name="accessibility_key" msgid="3471162841552818281">"কাস্টম নেভিগেশন বোতাম"</string>
    <string name="left_keycode" msgid="8211040899126637342">"বাঁদিকের কিকোড"</string>
    <string name="right_keycode" msgid="2480715509844798438">"ডানদিকের কিকোড"</string>
    <string name="left_icon" msgid="5036278531966897006">"বাঁ দিকের আইকন"</string>
    <string name="right_icon" msgid="1103955040645237425">"ডানদিকের আইকন"</string>
    <string name="drag_to_add_tiles" msgid="8933270127508303672">"টাইল যোগ করতে ধরে থেকে টেনে আনুন"</string>
    <string name="drag_to_rearrange_tiles" msgid="2143204300089638620">"টাইলগুলি আবার সাজানোর জন্য ধরে থেকে টেনে আনুন"</string>
    <string name="drag_to_remove_tiles" msgid="4682194717573850385">"সরানোর জন্য এখানে টেনে আনুন"</string>
    <string name="drag_to_remove_disabled" msgid="933046987838658850">"আপনাকে কমপক্ষে <xliff:g id="MIN_NUM_TILES">%1$d</xliff:g>টি টাইল রাখতে হবে"</string>
    <string name="qs_edit" msgid="5583565172803472437">"সম্পাদনা করুন"</string>
    <string name="tuner_time" msgid="2450785840990529997">"সময়"</string>
  <string-array name="clock_options">
    <item msgid="3986445361435142273">"ঘণ্টা, মিনিট, এবং সেকেন্ড দেখান"</item>
    <item msgid="1271006222031257266">"ঘণ্টা এবং মিনিট দেখান (ডিফল্ট)"</item>
    <item msgid="6135970080453877218">"এই আইকনটি দেখাবেন না"</item>
  </string-array>
  <string-array name="battery_options">
    <item msgid="7714004721411852551">"সর্বদা শতাংশ দেখান"</item>
    <item msgid="3805744470661798712">"চার্জ করার সময় শতাংশ দেখান (ডিফল্ট)"</item>
    <item msgid="8619482474544321778">"এই আইকনটি দেখাবেন না"</item>
  </string-array>
    <string name="tuner_low_priority" msgid="8412666814123009820">"কম-গুরুত্বপূর্ণ বিজ্ঞপ্তির আইকন দেখুন"</string>
    <string name="other" msgid="429768510980739978">"অন্যান্য"</string>
    <string name="accessibility_divider" msgid="2830785970889237307">"বিভক্ত-স্ক্রিন বিভাজক"</string>
    <string name="accessibility_action_divider_left_full" msgid="7598733539422375847">"বাঁ দিকের অংশ নিয়ে পূর্ণ স্ক্রিন"</string>
    <string name="accessibility_action_divider_left_70" msgid="4919312892541727761">"৭০% বাকি আছে"</string>
    <string name="accessibility_action_divider_left_50" msgid="3664701169564893826">"৫০% বাকি আছে"</string>
    <string name="accessibility_action_divider_left_30" msgid="4358145268046362088">"৩০% বাকি আছে"</string>
    <string name="accessibility_action_divider_right_full" msgid="8576057422864896305">"ডান দিকের অংশ নিয়ে পূর্ণ স্ক্রিন"</string>
    <string name="accessibility_action_divider_top_full" msgid="4243901660795169777">"উপর দিকের অংশ নিয়ে পূর্ণ স্ক্রিন"</string>
    <string name="accessibility_action_divider_top_70" msgid="6941226213260515072">"শীর্ষ ৭০%"</string>
    <string name="accessibility_action_divider_top_50" msgid="6275211443706497621">"শীর্ষ ৫০%"</string>
    <string name="accessibility_action_divider_top_30" msgid="5780597635887574916">"শীর্ষ ৩০%"</string>
    <string name="accessibility_action_divider_bottom_full" msgid="7352434720610115395">"নীচের অংশ নিয়ে পূর্ণ স্ক্রিন"</string>
    <string name="accessibility_qs_edit_tile_label" msgid="9079791448815232967">"<xliff:g id="POSITION">%1$d</xliff:g> লোকেশন, <xliff:g id="TILE_NAME">%2$s</xliff:g>৷ সম্পাদনা করতে দুবার আলতো চাপুন৷"</string>
    <string name="accessibility_qs_edit_add_tile_label" msgid="8292218072049068613">"<xliff:g id="TILE_NAME">%1$s</xliff:g>৷ যোগ করতে দুবার আলতো চাপুন৷"</string>
    <string name="accessibility_qs_edit_move_tile" msgid="6027997446473163426">"<xliff:g id="TILE_NAME">%1$s</xliff:g> সরান"</string>
    <string name="accessibility_qs_edit_remove_tile" msgid="3406781901949899624">"<xliff:g id="TILE_NAME">%1$s</xliff:g> সরান"</string>
    <string name="accessibility_qs_edit_tile_add" msgid="6289879620154587233">"<xliff:g id="TILE_NAME">%1$s</xliff:g> <xliff:g id="POSITION">%2$d</xliff:g>-এ যোগ করুন"</string>
    <string name="accessibility_qs_edit_tile_move" msgid="4841770637244326837">"<xliff:g id="TILE_NAME">%1$s</xliff:g> <xliff:g id="POSITION">%2$d</xliff:g>-এ সরান"</string>
    <string name="accessibility_desc_quick_settings_edit" msgid="741658939453595297">"দ্রুত সেটিংস সম্পাদক৷"</string>
    <string name="accessibility_desc_notification_icon" msgid="7331265967584178674">"<xliff:g id="ID_1">%1$s</xliff:g> বিজ্ঞপ্তি: <xliff:g id="ID_2">%2$s</xliff:g>"</string>
    <string name="dock_forced_resizable" msgid="4689301323912928801">"অ্যাপ্লিকেশানটি বিভক্ত স্ক্রীনে কাজ নাও করতে পারে৷"</string>
    <string name="dock_non_resizeble_failed_to_dock_text" msgid="7284915968096153808">"অ্যাপ্লিকেশান বিভক্ত-স্ক্রিন সমর্থন করে না৷"</string>
    <string name="forced_resizable_secondary_display" msgid="522558907654394940">"সেকেন্ডারি ডিসপ্লেতে অ্যাপটি কাজ নাও করতে পারে।"</string>
    <string name="activity_launch_on_secondary_display_failed_text" msgid="8446727617187998208">"সেকেন্ডারি ডিসপ্লেতে অ্যাপ লঞ্চ করা যাবে না।"</string>
    <string name="accessibility_quick_settings_settings" msgid="7098489591715844713">"সেটিংস খুলুন।"</string>
    <string name="accessibility_quick_settings_expand" msgid="2609275052412521467">"দ্রুত সেটিংস খুলুন৷"</string>
    <string name="accessibility_quick_settings_collapse" msgid="4674876336725041982">"দ্রুত সেটিংস বন্ধ করুন৷"</string>
    <string name="accessibility_quick_settings_alarm_set" msgid="7237918261045099853">"অ্যালার্ম সেট করা হয়েছে৷"</string>
    <string name="accessibility_quick_settings_user" msgid="505821942882668619">"<xliff:g id="ID_1">%s</xliff:g> হিসেবে প্রবেশ করে রয়েছেন"</string>
    <string name="data_connection_no_internet" msgid="691058178914184544">"ইন্টারনেট কানেকশন নেই"</string>
    <string name="accessibility_quick_settings_open_details" msgid="4879279912389052142">"বিশদ বিবরণ খুলুন৷"</string>
    <string name="accessibility_quick_settings_not_available" msgid="6860875849497473854">"<xliff:g id="REASON">%s</xliff:g>-এর জন্য পাওয়া যাবে না"</string>
    <string name="accessibility_quick_settings_open_settings" msgid="536838345505030893">"<xliff:g id="ID_1">%s</xliff:g> সেটিংস খুলুন৷"</string>
    <string name="accessibility_quick_settings_edit" msgid="1523745183383815910">"ক্রম বা সেটিংস সম্পাদনা করুন৷"</string>
    <string name="accessibility_quick_settings_page" msgid="7506322631645550961">"<xliff:g id="ID_2">%2$d</xliff:g>টির মধ্যে <xliff:g id="ID_1">%1$d</xliff:g> নং পৃষ্ঠা"</string>
    <string name="tuner_lock_screen" msgid="2267383813241144544">"লক স্ক্রিন"</string>
    <string name="pip_phone_expand" msgid="1424988917240616212">"বড় করুন"</string>
    <string name="pip_phone_minimize" msgid="9057117033655996059">"ছোটো করুন"</string>
    <string name="pip_phone_close" msgid="8801864042095341824">"বন্ধ করুন"</string>
    <string name="pip_phone_settings" msgid="5687538631925004341">"সেটিংস"</string>
    <string name="pip_phone_dismiss_hint" msgid="5825740708095316710">"খারিজ করতে নিচের দিকে টেনে আনুন"</string>
    <string name="pip_menu_title" msgid="6365909306215631910">"মেনু"</string>
    <string name="pip_notification_title" msgid="8661573026059630525">"ছবির-মধ্যে-ছবি তে <xliff:g id="NAME">%s</xliff:g> আছেন"</string>
    <string name="pip_notification_message" msgid="4991831338795022227">"<xliff:g id="NAME">%s</xliff:g> কে এই বৈশিষ্ট্যটি ব্যবহার করতে দিতে না চাইলে ট্যাপ করে সেটিংসে গিয়ে সেটি বন্ধ করে দিন।"</string>
    <string name="pip_play" msgid="333995977693142810">"চালান"</string>
    <string name="pip_pause" msgid="1139598607050555845">"বিরাম দিন"</string>
    <string name="pip_skip_to_next" msgid="3864212650579956062">"এগিয়ে যাওয়ার জন্য এড়িয়ে যান"</string>
    <string name="pip_skip_to_prev" msgid="3742589641443049237">"পিছনে যাওয়ার জন্য এড়িয়ে যান"</string>
    <string name="thermal_shutdown_title" msgid="2702966892682930264">"আপনার ফোন গরম হওয়ার জন্য বন্ধ হয়ে গেছে"</string>
    <string name="thermal_shutdown_message" msgid="7432744214105003895">"আপনার ফোন এখন ঠিক-ঠাক চলছে"</string>
    <string name="thermal_shutdown_dialog_message" msgid="6745684238183492031">"আপনার ফোন খুব বেশি গরম হয়েছিল বলে ঠাণ্ডা হওয়ার জন্য বন্ধ হয়ে গেছে। আপনার ফোন ঠিক-ঠাক ভাবে চলছে না।\n\nআপনার ফোন খুব বেশি গরম হয়ে যাবে যদি আপনি:\n	•এমন অ্যাপ ব্যবহার করলে যেটি আপনার ডিভাইসের রিসোর্স বেশি ব্যবহার করে (যেমন গেমিং, ভিডিও বা নেভিগেশন অ্যাপ)\n	• বড় ফাইল ডাউনলোড বা আপলোড করলে\n	• বেশি তাপমাত্রায় আপনার ফোন ব্যবহার করলে"</string>
    <string name="high_temp_title" msgid="2218333576838496100">"ফোনটি গরম হচ্ছে"</string>
    <string name="high_temp_notif_message" msgid="163928048626045592">"ফোনটি ঠাণ্ডা হওয়ার সময় কিছু বৈশিষ্ট্য সীমিত হতে পারে"</string>
    <string name="high_temp_dialog_message" msgid="3793606072661253968">"আপনার ফোনটি নিজে থেকেই ঠাণ্ডা হওয়ার চেষ্টা করবে৷ আপনি তবুও আপনার ফোন ব্যবহার করতে পারেন, কিন্তু এটি একটু ধীরে চলতে পারে৷\n\nআপনার ফোনটি পুরোপুরি ঠাণ্ডা হয়ে গেলে এটি স্বাভাবিকভাবে চলবে৷"</string>
    <string name="high_temp_alarm_title" msgid="2359958549570161495">"চার্জার আনপ্লাগ করুন"</string>
    <string name="high_temp_alarm_notify_message" msgid="7186272817783835089">"এই ডিভাইস চার্জ করার সময় সমস্যা হয়েছে। চার্জিং কেবলটি হয়ত গরম হয়ে গেছে, পাওয়ার অ্যাডাপ্টারটি আনপ্লাগ করুন।"</string>
    <string name="high_temp_alarm_help_care_steps" msgid="5017002218341329566">"কী করতে হবে ধাপে ধাপে দেখুন"</string>
    <string name="lockscreen_shortcut_left" msgid="1238765178956067599">"বাঁদিকের শর্টকাট"</string>
    <string name="lockscreen_shortcut_right" msgid="4138414674531853719">"ডানদিকের শর্টকাট"</string>
    <string name="lockscreen_unlock_left" msgid="1417801334370269374">"বাঁদিকের শর্টকাট দিয়েও আনলক করা যায়"</string>
    <string name="lockscreen_unlock_right" msgid="4658008735541075346">"ডানদিকের শর্টকাট দিয়েও আনলক করা যায়"</string>
    <string name="lockscreen_none" msgid="4710862479308909198">"কোনোটিই নয়"</string>
    <string name="tuner_launch_app" msgid="3906265365971743305">"<xliff:g id="APP">%1$s</xliff:g> লঞ্চ করুন"</string>
    <string name="tuner_other_apps" msgid="7767462881742291204">"অন্যান্য অ্যাপ"</string>
    <string name="tuner_circle" msgid="5270591778160525693">"চেনাশোনা"</string>
    <string name="tuner_plus" msgid="4130366441154416484">"যোগ"</string>
    <string name="tuner_minus" msgid="5258518368944598545">"বিয়োগ"</string>
    <string name="tuner_left" msgid="5758862558405684490">"বাঁদিক"</string>
    <string name="tuner_right" msgid="8247571132790812149">"ডান"</string>
    <string name="tuner_menu" msgid="363690665924769420">"মেনু"</string>
    <string name="tuner_app" msgid="6949280415826686972">"<xliff:g id="APP">%1$s</xliff:g> অ্যাপ"</string>
    <string name="notification_channel_alerts" msgid="3385787053375150046">"সতর্কতা"</string>
    <string name="notification_channel_battery" msgid="9219995638046695106">"ব্যাটারি"</string>
    <string name="notification_channel_screenshot" msgid="7665814998932211997">"স্ক্রীনশটস"</string>
    <string name="notification_channel_general" msgid="4384774889645929705">"সাধারণ বার্তাগুলি"</string>
    <string name="notification_channel_storage" msgid="2720725707628094977">"স্টোরেজ"</string>
    <string name="notification_channel_hints" msgid="7703783206000346876">"হিন্ট"</string>
    <string name="instant_apps" msgid="8337185853050247304">"ইনস্ট্যান্ট অ্যাপ"</string>
    <string name="instant_apps_title" msgid="8942706782103036910">"<xliff:g id="APP">%1$s</xliff:g> চলছে"</string>
    <string name="instant_apps_message" msgid="6112428971833011754">"অ্যাপটি ইনস্টল না করে চালু করা হয়েছে।"</string>
    <string name="instant_apps_message_with_help" msgid="1816952263531203932">"অ্যাপটি ইনস্টল না করে চালু করা হয়েছে। আরও জানতে ট্যাপ করুন।"</string>
    <string name="app_info" msgid="5153758994129963243">"অ্যাপের তথ্য"</string>
    <string name="go_to_web" msgid="636673528981366511">"ব্রাউজারে যান"</string>
    <string name="mobile_data" msgid="4564407557775397216">"মোবাইল ডেটা"</string>
    <string name="mobile_data_text_format" msgid="6806501540022589786">"<xliff:g id="ID_1">%1$s</xliff:g> — <xliff:g id="ID_2">%2$s</xliff:g>"</string>
    <string name="mobile_carrier_text_format" msgid="8912204177152950766">"<xliff:g id="CARRIER_NAME">%1$s</xliff:g>, <xliff:g id="MOBILE_DATA_TYPE">%2$s</xliff:g>"</string>
    <string name="wifi_is_off" msgid="5389597396308001471">"ওয়াই ফাই বন্ধ আছে"</string>
    <string name="bt_is_off" msgid="7436344904889461591">"ব্লুটুথ বন্ধ আছে"</string>
    <string name="dnd_is_off" msgid="3185706903793094463">"বিরক্ত করবে না বিকল্পটি বন্ধ আছে"</string>
    <string name="qs_dnd_prompt_auto_rule" msgid="3535469468310002616">"বিরক্ত করবে না বিকল্পটি একটি স্বয়ংক্রিয় নিয়ম <xliff:g id="ID_1">%s</xliff:g> এর দ্বারা চালু করা হয়েছে।"</string>
    <string name="qs_dnd_prompt_app" msgid="4027984447935396820">"বিরক্ত করবে না বিকল্পটি একটি অ্যাপ <xliff:g id="ID_1">%s</xliff:g> এর দ্বারা চালু করা হয়েছে।"</string>
    <string name="qs_dnd_prompt_auto_rule_app" msgid="1841469944118486580">"বিরক্ত করবে না বিকল্পটি একটি স্বয়ংক্রিয় নিয়ম বা অ্যাপের দ্বারা চালু করা হয়েছে।"</string>
    <string name="qs_dnd_until" msgid="7844269319043747955">"<xliff:g id="ID_1">%s</xliff:g> পর্যন্ত"</string>
    <string name="qs_dnd_keep" msgid="3829697305432866434">"রাখুন"</string>
    <string name="qs_dnd_replace" msgid="7712119051407052689">"বদলে দিন"</string>
    <string name="running_foreground_services_title" msgid="5137313173431186685">"পটভূমিতে অ্যাপ চালু আছে"</string>
    <string name="running_foreground_services_msg" msgid="3009459259222695385">"ব্যাটারি এবং ডেটার ব্যবহারের বিশদ বিবরণের জন্য ট্যাপ করুন"</string>
    <string name="mobile_data_disable_title" msgid="5366476131671617790">"মোবাইল ডেটা বন্ধ করবেন?"</string>
    <string name="mobile_data_disable_message" msgid="8604966027899770415">"আপনি <xliff:g id="CARRIER">%s</xliff:g>-এর মাধ্যমে ডেটা অথবা ইন্টারনেট অ্যাক্সেস করতে পারবেন না। শুধুমাত্র ওয়াই-ফাইয়ের মাধ্যমেই ইন্টারনেট অ্যাক্সেস করা যাবে।"</string>
    <string name="mobile_data_disable_message_default_carrier" msgid="6496033312431658238">"আপনার পরিষেবা প্রদানকারী"</string>
    <string name="touch_filtered_warning" msgid="8119511393338714836">"একটি অ্যাপ কোনও অনুমোদনের অনুরোধকে ঢেকে দিচ্ছে, তাই সেটিংস থেকে আপনার প্রতিক্রিয়া যাচাই করা যাচ্ছে না।"</string>
    <string name="slice_permission_title" msgid="3262615140094151017">"<xliff:g id="APP_0">%1$s</xliff:g> অ্যাপটিকে <xliff:g id="APP_2">%2$s</xliff:g> এর অংশ দেখানোর অনুমতি দেবেন?"</string>
    <string name="slice_permission_text_1" msgid="6675965177075443714">"- এটি <xliff:g id="APP">%1$s</xliff:g> এর তথ্য অ্যাক্সেস করতে পারবে"</string>
    <string name="slice_permission_text_2" msgid="6758906940360746983">"- এটি <xliff:g id="APP">%1$s</xliff:g> এর মধ্যে কাজ করতে পারবে"</string>
    <string name="slice_permission_checkbox" msgid="4242888137592298523">"<xliff:g id="APP">%1$s</xliff:g> অ্যাপটিকে যেকোনও অ্যাপের অংশ দেখাতে দিন"</string>
    <string name="slice_permission_allow" msgid="6340449521277951123">"অনুমতি দিন"</string>
    <string name="slice_permission_deny" msgid="6870256451658176895">"খারিজ করুন"</string>
    <string name="auto_saver_title" msgid="6873691178754086596">"ব্যাটারি সেভার চালু হওয়ার সময় সেট করতে ট্যাপ করুন"</string>
    <string name="auto_saver_text" msgid="3214960308353838764">"ব্যাটারির চার্জ শেষ হয়ে যাওয়ার সম্ভাবনা দেখা দিলে চালু করুন"</string>
    <string name="no_auto_saver_action" msgid="7467924389609773835">"না থাক"</string>
    <string name="auto_saver_enabled_title" msgid="4294726198280286333">"আগে সেট করা সময় অনুযায়ী ব্যাটারি সেভার চালু হয়েছে"</string>
    <string name="auto_saver_enabled_text" msgid="7889491183116752719">"চার্জ <xliff:g id="PERCENTAGE">%d</xliff:g>%%-এর নিচে চলে গেলে ব্যাটারি সেভার নিজে থেকেই চালু হয়ে যাবে।"</string>
    <string name="open_saver_setting_action" msgid="2111461909782935190">"সেটিংস"</string>
    <string name="auto_saver_okay_action" msgid="7815925750741935386">"বুঝেছি"</string>
    <string name="heap_dump_tile_name" msgid="2464189856478823046">"Dump SysUI Heap"</string>
    <string name="sensor_privacy_mode" msgid="4462866919026513692">"সেন্সর বন্ধ"</string>
    <string name="device_services" msgid="1549944177856658705">"ডিভাইস সংক্রান্ত পরিষেবা"</string>
    <string name="music_controls_no_title" msgid="4166497066552290938">"কোনও শীর্ষক নেই"</string>
    <string name="restart_button_description" msgid="6916116576177456480">"এই অ্যাপ রিস্টার্ট করতে ট্যাপ করুন ও ফুল-স্ক্রিন ব্যবহার করুন।"</string>
    <string name="bubbles_settings_button_description" msgid="7324245408859877545">"<xliff:g id="APP_NAME">%1$s</xliff:g> বাবলের জন্য সেটিংস"</string>
    <string name="manage_bubbles_text" msgid="6856830436329494850">"ম্যানেজ করা"</string>
    <string name="bubble_content_description_single" msgid="5175160674436546329">"<xliff:g id="APP_NAME">%2$s</xliff:g> অ্যাপ থেকে <xliff:g id="NOTIFICATION_TITLE">%1$s</xliff:g>"</string>
    <string name="bubble_content_description_stack" msgid="7907610717462651870">"<xliff:g id="APP_NAME">%2$s</xliff:g> অ্যাপ এবং আরও <xliff:g id="BUBBLE_COUNT">%3$d</xliff:g>টি থেকে <xliff:g id="NOTIFICATION_TITLE">%1$s</xliff:g>"</string>
    <string name="bubble_accessibility_action_move" msgid="3185080443743819178">"সরান"</string>
    <string name="bubble_accessibility_action_move_top_left" msgid="4347227665275929728">"উপরে বাঁদিকে সরান"</string>
    <string name="bubble_accessibility_action_move_top_right" msgid="6916868852433483569">"উপরে ডানদিকে সরান"</string>
    <string name="bubble_accessibility_action_move_bottom_left" msgid="6339015902495504715">"নিচে বাঁদিকে সরান"</string>
    <string name="bubble_accessibility_action_move_bottom_right" msgid="7471571700628346212">"নিচে ডান দিকে সরান"</string>
    <string name="bubble_dismiss_text" msgid="7071770411580452911">"খারিজ করুন"</string>
    <string name="bubbles_dont_bubble_conversation" msgid="1033040343437428822">"কথোপকথন বাবল হিসেবে দেখাবে না"</string>
    <string name="bubbles_user_education_title" msgid="5547017089271445797">"বাবল ব্যবহার করে চ্যাট করুন"</string>
    <string name="bubbles_user_education_description" msgid="1160281719576715211">"নতুন কথোপকথন ভেসে থাকা আইকন বা বাবল হিসেবে দেখানো হয়। বাবল খুলতে ট্যাপ করুন। সেটি সরাতে ধরে টেনে আনুন।"</string>
    <string name="bubbles_user_education_manage_title" msgid="2848511858160342320">"যেকোনও সময় বাবল নিয়ন্ত্রণ করুন"</string>
    <string name="bubbles_user_education_manage" msgid="1391639189507036423">"এই অ্যাপ থেকে বাবল বন্ধ করতে ম্যানেজ করুন বিকল্প ট্যাপ করুন"</string>
    <string name="bubbles_user_education_got_it" msgid="8282812431953161143">"বুঝেছি"</string>
    <string name="bubbles_app_settings" msgid="5779443644062348657">"<xliff:g id="NOTIFICATION_TITLE">%1$s</xliff:g> সেটিংস"</string>
    <string name="notification_content_system_nav_changed" msgid="5077913144844684544">"সিস্টেম নেভিগেশন আপডেট হয়েছে। পরিবর্তন করার জন্য সেটিংসে যান।"</string>
    <string name="notification_content_gesture_nav_available" msgid="4431460803004659888">"সিস্টেম নেভিগেশন আপডেট করতে সেটিংসে যান"</string>
    <string name="inattentive_sleep_warning_title" msgid="3891371591713990373">"স্ট্যান্ডবাই"</string>
    <string name="priority_onboarding_show_at_top_text" msgid="1678400241025513541">"কথোপকথনের বিভাগের উপরে দেখান"</string>
    <string name="priority_onboarding_show_avatar_text" msgid="5756291381124091508">"লক স্ক্রিনে প্রোফাইল ছবি দেখান"</string>
    <string name="priority_onboarding_appear_as_bubble_text" msgid="4227039772250263122">"অ্যাপের উপরে একটি ভাসমান বুদবুদ হিসেবে দেখা যাবে"</string>
    <string name="priority_onboarding_ignores_dnd_text" msgid="2918952762719600529">"বিরক্ত করবে না মোডে ব্যাঘাত ঘটাতে পারে"</string>
    <string name="priority_onboarding_done_button_title" msgid="4569550984286506007">"বুঝেছি"</string>
    <string name="magnification_overlay_title" msgid="6584179429612427958">"ওভারলে উইন্ডো বড় করে দেখা"</string>
    <string name="magnification_window_title" msgid="4863914360847258333">"উইন্ডো বড় করে দেখা"</string>
    <string name="magnification_controls_title" msgid="8421106606708891519">"উইন্ডো কন্ট্রোল বড় করে দেখা"</string>
    <string name="quick_controls_title" msgid="6839108006171302273">"ডিভাইস কন্ট্রোল"</string>
    <string name="quick_controls_subtitle" msgid="1667408093326318053">"আপনার কানেক্ট করা ডিভাইসের জন্য কন্ট্রোল যোগ করুন"</string>
    <string name="quick_controls_setup_title" msgid="8901436655997849822">"ডিভাইস কন্ট্রোল সেট-আপ করুন"</string>
    <string name="quick_controls_setup_subtitle" msgid="1681506617879773824">"আপনার কন্ট্রোল অ্যাক্সেস করতে পাওয়ার বোতাম ধরে থাকুন"</string>
    <string name="controls_providers_title" msgid="6879775889857085056">"কন্ট্রোল যোগ করতে অ্যাপ বেছে নিন"</string>
    <plurals name="controls_number_of_favorites" formatted="false" msgid="1057347832073807380">
      <item quantity="one"><xliff:g id="NUMBER_1">%s</xliff:g>টি কন্ট্রোল যোগ করা হয়েছে।</item>
      <item quantity="other"><xliff:g id="NUMBER_1">%s</xliff:g>টি কন্ট্রোল যোগ করা হয়েছে।</item>
    </plurals>
    <string name="controls_favorite_default_title" msgid="967742178688938137">"নিয়ন্ত্রণ"</string>
    <string name="controls_favorite_subtitle" msgid="6604402232298443956">"যেসব কন্ট্রোল অ্যাক্সেস করতে চান সেগুলি পাওয়ার মেনু থেকে বেছে নিন"</string>
    <string name="controls_favorite_rearrange" msgid="5616952398043063519">"কন্ট্রোলগুলিকে আবার সাজানোর জন্য ধরে রেখে টেনে আনুন"</string>
    <string name="controls_favorite_removed" msgid="5276978408529217272">"সমস্ত কন্ট্রোল সরানো হয়েছে"</string>
    <!-- no translation found for controls_favorite_toast_no_changes (7094494210840877931) -->
    <skip />
    <string name="controls_favorite_load_error" msgid="2533215155804455348">"সব কন্ট্রোলের তালিকা লোড করা যায়নি।"</string>
    <string name="controls_favorite_other_zone_header" msgid="9089613266575525252">"অন্য"</string>
    <string name="controls_dialog_title" msgid="2343565267424406202">"ডিভাইস কন্ট্রোলে যোগ করুন"</string>
    <string name="controls_dialog_ok" msgid="7011816381344485651">"পছন্দসইতে যোগ করুন"</string>
    <string name="controls_dialog_message" msgid="6292099631702047540">"আপনার পছন্দসইতে যোগ করতে <xliff:g id="APP">%s</xliff:g> এই কন্ট্রোল সাজেস্ট করেছে।"</string>
    <string name="controls_dialog_confirmation" msgid="586517302736263447">"কন্ট্রোল আপডেট করা হয়েছে"</string>
    <string name="controls_pin_use_alphanumeric" msgid="8478371861023048414">"পিন-এ অক্ষর বা চিহ্ন রয়েছে"</string>
    <string name="controls_pin_verify" msgid="3452778292918877662">"<xliff:g id="DEVICE">%s</xliff:g> যাচাই করুন"</string>
    <string name="controls_pin_wrong" msgid="6162694056042164211">"ভুল পিন"</string>
    <string name="controls_pin_verifying" msgid="3755045989392131746">"যাচাই করা হচ্ছে…"</string>
    <string name="controls_pin_instructions" msgid="6363309783822475238">"পিন লিখুন"</string>
    <string name="controls_pin_instructions_retry" msgid="1566667581012131046">"আরেকটি পিন লিখে চেষ্টা করুন"</string>
    <string name="controls_confirmation_confirming" msgid="2596071302617310665">"কনফার্ম করা হচ্ছে…"</string>
    <string name="controls_confirmation_message" msgid="7744104992609594859">"<xliff:g id="DEVICE">%s</xliff:g>-এর জন্য পরিবর্তন কনফার্ম করুন"</string>
    <string name="controls_structure_tooltip" msgid="4355922222944447867">"আরও দেখতে সোয়াইপ করুন"</string>
    <string name="controls_seeding_in_progress" msgid="3033855341410264148">"সাজেশন লোড করা হচ্ছে"</string>
    <string name="controls_media_close_session" msgid="9023534788828414585">"এই মিডিয়া সেশন বেছে নিন"</string>
    <string name="controls_error_timeout" msgid="794197289772728958">"বন্ধ আছে, অ্যাপ চেক করুন"</string>
    <string name="controls_error_retryable" msgid="864025882878378470">"সমস্যা, আবার চেষ্টা করা হচ্ছে…"</string>
    <string name="controls_error_removed" msgid="6299213591234723805">"ডিভাইস সরিয়ে দেওয়া হয়েছে"</string>
    <string name="controls_error_generic" msgid="352500456918362905">"স্ট্যাটাস লোড করা যাচ্ছে না"</string>
    <string name="controls_error_failed" msgid="960228639198558525">"সমস্যা হয়েছে, আবার চেষ্টা করুন"</string>
    <string name="controls_in_progress" msgid="4421080500238215939">"চলছে"</string>
    <string name="controls_added_tooltip" msgid="4842812921719153085">"নতুন কন্ট্রোল দেখতে পাওয়ার বোতাম টিপে ধরে থাকুন"</string>
    <string name="controls_menu_add" msgid="4447246119229920050">"কন্ট্রোল যোগ করুন"</string>
    <string name="controls_menu_edit" msgid="890623986951347062">"কন্ট্রোল এডিট করুন"</string>
</resources><|MERGE_RESOLUTION|>--- conflicted
+++ resolved
@@ -255,6 +255,8 @@
     <!-- no translation found for accessibility_work_mode (1280025758672376313) -->
     <skip />
     <string name="accessibility_notification_dismissed" msgid="4411652015138892952">"বিজ্ঞপ্তি খারিজ করা হয়েছে৷"</string>
+    <!-- no translation found for accessibility_bubble_dismissed (270358867566720729) -->
+    <skip />
     <string name="accessibility_desc_notification_shade" msgid="5355229129428759989">"বিজ্ঞপ্তি শেড৷"</string>
     <string name="accessibility_desc_quick_settings" msgid="4374766941484719179">"দ্রুত সেটিংস৷"</string>
     <string name="accessibility_desc_lock_screen" msgid="5983125095181194887">"লক স্ক্রিন।"</string>
@@ -430,8 +432,7 @@
     <string name="quick_settings_screen_record_label" msgid="1594046461509776676">"স্ক্রিন রেকর্ড"</string>
     <string name="quick_settings_screen_record_start" msgid="1574725369331638985">"শুরু করুন"</string>
     <string name="quick_settings_screen_record_stop" msgid="8087348522976412119">"বন্ধ করুন"</string>
-    <!-- no translation found for media_seamless_remote_device (177033467332920464) -->
-    <skip />
+    <string name="media_seamless_remote_device" msgid="177033467332920464">"ডিভাইস"</string>
     <string name="recents_swipe_up_onboarding" msgid="2820265886420993995">"অন্য অ্যাপে যেতে উপরের দিকে সোয়াইপ করুন"</string>
     <string name="recents_quick_scrub_onboarding" msgid="765934300283514912">"একটি অ্যাপ ছেড়ে দ্রুত অন্য অ্যাপে যেতে ডান দিকে টেনে আনুন"</string>
     <string name="quick_step_accessibility_toggle_overview" msgid="7908949976727578403">"\'এক নজরে\' বৈশিষ্ট্যটি চালু বা বন্ধ করুন"</string>
@@ -714,12 +715,7 @@
     <string name="notification_channel_summary_priority" msgid="7415770044553264622">"কথোপকথন বিভাগের উপরে বাবল হিসেবে দেখা যায়।"</string>
     <string name="notification_conversation_channel_settings" msgid="2409977688430606835">"সেটিংস"</string>
     <string name="notification_priority_title" msgid="2079708866333537093">"অগ্রাধিকার"</string>
-<<<<<<< HEAD
-    <!-- no translation found for no_shortcut (7176375126961212514) -->
-    <skip />
-=======
     <string name="no_shortcut" msgid="7176375126961212514">"<xliff:g id="APP_NAME">%1$s</xliff:g> অ্যাপে কথোপকথনের ক্ষেত্রে প্রযোজ্য সেটিংস কাজ করে না"</string>
->>>>>>> b1baf041
     <string name="bubble_overflow_empty_title" msgid="3120029421991510842">"কোনও সাম্প্রতিক বাবল নেই"</string>
     <string name="bubble_overflow_empty_subtitle" msgid="2030874469510497397">"সাম্প্রতিক ও বাতিল করা বাবল এখানে দেখা যাবে"</string>
     <string name="notification_unblockable_desc" msgid="2073030886006190804">"এই বিজ্ঞপ্তিগুলি পরিবর্তন করা যাবে না।"</string>
