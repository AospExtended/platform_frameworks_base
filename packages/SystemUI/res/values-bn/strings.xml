<?xml version="1.0" encoding="UTF-8"?>
<!-- 
/**
 * Copyright (c) 2009, The Android Open Source Project
 *
 * Licensed under the Apache License, Version 2.0 (the "License");
 * you may not use this file except in compliance with the License.
 * You may obtain a copy of the License at
 *
 *     http://www.apache.org/licenses/LICENSE-2.0
 *
 * Unless required by applicable law or agreed to in writing, software
 * distributed under the License is distributed on an "AS IS" BASIS,
 * WITHOUT WARRANTIES OR CONDITIONS OF ANY KIND, either express or implied.
 * See the License for the specific language governing permissions and
 * limitations under the License.
 */
 -->

<resources xmlns:android="http://schemas.android.com/apk/res/android"
    xmlns:xliff="urn:oasis:names:tc:xliff:document:1.2">
    <string name="app_label" msgid="4811759950673118541">"সিস্টেম UI"</string>
    <string name="status_bar_clear_all_button" msgid="2491321682873657397">"সাফ করুন"</string>
    <string name="status_bar_no_notifications_title" msgid="7812479124981107507">"কোনো বিজ্ঞপ্তি নেই"</string>
    <string name="status_bar_ongoing_events_title" msgid="3986169317496615446">"চলতে-থাকা"</string>
    <string name="status_bar_latest_events_title" msgid="202755896454005436">"বিজ্ঞপ্তি"</string>
    <string name="battery_low_title" msgid="6891106956328275225">"চার্জ শীঘ্রই শেষ হয়ে যেতে পারে"</string>
    <string name="battery_low_percent_format" msgid="4276661262843170964">"<xliff:g id="PERCENTAGE">%s</xliff:g> অবশিষ্ট আছে"</string>
    <string name="battery_low_percent_format_hybrid" msgid="3985614339605686167">"<xliff:g id="PERCENTAGE">%1$s</xliff:g> বাকি আছে, বর্তমান ব্যবহারের ভিত্তিতে আর <xliff:g id="TIME">%2$s</xliff:g> চলবে"</string>
    <string name="battery_low_percent_format_hybrid_short" msgid="5917433188456218857">"<xliff:g id="PERCENTAGE">%1$s</xliff:g> বাকি আছে, আর <xliff:g id="TIME">%2$s</xliff:g> চলবে"</string>
    <string name="battery_low_percent_format_saver_started" msgid="4968468824040940688">"<xliff:g id="PERCENTAGE">%s</xliff:g> অবশিষ্ট আছে। ব্যাটারি সেভার চালু আছে।"</string>
    <string name="invalid_charger" msgid="4370074072117767416">"ইউএসবি দিয়ে চার্জ করা যাবে না। ডিভাইসের সাথে যে চার্জারটি পেয়েছেন, সেটি ব্যবহার করুন।"</string>
    <string name="invalid_charger_title" msgid="938685362320735167">"ইউএসবি দিয়ে চার্জ করা যাবে না"</string>
    <string name="invalid_charger_text" msgid="2339310107232691577">"ডিভাইসের সাথে যে চার্জারটি পেয়েছেন, সেটি ব্যবহার করুন"</string>
    <string name="battery_low_why" msgid="2056750982959359863">"সেটিংস"</string>
    <string name="battery_saver_confirmation_title" msgid="1234998463717398453">"ব্যাটারি সেভার চালু করবেন?"</string>
    <string name="battery_saver_confirmation_title_generic" msgid="2299231884234959849">"ব্যাটারি সেভার সম্পর্কে"</string>
    <string name="battery_saver_confirmation_ok" msgid="5042136476802816494">"চালু করুন"</string>
    <string name="battery_saver_start_action" msgid="4553256017945469937">"ব্যাটারি সেভার চালু করুন"</string>
    <string name="status_bar_settings_settings_button" msgid="534331565185171556">"সেটিংস"</string>
    <string name="status_bar_settings_wifi_button" msgid="7243072479837270946">"ওয়াই-ফাই"</string>
    <string name="status_bar_settings_auto_rotation" msgid="8329080442278431708">"অটো-রোটেট স্ক্রিন"</string>
    <string name="status_bar_settings_mute_label" msgid="914392730086057522">"মিউট করুন"</string>
    <string name="status_bar_settings_auto_brightness_label" msgid="2151934479226017725">"স্বতঃ"</string>
    <string name="status_bar_settings_notifications" msgid="5285316949980621438">"বিজ্ঞপ্তি"</string>
    <string name="bluetooth_tethered" msgid="4171071193052799041">"ব্লুটুথ টিথার করা হয়েছে"</string>
    <string name="status_bar_input_method_settings_configure_input_methods" msgid="2972273031043777851">"ইনপুট পদ্ধতিগুলি সেট-আপ করুন"</string>
    <string name="status_bar_use_physical_keyboard" msgid="4849251850931213371">"ফিজিক্যাল কীবোর্ড"</string>
    <string name="usb_device_permission_prompt" msgid="4414719028369181772">"<xliff:g id="APPLICATION">%1$s</xliff:g> কে <xliff:g id="USB_DEVICE">%2$s</xliff:g> অ্যাক্সেস করতে দেবেন?"</string>
    <string name="usb_device_permission_prompt_warn" msgid="2309129784984063656">"<xliff:g id="USB_DEVICE">%2$s</xliff:g> অ্যাক্সেস করতে <xliff:g id="APPLICATION">%1$s</xliff:g>-কে কি অনুমতি দেবেন?\nএই অ্যাপকে রেকর্ড করার অনুমতি দেওয়া হয়নি কিন্তু USB ডিভাইসের মাধ্যমে সেটি অডিও রেকর্ড করতে পারে।"</string>
    <string name="usb_accessory_permission_prompt" msgid="717963550388312123">"<xliff:g id="APPLICATION">%1$s</xliff:g> কে <xliff:g id="USB_ACCESSORY">%2$s</xliff:g> অ্যাক্সেস করতে দেবেন?"</string>
    <string name="usb_device_confirm_prompt" msgid="4091711472439910809">"<xliff:g id="USB_DEVICE">%2$s</xliff:g> ব্যবহার করার জন্য <xliff:g id="APPLICATION">%1$s</xliff:g> চালু করবেন?"</string>
    <string name="usb_device_confirm_prompt_warn" msgid="990208659736311769">"<xliff:g id="USB_DEVICE">%2$s</xliff:g> অ্যাক্সেস করার জন্য <xliff:g id="APPLICATION">%1$s</xliff:g> খুলবেন?\nএই অ্যাপকে রেকর্ড করার অনুমতি দেওয়া হয়নি কিন্তু USB ডিভাইসের মাধ্যমে সেটি অডিও রেকর্ড করতে পারে।"</string>
    <string name="usb_accessory_confirm_prompt" msgid="5728408382798643421">"<xliff:g id="USB_ACCESSORY">%2$s</xliff:g> ব্যবহার করার জন্য <xliff:g id="APPLICATION">%1$s</xliff:g> চালু করবেন?"</string>
    <string name="usb_accessory_uri_prompt" msgid="6756649383432542382">"ইনস্টল থাকা কোনো অ্যাপ্লিকেশান এই USB যন্ত্রাংশের সাথে কাজ করে না৷ <xliff:g id="URL">%1$s</xliff:g> এ এই যন্ত্রাংশের সম্পর্কে আরও জানুন৷"</string>
    <string name="title_usb_accessory" msgid="1236358027511638648">"USB যন্ত্রাংশ"</string>
    <string name="label_view" msgid="6815442985276363364">"দেখুন"</string>
    <string name="always_use_device" msgid="210535878779644679">"<xliff:g id="USB_DEVICE">%2$s</xliff:g> যখনই সংযুক্ত থাকবে তখনই <xliff:g id="APPLICATION">%1$s</xliff:g> চালু হবে"</string>
    <string name="always_use_accessory" msgid="1977225429341838444">"<xliff:g id="USB_ACCESSORY">%2$s</xliff:g> যখনই সংযুক্ত থাকবে তখনই <xliff:g id="APPLICATION">%1$s</xliff:g> চালু হবে"</string>
    <string name="usb_debugging_title" msgid="8274884945238642726">"USB ডিবাগিং মঞ্জুর করবেন?"</string>
    <string name="usb_debugging_message" msgid="5794616114463921773">"কম্পিউটারের RSA কী আঙ্গুলের ছাপ হল:\n<xliff:g id="FINGERPRINT">%1$s</xliff:g>"</string>
    <string name="usb_debugging_always" msgid="4003121804294739548">"এই কম্পিউটার থেকে সর্বদা অনুমতি দিন"</string>
    <string name="usb_debugging_allow" msgid="1722643858015321328">"অনুমতি দিন"</string>
    <string name="usb_debugging_secondary_user_title" msgid="7843050591380107998">"USB ডিবাগিং অনুমোদিত নয়"</string>
    <string name="usb_debugging_secondary_user_message" msgid="3740347841470403244">"ব্যবহারকারী এখন এই ডিভাইসে সাইন-ইন করেছেন তাই USB ডিবাগিং চালু করা যাবে না। এই বৈশিষ্ট্যটি ব্যবহার করতে, প্রাথমিক ব্যবহারকারীতে পাল্টে নিন।"</string>
    <string name="wifi_debugging_title" msgid="7300007687492186076">"এই নেটওয়ার্কে ওয়্যারলেস ডিবাগিংয়ের অনুমতি দেবেন?"</string>
    <string name="wifi_debugging_message" msgid="5461204211731802995">"নেটওয়ার্কের নাম (SSID)\n<xliff:g id="SSID_0">%1$s</xliff:g>\n\nওয়াই-ফাই অ্যাড্রেস (BSSID)\n<xliff:g id="BSSID_1">%2$s</xliff:g>"</string>
    <string name="wifi_debugging_always" msgid="2968383799517975155">"এই নেটওয়ার্কে সবসময় অনুমতি দিন"</string>
    <string name="wifi_debugging_allow" msgid="4573224609684957886">"অনুমতি দিন"</string>
    <string name="wifi_debugging_secondary_user_title" msgid="2493201475880517725">"ওয়্যারলেস ডিবাগিং করা যাবে না"</string>
    <string name="wifi_debugging_secondary_user_message" msgid="4492383073970079751">"ব্যবহারকারী এখন এই ডিভাইসে সাইন-ইন করেছেন তাই ওয়্যারলেস ডিবাগিং চালু করা যাবে না। এই ফিচারটি ব্যবহার করতে, প্রাথমিক ব্যবহারকারীতে পাল্টে নিন।"</string>
    <string name="usb_contaminant_title" msgid="894052515034594113">"ইউএসবি পোর্ট বন্ধ করা হয়েছে"</string>
    <string name="usb_contaminant_message" msgid="7730476585174719805">"কোনও তরল পদার্থ ও ধুলো থেকে আপনার ডিভাইসকে সুরক্ষিত রাখতে, ইউএসবি পোর্ট বন্ধ করা আছে, তাই কোনও অ্যাক্সেসরির শনাক্ত করা যাবে না।\n\nইউএসবি পোর্ট আবার ব্যবহার করা নিরাপদ হলে, আপনাকে জানানো হবে।"</string>
    <string name="usb_port_enabled" msgid="531823867664717018">"চার্জার ও আনুষঙ্গিক আইটেম শনাক্ত করার জন্য ইউএসবি চালু করা হয়েছে"</string>
    <string name="usb_disable_contaminant_detection" msgid="3827082183595978641">"ইউএসবি চালু করুন"</string>
    <string name="learn_more" msgid="4690632085667273811">"আরও জানুন"</string>
    <string name="compat_mode_on" msgid="4963711187149440884">"স্ক্রীণ পূরণ করতে জুম করুন"</string>
    <string name="compat_mode_off" msgid="7682459748279487945">"ফুল স্ক্রিন করুন"</string>
    <string name="global_action_screenshot" msgid="2760267567509131654">"স্ক্রিনশট"</string>
    <string name="remote_input_image_insertion_text" msgid="4850791636452521123">"একটি ছবি পাঠানো হয়েছে"</string>
    <string name="screenshot_saving_ticker" msgid="6519186952674544916">"স্ক্রিনশট সেভ করা হচ্ছে..."</string>
    <string name="screenshot_saving_title" msgid="2298349784913287333">"স্ক্রিনশট সেভ করা হচ্ছে..."</string>
    <string name="screenshot_saved_title" msgid="8893267638659083153">"স্ক্রিনশট সেভ করা হয়েছে"</string>
    <string name="screenshot_saved_text" msgid="7778833104901642442">"স্ক্রিনশটটি দেখতে ট্যাপ করুন"</string>
    <string name="screenshot_failed_title" msgid="3259148215671936891">"স্ক্রিনশট সেভ করা যায়নি"</string>
    <string name="screenshot_failed_to_save_unknown_text" msgid="1506621600548684129">"আবার স্ক্রিনশট নেওয়ার চেষ্টা করুন"</string>
    <string name="screenshot_failed_to_save_text" msgid="8344173457344027501">"বেশি জায়গা নেই তাই স্ক্রিনশটটি সেভ করা যাবে না৷"</string>
    <string name="screenshot_failed_to_capture_text" msgid="7818288545874407451">"এই অ্যাপ বা আপনার প্রতিষ্ঠান স্ক্রিনশট নেওয়ার অনুমতি দেয়নি"</string>
    <string name="screenshot_dismiss_ui_description" msgid="934736855340147968">"স্ক্রিনশট বাতিল করুন"</string>
    <string name="screenshot_preview_description" msgid="669177537416980449">"স্ক্রিনশট খুলুন"</string>
    <string name="screenrecord_name" msgid="2596401223859996572">"স্ক্রিন রেকর্ডার"</string>
    <string name="screenrecord_channel_description" msgid="4147077128486138351">"স্ক্রিন রেকর্ডিং সেশন চলার বিজ্ঞপ্তি"</string>
    <string name="screenrecord_start_label" msgid="1750350278888217473">"রেকর্ডিং শুরু করবেন?"</string>
    <string name="screenrecord_description" msgid="1123231719680353736">"রেকর্ড করার সময়, আপনার স্ক্রিনে দেখানো বা ডিভাইসে চালানো যেকোনও ধরনের সংবেদনশীল তথ্য Android সিস্টেম ক্যাপচার করতে পারে। এর মধ্যে পাসওয়ার্ড, পেমেন্টের তথ্য, ফটো, মেসেজ এবং অডিও সম্পর্কিত তথ্য থাকে।"</string>
    <string name="screenrecord_audio_label" msgid="6183558856175159629">"অডিও রেকর্ড করুন"</string>
    <string name="screenrecord_device_audio_label" msgid="9016927171280567791">"ডিভাইস অডিও"</string>
    <string name="screenrecord_device_audio_description" msgid="4922694220572186193">"মিউজিক, কল এবং রিংটোনগুলির মতো আপনার ডিভাইস থেকে সাউন্ড"</string>
    <string name="screenrecord_mic_label" msgid="2111264835791332350">"মাইক্রোফোন"</string>
    <string name="screenrecord_device_audio_and_mic_label" msgid="1831323771978646841">"ডিভাইস অডিও এবং মাইক্রোফোন"</string>
    <string name="screenrecord_start" msgid="330991441575775004">"শুরু করুন"</string>
    <string name="screenrecord_ongoing_screen_only" msgid="4459670242451527727">"স্ক্রিন রেকর্ড করা হচ্ছে"</string>
    <string name="screenrecord_ongoing_screen_and_audio" msgid="5351133763125180920">"স্ক্রিন এবং অডিও রেকর্ড করা হচ্ছে"</string>
    <string name="screenrecord_taps_label" msgid="1595690528298857649">"স্ক্রিনে টাচ লোকেশন দেখুন"</string>
    <string name="screenrecord_stop_text" msgid="6549288689506057686">"বন্ধ করতে ট্যাপ করুন"</string>
    <string name="screenrecord_stop_label" msgid="72699670052087989">"বন্ধ করুন"</string>
    <string name="screenrecord_pause_label" msgid="6004054907104549857">"পজ করুন"</string>
    <string name="screenrecord_resume_label" msgid="4972223043729555575">"আবার চালু করুন"</string>
    <string name="screenrecord_cancel_label" msgid="7850926573274483294">"বাতিল করুন"</string>
    <string name="screenrecord_share_label" msgid="5025590804030086930">"শেয়ার করুন"</string>
    <string name="screenrecord_delete_label" msgid="1376347010553987058">"মুছুন"</string>
    <string name="screenrecord_cancel_success" msgid="1775448688137393901">"স্ক্রিন রেকর্ডিং বাতিল করা হয়েছে"</string>
    <string name="screenrecord_save_message" msgid="490522052388998226">"স্ক্রিন রেকর্ডিং সেভ করা হয়েছে, দেখতে ট্যাপ করুন"</string>
    <string name="screenrecord_delete_description" msgid="1604522770162810570">"স্ক্রিন রেকর্ডিং মুছে ফেলা হয়েছে"</string>
    <string name="screenrecord_delete_error" msgid="2870506119743013588">"স্ক্রিন রেকডিং মুছে ফেলার সময় সমস্যা হয়েছে"</string>
    <string name="screenrecord_permission_error" msgid="7856841237023137686">"অনুমতি পাওয়া যায়নি"</string>
    <string name="screenrecord_start_error" msgid="2200660692479682368">"স্ক্রিন রেকর্ডিং শুরু করার সময় সমস্যা হয়েছে"</string>
    <string name="usb_preference_title" msgid="1439924437558480718">"USB ফাইল স্থানান্তরের বিকল্পগুলি"</string>
    <string name="use_mtp_button_title" msgid="5036082897886518086">"একটি মিডিয়া প্লেয়ার হিসেবে মাউন্ট করুন (MTP)"</string>
    <string name="use_ptp_button_title" msgid="7676427598943446826">"একটি ক্যামেরা হিসেবে মাউন্ট করুন (PTP)"</string>
    <string name="installer_cd_button_title" msgid="5499998592841984743">"Mac এর জন্য Android এর ফাইল স্তানান্তর অ্যাপ্লিকেশান ইনস্টল করুন"</string>
    <string name="accessibility_back" msgid="6530104400086152611">"ফিরুন"</string>
    <string name="accessibility_home" msgid="5430449841237966217">"হোম"</string>
    <string name="accessibility_menu" msgid="2701163794470513040">"মেনু"</string>
    <string name="accessibility_accessibility_button" msgid="4089042473497107709">"অ্যাক্সেসযোগ্যতা"</string>
    <string name="accessibility_rotate_button" msgid="1238584767612362586">"স্ক্রিন ঘোরান"</string>
    <string name="accessibility_recent" msgid="901641734769533575">"এক নজরে"</string>
    <string name="accessibility_search_light" msgid="524741790416076988">"খুঁজুন"</string>
    <string name="accessibility_camera_button" msgid="2938898391716647247">"ক্যামেরা"</string>
    <string name="accessibility_phone_button" msgid="4256353121703100427">"ফোন"</string>
    <string name="accessibility_voice_assist_button" msgid="6497706615649754510">"ভয়েস সহায়তা"</string>
    <string name="accessibility_unlock_button" msgid="122785427241471085">"আনলক করুন"</string>
    <string name="accessibility_waiting_for_fingerprint" msgid="5209142744692162598">"আঙ্গুলের ছাপের জন্য অপেক্ষা করা হচ্ছে"</string>
    <string name="accessibility_unlock_without_fingerprint" msgid="1811563723195375298">"আপনার আঙ্গুলের ছাপ ব্যবহার না করেই আনলক করুন"</string>
    <string name="accessibility_scanning_face" msgid="3093828357921541387">"ফেস স্ক্যান করা হচ্ছে"</string>
    <string name="accessibility_send_smart_reply" msgid="8885032190442015141">"পাঠান"</string>
    <string name="accessibility_manage_notification" msgid="582215815790143983">"বিজ্ঞপ্তি ম্যানেজ করুন"</string>
    <string name="phone_label" msgid="5715229948920451352">"ফোন খুলুন"</string>
    <string name="voice_assist_label" msgid="3725967093735929020">"ভয়েস সহায়তা খুলুন"</string>
    <string name="camera_label" msgid="8253821920931143699">"ক্যামেরা খুলুন"</string>
    <string name="cancel" msgid="1089011503403416730">"বাতিল করুন"</string>
    <string name="biometric_dialog_confirm" msgid="2005978443007344895">"কনফার্ম করুন"</string>
    <string name="biometric_dialog_try_again" msgid="8575345628117768844">"আবার চেষ্টা করুন"</string>
    <string name="biometric_dialog_empty_space_description" msgid="3330555462071453396">"যাচাইকরণ বাতিল করতে ট্যাপ করুন"</string>
    <string name="biometric_dialog_face_icon_description_idle" msgid="4351777022315116816">"আবার চেষ্টা করুন"</string>
    <string name="biometric_dialog_face_icon_description_authenticating" msgid="3401633342366146535">"আপনার ফেস খোঁজা হচ্ছে"</string>
    <string name="biometric_dialog_face_icon_description_authenticated" msgid="2242167416140740920">"ফেস যাচাই করা হয়েছে"</string>
    <string name="biometric_dialog_face_icon_description_confirmed" msgid="7918067993953940778">"কনফার্ম করা হয়েছে"</string>
    <string name="biometric_dialog_tap_confirm" msgid="9166350738859143358">"সম্পূর্ণ করতে \'কনফার্ম করুন\' বোতামে ট্যাপ করুন"</string>
    <string name="biometric_dialog_authenticated" msgid="7337147327545272484">"প্রমাণীকৃত"</string>
    <string name="biometric_dialog_use_pin" msgid="8385294115283000709">"পিন ব্যবহার করুন"</string>
    <string name="biometric_dialog_use_pattern" msgid="2315593393167211194">"প্যাটার্ন ব্যবহার করুন"</string>
    <string name="biometric_dialog_use_password" msgid="3445033859393474779">"পাসওয়ার্ড ব্যবহার করুন"</string>
    <string name="biometric_dialog_wrong_pin" msgid="1878539073972762803">"ভুল পিন"</string>
    <string name="biometric_dialog_wrong_pattern" msgid="8954812279840889029">"ভুল প্যাটার্ন"</string>
    <string name="biometric_dialog_wrong_password" msgid="69477929306843790">"ভুল পাসওয়ার্ড"</string>
    <string name="biometric_dialog_credential_too_many_attempts" msgid="3083141271737748716">"অনেকবার ভুল চেষ্টা করা হয়েছে। \n<xliff:g id="NUMBER">%d</xliff:g> সেকেন্ডের মধ্যে আবার চেষ্টা করুন।"</string>
    <string name="biometric_dialog_credential_attempts_before_wipe" msgid="6751859711975516999">"আবার চেষ্টা করুন। <xliff:g id="MAX_ATTEMPTS">%2$d</xliff:g> বারের মধ্যে <xliff:g id="ATTEMPTS_0">%1$d</xliff:g> বার চেষ্টা করা হয়েছে।"</string>
    <string name="biometric_dialog_last_attempt_before_wipe_dialog_title" msgid="2874250099278693477">"আপনার ডেটা মুছে দেওয়া হবে"</string>
    <string name="biometric_dialog_last_pattern_attempt_before_wipe_device" msgid="6562299244825817598">"আপনি পরের বারও ভুল প্যাটার্ন আঁকলে এই ডিভাইসের ডেটা মুছে দেওয়া হবে।"</string>
    <string name="biometric_dialog_last_pin_attempt_before_wipe_device" msgid="9151756675698215723">"আপনি পরের বারও ভুল পিন দিলে এই ডিভাইসের ডেটা মুছে দেওয়া হবে।"</string>
    <string name="biometric_dialog_last_password_attempt_before_wipe_device" msgid="2363778585575998317">"আপনি পরের বারও ভুল পাসওয়ার্ড দিলে এই ডিভাইসের ডেটা মুছে দেওয়া হবে।"</string>
    <string name="biometric_dialog_last_pattern_attempt_before_wipe_user" msgid="8400180746043407270">"আপনি পরের বারও ভুল প্যাটার্ন আঁকলে আপনাকে ব্যবহারকারীর তালিকা থেকে মুছে দেওয়া হবে।"</string>
    <string name="biometric_dialog_last_pin_attempt_before_wipe_user" msgid="4159878829962411168">"আপনি পরের বারও ভুল পিন দিলে আপনাকে ব্যবহারকারীর তালিকা থেকে মুছে দেওয়া হবে।"</string>
    <string name="biometric_dialog_last_password_attempt_before_wipe_user" msgid="4695682515465063885">"আপনি পরের বারও ভুল পাসওয়ার্ড দিলে আপনাকে ব্যবহারকারীর তালিকা থেকে মুছে দেওয়া হবে।"</string>
    <string name="biometric_dialog_last_pattern_attempt_before_wipe_profile" msgid="6045224069529284686">"আপনি পরের বারও ভুল প্যাটার্ন দিলে আপনার অফিস প্রোফাইল এবং তার ডেটা মুছে দেওয়া হবে।"</string>
    <string name="biometric_dialog_last_pin_attempt_before_wipe_profile" msgid="545567685899091757">"আপনি পরের বারও ভুল পিন দিলে আপনার অফিস প্রোফাইল এবং তার ডেটা মুছে দেওয়া হবে।"</string>
    <string name="biometric_dialog_last_password_attempt_before_wipe_profile" msgid="8538032972389729253">"আপনি পরের বারও ভুল পাসওয়ার্ড দিলে আপনার অফিস প্রোফাইল এবং তার ডেটা মুছে দেওয়া হবে।"</string>
    <string name="biometric_dialog_failed_attempts_now_wiping_device" msgid="6585503524026243042">"বহুবার ভুল লেখা হয়েছে। এই ডিভাইসের ডেটা মুছে যাবে।"</string>
    <string name="biometric_dialog_failed_attempts_now_wiping_user" msgid="7015008539146949115">"বহুবার ভুল লেখা হয়েছে। এই ব্যবহারকারীর ডেটা মুছে যাবে।"</string>
    <string name="biometric_dialog_failed_attempts_now_wiping_profile" msgid="5239378521440749682">"বহুবার ভুল লেখা হয়েছে। এই অফিসের প্রোফাইল ও সংশ্লিষ্ট ডেটা মুছে যাবে।"</string>
    <string name="biometric_dialog_now_wiping_dialog_dismiss" msgid="7189432882125106154">"বাতিল করুন"</string>
    <string name="fingerprint_dialog_touch_sensor" msgid="2817887108047658975">"আঙ্গুলের ছাপের সেন্সর স্পর্শ করুন"</string>
    <string name="accessibility_fingerprint_dialog_fingerprint_icon" msgid="4465698996175640549">"আঙ্গুলের ছাপের আইকন"</string>
    <string name="face_dialog_looking_for_face" msgid="2656848512116189509">"আপনার জন্য খোঁজা হচ্ছে…"</string>
    <string name="accessibility_face_dialog_face_icon" msgid="8335095612223716768">"ফেস আইকন"</string>
    <string name="accessibility_compatibility_zoom_button" msgid="5845799798708790509">"সামঞ্জস্যের জুম বোতাম৷"</string>
    <string name="accessibility_compatibility_zoom_example" msgid="2617218726091234073">"ছোট থেকে বৃহৎ স্ক্রীণে জুম করুন৷"</string>
    <string name="accessibility_bluetooth_connected" msgid="4745196874551115205">"ব্লুটুথ সংযুক্ত হয়েছে৷"</string>
    <string name="accessibility_bluetooth_disconnected" msgid="7195823280221275929">"ব্লুটুথ সংযোগ বিচ্ছিন্ন হয়েছে৷"</string>
    <string name="accessibility_no_battery" msgid="3789287732041910804">"কোনো ব্যাটারি নেই৷"</string>
    <string name="accessibility_battery_one_bar" msgid="8868347318237585329">"এক দন্ড ব্যাটারি রয়েছে৷"</string>
    <string name="accessibility_battery_two_bars" msgid="7895789999668425551">"দুই দন্ড ব্যাটারি রয়েছে৷"</string>
    <string name="accessibility_battery_three_bars" msgid="118341923832368291">"তিন দন্ড ব্যাটারি রয়েছে৷"</string>
    <string name="accessibility_battery_full" msgid="1480463938961288494">"ব্যাটারি পূর্ণ রয়েছে৷"</string>
    <string name="accessibility_no_phone" msgid="8828412144430247025">"কোনো ফোনের সংকেত নেই৷"</string>
    <string name="accessibility_phone_one_bar" msgid="8786055123727785588">"এক দন্ড ফোনের সংকেত রয়েছে৷"</string>
    <string name="accessibility_phone_two_bars" msgid="3316909612598670674">"দুই দন্ড ফোনের সংকেত রয়েছে৷"</string>
    <string name="accessibility_phone_three_bars" msgid="5670937367300884534">"তিন দন্ড ফোনের সংকেত রয়েছে৷"</string>
    <string name="accessibility_phone_signal_full" msgid="1103449569988869971">"ফোনের সংকেত পূর্ণ রয়েছে৷"</string>
    <string name="accessibility_no_data" msgid="2124768255213392359">"কোনো ডেটা নেই৷"</string>
    <string name="accessibility_data_one_bar" msgid="3226985124149387055">"এক দন্ড ডেটার সংকেত৷"</string>
    <string name="accessibility_data_two_bars" msgid="4576231688545173059">"দুই দন্ড ডেটার সংকেত রয়েছে৷"</string>
    <string name="accessibility_data_three_bars" msgid="3036562180893930325">"তিন দন্ড ডেটার সংকেত৷"</string>
    <string name="accessibility_data_signal_full" msgid="283507058258113551">"পূর্ণ ডেটার সংকেত রয়েছে৷"</string>
    <string name="accessibility_wifi_name" msgid="4863440268606851734">"<xliff:g id="WIFI">%s</xliff:g> এর সাথে সংযুক্ত।"</string>
    <string name="accessibility_bluetooth_name" msgid="7300973230214067678">"<xliff:g id="BLUETOOTH">%s</xliff:g>এ সংযুক্ত হয়ে আছে।"</string>
    <string name="accessibility_cast_name" msgid="7344437925388773685">"<xliff:g id="CAST">%s</xliff:g> এর সাথে সংযুক্ত৷"</string>
    <string name="accessibility_no_wimax" msgid="2014864207473859228">"WiMAX অনুপলব্ধ৷"</string>
    <string name="accessibility_wimax_one_bar" msgid="2996915709342221412">"WiMAX এ একটি দণ্ড৷"</string>
    <string name="accessibility_wimax_two_bars" msgid="7335485192390018939">"WiMAX এ দুইটি দণ্ড৷"</string>
    <string name="accessibility_wimax_three_bars" msgid="2773714362377629938">"WiMAX এ তিনটি দণ্ড৷"</string>
    <string name="accessibility_wimax_signal_full" msgid="3101861561730624315">"WiMAX এ সম্পূর্ণ সিগন্যাল৷"</string>
    <string name="accessibility_ethernet_disconnected" msgid="2097190491174968655">"ইথারনেটের সংযোগ বিচ্ছিন্ন হয়েছে৷"</string>
    <string name="accessibility_ethernet_connected" msgid="3988347636883115213">"ইথারনেট সংযুক্ত হয়েছে৷"</string>
    <string name="accessibility_no_signal" msgid="1115622734914921920">"কোনো সিগন্যাল নেই৷"</string>
    <string name="accessibility_not_connected" msgid="4061305616351042142">"সংযুক্ত নয়৷"</string>
    <string name="accessibility_zero_bars" msgid="1364823964848784827">"কোনো দণ্ড নেই৷"</string>
    <string name="accessibility_one_bar" msgid="6312250030039240665">"একটি দণ্ড৷"</string>
    <string name="accessibility_two_bars" msgid="1335676987274417121">"দুইটি দণ্ড৷"</string>
    <string name="accessibility_three_bars" msgid="819417766606501295">"তিনটি দণ্ড৷"</string>
    <string name="accessibility_signal_full" msgid="5920148525598637311">"সম্পূর্ণ সিগন্যাল৷"</string>
    <string name="accessibility_desc_on" msgid="2899626845061427845">"চালু৷"</string>
    <string name="accessibility_desc_off" msgid="8055389500285421408">"বন্ধ৷"</string>
    <string name="accessibility_desc_connected" msgid="3082590384032624233">"সংযুক্ত৷"</string>
    <string name="accessibility_desc_connecting" msgid="8011433412112903614">"সংযুক্ত হচ্ছে৷"</string>
    <string name="data_connection_gprs" msgid="2752584037409568435">"GPRS"</string>
    <string name="data_connection_hspa" msgid="6096234094857660873">"HSPA"</string>
    <string name="data_connection_3g" msgid="1215807817895516914">"3G"</string>
    <string name="data_connection_3_5g" msgid="4097346596394846450">"H"</string>
    <string name="data_connection_3_5g_plus" msgid="8938598386721354697">"H+"</string>
    <string name="data_connection_4g" msgid="5770196771037980730">"4G"</string>
    <string name="data_connection_4g_plus" msgid="780615287092000279">"4G+"</string>
    <string name="data_connection_lte" msgid="557021044282539923">"LTE"</string>
    <string name="data_connection_lte_plus" msgid="4799302403782283178">"LTE+"</string>
    <string name="data_connection_cdma" msgid="7678457855627313518">"1X"</string>
    <string name="data_connection_roaming" msgid="375650836665414797">"রোমিং"</string>
    <string name="data_connection_edge" msgid="6316755666481405762">"EDGE"</string>
    <string name="accessibility_data_connection_wifi" msgid="4422160347472742434">"ওয়াই-ফাই"</string>
    <string name="accessibility_no_sim" msgid="1140839832913084973">"কোনো সিম নেই৷"</string>
    <string name="accessibility_cell_data" msgid="172950885786007392">"মোবাইল ডেটা"</string>
    <string name="accessibility_cell_data_on" msgid="691666434519443162">"মোবাইল ডেটা চালু আছে"</string>
    <string name="cell_data_off_content_description" msgid="9165555931499878044">"মোবাইল ডেটা বন্ধ করা হয়েছে"</string>
    <string name="not_default_data_content_description" msgid="6757881730711522517">"ডেটা ব্যবহার করার জন্য সেট করা নেই"</string>
    <string name="cell_data_off" msgid="4886198950247099526">"বন্ধ"</string>
    <string name="accessibility_bluetooth_tether" msgid="6327291292208790599">"ব্লুটুথ টিথারিং৷"</string>
    <string name="accessibility_airplane_mode" msgid="1899529214045998505">"বিমান মোড৷"</string>
    <string name="accessibility_vpn_on" msgid="8037549696057288731">"VPN চালু আছে।"</string>
    <string name="accessibility_no_sims" msgid="5711270400476534667">"কোনো সিম কার্ড নেই।"</string>
    <string name="carrier_network_change_mode" msgid="5174141476991149918">"পরিষেবা প্রদানকারীর নেটওয়ার্ক পরিবর্তন করা হচ্ছে"</string>
    <string name="accessibility_battery_details" msgid="6184390274150865789">"ব্যাটারির বিশদ বিবরণ খুলুন"</string>
    <string name="accessibility_battery_level" msgid="5143715405241138822">"<xliff:g id="NUMBER">%d</xliff:g> শতাংশ ব্যাটারি রয়েছে৷"</string>
    <string name="accessibility_battery_level_with_estimate" msgid="4843119982547599452">"ব্যাটারি <xliff:g id="PERCENTAGE">%1$s</xliff:g> শতাংশ, বর্তমান ব্যবহারের উপর ভিত্তি করে আর <xliff:g id="TIME">%2$s</xliff:g> চলবে"</string>
    <string name="accessibility_battery_level_charging" msgid="8892191177774027364">"ব্যাটারি চার্জ হচ্ছে, এখন <xliff:g id="BATTERY_PERCENTAGE">%d</xliff:g> শতাংশ চার্জ আছে৷"</string>
    <string name="accessibility_settings_button" msgid="2197034218538913880">"সিস্টেম সেটিংস৷"</string>
    <string name="accessibility_notifications_button" msgid="3960913924189228831">"বিজ্ঞপ্তি৷"</string>
    <string name="accessibility_overflow_action" msgid="8555835828182509104">"সমস্ত বিজ্ঞপ্তি দেখুন"</string>
    <string name="accessibility_remove_notification" msgid="1641455251495815527">"বিজ্ঞপ্তি সাফ করুন৷"</string>
    <string name="accessibility_gps_enabled" msgid="4061313248217660858">"GPS সক্ষম করা হয়েছে৷"</string>
    <string name="accessibility_gps_acquiring" msgid="896207402196024040">"GPS অর্জন করা হচ্ছে৷"</string>
    <string name="accessibility_tty_enabled" msgid="1123180388823381118">"টেলি টাইপরাইটার সক্ষম করা আছে৷"</string>
    <string name="accessibility_ringer_vibrate" msgid="6261841170896561364">"রিং বাজার সাথে স্পন্দিত করুন৷"</string>
    <string name="accessibility_ringer_silent" msgid="8994620163934249882">"রিং বাজানো বন্ধ করুন৷"</string>
    <!-- no translation found for accessibility_casting (8708751252897282313) -->
    <skip />
    <!-- no translation found for accessibility_work_mode (1280025758672376313) -->
    <skip />
    <string name="accessibility_notification_dismissed" msgid="4411652015138892952">"বিজ্ঞপ্তি খারিজ করা হয়েছে৷"</string>
    <string name="accessibility_desc_notification_shade" msgid="5355229129428759989">"বিজ্ঞপ্তি শেড৷"</string>
    <string name="accessibility_desc_quick_settings" msgid="4374766941484719179">"দ্রুত সেটিংস৷"</string>
    <string name="accessibility_desc_lock_screen" msgid="5983125095181194887">"লক স্ক্রিন।"</string>
    <string name="accessibility_desc_settings" msgid="6728577365389151969">"সেটিংস"</string>
    <string name="accessibility_desc_recent_apps" msgid="1748675199348914194">"এক নজরে৷"</string>
    <string name="accessibility_desc_work_lock" msgid="4355620395354680575">"কর্মস্থলের স্ক্রিন লক"</string>
    <string name="accessibility_desc_close" msgid="8293708213442107755">"বন্ধ করুন"</string>
    <string name="accessibility_quick_settings_wifi" msgid="167707325133803052">"<xliff:g id="SIGNAL">%1$s</xliff:g>।"</string>
    <string name="accessibility_quick_settings_wifi_changed_off" msgid="2230487165558877262">"ওয়াই ফাই বন্ধ হয়েছে।"</string>
    <string name="accessibility_quick_settings_wifi_changed_on" msgid="1490362586009027611">"ওয়াই ফাই চালু হয়েছে।"</string>
    <string name="accessibility_quick_settings_mobile" msgid="1817825313718492906">"মোবাইল <xliff:g id="SIGNAL">%1$s</xliff:g>৷ <xliff:g id="TYPE">%2$s</xliff:g>৷ <xliff:g id="NETWORK">%3$s</xliff:g>৷"</string>
    <string name="accessibility_quick_settings_battery" msgid="533594896310663853">"ব্যাটারি <xliff:g id="STATE">%s</xliff:g>৷"</string>
    <string name="accessibility_quick_settings_airplane_off" msgid="1275658769368793228">"বিমান মোড বন্ধ আছে।"</string>
    <string name="accessibility_quick_settings_airplane_on" msgid="8106176561295294255">"বিমান মোড চালু আছে।"</string>
    <string name="accessibility_quick_settings_airplane_changed_off" msgid="8880183481476943754">"বিমান মোড বন্ধ হয়েছে।"</string>
    <string name="accessibility_quick_settings_airplane_changed_on" msgid="6327378061894076288">"বিমান মোড চালু হয়েছে।"</string>
    <string name="accessibility_quick_settings_dnd_none_on" msgid="3235552940146035383">"সম্পূর্ণ নীরব"</string>
    <string name="accessibility_quick_settings_dnd_alarms_on" msgid="3375848309132140014">"শুধুমাত্র অ্যালার্ম"</string>
    <string name="accessibility_quick_settings_dnd" msgid="2415967452264206047">"বিরক্ত করবে না।"</string>
    <string name="accessibility_quick_settings_dnd_changed_off" msgid="1457150026842505799">"\'বিরক্ত করবে না\' বন্ধ আছে।"</string>
    <string name="accessibility_quick_settings_dnd_changed_on" msgid="186315911607486129">"\'বিরক্ত করবে না\' চালু করা হয়েছে।"</string>
    <string name="accessibility_quick_settings_bluetooth" msgid="8250942386687551283">"ব্লুটুথ"</string>
    <string name="accessibility_quick_settings_bluetooth_off" msgid="3795983516942423240">"ব্লুটুথ বন্ধ আছে।"</string>
    <string name="accessibility_quick_settings_bluetooth_on" msgid="3819082137684078013">"ব্লুটুথ চালু আছে।"</string>
    <string name="accessibility_quick_settings_bluetooth_connecting" msgid="7362294657419149294">"ব্লুটুথ সংযুক্ত হচ্ছে।"</string>
    <string name="accessibility_quick_settings_bluetooth_connected" msgid="5237625393869747261">"ব্লুটুথ সংযুক্ত হয়েছে৷"</string>
    <string name="accessibility_quick_settings_bluetooth_changed_off" msgid="3344226652293797283">"ব্লুটুথ বন্ধ হয়েছে।"</string>
    <string name="accessibility_quick_settings_bluetooth_changed_on" msgid="1263282011749437549">"ব্লুটুথ চালু হয়েছে।"</string>
    <string name="accessibility_quick_settings_location_off" msgid="6122523378294740598">"লোকেশন জানানো বন্ধ আছে।"</string>
    <string name="accessibility_quick_settings_location_on" msgid="6869947200325467243">"লোকেশন জানানো চালু আছে।"</string>
    <string name="accessibility_quick_settings_location_changed_off" msgid="5132776369388699133">"লোকেশন জানানো বন্ধ হয়েছে।"</string>
    <string name="accessibility_quick_settings_location_changed_on" msgid="7159115433070112154">"লোকেশন জানানো চালু হয়েছে।"</string>
    <string name="accessibility_quick_settings_alarm" msgid="558094529584082090">"<xliff:g id="TIME">%s</xliff:g> এ অ্যালার্ম সেট করা হয়েছে৷"</string>
    <string name="accessibility_quick_settings_close" msgid="2974895537860082341">"প্যানেল বন্ধ করুন।"</string>
    <string name="accessibility_quick_settings_more_time" msgid="7646479831704665284">"বেশি সময়।"</string>
    <string name="accessibility_quick_settings_less_time" msgid="9110364286464977870">"কম সময়।"</string>
    <string name="accessibility_quick_settings_flashlight_off" msgid="7606563260714825190">"ফ্ল্যাশলাইট বন্ধ আছে।"</string>
    <string name="accessibility_quick_settings_flashlight_unavailable" msgid="7458591827288347635">"ফ্ল্যাশলাইট অনুপলব্ধ৷"</string>
    <string name="accessibility_quick_settings_flashlight_on" msgid="3785616827729850766">"ফ্ল্যাশলাইট চালু আছে।"</string>
    <string name="accessibility_quick_settings_flashlight_changed_off" msgid="3782375441381402599">"ফ্ল্যাশলাইট বন্ধ হয়েছে।"</string>
    <string name="accessibility_quick_settings_flashlight_changed_on" msgid="4747870681508334200">"ফ্ল্যাশলাইট চালু হয়েছে।"</string>
    <string name="accessibility_quick_settings_color_inversion_changed_off" msgid="7548045840282925393">"রঙ বিলোমক্রিয়া বন্ধ হয়েছে।"</string>
    <string name="accessibility_quick_settings_color_inversion_changed_on" msgid="4711141858364404084">"রঙ বিলোমক্রিয়া চালু হয়েছে।"</string>
    <string name="accessibility_quick_settings_hotspot_changed_off" msgid="7002061268910095176">"মোবাইল হটস্পট বন্ধ হয়েছে।"</string>
    <string name="accessibility_quick_settings_hotspot_changed_on" msgid="2576895346762408840">"মোবাইল হটস্পট চালু হয়েছে।"</string>
    <string name="accessibility_casting_turned_off" msgid="1387906158563374962">"স্ক্রিন কাস্ট করা থেমেছে।"</string>
    <string name="accessibility_quick_settings_work_mode_off" msgid="562749867895549696">"কাজের মোড বন্ধ আছে"</string>
    <string name="accessibility_quick_settings_work_mode_on" msgid="2779253456042059110">"কাজের মোড চালু আছে"</string>
    <string name="accessibility_quick_settings_work_mode_changed_off" msgid="6256690740556798683">"কাজের মোড বন্ধ আছে।"</string>
    <string name="accessibility_quick_settings_work_mode_changed_on" msgid="1105258550138313384">"কাজের মোড চালু আছে"</string>
    <string name="accessibility_quick_settings_data_saver_changed_off" msgid="4910847127871603832">"ডেটা সেভার বন্ধ আছে।"</string>
    <string name="accessibility_quick_settings_data_saver_changed_on" msgid="6370606590802623078">"ডেটা সেভার চালু আছে।"</string>
    <string name="accessibility_quick_settings_sensor_privacy_changed_off" msgid="7608378211873807353">"সেন্সরের গোপনীয়তা বন্ধ আছে।"</string>
    <string name="accessibility_quick_settings_sensor_privacy_changed_on" msgid="4267393685085328801">"সেন্সরের গোপনীয়তা চালু আছে।"</string>
    <string name="accessibility_brightness" msgid="5391187016177823721">"প্রদর্শনের উজ্জ্বলতা"</string>
    <string name="accessibility_ambient_display_charging" msgid="7725523068728128968">"চার্জ হচ্ছে"</string>
    <string name="data_usage_disabled_dialog_3g_title" msgid="5716594205739750015">"2G-3G ডেটা বিরতি দেওয়া হয়েছে"</string>
    <string name="data_usage_disabled_dialog_4g_title" msgid="1490779000057752281">"4G ডেটা বিরতি দেওয়া হয়েছে"</string>
    <string name="data_usage_disabled_dialog_mobile_title" msgid="2286843518689837719">"মোবাইল ডেটা সাময়িক ভাবে বন্ধ করা হয়েছে"</string>
    <string name="data_usage_disabled_dialog_title" msgid="9131615296036724838">"ডেট বিরতি দেওয়া হয়েছে"</string>
    <string name="data_usage_disabled_dialog" msgid="7933201635215099780">"আপনার সেট করা ডেটার সীমা ফুরিয়ে গেছে। আপনি এখন আর মোবাইল ডেটা ব্যবহার করতে পারবেন না।\n\nযদি আপনি আবার শুরু করেন, ডেটা ব্যবহারের জন্য মূল্য প্রযোজ্য হতে পারে।"</string>
    <string name="data_usage_disabled_dialog_enable" msgid="2796648546086408937">"পুনঃসূচনা করুন"</string>
    <string name="gps_notification_searching_text" msgid="231304732649348313">"GPS এর জন্য সার্চ করা হচ্ছে"</string>
    <string name="gps_notification_found_text" msgid="3145873880174658526">"GPS এর দ্বারা সেট করা লোকেশন"</string>
    <string name="accessibility_location_active" msgid="2845747916764660369">"লোকেশন অনুরোধ সক্রিয় রয়েছে"</string>
    <string name="accessibility_sensors_off_active" msgid="2619725434618911551">"সেন্সর অফ অ্যাক্টিভ"</string>
    <string name="accessibility_clear_all" msgid="970525598287244592">"সমস্ত বিজ্ঞপ্তি সাফ করুন৷"</string>
    <string name="notification_group_overflow_indicator" msgid="7605120293801012648">"+ <xliff:g id="NUMBER">%s</xliff:g>টি"</string>
    <plurals name="notification_group_overflow_description" formatted="false" msgid="91483442850649192">
      <item quantity="one">ভিতরে আরও <xliff:g id="NUMBER_1">%s</xliff:g>টি বিজ্ঞপ্তি আছে।</item>
      <item quantity="other">ভিতরে আরও <xliff:g id="NUMBER_1">%s</xliff:g>টি বিজ্ঞপ্তি আছে।</item>
    </plurals>
    <string name="notification_summary_message_format" msgid="5158219088501909966">"<xliff:g id="CONTACT_NAME">%1$s</xliff:g>: <xliff:g id="MESSAGE_CONTENT">%2$s</xliff:g>"</string>
    <string name="status_bar_notification_inspect_item_title" msgid="6818779631806163080">"বিজ্ঞপ্তির সেটিংস"</string>
    <string name="status_bar_notification_app_settings_title" msgid="5050006438806013903">"<xliff:g id="APP_NAME">%s</xliff:g> সেটিংস"</string>
    <string name="accessibility_rotation_lock_off" msgid="3880436123632448930">"স্ক্রিন অটোমেটিক ঘুরে যাবে৷"</string>
    <string name="accessibility_rotation_lock_on_landscape" msgid="936972553861524360">"ল্যান্ডস্কেপ সজ্জাতে স্ক্রিন লক করা আছে৷"</string>
    <string name="accessibility_rotation_lock_on_portrait" msgid="2356633398683813837">"পোর্ট্রেট অবস্থায় স্ক্রিন লক করা আছে৷"</string>
    <string name="accessibility_rotation_lock_off_changed" msgid="5772498370935088261">"স্ক্রিন এখন স্বয়ংক্রিয়ভাবে ঘুরবে।"</string>
    <string name="accessibility_rotation_lock_on_landscape_changed" msgid="5785739044300729592">"এখন ল্যান্ডস্কেপ সজ্জাতে স্ক্রিন লক হয়েছে।"</string>
    <string name="accessibility_rotation_lock_on_portrait_changed" msgid="5580170829728987989">"এখন পোর্ট্রেট অবস্থায় স্ক্রিন লক হয়েছে।"</string>
    <string name="dessert_case" msgid="9104973640704357717">"ডেজার্ট কেস"</string>
    <string name="start_dreams" msgid="9131802557946276718">"স্ক্রিন সেভার"</string>
    <string name="ethernet_label" msgid="2203544727007463351">"ইথারনেট"</string>
    <string name="quick_settings_header_onboarding_text" msgid="1918085351115504765">"আরও বিকল্পের জন্য আইকনগুলি টাচ করে ধরে থাকুন"</string>
    <string name="quick_settings_dnd_label" msgid="7728690179108024338">"বিরক্ত করবে না"</string>
    <string name="quick_settings_dnd_priority_label" msgid="6251076422352664571">"শুধুমাত্র অগ্রাধিকার"</string>
    <string name="quick_settings_dnd_alarms_label" msgid="1241780970469630835">"শুধুমাত্র অ্যালার্মগুলি"</string>
    <string name="quick_settings_dnd_none_label" msgid="8420869988472836354">"একদম নিরব"</string>
    <string name="quick_settings_bluetooth_label" msgid="7018763367142041481">"ব্লুটুথ"</string>
    <string name="quick_settings_bluetooth_multiple_devices_label" msgid="6595808498429809855">"ব্লুটুথ (<xliff:g id="NUMBER">%d</xliff:g> টি ডিভাইস)"</string>
    <string name="quick_settings_bluetooth_off_label" msgid="6375098046500790870">"ব্লুটুথ বন্ধ"</string>
    <string name="quick_settings_bluetooth_detail_empty_text" msgid="5760239584390514322">"চেনা কোনও ডিভাইস নেই"</string>
    <string name="quick_settings_bluetooth_secondary_label_battery_level" msgid="4182034939479344093">"চার্জ <xliff:g id="BATTERY_LEVEL_AS_PERCENTAGE">%s</xliff:g>"</string>
    <string name="quick_settings_bluetooth_secondary_label_audio" msgid="780333390310051161">"অডিও"</string>
    <string name="quick_settings_bluetooth_secondary_label_headset" msgid="2332093067553000852">"হেডসেট"</string>
    <string name="quick_settings_bluetooth_secondary_label_input" msgid="3887552721233148132">"ইনপুট"</string>
    <string name="quick_settings_bluetooth_secondary_label_hearing_aids" msgid="3003338571871392293">"হিয়ারিং এড"</string>
    <string name="quick_settings_bluetooth_secondary_label_transient" msgid="3882884317600669650">"চালু করা হচ্ছে…"</string>
    <string name="quick_settings_brightness_label" msgid="680259653088849563">"উজ্জ্বলতা"</string>
    <string name="quick_settings_rotation_unlocked_label" msgid="2359922767950346112">"নিজে থেকে ঘুরবে"</string>
    <string name="accessibility_quick_settings_rotation" msgid="4800050198392260738">"অটো-রোটেট স্ক্রিন"</string>
    <string name="accessibility_quick_settings_rotation_value" msgid="2916484894750819251">"<xliff:g id="ID_1">%s</xliff:g> মোড"</string>
    <string name="quick_settings_rotation_locked_label" msgid="4420863550666310319">"ঘূর্ণন লক করা হয়েছে"</string>
    <string name="quick_settings_rotation_locked_portrait_label" msgid="1194988975270484482">"পোর্ট্রেট"</string>
    <string name="quick_settings_rotation_locked_landscape_label" msgid="2000295772687238645">"ল্যান্ডস্কেপ"</string>
    <string name="quick_settings_ime_label" msgid="3351174938144332051">"ইনপুট পদ্ধতি"</string>
    <string name="quick_settings_location_label" msgid="2621868789013389163">"লোকেশন"</string>
    <string name="quick_settings_location_off_label" msgid="7923929131443915919">"লোকেশন বন্ধ করা আছে"</string>
    <string name="quick_settings_media_device_label" msgid="8034019242363789941">"মিডিয়া ডিভাইস"</string>
    <string name="quick_settings_rssi_label" msgid="3397615415140356701">"RSSI"</string>
    <string name="quick_settings_rssi_emergency_only" msgid="7499207215265078598">"শুধুমাত্র জরুরি কল"</string>
    <string name="quick_settings_settings_label" msgid="2214639529565474534">"সেটিংস"</string>
    <string name="quick_settings_time_label" msgid="3352680970557509303">"সময়"</string>
    <string name="quick_settings_user_label" msgid="1253515509432672496">"আমাকে"</string>
    <string name="quick_settings_user_title" msgid="8673045967216204537">"ব্যবহারকারী"</string>
    <string name="quick_settings_user_new_user" msgid="3347905871336069666">"নতুন ব্যবহারকারী"</string>
    <string name="quick_settings_wifi_label" msgid="2879507532983487244">"ওয়াই-ফাই"</string>
    <string name="quick_settings_wifi_not_connected" msgid="4071097522427039160">"সংযুক্ত নয়"</string>
    <string name="quick_settings_wifi_no_network" msgid="6003178398713839313">"কোনো নেটওয়ার্ক নেই"</string>
    <string name="quick_settings_wifi_off_label" msgid="4003379736176547594">"ওয়াই-ফাই বন্ধ"</string>
    <string name="quick_settings_wifi_on_label" msgid="2489928193654318511">"ওয়াই-ফাই চালু আছে"</string>
    <string name="quick_settings_wifi_detail_empty_text" msgid="483130889414601732">"কোনো ওয়াই-ফাই নেটওয়ার্ক উপলব্ধ নেই"</string>
    <string name="quick_settings_wifi_secondary_label_transient" msgid="7501659015509357887">"চালু করা হচ্ছে…"</string>
    <string name="quick_settings_cast_title" msgid="2279220930629235211">"স্ক্রিন কাস্ট"</string>
    <string name="quick_settings_casting" msgid="1435880708719268055">"কাস্ট করা হচ্ছে"</string>
    <string name="quick_settings_cast_device_default_name" msgid="6988469571141331700">"নামবিহীন ডিভাইস"</string>
    <string name="quick_settings_cast_device_default_description" msgid="2580520859212250265">"কাস্ট করার জন্য প্রস্তুত"</string>
    <string name="quick_settings_cast_detail_empty_text" msgid="2846282280014617785">"কোনো ডিভাইস উপলব্ধ নয়"</string>
    <string name="quick_settings_cast_no_wifi" msgid="6980194769795014875">"ওয়াই-ফাই কানেক্ট করা নেই"</string>
    <string name="quick_settings_brightness_dialog_title" msgid="4980669966716685588">"উজ্জ্বলতা"</string>
    <string name="quick_settings_brightness_dialog_auto_brightness_label" msgid="2325362583903258677">"স্বয়ং"</string>
    <string name="quick_settings_inversion_label" msgid="5078769633069667698">"বিপরীত রঙ"</string>
    <string name="quick_settings_color_space_label" msgid="537528291083575559">"রঙ সংশোধন মোড"</string>
    <string name="quick_settings_more_settings" msgid="2878235926753776694">"আরও সেটিংস"</string>
    <string name="quick_settings_done" msgid="2163641301648855793">"সম্পন্ন হয়েছে"</string>
    <string name="quick_settings_connected" msgid="3873605509184830379">"সংযুক্ত হয়েছে"</string>
    <string name="quick_settings_connected_battery_level" msgid="1322075669498906959">"সংযুক্ত হয়েছে, ব্যাটারি <xliff:g id="BATTERY_LEVEL_AS_PERCENTAGE">%1$s</xliff:g>"</string>
    <string name="quick_settings_connecting" msgid="2381969772953268809">"সংযুক্ত হচ্ছে..."</string>
    <string name="quick_settings_tethering_label" msgid="5257299852322475780">"টিথারিং"</string>
    <string name="quick_settings_hotspot_label" msgid="1199196300038363424">"হটস্পট"</string>
    <string name="quick_settings_hotspot_secondary_label_transient" msgid="7585604088079160564">"চালু করা হচ্ছে…"</string>
    <string name="quick_settings_hotspot_secondary_label_data_saver_enabled" msgid="1280433136266439372">"ডেটা সেভার চালু আছে"</string>
    <plurals name="quick_settings_hotspot_secondary_label_num_devices" formatted="false" msgid="3142308865165871976">
      <item quantity="one">%dটি ডিভাইস</item>
      <item quantity="other">%dটি ডিভাইস</item>
    </plurals>
    <string name="quick_settings_notifications_label" msgid="3379631363952582758">"বিজ্ঞপ্তি"</string>
    <string name="quick_settings_flashlight_label" msgid="4904634272006284185">"ফ্ল্যাশলাইট"</string>
    <string name="quick_settings_flashlight_camera_in_use" msgid="4820591564526512571">"ক্যামেরা ব্যবহার করা হচ্ছে"</string>
    <string name="quick_settings_cellular_detail_title" msgid="792977203299358893">"মোবাইল ডেটা"</string>
    <string name="quick_settings_cellular_detail_data_usage" msgid="6105969068871138427">"ডেটার ব্যবহার"</string>
    <string name="quick_settings_cellular_detail_remaining_data" msgid="1136599216568805644">"অবশিষ্ট ডেটা"</string>
    <string name="quick_settings_cellular_detail_over_limit" msgid="4561921367680636235">"সীমার উর্ধ্বে"</string>
    <string name="quick_settings_cellular_detail_data_used" msgid="6798849610647988987">"<xliff:g id="DATA_USED">%s</xliff:g> ব্যবহৃত হয়েছে"</string>
    <string name="quick_settings_cellular_detail_data_limit" msgid="1791389609409211628">"সীমা <xliff:g id="DATA_LIMIT">%s</xliff:g>"</string>
    <string name="quick_settings_cellular_detail_data_warning" msgid="7957253810481086455">"<xliff:g id="DATA_LIMIT">%s</xliff:g> সতর্কতা"</string>
    <string name="quick_settings_work_mode_label" msgid="2754212289804324685">"কাজের প্রোফাইল"</string>
    <string name="quick_settings_night_display_label" msgid="8180030659141778180">"নাইট লাইট"</string>
    <string name="quick_settings_night_secondary_label_on_at_sunset" msgid="3358706312129866626">"সূর্যাস্তে চালু হবে"</string>
    <string name="quick_settings_night_secondary_label_until_sunrise" msgid="4063448287758262485">"সূর্যোদয় পর্যন্ত"</string>
    <string name="quick_settings_night_secondary_label_on_at" msgid="3584738542293528235">"<xliff:g id="TIME">%s</xliff:g> এ চালু হবে"</string>
    <string name="quick_settings_secondary_label_until" msgid="1883981263191927372">"<xliff:g id="TIME">%s</xliff:g> পর্যন্ত"</string>
    <string name="quick_settings_ui_mode_night_label" msgid="1398928270610780470">"গাঢ় থিম"</string>
    <string name="quick_settings_dark_mode_secondary_label_battery_saver" msgid="4990712734503013251">"ব্যাটারি সেভার"</string>
    <string name="quick_settings_dark_mode_secondary_label_on_at_sunset" msgid="6017379738102015710">"সূর্যাস্তে চালু হবে"</string>
    <string name="quick_settings_dark_mode_secondary_label_until_sunrise" msgid="4404885070316716472">"সূর্যোদয় পর্যন্ত"</string>
    <string name="quick_settings_dark_mode_secondary_label_on_at" msgid="5128758823486361279">"<xliff:g id="TIME">%s</xliff:g>-এ চালু হবে"</string>
    <string name="quick_settings_dark_mode_secondary_label_until" msgid="2289774641256492437">"<xliff:g id="TIME">%s</xliff:g> পর্যন্ত"</string>
    <string name="quick_settings_nfc_label" msgid="1054317416221168085">"NFC"</string>
    <string name="quick_settings_nfc_off" msgid="3465000058515424663">"NFC অক্ষম করা আছে"</string>
    <string name="quick_settings_nfc_on" msgid="1004976611203202230">"NFC সক্ষম করা আছে"</string>
    <string name="quick_settings_screen_record_label" msgid="1594046461509776676">"স্ক্রিন রেকর্ড"</string>
    <string name="quick_settings_screen_record_start" msgid="1574725369331638985">"শুরু করুন"</string>
    <string name="quick_settings_screen_record_stop" msgid="8087348522976412119">"বন্ধ করুন"</string>
    <string name="recents_swipe_up_onboarding" msgid="2820265886420993995">"অন্য অ্যাপে যেতে উপরের দিকে সোয়াইপ করুন"</string>
    <string name="recents_quick_scrub_onboarding" msgid="765934300283514912">"একটি অ্যাপ ছেড়ে দ্রুত অন্য অ্যাপে যেতে ডান দিকে টেনে আনুন"</string>
    <string name="quick_step_accessibility_toggle_overview" msgid="7908949976727578403">"\'এক নজরে\' বৈশিষ্ট্যটি চালু বা বন্ধ করুন"</string>
    <string name="expanded_header_battery_charged" msgid="5307907517976548448">"চার্জ হয়েছে"</string>
    <string name="expanded_header_battery_charging" msgid="1717522253171025549">"চার্জ হচ্ছে"</string>
    <string name="expanded_header_battery_charging_with_time" msgid="757991461445765011">"পূর্ণ হতে <xliff:g id="CHARGING_TIME">%s</xliff:g> সময় লাগবে"</string>
    <string name="expanded_header_battery_not_charging" msgid="809409140358955848">"চার্জ হচ্ছে না"</string>
    <string name="ssl_ca_cert_warning" msgid="8373011375250324005">"নেটওয়ার্ক নিরীক্ষণ\nকরা হতে পারে"</string>
    <string name="description_target_search" msgid="3875069993128855865">"খুঁজুন"</string>
    <string name="description_direction_up" msgid="3632251507574121434">"<xliff:g id="TARGET_DESCRIPTION">%s</xliff:g> এর জন্য উপরের দিকে স্লাইড করুন৷"</string>
    <string name="description_direction_left" msgid="4762708739096907741">"<xliff:g id="TARGET_DESCRIPTION">%s</xliff:g> এর জন্য বাঁ দিকে স্লাইড করুন৷"</string>
    <string name="zen_priority_introduction" msgid="3159291973383796646">"অ্যালার্ম, রিমাইন্ডার, ইভেন্ট, এবং আপনার নির্দিষ্ট করে দেওয়া ব্যক্তিদের কল ছাড়া অন্য কোনও আওয়াজ বা ভাইব্রেশন হবে না। তবে সঙ্গীত, ভিডিও, এবং গেম সহ আপনি যা কিছু চালাবেন তার আওয়াজ শুনতে পাবেন।"</string>
    <string name="zen_alarms_introduction" msgid="3987266042682300470">"অ্যালার্ম ছাড়া অন্য কোনও আওয়াজ বা ভাইব্রেশন হবে না। তবে সঙ্গীত, ভিডিও, এবং গেম সহ আপনি যা কিছু চালাবেন তার আওয়াজ শুনতে পাবেন।"</string>
    <string name="zen_priority_customize_button" msgid="4119213187257195047">"কাস্টমাইজ করুন"</string>
    <string name="zen_silence_introduction_voice" msgid="853573681302712348">"এটি অ্যালার্ম, সংগীত, ভিডিও এবং গেম থেকে আসা সমস্ত রকমের আওয়াজ এবং ভাইব্রেশনকে ব্লক করে দেয়। তবুও আপনি ফোন করতে পারবেন।"</string>
    <string name="zen_silence_introduction" msgid="6117517737057344014">"এটি অ্যালার্ম, সংগীত, ভিডিও এবং গেমগুলি থেকে আসা সমস্ত রকমের ধ্বনি এবং কম্পনগুলিকে বন্ধ করে৷"</string>
    <string name="keyguard_more_overflow_text" msgid="5819512373606638727">"+<xliff:g id="NUMBER_OF_NOTIFICATIONS">%d</xliff:g>"</string>
    <string name="speed_bump_explanation" msgid="7248696377626341060">"নিচে অপেক্ষাকৃত কম জরুরী বিজ্ঞপ্তিগুলি"</string>
    <string name="notification_tap_again" msgid="4477318164947497249">"খোলার জন্য আবার আলতো চাপুন"</string>
    <string name="keyguard_unlock" msgid="8031975796351361601">"খোলার জন্য উপরে সোয়াইপ করুন"</string>
    <string name="keyguard_retry" msgid="886802522584053523">"আবার চেষ্টা করতে উপরের দিকে সোয়াইপ করুন"</string>
    <string name="do_disclosure_generic" msgid="2388094207542706440">"আপনার সংস্থা এই ডিভাইসটি পরিচালনা করছে"</string>
    <string name="do_disclosure_with_name" msgid="9113122674419739611">"এই ডিভাইসটি <xliff:g id="ORGANIZATION_NAME">%s</xliff:g> এর দ্বারা পরিচালিত"</string>
    <string name="phone_hint" msgid="6682125338461375925">"ফোনের জন্য আইকন থেকে সোয়াইপ করুন"</string>
    <string name="voice_hint" msgid="7476017460191291417">"ভয়েস সহায়তার জন্য আইকন থেকে সোয়াইপ করুন"</string>
    <string name="camera_hint" msgid="4519495795000658637">"ক্যামেরার জন্য আইকন থেকে সোয়াইপ করুন"</string>
    <string name="interruption_level_none_with_warning" msgid="8394434073508145437">"সম্পূর্ণই নীরব। এটি স্ক্রিন রিডারকেও নীরব করবে।"</string>
    <string name="interruption_level_none" msgid="219484038314193379">"একদম নিরব"</string>
    <string name="interruption_level_priority" msgid="661294280016622209">"শুধুমাত্র অগ্রাধিকার"</string>
    <string name="interruption_level_alarms" msgid="2457850481335846959">"শুধুমাত্র অ্যালার্মগুলি"</string>
    <string name="interruption_level_none_twoline" msgid="8579382742855486372">"একদম\nনিরব"</string>
    <string name="interruption_level_priority_twoline" msgid="8523482736582498083">"শুধুমাত্র\nঅগ্রাধিকার"</string>
    <string name="interruption_level_alarms_twoline" msgid="2045067991335708767">"শুধুমাত্র\nঅ্যালার্মগুলি"</string>
    <string name="keyguard_indication_charging_time_wireless" msgid="7343602278805644915">"<xliff:g id="PERCENTAGE">%2$s</xliff:g> • ওয়্যারলেস পদ্ধতিতে চার্জ হচ্ছে (পুরোটা হতে <xliff:g id="CHARGING_TIME_LEFT">%1$s</xliff:g> লাগবে)"</string>
    <string name="keyguard_indication_charging_time" msgid="4927557805886436909">"<xliff:g id="PERCENTAGE">%2$s</xliff:g> • চার্জ হচ্ছে (পুরো চার্জ হতে <xliff:g id="CHARGING_TIME_LEFT">%1$s</xliff:g> লাগবে)"</string>
    <string name="keyguard_indication_charging_time_fast" msgid="7895986003578341126">"<xliff:g id="PERCENTAGE">%2$s</xliff:g> • দ্রুত চার্জ হচ্ছে (পুরোটা হতে <xliff:g id="CHARGING_TIME_LEFT">%1$s</xliff:g> লাগবে)"</string>
    <string name="keyguard_indication_charging_time_slowly" msgid="245442950133408398">"<xliff:g id="PERCENTAGE">%2$s</xliff:g> • ধীরে চার্জ হচ্ছে (পুরোটা হতে <xliff:g id="CHARGING_TIME_LEFT">%1$s</xliff:g> লাগবে)"</string>
    <string name="accessibility_multi_user_switch_switcher" msgid="5330448341251092660">"ব্যবহারকারী পাল্টে দিন"</string>
    <string name="accessibility_multi_user_switch_switcher_with_current" msgid="5759855008166759399">"ব্যবহারকারী পাল্টান, বর্তমান ব্যবহারকারী <xliff:g id="CURRENT_USER_NAME">%s</xliff:g>"</string>
    <string name="accessibility_multi_user_switch_inactive" msgid="383168614528618402">"<xliff:g id="CURRENT_USER_NAME">%s</xliff:g> হল বর্তমান ব্যবহারকারী"</string>
    <string name="accessibility_multi_user_switch_quick_contact" msgid="4504508915324898576">"প্রোফাইল দেখান"</string>
    <string name="user_add_user" msgid="4336657383006913022">"ব্যবহারকারী জুড়ুন"</string>
    <string name="user_new_user_name" msgid="2019166282704195789">"নতুন ব্যবহারকারী"</string>
    <string name="guest_exit_guest_dialog_title" msgid="5015697561580641422">"অতিথি সরাবেন?"</string>
    <string name="guest_exit_guest_dialog_message" msgid="8183450985628495709">"এই সেশনের সব অ্যাপ্লিকেশান ও ডেটা মুছে ফেলা হবে।"</string>
    <string name="guest_exit_guest_dialog_remove" msgid="7505817591242703757">"সরান"</string>
    <string name="guest_wipe_session_title" msgid="7147965814683990944">"অতিথি, আপনি ফিরে আসায় আপনাকে স্বাগত!"</string>
    <string name="guest_wipe_session_message" msgid="3393823610257065457">"আপনি কি আপনার সেশনটি অবিরত রাখতে চান?"</string>
    <string name="guest_wipe_session_wipe" msgid="8056836584445473309">"আবার শুরু করুন"</string>
    <string name="guest_wipe_session_dontwipe" msgid="3211052048269304205">"হ্যাঁ, অবিরত থাকুন"</string>
    <string name="guest_notification_title" msgid="4434456703930764167">"অতিথি ব্যবহারকারী"</string>
    <string name="guest_notification_text" msgid="4202692942089571351">"অ্যাপ্লিকেশান এবং ডেটা মুছে ফেলার জন্য অতিথি ব্যবহারকারী সরান।"</string>
    <string name="guest_notification_remove_action" msgid="4153019027696868099">"অতিথি সরান"</string>
    <string name="user_logout_notification_title" msgid="3644848998053832589">"ব্যবহারকারীকে লগ-আউট করুন"</string>
    <string name="user_logout_notification_text" msgid="7441286737342997991">"বর্তমান ব্যবহারকারীকে লগ-আউট করুন"</string>
    <string name="user_logout_notification_action" msgid="7974458760719361881">"ব্যবহারকারীকে লগ-আউট করুন"</string>
    <string name="user_add_user_title" msgid="4172327541504825032">"নতুন ব্যবহারকারীকে যোগ করবেন?"</string>
    <string name="user_add_user_message_short" msgid="2599370307878014791">"আপনি একজন নতুন ব্যবহারকারী যোগ করলে তাকে তার জায়গা সেট-আপ করে নিতে হবে৷\n\nযেকোনো ব্যবহারকারী অন্য সব ব্যবহারকারীর জন্য অ্যাপ্লিকেশান আপডেট করতে পারবেন৷"</string>
    <string name="user_limit_reached_title" msgid="2429229448830346057">"আর কোনও প্রোফাইল যোগ করা যাবে না"</string>
    <plurals name="user_limit_reached_message" formatted="false" msgid="2573535787802908398">
      <item quantity="one">আপনি <xliff:g id="COUNT">%d</xliff:g> জন পর্যন্ত ব্যবহারকারীর প্রোফাইল যোগ করতে পারেন।</item>
      <item quantity="other">আপনি <xliff:g id="COUNT">%d</xliff:g> জন পর্যন্ত ব্যবহারকারীর প্রোফাইল যোগ করতে পারেন।</item>
    </plurals>
    <string name="user_remove_user_title" msgid="9124124694835811874">"ব্যবহারকারী সরাবেন?"</string>
    <string name="user_remove_user_message" msgid="6702834122128031833">"এই ব্যবহারকারীর সমস্ত অ্যাপ্লিকেশান ও ডেটা মুছে ফেলা হবে।"</string>
    <string name="user_remove_user_remove" msgid="8387386066949061256">"সরান"</string>
    <string name="battery_saver_notification_title" msgid="8419266546034372562">"ব্যাটারি সেভার চালু আছে"</string>
    <string name="battery_saver_notification_text" msgid="2617841636449016951">"কার্য-সম্পাদনা ও পশ্চাদপট ডেটাকে কমিয়ে দেয়"</string>
    <string name="battery_saver_notification_action_text" msgid="6022091913807026887">"ব্যাটারি সেভার বন্ধ করুন"</string>
    <string name="media_projection_dialog_text" msgid="1755705274910034772">"রেকর্ড করা বা কাস্টিং করার সময় স্ক্রিনে দেখানো বা ডিভাইসে দেখানো সমস্ত তথ্যের অ্যাক্সেস <xliff:g id="APP_SEEKING_PERMISSION">%s</xliff:g>-এর থাকবে। এর মধ্যে আপনার পাসওয়ার্ড, পেমেন্টের বিবরণ, ফটো, মেসেজ এবং যে অডিও আপনি চালান সেগুলি সম্পর্কিত তথ্য রয়েছে।"</string>
    <string name="media_projection_dialog_service_text" msgid="958000992162214611">"রেকর্ড করা বা কাস্টিং করার সময় আপনার স্ক্রিনে দেখানো বা ডিভাইসে চালানো হয়েছে এমন সমস্ত তথ্যের অ্যাক্সেস এই ফাংশন প্রদানকারী পরিষেবার কাছে থাকবে। এর মধ্যে আপনার পাসওয়ার্ড, পেমেন্টের বিবরণ, ফটো, মেসেজ এবং যে অডিও আপনি চালান সেগুলি সম্পর্কিত তথ্য রয়েছে।"</string>
    <string name="media_projection_dialog_service_title" msgid="2888507074107884040">"রেকর্ড অথবা কাস্টিং শুরু করতে চান?"</string>
    <string name="media_projection_dialog_title" msgid="3316063622495360646">"<xliff:g id="APP_SEEKING_PERMISSION">%s</xliff:g> দিয়ে রেকর্ড করা বা কাস্টিং শুরু করবেন?"</string>
    <string name="media_projection_remember_text" msgid="6896767327140422951">"আর দেখাবেন না"</string>
    <string name="clear_all_notifications_text" msgid="348312370303046130">"সবকিছু সাফ করুন"</string>
    <string name="manage_notifications_text" msgid="6885645344647733116">"পরিচালনা করুন"</string>
    <string name="manage_notifications_history_text" msgid="57055985396576230">"ইতিহাস"</string>
    <string name="notification_section_header_gentle" msgid="3044910806569985386">"নীরব বিজ্ঞপ্তি"</string>
    <string name="notification_section_header_alerting" msgid="3168140660646863240">"বিজ্ঞপ্তি সংক্রান্ত সতর্কতা"</string>
    <string name="notification_section_header_conversations" msgid="821834744538345661">"কথোপকথন"</string>
    <string name="accessibility_notification_section_header_gentle_clear_all" msgid="6490207897764933919">"সব নীরব বিজ্ঞপ্তি মুছুন"</string>
    <string name="dnd_suppressing_shade_text" msgid="5588252250634464042">"\'বিরক্ত করবে না\' দিয়ে বিজ্ঞপ্তি পজ করা হয়েছে"</string>
    <string name="media_projection_action_text" msgid="3634906766918186440">"এখন শুরু করুন"</string>
    <string name="empty_shade_text" msgid="8935967157319717412">"কোনো বিজ্ঞপ্তি নেই"</string>
    <string name="profile_owned_footer" msgid="2756770645766113964">"প্রোফাইল পর্যবেক্ষণ করা হতে পারে"</string>
    <string name="vpn_footer" msgid="3457155078010607471">"নেটওয়ার্ক নিরীক্ষণ করা হতে পারে"</string>
    <string name="branded_vpn_footer" msgid="816930186313188514">"নেটওয়ার্ক নিরীক্ষণ করা হতে পারে"</string>
    <string name="quick_settings_disclosure_management_monitoring" msgid="7453097432200441126">"আপনার প্রতিষ্ঠান এই ডিভাইসটি পরিচালনা করে এবং এটির নেটওয়ার্ক ট্রাফিকের উপরে নজর রাখতে পারে"</string>
    <string name="quick_settings_disclosure_named_management_monitoring" msgid="8460849665162741948">"<xliff:g id="ORGANIZATION_NAME">%1$s</xliff:g> এই ডিভাইসটি পরিচালনা করে এবং এটির নেটওয়ার্ক ট্রাফিকের উপরে নজর রাখতে পারে"</string>
    <string name="quick_settings_disclosure_management_named_vpn" msgid="218693044433431656">"এই ডিভাইসটি আপনার প্রতিষ্ঠান দ্বারা পরিচালিত হচ্ছে এবং <xliff:g id="VPN_APP">%1$s</xliff:g> এর সাথে সংযুক্ত রয়েছে"</string>
    <string name="quick_settings_disclosure_named_management_named_vpn" msgid="5228196397615456474">"এই ডিভাইসটি <xliff:g id="ORGANIZATION_NAME">%1$s</xliff:g> দ্বারা পরিচালিত হচ্ছে এবং <xliff:g id="VPN_APP">%2$s</xliff:g> এর সাথে সংযুক্ত রয়েছে"</string>
    <string name="quick_settings_disclosure_management" msgid="5778936163447003324">"আপনার প্রতিষ্ঠান এই ডিভাইসটি পরিচালনা করে"</string>
    <string name="quick_settings_disclosure_named_management" msgid="586473803771171610">"<xliff:g id="ORGANIZATION_NAME">%1$s</xliff:g> ডিভাইসটি পরিচালনা করছে"</string>
    <string name="quick_settings_disclosure_management_vpns" msgid="3447553497516286109">"এই ডিভাইসটি আপনার প্রতিষ্ঠান দ্বারা পরিচালিত হচ্ছে এবং দুটি VPN এর সাথে সংযুক্ত রয়েছে"</string>
    <string name="quick_settings_disclosure_named_management_vpns" msgid="4066586579688193212">"এই ডিভাইসটি <xliff:g id="ORGANIZATION_NAME">%1$s</xliff:g> দ্বারা পরিচালিত হচ্ছে এবং দুটি VPN এর সাথে সংযুক্ত রয়েছে"</string>
    <string name="quick_settings_disclosure_managed_profile_monitoring" msgid="1423899084754272514">"আপনার প্রতিষ্ঠান আপনার কর্মস্থলের প্রোফাইলের নেটওয়ার্ক ট্রাফিকে নজর রাখতে পারে"</string>
    <string name="quick_settings_disclosure_named_managed_profile_monitoring" msgid="8321469176706219860">"<xliff:g id="ORGANIZATION_NAME">%1$s</xliff:g> আপনার কর্মস্থলের প্রোফাইলের নেটওয়ার্ক ট্রাফিকে নজর রাখতে পারে"</string>
    <string name="quick_settings_disclosure_monitoring" msgid="8548019955631378680">"নেটওয়ার্কের উপরে নজর রাখা হতে পারে"</string>
    <string name="quick_settings_disclosure_vpns" msgid="2890510056934492407">"ডিভাইসটি দুটি VPN এর সাথে সংযুক্ত রয়েছে"</string>
    <string name="quick_settings_disclosure_managed_profile_named_vpn" msgid="5149334449426566152">"কর্মস্থলের প্রোফাইল <xliff:g id="VPN_APP">%1$s</xliff:g> এর সাথে সংযুক্ত রয়েছে"</string>
    <string name="quick_settings_disclosure_personal_profile_named_vpn" msgid="4201831495800021670">"ব্যক্তিগত প্রোফাইল <xliff:g id="VPN_APP">%1$s</xliff:g> এর সাথে সংযুক্ত রয়েছে"</string>
    <string name="quick_settings_disclosure_named_vpn" msgid="5069088739435424666">"ডিভাইসটি <xliff:g id="VPN_APP">%1$s</xliff:g> এর সাথে সংযুক্ত রয়েছে"</string>
    <string name="monitoring_title_device_owned" msgid="7029691083837606324">"ডিভাইসের পরিচালনা"</string>
    <string name="monitoring_title_profile_owned" msgid="6301118649405449568">"প্রোফাইল দেখরেখ করা"</string>
    <string name="monitoring_title" msgid="4063890083735924568">"নেটওয়ার্ক নিরীক্ষণ"</string>
    <string name="monitoring_subtitle_vpn" msgid="800485258004629079">"VPN"</string>
    <string name="monitoring_subtitle_network_logging" msgid="2444199331891219596">"নেটওয়ার্ক লগিং"</string>
    <string name="monitoring_subtitle_ca_certificate" msgid="8588092029755175800">"CA সার্টিফিকেট"</string>
    <string name="disable_vpn" msgid="482685974985502922">"VPN অক্ষম করুন"</string>
    <string name="disconnect_vpn" msgid="26286850045344557">"VPN এর সংযোগ বিচ্ছিন্ন করুন"</string>
    <string name="monitoring_button_view_policies" msgid="3869724835853502410">"নীতিগুলি দেখুন"</string>
    <string name="monitoring_description_named_management" msgid="7424612629468754552">"আপনার ডিভাইসটি <xliff:g id="ORGANIZATION_NAME">%1$s</xliff:g> এর দ্বারা পরিচালিত হয়।\n\nআপনার প্রশাসক এই ডিভাইসের সেটিংস, কর্পোরেট অ্যাক্সেস, অ্যাপ, ডিভাইসের সাথে সম্পর্কিত ডেটা এবং ডিভাইসের লোকেশন তথ্য নিরীক্ষণ ও পরিচালনা করতে পারেন।\n\nআরও তথ্যের জন্য আপনার প্রশাসকের সাথে যোগাযোগ করুন।"</string>
    <string name="monitoring_description_management" msgid="8081910434889677718">"আপনার ডিভাইসটি আপনার প্রতিষ্ঠানের দ্বারা পরিচালিত হয়।\n\nআপনার প্রশাসক এই ডিভাইসের সেটিংস, কর্পোরেট অ্যাক্সেস, অ্যাপ, ডিভাইসের সাথে সম্পর্কিত ডেটা এবং ডিভাইসের লোকেশন তথ্য নিরীক্ষণ ও পরিচালনা করতে পারেন।\n\nআরও তথ্যের জন্য আপনার প্রশাসকের সাথে যোগাযোগ করুন।"</string>
    <string name="monitoring_description_management_ca_certificate" msgid="7785013130658110130">"আপনার প্রতিষ্ঠান আপনার অফিস প্রোফাইলে একটি সার্টিফিকেট কর্তৃপক্ষ ইনস্টল করেছে।আপনার সুরক্ষিত নেটওয়ার্ক ট্রাফিক নিরীক্ষণ বা পরিবর্তন করা হতে পারে।"</string>
    <string name="monitoring_description_managed_profile_ca_certificate" msgid="7904323416598435647">"আপনার প্রতিষ্ঠান আপনার অফিস প্রোফাইলে একটি সার্টিফিকেট কর্তৃপক্ষ ইনস্টল করেছে। আপনার নিরাপদ নেটওয়ার্ক ট্রাফিকে নজর রাখা হতে পারে বা তাতে পরিবর্তন করা হতে পারে।"</string>
    <string name="monitoring_description_ca_certificate" msgid="448923057059097497">"এই ডিভাইসে একটি সার্টিফিকেট কর্তৃপক্ষ ইনস্টল করা আছে। আপনার নিরাপদ নেটওয়ার্ক ট্রাফিকে নজর রাখা হতে পারে বা তাতে পরিবর্তন করা হতে পারে।"</string>
    <string name="monitoring_description_management_network_logging" msgid="216983105036994771">"আপনার প্রশাসক নেটওয়ার্ক লগিং চালু করেছেন, যা আপনার ডিভাইসের ট্রাফিকের উপরে নজর রাখে।"</string>
    <string name="monitoring_description_named_vpn" msgid="5749932930634037027">"আপনি <xliff:g id="VPN_APP">%1$s</xliff:g> এ সংযুক্ত রয়েছেন, যা আপনার ইমেল, অ্যাপ, এবং ওয়েবসাইট সহ আপনার নেটওয়ার্ক অ্যাক্টিভিটির উপর নজর রাখতে পারে।"</string>
    <string name="monitoring_description_two_named_vpns" msgid="3516830755681229463">"আপনি <xliff:g id="VPN_APP_0">%1$s</xliff:g> এবং <xliff:g id="VPN_APP_1">%2$s</xliff:g> এর সাথে সংযুক্ত রয়েছেন, যেগুলি আপনার ইমেল, অ্যাপ, এবং ওয়েবসাইট সহ আপনার নেটওয়ার্ক অ্যাক্টিভিটির উপর নজর রাখতে পারে।"</string>
    <string name="monitoring_description_managed_profile_named_vpn" msgid="368812367182387320">"আপনার কর্মস্থলের প্রোফাইল <xliff:g id="VPN_APP">%1$s</xliff:g> এর সাথে সংযুক্ত রয়েছে, যেটি ইমেল, অ্যাপ, এবং ওয়েবসাইট সহ আপনার নেটওয়ার্ক কার্যকলাপে নজর রাখতে পারে।"</string>
    <string name="monitoring_description_personal_profile_named_vpn" msgid="8179722332380953673">"আপনার ব্যক্তিগত প্রোফাইল <xliff:g id="VPN_APP">%1$s</xliff:g> এর সাথে সংযুক্ত রয়েছে, যেটি ইমেল, অ্যাপ, এবং ওয়েবসাইট সহ আপনার নেটওয়ার্ক কার্যকলাপে নজর রাখতে পারে৷"</string>
    <string name="monitoring_description_do_header_generic" msgid="6130190408164834986">"আপনার ডিভাইসটি <xliff:g id="DEVICE_OWNER_APP">%1$s</xliff:g> এর দ্বারা পরিচালিত৷"</string>
    <string name="monitoring_description_do_header_with_name" msgid="2696255132542779511">"<xliff:g id="ORGANIZATION_NAME">%1$s</xliff:g> আপনার ডিভাইস পরিচালনা করার জন্য <xliff:g id="DEVICE_OWNER_APP">%2$s</xliff:g> ব্যবহার করে৷"</string>
    <string name="monitoring_description_do_body" msgid="7700878065625769970">"আপনার প্রশাসক আপনার ডিভাইসের লোকেশন তথ্য সহ এই ডিভাইসের সেটিংস, কর্পোরেট অ্যাক্সেস, অ্যাপ্স, ডেটা নিরীক্ষণ ও পরিচালনা করতে পারেন।"</string>
    <string name="monitoring_description_do_learn_more_separator" msgid="1467280496376492558">" "</string>
    <string name="monitoring_description_do_learn_more" msgid="645149183455573790">"আরও জানুন"</string>
    <string name="monitoring_description_do_body_vpn" msgid="7699280130070502303">"আপনি <xliff:g id="VPN_APP">%1$s</xliff:g> এ সংযুক্ত হয়েছেন, যা ইমেল, অ্যাপ এবং ওয়েবসাইটগুলি সহ আপনার নেটওয়ার্ক অ্যাক্টিভিটি নিরীক্ষণ করবে৷"</string>
    <string name="monitoring_description_vpn_settings_separator" msgid="8292589617720435430">" "</string>
    <string name="monitoring_description_vpn_settings" msgid="5264167033247632071">"VPN সেটিংস খুলুন"</string>
    <string name="monitoring_description_ca_cert_settings_separator" msgid="7107390013344435439">" "</string>
    <string name="monitoring_description_ca_cert_settings" msgid="8329781950135541003">"বিশ্বস্ত শংসাপত্রগুলি খুলুন"</string>
    <string name="monitoring_description_network_logging" msgid="577305979174002252">"আপনার প্রশাসক নেটওয়ার্ক লগিং চালু করেছেন, যা আপনার ডিভাইসের ট্রাফিক নিরীক্ষণ করে।\n\nআরও তথ্যের জন্য আপনার প্রশাসকের সাথে যোগাযোগ করুন।"</string>
    <string name="monitoring_description_vpn" msgid="1685428000684586870">"আপনি VPN সংযোগ সেট-আপ করার জন্য একটি অ্যাপ্লিকেশানকে অনুমতি দিন৷\n\nএই অ্যাপ্লিকেশানটি ইমেল, অ্যাপ্লিকেশান ও ওয়েবসাইটগুলি সহ আপনার ডিভাইস এবং নেটওয়ার্কের অ্যাক্টিভিটি নিরীক্ষণ করতে পারে।"</string>
    <string name="monitoring_description_vpn_profile_owned" msgid="4964237035412372751">"আপনার কর্মস্থলের প্রোফাইলটি <xliff:g id="ORGANIZATION">%1$s</xliff:g> দ্বারা পরিচালিত হয়।\n\nআপনার প্রশাসক আপনার ইমেল, অ্যাপ্স ও ওয়েবসাইট সহ কর্মস্থলের নেটওয়ার্ক অ্যাক্টিভিটি নিরীক্ষণ করতে পারেন।\n\nআরও তথ্যের জন্য আপনার প্রশাসকের সঙ্গে যোগাযোগ করুন।\n\nএছাড়া আপনি একটি VPN এর সাথেও সংযুক্ত যা আপনার নেটওয়ার্ক অ্যাক্টিভিটি নিরীক্ষণ করতে পারে।"</string>
    <string name="legacy_vpn_name" msgid="4174223520162559145">"VPN"</string>
    <string name="monitoring_description_app" msgid="376868879287922929">"আপনি <xliff:g id="APPLICATION">%1$s</xliff:g> এর সাথে সংযুক্ত রয়েছেন, যেটি ইমেল, অ্যাপ, এবং ওয়েবসাইট সহ আপনার নেটওয়ার্ক কার্যকলাপে নজর রাখতে পারে৷"</string>
    <string name="monitoring_description_app_personal" msgid="1970094872688265987">"আপনি <xliff:g id="APPLICATION">%1$s</xliff:g> -এ সংযুক্ত হয়েছেন, যা ইমেল, অ্যাপ্লিকেশান এবং ওয়েবসাইটগুলি সমেত আপনার ব্যক্তিগত নেটওয়ার্ক অ্যাক্টিভিটি নিরীক্ষণ করতে পারে৷"</string>
    <string name="branded_monitoring_description_app_personal" msgid="1703511985892688885">"আপনি <xliff:g id="APPLICATION">%1$s</xliff:g> এর সাথে সংযুক্ত হয়েছেন, যা ইমেল, অ্যাপ এবং ওয়েবসাইটগুলি সহ আপনার ব্যক্তিগত নেটওয়ার্কের অ্যাক্টিভিটি নিরীক্ষণ করবে৷"</string>
    <string name="monitoring_description_app_work" msgid="3713084153786663662">"<xliff:g id="ORGANIZATION">%1$s</xliff:g> আপনার কর্মস্থলের প্রোফাইল পরিচালনা করে। প্রোফাইলটি <xliff:g id="APPLICATION">%2$s</xliff:g> এর সাথে সংযুক্ত, যেটি ইমেল, অ্যাপ, ও ওয়েবসাইট সহ আপনার কর্মস্থলের নেটওয়ার্ক অ্যাক্টিভিটির উপরে নজর রাখতে পারে।\n\nআরও তথ্যের জন্য প্রশাসকের সাথে যোগাযোগ করুন।"</string>
    <string name="monitoring_description_app_personal_work" msgid="6175816356939166101">"<xliff:g id="ORGANIZATION">%1$s</xliff:g> আপনার কর্মস্থলের প্রোফাইল পরিচালনা করে। প্রোফাইলটি <xliff:g id="APPLICATION_WORK">%2$s</xliff:g> এর সাথে সংযুক্ত, যেটি ইমেল অ্যাপ, ও ওয়েবসাইট সহ আপনার কর্মস্থলের নেটওয়ার্ক অ্যাক্টিভিটির উপরে নজর রাখতে পারে।\n\n এ ছাড়াও আপনি <xliff:g id="APPLICATION_PERSONAL">%3$s</xliff:g> এর সাথে সংযুক্ত, যেটি আপনার ব্যক্তিগত নেটওয়ার্কে নজর রাখে।"</string>
    <string name="keyguard_indication_trust_unlocked" msgid="7395154975733744547">"TrustAgent দিয়ে আনলক করে রাখা হয়েছে"</string>
    <string name="keyguard_indication_trust_disabled" msgid="6820793704816727918">"আপনি নিজে আনলক না করা পর্যন্ত ডিভাইসটি লক হয়ে থাকবে"</string>
    <string name="keyguard_indication_trust_unlocked_plugged_in" msgid="2323452175329362855">"<xliff:g id="KEYGUARD_INDICATION">%1$s</xliff:g>\n<xliff:g id="POWER_INDICATION">%2$s</xliff:g>"</string>
    <string name="hidden_notifications_title" msgid="1782412844777612795">"বিজ্ঞপ্তিগুলি আরও দ্রুত পান"</string>
    <string name="hidden_notifications_text" msgid="5899627470450792578">"আপনি আনলক করার আগে ওগুলো দেখুন"</string>
    <string name="hidden_notifications_cancel" msgid="4805370226181001278">"না থাক"</string>
    <string name="hidden_notifications_setup" msgid="2064795578526982467">"সেট-আপ"</string>
    <string name="zen_mode_and_condition" msgid="5043165189511223718">"<xliff:g id="ZEN_MODE">%1$s</xliff:g>. <xliff:g id="EXIT_CONDITION">%2$s</xliff:g>"</string>
    <string name="volume_zen_end_now" msgid="5901885672973736563">"এখনই বন্ধ করুন"</string>
    <string name="accessibility_volume_settings" msgid="1458961116951564784">"সাউন্ড সেটিংস"</string>
    <string name="accessibility_volume_expand" msgid="7653070939304433603">"বড় করুন"</string>
    <string name="accessibility_volume_collapse" msgid="2746845391013829996">"সঙ্কুচিত করুন"</string>
    <string name="volume_odi_captions_tip" msgid="8825655463280990941">"মিডিয়া অটোমেটিক ক্যাপশন করুন"</string>
    <string name="accessibility_volume_close_odi_captions_tip" msgid="8924753283621160480">"ক্লোজড ক্যাপশন টুল টিপ বন্ধ করুন"</string>
    <string name="volume_odi_captions_content_description" msgid="4172765742046013630">"ক্যাপশন ওভারলে"</string>
    <string name="volume_odi_captions_hint_enable" msgid="2073091194012843195">"চালু হবে"</string>
    <string name="volume_odi_captions_hint_disable" msgid="2518846326748183407">"বন্ধ হবে"</string>
    <string name="accessibility_output_chooser" msgid="7807898688967194183">"অন্য আউটপুট ডিভাইস বেছে নিন"</string>
    <string name="screen_pinning_title" msgid="7357611095909618178">"স্ক্রিন পিন করা হয়েছে"</string>
    <string name="screen_pinning_description" msgid="8699395373875667743">"এটি আপনি আনপিন না করা পর্যন্ত এটিকে প্রদর্শিত করবে৷ আনপিন করতে ফিরুন এবং ওভারভিউ স্পর্শ করে ধরে থাকুন।"</string>
    <string name="screen_pinning_description_recents_invisible" msgid="4564466648700390037">"এর ফলে আপনি এটি আনপিন না করা পর্যন্ত এটি দেখানো হতে থাকবে। আনপিন করতে \"ফিরে যান\" এবং \"হোম\" বোতামদুটি ট্যাপ করে ধরে রাখুন।"</string>
    <string name="screen_pinning_description_gestural" msgid="7246323931831232068">"এর ফলে আপনি আনপিন না করা পর্যন্ত এটি দেখানো হতে থাকবে। আনপিন করার জন্য উপরের দিকে সোয়াইপ করে ধরে থাকুন"</string>
    <string name="screen_pinning_description_accessible" msgid="7386449191953535332">"এটি আপনি আনপিন না করা পর্যন্ত এটিকে প্রদর্শিত করবে৷ আনপিন করতে ওভারভিউ স্পর্শ করে ধরে থাকুন৷"</string>
    <string name="screen_pinning_description_recents_invisible_accessible" msgid="2857071808674481986">"এর ফলে আপনি এটি আনপিন না করা পর্যন্ত এটি দেখানো হতে থাকবে। আনপিন করতে \"হোম\" বোতামটি ট্যাপ করে ধরে রাখুন।"</string>
    <string name="screen_pinning_toast" msgid="2083944237147005811">"এই স্ক্রিনটি আনপিন করতে \"ফিরে যান\" এবং \"এক নজরে\" বোতামদুটি ট্যাপ করে ধরে রাখুন"</string>
    <string name="screen_pinning_toast_recents_invisible" msgid="6343770487795352573">"এই স্ক্রিনটি আনপিন করতে \"ফিরে যান\" এবং \"হোম\" বোতামদুটি ট্যাপ করে ধরে রাখুন"</string>
    <string name="screen_pinning_toast_gesture_nav" msgid="2884536903398445645">"আনপিন করতে এই স্ক্রিনটি উপরের দিকে সোয়াইপ করে ধরে রাখুন"</string>
    <string name="screen_pinning_positive" msgid="3285785989665266984">"বুঝেছি"</string>
    <string name="screen_pinning_negative" msgid="6882816864569211666">"না থাক"</string>
    <string name="screen_pinning_start" msgid="5695091877402422575">"স্ক্রিন পিন করা হয়েছে"</string>
    <string name="screen_pinning_exit" msgid="5114993350662745840">"স্ক্রিন আনপিন করা হয়েছে"</string>
    <string name="quick_settings_reset_confirmation_title" msgid="463533331480997595">"<xliff:g id="TILE_LABEL">%1$s</xliff:g> লুকাবেন?"</string>
    <string name="quick_settings_reset_confirmation_message" msgid="2320586180785674186">"আপনি পরের বার সেটিংস-এ এটি চালু করলে এটি উপস্থিত হবে"</string>
    <string name="quick_settings_reset_confirmation_button" msgid="3341477479055016776">"লুকান"</string>
    <string name="stream_voice_call" msgid="7468348170702375660">"কল"</string>
    <string name="stream_system" msgid="7663148785370565134">"সিস্টেম"</string>
    <string name="stream_ring" msgid="7550670036738697526">"রিং"</string>
    <string name="stream_music" msgid="2188224742361847580">"মিডিয়া"</string>
    <string name="stream_alarm" msgid="16058075093011694">"অ্যালার্ম"</string>
    <string name="stream_notification" msgid="7930294049046243939">"বিজ্ঞপ্তি"</string>
    <string name="stream_bluetooth_sco" msgid="6234562365528664331">"ব্লুটুথ"</string>
    <string name="stream_dtmf" msgid="7322536356554673067">"ডুয়েল মাল্টি টোন ফ্রিকোয়েন্সি"</string>
    <string name="stream_accessibility" msgid="3873610336741987152">"অ্যাক্সেসযোগ্যতা"</string>
    <string name="ring_toggle_title" msgid="5973120187287633224">"কল"</string>
    <string name="volume_ringer_status_normal" msgid="1339039682222461143">"রিং"</string>
    <string name="volume_ringer_status_vibrate" msgid="6970078708957857825">"ভাইব্রেট"</string>
    <string name="volume_ringer_status_silent" msgid="3691324657849880883">"মিউট"</string>
    <string name="qs_status_phone_vibrate" msgid="7055409506885541979">"ফোন ভাইব্রেশন মোডে আছে"</string>
    <string name="qs_status_phone_muted" msgid="3763664791309544103">"ফোন মিউট করা আছে"</string>
    <string name="volume_stream_content_description_unmute" msgid="7729576371406792977">"%1$s। সশব্দ করতে আলতো চাপুন।"</string>
    <string name="volume_stream_content_description_vibrate" msgid="4858111994183089761">"%1$s। কম্পন এ সেট করতে আলতো চাপুন। অ্যাক্সেসযোগ্যতার পরিষেবাগুলিকে মিউট করা হতে পারে।"</string>
    <string name="volume_stream_content_description_mute" msgid="4079046784917920984">"%1$s। মিউট করতে আলতো চাপুন। অ্যাক্সেসযোগ্যতার পরিষেবাগুলিকে মিউট করা হতে পারে।"</string>
    <string name="volume_stream_content_description_vibrate_a11y" msgid="2742330052979397471">"%1$s। ভাইব্রেট করতে ট্যাপ করুন।"</string>
    <string name="volume_stream_content_description_mute_a11y" msgid="5743548478357238156">"%1$s। মিউট করতে ট্যাপ করুন।"</string>
    <string name="volume_ringer_hint_mute" msgid="4263821214125126614">"মিউট করুন"</string>
    <string name="volume_ringer_hint_unmute" msgid="6119086890306456976">"আনমিউট করুন"</string>
    <string name="volume_ringer_hint_vibrate" msgid="6211609047099337509">"ভাইব্রেট করান"</string>
    <string name="volume_dialog_title" msgid="6502703403483577940">"%s ভলিউম নিয়ন্ত্রণ"</string>
    <string name="volume_dialog_ringer_guidance_ring" msgid="9143194270463146858">"কল এবং বিজ্ঞপ্তির রিং হবে (<xliff:g id="VOLUME_LEVEL">%1$s</xliff:g>)"</string>
    <string name="output_title" msgid="3938776561655668350">"মিডিয়া আউটপুট"</string>
    <string name="output_calls_title" msgid="7085583034267889109">"ফোন কল আউটপুট"</string>
    <string name="output_none_found" msgid="5488087293120982770">"কোনও ডিভাইস খুঁজে পাওয়া যায়নি"</string>
    <string name="output_none_found_service_off" msgid="935667567681386368">"কোনও ডিভাইস খুঁজে পাওয়া যায়নি। <xliff:g id="SERVICE">%1$s</xliff:g> চালু করার চেষ্টা করুন"</string>
    <string name="output_service_bt" msgid="4315362133973911687">"ব্লুটুথ"</string>
    <string name="output_service_wifi" msgid="9003667810868222134">"ওয়াই-ফাই"</string>
    <string name="output_service_bt_wifi" msgid="7186882540475524124">"ব্লুটুথ এবং ওয়াই-ফাই"</string>
    <string name="system_ui_tuner" msgid="1471348823289954729">"সিস্টেম UI টিউনার"</string>
    <string name="show_battery_percentage" msgid="6235377891802910455">"এম্বেড করা ব্যাটারির শতকরা হার দেখায়"</string>
    <string name="show_battery_percentage_summary" msgid="9053024758304102915">"যখন চার্জ করা হবে না তখন স্থিতি দন্ডের আইকনের ভিতরে ব্যাটারি স্তরের শতকার হার দেখায়"</string>
    <string name="quick_settings" msgid="6211774484997470203">"দ্রুত সেটিংস"</string>
    <string name="status_bar" msgid="4357390266055077437">"স্ট্যাটাস বার"</string>
    <string name="overview" msgid="3522318590458536816">"এক নজরে"</string>
    <string name="demo_mode" msgid="263484519766901593">"সিস্টেম UI ডেমো মোড"</string>
    <string name="enable_demo_mode" msgid="3180345364745966431">"ডেমো মোড সক্ষম করুন"</string>
    <string name="show_demo_mode" msgid="3677956462273059726">"ডেমো মোড দেখান"</string>
    <string name="status_bar_ethernet" msgid="5690979758988647484">"ইথারনেট"</string>
    <string name="status_bar_alarm" msgid="87160847643623352">"অ্যালার্ম"</string>
    <string name="status_bar_work" msgid="5238641949837091056">"কাজের প্রোফাইল"</string>
    <string name="status_bar_airplane" msgid="4848702508684541009">"বিমান মোড"</string>
    <string name="add_tile" msgid="6239678623873086686">"টাইল যোগ করুন"</string>
    <string name="broadcast_tile" msgid="5224010633596487481">"সম্প্রচার টাইল"</string>
    <string name="zen_alarm_warning_indef" msgid="5252866591716504287">"তার আগে আপনি এটিকে বন্ধ না করা পর্যন্ত আপনি পরবর্তী <xliff:g id="WHEN">%1$s</xliff:g> অ্যালার্ম শুনতে পাবেন না"</string>
    <string name="zen_alarm_warning" msgid="7844303238486849503">"আপনি আপনার পরবর্তী <xliff:g id="WHEN">%1$s</xliff:g> অ্যালার্ম শুনতে পাবেন না"</string>
    <string name="alarm_template" msgid="2234991538018805736">"<xliff:g id="WHEN">%1$s</xliff:g>"</string>
    <string name="alarm_template_far" msgid="3561752195856839456">"<xliff:g id="WHEN">%1$s</xliff:g> -তে"</string>
    <string name="accessibility_quick_settings_detail" msgid="544463655956179791">"দ্রুত সেটিংস, <xliff:g id="TITLE">%s</xliff:g>৷"</string>
    <string name="accessibility_status_bar_hotspot" msgid="2888479317489131669">"হটস্পট"</string>
    <string name="accessibility_managed_profile" msgid="4703836746209377356">"কাজের প্রোফাইল"</string>
    <string name="tuner_warning_title" msgid="7721976098452135267">"কিছু ব্যক্তির জন্য মজাদার কিন্তু সকলের জন্য নয়"</string>
    <string name="tuner_warning" msgid="1861736288458481650">"এই পরীক্ষামূলক বৈশিষ্ট্যগুলি ভবিষ্যতের সংস্করণগুলির মধ্যে পরিবর্তিত, বিভাজিত এবং অদৃশ্য হয়ে যেতে পারে৷ সাবধানতার সাথে এগিয়ে যান৷ সিস্টেম UI টিউনার আপনাকে Android ব্যবহারকারী ইন্টারফেসের সূক্ষ্ম সমন্বয় এবং কাস্টমাইজ করার অতিরিক্ত উপায়গুলি প্রদান করে৷"</string>
    <string name="tuner_persistent_warning" msgid="230466285569307806">"এই পরীক্ষামূলক বৈশিষ্ট্যগুলি ভবিষ্যতের সংস্করণগুলির মধ্যে পরিবর্তিত, বিভাজিত এবং অদৃশ্য হয়ে যেতে পারে৷ সাবধানতার সাথে এগিয়ে যান৷"</string>
    <string name="got_it" msgid="477119182261892069">"বুঝেছি"</string>
    <string name="tuner_toast" msgid="3812684836514766951">"অভিনন্দন! সেটিংস -এ সিস্টেম UI টিউনার যোগ করা হয়েছে"</string>
    <string name="remove_from_settings" msgid="633775561782209994">"সেটিংস থেকে সরান"</string>
    <string name="remove_from_settings_prompt" msgid="551565437265615426">"সেটিংস থেকে সিস্টেম UI টিউনার সরাতে এবং এটির সমস্ত বৈশিষ্ট্য ব্যবহার করা বন্ধ করতে চান?"</string>
    <string name="activity_not_found" msgid="8711661533828200293">"আপনার ডিভাইসে অ্যাপ্লিকেশান ইনস্টল করা নেই"</string>
    <string name="clock_seconds" msgid="8709189470828542071">"ঘড়ির সেকেন্ড দেখায়"</string>
    <string name="clock_seconds_desc" msgid="2415312788902144817">"স্থিতি দন্ডে ঘড়ির সেকেন্ড দেখায়৷ ব্যাটারি লাইফকে প্রভাবিত করতে পারে৷"</string>
    <string name="qs_rearrange" msgid="484816665478662911">"দ্রুত সেটিংসে পুনরায় সাজান"</string>
    <string name="show_brightness" msgid="6700267491672470007">"দ্রুত সেটিংসে উজ্জ্বলতা দেখান"</string>
    <string name="experimental" msgid="3549865454812314826">"পরীক্ষামূলক"</string>
    <string name="enable_bluetooth_title" msgid="866883307336662596">"ব্লুটুথ চালু করবেন?"</string>
    <string name="enable_bluetooth_message" msgid="6740938333772779717">"আপনার ট্যাবলেটের সাথে আপনার কীবোর্ড সংযুক্ত করতে, আপনাকে প্রথমে ব্লুটুথ চালু করতে হবে।"</string>
    <string name="enable_bluetooth_confirmation_ok" msgid="2866408183324184876">"চালু করুন"</string>
    <string name="show_silently" msgid="5629369640872236299">"নীরবভাবে বিজ্ঞপ্তিগুলি দেখায়"</string>
    <string name="block" msgid="188483833983476566">"সমস্ত বিজ্ঞপ্তি অবরুদ্ধ করুন"</string>
    <string name="do_not_silence" msgid="4982217934250511227">"নীরব করবেন না"</string>
    <string name="do_not_silence_block" msgid="4361847809775811849">"নীরব বা অবরুদ্ধ করবেন না"</string>
    <string name="tuner_full_importance_settings" msgid="1388025816553459059">"পাওয়ার বিজ্ঞপ্তির নিয়ন্ত্রণগুলি"</string>
    <string name="tuner_full_importance_settings_on" msgid="917981436602311547">"চালু আছে"</string>
    <string name="tuner_full_importance_settings_off" msgid="5580102038749680829">"বন্ধ আছে"</string>
    <string name="power_notification_controls_description" msgid="1334963837572708952">"পাওয়ার বিজ্ঞপ্তির নিয়ন্ত্রণগুলি ব্যহবার করে, আপনি কোনও অ্যাপ্লিকেশনের বিজ্ঞপ্তির জন্য ০ থেকে ৫ পর্যন্ত একটি গুরুত্বের লেভেলকে সেট করতে পারবেন৷ \n\n"<b>"লেভেল ৫"</b>" \n- বিজ্ঞপ্তি তালিকার শীর্ষে দেখায় \n- পূর্ণ স্ক্রিনের বাধাকে অনুমতি দেয় \n- সর্বদা স্ক্রিনে উপস্থিত হয় \n\n"<b>"লেভেল ৪"</b>" \n- পূর্ণ স্ক্রিনের বাধাকে আটকায় \n- সর্বদা স্ক্রিনে উপস্থিত হয় \n\n"<b>"লেভেল ৩"</b>" \n- পূর্ণ স্ক্রিনের বাধাকে আটকায় \n- কখনওই স্ক্রিনে উপস্থিত হয় না \n\n"<b>"লেভেল ২"</b>" \n- পূর্ণ স্ক্রিনের বাধাকে আটকায় \n- কখনওই স্ক্রিনে উপস্থিত হয় না \n- কখনওই শব্দ এবং কম্পন করে না \n\n"<b>"লেভেল ১"</b>" \n- পূর্ণ স্ক্রিনের বাধাকে আটকায় \n- কখনওই স্ক্রিনে উপস্থিত হয় না \n- কখনওই শব্দ এবং কম্পন করে না \n- লক স্ক্রিন এবং স্ট্যাটাস বার থেকে লুকায় \n- বিজ্ঞপ্তি তালিকার নীচের দিকে দেখায় \n\n"<b>"লেভেল ০"</b>" \n- অ্যাপ্লিকেশন থেকে সমস্ত বিজ্ঞপ্তিকে অবরূদ্ধ করে"</string>
    <string name="notification_header_default_channel" msgid="225454696914642444">"বিজ্ঞপ্তি"</string>
    <string name="notification_channel_disabled" msgid="928065923928416337">"এই বিজ্ঞপ্তিগুলি আপনাকে আর দেখানো হবে না"</string>
    <string name="notification_channel_minimized" msgid="6892672757877552959">"এই বিজ্ঞপ্তিগুলি ছোট করে দেওয়া হবে"</string>
    <string name="notification_channel_silenced" msgid="1995937493874511359">"এই বিজ্ঞপ্তিগুলি নিঃশব্দে দেখানো হবে"</string>
    <string name="notification_channel_unsilenced" msgid="94878840742161152">"এই বিজ্ঞপ্তিগুলি আপনাকে সতর্ক করে দেবে"</string>
    <string name="inline_blocking_helper" msgid="2891486013649543452">"এই বিজ্ঞপ্তিগুলিকে আপনি সাধারণত বাতিল করেন। \nসেগুলি দেখতে চান?"</string>
    <string name="inline_done_button" msgid="6043094985588909584">"হয়ে গেছে"</string>
    <string name="inline_ok_button" msgid="603075490581280343">"প্রয়োগ করুন"</string>
    <string name="inline_keep_showing" msgid="8736001253507073497">"এই বিজ্ঞপ্তিগুলি পরেও দেখে যেতে চান?"</string>
    <string name="inline_stop_button" msgid="2453460935438696090">"বিজ্ঞপ্তি বন্ধ করুন"</string>
    <string name="inline_deliver_silently_button" msgid="2714314213321223286">"সাইলেন্ট মোডে দেখান"</string>
    <string name="inline_block_button" msgid="479892866568378793">"ব্লক করুন"</string>
    <string name="inline_keep_button" msgid="299631874103662170">"দেখতে থাকুন"</string>
    <string name="inline_minimize_button" msgid="1474436209299333445">"ছোট করে দিন"</string>
    <string name="inline_silent_button_silent" msgid="525243786649275816">"নীরব রাখুন"</string>
    <string name="inline_silent_button_stay_silent" msgid="2129254868305468743">"বিজ্ঞপ্তি মিউট করুন"</string>
    <string name="inline_silent_button_alert" msgid="5705343216858250354">"সতর্ক করুন"</string>
    <string name="inline_silent_button_keep_alerting" msgid="6577845442184724992">"বিজ্ঞপ্তি পান"</string>
    <string name="inline_turn_off_notifications" msgid="8543989584403106071">"বিজ্ঞপ্তি বন্ধ করুন"</string>
    <string name="inline_keep_showing_app" msgid="4393429060390649757">"এই অ্যাপের বিজ্ঞপ্তি পরেও দেখে যেতে চান?"</string>
    <string name="notification_silence_title" msgid="8608090968400832335">"সাইলেন্ট"</string>
    <string name="notification_alert_title" msgid="7629202599338071971">"সতর্ক করুন"</string>
    <string name="notification_bubble_title" msgid="8330481035191903164">"বাবল"</string>
    <string name="notification_channel_summary_low" msgid="7300447764759926720">"সাউন্ড বা ভাইব্রেশন ছাড়া ফোকাস করতে আপনাকে সাহায্য করে।"</string>
    <string name="notification_channel_summary_default" msgid="3539949463907902037">"সাউন্ড বা ভাইব্রেশনের সাহায্যে দৃষ্টি আকর্ষণ করে।"</string>
    <string name="notification_channel_summary_bubble" msgid="7235935211580860537">"ফ্লোটিং শর্টকাট ব্যবহার করে এই কন্টেন্টে আপনার দৃষ্টি আকর্ষণ করে রাখে।"</string>
    <string name="notification_channel_summary_priority" msgid="7415770044553264622">"কথোপকথন বিভাগের উপরে বাবল হিসেবে দেখা যায়।"</string>
    <string name="notification_conversation_channel_all_bubble" msgid="5389290797101635297">"ডিফল্ট হিসেবে <xliff:g id="APP_NAME_0">%1$s</xliff:g>-এর সব কথোপকথন বাবলের মধ্যে দেখুন। <xliff:g id="APP_NAME_1">%2$s</xliff:g>-এ ম্যানেজ করুন।"</string>
    <string name="notification_conversation_channel_settings" msgid="2409977688430606835">"সেটিংস"</string>
    <string name="notification_priority_title" msgid="2079708866333537093">"অগ্রাধিকার"</string>
    <string name="bubble_overflow_empty_title" msgid="3120029421991510842">"কোনও সাম্প্রতিক বাবল নেই"</string>
    <string name="bubble_overflow_empty_subtitle" msgid="2030874469510497397">"সাম্প্রতিক ও বাতিল করা বাবল এখানে দেখা যাবে"</string>
    <string name="notification_unblockable_desc" msgid="2073030886006190804">"এই বিজ্ঞপ্তিগুলি পরিবর্তন করা যাবে না।"</string>
    <string name="notification_multichannel_desc" msgid="7414593090056236179">"এই সমস্ত বিজ্ঞপ্তিকে এখানে কনফিগার করা যাবে না"</string>
    <string name="notification_delegate_header" msgid="1264510071031479920">"প্রক্সি করা বিজ্ঞপ্তি"</string>
    <string name="notification_channel_dialog_title" msgid="6856514143093200019">"<xliff:g id="APP_NAME">%1$s</xliff:g> সংক্রান্ত সমস্ত বিজ্ঞপ্তি"</string>
    <string name="see_more_title" msgid="7409317011708185729">"আরও দেখুন"</string>
    <string name="appops_camera" msgid="5215967620896725715">"এই অ্যাপটি ক্যামেরা ব্যবহার করছে।"</string>
    <string name="appops_microphone" msgid="8805468338613070149">"এই অ্যাপটি মাইক্রোফোন ব্যবহার করছে।"</string>
    <string name="appops_overlay" msgid="4822261562576558490">"এই অ্যাপটি স্ক্রিনে অন্যান্য অ্যাপের উপরে দেখানো হচ্ছে।"</string>
    <string name="appops_camera_mic" msgid="7032239823944420431">"এই অ্যাপটি মাইক্রোফোন এবং ক্যামেরা ব্যবহার করছে।"</string>
    <string name="appops_camera_overlay" msgid="6466845606058816484">"এই অ্যাপটি স্ক্রিনে অন্যান্য অ্যাপের উপরে দেখানো হচ্ছে এবং ক্যামেরা ব্যবহার করছে।"</string>
    <string name="appops_mic_overlay" msgid="4609326508944233061">"এই অ্যাপটি স্ক্রিনে অন্যান্য অ্যাপের উপরে দেখানো হচ্ছে এবং মাইক্রোফোন ব্যবহার করছে।"</string>
    <string name="appops_camera_mic_overlay" msgid="5584311236445644095">"এই অ্যাপটি স্ক্রিনে অন্যান্য অ্যাপের উপরে দেখানো হচ্ছে এবং মাইক্রোফোন ও ক্যামেরা ব্যবহার করছে।"</string>
    <string name="notification_appops_settings" msgid="5208974858340445174">"সেটিংস"</string>
    <string name="notification_appops_ok" msgid="2177609375872784124">"ঠিক আছে"</string>
    <string name="notification_channel_controls_opened_accessibility" msgid="6111817750774381094">"<xliff:g id="APP_NAME">%1$s</xliff:g> খোলা থাকলে বিজ্ঞপ্তি নিয়ন্ত্রণ"</string>
    <string name="notification_channel_controls_closed_accessibility" msgid="1561909368876911701">"<xliff:g id="APP_NAME">%1$s</xliff:g> বন্ধ থাকলে বিজ্ঞপ্তি নিয়ন্ত্রণ"</string>
    <string name="notification_channel_switch_accessibility" msgid="8979885820432540252">"এই চ্যানেল থেকে বিজ্ঞপ্তি আসতে দেয়"</string>
    <string name="notification_more_settings" msgid="4936228656989201793">"আরও সেটিংস"</string>
    <string name="notification_app_settings" msgid="8963648463858039377">"কাস্টমাইজ করুন"</string>
    <string name="notification_done" msgid="6215117625922713976">"সম্পন্ন"</string>
    <string name="inline_undo" msgid="9026953267645116526">"আগের অবস্থায় ফিরে যান"</string>
    <string name="demote" msgid="6225813324237153980">"কথোপকথন হিসেবে এই বিজ্ঞপ্তি চিহ্নিত করবেন না"</string>
    <string name="notification_conversation_favorite" msgid="1905240206975921907">"গুরুত্বপূর্ণ কথোপকথন"</string>
    <string name="notification_conversation_unfavorite" msgid="181383708304763807">"গুরুত্বপূর্ণ কথোপকথন নয়"</string>
    <string name="notification_conversation_mute" msgid="268951550222925548">"মিউট করা হয়েছে"</string>
    <string name="notification_conversation_unmute" msgid="2692255619510896710">"সতর্ক করা"</string>
    <string name="notification_conversation_bubble" msgid="2242180995373949022">"বাবল দেখুন"</string>
    <string name="notification_conversation_unbubble" msgid="6908427185031099868">"বাবল সরিয়ে দিন"</string>
    <string name="notification_conversation_home_screen" msgid="8347136037958438935">"হোম স্ক্রিনে যোগ করুন"</string>
    <string name="notification_menu_accessibility" msgid="8984166825879886773">"<xliff:g id="APP_NAME">%1$s</xliff:g> <xliff:g id="MENU_DESCRIPTION">%2$s</xliff:g>"</string>
    <string name="notification_menu_gear_description" msgid="6429668976593634862">"বিজ্ঞপ্তির নিয়ন্ত্রণগুলি"</string>
    <string name="notification_menu_snooze_description" msgid="4740133348901973244">"বিজ্ঞপ্তি মনে করিয়ে দেওয়ার বিকল্পগুলি"</string>
    <string name="notification_menu_snooze_action" msgid="5415729610393475019">"আমাকে মনে করিয়ে দিও"</string>
    <string name="notification_menu_settings_action" msgid="7085494017202764285">"সেটিংস"</string>
    <string name="snooze_undo" msgid="60890935148417175">"পূর্বাবস্থায় ফিরুন"</string>
    <string name="snoozed_for_time" msgid="7586689374860469469">"<xliff:g id="TIME_AMOUNT">%1$s</xliff:g> পরে আবার মনে করানো হবে"</string>
    <plurals name="snoozeHourOptions" formatted="false" msgid="2066838694120718170">
      <item quantity="one">%d ঘণ্টা</item>
      <item quantity="other">%d ঘণ্টা</item>
    </plurals>
    <plurals name="snoozeMinuteOptions" formatted="false" msgid="8998483159208055980">
      <item quantity="one">%d মিনিট</item>
      <item quantity="other">%d মিনিট</item>
    </plurals>
    <string name="battery_panel_title" msgid="5931157246673665963">"ব্যাটারির ব্যবহার"</string>
    <string name="battery_detail_charging_summary" msgid="8821202155297559706">"চার্জ করার সময় ব্যাটারি সেভার উপলব্ধ নয়"</string>
    <string name="battery_detail_switch_title" msgid="6940976502957380405">"ব্যাটারি সেভার"</string>
    <string name="battery_detail_switch_summary" msgid="3668748557848025990">"কার্য-সম্পাদনা ও পশ্চাদপট ডেটাকে কমিয়ে দেয়"</string>
    <string name="keyboard_key_button_template" msgid="8005673627272051429">"<xliff:g id="NAME">%1$s</xliff:g> বোতাম"</string>
    <string name="keyboard_key_home" msgid="3734400625170020657">"হোম"</string>
    <string name="keyboard_key_back" msgid="4185420465469481999">"ফিরুন"</string>
    <string name="keyboard_key_dpad_up" msgid="2164184320424941416">"উপরে"</string>
    <string name="keyboard_key_dpad_down" msgid="2110172278574325796">"নিচে"</string>
    <string name="keyboard_key_dpad_left" msgid="8329738048908755640">"বাঁ"</string>
    <string name="keyboard_key_dpad_right" msgid="6282105433822321767">"ডান"</string>
    <string name="keyboard_key_dpad_center" msgid="4079412840715672825">"কেন্দ্র"</string>
    <string name="keyboard_key_tab" msgid="4592772350906496730">"ট্যাব"</string>
    <string name="keyboard_key_space" msgid="6980847564173394012">"স্পেস"</string>
    <string name="keyboard_key_enter" msgid="8633362970109751646">"এন্টার"</string>
    <string name="keyboard_key_backspace" msgid="4095278312039628074">"ব্যাকস্পেস"</string>
    <string name="keyboard_key_media_play_pause" msgid="8389984232732277478">"প্লে/বিরতি"</string>
    <string name="keyboard_key_media_stop" msgid="1509943745250377699">"থামান"</string>
    <string name="keyboard_key_media_next" msgid="8502476691227914952">"পরবর্তী"</string>
    <string name="keyboard_key_media_previous" msgid="5637875709190955351">"পূর্ববর্তী"</string>
    <string name="keyboard_key_media_rewind" msgid="3450387734224327577">"পেছনের দিকে যান"</string>
    <string name="keyboard_key_media_fast_forward" msgid="3572444327046911822">"দ্রুত ফরওয়ার্ড"</string>
    <string name="keyboard_key_page_up" msgid="173914303254199845">"পেজ আপ"</string>
    <string name="keyboard_key_page_down" msgid="9035902490071829731">"পেজ ডাউন"</string>
    <string name="keyboard_key_forward_del" msgid="5325501825762733459">"মুছুন"</string>
    <string name="keyboard_key_move_home" msgid="3496502501803911971">"হোম"</string>
    <string name="keyboard_key_move_end" msgid="99190401463834854">"শেষ"</string>
    <string name="keyboard_key_insert" msgid="4621692715704410493">"ঢোকান"</string>
    <string name="keyboard_key_num_lock" msgid="7209960042043090548">"সংখ্যা লক"</string>
    <string name="keyboard_key_numpad_template" msgid="7316338238459991821">"সংখ্যাপ্যাড <xliff:g id="NAME">%1$s</xliff:g>"</string>
    <string name="keyboard_shortcut_group_system" msgid="1583416273777875970">"সিস্টেম"</string>
    <string name="keyboard_shortcut_group_system_home" msgid="7465138628692109907">"হোম"</string>
    <string name="keyboard_shortcut_group_system_recents" msgid="8628108256824616927">"সাম্প্রতিকগুলি"</string>
    <string name="keyboard_shortcut_group_system_back" msgid="1055709713218453863">"পিছনে"</string>
    <string name="keyboard_shortcut_group_system_notifications" msgid="3615971650562485878">"বিজ্ঞপ্তি"</string>
    <string name="keyboard_shortcut_group_system_shortcuts_helper" msgid="4856808328618265589">"কীবোর্ড শর্টকাট"</string>
    <string name="keyboard_shortcut_group_system_switch_input" msgid="952555530383268166">"কীবোর্ড লে-আউট পাল্টান"</string>
    <string name="keyboard_shortcut_group_applications" msgid="7386239431100651266">"অ্যাপ্লিকেশানগুলি"</string>
    <string name="keyboard_shortcut_group_applications_assist" msgid="771606231466098742">"সহযোগিতা"</string>
    <string name="keyboard_shortcut_group_applications_browser" msgid="2776211137869809251">"ব্রাউজার"</string>
    <string name="keyboard_shortcut_group_applications_contacts" msgid="2807268086386201060">"পরিচিতি"</string>
    <string name="keyboard_shortcut_group_applications_email" msgid="7852376788894975192">"ইমেল"</string>
    <string name="keyboard_shortcut_group_applications_sms" msgid="6912633831752843566">"SMS"</string>
    <string name="keyboard_shortcut_group_applications_music" msgid="9032078456666204025">"সংগীত"</string>
    <string name="keyboard_shortcut_group_applications_youtube" msgid="5078136084632450333">"YouTube"</string>
    <string name="keyboard_shortcut_group_applications_calendar" msgid="4229602992120154157">"Calendar"</string>
    <string name="tuner_full_zen_title" msgid="5120366354224404511">"ভলিউম নিয়ন্ত্রণ সহ দেখান"</string>
    <string name="volume_and_do_not_disturb" msgid="502044092739382832">"বিরক্ত করবে না"</string>
    <string name="volume_dnd_silent" msgid="4154597281458298093">"ভলিউম বোতামের শর্টকাট"</string>
    <string name="volume_up_silent" msgid="1035180298885717790">"ভলিউম বাড়িয়ে \'বিরক্ত করবে না\' মোড থেকে বেরিয়ে আসুন"</string>
    <string name="battery" msgid="769686279459897127">"ব্যাটারি"</string>
    <string name="clock" msgid="8978017607326790204">"ঘড়ি"</string>
    <string name="headset" msgid="4485892374984466437">"হেডসেট"</string>
    <string name="accessibility_long_click_tile" msgid="210472753156768705">"সেটিংসে যান"</string>
    <string name="accessibility_status_bar_headphones" msgid="1304082414912647414">"হেডফোনগুলি সংযুক্ত হয়েছে"</string>
    <string name="accessibility_status_bar_headset" msgid="2699275863720926104">"হেডসেট সংযুক্ত হয়েছে"</string>
    <string name="data_saver" msgid="3484013368530820763">"ডেটা সেভার"</string>
    <string name="accessibility_data_saver_on" msgid="5394743820189757731">"ডেটা সেভার চালু আছে"</string>
    <string name="accessibility_data_saver_off" msgid="58339669022107171">"ডেটা সেভার বন্ধ আছে"</string>
    <string name="switch_bar_on" msgid="1770868129120096114">"চালু আছে"</string>
    <string name="switch_bar_off" msgid="5669805115416379556">"বন্ধ আছে"</string>
    <string name="tile_unavailable" msgid="3095879009136616920">"উপলভ্য নয়"</string>
    <string name="nav_bar" msgid="4642708685386136807">"নেভিগেশন বার"</string>
    <string name="nav_bar_layout" msgid="4716392484772899544">"লেআউট"</string>
    <string name="left_nav_bar_button_type" msgid="2634852842345192790">"অতিরিক্ত বাঁদিকের বোতামের ধরণ"</string>
    <string name="right_nav_bar_button_type" msgid="4472566498647364715">"অতিরিক্ত ডানদিকের বোতামের ধরণ"</string>
    <string name="nav_bar_default" msgid="8386559913240761526">"(ডিফল্ট)"</string>
  <string-array name="nav_bar_buttons">
    <item msgid="2681220472659720036">"ক্লিপবোর্ড"</item>
    <item msgid="4795049793625565683">"কীকোড"</item>
    <item msgid="80697951177515644">"ঘোরানো নিশ্চিত করুন, কীবোর্ডের ভাষা বদলানোর সুবিধা"</item>
    <item msgid="7626977989589303588">"কোনো কিছুই নয়"</item>
  </string-array>
  <string-array name="nav_bar_layouts">
    <item msgid="9156773083127904112">"সাধারণ"</item>
    <item msgid="2019571224156857610">"অবিস্তৃত"</item>
    <item msgid="7453955063378349599">"বাঁদিক ঘেঁষা"</item>
    <item msgid="5874146774389433072">"ডানদিক ঘেঁষা"</item>
  </string-array>
    <string name="menu_ime" msgid="5677467548258017952">"কিবোর্ড স্যুইচার"</string>
    <string name="save" msgid="3392754183673848006">"সেভ করুন"</string>
    <string name="reset" msgid="8715144064608810383">"রিসেট করুন"</string>
    <string name="adjust_button_width" msgid="8313444823666482197">"বোতামের প্রস্থ সিঙ্ক করুন"</string>
    <string name="clipboard" msgid="8517342737534284617">"ক্লিপবোর্ড"</string>
    <string name="accessibility_key" msgid="3471162841552818281">"কাস্টম নেভিগেশন বোতাম"</string>
    <string name="left_keycode" msgid="8211040899126637342">"বাঁদিকের কিকোড"</string>
    <string name="right_keycode" msgid="2480715509844798438">"ডানদিকের কিকোড"</string>
    <string name="left_icon" msgid="5036278531966897006">"বাঁ দিকের আইকন"</string>
    <string name="right_icon" msgid="1103955040645237425">"ডানদিকের আইকন"</string>
    <string name="drag_to_add_tiles" msgid="8933270127508303672">"টাইল যোগ করতে ধরে থেকে টেনে আনুন"</string>
    <string name="drag_to_rearrange_tiles" msgid="2143204300089638620">"টাইলগুলি আবার সাজানোর জন্য ধরে থেকে টেনে আনুন"</string>
    <string name="drag_to_remove_tiles" msgid="4682194717573850385">"সরানোর জন্য এখানে টেনে আনুন"</string>
    <string name="drag_to_remove_disabled" msgid="933046987838658850">"আপনাকে কমপক্ষে <xliff:g id="MIN_NUM_TILES">%1$d</xliff:g>টি টাইল রাখতে হবে"</string>
    <string name="qs_edit" msgid="5583565172803472437">"সম্পাদনা করুন"</string>
    <string name="tuner_time" msgid="2450785840990529997">"সময়"</string>
  <string-array name="clock_options">
    <item msgid="3986445361435142273">"ঘণ্টা, মিনিট, এবং সেকেন্ড দেখান"</item>
    <item msgid="1271006222031257266">"ঘণ্টা এবং মিনিট দেখান (ডিফল্ট)"</item>
    <item msgid="6135970080453877218">"এই আইকনটি দেখাবেন না"</item>
  </string-array>
  <string-array name="battery_options">
    <item msgid="7714004721411852551">"সর্বদা শতাংশ দেখান"</item>
    <item msgid="3805744470661798712">"চার্জ করার সময় শতাংশ দেখান (ডিফল্ট)"</item>
    <item msgid="8619482474544321778">"এই আইকনটি দেখাবেন না"</item>
  </string-array>
    <string name="tuner_low_priority" msgid="8412666814123009820">"কম-গুরুত্বপূর্ণ বিজ্ঞপ্তির আইকন দেখুন"</string>
    <string name="other" msgid="429768510980739978">"অন্যান্য"</string>
    <string name="accessibility_divider" msgid="2830785970889237307">"বিভক্ত-স্ক্রিন বিভাজক"</string>
    <string name="accessibility_action_divider_left_full" msgid="7598733539422375847">"বাঁ দিকের অংশ নিয়ে পূর্ণ স্ক্রিন"</string>
    <string name="accessibility_action_divider_left_70" msgid="4919312892541727761">"৭০% বাকি আছে"</string>
    <string name="accessibility_action_divider_left_50" msgid="3664701169564893826">"৫০% বাকি আছে"</string>
    <string name="accessibility_action_divider_left_30" msgid="4358145268046362088">"৩০% বাকি আছে"</string>
    <string name="accessibility_action_divider_right_full" msgid="8576057422864896305">"ডান দিকের অংশ নিয়ে পূর্ণ স্ক্রিন"</string>
    <string name="accessibility_action_divider_top_full" msgid="4243901660795169777">"উপর দিকের অংশ নিয়ে পূর্ণ স্ক্রিন"</string>
    <string name="accessibility_action_divider_top_70" msgid="6941226213260515072">"শীর্ষ ৭০%"</string>
    <string name="accessibility_action_divider_top_50" msgid="6275211443706497621">"শীর্ষ ৫০%"</string>
    <string name="accessibility_action_divider_top_30" msgid="5780597635887574916">"শীর্ষ ৩০%"</string>
    <string name="accessibility_action_divider_bottom_full" msgid="7352434720610115395">"নীচের অংশ নিয়ে পূর্ণ স্ক্রিন"</string>
    <string name="accessibility_qs_edit_tile_label" msgid="9079791448815232967">"<xliff:g id="POSITION">%1$d</xliff:g> লোকেশন, <xliff:g id="TILE_NAME">%2$s</xliff:g>৷ সম্পাদনা করতে দুবার আলতো চাপুন৷"</string>
    <string name="accessibility_qs_edit_add_tile_label" msgid="8292218072049068613">"<xliff:g id="TILE_NAME">%1$s</xliff:g>৷ যোগ করতে দুবার আলতো চাপুন৷"</string>
    <string name="accessibility_qs_edit_move_tile" msgid="6027997446473163426">"<xliff:g id="TILE_NAME">%1$s</xliff:g> সরান"</string>
    <string name="accessibility_qs_edit_remove_tile" msgid="3406781901949899624">"<xliff:g id="TILE_NAME">%1$s</xliff:g> সরান"</string>
    <string name="accessibility_qs_edit_tile_add" msgid="6289879620154587233">"<xliff:g id="TILE_NAME">%1$s</xliff:g> <xliff:g id="POSITION">%2$d</xliff:g>-এ যোগ করুন"</string>
    <string name="accessibility_qs_edit_tile_move" msgid="4841770637244326837">"<xliff:g id="TILE_NAME">%1$s</xliff:g> <xliff:g id="POSITION">%2$d</xliff:g>-এ সরান"</string>
    <string name="accessibility_desc_quick_settings_edit" msgid="741658939453595297">"দ্রুত সেটিংস সম্পাদক৷"</string>
    <string name="accessibility_desc_notification_icon" msgid="7331265967584178674">"<xliff:g id="ID_1">%1$s</xliff:g> বিজ্ঞপ্তি: <xliff:g id="ID_2">%2$s</xliff:g>"</string>
    <string name="dock_forced_resizable" msgid="4689301323912928801">"অ্যাপ্লিকেশানটি বিভক্ত স্ক্রীনে কাজ নাও করতে পারে৷"</string>
    <string name="dock_non_resizeble_failed_to_dock_text" msgid="7284915968096153808">"অ্যাপ্লিকেশান বিভক্ত-স্ক্রিন সমর্থন করে না৷"</string>
    <string name="forced_resizable_secondary_display" msgid="522558907654394940">"সেকেন্ডারি ডিসপ্লেতে অ্যাপটি কাজ নাও করতে পারে।"</string>
    <string name="activity_launch_on_secondary_display_failed_text" msgid="8446727617187998208">"সেকেন্ডারি ডিসপ্লেতে অ্যাপ লঞ্চ করা যাবে না।"</string>
    <string name="accessibility_quick_settings_settings" msgid="7098489591715844713">"সেটিংস খুলুন।"</string>
    <string name="accessibility_quick_settings_expand" msgid="2609275052412521467">"দ্রুত সেটিংস খুলুন৷"</string>
    <string name="accessibility_quick_settings_collapse" msgid="4674876336725041982">"দ্রুত সেটিংস বন্ধ করুন৷"</string>
    <string name="accessibility_quick_settings_alarm_set" msgid="7237918261045099853">"অ্যালার্ম সেট করা হয়েছে৷"</string>
    <string name="accessibility_quick_settings_user" msgid="505821942882668619">"<xliff:g id="ID_1">%s</xliff:g> হিসেবে প্রবেশ করে রয়েছেন"</string>
    <string name="data_connection_no_internet" msgid="691058178914184544">"ইন্টারনেট কানেকশন নেই"</string>
    <string name="accessibility_quick_settings_open_details" msgid="4879279912389052142">"বিশদ বিবরণ খুলুন৷"</string>
    <string name="accessibility_quick_settings_not_available" msgid="6860875849497473854">"<xliff:g id="REASON">%s</xliff:g>-এর জন্য পাওয়া যাবে না"</string>
    <string name="accessibility_quick_settings_open_settings" msgid="536838345505030893">"<xliff:g id="ID_1">%s</xliff:g> সেটিংস খুলুন৷"</string>
    <string name="accessibility_quick_settings_edit" msgid="1523745183383815910">"ক্রম বা সেটিংস সম্পাদনা করুন৷"</string>
    <string name="accessibility_quick_settings_page" msgid="7506322631645550961">"<xliff:g id="ID_2">%2$d</xliff:g>টির মধ্যে <xliff:g id="ID_1">%1$d</xliff:g> নং পৃষ্ঠা"</string>
    <string name="tuner_lock_screen" msgid="2267383813241144544">"লক স্ক্রিন"</string>
<<<<<<< HEAD
    <string name="pip_phone_expand" msgid="1424988917240616212">"বড় করুন"</string>
    <string name="pip_phone_minimize" msgid="9057117033655996059">"ছোটো করুন"</string>
    <string name="pip_phone_close" msgid="8801864042095341824">"বন্ধ করুন"</string>
    <string name="pip_phone_settings" msgid="5687538631925004341">"সেটিংস"</string>
    <string name="pip_phone_dismiss_hint" msgid="5825740708095316710">"খারিজ করতে নিচের দিকে টেনে আনুন"</string>
    <string name="pip_menu_title" msgid="6365909306215631910">"মেনু"</string>
    <string name="pip_notification_title" msgid="8661573026059630525">"ছবির-মধ্যে-ছবি তে <xliff:g id="NAME">%s</xliff:g> আছেন"</string>
    <string name="pip_notification_message" msgid="4991831338795022227">"<xliff:g id="NAME">%s</xliff:g> কে এই বৈশিষ্ট্যটি ব্যবহার করতে দিতে না চাইলে ট্যাপ করে সেটিংসে গিয়ে সেটি বন্ধ করে দিন।"</string>
    <string name="pip_play" msgid="333995977693142810">"চালান"</string>
    <string name="pip_pause" msgid="1139598607050555845">"বিরাম দিন"</string>
    <string name="pip_skip_to_next" msgid="3864212650579956062">"এগিয়ে যাওয়ার জন্য এড়িয়ে যান"</string>
    <string name="pip_skip_to_prev" msgid="3742589641443049237">"পিছনে যাওয়ার জন্য এড়িয়ে যান"</string>
=======
>>>>>>> caba1604
    <string name="thermal_shutdown_title" msgid="2702966892682930264">"আপনার ফোন গরম হওয়ার জন্য বন্ধ হয়ে গেছে"</string>
    <string name="thermal_shutdown_message" msgid="7432744214105003895">"আপনার ফোন এখন ঠিক-ঠাক চলছে"</string>
    <string name="thermal_shutdown_dialog_message" msgid="6745684238183492031">"আপনার ফোন খুব বেশি গরম হয়েছিল বলে ঠাণ্ডা হওয়ার জন্য বন্ধ হয়ে গেছে। আপনার ফোন ঠিক-ঠাক ভাবে চলছে না।\n\nআপনার ফোন খুব বেশি গরম হয়ে যাবে যদি আপনি:\n	•এমন অ্যাপ ব্যবহার করলে যেটি আপনার ডিভাইসের রিসোর্স বেশি ব্যবহার করে (যেমন গেমিং, ভিডিও বা নেভিগেশন অ্যাপ)\n	• বড় ফাইল ডাউনলোড বা আপলোড করলে\n	• বেশি তাপমাত্রায় আপনার ফোন ব্যবহার করলে"</string>
    <string name="high_temp_title" msgid="2218333576838496100">"ফোনটি গরম হচ্ছে"</string>
    <string name="high_temp_notif_message" msgid="163928048626045592">"ফোনটি ঠাণ্ডা হওয়ার সময় কিছু বৈশিষ্ট্য সীমিত হতে পারে"</string>
    <string name="high_temp_dialog_message" msgid="3793606072661253968">"আপনার ফোনটি নিজে থেকেই ঠাণ্ডা হওয়ার চেষ্টা করবে৷ আপনি তবুও আপনার ফোন ব্যবহার করতে পারেন, কিন্তু এটি একটু ধীরে চলতে পারে৷\n\nআপনার ফোনটি পুরোপুরি ঠাণ্ডা হয়ে গেলে এটি স্বাভাবিকভাবে চলবে৷"</string>
    <string name="high_temp_alarm_title" msgid="2359958549570161495">"চার্জার আনপ্লাগ করুন"</string>
    <string name="high_temp_alarm_notify_message" msgid="7186272817783835089">"এই ডিভাইস চার্জ করার সময় সমস্যা হয়েছে। চার্জিং কেবলটি হয়ত গরম হয়ে গেছে, পাওয়ার অ্যাডাপ্টারটি আনপ্লাগ করুন।"</string>
    <string name="high_temp_alarm_help_care_steps" msgid="5017002218341329566">"কী করতে হবে ধাপে ধাপে দেখুন"</string>
    <string name="lockscreen_shortcut_left" msgid="1238765178956067599">"বাঁদিকের শর্টকাট"</string>
    <string name="lockscreen_shortcut_right" msgid="4138414674531853719">"ডানদিকের শর্টকাট"</string>
    <string name="lockscreen_unlock_left" msgid="1417801334370269374">"বাঁদিকের শর্টকাট দিয়েও আনলক করা যায়"</string>
    <string name="lockscreen_unlock_right" msgid="4658008735541075346">"ডানদিকের শর্টকাট দিয়েও আনলক করা যায়"</string>
    <string name="lockscreen_none" msgid="4710862479308909198">"কোনোটিই নয়"</string>
    <string name="tuner_launch_app" msgid="3906265365971743305">"<xliff:g id="APP">%1$s</xliff:g> লঞ্চ করুন"</string>
    <string name="tuner_other_apps" msgid="7767462881742291204">"অন্যান্য অ্যাপ"</string>
    <string name="tuner_circle" msgid="5270591778160525693">"চেনাশোনা"</string>
    <string name="tuner_plus" msgid="4130366441154416484">"যোগ"</string>
    <string name="tuner_minus" msgid="5258518368944598545">"বিয়োগ"</string>
    <string name="tuner_left" msgid="5758862558405684490">"বাঁদিক"</string>
    <string name="tuner_right" msgid="8247571132790812149">"ডান"</string>
    <string name="tuner_menu" msgid="363690665924769420">"মেনু"</string>
    <string name="tuner_app" msgid="6949280415826686972">"<xliff:g id="APP">%1$s</xliff:g> অ্যাপ"</string>
    <string name="notification_channel_alerts" msgid="3385787053375150046">"সতর্কতা"</string>
    <string name="notification_channel_battery" msgid="9219995638046695106">"ব্যাটারি"</string>
    <string name="notification_channel_screenshot" msgid="7665814998932211997">"স্ক্রীনশটস"</string>
    <string name="notification_channel_general" msgid="4384774889645929705">"সাধারণ বার্তাগুলি"</string>
    <string name="notification_channel_storage" msgid="2720725707628094977">"স্টোরেজ"</string>
    <string name="notification_channel_hints" msgid="7703783206000346876">"হিন্ট"</string>
    <string name="instant_apps" msgid="8337185853050247304">"ইনস্ট্যান্ট অ্যাপ"</string>
    <string name="instant_apps_title" msgid="8942706782103036910">"<xliff:g id="APP">%1$s</xliff:g> চলছে"</string>
    <string name="instant_apps_message" msgid="6112428971833011754">"অ্যাপটি ইনস্টল না করে চালু করা হয়েছে।"</string>
    <string name="instant_apps_message_with_help" msgid="1816952263531203932">"অ্যাপটি ইনস্টল না করে চালু করা হয়েছে। আরও জানতে ট্যাপ করুন।"</string>
    <string name="app_info" msgid="5153758994129963243">"অ্যাপের তথ্য"</string>
    <string name="go_to_web" msgid="636673528981366511">"ব্রাউজারে যান"</string>
    <string name="mobile_data" msgid="4564407557775397216">"মোবাইল ডেটা"</string>
    <string name="mobile_data_text_format" msgid="6806501540022589786">"<xliff:g id="ID_1">%1$s</xliff:g> — <xliff:g id="ID_2">%2$s</xliff:g>"</string>
    <string name="mobile_carrier_text_format" msgid="8912204177152950766">"<xliff:g id="CARRIER_NAME">%1$s</xliff:g>, <xliff:g id="MOBILE_DATA_TYPE">%2$s</xliff:g>"</string>
    <string name="wifi_is_off" msgid="5389597396308001471">"ওয়াই ফাই বন্ধ আছে"</string>
    <string name="bt_is_off" msgid="7436344904889461591">"ব্লুটুথ বন্ধ আছে"</string>
    <string name="dnd_is_off" msgid="3185706903793094463">"বিরক্ত করবে না বিকল্পটি বন্ধ আছে"</string>
    <string name="qs_dnd_prompt_auto_rule" msgid="3535469468310002616">"বিরক্ত করবে না বিকল্পটি একটি স্বয়ংক্রিয় নিয়ম <xliff:g id="ID_1">%s</xliff:g> এর দ্বারা চালু করা হয়েছে।"</string>
    <string name="qs_dnd_prompt_app" msgid="4027984447935396820">"বিরক্ত করবে না বিকল্পটি একটি অ্যাপ <xliff:g id="ID_1">%s</xliff:g> এর দ্বারা চালু করা হয়েছে।"</string>
    <string name="qs_dnd_prompt_auto_rule_app" msgid="1841469944118486580">"বিরক্ত করবে না বিকল্পটি একটি স্বয়ংক্রিয় নিয়ম বা অ্যাপের দ্বারা চালু করা হয়েছে।"</string>
    <string name="qs_dnd_until" msgid="7844269319043747955">"<xliff:g id="ID_1">%s</xliff:g> পর্যন্ত"</string>
    <string name="qs_dnd_keep" msgid="3829697305432866434">"রাখুন"</string>
    <string name="qs_dnd_replace" msgid="7712119051407052689">"বদলে দিন"</string>
    <string name="running_foreground_services_title" msgid="5137313173431186685">"পটভূমিতে অ্যাপ চালু আছে"</string>
    <string name="running_foreground_services_msg" msgid="3009459259222695385">"ব্যাটারি এবং ডেটার ব্যবহারের বিশদ বিবরণের জন্য ট্যাপ করুন"</string>
    <string name="mobile_data_disable_title" msgid="5366476131671617790">"মোবাইল ডেটা বন্ধ করবেন?"</string>
    <string name="mobile_data_disable_message" msgid="8604966027899770415">"আপনি <xliff:g id="CARRIER">%s</xliff:g>-এর মাধ্যমে ডেটা অথবা ইন্টারনেট অ্যাক্সেস করতে পারবেন না। শুধুমাত্র ওয়াই-ফাইয়ের মাধ্যমেই ইন্টারনেট অ্যাক্সেস করা যাবে।"</string>
    <string name="mobile_data_disable_message_default_carrier" msgid="6496033312431658238">"আপনার পরিষেবা প্রদানকারী"</string>
    <string name="touch_filtered_warning" msgid="8119511393338714836">"একটি অ্যাপ কোনও অনুমোদনের অনুরোধকে ঢেকে দিচ্ছে, তাই সেটিংস থেকে আপনার প্রতিক্রিয়া যাচাই করা যাচ্ছে না।"</string>
    <string name="slice_permission_title" msgid="3262615140094151017">"<xliff:g id="APP_0">%1$s</xliff:g> অ্যাপটিকে <xliff:g id="APP_2">%2$s</xliff:g> এর অংশ দেখানোর অনুমতি দেবেন?"</string>
    <string name="slice_permission_text_1" msgid="6675965177075443714">"- এটি <xliff:g id="APP">%1$s</xliff:g> এর তথ্য অ্যাক্সেস করতে পারবে"</string>
    <string name="slice_permission_text_2" msgid="6758906940360746983">"- এটি <xliff:g id="APP">%1$s</xliff:g> এর মধ্যে কাজ করতে পারবে"</string>
    <string name="slice_permission_checkbox" msgid="4242888137592298523">"<xliff:g id="APP">%1$s</xliff:g> অ্যাপটিকে যেকোনও অ্যাপের অংশ দেখাতে দিন"</string>
    <string name="slice_permission_allow" msgid="6340449521277951123">"অনুমতি দিন"</string>
    <string name="slice_permission_deny" msgid="6870256451658176895">"খারিজ করুন"</string>
    <string name="auto_saver_title" msgid="6873691178754086596">"ব্যাটারি সেভার চালু হওয়ার সময় সেট করতে ট্যাপ করুন"</string>
    <string name="auto_saver_text" msgid="3214960308353838764">"ব্যাটারির চার্জ শেষ হয়ে যাওয়ার সম্ভাবনা দেখা দিলে চালু করুন"</string>
    <string name="no_auto_saver_action" msgid="7467924389609773835">"না থাক"</string>
    <string name="auto_saver_enabled_title" msgid="4294726198280286333">"আগে সেট করা সময় অনুযায়ী ব্যাটারি সেভার চালু হয়েছে"</string>
    <string name="auto_saver_enabled_text" msgid="7889491183116752719">"চার্জ <xliff:g id="PERCENTAGE">%d</xliff:g>%%-এর নিচে চলে গেলে ব্যাটারি সেভার নিজে থেকেই চালু হয়ে যাবে।"</string>
    <string name="open_saver_setting_action" msgid="2111461909782935190">"সেটিংস"</string>
    <string name="auto_saver_okay_action" msgid="7815925750741935386">"বুঝেছি"</string>
    <string name="heap_dump_tile_name" msgid="2464189856478823046">"Dump SysUI Heap"</string>
    <string name="sensor_privacy_mode" msgid="4462866919026513692">"সেন্সর বন্ধ"</string>
    <string name="device_services" msgid="1549944177856658705">"ডিভাইস সংক্রান্ত পরিষেবা"</string>
    <string name="music_controls_no_title" msgid="4166497066552290938">"কোনও শীর্ষক নেই"</string>
    <string name="restart_button_description" msgid="6916116576177456480">"এই অ্যাপ রিস্টার্ট করতে ট্যাপ করুন ও ফুল-স্ক্রিন ব্যবহার করুন।"</string>
    <string name="bubbles_settings_button_description" msgid="7324245408859877545">"<xliff:g id="APP_NAME">%1$s</xliff:g> বাবলের জন্য সেটিংস"</string>
    <string name="manage_bubbles_text" msgid="6856830436329494850">"ম্যানেজ করা"</string>
    <string name="bubble_content_description_single" msgid="5175160674436546329">"<xliff:g id="APP_NAME">%2$s</xliff:g> অ্যাপ থেকে <xliff:g id="NOTIFICATION_TITLE">%1$s</xliff:g>"</string>
    <string name="bubble_content_description_stack" msgid="7907610717462651870">"<xliff:g id="APP_NAME">%2$s</xliff:g> অ্যাপ এবং আরও <xliff:g id="BUBBLE_COUNT">%3$d</xliff:g>টি থেকে <xliff:g id="NOTIFICATION_TITLE">%1$s</xliff:g>"</string>
    <string name="bubble_accessibility_action_move" msgid="3185080443743819178">"সরান"</string>
    <string name="bubble_accessibility_action_move_top_left" msgid="4347227665275929728">"উপরে বাঁদিকে সরান"</string>
    <string name="bubble_accessibility_action_move_top_right" msgid="6916868852433483569">"উপরে ডানদিকে সরান"</string>
    <string name="bubble_accessibility_action_move_bottom_left" msgid="6339015902495504715">"নিচে বাঁদিকে সরান"</string>
    <string name="bubble_accessibility_action_move_bottom_right" msgid="7471571700628346212">"নিচে ডান দিকে সরান"</string>
    <string name="bubble_dismiss_text" msgid="7071770411580452911">"খারিজ করুন"</string>
    <string name="bubbles_dont_bubble_conversation" msgid="1033040343437428822">"কথোপকথন বাবল হিসেবে দেখাবে না"</string>
    <string name="bubbles_user_education_title" msgid="5547017089271445797">"বাবল ব্যবহার করে চ্যাট করুন"</string>
    <string name="bubbles_user_education_description" msgid="1160281719576715211">"নতুন কথোপকথন ভেসে থাকা আইকন বা বাবল হিসেবে দেখানো হয়। বাবল খুলতে ট্যাপ করুন। সেটি সরাতে ধরে টেনে আনুন।"</string>
    <string name="bubbles_user_education_manage_title" msgid="2848511858160342320">"যেকোনও সময় বাবল নিয়ন্ত্রণ করুন"</string>
    <string name="bubbles_user_education_manage" msgid="1391639189507036423">"এই অ্যাপ থেকে বাবল বন্ধ করতে ম্যানেজ করুন বিকল্প ট্যাপ করুন"</string>
    <string name="bubbles_user_education_got_it" msgid="8282812431953161143">"বুঝেছি"</string>
    <string name="notification_content_system_nav_changed" msgid="5077913144844684544">"সিস্টেম নেভিগেশন আপডেট হয়েছে। পরিবর্তন করার জন্য সেটিংসে যান।"</string>
    <string name="notification_content_gesture_nav_available" msgid="4431460803004659888">"সিস্টেম নেভিগেশন আপডেট করতে সেটিংসে যান"</string>
    <string name="inattentive_sleep_warning_title" msgid="3891371591713990373">"স্ট্যান্ডবাই"</string>
    <string name="magnification_window_title" msgid="4863914360847258333">"উইন্ডো বড় করে দেখা"</string>
    <string name="magnification_controls_title" msgid="8421106606708891519">"উইন্ডো কন্ট্রোল বড় করে দেখা"</string>
    <string name="quick_controls_title" msgid="6839108006171302273">"ডিভাইস কন্ট্রোল"</string>
    <string name="quick_controls_subtitle" msgid="1667408093326318053">"আপনার কানেক্ট করা ডিভাইসের জন্য কন্ট্রোল যোগ করুন"</string>
    <string name="quick_controls_setup_title" msgid="8901436655997849822">"ডিভাইস কন্ট্রোল সেট-আপ করুন"</string>
    <string name="quick_controls_setup_subtitle" msgid="1681506617879773824">"আপনার কন্ট্রোল অ্যাক্সেস করতে পাওয়ার বোতাম ধরে থাকুন"</string>
    <string name="controls_providers_title" msgid="6879775889857085056">"কন্ট্রোল যোগ করতে অ্যাপ বেছে নিন"</string>
    <plurals name="controls_number_of_favorites" formatted="false" msgid="1057347832073807380">
      <item quantity="one"><xliff:g id="NUMBER_1">%s</xliff:g>টি কন্ট্রোল যোগ করা হয়েছে।</item>
      <item quantity="other"><xliff:g id="NUMBER_1">%s</xliff:g>টি কন্ট্রোল যোগ করা হয়েছে।</item>
    </plurals>
    <string name="controls_favorite_default_title" msgid="967742178688938137">"নিয়ন্ত্রণ"</string>
    <string name="controls_favorite_subtitle" msgid="6604402232298443956">"যেসব কন্ট্রোল অ্যাক্সেস করতে চান সেগুলি পাওয়ার মেনু থেকে বেছে নিন"</string>
    <string name="controls_favorite_rearrange" msgid="7364147066539766260">"কন্ট্রোল সরাতে সেটি ধরে টেনে আনুন"</string>
    <string name="controls_favorite_load_error" msgid="2533215155804455348">"সব কন্ট্রোলের তালিকা লোড করা যায়নি।"</string>
    <string name="controls_favorite_other_zone_header" msgid="9089613266575525252">"অন্য"</string>
    <string name="controls_dialog_title" msgid="2343565267424406202">"ডিভাইস কন্ট্রোলে যোগ করুন"</string>
    <string name="controls_dialog_ok" msgid="7011816381344485651">"পছন্দসইতে যোগ করুন"</string>
    <string name="controls_dialog_message" msgid="6292099631702047540">"আপনার পছন্দসইতে যোগ করতে <xliff:g id="APP">%s</xliff:g> এই কন্ট্রোল সাজেস্ট করেছে।"</string>
    <string name="controls_dialog_confirmation" msgid="586517302736263447">"কন্ট্রোল আপডেট করা হয়েছে"</string>
    <string name="controls_pin_use_alphanumeric" msgid="8478371861023048414">"পিন-এ অক্ষর বা চিহ্ন রয়েছে"</string>
    <string name="controls_pin_verify" msgid="3452778292918877662">"<xliff:g id="DEVICE">%s</xliff:g> যাচাই করুন"</string>
    <string name="controls_pin_verifying" msgid="3755045989392131746">"যাচাই করা হচ্ছে…"</string>
    <string name="controls_pin_instructions" msgid="6363309783822475238">"পিন লিখুন"</string>
    <string name="controls_pin_instructions_retry" msgid="1566667581012131046">"আরেকটি পিন লিখে চেষ্টা করুন"</string>
    <string name="controls_confirmation_confirming" msgid="2596071302617310665">"কনফার্ম করা হচ্ছে…"</string>
    <string name="controls_confirmation_message" msgid="7744104992609594859">"<xliff:g id="DEVICE">%s</xliff:g>-এর জন্য পরিবর্তন কনফার্ম করুন"</string>
    <string name="controls_structure_tooltip" msgid="4355922222944447867">"আরও দেখতে সোয়াইপ করুন"</string>
    <string name="controls_seeding_in_progress" msgid="3033855341410264148">"সাজেশন লোড করা হচ্ছে"</string>
    <string name="controls_media_close_session" msgid="9023534788828414585">"এই মিডিয়া সেশন বেছে নিন"</string>
    <string name="controls_error_timeout" msgid="794197289772728958">"বন্ধ আছে, অ্যাপ চেক করুন"</string>
    <string name="controls_error_failed" msgid="960228639198558525">"সমস্যা হয়েছে, আবার চেষ্টা করুন"</string>
    <string name="controls_in_progress" msgid="4421080500238215939">"চলছে"</string>
    <string name="controls_added_tooltip" msgid="4842812921719153085">"নতুন কন্ট্রোল দেখতে পাওয়ার বোতাম টিপে ধরে থাকুন"</string>
    <string name="controls_menu_add" msgid="4447246119229920050">"কন্ট্রোল যোগ করুন"</string>
    <string name="controls_menu_edit" msgid="890623986951347062">"কন্ট্রোল এডিট করুন"</string>
</resources><|MERGE_RESOLUTION|>--- conflicted
+++ resolved
@@ -900,21 +900,6 @@
     <string name="accessibility_quick_settings_edit" msgid="1523745183383815910">"ক্রম বা সেটিংস সম্পাদনা করুন৷"</string>
     <string name="accessibility_quick_settings_page" msgid="7506322631645550961">"<xliff:g id="ID_2">%2$d</xliff:g>টির মধ্যে <xliff:g id="ID_1">%1$d</xliff:g> নং পৃষ্ঠা"</string>
     <string name="tuner_lock_screen" msgid="2267383813241144544">"লক স্ক্রিন"</string>
-<<<<<<< HEAD
-    <string name="pip_phone_expand" msgid="1424988917240616212">"বড় করুন"</string>
-    <string name="pip_phone_minimize" msgid="9057117033655996059">"ছোটো করুন"</string>
-    <string name="pip_phone_close" msgid="8801864042095341824">"বন্ধ করুন"</string>
-    <string name="pip_phone_settings" msgid="5687538631925004341">"সেটিংস"</string>
-    <string name="pip_phone_dismiss_hint" msgid="5825740708095316710">"খারিজ করতে নিচের দিকে টেনে আনুন"</string>
-    <string name="pip_menu_title" msgid="6365909306215631910">"মেনু"</string>
-    <string name="pip_notification_title" msgid="8661573026059630525">"ছবির-মধ্যে-ছবি তে <xliff:g id="NAME">%s</xliff:g> আছেন"</string>
-    <string name="pip_notification_message" msgid="4991831338795022227">"<xliff:g id="NAME">%s</xliff:g> কে এই বৈশিষ্ট্যটি ব্যবহার করতে দিতে না চাইলে ট্যাপ করে সেটিংসে গিয়ে সেটি বন্ধ করে দিন।"</string>
-    <string name="pip_play" msgid="333995977693142810">"চালান"</string>
-    <string name="pip_pause" msgid="1139598607050555845">"বিরাম দিন"</string>
-    <string name="pip_skip_to_next" msgid="3864212650579956062">"এগিয়ে যাওয়ার জন্য এড়িয়ে যান"</string>
-    <string name="pip_skip_to_prev" msgid="3742589641443049237">"পিছনে যাওয়ার জন্য এড়িয়ে যান"</string>
-=======
->>>>>>> caba1604
     <string name="thermal_shutdown_title" msgid="2702966892682930264">"আপনার ফোন গরম হওয়ার জন্য বন্ধ হয়ে গেছে"</string>
     <string name="thermal_shutdown_message" msgid="7432744214105003895">"আপনার ফোন এখন ঠিক-ঠাক চলছে"</string>
     <string name="thermal_shutdown_dialog_message" msgid="6745684238183492031">"আপনার ফোন খুব বেশি গরম হয়েছিল বলে ঠাণ্ডা হওয়ার জন্য বন্ধ হয়ে গেছে। আপনার ফোন ঠিক-ঠাক ভাবে চলছে না।\n\nআপনার ফোন খুব বেশি গরম হয়ে যাবে যদি আপনি:\n	•এমন অ্যাপ ব্যবহার করলে যেটি আপনার ডিভাইসের রিসোর্স বেশি ব্যবহার করে (যেমন গেমিং, ভিডিও বা নেভিগেশন অ্যাপ)\n	• বড় ফাইল ডাউনলোড বা আপলোড করলে\n	• বেশি তাপমাত্রায় আপনার ফোন ব্যবহার করলে"</string>
