<?xml version="1.0" encoding="UTF-8"?>
<!-- 
/**
 * Copyright (c) 2009, The Android Open Source Project
 *
 * Licensed under the Apache License, Version 2.0 (the "License");
 * you may not use this file except in compliance with the License.
 * You may obtain a copy of the License at
 *
 *     http://www.apache.org/licenses/LICENSE-2.0
 *
 * Unless required by applicable law or agreed to in writing, software
 * distributed under the License is distributed on an "AS IS" BASIS,
 * WITHOUT WARRANTIES OR CONDITIONS OF ANY KIND, either express or implied.
 * See the License for the specific language governing permissions and
 * limitations under the License.
 */
 -->

<resources xmlns:android="http://schemas.android.com/apk/res/android"
    xmlns:xliff="urn:oasis:names:tc:xliff:document:1.2">
    <string name="app_label" msgid="4811759950673118541">"System-UI"</string>
    <string name="status_bar_clear_all_button" msgid="2491321682873657397">"Ryd"</string>
    <string name="status_bar_no_notifications_title" msgid="7812479124981107507">"Ingen notifikationer"</string>
    <string name="status_bar_ongoing_events_title" msgid="3986169317496615446">"I gang"</string>
    <string name="status_bar_latest_events_title" msgid="202755896454005436">"Notifikationer"</string>
    <string name="battery_low_title" msgid="6891106956328275225">"Enheden løber muligvis snart tør for batteri"</string>
    <string name="battery_low_percent_format" msgid="4276661262843170964">"<xliff:g id="PERCENTAGE">%s</xliff:g> tilbage"</string>
    <string name="battery_low_percent_format_hybrid" msgid="3985614339605686167">"Der er <xliff:g id="PERCENTAGE">%1$s</xliff:g> tilbage eller ca. <xliff:g id="TIME">%2$s</xliff:g>, alt efter hvordan du bruger enheden"</string>
    <string name="battery_low_percent_format_hybrid_short" msgid="5917433188456218857">"<xliff:g id="PERCENTAGE">%1$s</xliff:g> tilbage eller ca. <xliff:g id="TIME">%2$s</xliff:g>"</string>
    <string name="battery_low_percent_format_saver_started" msgid="4968468824040940688">"<xliff:g id="PERCENTAGE">%s</xliff:g> tilbage. Batterisparefunktion er aktiveret."</string>
    <string name="invalid_charger" msgid="4370074072117767416">"Enheden kan ikke oplades via USB. Brug den oplader, der fulgte med din enhed."</string>
    <string name="invalid_charger_title" msgid="938685362320735167">"Enheden kan ikke oplades via USB"</string>
    <string name="invalid_charger_text" msgid="2339310107232691577">"Brug den oplader, der fulgte med din enhed"</string>
    <string name="battery_low_why" msgid="2056750982959359863">"Indstillinger"</string>
    <string name="battery_saver_confirmation_title" msgid="1234998463717398453">"Vil du aktivere Batterisparefunktion?"</string>
    <string name="battery_saver_confirmation_title_generic" msgid="2299231884234959849">"Om Batterisparefunktion"</string>
    <string name="battery_saver_confirmation_ok" msgid="5042136476802816494">"Aktivér"</string>
    <string name="battery_saver_start_action" msgid="4553256017945469937">"Aktivér batterisparefunktion"</string>
    <string name="status_bar_settings_settings_button" msgid="534331565185171556">"Indstillinger"</string>
    <string name="status_bar_settings_wifi_button" msgid="7243072479837270946">"Wi-Fi"</string>
    <string name="status_bar_settings_auto_rotation" msgid="8329080442278431708">"Roter skærm automatisk"</string>
    <string name="status_bar_settings_mute_label" msgid="914392730086057522">"LYDLØS"</string>
    <string name="status_bar_settings_auto_brightness_label" msgid="2151934479226017725">"AUTO"</string>
    <string name="status_bar_settings_notifications" msgid="5285316949980621438">"Notifikationer"</string>
    <string name="bluetooth_tethered" msgid="4171071193052799041">"Netdeling via Bluetooth anvendt"</string>
    <string name="status_bar_input_method_settings_configure_input_methods" msgid="2972273031043777851">"Konfigurer inputmetoder"</string>
    <string name="status_bar_use_physical_keyboard" msgid="4849251850931213371">"Fysisk tastatur"</string>
    <string name="usb_device_permission_prompt" msgid="4414719028369181772">"Vil du give <xliff:g id="APPLICATION">%1$s</xliff:g> adgang til <xliff:g id="USB_DEVICE">%2$s</xliff:g>?"</string>
    <string name="usb_device_permission_prompt_warn" msgid="2309129784984063656">"Vil du give <xliff:g id="APPLICATION">%1$s</xliff:g> adgang til <xliff:g id="USB_DEVICE">%2$s</xliff:g>?\nDenne app har ikke fået tilladelse til at optage, men optager muligvis lyd via denne USB-enhed."</string>
    <string name="usb_accessory_permission_prompt" msgid="717963550388312123">"Vil du give <xliff:g id="APPLICATION">%1$s</xliff:g> adgang til <xliff:g id="USB_ACCESSORY">%2$s</xliff:g>?"</string>
    <string name="usb_device_confirm_prompt" msgid="4091711472439910809">"Vil du åbne <xliff:g id="APPLICATION">%1$s</xliff:g> til håndtering af <xliff:g id="USB_DEVICE">%2$s</xliff:g>?"</string>
    <string name="usb_device_confirm_prompt_warn" msgid="990208659736311769">"Vil du åbne <xliff:g id="APPLICATION">%1$s</xliff:g> for at håndtere <xliff:g id="USB_DEVICE">%2$s</xliff:g>?\nDenne app har ikke fået tilladelse til at optage, men optager muligvis lyd via denne USB-enhed."</string>
    <string name="usb_accessory_confirm_prompt" msgid="5728408382798643421">"Vil du åbne <xliff:g id="APPLICATION">%1$s</xliff:g> til håndtering af <xliff:g id="USB_ACCESSORY">%2$s</xliff:g>?"</string>
    <string name="usb_accessory_uri_prompt" msgid="6756649383432542382">"Ingen installerede apps fungerer sammen med USB-enheden. Få oplysninger om enheden på <xliff:g id="URL">%1$s</xliff:g>"</string>
    <string name="title_usb_accessory" msgid="1236358027511638648">"USB-ekstraudstyr"</string>
    <string name="label_view" msgid="6815442985276363364">"Vis"</string>
    <string name="always_use_device" msgid="210535878779644679">"Åbn altid <xliff:g id="APPLICATION">%1$s</xliff:g>, når <xliff:g id="USB_DEVICE">%2$s</xliff:g> er tilsluttet"</string>
    <string name="always_use_accessory" msgid="1977225429341838444">"Åbn altid <xliff:g id="APPLICATION">%1$s</xliff:g>, når <xliff:g id="USB_ACCESSORY">%2$s</xliff:g> er tilsluttet"</string>
    <string name="usb_debugging_title" msgid="8274884945238642726">"Vil du tillade USB-fejlretning?"</string>
    <string name="usb_debugging_message" msgid="5794616114463921773">"Fingeraftrykket for computerens RSA-nøgle er:\n<xliff:g id="FINGERPRINT">%1$s</xliff:g>"</string>
    <string name="usb_debugging_always" msgid="4003121804294739548">"Tillad altid fra denne computer"</string>
    <string name="usb_debugging_allow" msgid="1722643858015321328">"Tillad"</string>
    <string name="usb_debugging_secondary_user_title" msgid="7843050591380107998">"USB-fejlretning er ikke tilladt"</string>
    <string name="usb_debugging_secondary_user_message" msgid="3740347841470403244">"Den bruger, der i øjeblikket er logget ind på denne enhed, kan ikke aktivere USB-fejlretning. Skift til den primære bruger for at bruge denne funktion."</string>
    <string name="wifi_debugging_title" msgid="7300007687492186076">"Vil du tillade trådløs fejlretning på dette netværk?"</string>
    <string name="wifi_debugging_message" msgid="5461204211731802995">"Netværksnavn (SSID)\n<xliff:g id="SSID_0">%1$s</xliff:g>\n\nWi‑Fi-adresse (BSSID)\n<xliff:g id="BSSID_1">%2$s</xliff:g>"</string>
    <string name="wifi_debugging_always" msgid="2968383799517975155">"Tillad altid på dette netværk"</string>
    <string name="wifi_debugging_allow" msgid="4573224609684957886">"Tillad"</string>
    <string name="wifi_debugging_secondary_user_title" msgid="2493201475880517725">"Trådløs fejlretning er ikke tilladt"</string>
    <string name="wifi_debugging_secondary_user_message" msgid="4492383073970079751">"Den bruger, der i øjeblikket er logget ind på denne enhed, kan ikke aktivere trådløs fejlretning. Skift til den primære bruger for at bruge denne funktion."</string>
    <string name="usb_contaminant_title" msgid="894052515034594113">"USB-porten er deaktiveret"</string>
    <string name="usb_contaminant_message" msgid="7730476585174719805">"USB-porten er blevet deaktiveret for at beskytte din enhed mod væske og snavs. Den kan derfor ikke registrere noget tilbehør.\n\nDu får besked, når du kan bruge USB-porten igen."</string>
    <string name="usb_port_enabled" msgid="531823867664717018">"USB-porten er aktiveret for at registrere opladere og tilbehør"</string>
    <string name="usb_disable_contaminant_detection" msgid="3827082183595978641">"Aktivér USB"</string>
    <string name="learn_more" msgid="4690632085667273811">"Få flere oplysninger"</string>
    <string name="compat_mode_on" msgid="4963711187149440884">"Zoom til fuld skærm"</string>
    <string name="compat_mode_off" msgid="7682459748279487945">"Stræk til fuld skærm"</string>
    <string name="global_action_screenshot" msgid="2760267567509131654">"Screenshot"</string>
    <string name="remote_input_image_insertion_text" msgid="4850791636452521123">"sendte et billede"</string>
    <string name="screenshot_saving_ticker" msgid="6519186952674544916">"Gemmer screenshot..."</string>
    <string name="screenshot_saving_title" msgid="2298349784913287333">"Gemmer screenshot..."</string>
    <string name="screenshot_saved_title" msgid="8893267638659083153">"Screenshottet blev gemt"</string>
    <string name="screenshot_saved_text" msgid="7778833104901642442">"Tryk for at se dit screenshot"</string>
    <string name="screenshot_failed_title" msgid="3259148215671936891">"Screenshottet kunne ikke gemmes"</string>
    <string name="screenshot_failed_to_save_unknown_text" msgid="1506621600548684129">"Prøv at tage et screenshot igen"</string>
    <string name="screenshot_failed_to_save_text" msgid="8344173457344027501">"Screenshottet kan ikke gemmes, fordi der er begrænset lagerplads"</string>
    <string name="screenshot_failed_to_capture_text" msgid="7818288545874407451">"Appen eller din organisation tillader ikke, at du tager screenshots"</string>
    <string name="screenshot_dismiss_ui_description" msgid="934736855340147968">"Luk screenshot"</string>
    <string name="screenshot_preview_description" msgid="669177537416980449">"Åbn screenshot"</string>
    <string name="screenrecord_name" msgid="2596401223859996572">"Skærmoptagelse"</string>
    <string name="screenrecord_channel_description" msgid="4147077128486138351">"Konstant notifikation om skærmoptagelse"</string>
    <string name="screenrecord_start_label" msgid="1750350278888217473">"Vil du starte optagelse?"</string>
    <string name="screenrecord_description" msgid="1123231719680353736">"Når du optager, kan Android-systemet registrere følsomme oplysninger, der er synlige på din skærm, eller som afspilles på din enhed. Dette inkluderer adgangskoder, betalingsoplysninger, fotos, meddelelser og lyd."</string>
    <string name="screenrecord_audio_label" msgid="6183558856175159629">"Optag lyd"</string>
    <string name="screenrecord_device_audio_label" msgid="9016927171280567791">"Enhedslyd"</string>
    <string name="screenrecord_device_audio_description" msgid="4922694220572186193">"Lyd fra din enhed såsom musik, opkald og ringetoner"</string>
    <string name="screenrecord_mic_label" msgid="2111264835791332350">"Mikrofon"</string>
    <string name="screenrecord_device_audio_and_mic_label" msgid="1831323771978646841">"Enhedslyd og mikrofon"</string>
    <string name="screenrecord_start" msgid="330991441575775004">"Start"</string>
    <string name="screenrecord_ongoing_screen_only" msgid="4459670242451527727">"Optager skærm"</string>
    <string name="screenrecord_ongoing_screen_and_audio" msgid="5351133763125180920">"Optager skærm og lyd"</string>
    <string name="screenrecord_taps_label" msgid="1595690528298857649">"Vis skærmtryk"</string>
    <string name="screenrecord_stop_text" msgid="6549288689506057686">"Tryk for at stoppe"</string>
    <string name="screenrecord_stop_label" msgid="72699670052087989">"Stop"</string>
    <string name="screenrecord_pause_label" msgid="6004054907104549857">"Sæt på pause"</string>
    <string name="screenrecord_resume_label" msgid="4972223043729555575">"Genoptag"</string>
    <string name="screenrecord_cancel_label" msgid="7850926573274483294">"Annuller"</string>
    <string name="screenrecord_share_label" msgid="5025590804030086930">"Del"</string>
    <string name="screenrecord_delete_label" msgid="1376347010553987058">"Slet"</string>
    <string name="screenrecord_cancel_success" msgid="1775448688137393901">"Skærmoptagelsen er annulleret"</string>
    <string name="screenrecord_save_message" msgid="490522052388998226">"Skærmoptagelsen er gemt. Tryk for at se den."</string>
    <string name="screenrecord_delete_description" msgid="1604522770162810570">"Skærmoptagelsen er slettet"</string>
    <string name="screenrecord_delete_error" msgid="2870506119743013588">"Der opstod en fejl ved sletning af skærmoptagelsen"</string>
    <string name="screenrecord_permission_error" msgid="7856841237023137686">"Det lykkedes ikke et hente tilladelserne"</string>
    <string name="screenrecord_start_error" msgid="2200660692479682368">"Skærmoptagelsen kunne ikke startes"</string>
    <string name="usb_preference_title" msgid="1439924437558480718">"Muligheder for USB-filoverførsel"</string>
    <string name="use_mtp_button_title" msgid="5036082897886518086">"Isæt som en medieafspiller (MTP)"</string>
    <string name="use_ptp_button_title" msgid="7676427598943446826">"Isæt som et kamera (PTP)"</string>
    <string name="installer_cd_button_title" msgid="5499998592841984743">"Installer appen Android Filoverførsel til Mac"</string>
    <string name="accessibility_back" msgid="6530104400086152611">"Tilbage"</string>
    <string name="accessibility_home" msgid="5430449841237966217">"Hjem"</string>
    <string name="accessibility_menu" msgid="2701163794470513040">"Menu"</string>
    <string name="accessibility_accessibility_button" msgid="4089042473497107709">"Hjælpefunktioner"</string>
    <string name="accessibility_rotate_button" msgid="1238584767612362586">"Roter skærmen"</string>
    <string name="accessibility_recent" msgid="901641734769533575">"Oversigt"</string>
    <string name="accessibility_search_light" msgid="524741790416076988">"Søg"</string>
    <string name="accessibility_camera_button" msgid="2938898391716647247">"Kamera"</string>
    <string name="accessibility_phone_button" msgid="4256353121703100427">"Telefon"</string>
    <string name="accessibility_voice_assist_button" msgid="6497706615649754510">"Taleassistent"</string>
    <string name="accessibility_unlock_button" msgid="122785427241471085">"Lås op"</string>
    <string name="accessibility_waiting_for_fingerprint" msgid="5209142744692162598">"Venter på fingeraftryk"</string>
    <string name="accessibility_unlock_without_fingerprint" msgid="1811563723195375298">"Lås op uden at bruge dit fingeraftryk"</string>
    <string name="accessibility_scanning_face" msgid="3093828357921541387">"Scanner ansigt"</string>
    <string name="accessibility_send_smart_reply" msgid="8885032190442015141">"Send"</string>
    <string name="accessibility_manage_notification" msgid="582215815790143983">"Administrer notifikationer"</string>
    <string name="phone_label" msgid="5715229948920451352">"åbn telefon"</string>
    <string name="voice_assist_label" msgid="3725967093735929020">"åbn taleassistent"</string>
    <string name="camera_label" msgid="8253821920931143699">"åbn kamera"</string>
    <string name="cancel" msgid="1089011503403416730">"Annuller"</string>
    <string name="biometric_dialog_confirm" msgid="2005978443007344895">"Bekræft"</string>
    <string name="biometric_dialog_try_again" msgid="8575345628117768844">"Prøv igen"</string>
    <string name="biometric_dialog_empty_space_description" msgid="3330555462071453396">"Tryk for at annullere godkendelsen"</string>
    <string name="biometric_dialog_face_icon_description_idle" msgid="4351777022315116816">"Prøv igen"</string>
    <string name="biometric_dialog_face_icon_description_authenticating" msgid="3401633342366146535">"Søger efter dit ansigt"</string>
    <string name="biometric_dialog_face_icon_description_authenticated" msgid="2242167416140740920">"Ansigtet er godkendt"</string>
    <string name="biometric_dialog_face_icon_description_confirmed" msgid="7918067993953940778">"Bekræftet"</string>
    <string name="biometric_dialog_tap_confirm" msgid="9166350738859143358">"Tryk på Bekræft for at udføre"</string>
    <string name="biometric_dialog_authenticated" msgid="7337147327545272484">"Godkendt"</string>
    <string name="biometric_dialog_use_pin" msgid="8385294115283000709">"Brug pinkode"</string>
    <string name="biometric_dialog_use_pattern" msgid="2315593393167211194">"Brug mønster"</string>
    <string name="biometric_dialog_use_password" msgid="3445033859393474779">"Brug adgangskode"</string>
    <string name="biometric_dialog_wrong_pin" msgid="1878539073972762803">"Forkert pinkode"</string>
    <string name="biometric_dialog_wrong_pattern" msgid="8954812279840889029">"Forkert mønster"</string>
    <string name="biometric_dialog_wrong_password" msgid="69477929306843790">"Forkert adgangskode"</string>
    <string name="biometric_dialog_credential_too_many_attempts" msgid="3083141271737748716">"For mange mislykkede forsøg. \nPrøv igen om <xliff:g id="NUMBER">%d</xliff:g> sekunder."</string>
    <string name="biometric_dialog_credential_attempts_before_wipe" msgid="6751859711975516999">"Prøv igen. <xliff:g id="ATTEMPTS_0">%1$d</xliff:g>. forsøg ud af <xliff:g id="MAX_ATTEMPTS">%2$d</xliff:g>."</string>
    <string name="biometric_dialog_last_attempt_before_wipe_dialog_title" msgid="2874250099278693477">"Dine data bliver slettet"</string>
    <string name="biometric_dialog_last_pattern_attempt_before_wipe_device" msgid="6562299244825817598">"Hvis du angiver et forkert mønster i næste forsøg, slettes dataene på denne enhed."</string>
    <string name="biometric_dialog_last_pin_attempt_before_wipe_device" msgid="9151756675698215723">"Hvis du angiver en forkert pinkode i næste forsøg, slettes dataene på denne enhed."</string>
    <string name="biometric_dialog_last_password_attempt_before_wipe_device" msgid="2363778585575998317">"Hvis du angiver en forkert adgangskode i næste forsøg, slettes dataene på denne enhed."</string>
    <string name="biometric_dialog_last_pattern_attempt_before_wipe_user" msgid="8400180746043407270">"Hvis du angiver et forkert mønster i næste forsøg, slettes denne bruger."</string>
    <string name="biometric_dialog_last_pin_attempt_before_wipe_user" msgid="4159878829962411168">"Hvis du angiver en forkert pinkode i næste forsøg, slettes denne bruger."</string>
    <string name="biometric_dialog_last_password_attempt_before_wipe_user" msgid="4695682515465063885">"Hvis du angiver en forkert adgangskode i næste forsøg, slettes denne bruger."</string>
    <string name="biometric_dialog_last_pattern_attempt_before_wipe_profile" msgid="6045224069529284686">"Hvis du angiver et forkert mønster i næste forsøg, slettes din arbejdsprofil og de tilhørende data."</string>
    <string name="biometric_dialog_last_pin_attempt_before_wipe_profile" msgid="545567685899091757">"Hvis du angiver en forkert pinkode i næste forsøg, slettes din arbejdsprofil og de tilhørende data."</string>
    <string name="biometric_dialog_last_password_attempt_before_wipe_profile" msgid="8538032972389729253">"Hvis du angiver en forkert adgangskode i næste forsøg, slettes din arbejdsprofil og de tilhørende data."</string>
    <string name="biometric_dialog_failed_attempts_now_wiping_device" msgid="6585503524026243042">"For mange forkerte forsøg. Dataene på denne enhed slettes."</string>
    <string name="biometric_dialog_failed_attempts_now_wiping_user" msgid="7015008539146949115">"For mange forkerte forsøg. Denne bruger slettes."</string>
    <string name="biometric_dialog_failed_attempts_now_wiping_profile" msgid="5239378521440749682">"For mange forkerte forsøg. Denne arbejdsprofil og de tilhørende data slettes."</string>
    <string name="biometric_dialog_now_wiping_dialog_dismiss" msgid="7189432882125106154">"Afvis"</string>
    <string name="fingerprint_dialog_touch_sensor" msgid="2817887108047658975">"Sæt fingeren på fingeraftrykslæseren"</string>
    <string name="accessibility_fingerprint_dialog_fingerprint_icon" msgid="4465698996175640549">"Ikon for fingeraftryk"</string>
    <string name="face_dialog_looking_for_face" msgid="2656848512116189509">"Forsøger at finde dig…"</string>
    <string name="accessibility_face_dialog_face_icon" msgid="8335095612223716768">"Ansigt"</string>
    <string name="accessibility_compatibility_zoom_button" msgid="5845799798708790509">"Knap for kompatibilitetszoom."</string>
    <string name="accessibility_compatibility_zoom_example" msgid="2617218726091234073">"Zoom mindre til større skærm."</string>
    <string name="accessibility_bluetooth_connected" msgid="4745196874551115205">"Bluetooth tilsluttet."</string>
    <string name="accessibility_bluetooth_disconnected" msgid="7195823280221275929">"Bluetooth afbrudt."</string>
    <string name="accessibility_no_battery" msgid="3789287732041910804">"Intet batteri."</string>
    <string name="accessibility_battery_one_bar" msgid="8868347318237585329">"Batteri en bjælke."</string>
    <string name="accessibility_battery_two_bars" msgid="7895789999668425551">"Batteri to bjælker."</string>
    <string name="accessibility_battery_three_bars" msgid="118341923832368291">"Batteri tre bjælker."</string>
    <string name="accessibility_battery_full" msgid="1480463938961288494">"Batteri fuldt."</string>
    <string name="accessibility_no_phone" msgid="8828412144430247025">"Ingen telefon."</string>
    <string name="accessibility_phone_one_bar" msgid="8786055123727785588">"Telefon en bjælke."</string>
    <string name="accessibility_phone_two_bars" msgid="3316909612598670674">"Telefon to bjælker."</string>
    <string name="accessibility_phone_three_bars" msgid="5670937367300884534">"Telefon tre bjælker."</string>
    <string name="accessibility_phone_signal_full" msgid="1103449569988869971">"Telefonsignal fuldt."</string>
    <string name="accessibility_no_data" msgid="2124768255213392359">"Ingen data."</string>
    <string name="accessibility_data_one_bar" msgid="3226985124149387055">"Data en bjælke."</string>
    <string name="accessibility_data_two_bars" msgid="4576231688545173059">"Data to bjælker."</string>
    <string name="accessibility_data_three_bars" msgid="3036562180893930325">"Data tre bjælker."</string>
    <string name="accessibility_data_signal_full" msgid="283507058258113551">"Datasignal fuldt."</string>
    <string name="accessibility_wifi_name" msgid="4863440268606851734">"Tilsluttet <xliff:g id="WIFI">%s</xliff:g>."</string>
    <string name="accessibility_bluetooth_name" msgid="7300973230214067678">"Tilsluttet <xliff:g id="BLUETOOTH">%s</xliff:g>."</string>
    <string name="accessibility_cast_name" msgid="7344437925388773685">"Forbundet til <xliff:g id="CAST">%s</xliff:g>."</string>
    <string name="accessibility_no_wimax" msgid="2014864207473859228">"Ingen WiMAX."</string>
    <string name="accessibility_wimax_one_bar" msgid="2996915709342221412">"WiMAX en bjælke."</string>
    <string name="accessibility_wimax_two_bars" msgid="7335485192390018939">"WiMAX to bjælker."</string>
    <string name="accessibility_wimax_three_bars" msgid="2773714362377629938">"WiMAX tre bjælker."</string>
    <string name="accessibility_wimax_signal_full" msgid="3101861561730624315">"WiMAX-signal er fuldt."</string>
    <string name="accessibility_ethernet_disconnected" msgid="2097190491174968655">"Ethernet er ikke tilsluttet."</string>
    <string name="accessibility_ethernet_connected" msgid="3988347636883115213">"Ethernet er tilsluttet."</string>
    <string name="accessibility_no_signal" msgid="1115622734914921920">"Intet signal."</string>
    <string name="accessibility_not_connected" msgid="4061305616351042142">"Ikke tilsluttet."</string>
    <string name="accessibility_zero_bars" msgid="1364823964848784827">"Nul bjælker."</string>
    <string name="accessibility_one_bar" msgid="6312250030039240665">"Én bjælke."</string>
    <string name="accessibility_two_bars" msgid="1335676987274417121">"To bjælker."</string>
    <string name="accessibility_three_bars" msgid="819417766606501295">"Tre bjælker."</string>
    <string name="accessibility_signal_full" msgid="5920148525598637311">"Fuldt signal."</string>
    <string name="accessibility_desc_on" msgid="2899626845061427845">"Til."</string>
    <string name="accessibility_desc_off" msgid="8055389500285421408">"Fra."</string>
    <string name="accessibility_desc_connected" msgid="3082590384032624233">"Forbundet."</string>
    <string name="accessibility_desc_connecting" msgid="8011433412112903614">"Opretter forbindelse..."</string>
    <string name="data_connection_gprs" msgid="2752584037409568435">"GPRS"</string>
    <string name="data_connection_hspa" msgid="6096234094857660873">"HSPA"</string>
    <string name="data_connection_3g" msgid="1215807817895516914">"3G"</string>
    <string name="data_connection_3_5g" msgid="4097346596394846450">"H"</string>
    <string name="data_connection_3_5g_plus" msgid="8938598386721354697">"H+"</string>
    <string name="data_connection_4g" msgid="5770196771037980730">"4G"</string>
    <string name="data_connection_4g_plus" msgid="780615287092000279">"4G+"</string>
    <string name="data_connection_lte" msgid="557021044282539923">"LTE"</string>
    <string name="data_connection_lte_plus" msgid="4799302403782283178">"LTE+"</string>
    <string name="data_connection_cdma" msgid="7678457855627313518">"1X"</string>
    <string name="data_connection_roaming" msgid="375650836665414797">"Roaming"</string>
    <string name="data_connection_edge" msgid="6316755666481405762">"EDGE"</string>
    <string name="accessibility_data_connection_wifi" msgid="4422160347472742434">"Wi-Fi"</string>
    <string name="accessibility_no_sim" msgid="1140839832913084973">"Intet SIM-kort."</string>
    <string name="accessibility_cell_data" msgid="172950885786007392">"Mobildata"</string>
    <string name="accessibility_cell_data_on" msgid="691666434519443162">"Mobildata er aktiveret"</string>
    <string name="cell_data_off_content_description" msgid="9165555931499878044">"Mobildata er deaktiveret"</string>
    <string name="not_default_data_content_description" msgid="6757881730711522517">"Ikke indstillet til at anvende data"</string>
    <string name="cell_data_off" msgid="4886198950247099526">"Fra"</string>
    <string name="accessibility_bluetooth_tether" msgid="6327291292208790599">"Bluetooth-netdeling."</string>
    <string name="accessibility_airplane_mode" msgid="1899529214045998505">"Flytilstand."</string>
    <string name="accessibility_vpn_on" msgid="8037549696057288731">"VPN er slået til."</string>
    <string name="accessibility_no_sims" msgid="5711270400476534667">"Der er ikke noget SIM-kort."</string>
    <string name="carrier_network_change_mode" msgid="5174141476991149918">"Skift af mobilnetværk"</string>
    <string name="accessibility_battery_details" msgid="6184390274150865789">"Åbn oplysninger om batteri"</string>
    <string name="accessibility_battery_level" msgid="5143715405241138822">"Batteri <xliff:g id="NUMBER">%d</xliff:g> procent."</string>
    <string name="accessibility_battery_level_with_estimate" msgid="4843119982547599452">"Batteriniveauet er på <xliff:g id="PERCENTAGE">%1$s</xliff:g> procent, så du har ca. <xliff:g id="TIME">%2$s</xliff:g> tilbage, alt efter hvordan du bruger enheden"</string>
    <string name="accessibility_battery_level_charging" msgid="8892191177774027364">"Batteriet oplades. <xliff:g id="BATTERY_PERCENTAGE">%d</xliff:g> %%."</string>
    <string name="accessibility_settings_button" msgid="2197034218538913880">"Systemindstillinger."</string>
    <string name="accessibility_notifications_button" msgid="3960913924189228831">"Notifikationer."</string>
    <string name="accessibility_overflow_action" msgid="8555835828182509104">"Se alle notifikationer"</string>
    <string name="accessibility_remove_notification" msgid="1641455251495815527">"Ryd notifikation."</string>
    <string name="accessibility_gps_enabled" msgid="4061313248217660858">"GPS aktiveret."</string>
    <string name="accessibility_gps_acquiring" msgid="896207402196024040">"GPS samler data."</string>
    <string name="accessibility_tty_enabled" msgid="1123180388823381118">"TeleTypewriter aktiveret."</string>
    <string name="accessibility_ringer_vibrate" msgid="6261841170896561364">"Ringervibration."</string>
    <string name="accessibility_ringer_silent" msgid="8994620163934249882">"Lydløs."</string>
    <!-- no translation found for accessibility_casting (8708751252897282313) -->
    <skip />
    <!-- no translation found for accessibility_work_mode (1280025758672376313) -->
    <skip />
    <string name="accessibility_notification_dismissed" msgid="4411652015138892952">"Notifikationen er annulleret."</string>
    <string name="accessibility_desc_notification_shade" msgid="5355229129428759989">"Notifikationspanel."</string>
    <string name="accessibility_desc_quick_settings" msgid="4374766941484719179">"Kvikmenu."</string>
    <string name="accessibility_desc_lock_screen" msgid="5983125095181194887">"Låseskærm."</string>
    <string name="accessibility_desc_settings" msgid="6728577365389151969">"Indstillinger"</string>
    <string name="accessibility_desc_recent_apps" msgid="1748675199348914194">"Oversigt."</string>
    <string name="accessibility_desc_work_lock" msgid="4355620395354680575">"Låseskærm til arbejde"</string>
    <string name="accessibility_desc_close" msgid="8293708213442107755">"Luk"</string>
    <string name="accessibility_quick_settings_wifi" msgid="167707325133803052">"<xliff:g id="SIGNAL">%1$s</xliff:g>."</string>
    <string name="accessibility_quick_settings_wifi_changed_off" msgid="2230487165558877262">"Wi-Fi er slået fra."</string>
    <string name="accessibility_quick_settings_wifi_changed_on" msgid="1490362586009027611">"Wi-Fi er slået til."</string>
    <string name="accessibility_quick_settings_mobile" msgid="1817825313718492906">"Mobil <xliff:g id="SIGNAL">%1$s</xliff:g>. <xliff:g id="TYPE">%2$s</xliff:g>. <xliff:g id="NETWORK">%3$s</xliff:g>."</string>
    <string name="accessibility_quick_settings_battery" msgid="533594896310663853">"Batteri <xliff:g id="STATE">%s</xliff:g>."</string>
    <string name="accessibility_quick_settings_airplane_off" msgid="1275658769368793228">"Flytilstand er slået fra."</string>
    <string name="accessibility_quick_settings_airplane_on" msgid="8106176561295294255">"Flytilstand er slået til."</string>
    <string name="accessibility_quick_settings_airplane_changed_off" msgid="8880183481476943754">"Flytilstand er slået fra."</string>
    <string name="accessibility_quick_settings_airplane_changed_on" msgid="6327378061894076288">"Flytilstand er slået til."</string>
    <string name="accessibility_quick_settings_dnd_none_on" msgid="3235552940146035383">"total stilhed"</string>
    <string name="accessibility_quick_settings_dnd_alarms_on" msgid="3375848309132140014">"kun alarmer"</string>
    <string name="accessibility_quick_settings_dnd" msgid="2415967452264206047">"Forstyr ikke."</string>
    <string name="accessibility_quick_settings_dnd_changed_off" msgid="1457150026842505799">"Forstyr ikke er slået fra."</string>
    <string name="accessibility_quick_settings_dnd_changed_on" msgid="186315911607486129">"Forstyr ikke er slået til."</string>
    <string name="accessibility_quick_settings_bluetooth" msgid="8250942386687551283">"Bluetooth."</string>
    <string name="accessibility_quick_settings_bluetooth_off" msgid="3795983516942423240">"Bluetooth er slået fra."</string>
    <string name="accessibility_quick_settings_bluetooth_on" msgid="3819082137684078013">"Bluetooth er slået til."</string>
    <string name="accessibility_quick_settings_bluetooth_connecting" msgid="7362294657419149294">"Opretter forbindelse til Bluetooth."</string>
    <string name="accessibility_quick_settings_bluetooth_connected" msgid="5237625393869747261">"Der er oprettet forbindelse til Bluetooth."</string>
    <string name="accessibility_quick_settings_bluetooth_changed_off" msgid="3344226652293797283">"Bluetooth er slået fra."</string>
    <string name="accessibility_quick_settings_bluetooth_changed_on" msgid="1263282011749437549">"Bluetooth er slået til."</string>
    <string name="accessibility_quick_settings_location_off" msgid="6122523378294740598">"Placeringsrapportering er slået fra."</string>
    <string name="accessibility_quick_settings_location_on" msgid="6869947200325467243">"Placeringsrapportering er slået til."</string>
    <string name="accessibility_quick_settings_location_changed_off" msgid="5132776369388699133">"Placeringsrapportering er slået fra."</string>
    <string name="accessibility_quick_settings_location_changed_on" msgid="7159115433070112154">"Placeringsrapportering er slået til."</string>
    <string name="accessibility_quick_settings_alarm" msgid="558094529584082090">"Alarmen er indstillet til <xliff:g id="TIME">%s</xliff:g>."</string>
    <string name="accessibility_quick_settings_close" msgid="2974895537860082341">"Luk panelet."</string>
    <string name="accessibility_quick_settings_more_time" msgid="7646479831704665284">"Mere tid."</string>
    <string name="accessibility_quick_settings_less_time" msgid="9110364286464977870">"Mindre tid."</string>
    <string name="accessibility_quick_settings_flashlight_off" msgid="7606563260714825190">"Lommelygten er slukket."</string>
    <string name="accessibility_quick_settings_flashlight_unavailable" msgid="7458591827288347635">"Lommelygten er ikke tilgængelig."</string>
    <string name="accessibility_quick_settings_flashlight_on" msgid="3785616827729850766">"Lommelygten er tændt."</string>
    <string name="accessibility_quick_settings_flashlight_changed_off" msgid="3782375441381402599">"Lommelygten er slukket."</string>
    <string name="accessibility_quick_settings_flashlight_changed_on" msgid="4747870681508334200">"Lommelygten er tændt."</string>
    <string name="accessibility_quick_settings_color_inversion_changed_off" msgid="7548045840282925393">"Ombytning af farver er slået fra."</string>
    <string name="accessibility_quick_settings_color_inversion_changed_on" msgid="4711141858364404084">"Ombytning af farver er slået til."</string>
    <string name="accessibility_quick_settings_hotspot_changed_off" msgid="7002061268910095176">"Mobilhotspot er slået fra."</string>
    <string name="accessibility_quick_settings_hotspot_changed_on" msgid="2576895346762408840">"Mobilhotspot er slået til."</string>
    <string name="accessibility_casting_turned_off" msgid="1387906158563374962">"Casting af din skærm er stoppet."</string>
    <string name="accessibility_quick_settings_work_mode_off" msgid="562749867895549696">"Arbejdstilstand er slået fra."</string>
    <string name="accessibility_quick_settings_work_mode_on" msgid="2779253456042059110">"Arbejdstilstand er slået til."</string>
    <string name="accessibility_quick_settings_work_mode_changed_off" msgid="6256690740556798683">"Arbejdstilstand er slået fra."</string>
    <string name="accessibility_quick_settings_work_mode_changed_on" msgid="1105258550138313384">"Arbejdstilstand er slået til."</string>
    <string name="accessibility_quick_settings_data_saver_changed_off" msgid="4910847127871603832">"Datasparefunktionen er slået fra."</string>
    <string name="accessibility_quick_settings_data_saver_changed_on" msgid="6370606590802623078">"Datasparefunktionen er aktiveret."</string>
    <string name="accessibility_quick_settings_sensor_privacy_changed_off" msgid="7608378211873807353">"Privat sensortilstand blev deaktiveret."</string>
    <string name="accessibility_quick_settings_sensor_privacy_changed_on" msgid="4267393685085328801">"Privat sensortilstand blev aktiveret."</string>
    <string name="accessibility_brightness" msgid="5391187016177823721">"Skærmens lysstyrke"</string>
    <string name="accessibility_ambient_display_charging" msgid="7725523068728128968">"Oplader"</string>
    <string name="data_usage_disabled_dialog_3g_title" msgid="5716594205739750015">"2G-3G-data er sat på pause"</string>
    <string name="data_usage_disabled_dialog_4g_title" msgid="1490779000057752281">"4G-data er sat på pause"</string>
    <string name="data_usage_disabled_dialog_mobile_title" msgid="2286843518689837719">"Mobildata er sat på pause"</string>
    <string name="data_usage_disabled_dialog_title" msgid="9131615296036724838">"Data er sat på pause"</string>
    <string name="data_usage_disabled_dialog" msgid="7933201635215099780">"Din angivne datagrænse er nået, og du bruger ikke længere mobildata.\n\nHvis du fortsætter, bliver du muligvis opkrævet betaling for dit dataforbrug."</string>
    <string name="data_usage_disabled_dialog_enable" msgid="2796648546086408937">"Genoptag"</string>
    <string name="gps_notification_searching_text" msgid="231304732649348313">"Søger efter GPS"</string>
    <string name="gps_notification_found_text" msgid="3145873880174658526">"Placeringen er angivet ved hjælp af GPS"</string>
    <string name="accessibility_location_active" msgid="2845747916764660369">"Aktive placeringsanmodninger"</string>
    <string name="accessibility_sensors_off_active" msgid="2619725434618911551">"Sensorer er slået fra"</string>
    <string name="accessibility_clear_all" msgid="970525598287244592">"Ryd alle notifikationer."</string>
    <string name="notification_group_overflow_indicator" msgid="7605120293801012648">"<xliff:g id="NUMBER">%s</xliff:g> mere"</string>
    <plurals name="notification_group_overflow_description" formatted="false" msgid="91483442850649192">
      <item quantity="one"><xliff:g id="NUMBER_1">%s</xliff:g> notifikation mere i gruppen.</item>
      <item quantity="other"><xliff:g id="NUMBER_1">%s</xliff:g> notifikationer mere i gruppen.</item>
    </plurals>
    <string name="notification_summary_message_format" msgid="5158219088501909966">"<xliff:g id="CONTACT_NAME">%1$s</xliff:g>: <xliff:g id="MESSAGE_CONTENT">%2$s</xliff:g>"</string>
    <string name="status_bar_notification_inspect_item_title" msgid="6818779631806163080">"Notifikationsindstillinger"</string>
    <string name="status_bar_notification_app_settings_title" msgid="5050006438806013903">"Indstillinger for <xliff:g id="APP_NAME">%s</xliff:g>"</string>
    <string name="accessibility_rotation_lock_off" msgid="3880436123632448930">"Skærmen roterer automatisk."</string>
    <string name="accessibility_rotation_lock_on_landscape" msgid="936972553861524360">"Skærmen er nu låst i liggende retning."</string>
    <string name="accessibility_rotation_lock_on_portrait" msgid="2356633398683813837">"Skærmen er nu låst i stående format."</string>
    <string name="accessibility_rotation_lock_off_changed" msgid="5772498370935088261">"Skærmen roteres nu automatisk."</string>
    <string name="accessibility_rotation_lock_on_landscape_changed" msgid="5785739044300729592">"Skærmen er nu låst i liggende format."</string>
    <string name="accessibility_rotation_lock_on_portrait_changed" msgid="5580170829728987989">"Skærmen er nu låst i stående format."</string>
    <string name="dessert_case" msgid="9104973640704357717">"Dessertcase"</string>
    <string name="start_dreams" msgid="9131802557946276718">"Pauseskærm"</string>
    <string name="ethernet_label" msgid="2203544727007463351">"Ethernet"</string>
    <string name="quick_settings_header_onboarding_text" msgid="1918085351115504765">"Hold ikonerne nede for at se flere valgmuligheder"</string>
    <string name="quick_settings_dnd_label" msgid="7728690179108024338">"Forstyr ikke"</string>
    <string name="quick_settings_dnd_priority_label" msgid="6251076422352664571">"Kun prioritet"</string>
    <string name="quick_settings_dnd_alarms_label" msgid="1241780970469630835">"Kun alarmer"</string>
    <string name="quick_settings_dnd_none_label" msgid="8420869988472836354">"Total stilhed"</string>
    <string name="quick_settings_bluetooth_label" msgid="7018763367142041481">"Bluetooth"</string>
    <string name="quick_settings_bluetooth_multiple_devices_label" msgid="6595808498429809855">"Bluetooth (<xliff:g id="NUMBER">%d</xliff:g> enheder)"</string>
    <string name="quick_settings_bluetooth_off_label" msgid="6375098046500790870">"Bluetooth slået fra"</string>
    <string name="quick_settings_bluetooth_detail_empty_text" msgid="5760239584390514322">"Der er ingen tilgængelige parrede enheder"</string>
    <string name="quick_settings_bluetooth_secondary_label_battery_level" msgid="4182034939479344093">"<xliff:g id="BATTERY_LEVEL_AS_PERCENTAGE">%s</xliff:g> batteri"</string>
    <string name="quick_settings_bluetooth_secondary_label_audio" msgid="780333390310051161">"Lyd"</string>
    <string name="quick_settings_bluetooth_secondary_label_headset" msgid="2332093067553000852">"Headset"</string>
    <string name="quick_settings_bluetooth_secondary_label_input" msgid="3887552721233148132">"Input"</string>
    <string name="quick_settings_bluetooth_secondary_label_hearing_aids" msgid="3003338571871392293">"Høreapparater"</string>
    <string name="quick_settings_bluetooth_secondary_label_transient" msgid="3882884317600669650">"Aktiverer…"</string>
    <string name="quick_settings_brightness_label" msgid="680259653088849563">"Lysstyrke"</string>
    <string name="quick_settings_rotation_unlocked_label" msgid="2359922767950346112">"Roter automatisk"</string>
    <string name="accessibility_quick_settings_rotation" msgid="4800050198392260738">"Roter skærmen automatisk"</string>
    <string name="accessibility_quick_settings_rotation_value" msgid="2916484894750819251">"Tilstanden <xliff:g id="ID_1">%s</xliff:g>"</string>
    <string name="quick_settings_rotation_locked_label" msgid="4420863550666310319">"Rotationen er låst"</string>
    <string name="quick_settings_rotation_locked_portrait_label" msgid="1194988975270484482">"Stående"</string>
    <string name="quick_settings_rotation_locked_landscape_label" msgid="2000295772687238645">"Liggende"</string>
    <string name="quick_settings_ime_label" msgid="3351174938144332051">"Inputmetode"</string>
    <string name="quick_settings_location_label" msgid="2621868789013389163">"Placering"</string>
    <string name="quick_settings_location_off_label" msgid="7923929131443915919">"Placering fra"</string>
    <string name="quick_settings_media_device_label" msgid="8034019242363789941">"Medieenhed"</string>
    <string name="quick_settings_rssi_label" msgid="3397615415140356701">"RSSI"</string>
    <string name="quick_settings_rssi_emergency_only" msgid="7499207215265078598">"Kun nødopkald"</string>
    <string name="quick_settings_settings_label" msgid="2214639529565474534">"Indstillinger"</string>
    <string name="quick_settings_time_label" msgid="3352680970557509303">"Tid"</string>
    <string name="quick_settings_user_label" msgid="1253515509432672496">"Mig"</string>
    <string name="quick_settings_user_title" msgid="8673045967216204537">"Bruger"</string>
    <string name="quick_settings_user_new_user" msgid="3347905871336069666">"Ny bruger"</string>
    <string name="quick_settings_wifi_label" msgid="2879507532983487244">"Wi-Fi"</string>
    <string name="quick_settings_wifi_not_connected" msgid="4071097522427039160">"Ikke forbundet"</string>
    <string name="quick_settings_wifi_no_network" msgid="6003178398713839313">"Intet netværk"</string>
    <string name="quick_settings_wifi_off_label" msgid="4003379736176547594">"Wi-Fi slået fra"</string>
    <string name="quick_settings_wifi_on_label" msgid="2489928193654318511">"Wi-Fi er slået til"</string>
    <string name="quick_settings_wifi_detail_empty_text" msgid="483130889414601732">"Der er ingen tilgængelige Wi-Fi-netværk"</string>
    <string name="quick_settings_wifi_secondary_label_transient" msgid="7501659015509357887">"Aktiverer…"</string>
    <string name="quick_settings_cast_title" msgid="2279220930629235211">"Cast skærm"</string>
    <string name="quick_settings_casting" msgid="1435880708719268055">"Caster"</string>
    <string name="quick_settings_cast_device_default_name" msgid="6988469571141331700">"Enhed uden navn"</string>
    <string name="quick_settings_cast_device_default_description" msgid="2580520859212250265">"Klar til at caste"</string>
    <string name="quick_settings_cast_detail_empty_text" msgid="2846282280014617785">"Der er ingen tilgængelige enheder"</string>
    <string name="quick_settings_cast_no_wifi" msgid="6980194769795014875">"Manglende Wi-Fi-forbindelse"</string>
    <string name="quick_settings_brightness_dialog_title" msgid="4980669966716685588">"Lysstyrke"</string>
    <string name="quick_settings_brightness_dialog_auto_brightness_label" msgid="2325362583903258677">"AUTO"</string>
    <string name="quick_settings_inversion_label" msgid="5078769633069667698">"Byt om på farver"</string>
    <string name="quick_settings_color_space_label" msgid="537528291083575559">"Farvekorrigeringstilstand"</string>
    <string name="quick_settings_more_settings" msgid="2878235926753776694">"Flere indstillinger"</string>
    <string name="quick_settings_done" msgid="2163641301648855793">"Udfør"</string>
    <string name="quick_settings_connected" msgid="3873605509184830379">"Tilsluttet"</string>
    <string name="quick_settings_connected_battery_level" msgid="1322075669498906959">"Tilsluttet – batteriniveau <xliff:g id="BATTERY_LEVEL_AS_PERCENTAGE">%1$s</xliff:g>"</string>
    <string name="quick_settings_connecting" msgid="2381969772953268809">"Opretter forbindelse…"</string>
    <string name="quick_settings_tethering_label" msgid="5257299852322475780">"Netdeling"</string>
    <string name="quick_settings_hotspot_label" msgid="1199196300038363424">"Hotspot"</string>
    <string name="quick_settings_hotspot_secondary_label_transient" msgid="7585604088079160564">"Aktiverer…"</string>
    <string name="quick_settings_hotspot_secondary_label_data_saver_enabled" msgid="1280433136266439372">"Datasparefunktion er slået til"</string>
    <plurals name="quick_settings_hotspot_secondary_label_num_devices" formatted="false" msgid="3142308865165871976">
      <item quantity="one">%d enhed</item>
      <item quantity="other">%d enheder</item>
    </plurals>
    <string name="quick_settings_notifications_label" msgid="3379631363952582758">"Notifikationer"</string>
    <string name="quick_settings_flashlight_label" msgid="4904634272006284185">"Lommelygte"</string>
    <string name="quick_settings_flashlight_camera_in_use" msgid="4820591564526512571">"Kameraet er i brug"</string>
    <string name="quick_settings_cellular_detail_title" msgid="792977203299358893">"Mobildata"</string>
    <string name="quick_settings_cellular_detail_data_usage" msgid="6105969068871138427">"Dataforbrug"</string>
    <string name="quick_settings_cellular_detail_remaining_data" msgid="1136599216568805644">"Resterende data"</string>
    <string name="quick_settings_cellular_detail_over_limit" msgid="4561921367680636235">"Over grænsen"</string>
    <string name="quick_settings_cellular_detail_data_used" msgid="6798849610647988987">"<xliff:g id="DATA_USED">%s</xliff:g> brugt"</string>
    <string name="quick_settings_cellular_detail_data_limit" msgid="1791389609409211628">"Grænse: <xliff:g id="DATA_LIMIT">%s</xliff:g>"</string>
    <string name="quick_settings_cellular_detail_data_warning" msgid="7957253810481086455">"Advarsel ved <xliff:g id="DATA_LIMIT">%s</xliff:g>"</string>
    <string name="quick_settings_work_mode_label" msgid="2754212289804324685">"Arbejdsprofil"</string>
    <string name="quick_settings_night_display_label" msgid="8180030659141778180">"Nattelys"</string>
    <string name="quick_settings_night_secondary_label_on_at_sunset" msgid="3358706312129866626">"Tænd ved solnedgang"</string>
    <string name="quick_settings_night_secondary_label_until_sunrise" msgid="4063448287758262485">"Indtil solopgang"</string>
    <string name="quick_settings_night_secondary_label_on_at" msgid="3584738542293528235">"Tænd kl. <xliff:g id="TIME">%s</xliff:g>"</string>
    <string name="quick_settings_secondary_label_until" msgid="1883981263191927372">"Indtil <xliff:g id="TIME">%s</xliff:g>"</string>
    <string name="quick_settings_ui_mode_night_label" msgid="1398928270610780470">"Mørkt tema"</string>
    <string name="quick_settings_dark_mode_secondary_label_battery_saver" msgid="4990712734503013251">"Batterisparefunktion"</string>
    <string name="quick_settings_dark_mode_secondary_label_on_at_sunset" msgid="6017379738102015710">"Til ved solnedgang"</string>
    <string name="quick_settings_dark_mode_secondary_label_until_sunrise" msgid="4404885070316716472">"Indtil solopgang"</string>
    <string name="quick_settings_dark_mode_secondary_label_on_at" msgid="5128758823486361279">"Tænd kl. <xliff:g id="TIME">%s</xliff:g>"</string>
    <string name="quick_settings_dark_mode_secondary_label_until" msgid="2289774641256492437">"Indtil kl. <xliff:g id="TIME">%s</xliff:g>"</string>
    <string name="quick_settings_nfc_label" msgid="1054317416221168085">"NFC"</string>
    <string name="quick_settings_nfc_off" msgid="3465000058515424663">"NFC er deaktiveret"</string>
    <string name="quick_settings_nfc_on" msgid="1004976611203202230">"NFC er aktiveret"</string>
    <string name="quick_settings_screen_record_label" msgid="1594046461509776676">"Optag skærm"</string>
    <string name="quick_settings_screen_record_start" msgid="1574725369331638985">"Start"</string>
    <string name="quick_settings_screen_record_stop" msgid="8087348522976412119">"Stop"</string>
    <string name="recents_swipe_up_onboarding" msgid="2820265886420993995">"Stryg opad for at skifte apps"</string>
    <string name="recents_quick_scrub_onboarding" msgid="765934300283514912">"Træk til højre for hurtigt at skifte app"</string>
    <string name="quick_step_accessibility_toggle_overview" msgid="7908949976727578403">"Slå Oversigt til/fra"</string>
    <string name="expanded_header_battery_charged" msgid="5307907517976548448">"Opladet"</string>
    <string name="expanded_header_battery_charging" msgid="1717522253171025549">"Oplader"</string>
    <string name="expanded_header_battery_charging_with_time" msgid="757991461445765011">"<xliff:g id="CHARGING_TIME">%s</xliff:g> indtil fuld opladet"</string>
    <string name="expanded_header_battery_not_charging" msgid="809409140358955848">"Oplader ikke"</string>
    <string name="ssl_ca_cert_warning" msgid="8373011375250324005">"Netværket kan\nvære overvåget"</string>
    <string name="description_target_search" msgid="3875069993128855865">"Søgning"</string>
    <string name="description_direction_up" msgid="3632251507574121434">"Glid op for at <xliff:g id="TARGET_DESCRIPTION">%s</xliff:g>."</string>
    <string name="description_direction_left" msgid="4762708739096907741">"Glid til venstre for at <xliff:g id="TARGET_DESCRIPTION">%s</xliff:g>."</string>
    <string name="zen_priority_introduction" msgid="3159291973383796646">"Du bliver ikke forstyrret af lyde eller vibrationer, undtagen fra alarmer, påmindelser, begivenheder og opkald fra udvalgte personer, du selv angiver. Du kan stadig høre alt, du vælger at afspille, f.eks. musik, videoer og spil."</string>
    <string name="zen_alarms_introduction" msgid="3987266042682300470">"Du bliver ikke forstyrret af lyde eller vibrationer, undtagen fra alarmer. Du kan stadig høre alt, du vælger at afspille, f.eks. musik, videoer og spil."</string>
    <string name="zen_priority_customize_button" msgid="4119213187257195047">"Tilpas"</string>
    <string name="zen_silence_introduction_voice" msgid="853573681302712348">"Dette blokerer ALLE lyde og vibrationer, bl.a. fra alarmer, musik, videoer og spil. Du vil stadig kunne foretage telefonopkald."</string>
    <string name="zen_silence_introduction" msgid="6117517737057344014">"Dette blokerer ALLE lyde og vibrationer, bl.a. fra alarmer, musik, videoer og spil."</string>
    <string name="keyguard_more_overflow_text" msgid="5819512373606638727">"+<xliff:g id="NUMBER_OF_NOTIFICATIONS">%d</xliff:g>"</string>
    <string name="speed_bump_explanation" msgid="7248696377626341060">"Mindre presserende notifikationer nedenfor"</string>
    <string name="notification_tap_again" msgid="4477318164947497249">"Tryk igen for at åbne"</string>
    <string name="keyguard_unlock" msgid="8031975796351361601">"Stryg opad for at åbne"</string>
    <string name="keyguard_retry" msgid="886802522584053523">"Stryg opad for at prøve igen"</string>
    <string name="do_disclosure_generic" msgid="2388094207542706440">"Denne enhed administreres af din organisation"</string>
    <string name="do_disclosure_with_name" msgid="9113122674419739611">"Denne enhed administreres af <xliff:g id="ORGANIZATION_NAME">%s</xliff:g>"</string>
    <string name="phone_hint" msgid="6682125338461375925">"Stryg fra telefonikonet"</string>
    <string name="voice_hint" msgid="7476017460191291417">"Stryg fra mikrofonikonet"</string>
    <string name="camera_hint" msgid="4519495795000658637">"Stryg fra kameraikonet"</string>
    <string name="interruption_level_none_with_warning" msgid="8394434073508145437">"Helt lydløs. Denne handling slukker også skærmlæsere."</string>
    <string name="interruption_level_none" msgid="219484038314193379">"Total stilhed"</string>
    <string name="interruption_level_priority" msgid="661294280016622209">"Kun prioritet"</string>
    <string name="interruption_level_alarms" msgid="2457850481335846959">"Kun alarmer"</string>
    <string name="interruption_level_none_twoline" msgid="8579382742855486372">"Total\nstilhed"</string>
    <string name="interruption_level_priority_twoline" msgid="8523482736582498083">"Kun\nprioritet"</string>
    <string name="interruption_level_alarms_twoline" msgid="2045067991335708767">"Kun\nalarmer"</string>
    <string name="keyguard_indication_charging_time_wireless" msgid="7343602278805644915">"<xliff:g id="PERCENTAGE">%2$s</xliff:g> • Trådløs opladning (<xliff:g id="CHARGING_TIME_LEFT">%1$s</xliff:g> til batteriet er fuldt opladet)"</string>
    <string name="keyguard_indication_charging_time" msgid="4927557805886436909">"<xliff:g id="PERCENTAGE">%2$s</xliff:g> • Oplader (fuldt opladet om <xliff:g id="CHARGING_TIME_LEFT">%1$s</xliff:g>)"</string>
    <string name="keyguard_indication_charging_time_fast" msgid="7895986003578341126">"<xliff:g id="PERCENTAGE">%2$s</xliff:g> • Oplader hurtigt (fuldt opladet om <xliff:g id="CHARGING_TIME_LEFT">%1$s</xliff:g>)"</string>
    <string name="keyguard_indication_charging_time_slowly" msgid="245442950133408398">"<xliff:g id="PERCENTAGE">%2$s</xliff:g> • Oplader langsomt (fuldt opladet om <xliff:g id="CHARGING_TIME_LEFT">%1$s</xliff:g>)"</string>
    <string name="accessibility_multi_user_switch_switcher" msgid="5330448341251092660">"Skift bruger"</string>
    <string name="accessibility_multi_user_switch_switcher_with_current" msgid="5759855008166759399">"Skift bruger. Nuværende bruger er <xliff:g id="CURRENT_USER_NAME">%s</xliff:g>"</string>
    <string name="accessibility_multi_user_switch_inactive" msgid="383168614528618402">"Nuværende bruger: <xliff:g id="CURRENT_USER_NAME">%s</xliff:g>"</string>
    <string name="accessibility_multi_user_switch_quick_contact" msgid="4504508915324898576">"Vis profil"</string>
    <string name="user_add_user" msgid="4336657383006913022">"Tilføj bruger"</string>
    <string name="user_new_user_name" msgid="2019166282704195789">"Ny bruger"</string>
    <string name="guest_exit_guest_dialog_title" msgid="5015697561580641422">"Vil du fjerne gæsten?"</string>
    <string name="guest_exit_guest_dialog_message" msgid="8183450985628495709">"Alle apps og data i denne session slettes."</string>
    <string name="guest_exit_guest_dialog_remove" msgid="7505817591242703757">"Fjern"</string>
    <string name="guest_wipe_session_title" msgid="7147965814683990944">"Velkommen tilbage, gæst!"</string>
    <string name="guest_wipe_session_message" msgid="3393823610257065457">"Vil du fortsætte din session?"</string>
    <string name="guest_wipe_session_wipe" msgid="8056836584445473309">"Start forfra"</string>
    <string name="guest_wipe_session_dontwipe" msgid="3211052048269304205">"Ja, fortsæt"</string>
    <string name="guest_notification_title" msgid="4434456703930764167">"Gæstebruger"</string>
    <string name="guest_notification_text" msgid="4202692942089571351">"Fjern gæstebrugeren for at slette apps og data"</string>
    <string name="guest_notification_remove_action" msgid="4153019027696868099">"FJERN GÆST"</string>
    <string name="user_logout_notification_title" msgid="3644848998053832589">"Log brugeren ud"</string>
    <string name="user_logout_notification_text" msgid="7441286737342997991">"Log den aktuelle bruger ud"</string>
    <string name="user_logout_notification_action" msgid="7974458760719361881">"LOG BRUGEREN UD"</string>
    <string name="user_add_user_title" msgid="4172327541504825032">"Vil du tilføje den nye bruger?"</string>
    <string name="user_add_user_message_short" msgid="2599370307878014791">"Når du tilføjer en ny bruger, skal personen konfigurere sit område.\n\nEnhver bruger kan opdatere apps for alle andre brugere."</string>
    <string name="user_limit_reached_title" msgid="2429229448830346057">"Grænsen for antal brugere er nået"</string>
    <plurals name="user_limit_reached_message" formatted="false" msgid="2573535787802908398">
      <item quantity="one">Du kan tilføje op til <xliff:g id="COUNT">%d</xliff:g> bruger.</item>
      <item quantity="other">Du kan tilføje op til <xliff:g id="COUNT">%d</xliff:g> brugere.</item>
    </plurals>
    <string name="user_remove_user_title" msgid="9124124694835811874">"Vil du fjerne brugeren?"</string>
    <string name="user_remove_user_message" msgid="6702834122128031833">"Alle apps og data for denne bruger slettes."</string>
    <string name="user_remove_user_remove" msgid="8387386066949061256">"Fjern"</string>
    <string name="battery_saver_notification_title" msgid="8419266546034372562">"Batterisparefunktion er aktiveret"</string>
    <string name="battery_saver_notification_text" msgid="2617841636449016951">"Reducerer ydeevne og baggrundsdata"</string>
    <string name="battery_saver_notification_action_text" msgid="6022091913807026887">"Deaktiver batterisparefunktion"</string>
    <string name="media_projection_dialog_text" msgid="1755705274910034772">"<xliff:g id="APP_SEEKING_PERMISSION">%s</xliff:g> får adgang til alle de oplysninger, der er synlige på din skærm, eller som afspilles på din enhed, når du optager eller caster. Dette omfatter oplysninger som f.eks. adgangskoder, betalingsoplysninger, billeder, beskeder og afspillet lyd."</string>
    <string name="media_projection_dialog_service_text" msgid="958000992162214611">"Tjenesten, der tilbyder denne funktion, får adgang til alle de oplysninger, der er synlige på din skærm, eller som afspilles på din enhed, når du optager eller caster. Dette omfatter oplysninger som f.eks. adgangskoder, betalingsoplysninger, billeder, beskeder og afspillet lyd."</string>
    <string name="media_projection_dialog_service_title" msgid="2888507074107884040">"Vil du begynde at optage eller caste?"</string>
    <string name="media_projection_dialog_title" msgid="3316063622495360646">"Vil du begynde at optage eller caste via <xliff:g id="APP_SEEKING_PERMISSION">%s</xliff:g>?"</string>
    <string name="media_projection_remember_text" msgid="6896767327140422951">"Vis ikke igen"</string>
    <string name="clear_all_notifications_text" msgid="348312370303046130">"Ryd alle"</string>
    <string name="manage_notifications_text" msgid="6885645344647733116">"Administrer"</string>
    <string name="manage_notifications_history_text" msgid="57055985396576230">"Historik"</string>
    <string name="notification_section_header_gentle" msgid="3044910806569985386">"Lydløse notifikationer"</string>
    <string name="notification_section_header_alerting" msgid="3168140660646863240">"Notifikationer med vibration eller lyd"</string>
    <string name="notification_section_header_conversations" msgid="821834744538345661">"Samtaler"</string>
    <string name="accessibility_notification_section_header_gentle_clear_all" msgid="6490207897764933919">"Ryd alle lydløse notifikationer"</string>
    <string name="dnd_suppressing_shade_text" msgid="5588252250634464042">"Notifikationer er sat på pause af Forstyr ikke"</string>
    <string name="media_projection_action_text" msgid="3634906766918186440">"Start nu"</string>
    <string name="empty_shade_text" msgid="8935967157319717412">"Ingen notifikationer"</string>
    <string name="profile_owned_footer" msgid="2756770645766113964">"Profilen kan overvåges"</string>
    <string name="vpn_footer" msgid="3457155078010607471">"Netværket kan være overvåget"</string>
    <string name="branded_vpn_footer" msgid="816930186313188514">"Netværket kan være overvåget"</string>
    <string name="quick_settings_disclosure_management_monitoring" msgid="7453097432200441126">"Din organisation administrerer denne enhed og kan overvåge netværkstrafik"</string>
    <string name="quick_settings_disclosure_named_management_monitoring" msgid="8460849665162741948">"<xliff:g id="ORGANIZATION_NAME">%1$s</xliff:g> administrerer denne enhed og kan overvåge netværkstrafik"</string>
    <string name="quick_settings_disclosure_management_named_vpn" msgid="218693044433431656">"Enheden administreres af din organisation og er forbundet til <xliff:g id="VPN_APP">%1$s</xliff:g>"</string>
    <string name="quick_settings_disclosure_named_management_named_vpn" msgid="5228196397615456474">"Enheden administreres af <xliff:g id="ORGANIZATION_NAME">%1$s</xliff:g> og er forbundet til <xliff:g id="VPN_APP">%2$s</xliff:g>"</string>
    <string name="quick_settings_disclosure_management" msgid="5778936163447003324">"Enheden administreres af din organisation"</string>
    <string name="quick_settings_disclosure_named_management" msgid="586473803771171610">"Enheden administreres af <xliff:g id="ORGANIZATION_NAME">%1$s</xliff:g>"</string>
    <string name="quick_settings_disclosure_management_vpns" msgid="3447553497516286109">"Enheden administreres af din organisation og er forbundet til VPN-netværk"</string>
    <string name="quick_settings_disclosure_named_management_vpns" msgid="4066586579688193212">"Enheden administreres af <xliff:g id="ORGANIZATION_NAME">%1$s</xliff:g> og er forbundet til VPN-netværk"</string>
    <string name="quick_settings_disclosure_managed_profile_monitoring" msgid="1423899084754272514">"Din organisation kan overvåge netværkstrafikken på din arbejdsprofil"</string>
    <string name="quick_settings_disclosure_named_managed_profile_monitoring" msgid="8321469176706219860">"<xliff:g id="ORGANIZATION_NAME">%1$s</xliff:g> kan overvåge netværkstrafik på din arbejdsprofil"</string>
    <string name="quick_settings_disclosure_monitoring" msgid="8548019955631378680">"Netværket kan være overvåget"</string>
    <string name="quick_settings_disclosure_vpns" msgid="2890510056934492407">"Enheden er forbundet til VPN-netværk"</string>
    <string name="quick_settings_disclosure_managed_profile_named_vpn" msgid="5149334449426566152">"Arbejdsprofilen er forbundet til <xliff:g id="VPN_APP">%1$s</xliff:g>"</string>
    <string name="quick_settings_disclosure_personal_profile_named_vpn" msgid="4201831495800021670">"Den personlige profil er forbundet til <xliff:g id="VPN_APP">%1$s</xliff:g>"</string>
    <string name="quick_settings_disclosure_named_vpn" msgid="5069088739435424666">"Enheden er forbundet til <xliff:g id="VPN_APP">%1$s</xliff:g>"</string>
    <string name="monitoring_title_device_owned" msgid="7029691083837606324">"Administration af enheder"</string>
    <string name="monitoring_title_profile_owned" msgid="6301118649405449568">"Profilovervågning"</string>
    <string name="monitoring_title" msgid="4063890083735924568">"Overvågning af netværk"</string>
    <string name="monitoring_subtitle_vpn" msgid="800485258004629079">"VPN"</string>
    <string name="monitoring_subtitle_network_logging" msgid="2444199331891219596">"Netværksregistrering"</string>
    <string name="monitoring_subtitle_ca_certificate" msgid="8588092029755175800">"CA-certifikater"</string>
    <string name="disable_vpn" msgid="482685974985502922">"Deaktiver VPN"</string>
    <string name="disconnect_vpn" msgid="26286850045344557">"Afbryd VPN-forbindelse"</string>
    <string name="monitoring_button_view_policies" msgid="3869724835853502410">"Se politikker"</string>
    <string name="monitoring_description_named_management" msgid="7424612629468754552">"Din enhed administreres af <xliff:g id="ORGANIZATION_NAME">%1$s</xliff:g>.\n\nDin administrator kan overvåge og administrere indstillinger, virksomhedsadgang, apps, data, der er knyttet til din enhed, og din enheds stedoplysninger.\n\nKontakt din administrator, hvis du vil have flere oplysninger."</string>
    <string name="monitoring_description_management" msgid="8081910434889677718">"Din enhed administreres af din organisation.\n\nDin administrator kan overvåge og administrere indstillinger, virksomhedsadgang, apps, data, der er knyttet til din enhed, og din enheds stedoplysninger.\n\nKontakt din administrator, hvis du vil have flere oplysninger."</string>
    <string name="monitoring_description_management_ca_certificate" msgid="7785013130658110130">"Din organisation har installeret et nøglecenter på denne enhed. Din sikre netværkstrafik kan overvåges eller ændres."</string>
    <string name="monitoring_description_managed_profile_ca_certificate" msgid="7904323416598435647">"Din organisation har installeret et nøglecenter på din arbejdsprofil. Din sikre netværkstrafik kan overvåges eller ændres."</string>
    <string name="monitoring_description_ca_certificate" msgid="448923057059097497">"Der er installeret et nøglecenter på denne enhed. Din sikre netværkstrafik kan overvåges eller ændres."</string>
    <string name="monitoring_description_management_network_logging" msgid="216983105036994771">"Din administrator har aktiveret netværksregistrering, som overvåger trafik på din enhed."</string>
    <string name="monitoring_description_named_vpn" msgid="5749932930634037027">"Du har forbindelse til <xliff:g id="VPN_APP">%1$s</xliff:g>, som kan overvåge din netværksaktivitet, bl.a. mails, apps og websites."</string>
    <string name="monitoring_description_two_named_vpns" msgid="3516830755681229463">"Du har forbindelse til <xliff:g id="VPN_APP_0">%1$s</xliff:g> og <xliff:g id="VPN_APP_1">%2$s</xliff:g>, som kan overvåge din netværksaktivitet, bl.a. mails, apps og websites."</string>
    <string name="monitoring_description_managed_profile_named_vpn" msgid="368812367182387320">"Din arbejdsprofil har forbindelse til <xliff:g id="VPN_APP">%1$s</xliff:g>, som kan overvåge din netværksaktivitet, bl.a. mails, apps og websites."</string>
    <string name="monitoring_description_personal_profile_named_vpn" msgid="8179722332380953673">"Din personlige profil har forbindelse til <xliff:g id="VPN_APP">%1$s</xliff:g>, som kan overvåge din netværksaktivitet, bl.a. mails, apps og websites."</string>
    <string name="monitoring_description_do_header_generic" msgid="6130190408164834986">"Din enhed administreres af <xliff:g id="DEVICE_OWNER_APP">%1$s</xliff:g>."</string>
    <string name="monitoring_description_do_header_with_name" msgid="2696255132542779511">"<xliff:g id="ORGANIZATION_NAME">%1$s</xliff:g> bruger <xliff:g id="DEVICE_OWNER_APP">%2$s</xliff:g> til at administrere din enhed."</string>
    <string name="monitoring_description_do_body" msgid="7700878065625769970">"Din administrator kan overvåge og administrere indstillinger, virksomhedsadgang, apps og data, der er knyttet til denne enhed, samt enhedens placeringsoplysninger."</string>
    <string name="monitoring_description_do_learn_more_separator" msgid="1467280496376492558">" "</string>
    <string name="monitoring_description_do_learn_more" msgid="645149183455573790">"Få flere oplysninger"</string>
    <string name="monitoring_description_do_body_vpn" msgid="7699280130070502303">"Du har forbindelse til <xliff:g id="VPN_APP">%1$s</xliff:g>, som kan overvåge din netværksaktivitet, bl.a. e-mails, apps og websites."</string>
    <string name="monitoring_description_vpn_settings_separator" msgid="8292589617720435430">" "</string>
    <string name="monitoring_description_vpn_settings" msgid="5264167033247632071">"Åbn VPN-indstillinger"</string>
    <string name="monitoring_description_ca_cert_settings_separator" msgid="7107390013344435439">" "</string>
    <string name="monitoring_description_ca_cert_settings" msgid="8329781950135541003">"Åbn pålidelige loginoplysninger"</string>
    <string name="monitoring_description_network_logging" msgid="577305979174002252">"Din administrator har aktiveret netværksregistrering, som overvåger trafik på din enhed.\n\nKontakt din administrator for at få flere oplysninger."</string>
    <string name="monitoring_description_vpn" msgid="1685428000684586870">"Du gav en app tilladelse til at konfigurere en VPN-forbindelse.\n\nDenne app kan overvåge din enhed og netværksaktivitet, bl.a. e-mails, apps og websites."</string>
    <string name="monitoring_description_vpn_profile_owned" msgid="4964237035412372751">"Din arbejdsprofil administreres af <xliff:g id="ORGANIZATION">%1$s</xliff:g>.\n\nDin administrator kan overvåge din netværksaktivitet, bl.a. e-mails, apps og websites.\n\nKontakt din administrator for at få flere oplysninger.\n\nDu har også forbindelse til et VPN, som kan overvåge din netværksaktivitet."</string>
    <string name="legacy_vpn_name" msgid="4174223520162559145">"VPN"</string>
    <string name="monitoring_description_app" msgid="376868879287922929">"Du har forbindelse til <xliff:g id="APPLICATION">%1$s</xliff:g>, som kan overvåge din netværksaktivitet, bl.a. mails, apps og websites."</string>
    <string name="monitoring_description_app_personal" msgid="1970094872688265987">"Du har forbindelse til <xliff:g id="APPLICATION">%1$s</xliff:g>, som kan overvåge din private netværksaktivitet, bl.a. e-mails, apps og websites."</string>
    <string name="branded_monitoring_description_app_personal" msgid="1703511985892688885">"Du har forbindelse til <xliff:g id="APPLICATION">%1$s</xliff:g>, som kan overvåge din private netværksaktivitet, bl.a. e-mails, apps og websites."</string>
    <string name="monitoring_description_app_work" msgid="3713084153786663662">"Din arbejdsprofil administreres af <xliff:g id="ORGANIZATION">%1$s</xliff:g>. Profilen har forbindelse til <xliff:g id="APPLICATION">%2$s</xliff:g>, som kan overvåge din netværksaktivitet, bl.a. mails, apps og websites.\n\nKontakt din administrator for at få flere oplysninger."</string>
    <string name="monitoring_description_app_personal_work" msgid="6175816356939166101">"Din arbejdsprofil administreres af <xliff:g id="ORGANIZATION">%1$s</xliff:g>. Profilen har forbindelse til <xliff:g id="APPLICATION_WORK">%2$s</xliff:g>, som kan overvåge din netværksaktivitet, bl.a. mails, apps og websites.\n\nDu har også forbindelse til <xliff:g id="APPLICATION_PERSONAL">%3$s</xliff:g>, som kan overvåge din personlige netværksaktivitet."</string>
    <string name="keyguard_indication_trust_unlocked" msgid="7395154975733744547">"Holdes oplåst af TrustAgent"</string>
    <string name="keyguard_indication_trust_disabled" msgid="6820793704816727918">"Enheden vil forblive låst, indtil du manuelt låser den op"</string>
    <string name="keyguard_indication_trust_unlocked_plugged_in" msgid="2323452175329362855">"<xliff:g id="KEYGUARD_INDICATION">%1$s</xliff:g>\n<xliff:g id="POWER_INDICATION">%2$s</xliff:g>"</string>
    <string name="hidden_notifications_title" msgid="1782412844777612795">"Modtag notifikationer hurtigere"</string>
    <string name="hidden_notifications_text" msgid="5899627470450792578">"Se dem, før du låser op"</string>
    <string name="hidden_notifications_cancel" msgid="4805370226181001278">"Nej tak"</string>
    <string name="hidden_notifications_setup" msgid="2064795578526982467">"Konfigurer"</string>
    <string name="zen_mode_and_condition" msgid="5043165189511223718">"<xliff:g id="ZEN_MODE">%1$s</xliff:g>. <xliff:g id="EXIT_CONDITION">%2$s</xliff:g>"</string>
    <string name="volume_zen_end_now" msgid="5901885672973736563">"Deaktiver nu"</string>
    <string name="accessibility_volume_settings" msgid="1458961116951564784">"Lydindstillinger"</string>
    <string name="accessibility_volume_expand" msgid="7653070939304433603">"Udvid"</string>
    <string name="accessibility_volume_collapse" msgid="2746845391013829996">"Skjul"</string>
    <string name="volume_odi_captions_tip" msgid="8825655463280990941">"Undertekster til medier"</string>
    <string name="accessibility_volume_close_odi_captions_tip" msgid="8924753283621160480">"Luk tip til undertekster"</string>
    <string name="volume_odi_captions_content_description" msgid="4172765742046013630">"Overlejrede undertekster"</string>
    <string name="volume_odi_captions_hint_enable" msgid="2073091194012843195">"aktivér"</string>
    <string name="volume_odi_captions_hint_disable" msgid="2518846326748183407">"deaktiver"</string>
    <string name="accessibility_output_chooser" msgid="7807898688967194183">"Skift enhed til lydudgang"</string>
    <string name="screen_pinning_title" msgid="7357611095909618178">"Skærmen er fastgjort"</string>
    <string name="screen_pinning_description" msgid="8699395373875667743">"Dette fastholder skærmen i visningen, indtil du frigør den. Tryk på Tilbage og Overblik, og hold fingeren nede for at frigøre skærmen."</string>
    <string name="screen_pinning_description_recents_invisible" msgid="4564466648700390037">"Dette fastholder skærmen i visningen, indtil du frigør den. Hold Tilbage og Startskærm nede for at frigøre skærmen."</string>
    <string name="screen_pinning_description_gestural" msgid="7246323931831232068">"Dette fastholder skærmen i visningen, indtil du frigør den. Stryg opad, og hold fingeren nede for at frigøre den."</string>
    <string name="screen_pinning_description_accessible" msgid="7386449191953535332">"Dette fastholder skærmen i visningen, indtil du frigør den. Tryk på Tilbage, og hold fingeren nede for at frigøre skærmen."</string>
    <string name="screen_pinning_description_recents_invisible_accessible" msgid="2857071808674481986">"Dette fastholder skærmen i visningen, indtil du frigør den. Hold Startskærm nede for at frigøre skærmen."</string>
    <string name="screen_pinning_toast" msgid="2083944237147005811">"Hold knapperne Tilbage og Oversigt nede for at frigøre skærmen"</string>
    <string name="screen_pinning_toast_recents_invisible" msgid="6343770487795352573">"Hold knapperne Tilbage og Hjem nede for at frigøre skærmen"</string>
    <string name="screen_pinning_toast_gesture_nav" msgid="2884536903398445645">"Stryg opad, og hold fingeren nede for at frigøre denne skærm"</string>
    <string name="screen_pinning_positive" msgid="3285785989665266984">"OK"</string>
    <string name="screen_pinning_negative" msgid="6882816864569211666">"Nej tak"</string>
    <string name="screen_pinning_start" msgid="5695091877402422575">"Skærmen blev fastgjort"</string>
    <string name="screen_pinning_exit" msgid="5114993350662745840">"Skærmen blev frigjort"</string>
    <string name="quick_settings_reset_confirmation_title" msgid="463533331480997595">"Vil du skjule <xliff:g id="TILE_LABEL">%1$s</xliff:g>?"</string>
    <string name="quick_settings_reset_confirmation_message" msgid="2320586180785674186">"Den vises igen, næste gang du aktiverer den i indstillingerne."</string>
    <string name="quick_settings_reset_confirmation_button" msgid="3341477479055016776">"Skjul"</string>
    <string name="stream_voice_call" msgid="7468348170702375660">"Ring op"</string>
    <string name="stream_system" msgid="7663148785370565134">"System"</string>
    <string name="stream_ring" msgid="7550670036738697526">"Ring"</string>
    <string name="stream_music" msgid="2188224742361847580">"Medie"</string>
    <string name="stream_alarm" msgid="16058075093011694">"Alarm"</string>
    <string name="stream_notification" msgid="7930294049046243939">"Notifikation"</string>
    <string name="stream_bluetooth_sco" msgid="6234562365528664331">"Bluetooth"</string>
    <string name="stream_dtmf" msgid="7322536356554673067">"Tonesignalfrekvens (DTMF)"</string>
    <string name="stream_accessibility" msgid="3873610336741987152">"Hjælpefunktioner"</string>
    <string name="ring_toggle_title" msgid="5973120187287633224">"Opkald"</string>
    <string name="volume_ringer_status_normal" msgid="1339039682222461143">"Ring"</string>
    <string name="volume_ringer_status_vibrate" msgid="6970078708957857825">"Vibration"</string>
    <string name="volume_ringer_status_silent" msgid="3691324657849880883">"Slå lyden fra"</string>
    <string name="qs_status_phone_vibrate" msgid="7055409506885541979">"Telefonen er i vibrationstilstand"</string>
    <string name="qs_status_phone_muted" msgid="3763664791309544103">"Telefonen er på lydløs"</string>
    <string name="volume_stream_content_description_unmute" msgid="7729576371406792977">"%1$s. Tryk for at slå lyden til."</string>
    <string name="volume_stream_content_description_vibrate" msgid="4858111994183089761">"%1$s. Tryk for at konfigurere til at vibrere. Tilgængelighedstjenester kan blive deaktiveret."</string>
    <string name="volume_stream_content_description_mute" msgid="4079046784917920984">"%1$s. Tryk for at slå lyden fra. Lyden i tilgængelighedstjenester kan blive slået fra."</string>
    <string name="volume_stream_content_description_vibrate_a11y" msgid="2742330052979397471">"%1$s. Tryk for at aktivere vibration."</string>
    <string name="volume_stream_content_description_mute_a11y" msgid="5743548478357238156">"%1$s. Tryk for at slå lyden fra."</string>
    <string name="volume_ringer_hint_mute" msgid="4263821214125126614">"slå lyden fra"</string>
    <string name="volume_ringer_hint_unmute" msgid="6119086890306456976">"slå lyden til"</string>
    <string name="volume_ringer_hint_vibrate" msgid="6211609047099337509">"vibrer"</string>
    <string name="volume_dialog_title" msgid="6502703403483577940">"%s lydstyrkeknapper"</string>
    <string name="volume_dialog_ringer_guidance_ring" msgid="9143194270463146858">"Der afspilles lyd ved opkald og notifikationer (<xliff:g id="VOLUME_LEVEL">%1$s</xliff:g>)"</string>
    <string name="output_title" msgid="3938776561655668350">"Medieafspilning"</string>
    <string name="output_calls_title" msgid="7085583034267889109">"Udgang til telefonopkald"</string>
    <string name="output_none_found" msgid="5488087293120982770">"Der blev ikke fundet nogen enheder"</string>
    <string name="output_none_found_service_off" msgid="935667567681386368">"Der blev ikke fundet nogen enheder. Prøv at aktivere <xliff:g id="SERVICE">%1$s</xliff:g>"</string>
    <string name="output_service_bt" msgid="4315362133973911687">"Bluetooth"</string>
    <string name="output_service_wifi" msgid="9003667810868222134">"Wi-Fi"</string>
    <string name="output_service_bt_wifi" msgid="7186882540475524124">"Bluetooth og Wi-Fi"</string>
    <string name="system_ui_tuner" msgid="1471348823289954729">"System UI Tuner"</string>
    <string name="show_battery_percentage" msgid="6235377891802910455">"Vis procent for det indbyggede batteri"</string>
    <string name="show_battery_percentage_summary" msgid="9053024758304102915">"Vis procenttallet for batteriniveauet i ikonet for statusbjælken, når der ikke oplades"</string>
    <string name="quick_settings" msgid="6211774484997470203">"Kvikmenu"</string>
    <string name="status_bar" msgid="4357390266055077437">"Statusbjælke"</string>
    <string name="overview" msgid="3522318590458536816">"Oversigt"</string>
    <string name="demo_mode" msgid="263484519766901593">"Demotilstand for systemets brugerflade"</string>
    <string name="enable_demo_mode" msgid="3180345364745966431">"Aktivér Demotilstand"</string>
    <string name="show_demo_mode" msgid="3677956462273059726">"Vis Demotilstand"</string>
    <string name="status_bar_ethernet" msgid="5690979758988647484">"Ethernet"</string>
    <string name="status_bar_alarm" msgid="87160847643623352">"Alarm"</string>
    <string name="status_bar_work" msgid="5238641949837091056">"Arbejdsprofil"</string>
    <string name="status_bar_airplane" msgid="4848702508684541009">"Flytilstand"</string>
    <string name="add_tile" msgid="6239678623873086686">"Tilføj et felt"</string>
    <string name="broadcast_tile" msgid="5224010633596487481">"Broadcast-ikon"</string>
    <string name="zen_alarm_warning_indef" msgid="5252866591716504287">"Du vil ikke kunne høre din næste alarm <xliff:g id="WHEN">%1$s</xliff:g>, medmindre du slår funktionen fra inden da"</string>
    <string name="zen_alarm_warning" msgid="7844303238486849503">"Du vil ikke kunne høre din næste alarm <xliff:g id="WHEN">%1$s</xliff:g>"</string>
    <string name="alarm_template" msgid="2234991538018805736">"kl. <xliff:g id="WHEN">%1$s</xliff:g>"</string>
    <string name="alarm_template_far" msgid="3561752195856839456">"på <xliff:g id="WHEN">%1$s</xliff:g>"</string>
    <string name="accessibility_quick_settings_detail" msgid="544463655956179791">"Kvikmenu <xliff:g id="TITLE">%s</xliff:g>."</string>
    <string name="accessibility_status_bar_hotspot" msgid="2888479317489131669">"Hotspot"</string>
    <string name="accessibility_managed_profile" msgid="4703836746209377356">"Arbejdsprofil"</string>
    <string name="tuner_warning_title" msgid="7721976098452135267">"Sjovt for nogle, men ikke for alle"</string>
    <string name="tuner_warning" msgid="1861736288458481650">"System UI Tuner giver dig flere muligheder for at justere og tilpasse Android-brugerfladen. Disse eksperimentelle funktioner kan ændres, gå i stykker eller forsvinde i fremtidige udgivelser. Vær forsigtig, hvis du fortsætter."</string>
    <string name="tuner_persistent_warning" msgid="230466285569307806">"Disse eksperimentelle funktioner kan ændres, gå i stykker eller forsvinde i fremtidige udgivelser. Vær forsigtig, hvis du fortsætter."</string>
    <string name="got_it" msgid="477119182261892069">"OK"</string>
    <string name="tuner_toast" msgid="3812684836514766951">"System UI Tuner blev føjet til Indstillinger"</string>
    <string name="remove_from_settings" msgid="633775561782209994">"Fjern fra Indstillinger"</string>
    <string name="remove_from_settings_prompt" msgid="551565437265615426">"Vil du fjerne System UI Tuner fra Indstillinger og stoppe med at bruge alle dens funktioner?"</string>
    <string name="activity_not_found" msgid="8711661533828200293">"Applikationen er ikke installeret på din enhed."</string>
    <string name="clock_seconds" msgid="8709189470828542071">"Vis sekunder"</string>
    <string name="clock_seconds_desc" msgid="2415312788902144817">"Vis sekunder i statuslinjen. Dette kan påvirke batteriets levetid."</string>
    <string name="qs_rearrange" msgid="484816665478662911">"Omarranger Kvikmenu"</string>
    <string name="show_brightness" msgid="6700267491672470007">"Vis lysstyrke i Kvikmenu"</string>
    <string name="experimental" msgid="3549865454812314826">"Eksperimentel"</string>
    <string name="enable_bluetooth_title" msgid="866883307336662596">"Vil du slå Bluetooth til?"</string>
    <string name="enable_bluetooth_message" msgid="6740938333772779717">"Bluetooth skal være slået til, før du kan knytte dit tastatur til din tablet."</string>
    <string name="enable_bluetooth_confirmation_ok" msgid="2866408183324184876">"Slå til"</string>
    <string name="show_silently" msgid="5629369640872236299">"Vis notifikationer lydløst"</string>
    <string name="block" msgid="188483833983476566">"Bloker alle notifikationer"</string>
    <string name="do_not_silence" msgid="4982217934250511227">"Skal ikke sættes på lydløs"</string>
    <string name="do_not_silence_block" msgid="4361847809775811849">"Skal ikke sættes på lydløs eller blokeres"</string>
    <string name="tuner_full_importance_settings" msgid="1388025816553459059">"Kontrolelementer til notifikation om strøm"</string>
    <string name="tuner_full_importance_settings_on" msgid="917981436602311547">"Til"</string>
    <string name="tuner_full_importance_settings_off" msgid="5580102038749680829">"Fra"</string>
    <string name="power_notification_controls_description" msgid="1334963837572708952">"Med kontrolelementer til notifikationer om strøm kan du konfigurere et vigtighedsniveau fra 0 til 5 for en apps notifikationer. \n\n"<b>"Niveau 5"</b>\n"- Vis øverst på listen over notifikationer \n- Tillad afbrydelse af fuld skærm \n- Se altid smugkig \n\n"<b>"Niveau 4"</b>\n"- Ingen afbrydelse af fuld skærm \n- Se altid smugkig \n\n"<b>"Niveau 3"</b>\n"- Ingen afbrydelse af fuld skærm \n- Se aldrig smugkig \n\n"<b>"Niveau 2"</b>\n"- Ingen afbrydelse af fuld skærm \n Se aldrig smugkig \n- Ingen lyd og vibration \n\n"<b>"Niveau 1"</b>\n"- Ingen afbrydelse af fuld skærm \n- Se aldrig smugkig \n- Ingen lyd eller vibration \n- Skjul fra låseskærm og statusbjælke \n- Vis nederst på listen over notifikationer \n\n"<b>"Niveau 0"</b>\n"- Bloker alle notifikationer fra appen."</string>
    <string name="notification_header_default_channel" msgid="225454696914642444">"Notifikationer"</string>
    <string name="notification_channel_disabled" msgid="928065923928416337">"Du får ikke længere vist disse notifikationer"</string>
    <string name="notification_channel_minimized" msgid="6892672757877552959">"Disse notifikationer minimeres"</string>
    <string name="notification_channel_silenced" msgid="1995937493874511359">"Disse notifikationer vises lydløst"</string>
    <string name="notification_channel_unsilenced" msgid="94878840742161152">"Disse notifikationer underretter dig"</string>
    <string name="inline_blocking_helper" msgid="2891486013649543452">"Du afviser som regel disse notifikationer. \nVil du blive ved med at se dem?"</string>
    <string name="inline_done_button" msgid="6043094985588909584">"Udfør"</string>
    <string name="inline_ok_button" msgid="603075490581280343">"Anvend"</string>
    <string name="inline_keep_showing" msgid="8736001253507073497">"Vil du fortsætte med at se disse notifikationer?"</string>
    <string name="inline_stop_button" msgid="2453460935438696090">"Stop notifikationer"</string>
    <string name="inline_deliver_silently_button" msgid="2714314213321223286">"Vis lydløst"</string>
    <string name="inline_block_button" msgid="479892866568378793">"Bloker"</string>
    <string name="inline_keep_button" msgid="299631874103662170">"Fortsæt med at vise notifikationer"</string>
    <string name="inline_minimize_button" msgid="1474436209299333445">"Minimer"</string>
    <string name="inline_silent_button_silent" msgid="525243786649275816">"Lydløs"</string>
    <string name="inline_silent_button_stay_silent" msgid="2129254868305468743">"Fortsæt med lydløse notifikationer"</string>
    <string name="inline_silent_button_alert" msgid="5705343216858250354">"Underretninger"</string>
    <string name="inline_silent_button_keep_alerting" msgid="6577845442184724992">"Fortsæt med at underrette"</string>
    <string name="inline_turn_off_notifications" msgid="8543989584403106071">"Deaktiver notifikationer"</string>
    <string name="inline_keep_showing_app" msgid="4393429060390649757">"Vil du fortsætte med at se notifikationer fra denne app?"</string>
    <string name="notification_silence_title" msgid="8608090968400832335">"Lydløs"</string>
    <string name="notification_alert_title" msgid="7629202599338071971">"Underretninger"</string>
    <string name="notification_bubble_title" msgid="8330481035191903164">"Boble"</string>
    <string name="notification_channel_summary_low" msgid="7300447764759926720">"Ingen lyde eller vibrationer, der forstyrrer dig."</string>
    <string name="notification_channel_summary_default" msgid="3539949463907902037">"Fanger din opmærksomhed med lyd eller vibration."</string>
    <string name="notification_channel_summary_bubble" msgid="7235935211580860537">"Fastholder din opmærksomhed med en svævende genvej til indholdet."</string>
    <string name="notification_channel_summary_priority" msgid="7415770044553264622">"Vises som en boble øverst i samtalesektionen."</string>
    <string name="notification_conversation_channel_all_bubble" msgid="5389290797101635297">"Alle samtaler fra <xliff:g id="APP_NAME_0">%1$s</xliff:g> vises som standard i bobler. Administrer i <xliff:g id="APP_NAME_1">%2$s</xliff:g>."</string>
    <string name="notification_conversation_channel_settings" msgid="2409977688430606835">"Indstillinger"</string>
    <string name="notification_priority_title" msgid="2079708866333537093">"Prioritet"</string>
    <string name="bubble_overflow_empty_title" msgid="3120029421991510842">"Ingen seneste bobler"</string>
    <string name="bubble_overflow_empty_subtitle" msgid="2030874469510497397">"Nye bobler og afviste bobler vises her"</string>
    <string name="notification_unblockable_desc" msgid="2073030886006190804">"Disse notifikationer kan ikke redigeres."</string>
    <string name="notification_multichannel_desc" msgid="7414593090056236179">"Du kan ikke konfigurere denne gruppe notifikationer her"</string>
    <string name="notification_delegate_header" msgid="1264510071031479920">"Proxyforbundet notifikation"</string>
    <string name="notification_channel_dialog_title" msgid="6856514143093200019">"Alle <xliff:g id="APP_NAME">%1$s</xliff:g>-notifikationer"</string>
    <string name="see_more_title" msgid="7409317011708185729">"Se mere"</string>
    <string name="appops_camera" msgid="5215967620896725715">"Denne app anvender kameraet."</string>
    <string name="appops_microphone" msgid="8805468338613070149">"Denne app anvender mikrofonen."</string>
    <string name="appops_overlay" msgid="4822261562576558490">"Denne app vises over andre apps på din skærm."</string>
    <string name="appops_camera_mic" msgid="7032239823944420431">"Denne app anvender mikrofonen og kameraet."</string>
    <string name="appops_camera_overlay" msgid="6466845606058816484">"Denne app vises over andre apps på din skærm og anvender kameraet."</string>
    <string name="appops_mic_overlay" msgid="4609326508944233061">"Denne app vises over andre apps på din skærm og anvender mikrofonen."</string>
    <string name="appops_camera_mic_overlay" msgid="5584311236445644095">"Denne app vises over andre apps på din skærm og anvender mikrofonen og kameraet."</string>
    <string name="notification_appops_settings" msgid="5208974858340445174">"Indstillinger"</string>
    <string name="notification_appops_ok" msgid="2177609375872784124">"OK"</string>
    <string name="notification_channel_controls_opened_accessibility" msgid="6111817750774381094">"Styring af notifikationer for <xliff:g id="APP_NAME">%1$s</xliff:g> blev åbnet"</string>
    <string name="notification_channel_controls_closed_accessibility" msgid="1561909368876911701">"Styring af notifikationer for <xliff:g id="APP_NAME">%1$s</xliff:g> blev lukket"</string>
    <string name="notification_channel_switch_accessibility" msgid="8979885820432540252">"Tillad notifikationer fra denne kanal"</string>
    <string name="notification_more_settings" msgid="4936228656989201793">"Flere indstillinger"</string>
    <string name="notification_app_settings" msgid="8963648463858039377">"Tilpas"</string>
    <string name="notification_done" msgid="6215117625922713976">"Udfør"</string>
    <string name="inline_undo" msgid="9026953267645116526">"Fortryd"</string>
    <string name="demote" msgid="6225813324237153980">"Markér denne notifikation som ikke en samtale"</string>
    <string name="notification_conversation_favorite" msgid="1905240206975921907">"Vigtig samtale"</string>
    <string name="notification_conversation_unfavorite" msgid="181383708304763807">"Ikke en vigtig samtale"</string>
    <string name="notification_conversation_mute" msgid="268951550222925548">"Lydløs"</string>
    <string name="notification_conversation_unmute" msgid="2692255619510896710">"Underretninger"</string>
    <string name="notification_conversation_bubble" msgid="2242180995373949022">"Vis boble"</string>
    <string name="notification_conversation_unbubble" msgid="6908427185031099868">"Fjern bobler"</string>
    <string name="notification_conversation_home_screen" msgid="8347136037958438935">"Føj til startskærm"</string>
    <string name="notification_menu_accessibility" msgid="8984166825879886773">"<xliff:g id="APP_NAME">%1$s</xliff:g> <xliff:g id="MENU_DESCRIPTION">%2$s</xliff:g>"</string>
    <string name="notification_menu_gear_description" msgid="6429668976593634862">"kontrolelementer til notifikationer"</string>
    <string name="notification_menu_snooze_description" msgid="4740133348901973244">"Indstillinger for udsættelse"</string>
    <string name="notification_menu_snooze_action" msgid="5415729610393475019">"Påmind mig"</string>
    <string name="notification_menu_settings_action" msgid="7085494017202764285">"Indstillinger"</string>
    <string name="snooze_undo" msgid="60890935148417175">"FORTRYD"</string>
    <string name="snoozed_for_time" msgid="7586689374860469469">"Udsat i <xliff:g id="TIME_AMOUNT">%1$s</xliff:g>"</string>
    <plurals name="snoozeHourOptions" formatted="false" msgid="2066838694120718170">
      <item quantity="one">%d time</item>
      <item quantity="other">%d timer</item>
    </plurals>
    <plurals name="snoozeMinuteOptions" formatted="false" msgid="8998483159208055980">
      <item quantity="one">%d minut</item>
      <item quantity="other">%d minutter</item>
    </plurals>
    <string name="battery_panel_title" msgid="5931157246673665963">"Batteriforbrug"</string>
    <string name="battery_detail_charging_summary" msgid="8821202155297559706">"Batterisparefunktionen er ikke tilgængelig under opladning"</string>
    <string name="battery_detail_switch_title" msgid="6940976502957380405">"Batterisparefunktion"</string>
    <string name="battery_detail_switch_summary" msgid="3668748557848025990">"Reducerer ydeevne og baggrundsdata"</string>
    <string name="keyboard_key_button_template" msgid="8005673627272051429">"<xliff:g id="NAME">%1$s</xliff:g>-knap"</string>
    <string name="keyboard_key_home" msgid="3734400625170020657">"Home"</string>
    <string name="keyboard_key_back" msgid="4185420465469481999">"Tilbage"</string>
    <string name="keyboard_key_dpad_up" msgid="2164184320424941416">"Op"</string>
    <string name="keyboard_key_dpad_down" msgid="2110172278574325796">"Ned"</string>
    <string name="keyboard_key_dpad_left" msgid="8329738048908755640">"Venstre"</string>
    <string name="keyboard_key_dpad_right" msgid="6282105433822321767">"Højre"</string>
    <string name="keyboard_key_dpad_center" msgid="4079412840715672825">"Midtertast"</string>
    <string name="keyboard_key_tab" msgid="4592772350906496730">"Tab-tast"</string>
    <string name="keyboard_key_space" msgid="6980847564173394012">"Mellemrumstast"</string>
    <string name="keyboard_key_enter" msgid="8633362970109751646">"Enter"</string>
    <string name="keyboard_key_backspace" msgid="4095278312039628074">"Tilbagetast"</string>
    <string name="keyboard_key_media_play_pause" msgid="8389984232732277478">"Afspil/pause"</string>
    <string name="keyboard_key_media_stop" msgid="1509943745250377699">"Stop"</string>
    <string name="keyboard_key_media_next" msgid="8502476691227914952">"Næste"</string>
    <string name="keyboard_key_media_previous" msgid="5637875709190955351">"Forrige"</string>
    <string name="keyboard_key_media_rewind" msgid="3450387734224327577">"Spol tilbage"</string>
    <string name="keyboard_key_media_fast_forward" msgid="3572444327046911822">"Spol frem"</string>
    <string name="keyboard_key_page_up" msgid="173914303254199845">"Page Up"</string>
    <string name="keyboard_key_page_down" msgid="9035902490071829731">"Page Down"</string>
    <string name="keyboard_key_forward_del" msgid="5325501825762733459">"Delete"</string>
    <string name="keyboard_key_move_home" msgid="3496502501803911971">"Home"</string>
    <string name="keyboard_key_move_end" msgid="99190401463834854">"End"</string>
    <string name="keyboard_key_insert" msgid="4621692715704410493">"Insert"</string>
    <string name="keyboard_key_num_lock" msgid="7209960042043090548">"Num Lock"</string>
    <string name="keyboard_key_numpad_template" msgid="7316338238459991821">"Numerisk tastatur <xliff:g id="NAME">%1$s</xliff:g>"</string>
    <string name="keyboard_shortcut_group_system" msgid="1583416273777875970">"System"</string>
    <string name="keyboard_shortcut_group_system_home" msgid="7465138628692109907">"Start"</string>
    <string name="keyboard_shortcut_group_system_recents" msgid="8628108256824616927">"Seneste"</string>
    <string name="keyboard_shortcut_group_system_back" msgid="1055709713218453863">"Tilbage"</string>
    <string name="keyboard_shortcut_group_system_notifications" msgid="3615971650562485878">"Notifikationer"</string>
    <string name="keyboard_shortcut_group_system_shortcuts_helper" msgid="4856808328618265589">"Tastaturgenveje"</string>
    <string name="keyboard_shortcut_group_system_switch_input" msgid="952555530383268166">"Skift tastaturlayout"</string>
    <string name="keyboard_shortcut_group_applications" msgid="7386239431100651266">"Applikationer"</string>
    <string name="keyboard_shortcut_group_applications_assist" msgid="771606231466098742">"Assistance"</string>
    <string name="keyboard_shortcut_group_applications_browser" msgid="2776211137869809251">"Browser"</string>
    <string name="keyboard_shortcut_group_applications_contacts" msgid="2807268086386201060">"Kontakter"</string>
    <string name="keyboard_shortcut_group_applications_email" msgid="7852376788894975192">"Mail"</string>
    <string name="keyboard_shortcut_group_applications_sms" msgid="6912633831752843566">"Sms"</string>
    <string name="keyboard_shortcut_group_applications_music" msgid="9032078456666204025">"Musik"</string>
    <string name="keyboard_shortcut_group_applications_youtube" msgid="5078136084632450333">"YouTube"</string>
    <string name="keyboard_shortcut_group_applications_calendar" msgid="4229602992120154157">"Kalender"</string>
    <string name="tuner_full_zen_title" msgid="5120366354224404511">"Vis med lydstyrkeregulering"</string>
    <string name="volume_and_do_not_disturb" msgid="502044092739382832">"Forstyr ikke"</string>
    <string name="volume_dnd_silent" msgid="4154597281458298093">"Genvej til lydstyrkeknapper"</string>
    <string name="volume_up_silent" msgid="1035180298885717790">"Afslut Forstyr ikke med Lydstyrke op"</string>
    <string name="battery" msgid="769686279459897127">"Batteri"</string>
    <string name="clock" msgid="8978017607326790204">"Ur"</string>
    <string name="headset" msgid="4485892374984466437">"Headset"</string>
    <string name="accessibility_long_click_tile" msgid="210472753156768705">"Åbn indstillinger"</string>
    <string name="accessibility_status_bar_headphones" msgid="1304082414912647414">"Hovedtelefoner er tilsluttet"</string>
    <string name="accessibility_status_bar_headset" msgid="2699275863720926104">"Headset er forbundet"</string>
    <string name="data_saver" msgid="3484013368530820763">"Datasparefunktion"</string>
    <string name="accessibility_data_saver_on" msgid="5394743820189757731">"Datasparefunktionen er aktiveret"</string>
    <string name="accessibility_data_saver_off" msgid="58339669022107171">"Datasparefunktionen er slået fra"</string>
    <string name="switch_bar_on" msgid="1770868129120096114">"Til"</string>
    <string name="switch_bar_off" msgid="5669805115416379556">"Fra"</string>
    <string name="tile_unavailable" msgid="3095879009136616920">"Ikke tilgængelig"</string>
    <string name="nav_bar" msgid="4642708685386136807">"Navigationslinje"</string>
    <string name="nav_bar_layout" msgid="4716392484772899544">"Layout"</string>
    <string name="left_nav_bar_button_type" msgid="2634852842345192790">"Ekstra venstre knaptype"</string>
    <string name="right_nav_bar_button_type" msgid="4472566498647364715">"Ekstra højre knaptype"</string>
    <string name="nav_bar_default" msgid="8386559913240761526">"(standard)"</string>
  <string-array name="nav_bar_buttons">
    <item msgid="2681220472659720036">"Udklipsholder"</item>
    <item msgid="4795049793625565683">"Tastekode"</item>
    <item msgid="80697951177515644">"Rotationsbekræftelse, tastaturskifter"</item>
    <item msgid="7626977989589303588">"Ingen"</item>
  </string-array>
  <string-array name="nav_bar_layouts">
    <item msgid="9156773083127904112">"Normal"</item>
    <item msgid="2019571224156857610">"Kompakt"</item>
    <item msgid="7453955063378349599">"Venstreorienteret"</item>
    <item msgid="5874146774389433072">"Højreorienteret"</item>
  </string-array>
    <string name="menu_ime" msgid="5677467548258017952">"Tastaturskifter"</string>
    <string name="save" msgid="3392754183673848006">"Gem"</string>
    <string name="reset" msgid="8715144064608810383">"Nulstil"</string>
    <string name="adjust_button_width" msgid="8313444823666482197">"Juster knappens bredde"</string>
    <string name="clipboard" msgid="8517342737534284617">"Udklipsholder"</string>
    <string name="accessibility_key" msgid="3471162841552818281">"Tilpasset navigationsknap"</string>
    <string name="left_keycode" msgid="8211040899126637342">"Venstre tastekode"</string>
    <string name="right_keycode" msgid="2480715509844798438">"Højre tastekode"</string>
    <string name="left_icon" msgid="5036278531966897006">"Venstre ikon"</string>
    <string name="right_icon" msgid="1103955040645237425">"Højre ikon"</string>
    <string name="drag_to_add_tiles" msgid="8933270127508303672">"Tilføj felter ved at holde dem nede og trække"</string>
    <string name="drag_to_rearrange_tiles" msgid="2143204300089638620">"Flyt rundt på felterne ved at holde dem nede og trække"</string>
    <string name="drag_to_remove_tiles" msgid="4682194717573850385">"Træk herhen for at fjerne"</string>
    <string name="drag_to_remove_disabled" msgid="933046987838658850">"Du skal bruge mindst <xliff:g id="MIN_NUM_TILES">%1$d</xliff:g> felter"</string>
    <string name="qs_edit" msgid="5583565172803472437">"Rediger"</string>
    <string name="tuner_time" msgid="2450785840990529997">"Tid"</string>
  <string-array name="clock_options">
    <item msgid="3986445361435142273">"Vis timer, minutter og sekunder"</item>
    <item msgid="1271006222031257266">"Vis timer og minutter (standard)"</item>
    <item msgid="6135970080453877218">"Vis ikke dette ikon"</item>
  </string-array>
  <string-array name="battery_options">
    <item msgid="7714004721411852551">"Vis altid procent"</item>
    <item msgid="3805744470661798712">"Vis procent ved opladning (standard)"</item>
    <item msgid="8619482474544321778">"Vis ikke dette ikon"</item>
  </string-array>
    <string name="tuner_low_priority" msgid="8412666814123009820">"Vis ikoner for notifikationer med lav prioritet"</string>
    <string name="other" msgid="429768510980739978">"Andet"</string>
    <string name="accessibility_divider" msgid="2830785970889237307">"Adskiller til opdelt skærm"</string>
    <string name="accessibility_action_divider_left_full" msgid="7598733539422375847">"Vis venstre del i fuld skærm"</string>
    <string name="accessibility_action_divider_left_70" msgid="4919312892541727761">"Venstre 70 %"</string>
    <string name="accessibility_action_divider_left_50" msgid="3664701169564893826">"Venstre 50 %"</string>
    <string name="accessibility_action_divider_left_30" msgid="4358145268046362088">"Venstre 30 %"</string>
    <string name="accessibility_action_divider_right_full" msgid="8576057422864896305">"Vis højre del i fuld skærm"</string>
    <string name="accessibility_action_divider_top_full" msgid="4243901660795169777">"Vis øverste del i fuld skærm"</string>
    <string name="accessibility_action_divider_top_70" msgid="6941226213260515072">"Øverste 70 %"</string>
    <string name="accessibility_action_divider_top_50" msgid="6275211443706497621">"Øverste 50 %"</string>
    <string name="accessibility_action_divider_top_30" msgid="5780597635887574916">"Øverste 30 %"</string>
    <string name="accessibility_action_divider_bottom_full" msgid="7352434720610115395">"Vis nederste del i fuld skærm"</string>
    <string name="accessibility_qs_edit_tile_label" msgid="9079791448815232967">"Position <xliff:g id="POSITION">%1$d</xliff:g>, <xliff:g id="TILE_NAME">%2$s</xliff:g>. Tryk to gange for at redigere."</string>
    <string name="accessibility_qs_edit_add_tile_label" msgid="8292218072049068613">"<xliff:g id="TILE_NAME">%1$s</xliff:g>. Tryk to gange for at tilføje."</string>
    <string name="accessibility_qs_edit_move_tile" msgid="6027997446473163426">"Flyt <xliff:g id="TILE_NAME">%1$s</xliff:g>"</string>
    <string name="accessibility_qs_edit_remove_tile" msgid="3406781901949899624">"Fjern <xliff:g id="TILE_NAME">%1$s</xliff:g>"</string>
    <string name="accessibility_qs_edit_tile_add" msgid="6289879620154587233">"Føj <xliff:g id="TILE_NAME">%1$s</xliff:g> til position <xliff:g id="POSITION">%2$d</xliff:g>"</string>
    <string name="accessibility_qs_edit_tile_move" msgid="4841770637244326837">"Flyt <xliff:g id="TILE_NAME">%1$s</xliff:g> til position <xliff:g id="POSITION">%2$d</xliff:g>"</string>
    <string name="accessibility_desc_quick_settings_edit" msgid="741658939453595297">"Redigeringsværktøj til Kvikmenu."</string>
    <string name="accessibility_desc_notification_icon" msgid="7331265967584178674">"<xliff:g id="ID_1">%1$s</xliff:g>-notifikation: <xliff:g id="ID_2">%2$s</xliff:g>"</string>
    <string name="dock_forced_resizable" msgid="4689301323912928801">"Appen fungerer muligvis ikke i opdelt skærm."</string>
    <string name="dock_non_resizeble_failed_to_dock_text" msgid="7284915968096153808">"Appen understøtter ikke opdelt skærm."</string>
    <string name="forced_resizable_secondary_display" msgid="522558907654394940">"Appen fungerer muligvis ikke på sekundære skærme."</string>
    <string name="activity_launch_on_secondary_display_failed_text" msgid="8446727617187998208">"Appen kan ikke åbnes på sekundære skærme."</string>
    <string name="accessibility_quick_settings_settings" msgid="7098489591715844713">"Åbn Indstillinger."</string>
    <string name="accessibility_quick_settings_expand" msgid="2609275052412521467">"Åbn Kvikmenu."</string>
    <string name="accessibility_quick_settings_collapse" msgid="4674876336725041982">"Luk Kvikmenu."</string>
    <string name="accessibility_quick_settings_alarm_set" msgid="7237918261045099853">"Alarmen er indstillet."</string>
    <string name="accessibility_quick_settings_user" msgid="505821942882668619">"Logget ind som <xliff:g id="ID_1">%s</xliff:g>"</string>
    <string name="data_connection_no_internet" msgid="691058178914184544">"Intet internet"</string>
    <string name="accessibility_quick_settings_open_details" msgid="4879279912389052142">"Åbn oplysninger."</string>
    <string name="accessibility_quick_settings_not_available" msgid="6860875849497473854">"Ikke tilgængelig på grund af <xliff:g id="REASON">%s</xliff:g>"</string>
    <string name="accessibility_quick_settings_open_settings" msgid="536838345505030893">"Åbn <xliff:g id="ID_1">%s</xliff:g>-indstillinger."</string>
    <string name="accessibility_quick_settings_edit" msgid="1523745183383815910">"Rediger rækkefølgen af indstillinger."</string>
    <string name="accessibility_quick_settings_page" msgid="7506322631645550961">"Side <xliff:g id="ID_1">%1$d</xliff:g> af <xliff:g id="ID_2">%2$d</xliff:g>"</string>
    <string name="tuner_lock_screen" msgid="2267383813241144544">"Låseskærm"</string>
<<<<<<< HEAD
    <string name="pip_phone_expand" msgid="1424988917240616212">"Udvid"</string>
    <string name="pip_phone_minimize" msgid="9057117033655996059">"Minimer"</string>
    <string name="pip_phone_close" msgid="8801864042095341824">"Luk"</string>
    <string name="pip_phone_settings" msgid="5687538631925004341">"Indstillinger"</string>
    <string name="pip_phone_dismiss_hint" msgid="5825740708095316710">"Træk ned for at fjerne"</string>
    <string name="pip_menu_title" msgid="6365909306215631910">"Menu"</string>
    <string name="pip_notification_title" msgid="8661573026059630525">"<xliff:g id="NAME">%s</xliff:g> vises som integreret billede"</string>
    <string name="pip_notification_message" msgid="4991831338795022227">"Hvis du ikke ønsker, at <xliff:g id="NAME">%s</xliff:g> skal benytte denne funktion, kan du åbne indstillingerne og deaktivere den."</string>
    <string name="pip_play" msgid="333995977693142810">"Afspil"</string>
    <string name="pip_pause" msgid="1139598607050555845">"Sæt på pause"</string>
    <string name="pip_skip_to_next" msgid="3864212650579956062">"Gå videre til næste"</string>
    <string name="pip_skip_to_prev" msgid="3742589641443049237">"Gå til forrige"</string>
=======
>>>>>>> caba1604
    <string name="thermal_shutdown_title" msgid="2702966892682930264">"Telefonen slukkede pga. varme"</string>
    <string name="thermal_shutdown_message" msgid="7432744214105003895">"Din telefon kører nu normalt"</string>
    <string name="thermal_shutdown_dialog_message" msgid="6745684238183492031">"Din telefon var blevet for varm, så den slukkede for at køle ned. Din telefon kører nu igen normalt. \n\nDin telefon kan blive for varm, hvis du:\n	• Bruger ressourcekrævende apps (f.eks. spil, video eller navigation)\n	• Downloader eller uploader store filer\n	• Bruger din telefon i varme omgivelser"</string>
    <string name="high_temp_title" msgid="2218333576838496100">"Telefonen er ved at blive varm"</string>
    <string name="high_temp_notif_message" msgid="163928048626045592">"Nogle funktioner er begrænsede, mens telefonen køler ned"</string>
    <string name="high_temp_dialog_message" msgid="3793606072661253968">"Din telefon forsøger automatisk at køle ned. Du kan stadig bruge telefonen, men den kører muligvis langsommere.\n\nNår din telefon er kølet ned, fungerer den normalt igen."</string>
    <string name="high_temp_alarm_title" msgid="2359958549570161495">"Frakobl opladeren"</string>
    <string name="high_temp_alarm_notify_message" msgid="7186272817783835089">"Der er et problem med opladning af denne enhed. Frakobl strømadapteren, og vær forsigtig, da kablet kan være varmt."</string>
    <string name="high_temp_alarm_help_care_steps" msgid="5017002218341329566">"Se vejledningen i pleje"</string>
    <string name="lockscreen_shortcut_left" msgid="1238765178956067599">"Venstre genvej"</string>
    <string name="lockscreen_shortcut_right" msgid="4138414674531853719">"Højre genvej"</string>
    <string name="lockscreen_unlock_left" msgid="1417801334370269374">"Venstre genvej låser også op"</string>
    <string name="lockscreen_unlock_right" msgid="4658008735541075346">"Højre genvej låser også op"</string>
    <string name="lockscreen_none" msgid="4710862479308909198">"Ingen"</string>
    <string name="tuner_launch_app" msgid="3906265365971743305">"Start <xliff:g id="APP">%1$s</xliff:g>"</string>
    <string name="tuner_other_apps" msgid="7767462881742291204">"Andre apps"</string>
    <string name="tuner_circle" msgid="5270591778160525693">"Cirkel"</string>
    <string name="tuner_plus" msgid="4130366441154416484">"Plus"</string>
    <string name="tuner_minus" msgid="5258518368944598545">"Minus"</string>
    <string name="tuner_left" msgid="5758862558405684490">"Venstre"</string>
    <string name="tuner_right" msgid="8247571132790812149">"Højre"</string>
    <string name="tuner_menu" msgid="363690665924769420">"Menu"</string>
    <string name="tuner_app" msgid="6949280415826686972">"Appen <xliff:g id="APP">%1$s</xliff:g>"</string>
    <string name="notification_channel_alerts" msgid="3385787053375150046">"Underretninger"</string>
    <string name="notification_channel_battery" msgid="9219995638046695106">"Batteri"</string>
    <string name="notification_channel_screenshot" msgid="7665814998932211997">"Screenshots"</string>
    <string name="notification_channel_general" msgid="4384774889645929705">"Generelle meddelelser"</string>
    <string name="notification_channel_storage" msgid="2720725707628094977">"Lagerplads"</string>
    <string name="notification_channel_hints" msgid="7703783206000346876">"Tips"</string>
    <string name="instant_apps" msgid="8337185853050247304">"Instant Apps"</string>
    <string name="instant_apps_title" msgid="8942706782103036910">"<xliff:g id="APP">%1$s</xliff:g> kører"</string>
    <string name="instant_apps_message" msgid="6112428971833011754">"En app blev åbnet uden at blive installeret."</string>
    <string name="instant_apps_message_with_help" msgid="1816952263531203932">"En app blev åbnet uden at blive installeret. Tryk for at få flere oplysninger."</string>
    <string name="app_info" msgid="5153758994129963243">"Appinfo"</string>
    <string name="go_to_web" msgid="636673528981366511">"Gå til en browser"</string>
    <string name="mobile_data" msgid="4564407557775397216">"Mobildata"</string>
    <string name="mobile_data_text_format" msgid="6806501540022589786">"<xliff:g id="ID_1">%1$s</xliff:g> – <xliff:g id="ID_2">%2$s</xliff:g>"</string>
    <string name="mobile_carrier_text_format" msgid="8912204177152950766">"<xliff:g id="CARRIER_NAME">%1$s</xliff:g>, <xliff:g id="MOBILE_DATA_TYPE">%2$s</xliff:g>"</string>
    <string name="wifi_is_off" msgid="5389597396308001471">"Wi-Fi er slået fra"</string>
    <string name="bt_is_off" msgid="7436344904889461591">"Bluetooth er slået fra"</string>
    <string name="dnd_is_off" msgid="3185706903793094463">"Forstyr ikke er slået fra"</string>
    <string name="qs_dnd_prompt_auto_rule" msgid="3535469468310002616">"Tilstanden Forstyr ikke blev aktiveret af en automatisk regel (<xliff:g id="ID_1">%s</xliff:g>)."</string>
    <string name="qs_dnd_prompt_app" msgid="4027984447935396820">"Tilstanden Forstyr ikke blev aktiveret af en app (<xliff:g id="ID_1">%s</xliff:g>)."</string>
    <string name="qs_dnd_prompt_auto_rule_app" msgid="1841469944118486580">"Tilstanden Forstyr ikke blev aktiveret af en automatisk regel eller en app."</string>
    <string name="qs_dnd_until" msgid="7844269319043747955">"Indtil <xliff:g id="ID_1">%s</xliff:g>"</string>
    <string name="qs_dnd_keep" msgid="3829697305432866434">"Behold"</string>
    <string name="qs_dnd_replace" msgid="7712119051407052689">"Erstat"</string>
    <string name="running_foreground_services_title" msgid="5137313173431186685">"Apps, der kører i baggrunden"</string>
    <string name="running_foreground_services_msg" msgid="3009459259222695385">"Tryk for at se info om batteri- og dataforbrug"</string>
    <string name="mobile_data_disable_title" msgid="5366476131671617790">"Vil du deaktivere mobildata?"</string>
    <string name="mobile_data_disable_message" msgid="8604966027899770415">"Du vil ikke have data- eller internetadgang via <xliff:g id="CARRIER">%s</xliff:g>. Der vil kunne være adgang til internettet via Wi-Fi."</string>
    <string name="mobile_data_disable_message_default_carrier" msgid="6496033312431658238">"dit mobilselskab"</string>
    <string name="touch_filtered_warning" msgid="8119511393338714836">"Indstillinger kan ikke bekræfte dit svar, da en app dækker for en anmodning om tilladelse."</string>
    <string name="slice_permission_title" msgid="3262615140094151017">"Vil du give <xliff:g id="APP_0">%1$s</xliff:g> tilladelse til at vise eksempler fra <xliff:g id="APP_2">%2$s</xliff:g>?"</string>
    <string name="slice_permission_text_1" msgid="6675965177075443714">"- Den kan læse oplysninger fra <xliff:g id="APP">%1$s</xliff:g>"</string>
    <string name="slice_permission_text_2" msgid="6758906940360746983">"- Den kan foretage handlinger i <xliff:g id="APP">%1$s</xliff:g>"</string>
    <string name="slice_permission_checkbox" msgid="4242888137592298523">"Tillad, at <xliff:g id="APP">%1$s</xliff:g> viser eksempler fra enhver app"</string>
    <string name="slice_permission_allow" msgid="6340449521277951123">"Tillad"</string>
    <string name="slice_permission_deny" msgid="6870256451658176895">"Afvis"</string>
    <string name="auto_saver_title" msgid="6873691178754086596">"Tryk for at fastsætte en tidsplan for batterisparefunktionen"</string>
    <string name="auto_saver_text" msgid="3214960308353838764">"Aktivér, når det ser ud til, at batteriet løber tør"</string>
    <string name="no_auto_saver_action" msgid="7467924389609773835">"Nej tak"</string>
    <string name="auto_saver_enabled_title" msgid="4294726198280286333">"Tidsplanen for batterisparefunktionen er aktiveret"</string>
    <string name="auto_saver_enabled_text" msgid="7889491183116752719">"Batterisparefunktionen aktiveres automatisk, når batteriniveauet når under <xliff:g id="PERCENTAGE">%d</xliff:g> %%."</string>
    <string name="open_saver_setting_action" msgid="2111461909782935190">"Indstillinger"</string>
    <string name="auto_saver_okay_action" msgid="7815925750741935386">"OK"</string>
    <string name="heap_dump_tile_name" msgid="2464189856478823046">"Gem SysUI-heap"</string>
    <string name="sensor_privacy_mode" msgid="4462866919026513692">"Deaktiver sensorer"</string>
    <string name="device_services" msgid="1549944177856658705">"Enhedstjenester"</string>
    <string name="music_controls_no_title" msgid="4166497066552290938">"Ingen titel"</string>
    <string name="restart_button_description" msgid="6916116576177456480">"Tryk for at genstarte denne app, og gå til fuld skærm."</string>
    <string name="bubbles_settings_button_description" msgid="7324245408859877545">"Indstillinger for <xliff:g id="APP_NAME">%1$s</xliff:g>-bobler"</string>
    <string name="manage_bubbles_text" msgid="6856830436329494850">"Administrer"</string>
    <string name="bubble_content_description_single" msgid="5175160674436546329">"<xliff:g id="NOTIFICATION_TITLE">%1$s</xliff:g> fra <xliff:g id="APP_NAME">%2$s</xliff:g>"</string>
    <string name="bubble_content_description_stack" msgid="7907610717462651870">"<xliff:g id="NOTIFICATION_TITLE">%1$s</xliff:g> fra <xliff:g id="APP_NAME">%2$s</xliff:g> og <xliff:g id="BUBBLE_COUNT">%3$d</xliff:g> andre"</string>
    <string name="bubble_accessibility_action_move" msgid="3185080443743819178">"Flyt"</string>
    <string name="bubble_accessibility_action_move_top_left" msgid="4347227665275929728">"Flyt op til venstre"</string>
    <string name="bubble_accessibility_action_move_top_right" msgid="6916868852433483569">"Flyt op til højre"</string>
    <string name="bubble_accessibility_action_move_bottom_left" msgid="6339015902495504715">"Flyt ned til venstre"</string>
    <string name="bubble_accessibility_action_move_bottom_right" msgid="7471571700628346212">"Flyt ned til højre"</string>
    <string name="bubble_dismiss_text" msgid="7071770411580452911">"Afvis"</string>
    <string name="bubbles_dont_bubble_conversation" msgid="1033040343437428822">"Vis ikke samtaler i bobler"</string>
    <string name="bubbles_user_education_title" msgid="5547017089271445797">"Chat ved hjælp af bobler"</string>
    <string name="bubbles_user_education_description" msgid="1160281719576715211">"Nye samtaler vises som svævende ikoner eller bobler. Tryk for at åbne boblen. Træk for at flytte den."</string>
    <string name="bubbles_user_education_manage_title" msgid="2848511858160342320">"Styr bobler når som helst"</string>
    <string name="bubbles_user_education_manage" msgid="1391639189507036423">"Tryk på Administrer for at deaktivere bobler fra denne app"</string>
    <string name="bubbles_user_education_got_it" msgid="8282812431953161143">"OK"</string>
    <string name="notification_content_system_nav_changed" msgid="5077913144844684544">"Systemnavigationen blev opdateret. Gå til Indstillinger for at foretage ændringer."</string>
    <string name="notification_content_gesture_nav_available" msgid="4431460803004659888">"Gå til Indstillinger for at opdatere systemnavigationen"</string>
    <string name="inattentive_sleep_warning_title" msgid="3891371591713990373">"Standby"</string>
    <string name="magnification_window_title" msgid="4863914360847258333">"Vindue med forstørrelse"</string>
    <string name="magnification_controls_title" msgid="8421106606708891519">"Vindue med forstørrelsesstyring"</string>
    <string name="quick_controls_title" msgid="6839108006171302273">"Styring af enheder"</string>
    <string name="quick_controls_subtitle" msgid="1667408093326318053">"Tilføj betjeningselementer på dine tilsluttede enheder"</string>
    <string name="quick_controls_setup_title" msgid="8901436655997849822">"Konfigurer styring af enheder"</string>
    <string name="quick_controls_setup_subtitle" msgid="1681506617879773824">"Hold afbryderknappen nede for at få adgang til dine betjeningselementer"</string>
    <string name="controls_providers_title" msgid="6879775889857085056">"Vælg en app for at tilføje betjeningselementer"</string>
    <plurals name="controls_number_of_favorites" formatted="false" msgid="1057347832073807380">
      <item quantity="one"><xliff:g id="NUMBER_1">%s</xliff:g> styringselement er tilføjet.</item>
      <item quantity="other"><xliff:g id="NUMBER_1">%s</xliff:g> styringselementer er tilføjet.</item>
    </plurals>
    <string name="controls_favorite_default_title" msgid="967742178688938137">"Betjeningselementer"</string>
    <string name="controls_favorite_subtitle" msgid="6604402232298443956">"Vælg, hvilke betjeningselementer der skal være adgang til fra afbryderknappens menu"</string>
    <string name="controls_favorite_rearrange" msgid="7364147066539766260">"Hold et betjeningselement nede, og træk for at flytte det"</string>
    <string name="controls_favorite_load_error" msgid="2533215155804455348">"Listen over styringselementer kunne ikke indlæses."</string>
    <string name="controls_favorite_other_zone_header" msgid="9089613266575525252">"Andre"</string>
    <string name="controls_dialog_title" msgid="2343565267424406202">"Føj til styring af enheder"</string>
    <string name="controls_dialog_ok" msgid="7011816381344485651">"Føj til favoritter"</string>
    <string name="controls_dialog_message" msgid="6292099631702047540">"<xliff:g id="APP">%s</xliff:g> har foreslået, at du føjer denne funktion til dine favoritter."</string>
    <string name="controls_dialog_confirmation" msgid="586517302736263447">"Betjeningselementerne er opdateret"</string>
    <string name="controls_pin_use_alphanumeric" msgid="8478371861023048414">"Pinkoden indeholder bogstaver eller symboler"</string>
    <string name="controls_pin_verify" msgid="3452778292918877662">"Bekræft <xliff:g id="DEVICE">%s</xliff:g>"</string>
    <string name="controls_pin_verifying" msgid="3755045989392131746">"Bekræfter…"</string>
    <string name="controls_pin_instructions" msgid="6363309783822475238">"Angiv pinkode"</string>
    <string name="controls_pin_instructions_retry" msgid="1566667581012131046">"Prøv en anden pinkode"</string>
    <string name="controls_confirmation_confirming" msgid="2596071302617310665">"Bekræfter…"</string>
    <string name="controls_confirmation_message" msgid="7744104992609594859">"Bekræft ændring på <xliff:g id="DEVICE">%s</xliff:g>"</string>
    <string name="controls_structure_tooltip" msgid="4355922222944447867">"Stryg for at se mere"</string>
    <string name="controls_seeding_in_progress" msgid="3033855341410264148">"Indlæser anbefalinger"</string>
    <string name="controls_media_close_session" msgid="9023534788828414585">"Luk denne mediesession"</string>
    <string name="controls_error_timeout" msgid="794197289772728958">"Inaktiv. Tjek appen"</string>
    <string name="controls_error_failed" msgid="960228639198558525">"Der opstod en fejl. Prøv igen"</string>
    <string name="controls_in_progress" msgid="4421080500238215939">"I gang"</string>
    <string name="controls_added_tooltip" msgid="4842812921719153085">"Hold afbryderknappen nede for at se nye betjeningselementer"</string>
    <string name="controls_menu_add" msgid="4447246119229920050">"Tilføj betjeningselementer"</string>
    <string name="controls_menu_edit" msgid="890623986951347062">"Rediger betjeningselementer"</string>
</resources><|MERGE_RESOLUTION|>--- conflicted
+++ resolved
@@ -900,21 +900,6 @@
     <string name="accessibility_quick_settings_edit" msgid="1523745183383815910">"Rediger rækkefølgen af indstillinger."</string>
     <string name="accessibility_quick_settings_page" msgid="7506322631645550961">"Side <xliff:g id="ID_1">%1$d</xliff:g> af <xliff:g id="ID_2">%2$d</xliff:g>"</string>
     <string name="tuner_lock_screen" msgid="2267383813241144544">"Låseskærm"</string>
-<<<<<<< HEAD
-    <string name="pip_phone_expand" msgid="1424988917240616212">"Udvid"</string>
-    <string name="pip_phone_minimize" msgid="9057117033655996059">"Minimer"</string>
-    <string name="pip_phone_close" msgid="8801864042095341824">"Luk"</string>
-    <string name="pip_phone_settings" msgid="5687538631925004341">"Indstillinger"</string>
-    <string name="pip_phone_dismiss_hint" msgid="5825740708095316710">"Træk ned for at fjerne"</string>
-    <string name="pip_menu_title" msgid="6365909306215631910">"Menu"</string>
-    <string name="pip_notification_title" msgid="8661573026059630525">"<xliff:g id="NAME">%s</xliff:g> vises som integreret billede"</string>
-    <string name="pip_notification_message" msgid="4991831338795022227">"Hvis du ikke ønsker, at <xliff:g id="NAME">%s</xliff:g> skal benytte denne funktion, kan du åbne indstillingerne og deaktivere den."</string>
-    <string name="pip_play" msgid="333995977693142810">"Afspil"</string>
-    <string name="pip_pause" msgid="1139598607050555845">"Sæt på pause"</string>
-    <string name="pip_skip_to_next" msgid="3864212650579956062">"Gå videre til næste"</string>
-    <string name="pip_skip_to_prev" msgid="3742589641443049237">"Gå til forrige"</string>
-=======
->>>>>>> caba1604
     <string name="thermal_shutdown_title" msgid="2702966892682930264">"Telefonen slukkede pga. varme"</string>
     <string name="thermal_shutdown_message" msgid="7432744214105003895">"Din telefon kører nu normalt"</string>
     <string name="thermal_shutdown_dialog_message" msgid="6745684238183492031">"Din telefon var blevet for varm, så den slukkede for at køle ned. Din telefon kører nu igen normalt. \n\nDin telefon kan blive for varm, hvis du:\n	• Bruger ressourcekrævende apps (f.eks. spil, video eller navigation)\n	• Downloader eller uploader store filer\n	• Bruger din telefon i varme omgivelser"</string>
