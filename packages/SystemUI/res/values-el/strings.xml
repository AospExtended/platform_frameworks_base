--- conflicted
+++ resolved
@@ -686,19 +686,10 @@
     <string name="notification_channel_summary_low" msgid="7300447764759926720">"Σας βοηθά να συγκεντρωθείτε χωρίς ήχο και δόνηση."</string>
     <string name="notification_channel_summary_default" msgid="3539949463907902037">"Τραβά την προσοχή σας με ήχο ή δόνηση."</string>
     <string name="notification_channel_summary_bubble" msgid="7235935211580860537">"Κρατάει την προσοχή σας με μια κινούμενη συντόμευση προς αυτό το περιεχόμενο."</string>
-<<<<<<< HEAD
-    <string name="notification_channel_summary_priority" msgid="7952654515769021553">"Εμφανίζεται επάνω στις συζητήσεις, προβάλλεται ως κιν. συννεφάκι, εμφανίζει τη φωτ. προφίλ στην οθ. κλειδ."</string>
-    <string name="notification_conversation_channel_settings" msgid="2409977688430606835">"Ρυθμίσεις"</string>
-    <string name="notification_priority_title" msgid="2079708866333537093">"Προτεραιότητα"</string>
-    <string name="no_shortcut" msgid="8257177117568230126">"Η εφαρμογή <xliff:g id="APP_NAME">%1$s</xliff:g> δεν υποστηρίζει τις λειτουργίες συζήτησης"</string>
-    <string name="bubble_overflow_empty_title" msgid="3120029421991510842">"Δεν υπάρχουν πρόσφατα συννεφάκια"</string>
-    <string name="bubble_overflow_empty_subtitle" msgid="2030874469510497397">"Τα πρόσφατα συννεφάκια και τα συννεφάκια που παραβλέψατε θα εμφανίζονται εδώ."</string>
-=======
     <!-- no translation found for bubble_overflow_empty_title (3120029421991510842) -->
     <skip />
     <!-- no translation found for bubble_overflow_empty_subtitle (3106801169793396894) -->
     <skip />
->>>>>>> 07ec9b4d
     <string name="notification_unblockable_desc" msgid="2073030886006190804">"Δεν είναι δυνατή η τροποποίηση αυτών των ειδοποιήσεων"</string>
     <string name="notification_multichannel_desc" msgid="7414593090056236179">"Δεν είναι δυνατή η διαμόρφωση αυτής της ομάδας ειδοποιήσεων εδώ"</string>
     <string name="notification_delegate_header" msgid="1264510071031479920">"Ειδοποίηση μέσω διακομιστή μεσολάβησης"</string>
