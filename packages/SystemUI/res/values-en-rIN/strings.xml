--- conflicted
+++ resolved
@@ -83,11 +83,7 @@
     <string name="screenrecord_name" msgid="2596401223859996572">"Screen recorder"</string>
     <string name="screenrecord_channel_description" msgid="4147077128486138351">"Ongoing notification for a screen record session"</string>
     <string name="screenrecord_start_label" msgid="1750350278888217473">"Start recording?"</string>
-<<<<<<< HEAD
-    <string name="screenrecord_description" msgid="1123231719680353736">"While recording, the Android System can capture any sensitive information that’s visible on your screen or played on your device. This includes passwords, payment info, photos, messages and audio."</string>
-=======
     <string name="screenrecord_description" msgid="1123231719680353736">"While recording, Android system can capture any sensitive information that’s visible on your screen or played on your device. This includes passwords, payment info, photos, messages and audio."</string>
->>>>>>> 07ec9b4d
     <string name="screenrecord_audio_label" msgid="6183558856175159629">"Record audio"</string>
     <string name="screenrecord_device_audio_label" msgid="9016927171280567791">"Device audio"</string>
     <string name="screenrecord_device_audio_description" msgid="4922694220572186193">"Sound from your device, like music, calls and ringtones"</string>
