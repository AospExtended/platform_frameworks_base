<?xml version="1.0" encoding="UTF-8"?>
<!-- 
/**
 * Copyright (c) 2009, The Android Open Source Project
 *
 * Licensed under the Apache License, Version 2.0 (the "License");
 * you may not use this file except in compliance with the License.
 * You may obtain a copy of the License at
 *
 *     http://www.apache.org/licenses/LICENSE-2.0
 *
 * Unless required by applicable law or agreed to in writing, software
 * distributed under the License is distributed on an "AS IS" BASIS,
 * WITHOUT WARRANTIES OR CONDITIONS OF ANY KIND, either express or implied.
 * See the License for the specific language governing permissions and
 * limitations under the License.
 */
 -->

<resources xmlns:android="http://schemas.android.com/apk/res/android"
    xmlns:xliff="urn:oasis:names:tc:xliff:document:1.2">
    <string name="app_label" msgid="4811759950673118541">"رابط کاربر سیستم"</string>
    <string name="status_bar_clear_all_button" msgid="2491321682873657397">"پاک کردن"</string>
    <string name="status_bar_no_notifications_title" msgid="7812479124981107507">"اعلانی موجود نیست"</string>
    <string name="status_bar_ongoing_events_title" msgid="3986169317496615446">"در حال انجام"</string>
    <string name="status_bar_latest_events_title" msgid="202755896454005436">"اعلان‌ها"</string>
    <string name="battery_low_title" msgid="6891106956328275225">"ممکن است باتری به‌زودی تمام شود"</string>
    <string name="battery_low_percent_format" msgid="4276661262843170964">"<xliff:g id="PERCENTAGE">%s</xliff:g> باقی مانده است"</string>
    <string name="battery_low_percent_format_hybrid" msgid="3985614339605686167">"<xliff:g id="PERCENTAGE">%1$s</xliff:g> باقی مانده، براساس اشتفاده شما حدود <xliff:g id="TIME">%2$s</xliff:g> باقی مانده است"</string>
    <string name="battery_low_percent_format_hybrid_short" msgid="5917433188456218857">"<xliff:g id="PERCENTAGE">%1$s</xliff:g> باقی مانده، حدود <xliff:g id="TIME">%2$s</xliff:g> باقی مانده است"</string>
    <string name="battery_low_percent_format_saver_started" msgid="4968468824040940688">"<xliff:g id="PERCENTAGE">%s</xliff:g> باقی مانده است. «بهینه‌سازی باتری» روشن است."</string>
    <string name="invalid_charger" msgid="4370074072117767416">"‏ازطریق USB شارژ نمی‌شود. از شارژر ارائه‌شده با دستگاه استفاده کنید."</string>
    <string name="invalid_charger_title" msgid="938685362320735167">"‏ازطریق USB شارژ نمی‌شود"</string>
    <string name="invalid_charger_text" msgid="2339310107232691577">"از شارژر ارائه‌شده با دستگاه استفاده کنید"</string>
    <string name="battery_low_why" msgid="2056750982959359863">"تنظیمات"</string>
    <string name="battery_saver_confirmation_title" msgid="1234998463717398453">"«بهینه‌سازی باتری» روشن شود؟"</string>
    <string name="battery_saver_confirmation_title_generic" msgid="2299231884234959849">"درباره «بهینه‌سازی باتری»"</string>
    <string name="battery_saver_confirmation_ok" msgid="5042136476802816494">"روشن کردن"</string>
    <string name="battery_saver_start_action" msgid="4553256017945469937">"«بهینه‌سازی باتری» را روشن کنید"</string>
    <string name="status_bar_settings_settings_button" msgid="534331565185171556">"تنظیمات"</string>
    <string name="status_bar_settings_wifi_button" msgid="7243072479837270946">"Wi-Fi"</string>
    <string name="status_bar_settings_auto_rotation" msgid="8329080442278431708">"چرخش خودکار صفحه"</string>
    <string name="status_bar_settings_mute_label" msgid="914392730086057522">"صامت"</string>
    <string name="status_bar_settings_auto_brightness_label" msgid="2151934479226017725">"خودکار"</string>
    <string name="status_bar_settings_notifications" msgid="5285316949980621438">"اعلان‌ها"</string>
    <string name="bluetooth_tethered" msgid="4171071193052799041">"اتصال اینترنتی با بلوتوث تلفن همراه"</string>
    <string name="status_bar_input_method_settings_configure_input_methods" msgid="2972273031043777851">"تنظیم روش‌های ورودی"</string>
    <string name="status_bar_use_physical_keyboard" msgid="4849251850931213371">"صفحه‌کلید فیزیکی"</string>
    <string name="usb_device_permission_prompt" msgid="4414719028369181772">"به <xliff:g id="APPLICATION">%1$s</xliff:g> برای دسترسی به <xliff:g id="USB_DEVICE">%2$s</xliff:g> اجازه داده شود؟"</string>
    <string name="usb_device_permission_prompt_warn" msgid="2309129784984063656">"‏به <xliff:g id="APPLICATION">%1$s</xliff:g> اجازه می‌دهید به <xliff:g id="USB_DEVICE">%2$s</xliff:g>دسترسی داشته باشد؟\nمجوز ضبط به این برنامه داده نشده است اما می‌تواند صدا را ازطریق این دستگاه USB ضبط کند."</string>
    <string name="usb_accessory_permission_prompt" msgid="717963550388312123">"به <xliff:g id="APPLICATION">%1$s</xliff:g> برای دسترسی به <xliff:g id="USB_ACCESSORY">%2$s</xliff:g> اجازه داده شود؟"</string>
    <string name="usb_device_confirm_prompt" msgid="4091711472439910809">"برای استفاده از <xliff:g id="USB_DEVICE">%2$s</xliff:g>، <xliff:g id="APPLICATION">%1$s</xliff:g> باز شود؟"</string>
    <string name="usb_device_confirm_prompt_warn" msgid="990208659736311769">"‏<xliff:g id="APPLICATION">%1$s</xliff:g> برای رسیدگی به <xliff:g id="USB_DEVICE">%2$s</xliff:g> باز شود؟\nمجوز ضبط به این برنامه داده نشده است اما می‌تواند صدا را ازطریق این دستگاه USB ضبط کند."</string>
    <string name="usb_accessory_confirm_prompt" msgid="5728408382798643421">"برای استفاده از <xliff:g id="USB_ACCESSORY">%2$s</xliff:g>، <xliff:g id="APPLICATION">%1$s</xliff:g> باز شود؟"</string>
    <string name="usb_accessory_uri_prompt" msgid="6756649383432542382">"‏هیچ برنامه نصب شده‌ای با این وسیله جانبی USB کار نمی‌کند. در <xliff:g id="URL">%1$s</xliff:g> دربارهٔ این وسیله جانبی اطلاعات بیشتری کسب کنید"</string>
    <string name="title_usb_accessory" msgid="1236358027511638648">"‏لوازم جانبی USB"</string>
    <string name="label_view" msgid="6815442985276363364">"مشاهده"</string>
    <string name="always_use_device" msgid="210535878779644679">"همیشه هنگام اتصال <xliff:g id="USB_DEVICE">%2$s</xliff:g>، <xliff:g id="APPLICATION">%1$s</xliff:g> باز شود"</string>
    <string name="always_use_accessory" msgid="1977225429341838444">"همیشه هنگام اتصال <xliff:g id="USB_ACCESSORY">%2$s</xliff:g>، <xliff:g id="APPLICATION">%1$s</xliff:g> باز شود"</string>
    <string name="usb_debugging_title" msgid="8274884945238642726">"‏اشکال‌زدایی USB مجاز است؟"</string>
    <string name="usb_debugging_message" msgid="5794616114463921773">"‏اثر انگشت کلید RSA رایانه: \n<xliff:g id="FINGERPRINT">%1$s</xliff:g>"</string>
    <string name="usb_debugging_always" msgid="4003121804294739548">"همیشه از این رایانه انجام شود"</string>
    <string name="usb_debugging_allow" msgid="1722643858015321328">"اجازه دادن"</string>
    <string name="usb_debugging_secondary_user_title" msgid="7843050591380107998">"‏اشکال‌زدایی USB مجاز نیست"</string>
    <string name="usb_debugging_secondary_user_message" msgid="3740347841470403244">"‏کاربری که درحال حاضر در این دستگاه وارد سیستم شده است نمی‌تواند اشکال‌زدایی USB را روشن کند. برای استفاده از این قابلیت، به کاربر اصلی تغییر وضعیت دهید."</string>
    <string name="wifi_debugging_title" msgid="7300007687492186076">"اشکال‌زدایی بی‌سیم در این شبکه مجاز شود؟"</string>
    <string name="wifi_debugging_message" msgid="5461204211731802995">"‏نام شبکه (SSID)\n<xliff:g id="SSID_0">%1$s</xliff:g>\n\nنشانی Wi‑Fi (BSSID)‎\n<xliff:g id="BSSID_1">%2$s</xliff:g>"</string>
    <string name="wifi_debugging_always" msgid="2968383799517975155">"همیشه در این شبکه مجاز شود"</string>
    <string name="wifi_debugging_allow" msgid="4573224609684957886">"مجاز"</string>
    <string name="wifi_debugging_secondary_user_title" msgid="2493201475880517725">"اشکال‌زدایی بی‌سیم مجاز نیست"</string>
    <string name="wifi_debugging_secondary_user_message" msgid="4492383073970079751">"کاربری که درحال‌حاضر در این دستگاه به سیستم وارد شده است نمی‌تواند اشکال‌زدایی بی‌سیم را روشن کند. برای استفاده از این ویژگی، به کاربر اصلی بروید."</string>
    <string name="usb_contaminant_title" msgid="894052515034594113">"‏درگاه USB غیرفعال شده است"</string>
    <string name="usb_contaminant_message" msgid="7730476585174719805">"‏برای محافظت از دستگاهتان دربرابر مایعات یا خاکروبه، درگاه USB غیرفعال شده است و هیچ‌کدام از لوازم جانبی را شناسایی نخواهد کرد.\n\nهرزمان که استفاده از درگاه USB امکان‌پذیر باشد، به شما اطلاع داده می‌شود."</string>
    <string name="usb_port_enabled" msgid="531823867664717018">"‏درگاه USB برای تشخیص شارژرها و لوازم جانبی فعال شد"</string>
    <string name="usb_disable_contaminant_detection" msgid="3827082183595978641">"‏فعال کردن USB"</string>
    <string name="learn_more" msgid="4690632085667273811">"بیشتر بدانید"</string>
    <string name="compat_mode_on" msgid="4963711187149440884">"بزرگ‌نمایی برای پر کردن صفحه"</string>
    <string name="compat_mode_off" msgid="7682459748279487945">"گسترده کردن برای پر کردن صفحه"</string>
    <string name="global_action_screenshot" msgid="2760267567509131654">"عکس صفحه‌نمایش"</string>
    <string name="remote_input_image_insertion_text" msgid="4850791636452521123">"تصویری ارسال کرد"</string>
    <string name="screenshot_saving_ticker" msgid="6519186952674544916">"در حال ذخیره عکس صفحه‌نمایش..."</string>
    <string name="screenshot_saving_title" msgid="2298349784913287333">"درحال ذخیره عکس صفحه‌نمایش…"</string>
    <string name="screenshot_saved_title" msgid="8893267638659083153">"عکس صفحه‌نمایش ذخیره شد"</string>
    <string name="screenshot_saved_text" msgid="7778833104901642442">"برای مشاهده عکس صفحه‌نمایشتان ضربه بزنید"</string>
    <string name="screenshot_failed_title" msgid="3259148215671936891">"عکس صفحه‌نمایش ذخیره نشد"</string>
    <string name="screenshot_failed_to_save_unknown_text" msgid="1506621600548684129">"دوباره عکس صفحه‌نمایش بگیرید"</string>
    <string name="screenshot_failed_to_save_text" msgid="8344173457344027501">"به دلیل محدود بودن فضای ذخیره‌سازی نمی‌توان عکس صفحه‌نمایش را ذخیره کرد"</string>
    <string name="screenshot_failed_to_capture_text" msgid="7818288545874407451">"برنامه یا سازمان شما اجازه نمی‌دهند عکس صفحه‌نمایش بگیرید."</string>
    <string name="screenshot_dismiss_ui_description" msgid="934736855340147968">"رد کردن نماگرفت"</string>
    <string name="screenshot_preview_description" msgid="669177537416980449">"باز کردن نماگرفت"</string>
    <string name="screenrecord_name" msgid="2596401223859996572">"ضبط‌کننده صفحه‌نمایش"</string>
    <string name="screenrecord_channel_description" msgid="4147077128486138351">"اعلان درحال انجام برای جلسه ضبط صفحه‌نمایش"</string>
    <string name="screenrecord_start_label" msgid="1750350278888217473">"ضبط شروع شود؟"</string>
    <string name="screenrecord_description" msgid="1123231719680353736">"‏هنگام ضبط، «سیستم Android» می‌تواند هر اطلاعات حساسی را که روی صفحه‌نمایش شما نشان داده می‌شود یا روی دستگاه شما پخش می‌شود ضبط کند. این شامل گذرواژه‌ها، اطلاعات پرداخت، عکس‌ها، پیام‌ها، و صدا می‌شود."</string>
    <string name="screenrecord_audio_label" msgid="6183558856175159629">"ضبط صدا"</string>
    <string name="screenrecord_device_audio_label" msgid="9016927171280567791">"صدای دریافتی از دستگاه"</string>
    <string name="screenrecord_device_audio_description" msgid="4922694220572186193">"صدای دریافتی از دستگاه، مثل موسیقی، تماس، و آهنگ زنگ"</string>
    <string name="screenrecord_mic_label" msgid="2111264835791332350">"میکروفن"</string>
    <string name="screenrecord_device_audio_and_mic_label" msgid="1831323771978646841">"صدا و میکروفون دستگاه"</string>
    <string name="screenrecord_start" msgid="330991441575775004">"شروع"</string>
    <string name="screenrecord_ongoing_screen_only" msgid="4459670242451527727">"درحال ضبط صفحه‌نمایش"</string>
    <string name="screenrecord_ongoing_screen_and_audio" msgid="5351133763125180920">"درحال ضبط صفحه‌نمایش و صدا"</string>
    <string name="screenrecord_taps_label" msgid="1595690528298857649">"نمایش قسمت‌های لمس‌شده روی صفحه‌نمایش"</string>
    <string name="screenrecord_stop_text" msgid="6549288689506057686">"ضربه برای توقف"</string>
    <string name="screenrecord_stop_label" msgid="72699670052087989">"توقف"</string>
    <string name="screenrecord_pause_label" msgid="6004054907104549857">"مکث"</string>
    <string name="screenrecord_resume_label" msgid="4972223043729555575">"ازسرگیری"</string>
    <string name="screenrecord_cancel_label" msgid="7850926573274483294">"لغو"</string>
    <string name="screenrecord_share_label" msgid="5025590804030086930">"هم‌رسانی"</string>
    <string name="screenrecord_delete_label" msgid="1376347010553987058">"حذف"</string>
    <string name="screenrecord_cancel_success" msgid="1775448688137393901">"ضبط صفحه‌نمایش لغو شد"</string>
    <string name="screenrecord_save_message" msgid="490522052388998226">"ضبط صفحه‌نمایش ذخیره شد، برای مشاهده ضربه بزنید"</string>
    <string name="screenrecord_delete_description" msgid="1604522770162810570">"فایل ضبط صفحه‌نمایش حذف شد"</string>
    <string name="screenrecord_delete_error" msgid="2870506119743013588">"خطا در حذف فایل ضبط صفحه‌نمایش"</string>
    <string name="screenrecord_permission_error" msgid="7856841237023137686">"مجوزها دریافت نشدند"</string>
    <string name="screenrecord_start_error" msgid="2200660692479682368">"خطا هنگام شروع ضبط صفحه‌نمایش"</string>
    <string name="usb_preference_title" msgid="1439924437558480718">"‏گزینه‌های انتقال فایل USB"</string>
    <string name="use_mtp_button_title" msgid="5036082897886518086">"‏نصب به‌عنوان دستگاه پخش رسانه (MTP)"</string>
    <string name="use_ptp_button_title" msgid="7676427598943446826">"‏تصب به‌عنوان دوربین (PTP)"</string>
    <string name="installer_cd_button_title" msgid="5499998592841984743">"‏برنامه Android File Transfer را برای Mac نصب کنید"</string>
    <string name="accessibility_back" msgid="6530104400086152611">"برگشت"</string>
    <string name="accessibility_home" msgid="5430449841237966217">"صفحهٔ اصلی"</string>
    <string name="accessibility_menu" msgid="2701163794470513040">"منو"</string>
    <string name="accessibility_accessibility_button" msgid="4089042473497107709">"دسترس‌پذیری"</string>
    <string name="accessibility_rotate_button" msgid="1238584767612362586">"چرخاندن صفحه"</string>
    <string name="accessibility_recent" msgid="901641734769533575">"نمای کلی"</string>
    <string name="accessibility_search_light" msgid="524741790416076988">"جستجو"</string>
    <string name="accessibility_camera_button" msgid="2938898391716647247">"دوربین"</string>
    <string name="accessibility_phone_button" msgid="4256353121703100427">"تلفن"</string>
    <string name="accessibility_voice_assist_button" msgid="6497706615649754510">"دستیار صوتی"</string>
    <string name="accessibility_unlock_button" msgid="122785427241471085">"باز کردن قفل"</string>
    <string name="accessibility_waiting_for_fingerprint" msgid="5209142744692162598">"در انتظار اثر انگشت"</string>
    <string name="accessibility_unlock_without_fingerprint" msgid="1811563723195375298">"باز کردن قفل بدون استفاده از اثر انگشت"</string>
    <string name="accessibility_scanning_face" msgid="3093828357921541387">"درحال اسکن کردن چهره"</string>
    <string name="accessibility_send_smart_reply" msgid="8885032190442015141">"ارسال"</string>
    <string name="accessibility_manage_notification" msgid="582215815790143983">"مدیریت اعلان‌ها"</string>
    <string name="phone_label" msgid="5715229948920451352">"باز کردن تلفن"</string>
    <string name="voice_assist_label" msgid="3725967093735929020">"«دستیار صوتی» را باز کنید"</string>
    <string name="camera_label" msgid="8253821920931143699">"باز کردن دوربین"</string>
    <string name="cancel" msgid="1089011503403416730">"لغو"</string>
    <string name="biometric_dialog_confirm" msgid="2005978443007344895">"تأیید"</string>
    <string name="biometric_dialog_try_again" msgid="8575345628117768844">"امتحان مجدد"</string>
    <string name="biometric_dialog_empty_space_description" msgid="3330555462071453396">"برای لغو راستی‌آزمایی ضربه بزنید"</string>
    <string name="biometric_dialog_face_icon_description_idle" msgid="4351777022315116816">"لطفاً دوباره امتحان کنید"</string>
    <string name="biometric_dialog_face_icon_description_authenticating" msgid="3401633342366146535">"درحال جستجوی چهره"</string>
    <string name="biometric_dialog_face_icon_description_authenticated" msgid="2242167416140740920">"چهره احراز هویت شد"</string>
    <string name="biometric_dialog_face_icon_description_confirmed" msgid="7918067993953940778">"تأیید شد"</string>
    <string name="biometric_dialog_tap_confirm" msgid="9166350738859143358">"برای تکمیل، روی تأیید ضربه بزنید"</string>
    <string name="biometric_dialog_authenticated" msgid="7337147327545272484">"راستی‌آزمایی‌شده"</string>
    <string name="biometric_dialog_use_pin" msgid="8385294115283000709">"استفاده از پین"</string>
    <string name="biometric_dialog_use_pattern" msgid="2315593393167211194">"استفاده از الگو"</string>
    <string name="biometric_dialog_use_password" msgid="3445033859393474779">"استفاده از گذرواژه"</string>
    <string name="biometric_dialog_wrong_pin" msgid="1878539073972762803">"پین اشتباه است"</string>
    <string name="biometric_dialog_wrong_pattern" msgid="8954812279840889029">"الگو اشتباه است"</string>
    <string name="biometric_dialog_wrong_password" msgid="69477929306843790">"گذرواژه اشتباه است"</string>
    <string name="biometric_dialog_credential_too_many_attempts" msgid="3083141271737748716">"تلاش‌های نادرست بسیاری انجام شده است.\nپس از <xliff:g id="NUMBER">%d</xliff:g> ثانیه دوباره امتحان کنید."</string>
    <string name="biometric_dialog_credential_attempts_before_wipe" msgid="6751859711975516999">"دوباره امتحان کنید. تلاش <xliff:g id="ATTEMPTS_0">%1$d</xliff:g> از <xliff:g id="MAX_ATTEMPTS">%2$d</xliff:g>."</string>
    <string name="biometric_dialog_last_attempt_before_wipe_dialog_title" msgid="2874250099278693477">"داده‌هایتان حذف خواهد شد"</string>
    <string name="biometric_dialog_last_pattern_attempt_before_wipe_device" msgid="6562299244825817598">"اگر در تلاش بعدی الگوی نادرستی وارد کنید، داده‌های این دستگاه حذف خواهد شد."</string>
    <string name="biometric_dialog_last_pin_attempt_before_wipe_device" msgid="9151756675698215723">"اگر در تلاش بعدی‌ پین نادرستی وارد کنید، داده‌های این دستگاه حذف خواهد شد."</string>
    <string name="biometric_dialog_last_password_attempt_before_wipe_device" msgid="2363778585575998317">"اگر در تلاش بعدی‌ گذرواژه نادرستی وارد کنید، داده‌های این دستگاه حذف خواهد شد."</string>
    <string name="biometric_dialog_last_pattern_attempt_before_wipe_user" msgid="8400180746043407270">"اگر در تلاش بعدی‌ الگوی نادرستی وارد کنید، این کاربر حذف خواهد شد."</string>
    <string name="biometric_dialog_last_pin_attempt_before_wipe_user" msgid="4159878829962411168">"اگر در تلاش بعدی‌ پین نادرستی وارد کنید، این کاربر حذف خواهد شد."</string>
    <string name="biometric_dialog_last_password_attempt_before_wipe_user" msgid="4695682515465063885">"اگر در تلاش بعدی گذرواژه نادرستی وارد کنید، این کاربر حذف خواهد شد."</string>
    <string name="biometric_dialog_last_pattern_attempt_before_wipe_profile" msgid="6045224069529284686">"اگر در تلاش بعدی الگوی نادرستی وارد کنید، داده‌های نمایه کاری شما و داده‌های آن حذف خواهد شد."</string>
    <string name="biometric_dialog_last_pin_attempt_before_wipe_profile" msgid="545567685899091757">"اگر در تلاش بعدی‌ پین نادرستی وارد کنید، نمایه کاری شما و داده‌های آن حذف خواهند شد."</string>
    <string name="biometric_dialog_last_password_attempt_before_wipe_profile" msgid="8538032972389729253">"اگر در تلاش بعدی‌ گذرواژه نادرستی وارد کنید، نمایه کاری شما و داده‌های آن حذف خواهند شد."</string>
    <string name="biometric_dialog_failed_attempts_now_wiping_device" msgid="6585503524026243042">"تلاش‌های نادرست بسیار زیادی انجام شده است. داده‌های این دستگاه حذف خواهد شد."</string>
    <string name="biometric_dialog_failed_attempts_now_wiping_user" msgid="7015008539146949115">"تلاش‌های اشتباه بسیار زیادی انجام شده است. این کاربر حذف خواهد شد."</string>
    <string name="biometric_dialog_failed_attempts_now_wiping_profile" msgid="5239378521440749682">"تلاش‌های اشتباه بسیار زیادی انجام شده است. این نمایه کاری و داده‌های آن‌ حذف خواهند شد."</string>
    <string name="biometric_dialog_now_wiping_dialog_dismiss" msgid="7189432882125106154">"رد کردن"</string>
    <string name="fingerprint_dialog_touch_sensor" msgid="2817887108047658975">"حسگر اثر انگشت را لمس کنید"</string>
    <string name="accessibility_fingerprint_dialog_fingerprint_icon" msgid="4465698996175640549">"نماد اثر انگشت"</string>
    <string name="face_dialog_looking_for_face" msgid="2656848512116189509">"درحال جستجوی شما…"</string>
    <string name="accessibility_face_dialog_face_icon" msgid="8335095612223716768">"نماد چهره"</string>
    <string name="accessibility_compatibility_zoom_button" msgid="5845799798708790509">"دکمه بزرگ‌نمایی سازگار."</string>
    <string name="accessibility_compatibility_zoom_example" msgid="2617218726091234073">"بزرگ‌نمایی از صفحه‌های کوچک تا بزرگ."</string>
    <string name="accessibility_bluetooth_connected" msgid="4745196874551115205">"بلوتوث متصل است."</string>
    <string name="accessibility_bluetooth_disconnected" msgid="7195823280221275929">"بلوتوث قطع شده است."</string>
    <string name="accessibility_no_battery" msgid="3789287732041910804">"باتری موجود نیست."</string>
    <string name="accessibility_battery_one_bar" msgid="8868347318237585329">"یک نوار برای باتری."</string>
    <string name="accessibility_battery_two_bars" msgid="7895789999668425551">"دو نوار برای باتری."</string>
    <string name="accessibility_battery_three_bars" msgid="118341923832368291">"سه نوار برای باتری."</string>
    <string name="accessibility_battery_full" msgid="1480463938961288494">"باتری پر است."</string>
    <string name="accessibility_no_phone" msgid="8828412144430247025">"بدون تلفن."</string>
    <string name="accessibility_phone_one_bar" msgid="8786055123727785588">"یک نوار برای تلفن."</string>
    <string name="accessibility_phone_two_bars" msgid="3316909612598670674">"دو نوار برای تلفن."</string>
    <string name="accessibility_phone_three_bars" msgid="5670937367300884534">"سه نوار برای تلفن."</string>
    <string name="accessibility_phone_signal_full" msgid="1103449569988869971">"قدرت امواج تلفن همراه کامل است."</string>
    <string name="accessibility_no_data" msgid="2124768255213392359">"داده‌ای وجود ندارد."</string>
    <string name="accessibility_data_one_bar" msgid="3226985124149387055">"یک نوار برای داده."</string>
    <string name="accessibility_data_two_bars" msgid="4576231688545173059">"دو نوار برای داده."</string>
    <string name="accessibility_data_three_bars" msgid="3036562180893930325">"سه نوار برای داده."</string>
    <string name="accessibility_data_signal_full" msgid="283507058258113551">"قدرت سیگنال داده کامل است."</string>
    <string name="accessibility_wifi_name" msgid="4863440268606851734">"به <xliff:g id="WIFI">%s</xliff:g> متصل شد."</string>
    <string name="accessibility_bluetooth_name" msgid="7300973230214067678">"به <xliff:g id="BLUETOOTH">%s</xliff:g> متصل شد."</string>
    <string name="accessibility_cast_name" msgid="7344437925388773685">"متصل به <xliff:g id="CAST">%s</xliff:g>."</string>
    <string name="accessibility_no_wimax" msgid="2014864207473859228">"‏WiMAX وجود ندارد."</string>
    <string name="accessibility_wimax_one_bar" msgid="2996915709342221412">"‏WiMAX یک نوار دارد."</string>
    <string name="accessibility_wimax_two_bars" msgid="7335485192390018939">"‏WiMAX دو نوار دارد."</string>
    <string name="accessibility_wimax_three_bars" msgid="2773714362377629938">"‏WiMAX سه نوار دارد."</string>
    <string name="accessibility_wimax_signal_full" msgid="3101861561730624315">"‏قدرت سیگنال WiMAX کامل است."</string>
    <string name="accessibility_ethernet_disconnected" msgid="2097190491174968655">"اترنت قطع شد."</string>
    <string name="accessibility_ethernet_connected" msgid="3988347636883115213">"اترنت متصل شد."</string>
    <string name="accessibility_no_signal" msgid="1115622734914921920">"فاقد سیگنال."</string>
    <string name="accessibility_not_connected" msgid="4061305616351042142">"متصل نیست."</string>
    <string name="accessibility_zero_bars" msgid="1364823964848784827">"بدون میله."</string>
    <string name="accessibility_one_bar" msgid="6312250030039240665">"یک میله."</string>
    <string name="accessibility_two_bars" msgid="1335676987274417121">"دو میله."</string>
    <string name="accessibility_three_bars" msgid="819417766606501295">"سه میله."</string>
    <string name="accessibility_signal_full" msgid="5920148525598637311">"سیگنال کامل."</string>
    <string name="accessibility_desc_on" msgid="2899626845061427845">"روشن."</string>
    <string name="accessibility_desc_off" msgid="8055389500285421408">"خاموش."</string>
    <string name="accessibility_desc_connected" msgid="3082590384032624233">"متصل."</string>
    <string name="accessibility_desc_connecting" msgid="8011433412112903614">"در حال مرتبط‌ شدن."</string>
    <string name="data_connection_gprs" msgid="2752584037409568435">"GPRS"</string>
    <string name="data_connection_hspa" msgid="6096234094857660873">"HSPA"</string>
    <string name="data_connection_3g" msgid="1215807817895516914">"3G"</string>
    <string name="data_connection_3_5g" msgid="4097346596394846450">"H"</string>
    <string name="data_connection_3_5g_plus" msgid="8938598386721354697">"H+‎"</string>
    <string name="data_connection_4g" msgid="5770196771037980730">"4G"</string>
    <string name="data_connection_4g_plus" msgid="780615287092000279">"4G+‎"</string>
    <string name="data_connection_lte" msgid="557021044282539923">"LTE"</string>
    <string name="data_connection_lte_plus" msgid="4799302403782283178">"LTE+‎"</string>
    <string name="data_connection_cdma" msgid="7678457855627313518">"1X"</string>
    <string name="data_connection_roaming" msgid="375650836665414797">"فراگردی"</string>
    <string name="data_connection_edge" msgid="6316755666481405762">"EDGE"</string>
    <string name="accessibility_data_connection_wifi" msgid="4422160347472742434">"Wi-Fi"</string>
    <string name="accessibility_no_sim" msgid="1140839832913084973">"بدون سیم کارت."</string>
    <string name="accessibility_cell_data" msgid="172950885786007392">"داده‌ تلفن همراه"</string>
    <string name="accessibility_cell_data_on" msgid="691666434519443162">"داده تلفن همراه روشن"</string>
    <string name="cell_data_off_content_description" msgid="9165555931499878044">"داده تلفن همراه خاموش است"</string>
    <string name="not_default_data_content_description" msgid="6757881730711522517">"برای استفاده از داده تنظیم نشده است"</string>
    <string name="cell_data_off" msgid="4886198950247099526">"خاموش"</string>
    <string name="accessibility_bluetooth_tether" msgid="6327291292208790599">"اشتراک‌گذاری اینترنت با بلوتوث."</string>
    <string name="accessibility_airplane_mode" msgid="1899529214045998505">"حالت هواپیما."</string>
    <string name="accessibility_vpn_on" msgid="8037549696057288731">"‏VPN روشن است."</string>
    <string name="accessibility_no_sims" msgid="5711270400476534667">"سیم‌کارتی موجود نیست."</string>
    <string name="carrier_network_change_mode" msgid="5174141476991149918">"تغییر شبکه شرکت مخابراتی"</string>
    <string name="accessibility_battery_details" msgid="6184390274150865789">"باز کردن جزئیات باتری"</string>
    <string name="accessibility_battery_level" msgid="5143715405241138822">"باتری <xliff:g id="NUMBER">%d</xliff:g> درصد."</string>
    <string name="accessibility_battery_level_with_estimate" msgid="4843119982547599452">"باتری <xliff:g id="PERCENTAGE">%1$s</xliff:g> درصد شارژ دارد، براساس مصرفتان تقریباً <xliff:g id="TIME">%2$s</xliff:g> شارژ باقی‌مانده است"</string>
    <string name="accessibility_battery_level_charging" msgid="8892191177774027364">"در حال شارژ باتری، <xliff:g id="BATTERY_PERCENTAGE">%d</xliff:g> درصد"</string>
    <string name="accessibility_settings_button" msgid="2197034218538913880">"تنظیمات سیستم."</string>
    <string name="accessibility_notifications_button" msgid="3960913924189228831">"اعلان‌ها."</string>
    <string name="accessibility_overflow_action" msgid="8555835828182509104">"دیدن همه اعلان‌ها"</string>
    <string name="accessibility_remove_notification" msgid="1641455251495815527">"پاک کردن اعلان"</string>
    <string name="accessibility_gps_enabled" msgid="4061313248217660858">"‏GPS فعال شد."</string>
    <string name="accessibility_gps_acquiring" msgid="896207402196024040">"‏دستیابی به GPS."</string>
    <string name="accessibility_tty_enabled" msgid="1123180388823381118">"‏TeleTypewriter فعال شد."</string>
    <string name="accessibility_ringer_vibrate" msgid="6261841170896561364">"زنگ لرزشی."</string>
    <string name="accessibility_ringer_silent" msgid="8994620163934249882">"زنگ بی‌صدا."</string>
    <!-- no translation found for accessibility_casting (8708751252897282313) -->
    <skip />
    <!-- no translation found for accessibility_work_mode (1280025758672376313) -->
    <skip />
    <string name="accessibility_notification_dismissed" msgid="4411652015138892952">"اعلان ردشد."</string>
    <string name="accessibility_desc_notification_shade" msgid="5355229129428759989">"مجموعه اعلان."</string>
    <string name="accessibility_desc_quick_settings" msgid="4374766941484719179">"تنظیمات سریع."</string>
    <string name="accessibility_desc_lock_screen" msgid="5983125095181194887">"صفحه قفل."</string>
    <string name="accessibility_desc_settings" msgid="6728577365389151969">"تنظیمات"</string>
    <string name="accessibility_desc_recent_apps" msgid="1748675199348914194">"نمای کلی."</string>
    <string name="accessibility_desc_work_lock" msgid="4355620395354680575">"صفحه قفل کاری"</string>
    <string name="accessibility_desc_close" msgid="8293708213442107755">"بستن"</string>
    <string name="accessibility_quick_settings_wifi" msgid="167707325133803052">"<xliff:g id="SIGNAL">%1$s</xliff:g>."</string>
    <string name="accessibility_quick_settings_wifi_changed_off" msgid="2230487165558877262">"‏Wi-Fi خاموش شد."</string>
    <string name="accessibility_quick_settings_wifi_changed_on" msgid="1490362586009027611">"‏Wi-Fi روشن شد."</string>
    <string name="accessibility_quick_settings_mobile" msgid="1817825313718492906">"تلفن همراه <xliff:g id="SIGNAL">%1$s</xliff:g>. <xliff:g id="TYPE">%2$s</xliff:g>. <xliff:g id="NETWORK">%3$s</xliff:g>."</string>
    <string name="accessibility_quick_settings_battery" msgid="533594896310663853">"باتری <xliff:g id="STATE">%s</xliff:g>."</string>
    <string name="accessibility_quick_settings_airplane_off" msgid="1275658769368793228">"حالت هواپیما خاموش است."</string>
    <string name="accessibility_quick_settings_airplane_on" msgid="8106176561295294255">"حالت هواپیما روشن است."</string>
    <string name="accessibility_quick_settings_airplane_changed_off" msgid="8880183481476943754">"حالت هواپیما خاموش شد."</string>
    <string name="accessibility_quick_settings_airplane_changed_on" msgid="6327378061894076288">"حالت هواپیما روشن شد."</string>
    <string name="accessibility_quick_settings_dnd_none_on" msgid="3235552940146035383">"سکوت کامل"</string>
    <string name="accessibility_quick_settings_dnd_alarms_on" msgid="3375848309132140014">"فقط زنگ ساعت"</string>
    <string name="accessibility_quick_settings_dnd" msgid="2415967452264206047">"مزاحم نشوید."</string>
    <string name="accessibility_quick_settings_dnd_changed_off" msgid="1457150026842505799">"«مزاحم نشوید» خاموش شد."</string>
    <string name="accessibility_quick_settings_dnd_changed_on" msgid="186315911607486129">"«مزاحم نشوید» روشن شد."</string>
    <string name="accessibility_quick_settings_bluetooth" msgid="8250942386687551283">"بلوتوث."</string>
    <string name="accessibility_quick_settings_bluetooth_off" msgid="3795983516942423240">"بلوتوث خاموش است."</string>
    <string name="accessibility_quick_settings_bluetooth_on" msgid="3819082137684078013">"بلوتوث روشن است."</string>
    <string name="accessibility_quick_settings_bluetooth_connecting" msgid="7362294657419149294">"بلوتوث در حال اتصال است."</string>
    <string name="accessibility_quick_settings_bluetooth_connected" msgid="5237625393869747261">"بلوتوث متصل است."</string>
    <string name="accessibility_quick_settings_bluetooth_changed_off" msgid="3344226652293797283">"بلوتوث خاموش شد."</string>
    <string name="accessibility_quick_settings_bluetooth_changed_on" msgid="1263282011749437549">"بلوتوث روشن شد."</string>
    <string name="accessibility_quick_settings_location_off" msgid="6122523378294740598">"گزارش موقعیت مکانی خاموش است."</string>
    <string name="accessibility_quick_settings_location_on" msgid="6869947200325467243">"گزارش موقعیت مکانی روشن است."</string>
    <string name="accessibility_quick_settings_location_changed_off" msgid="5132776369388699133">"گزارش موقعیت مکانی خاموش شد."</string>
    <string name="accessibility_quick_settings_location_changed_on" msgid="7159115433070112154">"گزارش موقعیت مکانی روشن شد."</string>
    <string name="accessibility_quick_settings_alarm" msgid="558094529584082090">"زنگ برای <xliff:g id="TIME">%s</xliff:g> تنظیم شد."</string>
    <string name="accessibility_quick_settings_close" msgid="2974895537860082341">"پانل را ببندید."</string>
    <string name="accessibility_quick_settings_more_time" msgid="7646479831704665284">"زمان بیشتر."</string>
    <string name="accessibility_quick_settings_less_time" msgid="9110364286464977870">"زمان کمتر."</string>
    <string name="accessibility_quick_settings_flashlight_off" msgid="7606563260714825190">"چراغ قوه خاموش است."</string>
    <string name="accessibility_quick_settings_flashlight_unavailable" msgid="7458591827288347635">"چراغ قوه در دسترس نیست."</string>
    <string name="accessibility_quick_settings_flashlight_on" msgid="3785616827729850766">"چراغ قوه روشن است."</string>
    <string name="accessibility_quick_settings_flashlight_changed_off" msgid="3782375441381402599">"چراغ قوه خاموش شد."</string>
    <string name="accessibility_quick_settings_flashlight_changed_on" msgid="4747870681508334200">"چراغ قوه روشن شد."</string>
    <string name="accessibility_quick_settings_color_inversion_changed_off" msgid="7548045840282925393">"وارونگی رنگ خاموش شد."</string>
    <string name="accessibility_quick_settings_color_inversion_changed_on" msgid="4711141858364404084">"وارونگی رنگ روشن شد."</string>
    <string name="accessibility_quick_settings_hotspot_changed_off" msgid="7002061268910095176">"نقطه اتصال دستگاه همراه خاموش شد."</string>
    <string name="accessibility_quick_settings_hotspot_changed_on" msgid="2576895346762408840">"نقطه اتصال دستگاه همراه روشن شد."</string>
    <string name="accessibility_casting_turned_off" msgid="1387906158563374962">"فرستادن صفحه نمایش متوقف شد."</string>
    <string name="accessibility_quick_settings_work_mode_off" msgid="562749867895549696">"حالت کار خاموش."</string>
    <string name="accessibility_quick_settings_work_mode_on" msgid="2779253456042059110">"حالت کار روشن."</string>
    <string name="accessibility_quick_settings_work_mode_changed_off" msgid="6256690740556798683">"حالت کار خاموش شد."</string>
    <string name="accessibility_quick_settings_work_mode_changed_on" msgid="1105258550138313384">"حالت کار روشن شد."</string>
    <string name="accessibility_quick_settings_data_saver_changed_off" msgid="4910847127871603832">"صرفه‌جویی داده خاموش شد."</string>
    <string name="accessibility_quick_settings_data_saver_changed_on" msgid="6370606590802623078">"صرفه‌جویی داده روشن شد."</string>
    <string name="accessibility_quick_settings_sensor_privacy_changed_off" msgid="7608378211873807353">"«حریم خصوصی حسگر» خاموش است."</string>
    <string name="accessibility_quick_settings_sensor_privacy_changed_on" msgid="4267393685085328801">"«حریم خصوصی حسگر» روشن است."</string>
    <string name="accessibility_brightness" msgid="5391187016177823721">"روشنایی نمایشگر"</string>
    <string name="accessibility_ambient_display_charging" msgid="7725523068728128968">"درحال شارژ شدن"</string>
    <string name="data_usage_disabled_dialog_3g_title" msgid="5716594205739750015">"‏داده 2G-3G موقتاً متوقف شده است"</string>
    <string name="data_usage_disabled_dialog_4g_title" msgid="1490779000057752281">"‏داده 4G موقتاً متوقف شده است"</string>
    <string name="data_usage_disabled_dialog_mobile_title" msgid="2286843518689837719">"داده تلفن همراه موقتاً متوقف شده است"</string>
    <string name="data_usage_disabled_dialog_title" msgid="9131615296036724838">"داده موقتاً متوقف شده است"</string>
    <string name="data_usage_disabled_dialog" msgid="7933201635215099780">"به حدمجاز داده‌ای که تنظیم کردید رسیده است. دیگر از داده تلفن همراه استفاده نمی‌کنید.\n\n درصورت ازسرگیری، ممکن است هزینه‌های مصرف داده اعمال شود."</string>
    <string name="data_usage_disabled_dialog_enable" msgid="2796648546086408937">"از سر‌گیری"</string>
    <string name="gps_notification_searching_text" msgid="231304732649348313">"‏جستجو برای GPS"</string>
    <string name="gps_notification_found_text" msgid="3145873880174658526">"‏مکان تنظیم شده توسط GPS"</string>
    <string name="accessibility_location_active" msgid="2845747916764660369">"درخواست‌های موقعیت مکانی فعال است"</string>
    <string name="accessibility_sensors_off_active" msgid="2619725434618911551">"«حسگرها خاموش» فعال است"</string>
    <string name="accessibility_clear_all" msgid="970525598287244592">"پاک کردن تمام اعلان‌ها"</string>
    <string name="notification_group_overflow_indicator" msgid="7605120293801012648">"+ <xliff:g id="NUMBER">%s</xliff:g>"</string>
    <plurals name="notification_group_overflow_description" formatted="false" msgid="91483442850649192">
      <item quantity="one"><xliff:g id="NUMBER_1">%s</xliff:g> اعلان دیگر در گروه.</item>
      <item quantity="other"><xliff:g id="NUMBER_1">%s</xliff:g> اعلان دیگر در گروه.</item>
    </plurals>
    <string name="notification_summary_message_format" msgid="5158219088501909966">"<xliff:g id="CONTACT_NAME">%1$s</xliff:g>: <xliff:g id="MESSAGE_CONTENT">%2$s</xliff:g>"</string>
    <string name="status_bar_notification_inspect_item_title" msgid="6818779631806163080">"تنظیمات اعلان"</string>
    <string name="status_bar_notification_app_settings_title" msgid="5050006438806013903">"تنظیمات <xliff:g id="APP_NAME">%s</xliff:g>"</string>
    <string name="accessibility_rotation_lock_off" msgid="3880436123632448930">"صفحه به صورت خودکار می‌چرخد."</string>
    <string name="accessibility_rotation_lock_on_landscape" msgid="936972553861524360">"صفحه اکنون در حالت افقی قفل است."</string>
    <string name="accessibility_rotation_lock_on_portrait" msgid="2356633398683813837">"صفحه اکنون در جهت عمودی قفل است."</string>
    <string name="accessibility_rotation_lock_off_changed" msgid="5772498370935088261">"صفحه اکنون به صورت خودکار می‌چرخد."</string>
    <string name="accessibility_rotation_lock_on_landscape_changed" msgid="5785739044300729592">"صفحه اکنون در حالت افقی قفل است."</string>
    <string name="accessibility_rotation_lock_on_portrait_changed" msgid="5580170829728987989">"صفحه اکنون روی جهت عمودی قفل شده است."</string>
    <string name="dessert_case" msgid="9104973640704357717">"ویترین دسر"</string>
    <string name="start_dreams" msgid="9131802557946276718">"محافظ صفحه"</string>
    <string name="ethernet_label" msgid="2203544727007463351">"اترنت"</string>
    <string name="quick_settings_header_onboarding_text" msgid="1918085351115504765">"برای گزینه‌های بیشتر، نمادها را لمس کنید و نگه‌دارید"</string>
    <string name="quick_settings_dnd_label" msgid="7728690179108024338">"مزاحم نشوید"</string>
    <string name="quick_settings_dnd_priority_label" msgid="6251076422352664571">"فقط اولویت‌دار"</string>
    <string name="quick_settings_dnd_alarms_label" msgid="1241780970469630835">"فقط هشدارها"</string>
    <string name="quick_settings_dnd_none_label" msgid="8420869988472836354">"سکوت کامل"</string>
    <string name="quick_settings_bluetooth_label" msgid="7018763367142041481">"بلوتوث"</string>
    <string name="quick_settings_bluetooth_multiple_devices_label" msgid="6595808498429809855">"بلوتوث ( <xliff:g id="NUMBER">%d</xliff:g> دستگاه)"</string>
    <string name="quick_settings_bluetooth_off_label" msgid="6375098046500790870">"بلوتوث خاموش"</string>
    <string name="quick_settings_bluetooth_detail_empty_text" msgid="5760239584390514322">"هیچ دستگاه مرتبط شده‌ای موجود نیست"</string>
    <string name="quick_settings_bluetooth_secondary_label_battery_level" msgid="4182034939479344093">"شارژ باتری <xliff:g id="BATTERY_LEVEL_AS_PERCENTAGE">%s</xliff:g>"</string>
    <string name="quick_settings_bluetooth_secondary_label_audio" msgid="780333390310051161">"صوت"</string>
    <string name="quick_settings_bluetooth_secondary_label_headset" msgid="2332093067553000852">"هدست"</string>
    <string name="quick_settings_bluetooth_secondary_label_input" msgid="3887552721233148132">"ورودی"</string>
    <string name="quick_settings_bluetooth_secondary_label_hearing_aids" msgid="3003338571871392293">"سمعک"</string>
    <string name="quick_settings_bluetooth_secondary_label_transient" msgid="3882884317600669650">"روشن کردن…"</string>
    <string name="quick_settings_brightness_label" msgid="680259653088849563">"روشنایی"</string>
    <string name="quick_settings_rotation_unlocked_label" msgid="2359922767950346112">"چرخش خودکار"</string>
    <string name="accessibility_quick_settings_rotation" msgid="4800050198392260738">"چرخش خودکار صفحه‌نمایش"</string>
    <string name="accessibility_quick_settings_rotation_value" msgid="2916484894750819251">"حالت <xliff:g id="ID_1">%s</xliff:g>"</string>
    <string name="quick_settings_rotation_locked_label" msgid="4420863550666310319">"چرخش قفل شد"</string>
    <string name="quick_settings_rotation_locked_portrait_label" msgid="1194988975270484482">"عمودی"</string>
    <string name="quick_settings_rotation_locked_landscape_label" msgid="2000295772687238645">"افقی"</string>
    <string name="quick_settings_ime_label" msgid="3351174938144332051">"روش ورودی"</string>
    <string name="quick_settings_location_label" msgid="2621868789013389163">"مکان"</string>
    <string name="quick_settings_location_off_label" msgid="7923929131443915919">"مکان خاموش"</string>
    <string name="quick_settings_media_device_label" msgid="8034019242363789941">"دستگاه رسانه"</string>
    <string name="quick_settings_rssi_label" msgid="3397615415140356701">"RSSI"</string>
    <string name="quick_settings_rssi_emergency_only" msgid="7499207215265078598">"فقط تماس‌های اضطراری"</string>
    <string name="quick_settings_settings_label" msgid="2214639529565474534">"تنظیمات"</string>
    <string name="quick_settings_time_label" msgid="3352680970557509303">"زمان"</string>
    <string name="quick_settings_user_label" msgid="1253515509432672496">"من"</string>
    <string name="quick_settings_user_title" msgid="8673045967216204537">"کاربر"</string>
    <string name="quick_settings_user_new_user" msgid="3347905871336069666">"کاربر جدید"</string>
    <string name="quick_settings_wifi_label" msgid="2879507532983487244">"Wi-Fi"</string>
    <string name="quick_settings_wifi_not_connected" msgid="4071097522427039160">"متصل نیست"</string>
    <string name="quick_settings_wifi_no_network" msgid="6003178398713839313">"شبکه‌ای موجود نیست"</string>
    <string name="quick_settings_wifi_off_label" msgid="4003379736176547594">"‏Wi-Fi خاموش است"</string>
    <string name="quick_settings_wifi_on_label" msgid="2489928193654318511">"‏Wi-Fi روشن"</string>
    <string name="quick_settings_wifi_detail_empty_text" msgid="483130889414601732">"‏هیچ شبکه Wi-Fi موجود نیست"</string>
    <string name="quick_settings_wifi_secondary_label_transient" msgid="7501659015509357887">"روشن کردن…"</string>
    <string name="quick_settings_cast_title" msgid="2279220930629235211">"فرستادن صفحه نمایش"</string>
    <string name="quick_settings_casting" msgid="1435880708719268055">"در حال فرستادن"</string>
    <string name="quick_settings_cast_device_default_name" msgid="6988469571141331700">"دستگاه بدون نام"</string>
    <string name="quick_settings_cast_device_default_description" msgid="2580520859212250265">"آماده برای فرستادن"</string>
    <string name="quick_settings_cast_detail_empty_text" msgid="2846282280014617785">"دستگاهی موجود نیست"</string>
    <string name="quick_settings_cast_no_wifi" msgid="6980194769795014875">"‏Wi-Fi وصل نیست"</string>
    <string name="quick_settings_brightness_dialog_title" msgid="4980669966716685588">"روشنایی"</string>
    <string name="quick_settings_brightness_dialog_auto_brightness_label" msgid="2325362583903258677">"خودکار"</string>
    <string name="quick_settings_inversion_label" msgid="5078769633069667698">"برگردان رنگ‌ها"</string>
    <string name="quick_settings_color_space_label" msgid="537528291083575559">"حالت تصحیح رنگ"</string>
    <string name="quick_settings_more_settings" msgid="2878235926753776694">"تنظیمات بیشتر"</string>
    <string name="quick_settings_done" msgid="2163641301648855793">"تمام"</string>
    <string name="quick_settings_connected" msgid="3873605509184830379">"متصل"</string>
    <string name="quick_settings_connected_battery_level" msgid="1322075669498906959">"متصل، باتری <xliff:g id="BATTERY_LEVEL_AS_PERCENTAGE">%1$s</xliff:g>"</string>
    <string name="quick_settings_connecting" msgid="2381969772953268809">"در حال اتصال..."</string>
    <string name="quick_settings_tethering_label" msgid="5257299852322475780">"اشتراک‌گذاری اینترنت"</string>
    <string name="quick_settings_hotspot_label" msgid="1199196300038363424">"نقطه اتصال"</string>
    <string name="quick_settings_hotspot_secondary_label_transient" msgid="7585604088079160564">"روشن کردن…"</string>
    <string name="quick_settings_hotspot_secondary_label_data_saver_enabled" msgid="1280433136266439372">"صرفه‌جویی داده روشن است"</string>
    <plurals name="quick_settings_hotspot_secondary_label_num_devices" formatted="false" msgid="3142308865165871976">
      <item quantity="one">‏%d دستگاه</item>
      <item quantity="other">‏%d دستگاه</item>
    </plurals>
    <string name="quick_settings_notifications_label" msgid="3379631363952582758">"اعلان‌ها"</string>
    <string name="quick_settings_flashlight_label" msgid="4904634272006284185">"چراغ قوه"</string>
    <string name="quick_settings_flashlight_camera_in_use" msgid="4820591564526512571">"دوربین درحال استفاده"</string>
    <string name="quick_settings_cellular_detail_title" msgid="792977203299358893">"داده تلفن همراه"</string>
    <string name="quick_settings_cellular_detail_data_usage" msgid="6105969068871138427">"مصرف داده"</string>
    <string name="quick_settings_cellular_detail_remaining_data" msgid="1136599216568805644">"داده‌های باقی‌مانده"</string>
    <string name="quick_settings_cellular_detail_over_limit" msgid="4561921367680636235">"بیش از حد مجاز"</string>
    <string name="quick_settings_cellular_detail_data_used" msgid="6798849610647988987">"<xliff:g id="DATA_USED">%s</xliff:g> استفاده شده"</string>
    <string name="quick_settings_cellular_detail_data_limit" msgid="1791389609409211628">"<xliff:g id="DATA_LIMIT">%s</xliff:g> محدودیت"</string>
    <string name="quick_settings_cellular_detail_data_warning" msgid="7957253810481086455">"هشدار <xliff:g id="DATA_LIMIT">%s</xliff:g>"</string>
    <string name="quick_settings_work_mode_label" msgid="2754212289804324685">"نمایه کاری"</string>
    <string name="quick_settings_night_display_label" msgid="8180030659141778180">"نور شب"</string>
    <string name="quick_settings_night_secondary_label_on_at_sunset" msgid="3358706312129866626">"غروب روشن می‌شود"</string>
    <string name="quick_settings_night_secondary_label_until_sunrise" msgid="4063448287758262485">"تا طلوع"</string>
    <string name="quick_settings_night_secondary_label_on_at" msgid="3584738542293528235">"ساعت <xliff:g id="TIME">%s</xliff:g> روشن می‌شود"</string>
    <string name="quick_settings_secondary_label_until" msgid="1883981263191927372">"تا <xliff:g id="TIME">%s</xliff:g>"</string>
    <string name="quick_settings_ui_mode_night_label" msgid="1398928270610780470">"طرح زمینه تیره"</string>
    <string name="quick_settings_dark_mode_secondary_label_battery_saver" msgid="4990712734503013251">"بهینه‌سازی باتری"</string>
    <string name="quick_settings_dark_mode_secondary_label_on_at_sunset" msgid="6017379738102015710">"غروب روشن می‌شود"</string>
    <string name="quick_settings_dark_mode_secondary_label_until_sunrise" msgid="4404885070316716472">"تا طلوع آفتاب"</string>
    <string name="quick_settings_dark_mode_secondary_label_on_at" msgid="5128758823486361279">"ساعت <xliff:g id="TIME">%s</xliff:g> روشن می‌شود"</string>
    <string name="quick_settings_dark_mode_secondary_label_until" msgid="2289774641256492437">"تا<xliff:g id="TIME">%s</xliff:g>"</string>
    <string name="quick_settings_nfc_label" msgid="1054317416221168085">"NFC"</string>
    <string name="quick_settings_nfc_off" msgid="3465000058515424663">"‏NFC غیرفعال است"</string>
    <string name="quick_settings_nfc_on" msgid="1004976611203202230">"‏NFC فعال است"</string>
    <string name="quick_settings_screen_record_label" msgid="1594046461509776676">"ضبط کردن صفحه‌نمایش"</string>
    <string name="quick_settings_screen_record_start" msgid="1574725369331638985">"شروع"</string>
    <string name="quick_settings_screen_record_stop" msgid="8087348522976412119">"توقف"</string>
    <string name="recents_swipe_up_onboarding" msgid="2820265886420993995">"برای تغییر برنامه‌ها،‌ تند به بالا بکشید"</string>
    <string name="recents_quick_scrub_onboarding" msgid="765934300283514912">"برای جابه‌جایی سریع میان برنامه‌ها، به چپ بکشید"</string>
    <string name="quick_step_accessibility_toggle_overview" msgid="7908949976727578403">"تغییر وضعیت نمای کلی"</string>
    <string name="expanded_header_battery_charged" msgid="5307907517976548448">"شارژ کامل شد"</string>
    <string name="expanded_header_battery_charging" msgid="1717522253171025549">"در حال شارژ شدن"</string>
    <string name="expanded_header_battery_charging_with_time" msgid="757991461445765011">"<xliff:g id="CHARGING_TIME">%s</xliff:g> مانده تا شارژ کامل شود"</string>
    <string name="expanded_header_battery_not_charging" msgid="809409140358955848">"شارژ نمی‌شود"</string>
    <string name="ssl_ca_cert_warning" msgid="8373011375250324005">"ممکن است شبکه\nتحت نظارت باشد"</string>
    <string name="description_target_search" msgid="3875069993128855865">"جستجو"</string>
    <string name="description_direction_up" msgid="3632251507574121434">"لغزاندن به بالا برای <xliff:g id="TARGET_DESCRIPTION">%s</xliff:g>."</string>
    <string name="description_direction_left" msgid="4762708739096907741">"لغزاندن به چپ برای <xliff:g id="TARGET_DESCRIPTION">%s</xliff:g>."</string>
    <string name="zen_priority_introduction" msgid="3159291973383796646">"به‌جز هشدارها، یادآوری‌ها، رویدادها و تماس‌گیرندگانی که خودتان مشخص می‌کنید، هیچ صدا و لرزشی نخواهید داشت. همچنان صدای مواردی را که پخش می‌کنید می‌شنوید (ازجمله صدای موسیقی، ویدیو و بازی)."</string>
    <string name="zen_alarms_introduction" msgid="3987266042682300470">"به‌جز هشدارها، هیچ صدا و لرزشی نخواهید داشت. همچنان صدای مواردی را که پخش می‌کنید می‌شنوید (ازجمله صدای موسیقی، ویدیو و بازی)."</string>
    <string name="zen_priority_customize_button" msgid="4119213187257195047">"سفارشی کردن"</string>
    <string name="zen_silence_introduction_voice" msgid="853573681302712348">"این کار «همه» صداها و لرزش‌ها (شامل هشدار، موسیقی، ویدیو و بازی) را مسدود می‌کند. همچنان می‌توانید تماس تلفنی برقرار کنید."</string>
    <string name="zen_silence_introduction" msgid="6117517737057344014">"این کار «همه» صداها و لرزش‌ها از جمله هشدارها، موسیقی، ویدئوها و بازی‌ها را مسدود می‌کند."</string>
    <string name="keyguard_more_overflow_text" msgid="5819512373606638727">"+<xliff:g id="NUMBER_OF_NOTIFICATIONS">%d</xliff:g>"</string>
    <string name="speed_bump_explanation" msgid="7248696377626341060">"اعلان‌های کمتر فوری در زیر"</string>
    <string name="notification_tap_again" msgid="4477318164947497249">"دوباره ضربه بزنید تا باز شود"</string>
    <string name="keyguard_unlock" msgid="8031975796351361601">"برای باز کردن، انگشتتان را تند به بالا بکشید"</string>
    <string name="keyguard_retry" msgid="886802522584053523">"برای امتحان مجدد، انگشتتان را تند به بالا بکشید"</string>
    <string name="do_disclosure_generic" msgid="2388094207542706440">"سازمان شما این دستگاه را مدیریت می‌کند"</string>
    <string name="do_disclosure_with_name" msgid="9113122674419739611">"این دستگاه توسط <xliff:g id="ORGANIZATION_NAME">%s</xliff:g> مدیریت می‌شود"</string>
    <string name="phone_hint" msgid="6682125338461375925">"انگشتتان را از نماد تلفن تند بکشید"</string>
    <string name="voice_hint" msgid="7476017460191291417">"برای «دستیار صوتی»، تند بکشید"</string>
    <string name="camera_hint" msgid="4519495795000658637">"انگشتتان را از نماد دوربین تند بکشید"</string>
    <string name="interruption_level_none_with_warning" msgid="8394434073508145437">"سکوت مطلق. با این کار صفحه‌خوان‌ها هم ساکت می‌شوند."</string>
    <string name="interruption_level_none" msgid="219484038314193379">"سکوت کامل"</string>
    <string name="interruption_level_priority" msgid="661294280016622209">"فقط اولویت‌دار"</string>
    <string name="interruption_level_alarms" msgid="2457850481335846959">"فقط هشدارها"</string>
    <string name="interruption_level_none_twoline" msgid="8579382742855486372">"سکوت\nکامل"</string>
    <string name="interruption_level_priority_twoline" msgid="8523482736582498083">"فقط\nاولویت‌دار"</string>
    <string name="interruption_level_alarms_twoline" msgid="2045067991335708767">"فقط\nهشدارها"</string>
    <string name="keyguard_indication_charging_time_wireless" msgid="7343602278805644915">"<xliff:g id="PERCENTAGE">%2$s</xliff:g> • درحال شارژ بی‌سیم (<xliff:g id="CHARGING_TIME_LEFT">%1$s</xliff:g> تا شارژ کامل)"</string>
    <string name="keyguard_indication_charging_time" msgid="4927557805886436909">"<xliff:g id="PERCENTAGE">%2$s</xliff:g> • درحال شارژ شدن (<xliff:g id="CHARGING_TIME_LEFT">%1$s</xliff:g> تا شارژ کامل)"</string>
    <string name="keyguard_indication_charging_time_fast" msgid="7895986003578341126">"<xliff:g id="PERCENTAGE">%2$s</xliff:g> • درحال شارژ سریع (<xliff:g id="CHARGING_TIME_LEFT">%1$s</xliff:g> تا شارژ کامل)"</string>
    <string name="keyguard_indication_charging_time_slowly" msgid="245442950133408398">"<xliff:g id="PERCENTAGE">%2$s</xliff:g> • آهسته‌آهسته شارژ می‌شود (<xliff:g id="CHARGING_TIME_LEFT">%1$s</xliff:g> تا شارژ کامل)"</string>
    <string name="accessibility_multi_user_switch_switcher" msgid="5330448341251092660">"تغییر کاربر"</string>
    <string name="accessibility_multi_user_switch_switcher_with_current" msgid="5759855008166759399">"تعویض کاربر، کاربر کنونی <xliff:g id="CURRENT_USER_NAME">%s</xliff:g>"</string>
    <string name="accessibility_multi_user_switch_inactive" msgid="383168614528618402">"کاربر کنونی <xliff:g id="CURRENT_USER_NAME">%s</xliff:g>"</string>
    <string name="accessibility_multi_user_switch_quick_contact" msgid="4504508915324898576">"نمایش نمایه"</string>
    <string name="user_add_user" msgid="4336657383006913022">"افزودن کاربر"</string>
    <string name="user_new_user_name" msgid="2019166282704195789">"کاربر جدید"</string>
    <string name="guest_exit_guest_dialog_title" msgid="5015697561580641422">"مهمان حذف شود؟"</string>
    <string name="guest_exit_guest_dialog_message" msgid="8183450985628495709">"همه برنامه‌ها و داده‌های این جلسه حذف خواهد شد."</string>
    <string name="guest_exit_guest_dialog_remove" msgid="7505817591242703757">"حذف"</string>
    <string name="guest_wipe_session_title" msgid="7147965814683990944">"مهمان گرامی، بازگشتتان را خوش آمد می‌گوییم!"</string>
    <string name="guest_wipe_session_message" msgid="3393823610257065457">"آیا می‌خواهید جلسه‌تان را ادامه دهید؟"</string>
    <string name="guest_wipe_session_wipe" msgid="8056836584445473309">"شروع مجدد"</string>
    <string name="guest_wipe_session_dontwipe" msgid="3211052048269304205">"بله، ادامه داده شود"</string>
    <string name="guest_notification_title" msgid="4434456703930764167">"کاربر مهمان"</string>
    <string name="guest_notification_text" msgid="4202692942089571351">"برای حذف برنامه‌ها و داده‌ها، کاربر مهمان را حذف کنید"</string>
    <string name="guest_notification_remove_action" msgid="4153019027696868099">"حذف مهمان"</string>
    <string name="user_logout_notification_title" msgid="3644848998053832589">"خروج کاربر از سیستم"</string>
    <string name="user_logout_notification_text" msgid="7441286737342997991">"خروج کاربر فعلی از سیستم"</string>
    <string name="user_logout_notification_action" msgid="7974458760719361881">"خروج کاربر از سیستم"</string>
    <string name="user_add_user_title" msgid="4172327541504825032">"کاربر جدیدی اضافه می‌کنید؟"</string>
    <string name="user_add_user_message_short" msgid="2599370307878014791">"وقتی کاربر جدیدی اضافه می‌کنید آن فرد باید فضای خودش را تنظیم کند.\n\nهر کاربری می‌تواند برنامه‌ها را برای همه کاربران دیگر به‌روزرسانی کند."</string>
    <string name="user_limit_reached_title" msgid="2429229448830346057">"به تعداد مجاز تعداد کاربر رسیده‌اید"</string>
    <plurals name="user_limit_reached_message" formatted="false" msgid="2573535787802908398">
      <item quantity="one">می‌توانید حداکثر <xliff:g id="COUNT">%d</xliff:g> کاربر اضافه کنید.</item>
      <item quantity="other">می‌توانید حداکثر <xliff:g id="COUNT">%d</xliff:g> کاربر اضافه کنید.</item>
    </plurals>
    <string name="user_remove_user_title" msgid="9124124694835811874">"کاربر حذف شود؟"</string>
    <string name="user_remove_user_message" msgid="6702834122128031833">"همه برنامه‌ها و داده‌های این کاربر حذف می‌شود."</string>
    <string name="user_remove_user_remove" msgid="8387386066949061256">"حذف"</string>
    <string name="battery_saver_notification_title" msgid="8419266546034372562">"«بهینه‌سازی باتری» روشن است"</string>
    <string name="battery_saver_notification_text" msgid="2617841636449016951">"عملکرد و اطلاعات پس‌زمینه را کاهش می‌دهد"</string>
    <string name="battery_saver_notification_action_text" msgid="6022091913807026887">"«بهینه‌سازی باتری» را خاموش کنید"</string>
    <string name="media_projection_dialog_text" msgid="1755705274910034772">"<xliff:g id="APP_SEEKING_PERMISSION">%s</xliff:g> به همه اطلاعاتی که روی صفحه‌نمایش قابل‌مشاهد است و هنگام ضبط کردن یا ارسال محتوا از دستگاهتان پخش می‌شود دسترسی خواهد داشت. این شامل اطلاعاتی مانند گذرواژه‌ها، جزئیات پرداخت، عکس‌ها، پیام‌ها، و صداهایی که پخش می‌کنید می‌شود."</string>
    <string name="media_projection_dialog_service_text" msgid="958000992162214611">"سرویس ارائه‌دهنده این عملکرد به همه اطلاعاتی که روی صفحه‌نمایش قابل‌مشاهد است و هنگام ضبط کردن یا ارسال محتوا از دستگاهتان پخش می‌شود دسترسی خواهد داشت. این شامل اطلاعاتی مانند گذرواژه‌ها، جزئیات پرداخت، عکس‌ها، پیام‌ها، و صداهایی که پخش می‌کنید می‌شود."</string>
    <string name="media_projection_dialog_service_title" msgid="2888507074107884040">"ضبط یا ارسال محتوا شروع شود؟"</string>
    <string name="media_projection_dialog_title" msgid="3316063622495360646">"ضبط یا ارسال محتوا با <xliff:g id="APP_SEEKING_PERMISSION">%s</xliff:g> شروع شود؟"</string>
    <string name="media_projection_remember_text" msgid="6896767327140422951">"دوباره نشان داده نشود"</string>
    <string name="clear_all_notifications_text" msgid="348312370303046130">"پاک کردن همه موارد"</string>
    <string name="manage_notifications_text" msgid="6885645344647733116">"مدیریت"</string>
    <string name="manage_notifications_history_text" msgid="57055985396576230">"سابقه"</string>
    <string name="notification_section_header_gentle" msgid="3044910806569985386">"اعلان‌های بی‌صدا"</string>
    <string name="notification_section_header_alerting" msgid="3168140660646863240">"اعلان‌های هشدار"</string>
    <string name="notification_section_header_conversations" msgid="821834744538345661">"مکالمه‌ها"</string>
    <string name="accessibility_notification_section_header_gentle_clear_all" msgid="6490207897764933919">"پاک کردن همه اعلان‌های بی‌صدا"</string>
    <string name="dnd_suppressing_shade_text" msgid="5588252250634464042">"اعلان‌ها توسط «مزاحم نشوید» موقتاً متوقف شدند"</string>
    <string name="media_projection_action_text" msgid="3634906766918186440">"اکنون شروع کنید"</string>
    <string name="empty_shade_text" msgid="8935967157319717412">"اعلانی موجود نیست"</string>
    <string name="profile_owned_footer" msgid="2756770645766113964">"شاید نمایه کنترل شود"</string>
    <string name="vpn_footer" msgid="3457155078010607471">"ممکن است شبکه کنترل شود"</string>
    <string name="branded_vpn_footer" msgid="816930186313188514">"ممکن است شبکه کنترل شود"</string>
    <string name="quick_settings_disclosure_management_monitoring" msgid="7453097432200441126">"سازمان شما این دستگاه را مدیریت می‌کند و ممکن است ترافیک شبکه را پایش کند"</string>
    <string name="quick_settings_disclosure_named_management_monitoring" msgid="8460849665162741948">"<xliff:g id="ORGANIZATION_NAME">%1$s</xliff:g> این دستگاه را مدیریت می‌کند و ممکن است ترافیک شبکه را پایش کند"</string>
    <string name="quick_settings_disclosure_management_named_vpn" msgid="218693044433431656">"دستگاه توسط سازمان شما مدیریت می‌شود و به <xliff:g id="VPN_APP">%1$s</xliff:g> متصل شده است"</string>
    <string name="quick_settings_disclosure_named_management_named_vpn" msgid="5228196397615456474">"دستگاه توسط <xliff:g id="ORGANIZATION_NAME">%1$s</xliff:g> مدیریت می‌شود و به <xliff:g id="VPN_APP">%2$s</xliff:g> متصل شده است"</string>
    <string name="quick_settings_disclosure_management" msgid="5778936163447003324">"دستگاه توسط سازمان شما مدیریت می‌شود"</string>
    <string name="quick_settings_disclosure_named_management" msgid="586473803771171610">"دستگاه توسط <xliff:g id="ORGANIZATION_NAME">%1$s</xliff:g> مدیریت می‌شود"</string>
    <string name="quick_settings_disclosure_management_vpns" msgid="3447553497516286109">"‏دستگاه توسط سازمان شما مدیریت می‌شود و به چند VPN متصل شده است"</string>
    <string name="quick_settings_disclosure_named_management_vpns" msgid="4066586579688193212">"‏دستگاه توسط <xliff:g id="ORGANIZATION_NAME">%1$s</xliff:g> مدیریت می‌شود و به چند VPN متصل شده است"</string>
    <string name="quick_settings_disclosure_managed_profile_monitoring" msgid="1423899084754272514">"ممکن است سازمان شما ترافیک شبکه را در نمایه کاری‌تان پایش کند"</string>
    <string name="quick_settings_disclosure_named_managed_profile_monitoring" msgid="8321469176706219860">"<xliff:g id="ORGANIZATION_NAME">%1$s</xliff:g> ممکن است ترافیک شبکه را در نمایه کاری شما پایش کند"</string>
    <string name="quick_settings_disclosure_monitoring" msgid="8548019955631378680">"ممکن است شبکه پایش شود"</string>
    <string name="quick_settings_disclosure_vpns" msgid="2890510056934492407">"‏دستگاه به چند VPN متصل شده است"</string>
    <string name="quick_settings_disclosure_managed_profile_named_vpn" msgid="5149334449426566152">"نمایه کاری به <xliff:g id="VPN_APP">%1$s</xliff:g> متصل شده است"</string>
    <string name="quick_settings_disclosure_personal_profile_named_vpn" msgid="4201831495800021670">"نمایه شخصی به <xliff:g id="VPN_APP">%1$s</xliff:g> متصل شده است"</string>
    <string name="quick_settings_disclosure_named_vpn" msgid="5069088739435424666">"دستگاه به <xliff:g id="VPN_APP">%1$s</xliff:g> متصل شده است"</string>
    <string name="monitoring_title_device_owned" msgid="7029691083837606324">"مدیریت دستگاه"</string>
    <string name="monitoring_title_profile_owned" msgid="6301118649405449568">"کنترل نمایه"</string>
    <string name="monitoring_title" msgid="4063890083735924568">"کنترل شبکه"</string>
    <string name="monitoring_subtitle_vpn" msgid="800485258004629079">"VPN"</string>
    <string name="monitoring_subtitle_network_logging" msgid="2444199331891219596">"گزارش‌گیری از شبکه"</string>
    <string name="monitoring_subtitle_ca_certificate" msgid="8588092029755175800">"گواهینامه‌های مرکز صدور گواهی"</string>
    <string name="disable_vpn" msgid="482685974985502922">"‏غیرفعال کردن VPN"</string>
    <string name="disconnect_vpn" msgid="26286850045344557">"‏قطع اتصال VPN"</string>
    <string name="monitoring_button_view_policies" msgid="3869724835853502410">"مشاهده خط‌مشی‌ها"</string>
    <string name="monitoring_description_named_management" msgid="7424612629468754552">"دستگاه شما تحت مدیریت <xliff:g id="ORGANIZATION_NAME">%1$s</xliff:g> است.\n\nسرپرست سیستم شما می‌تواند تنظیمات، دسترسی شرکتی، برنامه‌ها، داده‌های مرتبط با دستگاه شما و اطلاعات مکان دستگاهتان را پایش و مدیریت کند.\n\nبرای اطلاعات بیشتر، با سرپرست سیستم تماس بگیرید."</string>
    <string name="monitoring_description_management" msgid="8081910434889677718">"دستگاه شما تحت مدیریت سازمان شما است.\n\nسرپرست سیستم شما می‌تواند تنظیمات، دسترسی شرکتی، برنامه‌ها، داده‌های مرتبط با دستگاه شما و اطلاعات مکان دستگاهتان را پایش و مدیریت کند.\n\nبرای اطلاعات بیشتر، با سرپرست سیستم تماس بگیرید."</string>
    <string name="monitoring_description_management_ca_certificate" msgid="7785013130658110130">"سازمان شما مرجع گواهینامه‌ای در این دستگاه نصب کرده است. ممکن است ترافیک امن شبکه شما پایش یا تغییر داده شود."</string>
    <string name="monitoring_description_managed_profile_ca_certificate" msgid="7904323416598435647">"سازمان شما مرجع گواهینامه‌ای در نمایه کاری شما نصب کرده است. ممکن است ترافیک امن شبکه شما پایش یا تغییر داده شود."</string>
    <string name="monitoring_description_ca_certificate" msgid="448923057059097497">"مرجع گواهینامه‌ای در این دستگاه نصب شده است. ممکن است ترافیک امن شبکه شما پایش یا تغییر داده شود."</string>
    <string name="monitoring_description_management_network_logging" msgid="216983105036994771">"سرپرست سیستم شما گزارش‌گیری از شبکه را (که ترافیک دستگاه شما را پایش می‌کند) روشن کرده است."</string>
    <string name="monitoring_description_named_vpn" msgid="5749932930634037027">"به <xliff:g id="VPN_APP">%1$s</xliff:g> متصل شده‌اید، که می‌تواند فعالیت شبکه شما را (ازجمله ایمیل‌ها، برنامه‌‌ها و وب‌سایت‌ها) پایش کند."</string>
    <string name="monitoring_description_two_named_vpns" msgid="3516830755681229463">"به <xliff:g id="VPN_APP_0">%1$s</xliff:g> و <xliff:g id="VPN_APP_1">%2$s</xliff:g> متصل شده‌اید، که می‌توانند فعالیت شما را در شبکه (ازجمله ایمیل‌ها، برنامه‌‌ها و وب‌سایت‌ها) پایش کنند."</string>
    <string name="monitoring_description_managed_profile_named_vpn" msgid="368812367182387320">"نمایه کاری شما به <xliff:g id="VPN_APP">%1$s</xliff:g> متصل است، که می‌تواند فعالیت شما در شبکه (ازجمله ایمیل‌ها، برنامه‌ها و وب‌سایت‌ها) را پایش کند."</string>
    <string name="monitoring_description_personal_profile_named_vpn" msgid="8179722332380953673">"نمایه شخصی شما به <xliff:g id="VPN_APP">%1$s</xliff:g> متصل شده‌ است، که می‌تواند فعالیت شما در شبکه (ازجمله ایمیل‌ها، برنامه‌‌ها و وب‌سایت‌ها) را پایش کند."</string>
    <string name="monitoring_description_do_header_generic" msgid="6130190408164834986">"<xliff:g id="DEVICE_OWNER_APP">%1$s</xliff:g> دستگاه شما را مدیریت می‌کند."</string>
    <string name="monitoring_description_do_header_with_name" msgid="2696255132542779511">"<xliff:g id="ORGANIZATION_NAME">%1$s</xliff:g> با استفاده از <xliff:g id="DEVICE_OWNER_APP">%2$s</xliff:g> دستگاهتان را مدیریت می‌کند."</string>
    <string name="monitoring_description_do_body" msgid="7700878065625769970">"سرپرست سیستم شما می‌تواند تنظیمات، دسترسی شرکتی، برنامه‌ها، داده‌های مرتبط با دستگاه و اطلاعات مکان دستگاه شما را مدیریت کند و بر آن‌ها نظارت داشته باشد."</string>
    <string name="monitoring_description_do_learn_more_separator" msgid="1467280496376492558">" "</string>
    <string name="monitoring_description_do_learn_more" msgid="645149183455573790">"بیشتر بدانید"</string>
    <string name="monitoring_description_do_body_vpn" msgid="7699280130070502303">"به <xliff:g id="VPN_APP">%1$s</xliff:g> وصل شده‌اید، که می‌تواند فعالیت شبکه شما را (ازجمله ایمیل‌ها، برنامه‌‌ها و وب‌سایت‌ها) کنترل کند."</string>
    <string name="monitoring_description_vpn_settings_separator" msgid="8292589617720435430">" "</string>
    <string name="monitoring_description_vpn_settings" msgid="5264167033247632071">"‏باز کردن تنظیمات VPN"</string>
    <string name="monitoring_description_ca_cert_settings_separator" msgid="7107390013344435439">" "</string>
    <string name="monitoring_description_ca_cert_settings" msgid="8329781950135541003">"باز کردن اطلاعات کاربری مورداعتماد"</string>
    <string name="monitoring_description_network_logging" msgid="577305979174002252">"سرپرست سیستم شما گزارش‌گیری شبکه را (که بر ترافیک دستگاهتان نظارت می‌کند) روشن کرده است.\n\nبرای اطلاعات بیشتر، با سرپرست خود تماس بگیرید."</string>
    <string name="monitoring_description_vpn" msgid="1685428000684586870">"‏شما به برنامه‌ای برای تنظیم اتصال VPN اجازه دادید.\n\n این برنامه می‌تواند دستگاه و فعالیت شبکه‌تان را کنترل کند، از جمله ایمیل‌، برنامه‌ و وب‌سایت‌ها."</string>
    <string name="monitoring_description_vpn_profile_owned" msgid="4964237035412372751">"‏نمایه کاری شما توسط <xliff:g id="ORGANIZATION">%1$s</xliff:g> مدیریت می‌شود.\n\nسرپرست سیستم شما می‌تواند بر فعالیت شبکه شما (ازجمله ایمیل‌ها، برنامه‌ها و وب‌سایت‌ها) نظارت داشته باشد.\n\nبرای اطلاعات بیشتر، با سرپرست خود تماس بگیرید.\n\nهمچنین به VPN متصل هستید که می‌تواند بر فعالیت شبکه شما نظارت داشته باشد."</string>
    <string name="legacy_vpn_name" msgid="4174223520162559145">"VPN"</string>
    <string name="monitoring_description_app" msgid="376868879287922929">"شما به <xliff:g id="APPLICATION">%1$s</xliff:g> متصل هستید، که می‌تواند فعالیت شما در شبکه (ازجمله ایمیل‌، برنامه‌ و وب‌سایت‌ها) را پایش کند."</string>
    <string name="monitoring_description_app_personal" msgid="1970094872688265987">"شما به <xliff:g id="APPLICATION">%1$s</xliff:g> وصل شده‌اید، که می‌تواند فعالیت شبکه شخصی شما از جمله ایمیل‌، برنامه‌ و وب‌سایت‌ها را کنترل کند."</string>
    <string name="branded_monitoring_description_app_personal" msgid="1703511985892688885">"به <xliff:g id="APPLICATION">%1$s</xliff:g> وصل شده‌اید که می‌تواند فعالیت شبکه شخصی شما را (ازجمله ایمیل‌ها، برنامه‌‌ها و وب‌سایت‌ها) کنترل کند."</string>
    <string name="monitoring_description_app_work" msgid="3713084153786663662">"نمایه کاری شما توسط <xliff:g id="ORGANIZATION">%1$s</xliff:g> مدیریت می‌شود. این نمایه به <xliff:g id="APPLICATION">%2$s</xliff:g> متصل است که می‌تواند فعالیت شما در شبکه (ازجمله ایمیل‌ها، برنامه‌ها و وب‌سایت‌ها) را پایش کند.\n\nبرای اطلاعات بیشتر، با سرپرست سیستم تماس بگیرید."</string>
    <string name="monitoring_description_app_personal_work" msgid="6175816356939166101">"نمایه کاری‌تان توسط <xliff:g id="ORGANIZATION">%1$s</xliff:g> مدیریت می‌شود. این نمایه به <xliff:g id="APPLICATION_WORK">%2$s</xliff:g> متصل است که می‌تواند تنظیمات، دسترسی شرکتی، برنامه‌ها، داده‌های مرتبط با دستگاه و اطلاعات مکان دستگاه شما را پایش کند.\n\nشما همچنین به <xliff:g id="APPLICATION_PERSONAL">%3$s</xliff:g> متصل هستید که می‌تواند فعالیت خصوصی شما را در شبکه پایش کند."</string>
    <string name="keyguard_indication_trust_unlocked" msgid="7395154975733744547">"‏با TrustAgent قفل را باز نگه‌دارید"</string>
    <string name="keyguard_indication_trust_disabled" msgid="6820793704816727918">"دستگاه قفل باقی می‌ماند تا زمانی که قفل آن را به صورت دستی باز کنید"</string>
    <string name="keyguard_indication_trust_unlocked_plugged_in" msgid="2323452175329362855">"<xliff:g id="KEYGUARD_INDICATION">%1$s</xliff:g>\n<xliff:g id="POWER_INDICATION">%2$s</xliff:g>"</string>
    <string name="hidden_notifications_title" msgid="1782412844777612795">"دریافت سریع‌تر اعلان‌ها"</string>
    <string name="hidden_notifications_text" msgid="5899627470450792578">"قبل از باز کردن قفل آنها را مشاهده کنید"</string>
    <string name="hidden_notifications_cancel" msgid="4805370226181001278">"نه متشکرم"</string>
    <string name="hidden_notifications_setup" msgid="2064795578526982467">"راه‌اندازی"</string>
    <string name="zen_mode_and_condition" msgid="5043165189511223718">"<xliff:g id="ZEN_MODE">%1$s</xliff:g>. ‏<xliff:g id="EXIT_CONDITION">%2$s</xliff:g>"</string>
    <string name="volume_zen_end_now" msgid="5901885672973736563">"اکنون خاموش کنید"</string>
    <string name="accessibility_volume_settings" msgid="1458961116951564784">"تنظیمات صدا"</string>
    <string name="accessibility_volume_expand" msgid="7653070939304433603">"بزرگ کردن"</string>
    <string name="accessibility_volume_collapse" msgid="2746845391013829996">"کوچک کردن"</string>
    <string name="volume_odi_captions_tip" msgid="8825655463280990941">"رسانه زیرنویس خودکار"</string>
    <string name="accessibility_volume_close_odi_captions_tip" msgid="8924753283621160480">"نکته مربوط به زیرنویس ناشنوایان"</string>
    <string name="volume_odi_captions_content_description" msgid="4172765742046013630">"همپوشانی زیرنویس ناشنوایان"</string>
    <string name="volume_odi_captions_hint_enable" msgid="2073091194012843195">"فعال کردن"</string>
    <string name="volume_odi_captions_hint_disable" msgid="2518846326748183407">"غیرفعال کردن"</string>
    <string name="accessibility_output_chooser" msgid="7807898688967194183">"تغییر دستگاه خروجی"</string>
    <string name="screen_pinning_title" msgid="7357611095909618178">"صفحه نمایش پین شد"</string>
    <string name="screen_pinning_description" msgid="8699395373875667743">"تا زمانی که پین را بردارید، در نما نگه‌داشته می‌شود. برای برداشتن پین، «برگشت» و «نمای کلی» را لمس کنید و نگه‌دارید."</string>
    <string name="screen_pinning_description_recents_invisible" msgid="4564466648700390037">"تا برداشتن پین، در نما نگه‌داشته می‌شود. برای برداشتن پین، «برگشت» و «صفحه اصلی» را لمس کنید و نگه‌دارید."</string>
    <string name="screen_pinning_description_gestural" msgid="7246323931831232068">"تا برداشتن پین، در نما نگه‌داشته می‌شود. برای برداشتن پین، از پایین صفحه تند به‌طرف بالا بکشید و نگه‌دارید."</string>
    <string name="screen_pinning_description_accessible" msgid="7386449191953535332">"تا زمانی که پین را بردارید، در نما نگه‌داشته می‌شود. برای برداشتن پین، «نمای کلی» را لمس کنید و نگه‌دارید."</string>
    <string name="screen_pinning_description_recents_invisible_accessible" msgid="2857071808674481986">"تا برداشتن پین، در نما نگه‌داشته می‌شود. برای برداشتن پین، «صفحه اصلی» را لمس کنید و نگه‌دارید."</string>
    <string name="screen_pinning_toast" msgid="2083944237147005811">"برای برداشتن پین این صفحه، دکمه‌های «برگشت» و «نمای کلی» را لمس کنید و نگه‌دارید"</string>
    <string name="screen_pinning_toast_recents_invisible" msgid="6343770487795352573">"برای برداشتن پین این صفحه، دکمه‌های «برگشت» و «صفحه اصلی» را لمس کنید و نگه‌دارید"</string>
    <string name="screen_pinning_toast_gesture_nav" msgid="2884536903398445645">"برای برداشتن پین این صفحه‌نمایش، صفحه را تند بالا بکشید و نگه‌دارید"</string>
    <string name="screen_pinning_positive" msgid="3285785989665266984">"متوجه شدم"</string>
    <string name="screen_pinning_negative" msgid="6882816864569211666">"نه متشکرم"</string>
    <string name="screen_pinning_start" msgid="5695091877402422575">"صفحه پین شد"</string>
    <string name="screen_pinning_exit" msgid="5114993350662745840">"پین صفحه برداشته شد"</string>
    <string name="quick_settings_reset_confirmation_title" msgid="463533331480997595">"<xliff:g id="TILE_LABEL">%1$s</xliff:g> مخفی شود؟"</string>
    <string name="quick_settings_reset_confirmation_message" msgid="2320586180785674186">"دفعه بعد که آن را روشن کنید، در تنظیمات نشان داده می‌شود."</string>
    <string name="quick_settings_reset_confirmation_button" msgid="3341477479055016776">"پنهان کردن"</string>
    <string name="stream_voice_call" msgid="7468348170702375660">"تماس"</string>
    <string name="stream_system" msgid="7663148785370565134">"سیستم"</string>
    <string name="stream_ring" msgid="7550670036738697526">"زنگ زدن"</string>
    <string name="stream_music" msgid="2188224742361847580">"رسانه"</string>
    <string name="stream_alarm" msgid="16058075093011694">"زنگ"</string>
    <string name="stream_notification" msgid="7930294049046243939">"اعلان"</string>
    <string name="stream_bluetooth_sco" msgid="6234562365528664331">"بلوتوث"</string>
    <string name="stream_dtmf" msgid="7322536356554673067">"فرکانس دوتایی چند نوایی"</string>
    <string name="stream_accessibility" msgid="3873610336741987152">"دسترس‌پذیری"</string>
    <string name="ring_toggle_title" msgid="5973120187287633224">"تماس‌ها"</string>
    <string name="volume_ringer_status_normal" msgid="1339039682222461143">"زنگ زدن"</string>
    <string name="volume_ringer_status_vibrate" msgid="6970078708957857825">"لرزش"</string>
    <string name="volume_ringer_status_silent" msgid="3691324657849880883">"صامت"</string>
    <string name="qs_status_phone_vibrate" msgid="7055409506885541979">"تلفن در حالت لرزش است"</string>
    <string name="qs_status_phone_muted" msgid="3763664791309544103">"تلفن بی‌صدا است"</string>
    <string name="volume_stream_content_description_unmute" msgid="7729576371406792977">"‏%1$s. برای باصدا کردن ضربه بزنید."</string>
    <string name="volume_stream_content_description_vibrate" msgid="4858111994183089761">"‏%1$s. برای تنظیم روی لرزش ضربه بزنید. ممکن است سرویس‌های دسترس‌پذیری بی‌صدا شوند."</string>
    <string name="volume_stream_content_description_mute" msgid="4079046784917920984">"‏%1$s. برای صامت کردن ضربه بزنید. ممکن است سرویس‌های دسترس‌پذیری صامت شود."</string>
    <string name="volume_stream_content_description_vibrate_a11y" msgid="2742330052979397471">"‏%1$s. برای تنظیم روی لرزش، ضربه بزنید."</string>
    <string name="volume_stream_content_description_mute_a11y" msgid="5743548478357238156">"‏%1$s. برای صامت کردن ضربه بزنید."</string>
    <string name="volume_ringer_hint_mute" msgid="4263821214125126614">"صامت کردن"</string>
    <string name="volume_ringer_hint_unmute" msgid="6119086890306456976">"باصدا کردن"</string>
    <string name="volume_ringer_hint_vibrate" msgid="6211609047099337509">"لرزش"</string>
    <string name="volume_dialog_title" msgid="6502703403483577940">"‏%s کنترل‌های میزان صدا"</string>
    <string name="volume_dialog_ringer_guidance_ring" msgid="9143194270463146858">"تماس‌ها و اعلان‌ها زنگ می‌خورند (<xliff:g id="VOLUME_LEVEL">%1$s</xliff:g>)"</string>
    <string name="output_title" msgid="3938776561655668350">"خروجی رسانه"</string>
    <string name="output_calls_title" msgid="7085583034267889109">"خروجی تماس تلفنی"</string>
    <string name="output_none_found" msgid="5488087293120982770">"دستگاهی پیدا نشد"</string>
    <string name="output_none_found_service_off" msgid="935667567681386368">"دستگاهی پیدا نشد. <xliff:g id="SERVICE">%1$s</xliff:g> را روشن کنید"</string>
    <string name="output_service_bt" msgid="4315362133973911687">"بلوتوث"</string>
    <string name="output_service_wifi" msgid="9003667810868222134">"Wi-Fi"</string>
    <string name="output_service_bt_wifi" msgid="7186882540475524124">"‏بلوتوث و Wi-Fi"</string>
    <string name="system_ui_tuner" msgid="1471348823289954729">"تنظیم‌کننده واسط کاربری سیستم"</string>
    <string name="show_battery_percentage" msgid="6235377891802910455">"نمایش درصد شارژ باتری جاسازی شده"</string>
    <string name="show_battery_percentage_summary" msgid="9053024758304102915">"نمایش درصد سطح باتری در نماد نوار وضعیت، هنگامی که باتری شارژ نمی‌شود"</string>
    <string name="quick_settings" msgid="6211774484997470203">"تنظیمات سریع"</string>
    <string name="status_bar" msgid="4357390266055077437">"نوار وضعیت"</string>
    <string name="overview" msgid="3522318590458536816">"نمای کلی"</string>
    <string name="demo_mode" msgid="263484519766901593">"حالت نمایشی رابط کاربری سیستم"</string>
    <string name="enable_demo_mode" msgid="3180345364745966431">"فعال کردن حالت نمایشی"</string>
    <string name="show_demo_mode" msgid="3677956462273059726">"نمایش حالت نمایشی"</string>
    <string name="status_bar_ethernet" msgid="5690979758988647484">"اترنت"</string>
    <string name="status_bar_alarm" msgid="87160847643623352">"زنگ"</string>
    <string name="status_bar_work" msgid="5238641949837091056">"نمایه کاری"</string>
    <string name="status_bar_airplane" msgid="4848702508684541009">"حالت هواپیما"</string>
    <string name="add_tile" msgid="6239678623873086686">"افزودن کاشی"</string>
    <string name="broadcast_tile" msgid="5224010633596487481">"کاشی پخش عمومی"</string>
    <string name="zen_alarm_warning_indef" msgid="5252866591716504287">"در ساعت <xliff:g id="WHEN">%1$s</xliff:g> صدای زنگ ساعت بعدی‌تان را نمی‌شنوید، مگر اینکه قبل از آن، این تنظیم را خاموش کنید"</string>
    <string name="zen_alarm_warning" msgid="7844303238486849503">"در ساعت <xliff:g id="WHEN">%1$s</xliff:g>، دیگر صدای زنگ ساعت را نمی‌شنوید"</string>
    <string name="alarm_template" msgid="2234991538018805736">"در <xliff:g id="WHEN">%1$s</xliff:g>"</string>
    <string name="alarm_template_far" msgid="3561752195856839456">"در <xliff:g id="WHEN">%1$s</xliff:g>"</string>
    <string name="accessibility_quick_settings_detail" msgid="544463655956179791">"تنظیمات سریع، <xliff:g id="TITLE">%s</xliff:g>."</string>
    <string name="accessibility_status_bar_hotspot" msgid="2888479317489131669">"نقطه اتصال"</string>
    <string name="accessibility_managed_profile" msgid="4703836746209377356">"نمایه کاری"</string>
    <string name="tuner_warning_title" msgid="7721976098452135267">"برای بعضی افراد سرگرم‌کننده است اما نه برای همه"</string>
    <string name="tuner_warning" msgid="1861736288458481650">"‏«تنظیم‌کننده واسط کاربری سیستم» روش‌های بیشتری برای تنظیم دقیق و سفارشی کردن واسط کاربری Android در اختیار شما قرار می‌دهد. ممکن است این ویژگی‌های آزمایشی تغییر کنند، خراب شوند یا در نسخه‌های آینده جود نداشته باشند. با احتیاط ادامه دهید."</string>
    <string name="tuner_persistent_warning" msgid="230466285569307806">"ممکن است این قابلیت‌های آزمایشی تغییر کنند، خراب شوند یا در نسخه‌های آینده وجود نداشته باشد. بااحتیاط ادامه دهید."</string>
    <string name="got_it" msgid="477119182261892069">"متوجه شدم"</string>
    <string name="tuner_toast" msgid="3812684836514766951">"تبریک می‌گوییم! «تنظیم‌کننده واسط کاربری سیستم» به «تنظیمات» اضافه شد"</string>
    <string name="remove_from_settings" msgid="633775561782209994">"حذف از تنظیمات"</string>
    <string name="remove_from_settings_prompt" msgid="551565437265615426">"«تنظیم‌کننده واسط کاربری سیستم» از تنظیمات حذف شود و همه ویژگی‌های آن متوقف شوند؟"</string>
    <string name="activity_not_found" msgid="8711661533828200293">"برنامه در دستگاه شما نصب نیست"</string>
    <string name="clock_seconds" msgid="8709189470828542071">"نمایش ثانیه‌های ساعت"</string>
    <string name="clock_seconds_desc" msgid="2415312788902144817">"ثانیه‌های ساعت را در نوار وضعیت نشان می‌دهد. ممکن است بر ماندگاری باتری تأثیر بگذارد."</string>
    <string name="qs_rearrange" msgid="484816665478662911">"ترتیب مجدد در تنظیمات سریع"</string>
    <string name="show_brightness" msgid="6700267491672470007">"نمایش روشنایی در تنظیمات سریع"</string>
    <string name="experimental" msgid="3549865454812314826">"آزمایشی"</string>
    <string name="enable_bluetooth_title" msgid="866883307336662596">"بلوتوث روشن شود؟"</string>
    <string name="enable_bluetooth_message" msgid="6740938333772779717">"برای مرتبط کردن صفحه‌کلید با رایانه لوحی، ابتدا باید بلوتوث را روشن کنید."</string>
    <string name="enable_bluetooth_confirmation_ok" msgid="2866408183324184876">"روشن کردن"</string>
    <string name="show_silently" msgid="5629369640872236299">"نمایش بی‌صدای اعلان‌ها"</string>
    <string name="block" msgid="188483833983476566">"مسدود کردن همه اعلان‌ها"</string>
    <string name="do_not_silence" msgid="4982217934250511227">"ساکت نشود"</string>
    <string name="do_not_silence_block" msgid="4361847809775811849">"ساکت یا مسدود نشود"</string>
    <string name="tuner_full_importance_settings" msgid="1388025816553459059">"کنترل‌های قدرتمند اعلان"</string>
    <string name="tuner_full_importance_settings_on" msgid="917981436602311547">"روشن"</string>
    <string name="tuner_full_importance_settings_off" msgid="5580102038749680829">"خاموش"</string>
    <string name="power_notification_controls_description" msgid="1334963837572708952">"با کنترل‌های قدرتمند اعلان می‌توانید سطح اهمیت اعلان‌های هر برنامه را از ۰ تا ۵ تعیین کنید. \n\n"<b>"سطح ۵"</b>" \n- در صدر فهرست اعلان‌ها نشان داده می‌شود \n- وقفه برای نمایش تمام‌صفحه مجاز است \n- همیشه اجمالی نشان داده می‌شود \n\n"<b>"سطح ۴"</b>" \n- وقفه برای نمایش تمام‌صفحه مجاز نیست \n- همیشه اجمالی نشان داده می‌شود \n\n"<b>"سطح ۳"</b>" \n- وقفه برای نمایش تمام‌صفحه مجاز نیست \n- هیچ‌وقت اجمالی نشان داده نمی‌شود \n\n"<b>"سطح ۲"</b>" \n- وقفه برای نمایش تمام‌صفحه مجاز نیست \n- هیچ‌وقت اجمالی نشان داده نمی‌شود \n- هیچ‌وقت صدا و لرزش ایجاد نمی‌کند \n\n"<b>"سطح ۱"</b>" \n- نمایش تمام صفحه مجاز نیست \n- هیچ‌وقت اجمالی نشان داده نمی‌شود \n- هیچ‌وقت صدا یا لرزش ایجاد نمی‌کند \n- در صفحه قفل و نوار وضعیت پنهان است \n- در پایین فهرست اعلان‌ها نشان داده می‌شود \n\n"<b>"سطح ۰"</b>" \n- همه اعلان‌های این برنامه مسدود است"</string>
    <string name="notification_header_default_channel" msgid="225454696914642444">"اعلان‌ها"</string>
    <string name="notification_channel_disabled" msgid="928065923928416337">"دیگر این اعلان‌ها را نخواهید دید"</string>
    <string name="notification_channel_minimized" msgid="6892672757877552959">"این اعلان‌ها کوچک خواهد شد"</string>
    <string name="notification_channel_silenced" msgid="1995937493874511359">"این اعلان‌ها به‌صورت بی‌صدا نشان داده می‌شود"</string>
    <string name="notification_channel_unsilenced" msgid="94878840742161152">"این اعلان‌ها به شما هشدار خواهند داد"</string>
    <string name="inline_blocking_helper" msgid="2891486013649543452">"معمولاً این اعلان‌ها را رد می‌کنید. \nهمچنان نشان داده شود؟"</string>
    <string name="inline_done_button" msgid="6043094985588909584">"تمام"</string>
    <string name="inline_ok_button" msgid="603075490581280343">"اعمال"</string>
    <string name="inline_keep_showing" msgid="8736001253507073497">"نمایش این اعلان‌ها ادامه یابد؟"</string>
    <string name="inline_stop_button" msgid="2453460935438696090">"توقف اعلان‌ها"</string>
    <string name="inline_deliver_silently_button" msgid="2714314213321223286">"دریافت بی‌صدا"</string>
    <string name="inline_block_button" msgid="479892866568378793">"مسدود کردن"</string>
    <string name="inline_keep_button" msgid="299631874103662170">"همچنان نشان داده شود"</string>
    <string name="inline_minimize_button" msgid="1474436209299333445">"کوچک کردن"</string>
    <string name="inline_silent_button_silent" msgid="525243786649275816">"بی‌صدا"</string>
    <string name="inline_silent_button_stay_silent" msgid="2129254868305468743">"بی‌صدا بماند"</string>
    <string name="inline_silent_button_alert" msgid="5705343216858250354">"هشدار دادن"</string>
    <string name="inline_silent_button_keep_alerting" msgid="6577845442184724992">"همچنان اطلاع داده شود"</string>
    <string name="inline_turn_off_notifications" msgid="8543989584403106071">"خاموش کردن اعلان‌ها"</string>
    <string name="inline_keep_showing_app" msgid="4393429060390649757">"نمایش اعلان از این برنامه ادامه یابد؟"</string>
    <string name="notification_silence_title" msgid="8608090968400832335">"بی‌صدا"</string>
    <string name="notification_alert_title" msgid="7629202599338071971">"هشدار دادن"</string>
    <string name="notification_bubble_title" msgid="8330481035191903164">"حباب"</string>
    <string name="notification_channel_summary_low" msgid="7300447764759926720">"به شما کمک می‌کند بدون صدا یا لرزش تمرکز کنید."</string>
    <string name="notification_channel_summary_default" msgid="3539949463907902037">"با صدا یا لرزش توجه شما را جلب می‌کند."</string>
    <string name="notification_channel_summary_bubble" msgid="7235935211580860537">"با میان‌بری شناور به این محتوا، توجه‌تان را جلب می‌کند."</string>
    <string name="notification_channel_summary_priority" msgid="7415770044553264622">"در بالای بخش مکالمه نمایش داده می‌شود و به‌صورت ابزارک اعلان نمایان می‌شود."</string>
    <string name="notification_conversation_channel_all_bubble" msgid="5389290797101635297">"همه مکالمه‌های <xliff:g id="APP_NAME_0">%1$s</xliff:g>، به‌طور پیش‌فرض در حباب نمایش داده می‌شوند. در <xliff:g id="APP_NAME_1">%2$s</xliff:g> مدیریت کنید."</string>
    <string name="notification_conversation_channel_settings" msgid="2409977688430606835">"تنظیمات"</string>
    <string name="notification_priority_title" msgid="2079708866333537093">"اولویت"</string>
    <string name="bubble_overflow_empty_title" msgid="3120029421991510842">"هیچ ابزارک اعلان جدیدی وجود ندارد"</string>
    <string name="bubble_overflow_empty_subtitle" msgid="2030874469510497397">"ابزارک اعلان اخیر و ابزارک اعلان ردشده اینجا ظاهر خواهند شد"</string>
    <string name="notification_unblockable_desc" msgid="2073030886006190804">"این اعلان‌ها قابل اصلاح نیستند."</string>
    <string name="notification_multichannel_desc" msgid="7414593090056236179">"نمی‌توانید این گروه اعلان‌ها را در اینجا پیکربندی کنید"</string>
    <string name="notification_delegate_header" msgid="1264510071031479920">"اعلان‌های دارای پراکسی"</string>
    <string name="notification_channel_dialog_title" msgid="6856514143093200019">"تمام اعلان‌های <xliff:g id="APP_NAME">%1$s</xliff:g>"</string>
    <string name="see_more_title" msgid="7409317011708185729">"مشاهده موارد بیشتر"</string>
    <string name="appops_camera" msgid="5215967620896725715">"این برنامه از دوربین استفاده می‌کند."</string>
    <string name="appops_microphone" msgid="8805468338613070149">"این برنامه از میکروفون استفاده می‌کند."</string>
    <string name="appops_overlay" msgid="4822261562576558490">"این برنامه روی برنامه‌های دیگر در صفحه‌نمایش نشان داده می‌شود."</string>
    <string name="appops_camera_mic" msgid="7032239823944420431">"این برنامه از میکروفون و دوربین استفاده می‌کند."</string>
    <string name="appops_camera_overlay" msgid="6466845606058816484">"این برنامه روی برنامه‌های دیگر در صفحه‌نمایش نشان داده می‌شود و از دوربین استفاده می‌کند."</string>
    <string name="appops_mic_overlay" msgid="4609326508944233061">"این برنامه روی برنامه‌های دیگر در صفحه‌نمایش نشان داده می‌شود و از میکروفون استفاده می‌کند."</string>
    <string name="appops_camera_mic_overlay" msgid="5584311236445644095">"این برنامه روی برنامه‌های دیگر در صفحه‌نمایش نشان داده می‌شود و از میکروفون و دوربین استفاده می‌کند."</string>
    <string name="notification_appops_settings" msgid="5208974858340445174">"تنظیمات"</string>
    <string name="notification_appops_ok" msgid="2177609375872784124">"تأیید"</string>
    <string name="notification_channel_controls_opened_accessibility" msgid="6111817750774381094">"کنترل‌های اعلان برای <xliff:g id="APP_NAME">%1$s</xliff:g> باز شد"</string>
    <string name="notification_channel_controls_closed_accessibility" msgid="1561909368876911701">"کنترل‌های اعلان برای <xliff:g id="APP_NAME">%1$s</xliff:g> بسته شد"</string>
    <string name="notification_channel_switch_accessibility" msgid="8979885820432540252">"مجاز کردن اعلان‌های این کانال"</string>
    <string name="notification_more_settings" msgid="4936228656989201793">"تنظیمات بیشتر"</string>
    <string name="notification_app_settings" msgid="8963648463858039377">"سفارشی کردن"</string>
    <string name="notification_done" msgid="6215117625922713976">"تمام"</string>
    <string name="inline_undo" msgid="9026953267645116526">"واگرد"</string>
    <string name="demote" msgid="6225813324237153980">"علامت‌گذاری این اعلان به‌عنوان غیرمکالمه"</string>
    <string name="notification_conversation_favorite" msgid="1905240206975921907">"مکالمه مهم"</string>
    <string name="notification_conversation_unfavorite" msgid="181383708304763807">"مکالمه غیرمهم"</string>
    <string name="notification_conversation_mute" msgid="268951550222925548">"بی‌صدا شد"</string>
    <string name="notification_conversation_unmute" msgid="2692255619510896710">"هشدار دادن"</string>
    <string name="notification_conversation_bubble" msgid="2242180995373949022">"نمایش ابزارک اعلان"</string>
    <string name="notification_conversation_unbubble" msgid="6908427185031099868">"برداشتن ابزارک اعلان"</string>
    <string name="notification_conversation_home_screen" msgid="8347136037958438935">"افزودن به صفحه اصلی"</string>
    <string name="notification_menu_accessibility" msgid="8984166825879886773">"<xliff:g id="APP_NAME">%1$s</xliff:g> <xliff:g id="MENU_DESCRIPTION">%2$s</xliff:g>"</string>
    <string name="notification_menu_gear_description" msgid="6429668976593634862">"کنترل‌های اعلان"</string>
    <string name="notification_menu_snooze_description" msgid="4740133348901973244">"گزینه‌های تعویق اعلان"</string>
    <string name="notification_menu_snooze_action" msgid="5415729610393475019">"به من یادآوری شود"</string>
    <string name="notification_menu_settings_action" msgid="7085494017202764285">"تنظیمات"</string>
    <string name="snooze_undo" msgid="60890935148417175">"واگرد"</string>
    <string name="snoozed_for_time" msgid="7586689374860469469">"<xliff:g id="TIME_AMOUNT">%1$s</xliff:g> به تعویق افتاد"</string>
    <plurals name="snoozeHourOptions" formatted="false" msgid="2066838694120718170">
      <item quantity="one">‏%d ساعت</item>
      <item quantity="other">‏%d ساعت</item>
    </plurals>
    <plurals name="snoozeMinuteOptions" formatted="false" msgid="8998483159208055980">
      <item quantity="one">‏%d دقیقه</item>
      <item quantity="other">‏%d دقیقه</item>
    </plurals>
    <string name="battery_panel_title" msgid="5931157246673665963">"مصرف باتری"</string>
    <string name="battery_detail_charging_summary" msgid="8821202155297559706">"هنگام شارژ شدن، «بهینه‌سازی باتری» در دسترس نیست"</string>
    <string name="battery_detail_switch_title" msgid="6940976502957380405">"بهینه‌سازی باتری"</string>
    <string name="battery_detail_switch_summary" msgid="3668748557848025990">"عملکرد و اطلاعات پس‌زمینه را کاهش می‌دهد"</string>
    <string name="keyboard_key_button_template" msgid="8005673627272051429">"دکمه <xliff:g id="NAME">%1$s</xliff:g>"</string>
    <string name="keyboard_key_home" msgid="3734400625170020657">"ابتدا"</string>
    <string name="keyboard_key_back" msgid="4185420465469481999">"برگشت"</string>
    <string name="keyboard_key_dpad_up" msgid="2164184320424941416">"بالا"</string>
    <string name="keyboard_key_dpad_down" msgid="2110172278574325796">"پایین"</string>
    <string name="keyboard_key_dpad_left" msgid="8329738048908755640">"چپ"</string>
    <string name="keyboard_key_dpad_right" msgid="6282105433822321767">"راست"</string>
    <string name="keyboard_key_dpad_center" msgid="4079412840715672825">"مرکز"</string>
    <string name="keyboard_key_tab" msgid="4592772350906496730">"جهش"</string>
    <string name="keyboard_key_space" msgid="6980847564173394012">"فاصله"</string>
    <string name="keyboard_key_enter" msgid="8633362970109751646">"ورود"</string>
    <string name="keyboard_key_backspace" msgid="4095278312039628074">"پس‌بر"</string>
    <string name="keyboard_key_media_play_pause" msgid="8389984232732277478">"پخش/مکث"</string>
    <string name="keyboard_key_media_stop" msgid="1509943745250377699">"توقف"</string>
    <string name="keyboard_key_media_next" msgid="8502476691227914952">"بعدی"</string>
    <string name="keyboard_key_media_previous" msgid="5637875709190955351">"قبلی"</string>
    <string name="keyboard_key_media_rewind" msgid="3450387734224327577">"عقب بردن"</string>
    <string name="keyboard_key_media_fast_forward" msgid="3572444327046911822">"جلو بردن سریع"</string>
    <string name="keyboard_key_page_up" msgid="173914303254199845">"صفحه بعدی"</string>
    <string name="keyboard_key_page_down" msgid="9035902490071829731">"صفحه قبلی"</string>
    <string name="keyboard_key_forward_del" msgid="5325501825762733459">"حذف"</string>
    <string name="keyboard_key_move_home" msgid="3496502501803911971">"ابتدا"</string>
    <string name="keyboard_key_move_end" msgid="99190401463834854">"انتها"</string>
    <string name="keyboard_key_insert" msgid="4621692715704410493">"درج"</string>
    <string name="keyboard_key_num_lock" msgid="7209960042043090548">"قفل اعداد"</string>
    <string name="keyboard_key_numpad_template" msgid="7316338238459991821">"صفحه‌کلید عددی <xliff:g id="NAME">%1$s</xliff:g>"</string>
    <string name="keyboard_shortcut_group_system" msgid="1583416273777875970">"سیستم"</string>
    <string name="keyboard_shortcut_group_system_home" msgid="7465138628692109907">"صفحه اصلی"</string>
    <string name="keyboard_shortcut_group_system_recents" msgid="8628108256824616927">"موارد اخیر"</string>
    <string name="keyboard_shortcut_group_system_back" msgid="1055709713218453863">"برگشت"</string>
    <string name="keyboard_shortcut_group_system_notifications" msgid="3615971650562485878">"اعلان‌ها"</string>
    <string name="keyboard_shortcut_group_system_shortcuts_helper" msgid="4856808328618265589">"میان‌برهای صفحه‌کلید"</string>
    <string name="keyboard_shortcut_group_system_switch_input" msgid="952555530383268166">"تغییر طرح‌بندی صفحه‌کلید"</string>
    <string name="keyboard_shortcut_group_applications" msgid="7386239431100651266">"برنامه‌ها"</string>
    <string name="keyboard_shortcut_group_applications_assist" msgid="771606231466098742">"دستیار"</string>
    <string name="keyboard_shortcut_group_applications_browser" msgid="2776211137869809251">"مرورگر"</string>
    <string name="keyboard_shortcut_group_applications_contacts" msgid="2807268086386201060">"مخاطبین"</string>
    <string name="keyboard_shortcut_group_applications_email" msgid="7852376788894975192">"ایمیل"</string>
    <string name="keyboard_shortcut_group_applications_sms" msgid="6912633831752843566">"پیامک"</string>
    <string name="keyboard_shortcut_group_applications_music" msgid="9032078456666204025">"موسیقی"</string>
    <string name="keyboard_shortcut_group_applications_youtube" msgid="5078136084632450333">"YouTube"</string>
    <string name="keyboard_shortcut_group_applications_calendar" msgid="4229602992120154157">"تقویم"</string>
    <string name="tuner_full_zen_title" msgid="5120366354224404511">"نمایش با کنترل‌های صدا"</string>
    <string name="volume_and_do_not_disturb" msgid="502044092739382832">"مزاحم نشوید"</string>
    <string name="volume_dnd_silent" msgid="4154597281458298093">"میان‌بر دکمه‌های صدا"</string>
    <string name="volume_up_silent" msgid="1035180298885717790">"خارج شدن از حالت «مزاحم نشوید» در میزان صدای بالا"</string>
    <string name="battery" msgid="769686279459897127">"باتری"</string>
    <string name="clock" msgid="8978017607326790204">"ساعت"</string>
    <string name="headset" msgid="4485892374984466437">"هدست"</string>
    <string name="accessibility_long_click_tile" msgid="210472753156768705">"باز کردن تنظیمات"</string>
    <string name="accessibility_status_bar_headphones" msgid="1304082414912647414">"هدفون وصل شد"</string>
    <string name="accessibility_status_bar_headset" msgid="2699275863720926104">"هدست وصل شد"</string>
    <string name="data_saver" msgid="3484013368530820763">"صرفه‌جویی داده"</string>
    <string name="accessibility_data_saver_on" msgid="5394743820189757731">"صرفه‌جویی داده روشن است"</string>
    <string name="accessibility_data_saver_off" msgid="58339669022107171">"صرفه‌جویی داده خاموش است"</string>
    <string name="switch_bar_on" msgid="1770868129120096114">"روشن"</string>
    <string name="switch_bar_off" msgid="5669805115416379556">"خاموش"</string>
    <string name="tile_unavailable" msgid="3095879009136616920">"در دسترس نیست"</string>
    <string name="nav_bar" msgid="4642708685386136807">"نوار پیمایش"</string>
    <string name="nav_bar_layout" msgid="4716392484772899544">"طرح‌بندی"</string>
    <string name="left_nav_bar_button_type" msgid="2634852842345192790">"نوع دکمه منتهی‌الیه چپ"</string>
    <string name="right_nav_bar_button_type" msgid="4472566498647364715">"نوع دکمه منتهی‌الیه راست"</string>
    <string name="nav_bar_default" msgid="8386559913240761526">"(پیش‌فرض)"</string>
  <string-array name="nav_bar_buttons">
    <item msgid="2681220472659720036">"بریده‌دان"</item>
    <item msgid="4795049793625565683">"کد کلید"</item>
    <item msgid="80697951177515644">"تأیید چرخش، تغییردهنده صفحه‌کلید"</item>
    <item msgid="7626977989589303588">"هیچ‌کدام"</item>
  </string-array>
  <string-array name="nav_bar_layouts">
    <item msgid="9156773083127904112">"معمولی"</item>
    <item msgid="2019571224156857610">"فشرده"</item>
    <item msgid="7453955063378349599">"متمایل به چپ"</item>
    <item msgid="5874146774389433072">"متمایل به راست"</item>
  </string-array>
    <string name="menu_ime" msgid="5677467548258017952">"تغییردهنده صفحه‌کلید"</string>
    <string name="save" msgid="3392754183673848006">"ذخیره کردن"</string>
    <string name="reset" msgid="8715144064608810383">"بازنشانی"</string>
    <string name="adjust_button_width" msgid="8313444823666482197">"تنظیم پهنای دکمه"</string>
    <string name="clipboard" msgid="8517342737534284617">"بریده‌دان"</string>
    <string name="accessibility_key" msgid="3471162841552818281">"دکمه پیمایش سفارشی"</string>
    <string name="left_keycode" msgid="8211040899126637342">"کدکلید چپ"</string>
    <string name="right_keycode" msgid="2480715509844798438">"کدکلید راست"</string>
    <string name="left_icon" msgid="5036278531966897006">"نماد چپ"</string>
    <string name="right_icon" msgid="1103955040645237425">"نماد راست"</string>
    <string name="drag_to_add_tiles" msgid="8933270127508303672">"برای افزودن کاشی، نگه دارید و بکشید"</string>
    <string name="drag_to_rearrange_tiles" msgid="2143204300089638620">"برای تغییر دادن ترتیب کاشی‌ها، آن‌ها را نگه دارید و بکشید"</string>
    <string name="drag_to_remove_tiles" msgid="4682194717573850385">"برای حذف، به اینجا بکشید"</string>
    <string name="drag_to_remove_disabled" msgid="933046987838658850">"حداقل به <xliff:g id="MIN_NUM_TILES">%1$d</xliff:g> کاشی نیاز دارید"</string>
    <string name="qs_edit" msgid="5583565172803472437">"ویرایش"</string>
    <string name="tuner_time" msgid="2450785840990529997">"زمان"</string>
  <string-array name="clock_options">
    <item msgid="3986445361435142273">"ساعت، دقیقه و ثانیه نشان داده شود"</item>
    <item msgid="1271006222031257266">"ساعت و دقیقه نشان داده شود (پیش‌فرض)"</item>
    <item msgid="6135970080453877218">"این نماد نشان داده نشود"</item>
  </string-array>
  <string-array name="battery_options">
    <item msgid="7714004721411852551">"همیشه درصد نشان داده شود"</item>
    <item msgid="3805744470661798712">"هنگام شارژ شدن درصد نشان داده شود (پیش‌فرض)"</item>
    <item msgid="8619482474544321778">"این نماد نشان داده نشود"</item>
  </string-array>
    <string name="tuner_low_priority" msgid="8412666814123009820">"نمایش نمادهای اعلان کم‌اهمیت"</string>
    <string name="other" msgid="429768510980739978">"موارد دیگر"</string>
    <string name="accessibility_divider" msgid="2830785970889237307">"تقسیم‌کننده صفحه"</string>
    <string name="accessibility_action_divider_left_full" msgid="7598733539422375847">"تمام‌صفحه چپ"</string>
    <string name="accessibility_action_divider_left_70" msgid="4919312892541727761">"٪۷۰ چپ"</string>
    <string name="accessibility_action_divider_left_50" msgid="3664701169564893826">"٪۵۰ چپ"</string>
    <string name="accessibility_action_divider_left_30" msgid="4358145268046362088">"٪۳۰ چپ"</string>
    <string name="accessibility_action_divider_right_full" msgid="8576057422864896305">"تمام‌صفحه راست"</string>
    <string name="accessibility_action_divider_top_full" msgid="4243901660795169777">"تمام‌صفحه بالا"</string>
    <string name="accessibility_action_divider_top_70" msgid="6941226213260515072">"٪۷۰ بالا"</string>
    <string name="accessibility_action_divider_top_50" msgid="6275211443706497621">"٪۵۰ بالا"</string>
    <string name="accessibility_action_divider_top_30" msgid="5780597635887574916">"٪۳۰ بالا"</string>
    <string name="accessibility_action_divider_bottom_full" msgid="7352434720610115395">"تمام‌صفحه پایین"</string>
    <string name="accessibility_qs_edit_tile_label" msgid="9079791448815232967">"موقعیت <xliff:g id="POSITION">%1$d</xliff:g>، <xliff:g id="TILE_NAME">%2$s</xliff:g>. برای ویرایش دو ضربه سریع بزنید."</string>
    <string name="accessibility_qs_edit_add_tile_label" msgid="8292218072049068613">"<xliff:g id="TILE_NAME">%1$s</xliff:g>. برای افزودن دو ضربه سریع بزنید."</string>
    <string name="accessibility_qs_edit_move_tile" msgid="6027997446473163426">"انتقال <xliff:g id="TILE_NAME">%1$s</xliff:g>"</string>
    <string name="accessibility_qs_edit_remove_tile" msgid="3406781901949899624">"حذف <xliff:g id="TILE_NAME">%1$s</xliff:g>"</string>
    <string name="accessibility_qs_edit_tile_add" msgid="6289879620154587233">"افزودن <xliff:g id="TILE_NAME">%1$s</xliff:g> به موقعیت <xliff:g id="POSITION">%2$d</xliff:g>"</string>
    <string name="accessibility_qs_edit_tile_move" msgid="4841770637244326837">"انتقال <xliff:g id="TILE_NAME">%1$s</xliff:g> به موقعیت <xliff:g id="POSITION">%2$d</xliff:g>"</string>
    <string name="accessibility_desc_quick_settings_edit" msgid="741658939453595297">"ویرایشگر تنظیمات سریع."</string>
    <string name="accessibility_desc_notification_icon" msgid="7331265967584178674">"اعلان <xliff:g id="ID_1">%1$s</xliff:g>: <xliff:g id="ID_2">%2$s</xliff:g>"</string>
    <string name="dock_forced_resizable" msgid="4689301323912928801">"ممکن است برنامه با تقسیم صفحه کار نکند."</string>
    <string name="dock_non_resizeble_failed_to_dock_text" msgid="7284915968096153808">"برنامه از تقسیم صفحه پشتیبانی نمی‌کند."</string>
    <string name="forced_resizable_secondary_display" msgid="522558907654394940">"ممکن است برنامه در نمایشگر ثانویه کار نکند."</string>
    <string name="activity_launch_on_secondary_display_failed_text" msgid="8446727617187998208">"برنامه از راه‌اندازی در نمایشگرهای ثانویه پشتیبانی نمی‌کند."</string>
    <string name="accessibility_quick_settings_settings" msgid="7098489591715844713">"باز کردن تنظیمات."</string>
    <string name="accessibility_quick_settings_expand" msgid="2609275052412521467">"باز کردن تنظیمات سریع."</string>
    <string name="accessibility_quick_settings_collapse" msgid="4674876336725041982">"بستن تنظیمات سریع."</string>
    <string name="accessibility_quick_settings_alarm_set" msgid="7237918261045099853">"تنظیم زنگ ساعت."</string>
    <string name="accessibility_quick_settings_user" msgid="505821942882668619">"به‌عنوان <xliff:g id="ID_1">%s</xliff:g> به سیستم وارد شده‌اید"</string>
    <string name="data_connection_no_internet" msgid="691058178914184544">"عدم اتصال به اینترنت"</string>
    <string name="accessibility_quick_settings_open_details" msgid="4879279912389052142">"باز کردن جزئیات."</string>
    <string name="accessibility_quick_settings_not_available" msgid="6860875849497473854">"به‌دلیل <xliff:g id="REASON">%s</xliff:g> دردسترس نیست"</string>
    <string name="accessibility_quick_settings_open_settings" msgid="536838345505030893">"باز کردن تنظیمات <xliff:g id="ID_1">%s</xliff:g>."</string>
    <string name="accessibility_quick_settings_edit" msgid="1523745183383815910">"ویرایش ترتیب تنظیمات."</string>
    <string name="accessibility_quick_settings_page" msgid="7506322631645550961">"صفحه <xliff:g id="ID_1">%1$d</xliff:g> از <xliff:g id="ID_2">%2$d</xliff:g>"</string>
    <string name="tuner_lock_screen" msgid="2267383813241144544">"صفحه قفل"</string>
<<<<<<< HEAD
    <string name="pip_phone_expand" msgid="1424988917240616212">"بزرگ کردن"</string>
    <string name="pip_phone_minimize" msgid="9057117033655996059">"کوچک کردن"</string>
    <string name="pip_phone_close" msgid="8801864042095341824">"بستن"</string>
    <string name="pip_phone_settings" msgid="5687538631925004341">"تنظیمات"</string>
    <string name="pip_phone_dismiss_hint" msgid="5825740708095316710">"برای نپذیرفتن، به پایین بکشید"</string>
    <string name="pip_menu_title" msgid="6365909306215631910">"منو"</string>
    <string name="pip_notification_title" msgid="8661573026059630525">"<xliff:g id="NAME">%s</xliff:g> درحالت تصویر در تصویر است"</string>
    <string name="pip_notification_message" msgid="4991831338795022227">"اگر نمی‌خواهید <xliff:g id="NAME">%s</xliff:g> از این قابلیت استفاده کند، با ضربه زدن، تنظیمات را باز کنید و آن را خاموش کنید."</string>
    <string name="pip_play" msgid="333995977693142810">"پخش"</string>
    <string name="pip_pause" msgid="1139598607050555845">"توقف موقت"</string>
    <string name="pip_skip_to_next" msgid="3864212650579956062">"رد شدن به بعدی"</string>
    <string name="pip_skip_to_prev" msgid="3742589641443049237">"رد شدن به قبلی"</string>
=======
>>>>>>> caba1604
    <string name="thermal_shutdown_title" msgid="2702966892682930264">"تلفن به علت گرم شدن خاموش شد"</string>
    <string name="thermal_shutdown_message" msgid="7432744214105003895">"اکنون تلفنتان عملکرد معمولش را دارد"</string>
    <string name="thermal_shutdown_dialog_message" msgid="6745684238183492031">"تلفنتان خیلی گرم شده بود، بنابراین خاموش شد تا خنک شود. اکنون تلفنتان عملکرد معمولش را دارد.\n\nتلفنتان خیلی گرم می‌شود، اگر:\n	• از برنامه‌های نیازمند پردازش زیاد (مانند بازی، برنامه‌های ویدیویی یا پیمایشی) استفاده کنید\n	• فایل‌های بزرگ بارگیری یا بارگذاری کنید\n	• در دماهای بالا از تلفنتان استفاده کنید"</string>
    <string name="high_temp_title" msgid="2218333576838496100">"تلفن درحال گرم شدن است"</string>
    <string name="high_temp_notif_message" msgid="163928048626045592">"وقتی تلفن درحال خنک شدن است، بعضی از قابلیت‌ها محدود می‌شوند"</string>
    <string name="high_temp_dialog_message" msgid="3793606072661253968">"تلفنتان به‌طور خودکار سعی می‌کند خنک شود. همچنان می‌توانید از تلفنتان استفاده کنید، اما ممکن است کندتر عمل کند.\n\nوقتی تلفن خنک شد، عملکرد عادی‌اش از سرگرفته می‌شود."</string>
    <string name="high_temp_alarm_title" msgid="2359958549570161495">"جدا کردن شارژر از برق"</string>
    <string name="high_temp_alarm_notify_message" msgid="7186272817783835089">"مشکلی در شارژ کردن این دستگاه وجود دارد. آداپتور برق را از برق جدا کنید و مراقب باشید زیرا ممکن است کابل گرم باشد."</string>
    <string name="high_temp_alarm_help_care_steps" msgid="5017002218341329566">"مشاهده مراحل احتیاط"</string>
    <string name="lockscreen_shortcut_left" msgid="1238765178956067599">"میان‌بر چپ"</string>
    <string name="lockscreen_shortcut_right" msgid="4138414674531853719">"میان‌بر راست"</string>
    <string name="lockscreen_unlock_left" msgid="1417801334370269374">"قفل میان‌بر چپ هم باز می‌شود"</string>
    <string name="lockscreen_unlock_right" msgid="4658008735541075346">"قفل میان‌بر راست هم باز می‌شود"</string>
    <string name="lockscreen_none" msgid="4710862479308909198">"هیچ‌کدام"</string>
    <string name="tuner_launch_app" msgid="3906265365971743305">"راه‌اندازی <xliff:g id="APP">%1$s</xliff:g>"</string>
    <string name="tuner_other_apps" msgid="7767462881742291204">"سایر برنامه‌ها"</string>
    <string name="tuner_circle" msgid="5270591778160525693">"دایره"</string>
    <string name="tuner_plus" msgid="4130366441154416484">"جمع"</string>
    <string name="tuner_minus" msgid="5258518368944598545">"تفریق"</string>
    <string name="tuner_left" msgid="5758862558405684490">"چپ"</string>
    <string name="tuner_right" msgid="8247571132790812149">"راست"</string>
    <string name="tuner_menu" msgid="363690665924769420">"منو"</string>
    <string name="tuner_app" msgid="6949280415826686972">"<xliff:g id="APP">%1$s</xliff:g> برنامه"</string>
    <string name="notification_channel_alerts" msgid="3385787053375150046">"هشدارها"</string>
    <string name="notification_channel_battery" msgid="9219995638046695106">"باتری"</string>
    <string name="notification_channel_screenshot" msgid="7665814998932211997">"عکس‌های صفحه‌نمایش"</string>
    <string name="notification_channel_general" msgid="4384774889645929705">"پیام‌های عمومی"</string>
    <string name="notification_channel_storage" msgid="2720725707628094977">"فضای ذخیره‌سازی"</string>
    <string name="notification_channel_hints" msgid="7703783206000346876">"نکات"</string>
    <string name="instant_apps" msgid="8337185853050247304">"برنامه‌های فوری"</string>
    <string name="instant_apps_title" msgid="8942706782103036910">"<xliff:g id="APP">%1$s</xliff:g> درحال اجرا"</string>
    <string name="instant_apps_message" msgid="6112428971833011754">"برنامه بدون نصب شدن باز شد."</string>
    <string name="instant_apps_message_with_help" msgid="1816952263531203932">"برنامه بدون نصب شدن باز شد. برای اطلاعات بیشتر ضربه بزنید."</string>
    <string name="app_info" msgid="5153758994129963243">"اطلاعات برنامه"</string>
    <string name="go_to_web" msgid="636673528981366511">"رفتن به مرورگر"</string>
    <string name="mobile_data" msgid="4564407557775397216">"داده تلفن همراه"</string>
    <string name="mobile_data_text_format" msgid="6806501540022589786">"<xliff:g id="ID_1">%1$s</xliff:g> — <xliff:g id="ID_2">%2$s</xliff:g>"</string>
    <string name="mobile_carrier_text_format" msgid="8912204177152950766">"<xliff:g id="CARRIER_NAME">%1$s</xliff:g>، <xliff:g id="MOBILE_DATA_TYPE">%2$s</xliff:g>"</string>
    <string name="wifi_is_off" msgid="5389597396308001471">"‏Wi-Fi خاموش است"</string>
    <string name="bt_is_off" msgid="7436344904889461591">"بلوتوث خاموش است"</string>
    <string name="dnd_is_off" msgid="3185706903793094463">"«مزاحم نشوید» خاموش است"</string>
    <string name="qs_dnd_prompt_auto_rule" msgid="3535469468310002616">"قانون خودکاری (<xliff:g id="ID_1">%s</xliff:g>) «مزاحم نشوید» را روشن کرد."</string>
    <string name="qs_dnd_prompt_app" msgid="4027984447935396820">"برنامه‌ای (<xliff:g id="ID_1">%s</xliff:g>) «مزاحم نشوید» را روشن کرد."</string>
    <string name="qs_dnd_prompt_auto_rule_app" msgid="1841469944118486580">"برنامه یا قانون خودکاری، «مزاحم نشوید» را روشن کرد."</string>
    <string name="qs_dnd_until" msgid="7844269319043747955">"تا <xliff:g id="ID_1">%s</xliff:g>"</string>
    <string name="qs_dnd_keep" msgid="3829697305432866434">"حفظ کردن"</string>
    <string name="qs_dnd_replace" msgid="7712119051407052689">"جایگزین کردن"</string>
    <string name="running_foreground_services_title" msgid="5137313173431186685">"برنامه‌هایی که در پس‌زمینه اجرا می‌شوند"</string>
    <string name="running_foreground_services_msg" msgid="3009459259222695385">"برای جزئیات مربوط به مصرف باتری و داده، ضربه بزنید"</string>
    <string name="mobile_data_disable_title" msgid="5366476131671617790">"داده تلفن همراه خاموش شود؟"</string>
    <string name="mobile_data_disable_message" msgid="8604966027899770415">"‏نمی‌توانید ازطریق <xliff:g id="CARRIER">%s</xliff:g> به داده یا اینترنت دسترسی داشته باشید. اینترنت فقط ازطریق Wi-Fi دردسترس خواهد بود."</string>
    <string name="mobile_data_disable_message_default_carrier" msgid="6496033312431658238">"شرکت مخابراتی شما"</string>
    <string name="touch_filtered_warning" msgid="8119511393338714836">"چون برنامه‌ای درحال ایجاد تداخل در درخواست مجوز است، «تنظیمات» نمی‌تواند پاسخ شما را تأیید کند."</string>
    <string name="slice_permission_title" msgid="3262615140094151017">"به <xliff:g id="APP_0">%1$s</xliff:g> اجازه داده شود تکه‌های <xliff:g id="APP_2">%2$s</xliff:g> را نشان دهد؟"</string>
    <string name="slice_permission_text_1" msgid="6675965177075443714">"- می‌تواند اطلاعات <xliff:g id="APP">%1$s</xliff:g> را بخواند"</string>
    <string name="slice_permission_text_2" msgid="6758906940360746983">"- می‌تواند در <xliff:g id="APP">%1$s</xliff:g> اقدام انجام دهد"</string>
    <string name="slice_permission_checkbox" msgid="4242888137592298523">"به <xliff:g id="APP">%1$s</xliff:g> اجازه داده شود تکه‌هایی از برنامه‌ها نشان دهد"</string>
    <string name="slice_permission_allow" msgid="6340449521277951123">"مجاز"</string>
    <string name="slice_permission_deny" msgid="6870256451658176895">"رد کردن"</string>
    <string name="auto_saver_title" msgid="6873691178754086596">"برای زمان‌بندی «بهینه‌سازی باتری» ضربه بزنید"</string>
    <string name="auto_saver_text" msgid="3214960308353838764">"وقتی باتری روبه‌اتمام است، بهینه‌سازی باتری را روشن کنید"</string>
    <string name="no_auto_saver_action" msgid="7467924389609773835">"نه متشکرم"</string>
    <string name="auto_saver_enabled_title" msgid="4294726198280286333">"زمان‌بندی «بهینه‌سازی باتری» روشن شد"</string>
    <string name="auto_saver_enabled_text" msgid="7889491183116752719">"وقتی شارژ باتری به زیر <xliff:g id="PERCENTAGE">%d</xliff:g>%% برسد، «بهینه‌سازی باتری» به‌طور خودکار روشن می‌شود."</string>
    <string name="open_saver_setting_action" msgid="2111461909782935190">"تنظیمات"</string>
    <string name="auto_saver_okay_action" msgid="7815925750741935386">"متوجه شدم"</string>
    <string name="heap_dump_tile_name" msgid="2464189856478823046">"Dump SysUI Heap"</string>
    <string name="sensor_privacy_mode" msgid="4462866919026513692">"حسگرها خاموش است"</string>
    <string name="device_services" msgid="1549944177856658705">"سرویس‌های دستگاه"</string>
    <string name="music_controls_no_title" msgid="4166497066552290938">"بدون عنوان"</string>
    <string name="restart_button_description" msgid="6916116576177456480">"برای بازراه‌اندازی این برنامه و تغییر به حالت تمام‌صفحه، ضربه بزنید."</string>
    <string name="bubbles_settings_button_description" msgid="7324245408859877545">"تنظیم برای ابزارک‌های اعلان <xliff:g id="APP_NAME">%1$s</xliff:g>"</string>
    <string name="manage_bubbles_text" msgid="6856830436329494850">"مدیریت"</string>
    <string name="bubble_content_description_single" msgid="5175160674436546329">"<xliff:g id="NOTIFICATION_TITLE">%1$s</xliff:g> از <xliff:g id="APP_NAME">%2$s</xliff:g>"</string>
    <string name="bubble_content_description_stack" msgid="7907610717462651870">"<xliff:g id="NOTIFICATION_TITLE">%1$s</xliff:g> از <xliff:g id="APP_NAME">%2$s</xliff:g> و <xliff:g id="BUBBLE_COUNT">%3$d</xliff:g> مورد بیشتر"</string>
    <string name="bubble_accessibility_action_move" msgid="3185080443743819178">"انتقال"</string>
    <string name="bubble_accessibility_action_move_top_left" msgid="4347227665275929728">"انتقال به بالا سمت راست"</string>
    <string name="bubble_accessibility_action_move_top_right" msgid="6916868852433483569">"انتقال به بالا سمت چپ"</string>
    <string name="bubble_accessibility_action_move_bottom_left" msgid="6339015902495504715">"انتقال به پایین سمت راست"</string>
    <string name="bubble_accessibility_action_move_bottom_right" msgid="7471571700628346212">"انتقال به پایین سمت چپ"</string>
    <string name="bubble_dismiss_text" msgid="7071770411580452911">"رد کردن"</string>
    <string name="bubbles_dont_bubble_conversation" msgid="1033040343437428822">"مکالمه در حباب نشان داده نشود"</string>
    <string name="bubbles_user_education_title" msgid="5547017089271445797">"گپ بااستفاده از ابزارک اعلان"</string>
    <string name="bubbles_user_education_description" msgid="1160281719576715211">"مکالمه‌های جدید به‌صورت نمادهای شناور یا ابزارک اعلان نشان داده شوند. برای باز کردن ابزارک اعلان ضربه بزنید. برای جابه‌جایی، آن را بکشید."</string>
    <string name="bubbles_user_education_manage_title" msgid="2848511858160342320">"کنترل ابزارک اعلان در هرزمانی"</string>
    <string name="bubbles_user_education_manage" msgid="1391639189507036423">"برای خاموش کردن «ابزارک اعلان» از این برنامه، روی «مدیریت» ضربه بزنید"</string>
    <string name="bubbles_user_education_got_it" msgid="8282812431953161143">"متوجه‌ام"</string>
    <string name="notification_content_system_nav_changed" msgid="5077913144844684544">"پیمایش سیستم به‌روزرسانی شد. برای انجام تغییرات به «تنظیمات» بروید."</string>
    <string name="notification_content_gesture_nav_available" msgid="4431460803004659888">"برای به‌روزرسانی پیمایش سیستم، به «تنظیمات» بروید"</string>
    <string name="inattentive_sleep_warning_title" msgid="3891371591713990373">"آماده‌به‌کار"</string>
    <string name="magnification_window_title" msgid="4863914360847258333">"پنجره بزرگ‌نمایی"</string>
    <string name="magnification_controls_title" msgid="8421106606708891519">"کنترل‌های پنجره بزرگ‌نمایی"</string>
    <string name="quick_controls_title" msgid="6839108006171302273">"کنترل‌های دستگاه"</string>
    <string name="quick_controls_subtitle" msgid="1667408093326318053">"افزودن کنترل‌ها برای دستگاه‌های متصل"</string>
    <string name="quick_controls_setup_title" msgid="8901436655997849822">"تنظیم کنترل‌های دستگاه"</string>
    <string name="quick_controls_setup_subtitle" msgid="1681506617879773824">"دکمه روشن/خاموش را نگه دارید تا به کنترل‌ها دسترسی پیدا کنید"</string>
    <string name="controls_providers_title" msgid="6879775889857085056">"انتخاب برنامه برای افزودن کنترل‌ها"</string>
    <plurals name="controls_number_of_favorites" formatted="false" msgid="1057347832073807380">
      <item quantity="one"><xliff:g id="NUMBER_1">%s</xliff:g> کنترل اضافه شده است.</item>
      <item quantity="other"><xliff:g id="NUMBER_1">%s</xliff:g> کنترل اضافه شده است.</item>
    </plurals>
    <string name="controls_favorite_default_title" msgid="967742178688938137">"کنترل‌ها"</string>
    <string name="controls_favorite_subtitle" msgid="6604402232298443956">"برای دسترسی از منوی روشن/خاموش، کنترل‌ها را انتخاب کنید"</string>
    <string name="controls_favorite_rearrange" msgid="7364147066539766260">"برای جابه‌جایی کنترل، آن را نگه دارید و بکشید"</string>
    <string name="controls_favorite_load_error" msgid="2533215155804455348">"فهرست همه کنترل‌ها را نمی‌توان بارگیری کرد."</string>
    <string name="controls_favorite_other_zone_header" msgid="9089613266575525252">"موارد دیگر"</string>
    <string name="controls_dialog_title" msgid="2343565267424406202">"افزودن به کنترل‌های دستگاه"</string>
    <string name="controls_dialog_ok" msgid="7011816381344485651">"افزودن به موارد دلخواه"</string>
    <string name="controls_dialog_message" msgid="6292099631702047540">"<xliff:g id="APP">%s</xliff:g> پیشنهاد می‌کند این کنترل به موارد دلخواهتان اضافه شود."</string>
    <string name="controls_dialog_confirmation" msgid="586517302736263447">"کنترل‌ها به‌روزرسانی شد"</string>
    <string name="controls_pin_use_alphanumeric" msgid="8478371861023048414">"پین شامل حروف یا نماد است"</string>
    <string name="controls_pin_verify" msgid="3452778292918877662">"تأیید <xliff:g id="DEVICE">%s</xliff:g>"</string>
    <string name="controls_pin_verifying" msgid="3755045989392131746">"درحال به تأیید رساندن…"</string>
    <string name="controls_pin_instructions" msgid="6363309783822475238">"پین را وارد کنید"</string>
    <string name="controls_pin_instructions_retry" msgid="1566667581012131046">"پین دیگری را امتحان کنید"</string>
    <string name="controls_confirmation_confirming" msgid="2596071302617310665">"درحال تأیید کردن…"</string>
    <string name="controls_confirmation_message" msgid="7744104992609594859">"تأیید تغییر مربوط به <xliff:g id="DEVICE">%s</xliff:g>"</string>
    <string name="controls_structure_tooltip" msgid="4355922222944447867">"برای دیدن موارد بیشتر، تند بکشید"</string>
    <string name="controls_seeding_in_progress" msgid="3033855341410264148">"درحال بار کردن توصیه‌ها"</string>
    <string name="controls_media_close_session" msgid="9023534788828414585">"بستن این جلسه رسانه"</string>
    <string name="controls_error_timeout" msgid="794197289772728958">"غیرفعال، برنامه را بررسی کنید"</string>
    <string name="controls_error_failed" msgid="960228639198558525">"خطا، دوباره امتحان کنید"</string>
    <string name="controls_in_progress" msgid="4421080500238215939">"درحال انجام"</string>
    <string name="controls_added_tooltip" msgid="4842812921719153085">"برای دیدن کنترل‌های جدید، دکمه روشن/خاموش را پایین نگه دارید"</string>
    <string name="controls_menu_add" msgid="4447246119229920050">"افزودن کنترل‌ها"</string>
    <string name="controls_menu_edit" msgid="890623986951347062">"ویرایش کنترل‌ها"</string>
</resources><|MERGE_RESOLUTION|>--- conflicted
+++ resolved
@@ -900,21 +900,6 @@
     <string name="accessibility_quick_settings_edit" msgid="1523745183383815910">"ویرایش ترتیب تنظیمات."</string>
     <string name="accessibility_quick_settings_page" msgid="7506322631645550961">"صفحه <xliff:g id="ID_1">%1$d</xliff:g> از <xliff:g id="ID_2">%2$d</xliff:g>"</string>
     <string name="tuner_lock_screen" msgid="2267383813241144544">"صفحه قفل"</string>
-<<<<<<< HEAD
-    <string name="pip_phone_expand" msgid="1424988917240616212">"بزرگ کردن"</string>
-    <string name="pip_phone_minimize" msgid="9057117033655996059">"کوچک کردن"</string>
-    <string name="pip_phone_close" msgid="8801864042095341824">"بستن"</string>
-    <string name="pip_phone_settings" msgid="5687538631925004341">"تنظیمات"</string>
-    <string name="pip_phone_dismiss_hint" msgid="5825740708095316710">"برای نپذیرفتن، به پایین بکشید"</string>
-    <string name="pip_menu_title" msgid="6365909306215631910">"منو"</string>
-    <string name="pip_notification_title" msgid="8661573026059630525">"<xliff:g id="NAME">%s</xliff:g> درحالت تصویر در تصویر است"</string>
-    <string name="pip_notification_message" msgid="4991831338795022227">"اگر نمی‌خواهید <xliff:g id="NAME">%s</xliff:g> از این قابلیت استفاده کند، با ضربه زدن، تنظیمات را باز کنید و آن را خاموش کنید."</string>
-    <string name="pip_play" msgid="333995977693142810">"پخش"</string>
-    <string name="pip_pause" msgid="1139598607050555845">"توقف موقت"</string>
-    <string name="pip_skip_to_next" msgid="3864212650579956062">"رد شدن به بعدی"</string>
-    <string name="pip_skip_to_prev" msgid="3742589641443049237">"رد شدن به قبلی"</string>
-=======
->>>>>>> caba1604
     <string name="thermal_shutdown_title" msgid="2702966892682930264">"تلفن به علت گرم شدن خاموش شد"</string>
     <string name="thermal_shutdown_message" msgid="7432744214105003895">"اکنون تلفنتان عملکرد معمولش را دارد"</string>
     <string name="thermal_shutdown_dialog_message" msgid="6745684238183492031">"تلفنتان خیلی گرم شده بود، بنابراین خاموش شد تا خنک شود. اکنون تلفنتان عملکرد معمولش را دارد.\n\nتلفنتان خیلی گرم می‌شود، اگر:\n	• از برنامه‌های نیازمند پردازش زیاد (مانند بازی، برنامه‌های ویدیویی یا پیمایشی) استفاده کنید\n	• فایل‌های بزرگ بارگیری یا بارگذاری کنید\n	• در دماهای بالا از تلفنتان استفاده کنید"</string>
