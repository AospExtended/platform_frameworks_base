--- conflicted
+++ resolved
@@ -900,21 +900,6 @@
     <string name="accessibility_quick_settings_edit" msgid="1523745183383815910">"સેટિંગ્સનો ક્રમ સંપાદિત કરો."</string>
     <string name="accessibility_quick_settings_page" msgid="7506322631645550961">"<xliff:g id="ID_2">%2$d</xliff:g> માંથી <xliff:g id="ID_1">%1$d</xliff:g> પૃષ્ઠ"</string>
     <string name="tuner_lock_screen" msgid="2267383813241144544">"લૉક સ્ક્રીન"</string>
-<<<<<<< HEAD
-    <string name="pip_phone_expand" msgid="1424988917240616212">"વિસ્તૃત કરો"</string>
-    <string name="pip_phone_minimize" msgid="9057117033655996059">"નાનું કરો"</string>
-    <string name="pip_phone_close" msgid="8801864042095341824">"બંધ કરો"</string>
-    <string name="pip_phone_settings" msgid="5687538631925004341">"સેટિંગ"</string>
-    <string name="pip_phone_dismiss_hint" msgid="5825740708095316710">"છોડી દેવા માટે નીચે ખેંચો"</string>
-    <string name="pip_menu_title" msgid="6365909306215631910">"મેનૂ"</string>
-    <string name="pip_notification_title" msgid="8661573026059630525">"<xliff:g id="NAME">%s</xliff:g> ચિત્રમાં-ચિત્રની અંદર છે"</string>
-    <string name="pip_notification_message" msgid="4991831338795022227">"જો તમે નથી ઇચ્છતા કે <xliff:g id="NAME">%s</xliff:g> આ સુવિધાનો ઉપયોગ કરે, તો સેટિંગ ખોલવા માટે ટૅપ કરો અને તેને બંધ કરો."</string>
-    <string name="pip_play" msgid="333995977693142810">"ચલાવો"</string>
-    <string name="pip_pause" msgid="1139598607050555845">"થોભાવો"</string>
-    <string name="pip_skip_to_next" msgid="3864212650579956062">"આગલા પર જાઓ"</string>
-    <string name="pip_skip_to_prev" msgid="3742589641443049237">"પહેલાંના પર જાઓ"</string>
-=======
->>>>>>> caba1604
     <string name="thermal_shutdown_title" msgid="2702966892682930264">"ફોન વધુ પડતી ગરમીને લીધે બંધ થઇ ગયો છે"</string>
     <string name="thermal_shutdown_message" msgid="7432744214105003895">"તમારો ફોન હવે સામાન્યપણે કાર્ય કરી રહ્યો છે"</string>
     <string name="thermal_shutdown_dialog_message" msgid="6745684238183492031">"તમારો ફોન અત્યંત ગરમ હતો, તેથી તે ઠંડો થવા આપમેળે બંધ થઇ ગયો છે. તમારો ફોન હવે સામાન્યપણે કાર્ય કરી રહ્યો છે.\n\nતમારો ફોન અત્યંત ગરમ થઇ શકે છે, જો તમે:\n • એવી ઍપ્લિકેશન વાપરતા હો જે સંસાધન સઘન રીતે વાપરતી હોય (જેમ કે ગેમિંગ, વીડિઓ, અથવા નેવિગેટ કરતી ઍપ્લિકેશનો)\n • મોટી ફાઇલો અપલોડ અથવા ડાઉનલોડ કરતા હો\n • તમારા ફોનનો ઉપયોગ ઉચ્ચ તાપમાનમાં કરતા હો"</string>
