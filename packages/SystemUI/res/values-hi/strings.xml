<?xml version="1.0" encoding="UTF-8"?>
<!-- 
/**
 * Copyright (c) 2009, The Android Open Source Project
 *
 * Licensed under the Apache License, Version 2.0 (the "License");
 * you may not use this file except in compliance with the License.
 * You may obtain a copy of the License at
 *
 *     http://www.apache.org/licenses/LICENSE-2.0
 *
 * Unless required by applicable law or agreed to in writing, software
 * distributed under the License is distributed on an "AS IS" BASIS,
 * WITHOUT WARRANTIES OR CONDITIONS OF ANY KIND, either express or implied.
 * See the License for the specific language governing permissions and
 * limitations under the License.
 */
 -->

<resources xmlns:android="http://schemas.android.com/apk/res/android"
    xmlns:xliff="urn:oasis:names:tc:xliff:document:1.2">
    <string name="app_label" msgid="4811759950673118541">"सिस्‍टम यूआई"</string>
    <string name="status_bar_clear_all_button" msgid="2491321682873657397">"साफ़ करें"</string>
    <string name="status_bar_no_notifications_title" msgid="7812479124981107507">"कोई सूचना नहीं है"</string>
    <string name="status_bar_ongoing_events_title" msgid="3986169317496615446">"ऑनगोइंग"</string>
    <string name="status_bar_latest_events_title" msgid="202755896454005436">"सूचनाएं"</string>
    <string name="battery_low_title" msgid="6891106956328275225">"बैटरी जल्दी ही खत्म हो जाएगी"</string>
    <string name="battery_low_percent_format" msgid="4276661262843170964">"<xliff:g id="PERCENTAGE">%s</xliff:g> शेष"</string>
    <string name="battery_low_percent_format_hybrid" msgid="3985614339605686167">"<xliff:g id="PERCENTAGE">%1$s</xliff:g> बची है, आपके इस्तेमाल करने के हिसाब से बैटरी करीब <xliff:g id="TIME">%2$s</xliff:g> चलेगी"</string>
    <string name="battery_low_percent_format_hybrid_short" msgid="5917433188456218857">"<xliff:g id="PERCENTAGE">%1$s</xliff:g> बची है, बैटरी करीब <xliff:g id="TIME">%2$s</xliff:g> चलेगी"</string>
    <string name="battery_low_percent_format_saver_started" msgid="4968468824040940688">"<xliff:g id="PERCENTAGE">%s</xliff:g> बैटरी बची है. बैटरी सेवर चालू है."</string>
    <string name="invalid_charger" msgid="4370074072117767416">"यूएसबी के ज़रिए चार्ज नहीं किया जा सकता. अपने डिवाइस के साथ मिलने वाले चार्जर का इस्तेमाल करें."</string>
    <string name="invalid_charger_title" msgid="938685362320735167">"यूएसबी के ज़रिए चार्ज नहीं किया जा सकता"</string>
    <string name="invalid_charger_text" msgid="2339310107232691577">"अपने डिवाइस के साथ मिलने वाले चार्जर का इस्तेमाल करें"</string>
    <string name="battery_low_why" msgid="2056750982959359863">"सेटिंग"</string>
    <string name="battery_saver_confirmation_title" msgid="1234998463717398453">"क्या आप बैटरी सेवर चालू करना चाहते हैं?"</string>
    <string name="battery_saver_confirmation_title_generic" msgid="2299231884234959849">"बैटरी सेवर के बारे में"</string>
    <string name="battery_saver_confirmation_ok" msgid="5042136476802816494">"चालू करें"</string>
    <string name="battery_saver_start_action" msgid="4553256017945469937">"बैटरी सेवर चालू करें"</string>
    <string name="status_bar_settings_settings_button" msgid="534331565185171556">"सेटिंग"</string>
    <string name="status_bar_settings_wifi_button" msgid="7243072479837270946">"वाई-फ़ाई"</string>
    <string name="status_bar_settings_auto_rotation" msgid="8329080442278431708">"स्‍क्रीन अपने आप घुमाना"</string>
    <string name="status_bar_settings_mute_label" msgid="914392730086057522">"म्यूट करें"</string>
    <string name="status_bar_settings_auto_brightness_label" msgid="2151934479226017725">"ऑटो"</string>
    <string name="status_bar_settings_notifications" msgid="5285316949980621438">"सूचनाएं"</string>
    <string name="bluetooth_tethered" msgid="4171071193052799041">"ब्लूटूथ टीदर किया गया"</string>
    <string name="status_bar_input_method_settings_configure_input_methods" msgid="2972273031043777851">"इनपुट का तरीका सेट करें"</string>
    <string name="status_bar_use_physical_keyboard" msgid="4849251850931213371">"सामान्य कीबोर्ड"</string>
    <string name="usb_device_permission_prompt" msgid="4414719028369181772">"<xliff:g id="APPLICATION">%1$s</xliff:g> को <xliff:g id="USB_DEVICE">%2$s</xliff:g> के ऐक्सेस की अनुमति दें?"</string>
    <string name="usb_device_permission_prompt_warn" msgid="2309129784984063656">"आप <xliff:g id="APPLICATION">%1$s</xliff:g> को <xliff:g id="USB_DEVICE">%2$s</xliff:g> ऐक्सेस करने की अनुमति देना चाहते हैं?\nइस ऐप्लिकेशन को रिकॉर्ड करने की अनुमति नहीं दी गई है. हालांकि, ऐप्लिकेशन इस यूएसबी डिवाइस से ऑडियो कैप्चर कर सकता है."</string>
    <string name="usb_accessory_permission_prompt" msgid="717963550388312123">"<xliff:g id="APPLICATION">%1$s</xliff:g> को <xliff:g id="USB_ACCESSORY">%2$s</xliff:g> के ऐक्सेस की अनुमति दें?"</string>
    <string name="usb_device_confirm_prompt" msgid="4091711472439910809">"<xliff:g id="USB_DEVICE">%2$s</xliff:g> के लिए <xliff:g id="APPLICATION">%1$s</xliff:g> खोलें?"</string>
    <string name="usb_device_confirm_prompt_warn" msgid="990208659736311769">"<xliff:g id="USB_DEVICE">%2$s</xliff:g> का इस्तेमाल करने के लिए <xliff:g id="APPLICATION">%1$s</xliff:g> को खोलना चाहते हैं?\n इस ऐप्लिकेशन को रिकॉर्ड करने की अनुमति नहीं दी गई है. हालांकि, ऐप्लिकेशन इस यूएसबी डिवाइस से ऑडियो कैप्चर कर सकता है."</string>
    <string name="usb_accessory_confirm_prompt" msgid="5728408382798643421">"<xliff:g id="USB_ACCESSORY">%2$s</xliff:g> के लिए <xliff:g id="APPLICATION">%1$s</xliff:g> खोलें?"</string>
    <string name="usb_accessory_uri_prompt" msgid="6756649383432542382">"इस USB सहायक डिवाइस के साथ कोई भी इंस्टॉल ऐप्स  काम नहीं करता. इस सहायक डिवाइस के बारे में यहां ज़्यादा जानें: <xliff:g id="URL">%1$s</xliff:g>"</string>
    <string name="title_usb_accessory" msgid="1236358027511638648">"USB सहायक साधन"</string>
    <string name="label_view" msgid="6815442985276363364">"देखें"</string>
    <string name="always_use_device" msgid="210535878779644679">"<xliff:g id="USB_DEVICE">%2$s</xliff:g> के कनेक्ट होने पर हमेशा <xliff:g id="APPLICATION">%1$s</xliff:g> खोलें"</string>
    <string name="always_use_accessory" msgid="1977225429341838444">"<xliff:g id="USB_ACCESSORY">%2$s</xliff:g> के कनेक्ट होने पर हमेशा <xliff:g id="APPLICATION">%1$s</xliff:g> खोलें"</string>
    <string name="usb_debugging_title" msgid="8274884945238642726">"USB डीबगिंग करने दें?"</string>
    <string name="usb_debugging_message" msgid="5794616114463921773">"कंप्यूटर का RSA कुंजी फ़िंगरप्रिंट है:\n<xliff:g id="FINGERPRINT">%1$s</xliff:g>"</string>
    <string name="usb_debugging_always" msgid="4003121804294739548">"इस कंप्यूटर से हमेशा अनुमति दें"</string>
    <string name="usb_debugging_allow" msgid="1722643858015321328">"अनुमति दें"</string>
    <string name="usb_debugging_secondary_user_title" msgid="7843050591380107998">"USB डीबगिंग की अनुमति नहीं है"</string>
    <string name="usb_debugging_secondary_user_message" msgid="3740347841470403244">"अभी इस डिवाइस में जिस उपयोगकर्ता ने साइन इन किया है, वो USB डीबगिंग चालू नहीं कर सकता. इस सुविधा का इस्तेमाल करने के लिए, प्राथमिक उपयोगकर्ता में बदलें."</string>
    <string name="usb_contaminant_title" msgid="894052515034594113">"यूएसबी पोर्ट बंद है"</string>
    <string name="usb_contaminant_message" msgid="7730476585174719805">"तरल चीज़ या कचरे से आपके डिवाइस की सुरक्षा करने के लिए, यूएसबी पोर्ट को बंद कर दिया गया है. साथ ही, इससे किसी भी एक्सेसरी की पहचान नहीं की जा सकेगी.\n\nयूएसबी पोर्ट का दोबारा इस्तेमाल करना सुरक्षित होने पर आपको सूचित किया जाएगा."</string>
    <string name="usb_port_enabled" msgid="531823867664717018">"चार्जर और एक्सेसरी पहचानने के लिए यूएसबी पोर्ट को चालू कर दिया गया है"</string>
    <string name="usb_disable_contaminant_detection" msgid="3827082183595978641">"यूएसबी चालू करें"</string>
    <string name="learn_more" msgid="4690632085667273811">"ज़्यादा जानें"</string>
    <string name="compat_mode_on" msgid="4963711187149440884">"स्‍क्रीन भरने के लिए ज़ूम करें"</string>
    <string name="compat_mode_off" msgid="7682459748279487945">"स्‍क्रीन भरने के लिए खींचें"</string>
    <string name="global_action_screenshot" msgid="2760267567509131654">"स्क्रीनशॉट"</string>
    <string name="remote_input_image_insertion_text" msgid="4850791636452521123">"एक इमेज भेजी गई"</string>
    <string name="screenshot_saving_ticker" msgid="6519186952674544916">"स्क्रीनशॉट सहेजा जा रहा है..."</string>
    <string name="screenshot_saving_title" msgid="2298349784913287333">"स्क्रीनशॉट सहेजा जा रहा है..."</string>
    <string name="screenshot_saved_title" msgid="8893267638659083153">"स्क्रीनशॉट सेव किया गया"</string>
    <string name="screenshot_saved_text" msgid="7778833104901642442">"अपना स्क्रीनशॉट देखने के लिए टैप करें"</string>
    <string name="screenshot_failed_title" msgid="3259148215671936891">"स्क्रीनशॉट सेव नहीं किया जा सका"</string>
    <string name="screenshot_failed_to_save_unknown_text" msgid="1506621600548684129">"स्क्रीनशॉट दोबारा लेने की कोशिश करें"</string>
    <string name="screenshot_failed_to_save_text" msgid="8344173457344027501">"मेमोरी कम होने की वजह से स्क्रीनशॉट सेव नहीं किया जा सका"</string>
    <string name="screenshot_failed_to_capture_text" msgid="7818288545874407451">"ऐप्लिकेशन या आपका संगठन स्क्रीनशॉट लेने की अनुमति नहीं देता"</string>
    <!-- no translation found for screenrecord_name (2596401223859996572) -->
    <skip />
    <string name="screenrecord_channel_description" msgid="4147077128486138351">"स्क्रीन रिकॉर्ड सेशन के लिए जारी सूचना"</string>
    <!-- no translation found for screenrecord_start_label (1750350278888217473) -->
    <skip />
    <!-- no translation found for screenrecord_description (1123231719680353736) -->
    <skip />
    <!-- no translation found for screenrecord_audio_label (6183558856175159629) -->
    <skip />
    <!-- no translation found for screenrecord_device_audio_label (9016927171280567791) -->
    <skip />
    <!-- no translation found for screenrecord_device_audio_description (4922694220572186193) -->
    <skip />
    <!-- no translation found for screenrecord_mic_label (2111264835791332350) -->
    <skip />
    <!-- no translation found for screenrecord_device_audio_and_mic_label (1831323771978646841) -->
    <skip />
    <!-- no translation found for screenrecord_start (330991441575775004) -->
    <skip />
    <!-- no translation found for screenrecord_ongoing_screen_only (4459670242451527727) -->
    <skip />
    <!-- no translation found for screenrecord_ongoing_screen_and_audio (5351133763125180920) -->
    <skip />
    <!-- no translation found for screenrecord_taps_label (1595690528298857649) -->
    <skip />
    <string name="screenrecord_stop_text" msgid="6549288689506057686">"रोकने के लिए टैप करें"</string>
    <string name="screenrecord_stop_label" msgid="72699670052087989">"रोकें"</string>
    <string name="screenrecord_pause_label" msgid="6004054907104549857">"रोकें"</string>
    <string name="screenrecord_resume_label" msgid="4972223043729555575">"फिर से शुरू करें"</string>
    <string name="screenrecord_cancel_label" msgid="7850926573274483294">"रद्द करें"</string>
    <string name="screenrecord_share_label" msgid="5025590804030086930">"शेयर करें"</string>
    <string name="screenrecord_delete_label" msgid="1376347010553987058">"मिटाएं"</string>
    <string name="screenrecord_cancel_success" msgid="1775448688137393901">"स्क्रीन रिकॉर्डिंग रद्द कर दी गई"</string>
    <string name="screenrecord_save_message" msgid="490522052388998226">"स्क्रीन रिकॉर्डिंग सेव की गई, देखने के लिए टैप करें"</string>
    <string name="screenrecord_delete_description" msgid="1604522770162810570">"स्क्रीन रिकॉर्डिंग मिटा दी गई"</string>
    <string name="screenrecord_delete_error" msgid="2870506119743013588">"स्क्रीन रिकॉर्डिंग मिटाने में गड़बड़ी हुई"</string>
    <string name="screenrecord_permission_error" msgid="7856841237023137686">"मंज़ूरी नहीं मिल सकी"</string>
    <!-- no translation found for screenrecord_start_error (2200660692479682368) -->
    <skip />
    <string name="usb_preference_title" msgid="1439924437558480718">"USB फ़ाइल स्थानांतरण विकल्प"</string>
    <string name="use_mtp_button_title" msgid="5036082897886518086">"मीडिया प्लेयर के रूप में माउंट करें (MTP)"</string>
    <string name="use_ptp_button_title" msgid="7676427598943446826">"कैमरे के रूप में माउंट करें (PTP)"</string>
    <string name="installer_cd_button_title" msgid="5499998592841984743">"Mac के लिए Android File Transfer ऐप्स इंस्टॉल करें"</string>
    <string name="accessibility_back" msgid="6530104400086152611">"वापस जाएं"</string>
    <string name="accessibility_home" msgid="5430449841237966217">"होम"</string>
    <string name="accessibility_menu" msgid="2701163794470513040">"मेन्यू"</string>
    <string name="accessibility_accessibility_button" msgid="4089042473497107709">"सुलभता"</string>
    <string name="accessibility_rotate_button" msgid="1238584767612362586">"स्क्रीन घुमाएं"</string>
    <string name="accessibility_recent" msgid="901641734769533575">"खास जानकारी"</string>
    <string name="accessibility_search_light" msgid="524741790416076988">"खोजें"</string>
    <string name="accessibility_camera_button" msgid="2938898391716647247">"कैमरा"</string>
    <string name="accessibility_phone_button" msgid="4256353121703100427">"फ़ोन"</string>
    <string name="accessibility_voice_assist_button" msgid="6497706615649754510">"आवाज़ से डिवाइस का इस्तेमाल"</string>
    <string name="accessibility_unlock_button" msgid="122785427241471085">"अनलॉक करें"</string>
    <string name="accessibility_waiting_for_fingerprint" msgid="5209142744692162598">"फ़िंगरप्रिंट का इंतज़ार हो रहा है"</string>
    <string name="accessibility_unlock_without_fingerprint" msgid="1811563723195375298">"अपने फ़िंगरप्रिंट का इस्तेमाल किए बिना अनलॉक करें"</string>
    <string name="accessibility_scanning_face" msgid="3093828357921541387">"डिवाइस अनलॉक करने के लिए चेहरा स्कैन किया जाता है"</string>
    <string name="accessibility_send_smart_reply" msgid="8885032190442015141">"भेजें"</string>
    <string name="accessibility_manage_notification" msgid="582215815790143983">"सूचनाएं प्रबंधित करें"</string>
    <string name="phone_label" msgid="5715229948920451352">"फ़ोन खोलें"</string>
    <string name="voice_assist_label" msgid="3725967093735929020">"आवाज़ से डिवाइस को इस्तेमाल करें"</string>
    <string name="camera_label" msgid="8253821920931143699">"कैमरा खोलें"</string>
    <string name="cancel" msgid="1089011503403416730">"रद्द करें"</string>
    <string name="biometric_dialog_confirm" msgid="2005978443007344895">"पुष्टि करें"</string>
    <string name="biometric_dialog_try_again" msgid="8575345628117768844">"फिर से कोशिश करें"</string>
    <string name="biometric_dialog_empty_space_description" msgid="3330555462071453396">"पुष्टि की प्रक्रिया रद्द करने के लिए टैप करें"</string>
    <string name="biometric_dialog_face_icon_description_idle" msgid="4351777022315116816">"कृपया फिर से कोशिश करें"</string>
    <string name="biometric_dialog_face_icon_description_authenticating" msgid="3401633342366146535">"आपके चेहरे की पुष्टि की जा रही है"</string>
    <string name="biometric_dialog_face_icon_description_authenticated" msgid="2242167416140740920">"चेहरे की पुष्टि हो गई"</string>
    <string name="biometric_dialog_face_icon_description_confirmed" msgid="7918067993953940778">"पुष्टि हो गई"</string>
    <string name="biometric_dialog_tap_confirm" msgid="9166350738859143358">"\'पुष्टि करें\' पर टैप करके पूरा करें"</string>
    <string name="biometric_dialog_authenticated" msgid="7337147327545272484">"पुष्टि हो गई"</string>
    <string name="biometric_dialog_use_pin" msgid="8385294115283000709">"पिन इस्तेमाल करें"</string>
    <string name="biometric_dialog_use_pattern" msgid="2315593393167211194">"पैटर्न इस्तेमाल करें"</string>
    <string name="biometric_dialog_use_password" msgid="3445033859393474779">"पासवर्ड इस्तेमाल करें"</string>
    <string name="biometric_dialog_wrong_pin" msgid="1878539073972762803">"गलत पिन"</string>
    <string name="biometric_dialog_wrong_pattern" msgid="8954812279840889029">"गलत पैटर्न"</string>
    <string name="biometric_dialog_wrong_password" msgid="69477929306843790">"गलत पासवर्ड"</string>
    <string name="biometric_dialog_credential_too_many_attempts" msgid="3083141271737748716">"आपकी कोशिशें बहुत बार गलत हुई हैं.\nआप <xliff:g id="NUMBER">%d</xliff:g> सेकंड में फिर से कोशिश कर सकते हैं."</string>
    <string name="fingerprint_dialog_touch_sensor" msgid="2817887108047658975">"फ़िंगरप्रिंट सेंसर को छुएं"</string>
    <string name="accessibility_fingerprint_dialog_fingerprint_icon" msgid="4465698996175640549">"फ़िंगरप्रिंट आइकॉन"</string>
    <string name="face_dialog_looking_for_face" msgid="2656848512116189509">"आपको पहचान रहा है…"</string>
    <string name="accessibility_face_dialog_face_icon" msgid="8335095612223716768">"चेहरे का आइकॉन"</string>
    <string name="accessibility_compatibility_zoom_button" msgid="5845799798708790509">"संगतता ज़ूम बटन."</string>
    <string name="accessibility_compatibility_zoom_example" msgid="2617218726091234073">"छोटी से बड़ी स्‍क्रीन पर ज़ूम करें."</string>
    <string name="accessibility_bluetooth_connected" msgid="4745196874551115205">"ब्लूटूथ कनेक्ट किया गया."</string>
    <string name="accessibility_bluetooth_disconnected" msgid="7195823280221275929">"ब्लूटूथ डि‍स्‍कनेक्‍ट कि‍या गया."</string>
    <string name="accessibility_no_battery" msgid="3789287732041910804">"कोई बैटरी नहीं."</string>
    <string name="accessibility_battery_one_bar" msgid="8868347318237585329">"बैटरी एक बार."</string>
    <string name="accessibility_battery_two_bars" msgid="7895789999668425551">"बैटरी दो बार."</string>
    <string name="accessibility_battery_three_bars" msgid="118341923832368291">"बैटरी तीन बार."</string>
    <string name="accessibility_battery_full" msgid="1480463938961288494">"बैटरी पूरी है."</string>
    <string name="accessibility_no_phone" msgid="8828412144430247025">"कोई फ़ोन नहीं."</string>
    <string name="accessibility_phone_one_bar" msgid="8786055123727785588">"फ़ोन एक बार."</string>
    <string name="accessibility_phone_two_bars" msgid="3316909612598670674">"फ़ोन दो बार."</string>
    <string name="accessibility_phone_three_bars" msgid="5670937367300884534">"फोन तीन बार."</string>
    <string name="accessibility_phone_signal_full" msgid="1103449569988869971">"फ़ोन सि‍ग्‍नल पूरा."</string>
    <string name="accessibility_no_data" msgid="2124768255213392359">"कोई डेटा नहीं."</string>
    <string name="accessibility_data_one_bar" msgid="3226985124149387055">"डेटा एक बार."</string>
    <string name="accessibility_data_two_bars" msgid="4576231688545173059">"डेटा दो बार."</string>
    <string name="accessibility_data_three_bars" msgid="3036562180893930325">"डेटा तीन बार."</string>
    <string name="accessibility_data_signal_full" msgid="283507058258113551">"डेटा सि‍ग्‍नल पूरा."</string>
    <string name="accessibility_wifi_name" msgid="4863440268606851734">"<xliff:g id="WIFI">%s</xliff:g> से कनेक्ट किया गया."</string>
    <string name="accessibility_bluetooth_name" msgid="7300973230214067678">"<xliff:g id="BLUETOOTH">%s</xliff:g> से कनेक्ट किया गया."</string>
    <string name="accessibility_cast_name" msgid="7344437925388773685">"<xliff:g id="CAST">%s</xliff:g> से कनेक्ट है."</string>
    <string name="accessibility_no_wimax" msgid="2014864207473859228">"WiMAX नहीं."</string>
    <string name="accessibility_wimax_one_bar" msgid="2996915709342221412">"WiMAX एक बार."</string>
    <string name="accessibility_wimax_two_bars" msgid="7335485192390018939">"WiMAX दो बार."</string>
    <string name="accessibility_wimax_three_bars" msgid="2773714362377629938">"WiMAX तीन बार."</string>
    <string name="accessibility_wimax_signal_full" msgid="3101861561730624315">"WiMAX सि‍ग्‍नल पूरा है."</string>
    <string name="accessibility_ethernet_disconnected" msgid="2097190491174968655">"ईथरनेट डिस्‍कनेक्‍ट किया गया."</string>
    <string name="accessibility_ethernet_connected" msgid="3988347636883115213">"ईथरनेट कनेक्‍ट किया गया."</string>
    <string name="accessibility_no_signal" msgid="1115622734914921920">"कोई सिग्नल नहीं."</string>
    <string name="accessibility_not_connected" msgid="4061305616351042142">"कनेक्ट नहीं है."</string>
    <string name="accessibility_zero_bars" msgid="1364823964848784827">"शून्य बार."</string>
    <string name="accessibility_one_bar" msgid="6312250030039240665">"एकल बार."</string>
    <string name="accessibility_two_bars" msgid="1335676987274417121">"दो बार."</string>
    <string name="accessibility_three_bars" msgid="819417766606501295">"तीन बार."</string>
    <string name="accessibility_signal_full" msgid="5920148525598637311">"सिग्नल पूरा है."</string>
    <string name="accessibility_desc_on" msgid="2899626845061427845">"चालू."</string>
    <string name="accessibility_desc_off" msgid="8055389500285421408">"बंद."</string>
    <string name="accessibility_desc_connected" msgid="3082590384032624233">"कनेक्ट है."</string>
    <string name="accessibility_desc_connecting" msgid="8011433412112903614">"कनेक्ट हो रहा है."</string>
    <string name="data_connection_gprs" msgid="2752584037409568435">"GPRS"</string>
    <string name="data_connection_hspa" msgid="6096234094857660873">"HSPA"</string>
    <string name="data_connection_3g" msgid="1215807817895516914">"3जी"</string>
    <string name="data_connection_3_5g" msgid="4097346596394846450">"H"</string>
    <string name="data_connection_3_5g_plus" msgid="8938598386721354697">"H+"</string>
    <string name="data_connection_4g" msgid="5770196771037980730">"4G"</string>
    <string name="data_connection_4g_plus" msgid="780615287092000279">"4G+"</string>
    <string name="data_connection_lte" msgid="557021044282539923">"एलटीई"</string>
    <string name="data_connection_lte_plus" msgid="4799302403782283178">"LTE+"</string>
    <string name="data_connection_cdma" msgid="7678457855627313518">"1X"</string>
    <string name="data_connection_roaming" msgid="375650836665414797">"रोमिंग"</string>
    <string name="data_connection_edge" msgid="6316755666481405762">"EDGE"</string>
    <string name="accessibility_data_connection_wifi" msgid="4422160347472742434">"वाई-फ़ाई"</string>
    <string name="accessibility_no_sim" msgid="1140839832913084973">"कोई सिम नहीं."</string>
    <string name="accessibility_cell_data" msgid="172950885786007392">"मोबाइल डेटा"</string>
    <string name="accessibility_cell_data_on" msgid="691666434519443162">"मोबाइल डेटा चालू है"</string>
    <string name="cell_data_off_content_description" msgid="9165555931499878044">"मोबाइल डेटा बंद है"</string>
    <string name="not_default_data_content_description" msgid="6757881730711522517">"डेटा इस्तेमाल करने के लिए सेट नहीं किया गया है"</string>
    <string name="cell_data_off" msgid="4886198950247099526">"बंद है"</string>
    <string name="accessibility_bluetooth_tether" msgid="6327291292208790599">"ब्लूटूथ से टेदरिंग."</string>
    <string name="accessibility_airplane_mode" msgid="1899529214045998505">"हवाई जहाज़ मोड."</string>
    <string name="accessibility_vpn_on" msgid="8037549696057288731">"VPN चालू."</string>
    <string name="accessibility_no_sims" msgid="5711270400476534667">"कोई सिम कार्ड नहीं है."</string>
    <string name="carrier_network_change_mode" msgid="5174141476991149918">"मोबाइल और इंटरनेट सेवा देने वाली कंपनी का नेटवर्क बदल रहा है"</string>
    <string name="accessibility_battery_details" msgid="6184390274150865789">"बैटरी का विवरण खोलें"</string>
    <string name="accessibility_battery_level" msgid="5143715405241138822">"<xliff:g id="NUMBER">%d</xliff:g> प्रति‍शत बैटरी."</string>
    <string name="accessibility_battery_level_with_estimate" msgid="4843119982547599452">"<xliff:g id="PERCENTAGE">%1$s</xliff:g> प्रतिशत बैटरी बची है और आपके इस्तेमाल के हिसाब से यह <xliff:g id="TIME">%2$s</xliff:g> में खत्म हो जाएगी"</string>
    <string name="accessibility_battery_level_charging" msgid="8892191177774027364">"बैटरी चार्ज हो रही है, <xliff:g id="BATTERY_PERCENTAGE">%d</xliff:g>%%."</string>
    <string name="accessibility_settings_button" msgid="2197034218538913880">"सिस्टम सेटिंग."</string>
    <string name="accessibility_notifications_button" msgid="3960913924189228831">"सूचनाएं."</string>
    <string name="accessibility_overflow_action" msgid="8555835828182509104">"पूरी सूचनाएं देखें"</string>
    <string name="accessibility_remove_notification" msgid="1641455251495815527">"सूचना साफ़ करें"</string>
    <string name="accessibility_gps_enabled" msgid="4061313248217660858">"GPS सक्षम."</string>
    <string name="accessibility_gps_acquiring" msgid="896207402196024040">"GPS पाना."</string>
    <string name="accessibility_tty_enabled" msgid="1123180388823381118">"टेलीटाइपराइटर सक्षम."</string>
    <string name="accessibility_ringer_vibrate" msgid="6261841170896561364">"रिंगर कंपन (वाइब्रेशन)."</string>
    <string name="accessibility_ringer_silent" msgid="8994620163934249882">"रिंगर मौन."</string>
    <!-- no translation found for accessibility_casting (8708751252897282313) -->
    <skip />
    <!-- no translation found for accessibility_work_mode (1280025758672376313) -->
    <skip />
    <string name="accessibility_notification_dismissed" msgid="4411652015138892952">"सूचना खारिज की गई."</string>
    <string name="accessibility_desc_notification_shade" msgid="5355229129428759989">"सूचना शेड."</string>
    <string name="accessibility_desc_quick_settings" msgid="4374766941484719179">"त्वरित सेटिंग."</string>
    <string name="accessibility_desc_lock_screen" msgid="5983125095181194887">"लॉक स्क्रीन."</string>
    <string name="accessibility_desc_settings" msgid="6728577365389151969">"सेटिंग"</string>
    <string name="accessibility_desc_recent_apps" msgid="1748675199348914194">"खास जानकारी."</string>
    <string name="accessibility_desc_work_lock" msgid="4355620395354680575">"वर्क लॉक स्‍क्रीन"</string>
    <string name="accessibility_desc_close" msgid="8293708213442107755">"बंद करें"</string>
    <string name="accessibility_quick_settings_wifi" msgid="167707325133803052">"<xliff:g id="SIGNAL">%1$s</xliff:g>."</string>
    <string name="accessibility_quick_settings_wifi_changed_off" msgid="2230487165558877262">"वाई-फ़ाई को बंद किया गया."</string>
    <string name="accessibility_quick_settings_wifi_changed_on" msgid="1490362586009027611">"वाई-फ़ाई को चालू किया गया."</string>
    <string name="accessibility_quick_settings_mobile" msgid="1817825313718492906">"मोबाइल <xliff:g id="SIGNAL">%1$s</xliff:g>. <xliff:g id="TYPE">%2$s</xliff:g>. <xliff:g id="NETWORK">%3$s</xliff:g>."</string>
    <string name="accessibility_quick_settings_battery" msgid="533594896310663853">"बैटरी <xliff:g id="STATE">%s</xliff:g>."</string>
    <string name="accessibility_quick_settings_airplane_off" msgid="1275658769368793228">"हवाई जहाज़ मोड बंद है."</string>
    <string name="accessibility_quick_settings_airplane_on" msgid="8106176561295294255">"हवाई जहाज़ मोड चालू है."</string>
    <string name="accessibility_quick_settings_airplane_changed_off" msgid="8880183481476943754">"हवाई जहाज़ मोड को बंद किया गया."</string>
    <string name="accessibility_quick_settings_airplane_changed_on" msgid="6327378061894076288">"हवाई जहाज़ मोड को चालू किया गया."</string>
    <string name="accessibility_quick_settings_dnd_none_on" msgid="3235552940146035383">"कोई आवाज़ सुनाई नहीं देगी"</string>
    <string name="accessibility_quick_settings_dnd_alarms_on" msgid="3375848309132140014">"सिर्फ़ अलार्म की आवाज़ सुनाई देगी"</string>
    <string name="accessibility_quick_settings_dnd" msgid="2415967452264206047">"परेशान न करें."</string>
    <string name="accessibility_quick_settings_dnd_changed_off" msgid="1457150026842505799">"\'परेशान न करें\' बंद किया गया."</string>
    <string name="accessibility_quick_settings_dnd_changed_on" msgid="186315911607486129">"\'परेशान न करें\' चालू किया गया."</string>
    <string name="accessibility_quick_settings_bluetooth" msgid="8250942386687551283">"ब्लूटूथ."</string>
    <string name="accessibility_quick_settings_bluetooth_off" msgid="3795983516942423240">"ब्लूटूथ बंद है."</string>
    <string name="accessibility_quick_settings_bluetooth_on" msgid="3819082137684078013">"ब्लूटूथ चालू है."</string>
    <string name="accessibility_quick_settings_bluetooth_connecting" msgid="7362294657419149294">"ब्लूटूथ कनेक्‍ट हो रहा है."</string>
    <string name="accessibility_quick_settings_bluetooth_connected" msgid="5237625393869747261">"ब्लूटूथ कनेक्ट है."</string>
    <string name="accessibility_quick_settings_bluetooth_changed_off" msgid="3344226652293797283">"ब्लूटूथ को बंद किया गया."</string>
    <string name="accessibility_quick_settings_bluetooth_changed_on" msgid="1263282011749437549">"ब्लूटूथ को चालू किया गया."</string>
    <string name="accessibility_quick_settings_location_off" msgid="6122523378294740598">"जगह की रिपोर्ट बंद है."</string>
    <string name="accessibility_quick_settings_location_on" msgid="6869947200325467243">"जगह की रिपोर्ट चालू है."</string>
    <string name="accessibility_quick_settings_location_changed_off" msgid="5132776369388699133">"जगह की रिपोर्ट को बंद किया गया."</string>
    <string name="accessibility_quick_settings_location_changed_on" msgid="7159115433070112154">"जगह की रिपोर्ट को चालू किया गया."</string>
    <string name="accessibility_quick_settings_alarm" msgid="558094529584082090">"<xliff:g id="TIME">%s</xliff:g> के लिए अलार्म सेट किया गया."</string>
    <string name="accessibility_quick_settings_close" msgid="2974895537860082341">"पैनल बंद करें."</string>
    <string name="accessibility_quick_settings_more_time" msgid="7646479831704665284">"ज़्यादा समय."</string>
    <string name="accessibility_quick_settings_less_time" msgid="9110364286464977870">"कम समय."</string>
    <string name="accessibility_quick_settings_flashlight_off" msgid="7606563260714825190">"फ़्लैशलाइट बंद है."</string>
    <string name="accessibility_quick_settings_flashlight_unavailable" msgid="7458591827288347635">"फ़्लैशलाइट उपलब्ध नहीं है."</string>
    <string name="accessibility_quick_settings_flashlight_on" msgid="3785616827729850766">"फ़्लैशलाइट चालू है."</string>
    <string name="accessibility_quick_settings_flashlight_changed_off" msgid="3782375441381402599">"फ़्लैशलाइट को बंद किया गया."</string>
    <string name="accessibility_quick_settings_flashlight_changed_on" msgid="4747870681508334200">"फ़्लैशलाइट को चालू किया गया."</string>
    <string name="accessibility_quick_settings_color_inversion_changed_off" msgid="7548045840282925393">"रंग व्‍युत्‍क्रमण को बंद किया गया."</string>
    <string name="accessibility_quick_settings_color_inversion_changed_on" msgid="4711141858364404084">"रंग व्‍युत्‍क्रमण को चालू किया गया."</string>
    <string name="accessibility_quick_settings_hotspot_changed_off" msgid="7002061268910095176">"मोबाइल हॉटस्‍पॉट को बंद किया गया."</string>
    <string name="accessibility_quick_settings_hotspot_changed_on" msgid="2576895346762408840">"मोबाइल हॉटस्‍पॉट को चालू किया गया."</string>
    <string name="accessibility_casting_turned_off" msgid="1387906158563374962">"स्‍क्रीन कास्‍ट करना रुक गया."</string>
    <string name="accessibility_quick_settings_work_mode_off" msgid="562749867895549696">"वर्क मोड बंद है."</string>
    <string name="accessibility_quick_settings_work_mode_on" msgid="2779253456042059110">"वर्क मोड चालू है."</string>
    <string name="accessibility_quick_settings_work_mode_changed_off" msgid="6256690740556798683">"वर्क मोड बंद कर दिया गया."</string>
    <string name="accessibility_quick_settings_work_mode_changed_on" msgid="1105258550138313384">"वर्क मोड चालू किया गया."</string>
    <string name="accessibility_quick_settings_data_saver_changed_off" msgid="4910847127871603832">"डेटा बचाने की सेटिंग बंद कर दी गई है."</string>
    <string name="accessibility_quick_settings_data_saver_changed_on" msgid="6370606590802623078">"डेटा बचाने की सेटिंग चालू कर दी गई है."</string>
    <string name="accessibility_quick_settings_sensor_privacy_changed_off" msgid="7608378211873807353">"सेंसर निजता को बंद कर दिया गया है."</string>
    <string name="accessibility_quick_settings_sensor_privacy_changed_on" msgid="4267393685085328801">"सेंसर निजता को चालू कर दिया गया है."</string>
    <string name="accessibility_brightness" msgid="5391187016177823721">"स्क्रीन की स्क्रीन की रोशनी"</string>
    <string name="accessibility_ambient_display_charging" msgid="7725523068728128968">"चार्ज हो रही है"</string>
    <string name="data_usage_disabled_dialog_3g_title" msgid="5716594205739750015">"2G-3G डेटा रोक दिया गया है"</string>
    <string name="data_usage_disabled_dialog_4g_title" msgid="1490779000057752281">"4G डेटा रोक दिया गया है"</string>
    <string name="data_usage_disabled_dialog_mobile_title" msgid="2286843518689837719">"मोबाइल डेटा रोक दिया गया है"</string>
    <string name="data_usage_disabled_dialog_title" msgid="9131615296036724838">"डेटा रोक दिया गया है"</string>
    <string name="data_usage_disabled_dialog" msgid="7933201635215099780">"आपकी सेट की हुई डेटा सीमा खत्म हो गई है. अब आप मोबाइल डेटा का इस्तेमाल नहीं कर रहे हैं.\n\nअगर आप फिर से शुरू करते हैं, तो डेटा खर्च  के लिए शुल्क लागू किया जा सकता है."</string>
    <string name="data_usage_disabled_dialog_enable" msgid="2796648546086408937">"फिर से शुरू करें"</string>
    <string name="gps_notification_searching_text" msgid="231304732649348313">"GPS को खोजा जा रहा है"</string>
    <string name="gps_notification_found_text" msgid="3145873880174658526">"जीपीएस ने यह जगह सेट की है"</string>
    <string name="accessibility_location_active" msgid="2845747916764660369">"जगह का अनुरोध किया जा रहा है"</string>
    <string name="accessibility_sensors_off_active" msgid="2619725434618911551">"सेंसर बंद हैं"</string>
    <string name="accessibility_clear_all" msgid="970525598287244592">"सभी सूचनाएं साफ़ करें."</string>
    <string name="notification_group_overflow_indicator" msgid="7605120293801012648">"+ <xliff:g id="NUMBER">%s</xliff:g>"</string>
    <plurals name="notification_group_overflow_description" formatted="false" msgid="91483442850649192">
      <item quantity="one">इसमें <xliff:g id="NUMBER_1">%s</xliff:g> और सूचनाएं हैं.</item>
      <item quantity="other">इसमें <xliff:g id="NUMBER_1">%s</xliff:g> और सूचनाएं हैं.</item>
    </plurals>
    <string name="notification_summary_message_format" msgid="5158219088501909966">"<xliff:g id="CONTACT_NAME">%1$s</xliff:g>: <xliff:g id="MESSAGE_CONTENT">%2$s</xliff:g>"</string>
    <string name="status_bar_notification_inspect_item_title" msgid="6818779631806163080">"सूचना सेटिंग"</string>
    <string name="status_bar_notification_app_settings_title" msgid="5050006438806013903">"<xliff:g id="APP_NAME">%s</xliff:g> सेटिंग"</string>
    <string name="accessibility_rotation_lock_off" msgid="3880436123632448930">"स्‍क्रीन स्‍वचालित रूप से घूमेगी."</string>
    <string name="accessibility_rotation_lock_on_landscape" msgid="936972553861524360">"स्क्रीन लैंडस्केप दिशा में लॉक है."</string>
    <string name="accessibility_rotation_lock_on_portrait" msgid="2356633398683813837">"स्‍क्रीन पोर्ट्रेट दिशा में लॉक है."</string>
    <string name="accessibility_rotation_lock_off_changed" msgid="5772498370935088261">"स्‍क्रीन अब अपने आप घूमेगी."</string>
    <string name="accessibility_rotation_lock_on_landscape_changed" msgid="5785739044300729592">"स्क्रीन अभी लैंडस्केप दिशा में लॉक है."</string>
    <string name="accessibility_rotation_lock_on_portrait_changed" msgid="5580170829728987989">"स्‍क्रीन अभी पोर्ट्रेट दिशा में लॉक है."</string>
    <string name="dessert_case" msgid="9104973640704357717">"मिठाई का डिब्बा"</string>
    <string name="start_dreams" msgid="9131802557946276718">"स्क्रीन सेवर"</string>
    <string name="ethernet_label" msgid="2203544727007463351">"ईथरनेट"</string>
    <string name="quick_settings_header_onboarding_text" msgid="1918085351115504765">"ज़्यादा विकल्प देखने के लिए आइकॉन को दबाकर रखें"</string>
    <string name="quick_settings_dnd_label" msgid="7728690179108024338">"परेशान न करें"</string>
    <string name="quick_settings_dnd_priority_label" msgid="6251076422352664571">"सिर्फ़ प्राथमिकता"</string>
    <string name="quick_settings_dnd_alarms_label" msgid="1241780970469630835">"सिर्फ़ अलार्म"</string>
    <string name="quick_settings_dnd_none_label" msgid="8420869988472836354">"पूरी तरह शांत"</string>
    <string name="quick_settings_bluetooth_label" msgid="7018763367142041481">"ब्लूटूथ"</string>
    <string name="quick_settings_bluetooth_multiple_devices_label" msgid="6595808498429809855">"ब्लूटूथ (<xliff:g id="NUMBER">%d</xliff:g> डिवाइस)"</string>
    <string name="quick_settings_bluetooth_off_label" msgid="6375098046500790870">"ब्लूटूथ बंद"</string>
    <string name="quick_settings_bluetooth_detail_empty_text" msgid="5760239584390514322">"कोई भी युग्मित डिवाइस उपलब्ध नहीं"</string>
    <string name="quick_settings_bluetooth_secondary_label_battery_level" msgid="4182034939479344093">"<xliff:g id="BATTERY_LEVEL_AS_PERCENTAGE">%s</xliff:g> बैटरी"</string>
    <string name="quick_settings_bluetooth_secondary_label_audio" msgid="780333390310051161">"ऑडियो"</string>
    <string name="quick_settings_bluetooth_secondary_label_headset" msgid="2332093067553000852">"हेडसेट"</string>
    <string name="quick_settings_bluetooth_secondary_label_input" msgid="3887552721233148132">"इनपुट"</string>
    <string name="quick_settings_bluetooth_secondary_label_hearing_aids" msgid="3003338571871392293">"सुनने में मददगार डिवाइस"</string>
    <string name="quick_settings_bluetooth_secondary_label_transient" msgid="3882884317600669650">"ब्लूटूथ चालू हो रहा है…"</string>
    <string name="quick_settings_brightness_label" msgid="680259653088849563">"स्क्रीन की रोशनी"</string>
    <string name="quick_settings_rotation_unlocked_label" msgid="2359922767950346112">"अपने-आप घूमना"</string>
    <string name="accessibility_quick_settings_rotation" msgid="4800050198392260738">"स्‍क्रीन अपने आप-घूमने की सुविधा चालू करें"</string>
    <string name="accessibility_quick_settings_rotation_value" msgid="2916484894750819251">"<xliff:g id="ID_1">%s</xliff:g> मोड"</string>
    <string name="quick_settings_rotation_locked_label" msgid="4420863550666310319">"घुमाना लॉक किया गया"</string>
    <string name="quick_settings_rotation_locked_portrait_label" msgid="1194988975270484482">"पोर्ट्रेट"</string>
    <string name="quick_settings_rotation_locked_landscape_label" msgid="2000295772687238645">"लैंडस्केप"</string>
    <string name="quick_settings_ime_label" msgid="3351174938144332051">"इनपुट विधि"</string>
    <string name="quick_settings_location_label" msgid="2621868789013389163">"जगह"</string>
    <string name="quick_settings_location_off_label" msgid="7923929131443915919">"जगह की जानकारी बंद है"</string>
    <string name="quick_settings_media_device_label" msgid="8034019242363789941">"मीडिया डिवाइस"</string>
    <string name="quick_settings_rssi_label" msgid="3397615415140356701">"RSSI"</string>
    <string name="quick_settings_rssi_emergency_only" msgid="7499207215265078598">"केवल आपातकालीन कॉल"</string>
    <string name="quick_settings_settings_label" msgid="2214639529565474534">"सेटिंग"</string>
    <string name="quick_settings_time_label" msgid="3352680970557509303">"समय"</string>
    <string name="quick_settings_user_label" msgid="1253515509432672496">"मुझे"</string>
    <string name="quick_settings_user_title" msgid="8673045967216204537">"उपयोगकर्ता"</string>
    <string name="quick_settings_user_new_user" msgid="3347905871336069666">"नया उपयोगकर्ता"</string>
    <string name="quick_settings_wifi_label" msgid="2879507532983487244">"वाई-फ़ाई"</string>
    <string name="quick_settings_wifi_not_connected" msgid="4071097522427039160">"कनेक्ट नहीं है"</string>
    <string name="quick_settings_wifi_no_network" msgid="6003178398713839313">"कोई नेटवर्क नहीं"</string>
    <string name="quick_settings_wifi_off_label" msgid="4003379736176547594">"वाई-फ़ाई  बंद"</string>
    <string name="quick_settings_wifi_on_label" msgid="2489928193654318511">"वाई-फ़ाई चालू है"</string>
    <string name="quick_settings_wifi_detail_empty_text" msgid="483130889414601732">"कोई भी वाई-फ़ाई नेटवर्क उपलब्‍ध नहीं है"</string>
    <string name="quick_settings_wifi_secondary_label_transient" msgid="7501659015509357887">"वाई-फ़ाई चालू हो रहा है…"</string>
    <string name="quick_settings_cast_title" msgid="2279220930629235211">"स्क्रीन कास्ट करना"</string>
    <string name="quick_settings_casting" msgid="1435880708719268055">"कास्टिंग"</string>
    <string name="quick_settings_cast_device_default_name" msgid="6988469571141331700">"अनाम डिवाइस"</string>
    <string name="quick_settings_cast_device_default_description" msgid="2580520859212250265">"कास्ट करने के लिए तैयार"</string>
    <string name="quick_settings_cast_detail_empty_text" msgid="2846282280014617785">"कोई डिवाइस उपलब्ध नहीं"</string>
    <string name="quick_settings_cast_no_wifi" msgid="6980194769795014875">"वाई-फ़ाई कनेक्ट नहीं है"</string>
    <string name="quick_settings_brightness_dialog_title" msgid="4980669966716685588">"स्क्रीन की रोशनी"</string>
    <string name="quick_settings_brightness_dialog_auto_brightness_label" msgid="2325362583903258677">"ऑटो"</string>
    <string name="quick_settings_inversion_label" msgid="5078769633069667698">"रंग उलटें"</string>
    <string name="quick_settings_color_space_label" msgid="537528291083575559">"रंग सुधार मोड"</string>
    <string name="quick_settings_more_settings" msgid="2878235926753776694">"और सेटिंग"</string>
    <string name="quick_settings_done" msgid="2163641301648855793">"हो गया"</string>
    <string name="quick_settings_connected" msgid="3873605509184830379">"कनेक्ट है"</string>
    <string name="quick_settings_connected_battery_level" msgid="1322075669498906959">"कनेक्ट किया गया, बैटरी <xliff:g id="BATTERY_LEVEL_AS_PERCENTAGE">%1$s</xliff:g> है"</string>
    <string name="quick_settings_connecting" msgid="2381969772953268809">"कनेक्ट हो रहा है..."</string>
    <string name="quick_settings_tethering_label" msgid="5257299852322475780">"टेदरिंग"</string>
    <string name="quick_settings_hotspot_label" msgid="1199196300038363424">"हॉटस्पॉट"</string>
    <string name="quick_settings_hotspot_secondary_label_transient" msgid="7585604088079160564">"हॉटस्पॉट चालू हो रहा है…"</string>
    <string name="quick_settings_hotspot_secondary_label_data_saver_enabled" msgid="1280433136266439372">"डेटा बचाया जा रहा है"</string>
    <plurals name="quick_settings_hotspot_secondary_label_num_devices" formatted="false" msgid="3142308865165871976">
      <item quantity="one">%d डिवाइस</item>
      <item quantity="other">%d डिवाइस</item>
    </plurals>
    <string name="quick_settings_notifications_label" msgid="3379631363952582758">"सूचनाएं"</string>
    <string name="quick_settings_flashlight_label" msgid="4904634272006284185">"फ़्लैशलाइट"</string>
    <string name="quick_settings_flashlight_camera_in_use" msgid="4820591564526512571">"कैमरा इस्तेमाल में है"</string>
    <string name="quick_settings_cellular_detail_title" msgid="792977203299358893">"मोबाइल डेटा"</string>
    <string name="quick_settings_cellular_detail_data_usage" msgid="6105969068871138427">"डेटा खर्च"</string>
    <string name="quick_settings_cellular_detail_remaining_data" msgid="1136599216568805644">"शेष डेटा"</string>
    <string name="quick_settings_cellular_detail_over_limit" msgid="4561921367680636235">"सीमा से ज़्यादा"</string>
    <string name="quick_settings_cellular_detail_data_used" msgid="6798849610647988987">"<xliff:g id="DATA_USED">%s</xliff:g> उपयोग किया गया"</string>
    <string name="quick_settings_cellular_detail_data_limit" msgid="1791389609409211628">"<xliff:g id="DATA_LIMIT">%s</xliff:g> सीमा"</string>
    <string name="quick_settings_cellular_detail_data_warning" msgid="7957253810481086455">"<xliff:g id="DATA_LIMIT">%s</xliff:g> चेतावनी"</string>
    <string name="quick_settings_work_mode_label" msgid="2754212289804324685">"वर्क प्रोफ़ाइल"</string>
    <string name="quick_settings_night_display_label" msgid="8180030659141778180">"नाइट लाइट"</string>
    <string name="quick_settings_night_secondary_label_on_at_sunset" msgid="3358706312129866626">"शाम को चालू की जाएगी"</string>
    <string name="quick_settings_night_secondary_label_until_sunrise" msgid="4063448287758262485">"सुबह तक चालू रहेगी"</string>
    <string name="quick_settings_night_secondary_label_on_at" msgid="3584738542293528235">"<xliff:g id="TIME">%s</xliff:g> पर चालू की जाएगी"</string>
    <string name="quick_settings_secondary_label_until" msgid="1883981263191927372">"<xliff:g id="TIME">%s</xliff:g> तक"</string>
    <string name="quick_settings_ui_mode_night_label" msgid="1398928270610780470">"गहरे रंग वाली थीम"</string>
    <string name="quick_settings_dark_mode_secondary_label_battery_saver" msgid="4990712734503013251">"बैटरी सेवर"</string>
    <string name="quick_settings_dark_mode_secondary_label_on_at_sunset" msgid="6017379738102015710">"शाम को चालू होगा"</string>
    <string name="quick_settings_dark_mode_secondary_label_until_sunrise" msgid="4404885070316716472">"सुबह तक चालू रहेगी"</string>
    <string name="quick_settings_dark_mode_secondary_label_on_at" msgid="5128758823486361279">"<xliff:g id="TIME">%s</xliff:g> पर चालू हाेगी"</string>
    <string name="quick_settings_dark_mode_secondary_label_until" msgid="2289774641256492437">"<xliff:g id="TIME">%s</xliff:g> तक चालू रहेगी"</string>
    <string name="quick_settings_nfc_label" msgid="1054317416221168085">"एनएफ़सी"</string>
    <string name="quick_settings_nfc_off" msgid="3465000058515424663">"NFC बंद है"</string>
    <string name="quick_settings_nfc_on" msgid="1004976611203202230">"NFC चालू है"</string>
    <string name="quick_settings_screen_record_label" msgid="1594046461509776676">"स्क्रीन रिकॉर्ड"</string>
    <string name="quick_settings_screen_record_start" msgid="1574725369331638985">"शुरू करें"</string>
    <string name="quick_settings_screen_record_stop" msgid="8087348522976412119">"रोकें"</string>
    <string name="recents_swipe_up_onboarding" msgid="2820265886420993995">"ऐप्लिकेशन बदलने के लिए ऊपर स्वाइप करें"</string>
    <string name="recents_quick_scrub_onboarding" msgid="765934300283514912">"ऐप्लिकेशन को झटपट स्विच करने के लिए उसे दाईं ओर खींचें और छोड़ें"</string>
    <string name="quick_step_accessibility_toggle_overview" msgid="7908949976727578403">"खास जानकारी टॉगल करें"</string>
    <string name="expanded_header_battery_charged" msgid="5307907517976548448">"चार्ज हो गई है"</string>
    <string name="expanded_header_battery_charging" msgid="1717522253171025549">"चार्ज हो रही है"</string>
    <string name="expanded_header_battery_charging_with_time" msgid="757991461445765011">"पूरा होने में <xliff:g id="CHARGING_TIME">%s</xliff:g> शेष"</string>
    <string name="expanded_header_battery_not_charging" msgid="809409140358955848">"चार्ज नहीं हो रही है"</string>
    <string name="ssl_ca_cert_warning" msgid="8373011375250324005">"नेटवर्क को\nमॉनीटर किया जा सकता है"</string>
    <string name="description_target_search" msgid="3875069993128855865">"खोजें"</string>
    <string name="description_direction_up" msgid="3632251507574121434">"<xliff:g id="TARGET_DESCRIPTION">%s</xliff:g> के लिए ऊपर स्‍लाइड करें."</string>
    <string name="description_direction_left" msgid="4762708739096907741">"<xliff:g id="TARGET_DESCRIPTION">%s</xliff:g> के लिए बाएं स्‍लाइड करें."</string>
    <string name="zen_priority_introduction" msgid="3159291973383796646">"आपको अलार्म, रिमाइंडर, इवेंट और चुनिंदा कॉल करने वालों के अलावा किसी और तरह से (आवाज़ करके और थरथरा कर ) परेशान नहीं किया जाएगा. आप फिर भी संगीत, वीडियो और गेम सहित अपना चुना हुआ सब कुछ सुन सकते हैं."</string>
    <string name="zen_alarms_introduction" msgid="3987266042682300470">"आपको अलार्म छोड़कर दूसरी आवाज़ों और कंपनों से परेशान नहीं किया जाएगा. आपको अब भी संगीत, वीडियो और गेम सहित वह सब कुछ सुनाई देगा जो आपने चलाने के लिए चुना है."</string>
    <string name="zen_priority_customize_button" msgid="4119213187257195047">"अपनी पसंद के मुताबिक बनाएं"</string>
    <string name="zen_silence_introduction_voice" msgid="853573681302712348">"इससे अलार्म, संगीत, वीडियो और गेम सहित सभी आवाज़ और कंपन (वाइब्रेशन) रोक दिए जाते हैं. आप तब भी फ़ोन काॅल कर सकेंगे."</string>
    <string name="zen_silence_introduction" msgid="6117517737057344014">"इससे अलार्म, संगीत, वीडियो और गेम सहित सभी आवाज़ और कंपन (वाइब्रेशन) रोक दिए जाते हैं."</string>
    <string name="keyguard_more_overflow_text" msgid="5819512373606638727">"+<xliff:g id="NUMBER_OF_NOTIFICATIONS">%d</xliff:g>"</string>
    <string name="speed_bump_explanation" msgid="7248696377626341060">"कम अत्यावश्यक सूचनाएं नीचे दी गई हैं"</string>
    <string name="notification_tap_again" msgid="4477318164947497249">"खोलने के लिए फिर से टैप करें"</string>
    <string name="keyguard_unlock" msgid="8031975796351361601">"खोलने के लिए ऊपर स्वाइप करें"</string>
    <string name="keyguard_retry" msgid="886802522584053523">"फिर से कोशिश करने के लिए ऊपर की ओर स्वाइप करें"</string>
    <string name="do_disclosure_generic" msgid="2388094207542706440">"इस डिवाइस का प्रबंधन आपका संगठन करता है"</string>
    <string name="do_disclosure_with_name" msgid="9113122674419739611">"इस डिवाइस के प्रबंधक <xliff:g id="ORGANIZATION_NAME">%s</xliff:g> हैं"</string>
    <string name="phone_hint" msgid="6682125338461375925">"फ़ोन के लिए आइकॉन से स्वाइप करें"</string>
    <string name="voice_hint" msgid="7476017460191291417">"\'आवाज़ से डिवाइस का इस्तेमाल\' आइकॉन से स्वाइप करें"</string>
    <string name="camera_hint" msgid="4519495795000658637">"कैमरे के लिए आइकॉन से स्वाइप करें"</string>
    <string name="interruption_level_none_with_warning" msgid="8394434073508145437">"संपूर्ण मौन. इससे स्‍क्रीन रीडर भी मौन हो जाएंगे."</string>
    <string name="interruption_level_none" msgid="219484038314193379">"पूरी तरह शांत"</string>
    <string name="interruption_level_priority" msgid="661294280016622209">"सिर्फ़ प्राथमिकता"</string>
    <string name="interruption_level_alarms" msgid="2457850481335846959">"सिर्फ़ अलार्म"</string>
    <string name="interruption_level_none_twoline" msgid="8579382742855486372">"पूरी तरह\nशांत"</string>
    <string name="interruption_level_priority_twoline" msgid="8523482736582498083">"केवल\nप्राथमिकता"</string>
    <string name="interruption_level_alarms_twoline" msgid="2045067991335708767">"केवल\nअलार्म"</string>
    <string name="keyguard_indication_charging_time_wireless" msgid="7343602278805644915">"<xliff:g id="PERCENTAGE">%2$s</xliff:g> • वायरलेस तरीके से चार्ज हो रहा है (<xliff:g id="CHARGING_TIME_LEFT">%1$s</xliff:g> में पूरा होगा)"</string>
    <string name="keyguard_indication_charging_time" msgid="4927557805886436909">"<xliff:g id="PERCENTAGE">%2$s</xliff:g> • चार्ज हो रहा है (<xliff:g id="CHARGING_TIME_LEFT">%1$s</xliff:g> में पूरा होगा)"</string>
    <string name="keyguard_indication_charging_time_fast" msgid="7895986003578341126">"<xliff:g id="PERCENTAGE">%2$s</xliff:g> • तेज़ चार्ज हो रहा है (<xliff:g id="CHARGING_TIME_LEFT">%1$s</xliff:g> में पूरा होगा)"</string>
    <string name="keyguard_indication_charging_time_slowly" msgid="245442950133408398">"<xliff:g id="PERCENTAGE">%2$s</xliff:g> • धीरे चार्ज हो रहा है (<xliff:g id="CHARGING_TIME_LEFT">%1$s</xliff:g> में पूरा होगा)"</string>
    <string name="accessibility_multi_user_switch_switcher" msgid="5330448341251092660">"उपयोगकर्ता बदलें"</string>
    <string name="accessibility_multi_user_switch_switcher_with_current" msgid="5759855008166759399">"उपयोगकर्ता बदलें, मौजूदा उपयोगकर्ता <xliff:g id="CURRENT_USER_NAME">%s</xliff:g>"</string>
    <string name="accessibility_multi_user_switch_inactive" msgid="383168614528618402">"मौजूदा उपयोगकर्ता <xliff:g id="CURRENT_USER_NAME">%s</xliff:g>"</string>
    <string name="accessibility_multi_user_switch_quick_contact" msgid="4504508915324898576">"प्रोफ़ाइल दिखाएं"</string>
    <string name="user_add_user" msgid="4336657383006913022">"उपयोगकर्ता जोड़ें"</string>
    <string name="user_new_user_name" msgid="2019166282704195789">"नया उपयोगकर्ता"</string>
    <string name="guest_nickname" msgid="1863770639799615889">"मेहमान"</string>
    <string name="guest_new_guest" msgid="962155336259570156">"मेहमान जोड़ें"</string>
    <string name="guest_exit_guest" msgid="4030840507598850886">"अतिथि को निकालें"</string>
    <string name="guest_exit_guest_dialog_title" msgid="5015697561580641422">"अतिथि को निकालें?"</string>
    <string name="guest_exit_guest_dialog_message" msgid="8183450985628495709">"इस सत्र के सभी ऐप्स और डेटा को हटा दिया जाएगा."</string>
    <string name="guest_exit_guest_dialog_remove" msgid="7505817591242703757">"निकालें"</string>
    <string name="guest_wipe_session_title" msgid="7147965814683990944">"अतिथि, आपका फिर से स्वागत है!"</string>
    <string name="guest_wipe_session_message" msgid="3393823610257065457">"क्‍या आप अपना सत्र जारी रखना चाहते हैं?"</string>
    <string name="guest_wipe_session_wipe" msgid="8056836584445473309">"फिर से शुरू करें"</string>
    <string name="guest_wipe_session_dontwipe" msgid="3211052048269304205">"हां, जारी रखें"</string>
    <string name="guest_notification_title" msgid="4434456703930764167">"अतिथि उपयोगकर्ता"</string>
    <string name="guest_notification_text" msgid="4202692942089571351">"ऐप और डेटा हटाने के लिए, अतिथि उपयोगकर्ता को निकालें"</string>
    <string name="guest_notification_remove_action" msgid="4153019027696868099">"अतिथि को निकालें"</string>
    <string name="user_logout_notification_title" msgid="3644848998053832589">"उपयोगकर्ता को प्रस्थान करवाना"</string>
    <string name="user_logout_notification_text" msgid="7441286737342997991">"मौजूदा उपयोगकर्ता से प्रस्थान करें"</string>
    <string name="user_logout_notification_action" msgid="7974458760719361881">"उपयोगकर्ता को प्रस्थान करवाएं"</string>
    <string name="user_add_user_title" msgid="4172327541504825032">"नया उपयोगकर्ता जोड़ें?"</string>
    <string name="user_add_user_message_short" msgid="2599370307878014791">"जब आप कोई नया उपयोगकर्ता जोड़ते हैं तो उस व्यक्ति को अपनी जगह सेट करनी होती है.\n\nकोई भी उपयोगकर्ता बाकी सभी उपयोगकर्ताओं के लिए ऐप्लिकेशन अपडेट कर सकता है."</string>
    <string name="user_limit_reached_title" msgid="2429229448830346057">"अब और उपयोगकर्ता नहीं जोड़े जा सकते"</string>
    <plurals name="user_limit_reached_message" formatted="false" msgid="2573535787802908398">
      <item quantity="one">आप ज़्यादा से ज़्यादा <xliff:g id="COUNT">%d</xliff:g> उपयोगकर्ता जोड़ सकते हैं.</item>
      <item quantity="other">आप ज़्यादा से ज़्यादा <xliff:g id="COUNT">%d</xliff:g> उपयोगकर्ता जोड़ सकते हैं.</item>
    </plurals>
    <string name="user_remove_user_title" msgid="9124124694835811874">"उपयोगकर्ता निकालें?"</string>
    <string name="user_remove_user_message" msgid="6702834122128031833">"इस उपयोगकर्ता के सभी ऐप और डेटा को हटा दिया जाएगा."</string>
    <string name="user_remove_user_remove" msgid="8387386066949061256">"निकालें"</string>
    <string name="battery_saver_notification_title" msgid="8419266546034372562">"बैटरी सेवर चालू है"</string>
    <string name="battery_saver_notification_text" msgid="2617841636449016951">"निष्‍पादन और पृष्ठभूमि डेटा को कम करता है"</string>
    <string name="battery_saver_notification_action_text" msgid="6022091913807026887">"बैटरी सेवर बंद करें"</string>
    <string name="media_projection_dialog_text" msgid="1755705274910034772">"रिकॉर्ड या कास्ट करते समय, <xliff:g id="APP_SEEKING_PERMISSION">%s</xliff:g> आपकी स्क्रीन पर दिख रही या आपके डिवाइस पर चलाई जा रही जानकारी ऐक्सेस कर सकता है. इसमें पासवर्ड, पैसे चुकाने का ब्यौरा, फ़ोटो, मैसेज, और चलाए गए ऑडियो जैसी जानकारी शामिल है."</string>
    <string name="media_projection_dialog_service_text" msgid="958000992162214611">"रिकॉर्ड या कास्ट करते समय, वह सेवा जो यह फ़ंक्शन उपलब्ध कराती है, आपके डिवाइस पर चलाई जा रही या स्क्रीन पर दिख रही जानकारी को ऐक्सेस कर सकती है. इसमें पासवर्ड, पैसे चुकाने का ब्यौरा, फ़ोटो, मैसेज, और चलाए गए ऑडियो जैसी जानकारी शामिल है."</string>
    <string name="media_projection_dialog_service_title" msgid="2888507074107884040">"रिकॉर्डिंग या कास्ट करना शुरू करें?"</string>
    <string name="media_projection_dialog_title" msgid="3316063622495360646">"<xliff:g id="APP_SEEKING_PERMISSION">%s</xliff:g> का इस्तेमाल करके रिकॉर्ड और कास्ट करना शुरू करें?"</string>
    <string name="media_projection_remember_text" msgid="6896767327140422951">"फिर से न दिखाएं"</string>
    <string name="clear_all_notifications_text" msgid="348312370303046130">"सभी को हटाएं"</string>
    <string name="manage_notifications_text" msgid="6885645344647733116">"प्रबंधित करें"</string>
<<<<<<< HEAD
    <string name="manage_notifications_history_text" msgid="57055985396576230">"इतिहास"</string>
    <string name="notification_section_header_incoming" msgid="850925217908095197">"नई सूचनाएं"</string>
    <string name="notification_section_header_gentle" msgid="6804099527336337197">"बिना आवाज़ किए मिलने वाली सूचनाएं"</string>
    <string name="notification_section_header_alerting" msgid="5581175033680477651">"सूचनाएं"</string>
=======
    <!-- no translation found for manage_notifications_history_text (57055985396576230) -->
    <skip />
    <string name="notification_section_header_gentle" msgid="3044910806569985386">"बिना आवाज़ या वाइब्रेशन वाली सूचनाएं"</string>
>>>>>>> 07ec9b4d
    <string name="notification_section_header_conversations" msgid="821834744538345661">"बातचीत"</string>
    <string name="accessibility_notification_section_header_gentle_clear_all" msgid="6490207897764933919">"बिना आवाज़ की सभी सूचनाएं हटाएं"</string>
    <string name="dnd_suppressing_shade_text" msgid="5588252250634464042">"\'परेशान न करें\' सुविधा के ज़रिए कुछ समय के लिए सूचनाएं दिखाना रोक दिया गया है"</string>
    <string name="media_projection_action_text" msgid="3634906766918186440">"अब शुरू करें"</string>
    <string name="empty_shade_text" msgid="8935967157319717412">"कोई सूचना नहीं मिली"</string>
    <string name="profile_owned_footer" msgid="2756770645766113964">"प्रोफ़ाइल को मॉनीटर किया जा सकता है"</string>
    <string name="vpn_footer" msgid="3457155078010607471">"नेटवर्क को मॉनीटर किया जा सकता है"</string>
    <string name="branded_vpn_footer" msgid="816930186313188514">"नेटवर्क को मॉनिटर किया जा सकता है"</string>
    <string name="quick_settings_disclosure_management_monitoring" msgid="7453097432200441126">"आपका संगठन इस डिवाइस का प्रबंधन करता है और वह नेटवर्क ट्रैफ़िक की निगरानी कर सकता है"</string>
    <string name="quick_settings_disclosure_named_management_monitoring" msgid="8460849665162741948">"<xliff:g id="ORGANIZATION_NAME">%1$s</xliff:g> इस डिवाइस का प्रबंधन करता है और वह नेटवर्क ट्रैफ़िक की निगरानी कर सकता है"</string>
    <string name="quick_settings_disclosure_management_named_vpn" msgid="218693044433431656">"डिवाइस का प्रबंधन आपका संगठन करता है और वह <xliff:g id="VPN_APP">%1$s</xliff:g> से कनेक्ट है"</string>
    <string name="quick_settings_disclosure_named_management_named_vpn" msgid="5228196397615456474">"डिवाइस का प्रबंधन <xliff:g id="ORGANIZATION_NAME">%1$s</xliff:g> करता है और वह <xliff:g id="VPN_APP">%2$s</xliff:g> से कनेक्ट है"</string>
    <string name="quick_settings_disclosure_management" msgid="5778936163447003324">"डिवाइस का प्रबंधन आपका संगठन करता है"</string>
    <string name="quick_settings_disclosure_named_management" msgid="586473803771171610">"डिवाइस का प्रबंधन <xliff:g id="ORGANIZATION_NAME">%1$s</xliff:g> करता है"</string>
    <string name="quick_settings_disclosure_management_vpns" msgid="3447553497516286109">"डिवाइस का प्रबंधन आपका संगठन करता है और वह VPNs से कनेक्ट है"</string>
    <string name="quick_settings_disclosure_named_management_vpns" msgid="4066586579688193212">"डिवाइस का प्रबंधन <xliff:g id="ORGANIZATION_NAME">%1$s</xliff:g> करता है और वह VPNs से कनेक्ट है"</string>
    <string name="quick_settings_disclosure_managed_profile_monitoring" msgid="1423899084754272514">"आपका संगठन आपकी वर्क प्रोफ़ाइल में नेटवर्क ट्रैफ़िक की निगरानी कर सकता है"</string>
    <string name="quick_settings_disclosure_named_managed_profile_monitoring" msgid="8321469176706219860">"<xliff:g id="ORGANIZATION_NAME">%1$s</xliff:g> आपकी वर्क प्रोफ़ाइल में नेटवर्क ट्रैफ़िक की निगरानी कर सकता है"</string>
    <string name="quick_settings_disclosure_monitoring" msgid="8548019955631378680">"नेटवर्क की निगरानी की जा सकती है"</string>
    <string name="quick_settings_disclosure_vpns" msgid="2890510056934492407">"डिवाइस VPNs से कनेक्ट है"</string>
    <string name="quick_settings_disclosure_managed_profile_named_vpn" msgid="5149334449426566152">"वर्क प्रोफ़ाइल <xliff:g id="VPN_APP">%1$s</xliff:g> से कनेक्ट है"</string>
    <string name="quick_settings_disclosure_personal_profile_named_vpn" msgid="4201831495800021670">"व्यक्तिगत प्रोफ़ाइल <xliff:g id="VPN_APP">%1$s</xliff:g> से कनेक्ट है"</string>
    <string name="quick_settings_disclosure_named_vpn" msgid="5069088739435424666">"डिवाइस <xliff:g id="VPN_APP">%1$s</xliff:g> से कनेक्ट है"</string>
    <string name="monitoring_title_device_owned" msgid="7029691083837606324">"डिवाइस प्रबंधन"</string>
    <string name="monitoring_title_profile_owned" msgid="6301118649405449568">"प्रोफ़ाइल को मॉनीटर करना"</string>
    <string name="monitoring_title" msgid="4063890083735924568">"नेटवर्क को मॉनीटर करना"</string>
    <string name="monitoring_subtitle_vpn" msgid="800485258004629079">"वीपीएन"</string>
    <string name="monitoring_subtitle_network_logging" msgid="2444199331891219596">"नेटवर्क लॉगिंग"</string>
    <string name="monitoring_subtitle_ca_certificate" msgid="8588092029755175800">"CA प्रमाणपत्र"</string>
    <string name="disable_vpn" msgid="482685974985502922">"VPN अक्षम करें"</string>
    <string name="disconnect_vpn" msgid="26286850045344557">"VPN डिस्‍कनेक्‍ट करें"</string>
    <string name="monitoring_button_view_policies" msgid="3869724835853502410">"नीतियां देखें"</string>
    <string name="monitoring_description_named_management" msgid="7424612629468754552">"<xliff:g id="ORGANIZATION_NAME">%1$s</xliff:g> आपके डिवाइस का प्रबंधन करता है.\n\nआपका एडमिन सेटिंग, कॉर्पोरेट पहुंच, ऐप्लिकेशन, आपके डिवाइस से जुड़े डेटा और आपके डिवाइस की जगह की जानकारी की निगरानी कर सकता है और उन्हें प्रबंधित कर सकता है.\n\n और जानकारी के लिए, अपने एडमिन से संपर्क करें."</string>
    <string name="monitoring_description_management" msgid="8081910434889677718">"आपका संगठन आपके डिवाइस का प्रबंधन करता है.\n\nआपका एडमिन सेटिंग, कॉर्पोरेट पहुंच, ऐप्लिकेशन, आपके डिवाइस से जुड़े डेटा और आपके डिवाइस की जगह की जानकारी की निगरानी कर सकता है और उन्हें प्रबंधित कर सकता है.\n\nऔर जानकारी के लिए, अपने एडमिन से संपर्क करें."</string>
    <string name="monitoring_description_management_ca_certificate" msgid="7785013130658110130">"आपके संगठन ने इस डिवाइस पर एक प्रमाणपत्र अनुमति इंस्टॉल की है. आपके सुरक्षित नेटवर्क पर ट्रेफ़िक की निगरानी या उसमें बदलाव किया जा सकता है."</string>
    <string name="monitoring_description_managed_profile_ca_certificate" msgid="7904323416598435647">"आपके संगठन ने आपकी वर्क प्रोफ़ाइल में एक प्रमाणपत्र अनुमति इंस्टॉल की है. आपके सुरक्षित नेटवर्क ट्रैफ़िक की निगरानी या उसमें बदलाव किया जा सकता है."</string>
    <string name="monitoring_description_ca_certificate" msgid="448923057059097497">"इस डिवाइस पर एक प्रमाणपत्र अनुमति इंस्टॉल की है. आपके सुरक्षित नेटवर्क ट्रैफ़िक की निगरानी या उसमें बदलाव किया जा सकता है."</string>
    <string name="monitoring_description_management_network_logging" msgid="216983105036994771">"आपके व्यवस्थापक ने नेटवर्क लॉगिंग चालू किया है, जो आपके डिवाइस पर ट्रैफ़िक की निगरानी करता है."</string>
    <string name="monitoring_description_named_vpn" msgid="5749932930634037027">"आप <xliff:g id="VPN_APP">%1$s</xliff:g> से कनेक्‍ट हैं, जो ईमेल, ऐप्लिकेशन और वेबसाइटों सहित आपकी नेटवर्क गतिविधि की निगरानी कर सकते हैं."</string>
    <string name="monitoring_description_two_named_vpns" msgid="3516830755681229463">"आप <xliff:g id="VPN_APP_0">%1$s</xliff:g> और <xliff:g id="VPN_APP_1">%2$s</xliff:g> से कनेक्ट हैं, जो ईमेल, ऐप्लिकेशन और वेबसाइटों सहित आपकी नेटवर्क गतिविधि की निगरानी कर सकते हैं."</string>
    <string name="monitoring_description_managed_profile_named_vpn" msgid="368812367182387320">"आपकी वर्क प्रोफ़ाइल <xliff:g id="VPN_APP">%1$s</xliff:g> से कनेक्ट है, जो ईमेल, ऐप्लिकेशन और वेबसाइटों सहित आपकी नेटवर्क गतिविधि की निगरानी कर सकता है."</string>
    <string name="monitoring_description_personal_profile_named_vpn" msgid="8179722332380953673">"आपकी व्यक्तिगत प्रोफ़ाइल <xliff:g id="VPN_APP">%1$s</xliff:g> से कनेक्ट है, जो ईमेल, ऐप्लिकेशन और वेबसाइटों सहित आपकी नेटवर्क गतिविधि की निगरानी कर सकता है."</string>
    <string name="monitoring_description_do_header_generic" msgid="6130190408164834986">"<xliff:g id="DEVICE_OWNER_APP">%1$s</xliff:g> आपका डिवाइस प्रबंधित करता है."</string>
    <string name="monitoring_description_do_header_with_name" msgid="2696255132542779511">"<xliff:g id="ORGANIZATION_NAME">%1$s</xliff:g> आपका डिवाइस प्रबंधित करने के लिए <xliff:g id="DEVICE_OWNER_APP">%2$s</xliff:g> का उपयोग करता है."</string>
    <string name="monitoring_description_do_body" msgid="7700878065625769970">"आपका एडमिन आपके डिवाइस से जुड़ी सेटिंग, कॉर्पोरेट पहुंच, ऐप्लिकेशन, डेटा और आपके डिवाइस की जगह की जानकारी की निगरानी और उसका प्रबंधन कर सकता है."</string>
    <string name="monitoring_description_do_learn_more_separator" msgid="1467280496376492558">" "</string>
    <string name="monitoring_description_do_learn_more" msgid="645149183455573790">"ज़्यादा जानें"</string>
    <string name="monitoring_description_do_body_vpn" msgid="7699280130070502303">"आप <xliff:g id="VPN_APP">%1$s</xliff:g> से कनेक्‍ट हैं, जो ईमेल, ऐप्लिकेशन और वेबसाइट सहित आपकी नेटवर्क गतिविधि को मॉनिटर कर सकता है."</string>
    <string name="monitoring_description_vpn_settings_separator" msgid="8292589617720435430">" "</string>
    <string name="monitoring_description_vpn_settings" msgid="5264167033247632071">"VPN सेटिंग खोलें"</string>
    <string name="monitoring_description_ca_cert_settings_separator" msgid="7107390013344435439">" "</string>
    <string name="monitoring_description_ca_cert_settings" msgid="8329781950135541003">"भरोसेमंद क्रेडेंशियल खोलें"</string>
    <string name="monitoring_description_network_logging" msgid="577305979174002252">"आपके एडमिन ने नेटवर्क लॉग करना चालू कर दिया है, जो आपके डिवाइस पर ट्रैफ़िक की निगरानी करता है.\n\nज़्यादा जानकारी के लिए अपने एडमिन से संपर्क करें."</string>
    <string name="monitoring_description_vpn" msgid="1685428000684586870">"आपने किसी ऐप को VPN कनेक्‍शन सेट करने की अनुमति दी है.\n\nयह ऐप ईमेल, ऐप्‍स और सुरक्षित वेबसाइटों सहित आपके डिवाइस और नेटवर्क की गतिविधि की निगरानी कर सकता है."</string>
    <string name="monitoring_description_vpn_profile_owned" msgid="4964237035412372751">"<xliff:g id="ORGANIZATION">%1$s</xliff:g> आपकी वर्क प्रोफ़ाइल को प्रबंधित करता है.\n\n आपका एडमिन ईमेल, ऐप्लिकेशन और वेबसाइटों सहित आपकी नेटवर्क गतिविधि की निगरानी कर सकता है.\n\nऔर जानकारी के लिए अपने एडमिन से संपर्क करें.\n\nआप ऐसे VPN से भी कनेक्‍ट हैं, जो आपकी नेटवर्क गतिविधि की निगरानी कर सकता है."</string>
    <string name="legacy_vpn_name" msgid="4174223520162559145">"वीपीएन"</string>
    <string name="monitoring_description_app" msgid="376868879287922929">"आप <xliff:g id="APPLICATION">%1$s</xliff:g> से कनेक्ट हैं, जो ईमेल, ऐप्लिकेशन और वेबसाइटों सहित आपकी नेटवर्क गतिविधि की निगरानी कर सकता है."</string>
    <string name="monitoring_description_app_personal" msgid="1970094872688265987">"आप <xliff:g id="APPLICATION">%1$s</xliff:g> से कनेक्‍ट हैं, जो ईमेल, ऐप्‍स और वेबसाइटों सहित आपकी व्‍यक्‍तिगत नेटवर्क गतिविधि की निगरानी कर सकता है."</string>
    <string name="branded_monitoring_description_app_personal" msgid="1703511985892688885">"आप <xliff:g id="APPLICATION">%1$s</xliff:g> से कनेक्‍ट हैं, जो ईमेल, ऐप्लिकेशन और वेबसाइट सहित आपकी व्‍यक्‍तिगत नेटवर्क गतिविधि को मॉनिटर कर सकता है."</string>
    <string name="monitoring_description_app_work" msgid="3713084153786663662">"आपकी वर्क प्रोफ़ाइल का प्रबंधन <xliff:g id="ORGANIZATION">%1$s</xliff:g> करता है. प्रोफ़ाइल <xliff:g id="APPLICATION">%2$s</xliff:g> से कनेक्ट है, जो ईमेल, ऐप्लिकेशन और वेबसाइटों सहित आपकी नेटवर्क गतिविधि की निगरानी कर सकता है.\n\nऔर जानकारी के लिए, अपने एडमिन से संपर्क करें."</string>
    <string name="monitoring_description_app_personal_work" msgid="6175816356939166101">"आपकी वर्क प्रोफ़ाइल का प्रबंधन <xliff:g id="ORGANIZATION">%1$s</xliff:g> करता है. प्रोफ़ाइल <xliff:g id="APPLICATION_WORK">%2$s</xliff:g> से कनेक्ट है, जो ईमेल, ऐप्लिकेशन और वेबसाइटों सहित आपकी नेटवर्क गतिविधि की निगरानी कर सकता है.\n\nआप <xliff:g id="APPLICATION_PERSONAL">%3$s</xliff:g> से भी कनेक्ट हैं, जो आपकी व्यक्तिगत नेटवर्क गतिविधि की निगरानी कर सकता है."</string>
    <string name="keyguard_indication_trust_unlocked" msgid="7395154975733744547">"TrustAgent की वजह से अनलॉक रखा गया है"</string>
    <string name="keyguard_indication_trust_disabled" msgid="6820793704816727918">"जब तक कि आप मैन्‍युअल रूप से अनलॉक नहीं करते तब तक डिवाइस लॉक रहेगा"</string>
    <string name="hidden_notifications_title" msgid="1782412844777612795">"सूचनाएं ज़्यादा तेज़ी से पाएं"</string>
    <string name="hidden_notifications_text" msgid="5899627470450792578">"  उन्हें अनलॉक किए जाने से पहले देखें"</string>
    <string name="hidden_notifications_cancel" msgid="4805370226181001278">"रहने दें"</string>
    <string name="hidden_notifications_setup" msgid="2064795578526982467">"सेट करें"</string>
    <string name="zen_mode_and_condition" msgid="5043165189511223718">"<xliff:g id="ZEN_MODE">%1$s</xliff:g>. <xliff:g id="EXIT_CONDITION">%2$s</xliff:g>"</string>
    <string name="volume_zen_end_now" msgid="5901885672973736563">"अभी बंद करें"</string>
    <string name="accessibility_volume_settings" msgid="1458961116951564784">"साउंड सेटिंग"</string>
    <string name="accessibility_volume_expand" msgid="7653070939304433603">"विस्तार करें"</string>
    <string name="accessibility_volume_collapse" msgid="2746845391013829996">"छोटा करें"</string>
    <string name="volume_odi_captions_tip" msgid="8825655463280990941">"मीडिया में अपने आप कैप्शन जोड़ें"</string>
    <string name="accessibility_volume_close_odi_captions_tip" msgid="8924753283621160480">"कैप्शन सलाह बंद करें"</string>
    <string name="volume_odi_captions_content_description" msgid="4172765742046013630">"कैप्शन ऊपर लगाएं"</string>
    <string name="volume_odi_captions_hint_enable" msgid="2073091194012843195">"चालू करें"</string>
    <string name="volume_odi_captions_hint_disable" msgid="2518846326748183407">"बंद करें"</string>
    <string name="accessibility_output_chooser" msgid="7807898688967194183">"आउटपुट डिवाइस बदलें"</string>
    <string name="screen_pinning_title" msgid="7357611095909618178">"स्‍क्रीन पिन कर दी गई है"</string>
    <string name="screen_pinning_description" msgid="8699395373875667743">"इससे वह तब तक दिखता रहता है जब तक कि आप उसे अनपिन नहीं कर देते. अनपिन करने के लिए, \'वापस जाएं\' और \'खास जानकारी\' को दबाकर रखें."</string>
    <string name="screen_pinning_description_recents_invisible" msgid="4564466648700390037">"इससे वह तब तक दिखाई देती है जब तक आप उसे अनपिन नहीं कर देते. अनपिन करने के लिए, होम और वापस जाएं वाले बटन को दबाकर रखें."</string>
    <string name="screen_pinning_description_gestural" msgid="7246323931831232068">"इससे ऐप्लिकेशन की स्क्रीन तब तक दिखाई देती है जब तक आप उसे अनपिन नहीं करते. अनपिन करने के लिए ऊपर स्वाइप करें और स्क्रीन दबाकर रखें."</string>
    <string name="screen_pinning_description_accessible" msgid="7386449191953535332">"इससे वह तब तक दिखता रहता है जब तक कि आप उसे अनपिन नहीं कर देते. अनपिन करने के लिए, \'खास जानकारी\' को दबाकर रखें."</string>
    <string name="screen_pinning_description_recents_invisible_accessible" msgid="2857071808674481986">"इससे वह तब तक दिखाई देती है जब तक आप उसे अनपिन नहीं कर देते. अनपिन करने के लिए, होम बटन को दबाकर रखें."</string>
    <string name="screen_pinning_toast" msgid="2083944237147005811">"इस स्क्रीन को अनपिन करने के लिए, खास जानकारी और वापस जाएं वाले बटन को दबाकर रखें"</string>
    <string name="screen_pinning_toast_recents_invisible" msgid="6343770487795352573">"इस स्क्रीन को अनपिन करने के लिए, होम और वापस जाएं वाले बटन को दबाकर रखें"</string>
    <string name="screen_pinning_toast_gesture_nav" msgid="2884536903398445645">"इस स्क्रीन को अनपिन करने के लिए, ऊपर की ओर स्वाइप करें और बटन को दबाकर रखें"</string>
    <string name="screen_pinning_positive" msgid="3285785989665266984">"ठीक है"</string>
    <string name="screen_pinning_negative" msgid="6882816864569211666">"नहीं, रहने दें"</string>
    <string name="screen_pinning_start" msgid="5695091877402422575">"स्‍क्रीन पिन की गई"</string>
    <string name="screen_pinning_exit" msgid="5114993350662745840">"स्‍क्रीन अनपिन की गई"</string>
    <string name="quick_settings_reset_confirmation_title" msgid="463533331480997595">"<xliff:g id="TILE_LABEL">%1$s</xliff:g> को छिपाएं?"</string>
    <string name="quick_settings_reset_confirmation_message" msgid="2320586180785674186">"जब आप उसे अगली बार सेटिंग में चालू करेंगे तो वह फिर से दिखाई देगी."</string>
    <string name="quick_settings_reset_confirmation_button" msgid="3341477479055016776">"छिपाएं"</string>
    <string name="stream_voice_call" msgid="7468348170702375660">"कॉल करें"</string>
    <string name="stream_system" msgid="7663148785370565134">"सिस्‍टम"</string>
    <string name="stream_ring" msgid="7550670036738697526">"घंटी बजाएं"</string>
    <string name="stream_music" msgid="2188224742361847580">"मीडिया"</string>
    <string name="stream_alarm" msgid="16058075093011694">"अलार्म"</string>
    <string name="stream_notification" msgid="7930294049046243939">"सूचना"</string>
    <string name="stream_bluetooth_sco" msgid="6234562365528664331">"ब्लूटूथ"</string>
    <string name="stream_dtmf" msgid="7322536356554673067">"दोहरी बहु टोन आवृत्ति"</string>
    <string name="stream_accessibility" msgid="3873610336741987152">"सुलभता"</string>
    <string name="ring_toggle_title" msgid="5973120187287633224">"कॉल"</string>
    <string name="volume_ringer_status_normal" msgid="1339039682222461143">"आवाज़ चालू है"</string>
    <string name="volume_ringer_status_vibrate" msgid="6970078708957857825">"वाइब्रेशन"</string>
    <string name="volume_ringer_status_silent" msgid="3691324657849880883">"आवाज़ बंद है"</string>
    <string name="qs_status_phone_vibrate" msgid="7055409506885541979">"फ़ोन के वाइब्रेट होने की सेटिंग चालू है"</string>
    <string name="qs_status_phone_muted" msgid="3763664791309544103">"फ़ोन म्यूट किया गया है"</string>
    <string name="volume_stream_content_description_unmute" msgid="7729576371406792977">"%1$s. अनम्यूट करने के लिए टैप करें."</string>
    <string name="volume_stream_content_description_vibrate" msgid="4858111994183089761">"%1$s. कंपन पर सेट करने के लिए टैप करें. सुलभता सेवाएं म्यूट हो सकती हैं."</string>
    <string name="volume_stream_content_description_mute" msgid="4079046784917920984">"%1$s. म्यूट करने के लिए टैप करें. सुलभता सेवाएं म्यूट हो सकती हैं."</string>
    <string name="volume_stream_content_description_vibrate_a11y" msgid="2742330052979397471">"%1$s. कंपन (वाइब्रेशन) पर सेट करने के लिए छूएं."</string>
    <string name="volume_stream_content_description_mute_a11y" msgid="5743548478357238156">"%1$s. म्यूट करने के लिए टैप करें."</string>
    <string name="volume_ringer_hint_mute" msgid="4263821214125126614">"म्यूट करें"</string>
    <string name="volume_ringer_hint_unmute" msgid="6119086890306456976">"अनम्यूट करें"</string>
    <string name="volume_ringer_hint_vibrate" msgid="6211609047099337509">"वाइब्रेशन की सुविधा चालू करें"</string>
    <string name="volume_dialog_title" msgid="6502703403483577940">"%s की आवाज़ कम या ज़्यादा करने की सुविधा"</string>
    <string name="volume_dialog_ringer_guidance_ring" msgid="9143194270463146858">"कॉल और सूचनाएं आने पर घंटी बजेगी (<xliff:g id="VOLUME_LEVEL">%1$s</xliff:g>)"</string>
    <string name="output_title" msgid="3938776561655668350">"मीडिया आउटपुट"</string>
    <string name="output_calls_title" msgid="7085583034267889109">"फ़ोन कॉल का आउटपुट"</string>
    <string name="output_none_found" msgid="5488087293120982770">"कोई डिवाइस नहीं मि‍ला"</string>
    <string name="output_none_found_service_off" msgid="935667567681386368">"कोई डिवाइस नहीं मिला. <xliff:g id="SERVICE">%1$s</xliff:g> को चालू करें"</string>
    <string name="output_service_bt" msgid="4315362133973911687">"ब्लूटूथ"</string>
    <string name="output_service_wifi" msgid="9003667810868222134">"वाई-फ़ाई"</string>
    <string name="output_service_bt_wifi" msgid="7186882540475524124">"ब्लूटूथ और वाई-फ़ाई"</string>
    <string name="system_ui_tuner" msgid="1471348823289954729">"सिस्टम यूज़र इंटरफ़ेस (यूआई) ट्यूनर"</string>
    <string name="show_battery_percentage" msgid="6235377891802910455">"एम्बेड किया गया बैटरी प्रतिशत दिखाएं"</string>
    <string name="show_battery_percentage_summary" msgid="9053024758304102915">"जब चार्ज नहीं किया जा रहा हो तब स्टेटस बार आइकॉन में बैटरी लेवल का प्रतिशत दिखाएं"</string>
    <string name="quick_settings" msgid="6211774484997470203">"तेज़ सेटिंग"</string>
    <string name="status_bar" msgid="4357390266055077437">"स्टेटस बार"</string>
    <string name="overview" msgid="3522318590458536816">"खास जानकारी"</string>
    <string name="demo_mode" msgid="263484519766901593">"सिस्टम यूज़र इंटरफ़ेस (यूआई) डेमो मोड"</string>
    <string name="enable_demo_mode" msgid="3180345364745966431">"डेमो मोड चालू करें"</string>
    <string name="show_demo_mode" msgid="3677956462273059726">"डेमो मोड दिखाएं"</string>
    <string name="status_bar_ethernet" msgid="5690979758988647484">"ईथरनेट"</string>
    <string name="status_bar_alarm" msgid="87160847643623352">"अलार्म"</string>
    <string name="status_bar_work" msgid="5238641949837091056">"वर्क प्रोफ़ाइल"</string>
    <string name="status_bar_airplane" msgid="4848702508684541009">"हवाई जहाज़ मोड"</string>
    <string name="add_tile" msgid="6239678623873086686">"टाइल जोड़ें"</string>
    <string name="broadcast_tile" msgid="5224010633596487481">"टाइल प्रसारित करें"</string>
    <string name="zen_alarm_warning_indef" msgid="5252866591716504287">"आपको <xliff:g id="WHEN">%1$s</xliff:g> पर अपना अगला अलार्म तब तक सुनाई नहीं देगा जब तक कि आप अलार्म को इस समय से पहले बंद नहीं कर देते"</string>
    <string name="zen_alarm_warning" msgid="7844303238486849503">"आपको <xliff:g id="WHEN">%1$s</xliff:g> पर अपना अगला अलार्म नहीं सुनाई देगा"</string>
    <string name="alarm_template" msgid="2234991538018805736">"<xliff:g id="WHEN">%1$s</xliff:g> बजे"</string>
    <string name="alarm_template_far" msgid="3561752195856839456">"<xliff:g id="WHEN">%1$s</xliff:g> पर"</string>
    <string name="accessibility_quick_settings_detail" msgid="544463655956179791">"तेज़ सेटिंग, <xliff:g id="TITLE">%s</xliff:g>."</string>
    <string name="accessibility_status_bar_hotspot" msgid="2888479317489131669">"हॉटस्पॉट"</string>
    <string name="accessibility_managed_profile" msgid="4703836746209377356">"वर्क प्रोफ़ाइल"</string>
    <string name="tuner_warning_title" msgid="7721976098452135267">"कुछ के लिए मज़ेदार लेकिन सबके लिए नहीं"</string>
    <string name="tuner_warning" msgid="1861736288458481650">"सिस्टम यूज़र इंटरफ़ेस (यूआई) ट्यूनर, आपको Android यूज़र इंटरफ़ेस में सुधार लाने और उसे अपनी पसंद के हिसाब से बदलने के कुछ और तरीके देता है. प्रयोग के तौर पर इस्तेमाल हो रहीं ये सुविधाएं आगे चल कर रिलीज़ की जा सकती हैं, रोकी जा सकती हैं या दिखाई देना बंद हो सकती हैं. सावधानी से आगे बढ़ें."</string>
    <string name="tuner_persistent_warning" msgid="230466285569307806">"ये प्रयोगात्मक सुविधाएं आगामी रिलीज़ में बदल सकती हैं, रुक सकती हैं या दिखाई देना बंद हो सकती हैं. सावधानी से आगे बढ़ें."</string>
    <string name="got_it" msgid="477119182261892069">"ठीक है"</string>
    <string name="tuner_toast" msgid="3812684836514766951">"बधाई हो! सिस्टम यूज़र इंटरफ़ेस (यूआई) ट्यूनर को सेटिंग में जोड़ दिया गया है"</string>
    <string name="remove_from_settings" msgid="633775561782209994">"सेटिंग से निकालें"</string>
    <string name="remove_from_settings_prompt" msgid="551565437265615426">"सेटिंग से सिस्टम यूज़र इंटरफ़ेस (यूआई) ट्यूनर निकालें और इसकी सभी सुविधाओं का इस्तेमाल रोक दें?"</string>
    <string name="activity_not_found" msgid="8711661533828200293">"ऐप्लिकेशन आपके डिवाइस पर इंस्टॉल नहीं है"</string>
    <string name="clock_seconds" msgid="8709189470828542071">"घड़ी के सेकंड दिखाएं"</string>
    <string name="clock_seconds_desc" msgid="2415312788902144817">"स्टेटस बार में सेकंड में समय दिखाएं. इससे बैटरी लाइफ़ पर असर पड़ सकता है."</string>
    <string name="qs_rearrange" msgid="484816665478662911">"त्वरित सेटिंग को फिर से व्यवस्थित करें"</string>
    <string name="show_brightness" msgid="6700267491672470007">"त्वरित सेटिंग में स्क्रीन की रोशनी दिखाएं"</string>
    <string name="experimental" msgid="3549865454812314826">"प्रयोगात्मक"</string>
    <string name="enable_bluetooth_title" msgid="866883307336662596">"ब्लूटूथ चालू करें?"</string>
    <string name="enable_bluetooth_message" msgid="6740938333772779717">"अपने कीबोर्ड को अपने टैबलेट से कनेक्ट करने के लिए, आपको पहले ब्लूटूथ चालू करना होगा."</string>
    <string name="enable_bluetooth_confirmation_ok" msgid="2866408183324184876">"चालू करें"</string>
    <string name="show_silently" msgid="5629369640872236299">"सूचना बिना आवाज़ के दिखाएं"</string>
    <string name="block" msgid="188483833983476566">"सभी सूचनाएं रोकें"</string>
    <string name="do_not_silence" msgid="4982217934250511227">"मौन ना करें"</string>
    <string name="do_not_silence_block" msgid="4361847809775811849">"मौन या ब्लॉक ना करें"</string>
    <string name="tuner_full_importance_settings" msgid="1388025816553459059">"पावर सूचना नियंत्रण"</string>
    <string name="tuner_full_importance_settings_on" msgid="917981436602311547">"चालू"</string>
    <string name="tuner_full_importance_settings_off" msgid="5580102038749680829">"बंद"</string>
    <string name="power_notification_controls_description" msgid="1334963837572708952">"पावर सूचना नियंत्रण के ज़रिये, आप किसी ऐप की सूचना को उसकी अहमियत के हिसाब से 0 से 5 के लेवल पर सेट कर सकते हैं.\n\n"<b>"लेवल 5"</b>" \n- सूचना सूची में सबसे ऊपर दिखाएं \n- पूरे स्क्रीन को ढंकने की अनुमति दें \n- लगातार देखते रहें \n\n"<b>" लेवल 4"</b>" \n- पूरे स्क्रीन को ढंकें \n- लगातार देखते रहें \n\n"<b>"लेवल 3"</b>" \n- पूरे स्क्रीन को ढंकने से रोकें \n-कभी भी न देखें \n\n"<b>"लेवल 2"</b>" \n- पूरे स्क्रीन को ढंकने से रोकें \n- कभी भी देखें \n- कभी भी आवाज़ या कंपन (वाइब्रेशन) न करें \n\n"<b>"लेवल 1"</b>" \n- पूरे स्क्रीन को ढंकने से रोकें \n- कभी भी न देखें \n- कभी भी आवाज़ या कंपन (वाइब्रेशन) न करें \n- लॉक स्क्रीन और स्टेटस बार से छिपाएं \n- सूचना सूची के नीचे दिखाएं \n\n"<b>"लेवल 0"</b>" \n- ऐप्लिकेशन की सभी सूचनाएं रोक दें"</string>
    <string name="notification_header_default_channel" msgid="225454696914642444">"सूचनाएं"</string>
    <string name="notification_channel_disabled" msgid="928065923928416337">"अब आपको ये सूचनाएं दिखाई नहीं देंगी"</string>
    <string name="notification_channel_minimized" msgid="6892672757877552959">"इन सूचनाओं को छोटा कर दिया जाएगा"</string>
    <string name="notification_channel_silenced" msgid="1995937493874511359">"ये सूचनाएं बिना आवाज़ के दिखाई जाएंगी"</string>
    <string name="notification_channel_unsilenced" msgid="94878840742161152">"ये सूचनाएं आपको अलर्ट करेंगी"</string>
    <string name="inline_blocking_helper" msgid="2891486013649543452">"आप अक्सर इन सूचनाओं को खारिज कर देते हैं. \nआगे भी इन्हें देखना जारी रखना चाहते हैं?"</string>
    <string name="inline_done_button" msgid="6043094985588909584">"हो गया"</string>
    <string name="inline_ok_button" msgid="603075490581280343">"लागू करें"</string>
    <string name="inline_keep_showing" msgid="8736001253507073497">"ये सूचनाएं दिखाना जारी रखें?"</string>
    <string name="inline_stop_button" msgid="2453460935438696090">"सूचनाएं दिखाना बंद करें"</string>
    <string name="inline_deliver_silently_button" msgid="2714314213321223286">"बिना आवाज़ के भेजें"</string>
    <string name="inline_block_button" msgid="479892866568378793">"ब्लॉक करें"</string>
    <string name="inline_keep_button" msgid="299631874103662170">"दिखाना जारी रखें"</string>
    <string name="inline_minimize_button" msgid="1474436209299333445">"सूचनाएं छोटी करें"</string>
    <string name="inline_silent_button_silent" msgid="525243786649275816">"बिना आवाज़ के सूचनाएं दिखाएं"</string>
    <string name="inline_silent_button_stay_silent" msgid="2129254868305468743">"साइलेंट मोड में सूचनाएं पाएं"</string>
    <string name="inline_silent_button_alert" msgid="5705343216858250354">"चेतावनी देना"</string>
    <string name="inline_silent_button_keep_alerting" msgid="6577845442184724992">"सूचना देना जारी रखें"</string>
    <string name="inline_turn_off_notifications" msgid="8543989584403106071">"सूचनाएं बंद करें"</string>
    <string name="inline_keep_showing_app" msgid="4393429060390649757">"इस ऐप्लिकेशन से जुड़ी सूचनाएं दिखाना जारी रखें?"</string>
    <string name="notification_silence_title" msgid="8608090968400832335">"आवाज़ के बिना सूचनाएं दिखाएं"</string>
    <string name="notification_alert_title" msgid="7629202599338071971">"चेतावनी वाली सूचनाएं"</string>
    <string name="notification_bubble_title" msgid="8330481035191903164">"बबल"</string>
<<<<<<< HEAD
    <string name="notification_channel_summary_low" msgid="4860617986908931158">"किसी तरह की आवाज़ या वाइब्रेशन न हो"</string>
    <string name="notification_conversation_summary_low" msgid="1734433426085468009">"इससे किसी तरह की आवाज़ या वाइब्रेशन नहीं होता और बातचीत, सेक्शन में सबसे नीचे दिखती है"</string>
    <string name="notification_channel_summary_default" msgid="3282930979307248890">"फ़ोन की सेटिंग के आधार पर, सूचना आने पर घंटी बज सकती है या वाइब्रेशन हो सकता है"</string>
    <string name="notification_channel_summary_default_with_bubbles" msgid="1782419896613644568">"फ़ोन की सेटिंग के आधार पर, सूचना आने पर घंटी बज सकती है या वाइब्रेशन हो सकता है. <xliff:g id="APP_NAME">%1$s</xliff:g> में होने वाली बातचीत, डिफ़ॉल्ट रूप से बबल के तौर पर दिखती है."</string>
    <string name="notification_channel_summary_bubble" msgid="7235935211580860537">"फ़्लोट करने वाले शॉर्टकट की मदद से इस सामग्री पर आपका ध्यान बना रहता है."</string>
    <string name="notification_channel_summary_priority" msgid="7952654515769021553">"इससे बातचीत, सेक्शन में सबसे ऊपर और फ़्लोटिंग बबल के तौर पर दिखती है. साथ ही, लॉक स्क्रीन पर प्रोफ़ाइल फ़ोटो दिखती है"</string>
    <string name="notification_conversation_channel_settings" msgid="2409977688430606835">"सेटिंग"</string>
    <string name="notification_priority_title" msgid="2079708866333537093">"प्राथमिकता"</string>
    <string name="no_shortcut" msgid="8257177117568230126">"<xliff:g id="APP_NAME">%1$s</xliff:g> पर बातचीत की सुविधाएं काम नहीं करतीं"</string>
    <string name="bubble_overflow_empty_title" msgid="3120029421991510842">"हाल ही के बबल्स मौजूद नहीं हैं"</string>
    <string name="bubble_overflow_empty_subtitle" msgid="2030874469510497397">"हाल ही के बबल्स और हटाए गए बबल्स यहां दिखेंगे"</string>
=======
    <string name="notification_channel_summary_low" msgid="7300447764759926720">"आवाज़ या वाइब्रेशन न होने की वजह से आप काम में ध्यान लगा पाते हैं."</string>
    <string name="notification_channel_summary_default" msgid="3539949463907902037">"आवाज़ या वाइब्रेशन होने की वजह से आपका ध्यान सूचनाओं पर जाता है."</string>
    <string name="notification_channel_summary_bubble" msgid="7235935211580860537">"फ़्लोट करने वाले शॉर्टकट की मदद से इस सामग्री पर आपका ध्यान बना रहता है."</string>
    <!-- no translation found for bubble_overflow_empty_title (3120029421991510842) -->
    <skip />
    <!-- no translation found for bubble_overflow_empty_subtitle (3106801169793396894) -->
    <skip />
>>>>>>> 07ec9b4d
    <string name="notification_unblockable_desc" msgid="2073030886006190804">"ये सूचनाएं नहीं बदली जा सकती हैं."</string>
    <string name="notification_multichannel_desc" msgid="7414593090056236179">"सूचनाओं के इस समूह को यहां कॉन्फ़िगर नहीं किया जा सकता"</string>
    <string name="notification_delegate_header" msgid="1264510071031479920">"प्रॉक्सी सूचना"</string>
    <string name="notification_channel_dialog_title" msgid="6856514143093200019">"सभी <xliff:g id="APP_NAME">%1$s</xliff:g> सूचनाएं"</string>
    <string name="see_more_title" msgid="7409317011708185729">"ज़्यादा देखें"</string>
    <string name="appops_camera" msgid="5215967620896725715">"यह ऐप्लिकेशन कैमरे का इस्तेमाल कर रहा है."</string>
    <string name="appops_microphone" msgid="8805468338613070149">"यह ऐप्लिकेशन माइक्रोफ़ोन का इस्तेमाल कर रहा है."</string>
    <string name="appops_overlay" msgid="4822261562576558490">"यह ऐप्लिकेशन आपकी स्क्रीन पर इस्तेमाल हो रहे दूसरे ऐप्लिकेशन के ऊपर दिखाया जा रहा है."</string>
    <string name="appops_camera_mic" msgid="7032239823944420431">"यह ऐप्किलेशन माइक्रोफ़ोन और कैमरे का इस्तेमाल कर रहा है."</string>
    <string name="appops_camera_overlay" msgid="6466845606058816484">"यह ऐप्लिकेशन आपकी स्क्रीन पर इस्तेमाल हो रहे दूसरे ऐप्लिकेशन के ऊपर दिखाया जा रहा है और कैमरे का इस्तेमाल कर रहा है."</string>
    <string name="appops_mic_overlay" msgid="4609326508944233061">"यह ऐप्लिकेशन आपकी स्क्रीन पर इस्तेमाल हो रहे दूसरे ऐप्लिकेशन के ऊपर दिखाया जा रहा है और माइक्रोफ़ोन का इस्तेमाल कर रहा है."</string>
    <string name="appops_camera_mic_overlay" msgid="5584311236445644095">"यह ऐप्लिकेशन आपकी स्क्रीन पर इस्तेमाल हो रहे दूसरे ऐप्लिकेशन के ऊपर दिखाया जा रहा है. इसके साथ ही यह माइक्रोफ़ोन और कैमरे का भी इस्तेमाल कर रहा है."</string>
    <string name="notification_appops_settings" msgid="5208974858340445174">"सेटिंग"</string>
    <string name="notification_appops_ok" msgid="2177609375872784124">"ठीक है"</string>
    <string name="notification_channel_controls_opened_accessibility" msgid="6111817750774381094">"<xliff:g id="APP_NAME">%1$s</xliff:g> के लिए सूचना नियंत्रण चालू हैं"</string>
    <string name="notification_channel_controls_closed_accessibility" msgid="1561909368876911701">"<xliff:g id="APP_NAME">%1$s</xliff:g> के लिए सूचना नियंत्रण बंद हैं"</string>
    <string name="notification_channel_switch_accessibility" msgid="8979885820432540252">"इस चैनल से सूचना की पाने की मंज़ूरी दें"</string>
    <string name="notification_more_settings" msgid="4936228656989201793">"और सेटिंग"</string>
    <string name="notification_app_settings" msgid="8963648463858039377">"पसंद के मुताबिक बनाएं"</string>
    <string name="notification_done" msgid="6215117625922713976">"हो गया"</string>
    <string name="inline_undo" msgid="9026953267645116526">"पहले जैसा करें"</string>
    <string name="demote" msgid="6225813324237153980">"इस सूचना को \'बातचीत नहीं\' के रूप में मार्क करें"</string>
    <!-- no translation found for notification_conversation_favorite (1905240206975921907) -->
    <skip />
    <!-- no translation found for notification_conversation_unfavorite (181383708304763807) -->
    <skip />
    <!-- no translation found for notification_conversation_mute (268951550222925548) -->
    <skip />
    <string name="notification_conversation_unmute" msgid="2692255619510896710">"आवाज़ या वाइब्रेशन चालू करें"</string>
    <!-- no translation found for notification_conversation_bubble (2242180995373949022) -->
    <skip />
    <!-- no translation found for notification_conversation_unbubble (6908427185031099868) -->
    <skip />
    <string name="notification_conversation_home_screen" msgid="8347136037958438935">"होम स्क्रीन पर जोड़ें"</string>
    <string name="notification_menu_accessibility" msgid="8984166825879886773">"<xliff:g id="APP_NAME">%1$s</xliff:g> <xliff:g id="MENU_DESCRIPTION">%2$s</xliff:g>"</string>
    <string name="notification_menu_gear_description" msgid="6429668976593634862">"सूचना नियंत्रण"</string>
    <string name="notification_menu_snooze_description" msgid="4740133348901973244">"सूचना को स्नूज़ (थोड़ी देर के लिए चुप करना) करने के विकल्प"</string>
    <!-- no translation found for notification_menu_snooze_action (5415729610393475019) -->
    <skip />
    <!-- no translation found for notification_menu_settings_action (7085494017202764285) -->
    <skip />
    <string name="snooze_undo" msgid="60890935148417175">"पहले जैसा करें"</string>
    <string name="snoozed_for_time" msgid="7586689374860469469">"<xliff:g id="TIME_AMOUNT">%1$s</xliff:g> के लिए याद दिलाया गया"</string>
    <plurals name="snoozeHourOptions" formatted="false" msgid="2066838694120718170">
      <item quantity="one">%d घंटे</item>
      <item quantity="other">%d घंटे</item>
    </plurals>
    <plurals name="snoozeMinuteOptions" formatted="false" msgid="8998483159208055980">
      <item quantity="one">%d मिनट</item>
      <item quantity="other">%d मिनट</item>
    </plurals>
    <string name="battery_panel_title" msgid="5931157246673665963">"बैटरी उपयोग"</string>
    <string name="battery_detail_charging_summary" msgid="8821202155297559706">"चार्ज किए जाने के दौरान बैटरी सेवर उपलब्ध नहीं है"</string>
    <string name="battery_detail_switch_title" msgid="6940976502957380405">"बैटरी सेवर"</string>
    <string name="battery_detail_switch_summary" msgid="3668748557848025990">"निष्‍पादन और पृष्ठभूमि डेटा को कम करता है"</string>
    <string name="keyboard_key_button_template" msgid="8005673627272051429">"बटन <xliff:g id="NAME">%1$s</xliff:g>"</string>
    <string name="keyboard_key_home" msgid="3734400625170020657">"Home"</string>
    <string name="keyboard_key_back" msgid="4185420465469481999">"Back"</string>
    <string name="keyboard_key_dpad_up" msgid="2164184320424941416">"ऊपर तीर"</string>
    <string name="keyboard_key_dpad_down" msgid="2110172278574325796">"नीचे तीर"</string>
    <string name="keyboard_key_dpad_left" msgid="8329738048908755640">"बायां तीर"</string>
    <string name="keyboard_key_dpad_right" msgid="6282105433822321767">"दायां तीर"</string>
    <string name="keyboard_key_dpad_center" msgid="4079412840715672825">"मध्य तीर"</string>
    <string name="keyboard_key_tab" msgid="4592772350906496730">"Tab"</string>
    <string name="keyboard_key_space" msgid="6980847564173394012">"Space"</string>
    <string name="keyboard_key_enter" msgid="8633362970109751646">"Enter"</string>
    <string name="keyboard_key_backspace" msgid="4095278312039628074">"Backspace"</string>
    <string name="keyboard_key_media_play_pause" msgid="8389984232732277478">"Play/Pause"</string>
    <string name="keyboard_key_media_stop" msgid="1509943745250377699">"Stop"</string>
    <string name="keyboard_key_media_next" msgid="8502476691227914952">"Next"</string>
    <string name="keyboard_key_media_previous" msgid="5637875709190955351">"Previous"</string>
    <string name="keyboard_key_media_rewind" msgid="3450387734224327577">"Rewind"</string>
    <string name="keyboard_key_media_fast_forward" msgid="3572444327046911822">"Fast Forward"</string>
    <string name="keyboard_key_page_up" msgid="173914303254199845">"Page Up"</string>
    <string name="keyboard_key_page_down" msgid="9035902490071829731">"Page Down"</string>
    <string name="keyboard_key_forward_del" msgid="5325501825762733459">"Delete"</string>
    <string name="keyboard_key_move_home" msgid="3496502501803911971">"Home"</string>
    <string name="keyboard_key_move_end" msgid="99190401463834854">"End"</string>
    <string name="keyboard_key_insert" msgid="4621692715704410493">"Insert"</string>
    <string name="keyboard_key_num_lock" msgid="7209960042043090548">"Num Lock"</string>
    <string name="keyboard_key_numpad_template" msgid="7316338238459991821">"Numpad <xliff:g id="NAME">%1$s</xliff:g>"</string>
    <string name="keyboard_shortcut_group_system" msgid="1583416273777875970">"सिस्टम"</string>
    <string name="keyboard_shortcut_group_system_home" msgid="7465138628692109907">"होम पेज"</string>
    <string name="keyboard_shortcut_group_system_recents" msgid="8628108256824616927">"हाल ही के"</string>
    <string name="keyboard_shortcut_group_system_back" msgid="1055709713218453863">"वापस जाएं"</string>
    <string name="keyboard_shortcut_group_system_notifications" msgid="3615971650562485878">"सूचनाएं"</string>
    <string name="keyboard_shortcut_group_system_shortcuts_helper" msgid="4856808328618265589">"कीबोर्ड शॉर्टकट"</string>
    <string name="keyboard_shortcut_group_system_switch_input" msgid="952555530383268166">"कीबोर्ड लेआउट बदलें"</string>
    <string name="keyboard_shortcut_group_applications" msgid="7386239431100651266">"ऐप्लिकेशन"</string>
    <string name="keyboard_shortcut_group_applications_assist" msgid="771606231466098742">"सहायक"</string>
    <string name="keyboard_shortcut_group_applications_browser" msgid="2776211137869809251">"ब्राउज़र"</string>
    <string name="keyboard_shortcut_group_applications_contacts" msgid="2807268086386201060">"संपर्क"</string>
    <string name="keyboard_shortcut_group_applications_email" msgid="7852376788894975192">"ईमेल"</string>
    <string name="keyboard_shortcut_group_applications_sms" msgid="6912633831752843566">"मैसेज (एसएमएस) करें"</string>
    <string name="keyboard_shortcut_group_applications_music" msgid="9032078456666204025">"संगीत"</string>
    <string name="keyboard_shortcut_group_applications_youtube" msgid="5078136084632450333">"YouTube"</string>
    <string name="keyboard_shortcut_group_applications_calendar" msgid="4229602992120154157">"कैलेंडर"</string>
    <string name="tuner_full_zen_title" msgid="5120366354224404511">"वॉल्यूम नियंत्रणों के साथ दिखाएं"</string>
    <string name="volume_and_do_not_disturb" msgid="502044092739382832">"परेशान न करें"</string>
    <string name="volume_dnd_silent" msgid="4154597281458298093">"वॉल्यूम बटन का शॉर्टकट"</string>
    <string name="volume_up_silent" msgid="1035180298885717790">"आवाज़ बढ़ाने पर \'परेशान न करें\' से बाहर निकलें"</string>
    <string name="battery" msgid="769686279459897127">"बैटरी"</string>
    <string name="clock" msgid="8978017607326790204">"घड़ी"</string>
    <string name="headset" msgid="4485892374984466437">"हेडसेट"</string>
    <string name="accessibility_long_click_tile" msgid="210472753156768705">"सेटिंग खोलें"</string>
    <string name="accessibility_status_bar_headphones" msgid="1304082414912647414">"हेडफ़ोन कनेक्‍ट किए गए"</string>
    <string name="accessibility_status_bar_headset" msgid="2699275863720926104">"हेडसेट कनेक्‍ट किया गया"</string>
    <string name="data_saver" msgid="3484013368530820763">"डेटा बचाने की सेटिंग"</string>
    <string name="accessibility_data_saver_on" msgid="5394743820189757731">"डेटा बचाने की सेटिंग चालू है"</string>
    <string name="accessibility_data_saver_off" msgid="58339669022107171">"डेटा बचाने की सेटिंग बंद है"</string>
    <string name="switch_bar_on" msgid="1770868129120096114">"चालू"</string>
    <string name="switch_bar_off" msgid="5669805115416379556">"बंद"</string>
    <!-- no translation found for tile_unavailable (3095879009136616920) -->
    <skip />
    <string name="nav_bar" msgid="4642708685386136807">"नेविगेशन बार"</string>
    <string name="nav_bar_layout" msgid="4716392484772899544">"लेआउट"</string>
    <string name="left_nav_bar_button_type" msgid="2634852842345192790">"कुछ और बाएं बटन के प्रकार"</string>
    <string name="right_nav_bar_button_type" msgid="4472566498647364715">"कुछ और दाएं बटन के प्रकार"</string>
    <string name="nav_bar_default" msgid="8386559913240761526">"(डिफ़ॉल्ट)"</string>
  <string-array name="nav_bar_buttons">
    <item msgid="2681220472659720036">"क्लिपबोर्ड"</item>
    <item msgid="4795049793625565683">"कुंजी कोड"</item>
    <item msgid="80697951177515644">"घुमाए जाने की पुष्टि करें, कीबोर्ड की भाषा बदलने की सुविधा"</item>
    <item msgid="7626977989589303588">"कोई नहीं"</item>
  </string-array>
  <string-array name="nav_bar_layouts">
    <item msgid="9156773083127904112">"सामान्य"</item>
    <item msgid="2019571224156857610">"संक्षिप्त"</item>
    <item msgid="7453955063378349599">"बाएं झुका हुआ"</item>
    <item msgid="5874146774389433072">"दाएं झुका हुआ"</item>
  </string-array>
    <string name="menu_ime" msgid="5677467548258017952">"कीबोर्ड स्विचर"</string>
    <string name="save" msgid="3392754183673848006">"सेव करें"</string>
    <string name="reset" msgid="8715144064608810383">"रीसेट करें"</string>
    <string name="adjust_button_width" msgid="8313444823666482197">"बटन की चौड़ाई समायोजित करें"</string>
    <string name="clipboard" msgid="8517342737534284617">"क्लिपबोर्ड"</string>
    <string name="accessibility_key" msgid="3471162841552818281">"आपके मुताबिक नेविगेट करने के लिए बटन"</string>
    <string name="left_keycode" msgid="8211040899126637342">"बायां कुंजी कोड"</string>
    <string name="right_keycode" msgid="2480715509844798438">"दायां कुंजी कोड"</string>
    <string name="left_icon" msgid="5036278531966897006">"बायां आइकॉन"</string>
    <string name="right_icon" msgid="1103955040645237425">"दायां आइकॉन"</string>
    <string name="drag_to_add_tiles" msgid="8933270127508303672">"टाइल जोड़ने के लिए दबाएं और खींचें"</string>
    <string name="drag_to_rearrange_tiles" msgid="2143204300089638620">"टाइल का क्रम फिर से बदलने के लिए उन्हें दबाकर रखें और खींचें"</string>
    <string name="drag_to_remove_tiles" msgid="4682194717573850385">"हटाने के लिए यहां खींचें और छोड़ें"</string>
    <string name="drag_to_remove_disabled" msgid="933046987838658850">"आपके पास कम से कम <xliff:g id="MIN_NUM_TILES">%1$d</xliff:g> टाइलें होनी चाहिए"</string>
    <string name="qs_edit" msgid="5583565172803472437">"बदलाव करें"</string>
    <string name="tuner_time" msgid="2450785840990529997">"समय"</string>
  <string-array name="clock_options">
    <item msgid="3986445361435142273">"घंटे, मिनट और सेकंड दिखाएं"</item>
    <item msgid="1271006222031257266">"घंटे और मिनट दिखाएं (डिफ़ॉल्ट)"</item>
    <item msgid="6135970080453877218">"इस आइकॉन को ना दिखाएं"</item>
  </string-array>
  <string-array name="battery_options">
    <item msgid="7714004721411852551">"हमेशा प्रतिशत दिखाएं"</item>
    <item msgid="3805744470661798712">"चार्ज होते समय प्रतिशत दिखाएं (डिफ़ॉल्ट)"</item>
    <item msgid="8619482474544321778">"इस आइकॉन को ना दिखाएं"</item>
  </string-array>
    <string name="tuner_low_priority" msgid="8412666814123009820">"कम प्राथमिकता वाली सूचना के आइकॉन दिखाएं"</string>
    <string name="other" msgid="429768510980739978">"अन्य"</string>
    <string name="accessibility_divider" msgid="2830785970889237307">"विभाजित स्क्रीन विभाजक"</string>
    <string name="accessibility_action_divider_left_full" msgid="7598733539422375847">"बाईं स्क्रीन को फ़ुल स्क्रीन बनाएं"</string>
    <string name="accessibility_action_divider_left_70" msgid="4919312892541727761">"बाईं स्क्रीन को 70% बनाएं"</string>
    <string name="accessibility_action_divider_left_50" msgid="3664701169564893826">"बाईं स्क्रीन को 50% बनाएं"</string>
    <string name="accessibility_action_divider_left_30" msgid="4358145268046362088">"बाईं स्क्रीन को 30% बनाएं"</string>
    <string name="accessibility_action_divider_right_full" msgid="8576057422864896305">"दाईं स्क्रीन को फ़ुल स्क्रीन बनाएं"</string>
    <string name="accessibility_action_divider_top_full" msgid="4243901660795169777">"ऊपर की स्क्रीन को फ़ुल स्क्रीन बनाएं"</string>
    <string name="accessibility_action_divider_top_70" msgid="6941226213260515072">"ऊपर की स्क्रीन को 70% बनाएं"</string>
    <string name="accessibility_action_divider_top_50" msgid="6275211443706497621">"ऊपर की स्क्रीन को 50% बनाएं"</string>
    <string name="accessibility_action_divider_top_30" msgid="5780597635887574916">"ऊपर की स्क्रीन को 30% बनाएं"</string>
    <string name="accessibility_action_divider_bottom_full" msgid="7352434720610115395">"नीचे की स्क्रीन को फ़ुल स्क्रीन बनाएं"</string>
    <string name="accessibility_qs_edit_tile_label" msgid="9079791448815232967">"स्थिति <xliff:g id="POSITION">%1$d</xliff:g>, <xliff:g id="TILE_NAME">%2$s</xliff:g>. में बदलाव करने के लिए दो बार छूएं."</string>
    <string name="accessibility_qs_edit_add_tile_label" msgid="8292218072049068613">"<xliff:g id="TILE_NAME">%1$s</xliff:g>. जोड़ने के लिए दो बार छूएं."</string>
    <string name="accessibility_qs_edit_move_tile" msgid="6027997446473163426">"<xliff:g id="TILE_NAME">%1$s</xliff:g> को ले जाएं"</string>
    <string name="accessibility_qs_edit_remove_tile" msgid="3406781901949899624">"<xliff:g id="TILE_NAME">%1$s</xliff:g> निकालें"</string>
    <string name="accessibility_qs_edit_tile_add" msgid="6289879620154587233">"<xliff:g id="TILE_NAME">%1$s</xliff:g> काे क्रम संख्या <xliff:g id="POSITION">%2$d</xliff:g> पर जाेड़ें"</string>
    <string name="accessibility_qs_edit_tile_move" msgid="4841770637244326837">"<xliff:g id="TILE_NAME">%1$s</xliff:g> काे क्रम संख्या <xliff:g id="POSITION">%2$d</xliff:g> पर ले जाएं"</string>
    <string name="accessibility_desc_quick_settings_edit" msgid="741658939453595297">"त्वरित सेटिंग संपादक."</string>
    <string name="accessibility_desc_notification_icon" msgid="7331265967584178674">"<xliff:g id="ID_1">%1$s</xliff:g> सूचना: <xliff:g id="ID_2">%2$s</xliff:g>"</string>
    <string name="dock_forced_resizable" msgid="4689301323912928801">"हो सकता है कि ऐप्लिकेशन विभाजित स्क्रीन के साथ काम ना करे."</string>
    <string name="dock_non_resizeble_failed_to_dock_text" msgid="7284915968096153808">"ऐप विभाजित स्‍क्रीन का समर्थन नहीं करता है."</string>
    <string name="forced_resizable_secondary_display" msgid="522558907654394940">"हो सकता है कि ऐप प्राइमरी (मुख्य) डिस्प्ले के अलावा बाकी दूसरे डिस्प्ले पर काम न करे."</string>
    <string name="activity_launch_on_secondary_display_failed_text" msgid="8446727617187998208">"प्राइमरी (मुख्य) डिस्प्ले के अलावा बाकी दूसरे डिस्प्ले पर ऐप लॉन्च नहीं किया जा सकता."</string>
    <string name="accessibility_quick_settings_settings" msgid="7098489591715844713">"सेटिंग खोलें."</string>
    <string name="accessibility_quick_settings_expand" msgid="2609275052412521467">"क्विक सेटिंग खोलें."</string>
    <string name="accessibility_quick_settings_collapse" msgid="4674876336725041982">"त्वरित सेटिंग बंद करें."</string>
    <string name="accessibility_quick_settings_alarm_set" msgid="7237918261045099853">"अलार्म सेट."</string>
    <string name="accessibility_quick_settings_user" msgid="505821942882668619">"<xliff:g id="ID_1">%s</xliff:g> के रूप में प्रवेश किया हुआ है"</string>
    <string name="data_connection_no_internet" msgid="691058178914184544">"इंटरनेट कनेक्शन नहीं है"</string>
    <string name="accessibility_quick_settings_open_details" msgid="4879279912389052142">"विवरण खोलें."</string>
    <string name="accessibility_quick_settings_not_available" msgid="6860875849497473854">"<xliff:g id="REASON">%s</xliff:g> की वजह से मौजूद नहीं है"</string>
    <string name="accessibility_quick_settings_open_settings" msgid="536838345505030893">"<xliff:g id="ID_1">%s</xliff:g> सेटिंग खोलें."</string>
    <string name="accessibility_quick_settings_edit" msgid="1523745183383815910">"सेटिंग के क्रम को बदलें"</string>
    <string name="accessibility_quick_settings_page" msgid="7506322631645550961">"पेज <xliff:g id="ID_2">%2$d</xliff:g> में से <xliff:g id="ID_1">%1$d</xliff:g>"</string>
    <string name="tuner_lock_screen" msgid="2267383813241144544">"लॉक स्‍क्रीन"</string>
    <string name="pip_phone_expand" msgid="1424988917240616212">"विस्तार करें"</string>
    <string name="pip_phone_minimize" msgid="9057117033655996059">"छोटा करें"</string>
    <string name="pip_phone_close" msgid="8801864042095341824">"बंद करें"</string>
    <string name="pip_phone_settings" msgid="5687538631925004341">"सेटिंग"</string>
    <string name="pip_phone_dismiss_hint" msgid="5825740708095316710">"खारिज करने के लिए नीचे खींचें और छोड़ें"</string>
    <string name="pip_menu_title" msgid="6365909306215631910">"मेन्यू"</string>
    <string name="pip_notification_title" msgid="8661573026059630525">"<xliff:g id="NAME">%s</xliff:g> \"पिक्चर में पिक्चर\" के अंदर है"</string>
    <string name="pip_notification_message" msgid="4991831338795022227">"अगर आप नहीं चाहते कि <xliff:g id="NAME">%s</xliff:g> इस सुविधा का उपयोग करे, तो सेटिंग खोलने के लिए टैप करें और उसे बंद करें ."</string>
    <string name="pip_play" msgid="333995977693142810">"चलाएं"</string>
    <string name="pip_pause" msgid="1139598607050555845">"रोकें"</string>
    <string name="pip_skip_to_next" msgid="3864212650579956062">"अगले पर जाएं"</string>
    <string name="pip_skip_to_prev" msgid="3742589641443049237">"पिछले पर जाएं"</string>
    <string name="thermal_shutdown_title" msgid="2702966892682930264">"गर्म होने की वजह से फ़ोन बंद हुआ"</string>
    <string name="thermal_shutdown_message" msgid="7432744214105003895">"आपका फ़ोन अब सामान्य रूप से चल रहा है"</string>
    <string name="thermal_shutdown_dialog_message" msgid="6745684238183492031">"फ़ोन बहुत गर्म हो गया था, इसलिए ठंडा होने के लिए बंद हो गया. फ़ोन अब अच्छे से चल रहा है.\n\nफ़ोन तब बहुत गर्म हो सकता है जब आप:\n	• ज़्यादा रिसॉर्स का इस्तेमाल करने वाले ऐप्लिकेशन चलाते हैं (जैसे गेमिंग, वीडियो या नेविगेशन ऐप्लिकेशन)\n	• बड़ी फ़ाइलें डाउनलोड या अपलोड करते हैं\n	• ज़्यादा तापमान में फ़ोन का इस्तेमाल करते हैं"</string>
    <string name="high_temp_title" msgid="2218333576838496100">"फ़ोन गर्म हो रहा है"</string>
    <string name="high_temp_notif_message" msgid="163928048626045592">"फ़ोन के ठंडा होने के दौरान कुछ सुविधाएं सीमित होती हैं"</string>
    <string name="high_temp_dialog_message" msgid="3793606072661253968">"आपका फ़ोन अपने आप ठंडा होने की कोशिश करेगा. आप अब भी अपने फ़ोन का उपयोग कर सकते हैं, लेकिन हो सकता है कि यह धीमी गति से चले.\n\nठंडा हो जाने पर आपका फ़ोन सामान्य रूप से चलेगा."</string>
    <string name="high_temp_alarm_title" msgid="2359958549570161495">"चार्जर निकालें"</string>
    <string name="high_temp_alarm_notify_message" msgid="7186272817783835089">"इस डिवाइस को चार्ज करने में समस्या हुई. पावर अडैप्टर का प्लग निकालें. ऐसा करते समय सावधानी बरतें क्योंकि तार गर्म हो सकता है."</string>
    <string name="high_temp_alarm_help_care_steps" msgid="5017002218341329566">"प्रबंधन से जुड़े चरण देखें"</string>
    <string name="lockscreen_shortcut_left" msgid="1238765178956067599">"बायां शॉर्टकट"</string>
    <string name="lockscreen_shortcut_right" msgid="4138414674531853719">"दायां शॉर्टकट"</string>
    <string name="lockscreen_unlock_left" msgid="1417801334370269374">"बाएं शॉर्टकट से भी अनलॉक होता है"</string>
    <string name="lockscreen_unlock_right" msgid="4658008735541075346">"दाएं शॉर्टकट से भी अनलॉक होता है"</string>
    <string name="lockscreen_none" msgid="4710862479308909198">"कोई नहीं"</string>
    <string name="tuner_launch_app" msgid="3906265365971743305">"<xliff:g id="APP">%1$s</xliff:g> लॉन्च करें"</string>
    <string name="tuner_other_apps" msgid="7767462881742291204">"दूसरे ऐप"</string>
    <string name="tuner_circle" msgid="5270591778160525693">"मंडली"</string>
    <string name="tuner_plus" msgid="4130366441154416484">"जोड़ का चिह्न"</string>
    <string name="tuner_minus" msgid="5258518368944598545">"घटाने का चिह्न"</string>
    <string name="tuner_left" msgid="5758862558405684490">"बायां"</string>
    <string name="tuner_right" msgid="8247571132790812149">"दायां"</string>
    <string name="tuner_menu" msgid="363690665924769420">"मेन्यू"</string>
    <string name="tuner_app" msgid="6949280415826686972">"<xliff:g id="APP">%1$s</xliff:g> ऐप"</string>
    <string name="notification_channel_alerts" msgid="3385787053375150046">"सूचनाएं"</string>
    <string name="notification_channel_battery" msgid="9219995638046695106">"बैटरी"</string>
    <string name="notification_channel_screenshot" msgid="7665814998932211997">"स्‍क्रीनशॉट"</string>
    <string name="notification_channel_general" msgid="4384774889645929705">"सामान्य संदेश"</string>
    <string name="notification_channel_storage" msgid="2720725707628094977">"जगह"</string>
    <string name="notification_channel_hints" msgid="7703783206000346876">"संकेत"</string>
    <string name="instant_apps" msgid="8337185853050247304">"झटपट ऐप्लिकेशन"</string>
    <string name="instant_apps_title" msgid="8942706782103036910">"<xliff:g id="APP">%1$s</xliff:g> चल रहा है"</string>
    <string name="instant_apps_message" msgid="6112428971833011754">"ऐप्लिकेशन इंस्टॉल किए बिना ही खुल गया है."</string>
    <string name="instant_apps_message_with_help" msgid="1816952263531203932">"ऐप्लिकेशन इंस्टॉल किए बिना ही खुल गया है. ज़्यादा जानने के लिए टैप करें."</string>
    <string name="app_info" msgid="5153758994129963243">"ऐप्लिकेशन की जानकारी"</string>
    <string name="go_to_web" msgid="636673528981366511">"ब्राउज़र पर जाएं"</string>
    <string name="mobile_data" msgid="4564407557775397216">"मोबाइल डेटा"</string>
    <string name="mobile_data_text_format" msgid="6806501540022589786">"<xliff:g id="ID_1">%1$s</xliff:g> — <xliff:g id="ID_2">%2$s</xliff:g>"</string>
    <string name="mobile_carrier_text_format" msgid="8912204177152950766">"<xliff:g id="CARRIER_NAME">%1$s</xliff:g>, <xliff:g id="MOBILE_DATA_TYPE">%2$s</xliff:g>"</string>
    <string name="wifi_is_off" msgid="5389597396308001471">"वाई-फ़ाई बंद है"</string>
    <string name="bt_is_off" msgid="7436344904889461591">"ब्लूटूथ बंद है"</string>
    <string name="dnd_is_off" msgid="3185706903793094463">"परेशान न करें बंद है"</string>
    <string name="qs_dnd_prompt_auto_rule" msgid="3535469468310002616">"एक ऑटोमैटिक नियम (<xliff:g id="ID_1">%s</xliff:g>) ने परेशान न करें को चालू कर दिया था."</string>
    <string name="qs_dnd_prompt_app" msgid="4027984447935396820">"एक ऐप्लिकेशन (<xliff:g id="ID_1">%s</xliff:g>) ने परेशान न करें को चालू कर दिया था."</string>
    <string name="qs_dnd_prompt_auto_rule_app" msgid="1841469944118486580">"एक ऑटोमैटिक नियम या ऐप्लिकेशन ने परेशान न करें को चालू कर दिया था."</string>
    <string name="qs_dnd_until" msgid="7844269319043747955">"<xliff:g id="ID_1">%s</xliff:g> तक"</string>
    <string name="qs_dnd_keep" msgid="3829697305432866434">"रखें"</string>
    <string name="qs_dnd_replace" msgid="7712119051407052689">"बदलें"</string>
    <string name="running_foreground_services_title" msgid="5137313173431186685">"बैकग्राउंड में चल रहे ऐप्लिकेशन"</string>
    <string name="running_foreground_services_msg" msgid="3009459259222695385">"बैटरी और डेटा खर्च की जानकारी के लिए छूएं"</string>
    <string name="mobile_data_disable_title" msgid="5366476131671617790">"मोबाइल डेटा बंद करना चाहते हैं?"</string>
    <string name="mobile_data_disable_message" msgid="8604966027899770415">"आप <xliff:g id="CARRIER">%s</xliff:g> के ज़रिए डेटा या इंटरनेट इस्तेमाल नहीं कर पाएंगे. इंटरनेट सिर्फ़ वाई-फ़ाई का इस्तेमाल करके चलेगा."</string>
    <string name="mobile_data_disable_message_default_carrier" msgid="6496033312431658238">"आपको मोबाइल और इंटरनेट सेवा देने वाली कंपनी"</string>
    <string name="touch_filtered_warning" msgid="8119511393338714836">"ऐप की वजह से मंज़ूरी के अनुरोध को समझने में दिक्कत हो रही है, इसलिए सेटिंग से आपके जवाब की पुष्टि नहीं हो पा रही है."</string>
    <string name="slice_permission_title" msgid="3262615140094151017">"<xliff:g id="APP_0">%1$s</xliff:g> को <xliff:g id="APP_2">%2$s</xliff:g> के हिस्से (स्लाइस) दिखाने की मंज़ूरी दें?"</string>
    <string name="slice_permission_text_1" msgid="6675965177075443714">"- यह <xliff:g id="APP">%1$s</xliff:g> से सूचना पढ़ सकता है"</string>
    <string name="slice_permission_text_2" msgid="6758906940360746983">"- यह <xliff:g id="APP">%1$s</xliff:g> में कार्रवाई कर सकता है"</string>
    <string name="slice_permission_checkbox" msgid="4242888137592298523">"<xliff:g id="APP">%1$s</xliff:g> को किसी भी ऐप्लिकेशन के हिस्से (स्लाइस) दिखाने की मंज़ूरी दें"</string>
    <string name="slice_permission_allow" msgid="6340449521277951123">"मंज़ूरी दें"</string>
    <string name="slice_permission_deny" msgid="6870256451658176895">"नामंज़ूर करें"</string>
    <string name="auto_saver_title" msgid="6873691178754086596">"बैटरी सेवर शेड्यूल करने के लिए टैप करें"</string>
    <string name="auto_saver_text" msgid="3214960308353838764">"जब बैटरी खत्म होने वाली हो तब \'बैटरी सेवर\' चालू करें"</string>
    <string name="no_auto_saver_action" msgid="7467924389609773835">"जी नहीं, शुक्रिया"</string>
    <string name="auto_saver_enabled_title" msgid="4294726198280286333">"शेड्यूल किया गया बैटरी सेवर चालू हो गया"</string>
    <string name="auto_saver_enabled_text" msgid="7889491183116752719">"बैटरी के <xliff:g id="PERCENTAGE">%d</xliff:g>%% से कम होने पर बैटरी सेवर अपने आप चालू हो जाएगा."</string>
    <string name="open_saver_setting_action" msgid="2111461909782935190">"सेटिंग"</string>
    <string name="auto_saver_okay_action" msgid="7815925750741935386">"ठीक है"</string>
    <string name="heap_dump_tile_name" msgid="2464189856478823046">"Dump SysUI Heap"</string>
    <string name="sensor_privacy_mode" msgid="4462866919026513692">"सेंसर बंद हैं"</string>
    <string name="device_services" msgid="1549944177856658705">"डिवाइस सेवाएं"</string>
    <string name="music_controls_no_title" msgid="4166497066552290938">"कोई शीर्षक नहीं"</string>
    <string name="restart_button_description" msgid="6916116576177456480">"इस ऐप्लिकेशन को रीस्टार्ट करने और फ़ुल स्क्रीन चालू करने के लिए टैप करें."</string>
    <string name="bubbles_deep_link_button_description" msgid="3532375322003698792">"<xliff:g id="APP_NAME">%1$s</xliff:g> खोलें"</string>
    <string name="bubbles_settings_button_description" msgid="7324245408859877545">"<xliff:g id="APP_NAME">%1$s</xliff:g> बबल की सेटिंग"</string>
    <string name="bubbles_prompt" msgid="8172381116778530318">"<xliff:g id="APP_NAME">%1$s</xliff:g> से बबल की अनुमति दें?"</string>
    <string name="manage_bubbles_text" msgid="6856830436329494850">"प्रबंधित करें"</string>
    <string name="no_bubbles" msgid="1187859094003006292">"अनुमति न दें"</string>
    <string name="yes_bubbles" msgid="3014008797151197346">"अनुमति दें"</string>
    <string name="ask_me_later_bubbles" msgid="2666199914636253557">"मुझसे बाद में पूछें"</string>
    <string name="bubble_content_description_single" msgid="5175160674436546329">"<xliff:g id="APP_NAME">%2$s</xliff:g> से <xliff:g id="NOTIFICATION_TITLE">%1$s</xliff:g>"</string>
    <string name="bubble_content_description_stack" msgid="7907610717462651870">"<xliff:g id="APP_NAME">%2$s</xliff:g> और <xliff:g id="BUBBLE_COUNT">%3$d</xliff:g> अन्य ऐप्लिकेशन से <xliff:g id="NOTIFICATION_TITLE">%1$s</xliff:g>"</string>
    <string name="bubble_accessibility_action_move" msgid="3185080443743819178">"ले जाएं"</string>
    <string name="bubble_accessibility_action_move_top_left" msgid="4347227665275929728">"सबसे ऊपर बाईं ओर ले जाएं"</string>
    <string name="bubble_accessibility_action_move_top_right" msgid="6916868852433483569">"सबसे ऊपर दाईं ओर ले जाएं"</string>
    <string name="bubble_accessibility_action_move_bottom_left" msgid="6339015902495504715">"बाईं ओर सबसे नीचे ले जाएं"</string>
    <string name="bubble_accessibility_action_move_bottom_right" msgid="7471571700628346212">"सबसे नीचे दाईं ओर ले जाएं"</string>
    <string name="bubble_dismiss_text" msgid="7071770411580452911">"खारिज करें"</string>
    <string name="notification_content_system_nav_changed" msgid="5077913144844684544">"सिस्टम नेविगेशन अपडेट हो गया. बदलाव करने के लिए \'सेटिंग\' पर जाएं."</string>
    <string name="notification_content_gesture_nav_available" msgid="4431460803004659888">"सिस्टम नेविगेशन अपडेट करने के लिए \'सेटिंग\' में जाएं"</string>
    <string name="inattentive_sleep_warning_title" msgid="3891371591713990373">"स्टैंडबाई"</string>
    <string name="magnification_overlay_title" msgid="6584179429612427958">"Magnification Overlay Window"</string>
    <string name="magnification_window_title" msgid="4863914360847258333">"स्क्रीन को बड़ा करके दिखाने वाली विंडो"</string>
    <string name="magnification_controls_title" msgid="8421106606708891519">"स्क्रीन को बड़ा करके दिखाने वाली विंडो के नियंत्रण"</string>
    <string name="quick_controls_title" msgid="525285759614231333">"फटाफट नियंत्रण"</string>
    <string name="controls_providers_title" msgid="8844124515157926071">"कंट्राेल जोड़ें"</string>
    <string name="controls_providers_subtitle" msgid="8187768950110836569">"वह ऐप्लिकेशन चुनें जिससे आप कंट्राेल जोड़ना चाहते हैं"</string>
    <plurals name="controls_number_of_favorites" formatted="false" msgid="5867139290551373147">
      <item quantity="one">फ़िलहाल, <xliff:g id="NUMBER_1">%s</xliff:g> कंट्राेल पसंदीदा है.</item>
      <item quantity="other">फ़िलहाल, <xliff:g id="NUMBER_1">%s</xliff:g> कंट्राेल पसंदीदा हैं.</item>
    </plurals>
    <string name="controls_favorite_default_title" msgid="967742178688938137">"कंट्राेल"</string>
    <string name="controls_favorite_subtitle" msgid="4049644994401173949">"झटपट ऐक्सेस पाने के लिए कंट्राेल चुनें"</string>
    <!-- no translation found for controls_favorite_header_favorites (3118600046217493471) -->
    <skip />
    <!-- no translation found for controls_favorite_header_all (7507855973418969992) -->
    <skip />
    <!-- no translation found for controls_favorite_load_error (2533215155804455348) -->
    <skip />
</resources><|MERGE_RESOLUTION|>--- conflicted
+++ resolved
@@ -499,16 +499,9 @@
     <string name="media_projection_remember_text" msgid="6896767327140422951">"फिर से न दिखाएं"</string>
     <string name="clear_all_notifications_text" msgid="348312370303046130">"सभी को हटाएं"</string>
     <string name="manage_notifications_text" msgid="6885645344647733116">"प्रबंधित करें"</string>
-<<<<<<< HEAD
-    <string name="manage_notifications_history_text" msgid="57055985396576230">"इतिहास"</string>
-    <string name="notification_section_header_incoming" msgid="850925217908095197">"नई सूचनाएं"</string>
-    <string name="notification_section_header_gentle" msgid="6804099527336337197">"बिना आवाज़ किए मिलने वाली सूचनाएं"</string>
-    <string name="notification_section_header_alerting" msgid="5581175033680477651">"सूचनाएं"</string>
-=======
     <!-- no translation found for manage_notifications_history_text (57055985396576230) -->
     <skip />
     <string name="notification_section_header_gentle" msgid="3044910806569985386">"बिना आवाज़ या वाइब्रेशन वाली सूचनाएं"</string>
->>>>>>> 07ec9b4d
     <string name="notification_section_header_conversations" msgid="821834744538345661">"बातचीत"</string>
     <string name="accessibility_notification_section_header_gentle_clear_all" msgid="6490207897764933919">"बिना आवाज़ की सभी सूचनाएं हटाएं"</string>
     <string name="dnd_suppressing_shade_text" msgid="5588252250634464042">"\'परेशान न करें\' सुविधा के ज़रिए कुछ समय के लिए सूचनाएं दिखाना रोक दिया गया है"</string>
@@ -704,19 +697,6 @@
     <string name="notification_silence_title" msgid="8608090968400832335">"आवाज़ के बिना सूचनाएं दिखाएं"</string>
     <string name="notification_alert_title" msgid="7629202599338071971">"चेतावनी वाली सूचनाएं"</string>
     <string name="notification_bubble_title" msgid="8330481035191903164">"बबल"</string>
-<<<<<<< HEAD
-    <string name="notification_channel_summary_low" msgid="4860617986908931158">"किसी तरह की आवाज़ या वाइब्रेशन न हो"</string>
-    <string name="notification_conversation_summary_low" msgid="1734433426085468009">"इससे किसी तरह की आवाज़ या वाइब्रेशन नहीं होता और बातचीत, सेक्शन में सबसे नीचे दिखती है"</string>
-    <string name="notification_channel_summary_default" msgid="3282930979307248890">"फ़ोन की सेटिंग के आधार पर, सूचना आने पर घंटी बज सकती है या वाइब्रेशन हो सकता है"</string>
-    <string name="notification_channel_summary_default_with_bubbles" msgid="1782419896613644568">"फ़ोन की सेटिंग के आधार पर, सूचना आने पर घंटी बज सकती है या वाइब्रेशन हो सकता है. <xliff:g id="APP_NAME">%1$s</xliff:g> में होने वाली बातचीत, डिफ़ॉल्ट रूप से बबल के तौर पर दिखती है."</string>
-    <string name="notification_channel_summary_bubble" msgid="7235935211580860537">"फ़्लोट करने वाले शॉर्टकट की मदद से इस सामग्री पर आपका ध्यान बना रहता है."</string>
-    <string name="notification_channel_summary_priority" msgid="7952654515769021553">"इससे बातचीत, सेक्शन में सबसे ऊपर और फ़्लोटिंग बबल के तौर पर दिखती है. साथ ही, लॉक स्क्रीन पर प्रोफ़ाइल फ़ोटो दिखती है"</string>
-    <string name="notification_conversation_channel_settings" msgid="2409977688430606835">"सेटिंग"</string>
-    <string name="notification_priority_title" msgid="2079708866333537093">"प्राथमिकता"</string>
-    <string name="no_shortcut" msgid="8257177117568230126">"<xliff:g id="APP_NAME">%1$s</xliff:g> पर बातचीत की सुविधाएं काम नहीं करतीं"</string>
-    <string name="bubble_overflow_empty_title" msgid="3120029421991510842">"हाल ही के बबल्स मौजूद नहीं हैं"</string>
-    <string name="bubble_overflow_empty_subtitle" msgid="2030874469510497397">"हाल ही के बबल्स और हटाए गए बबल्स यहां दिखेंगे"</string>
-=======
     <string name="notification_channel_summary_low" msgid="7300447764759926720">"आवाज़ या वाइब्रेशन न होने की वजह से आप काम में ध्यान लगा पाते हैं."</string>
     <string name="notification_channel_summary_default" msgid="3539949463907902037">"आवाज़ या वाइब्रेशन होने की वजह से आपका ध्यान सूचनाओं पर जाता है."</string>
     <string name="notification_channel_summary_bubble" msgid="7235935211580860537">"फ़्लोट करने वाले शॉर्टकट की मदद से इस सामग्री पर आपका ध्यान बना रहता है."</string>
@@ -724,7 +704,6 @@
     <skip />
     <!-- no translation found for bubble_overflow_empty_subtitle (3106801169793396894) -->
     <skip />
->>>>>>> 07ec9b4d
     <string name="notification_unblockable_desc" msgid="2073030886006190804">"ये सूचनाएं नहीं बदली जा सकती हैं."</string>
     <string name="notification_multichannel_desc" msgid="7414593090056236179">"सूचनाओं के इस समूह को यहां कॉन्फ़िगर नहीं किया जा सकता"</string>
     <string name="notification_delegate_header" msgid="1264510071031479920">"प्रॉक्सी सूचना"</string>
