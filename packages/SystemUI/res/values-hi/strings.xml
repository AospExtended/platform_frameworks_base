--- conflicted
+++ resolved
@@ -902,21 +902,6 @@
     <string name="accessibility_quick_settings_edit" msgid="1523745183383815910">"सेटिंग के क्रम को बदलें"</string>
     <string name="accessibility_quick_settings_page" msgid="7506322631645550961">"पेज <xliff:g id="ID_2">%2$d</xliff:g> में से <xliff:g id="ID_1">%1$d</xliff:g>"</string>
     <string name="tuner_lock_screen" msgid="2267383813241144544">"लॉक स्‍क्रीन"</string>
-<<<<<<< HEAD
-    <string name="pip_phone_expand" msgid="1424988917240616212">"विस्तार करें"</string>
-    <string name="pip_phone_minimize" msgid="9057117033655996059">"छोटा करें"</string>
-    <string name="pip_phone_close" msgid="8801864042095341824">"बंद करें"</string>
-    <string name="pip_phone_settings" msgid="5687538631925004341">"सेटिंग"</string>
-    <string name="pip_phone_dismiss_hint" msgid="5825740708095316710">"खारिज करने के लिए नीचे खींचें और छोड़ें"</string>
-    <string name="pip_menu_title" msgid="6365909306215631910">"मेन्यू"</string>
-    <string name="pip_notification_title" msgid="8661573026059630525">"<xliff:g id="NAME">%s</xliff:g> \"पिक्चर में पिक्चर\" के अंदर है"</string>
-    <string name="pip_notification_message" msgid="4991831338795022227">"अगर आप नहीं चाहते कि <xliff:g id="NAME">%s</xliff:g> इस सुविधा का उपयोग करे, तो सेटिंग खोलने के लिए टैप करें और उसे बंद करें ."</string>
-    <string name="pip_play" msgid="333995977693142810">"चलाएं"</string>
-    <string name="pip_pause" msgid="1139598607050555845">"रोकें"</string>
-    <string name="pip_skip_to_next" msgid="3864212650579956062">"अगले पर जाएं"</string>
-    <string name="pip_skip_to_prev" msgid="3742589641443049237">"पिछले पर जाएं"</string>
-=======
->>>>>>> caba1604
     <string name="thermal_shutdown_title" msgid="2702966892682930264">"गर्म होने की वजह से फ़ोन बंद हुआ"</string>
     <string name="thermal_shutdown_message" msgid="7432744214105003895">"आपका फ़ोन अब सामान्य रूप से चल रहा है"</string>
     <string name="thermal_shutdown_dialog_message" msgid="6745684238183492031">"फ़ोन बहुत गर्म हो गया था, इसलिए ठंडा होने के लिए बंद हो गया. फ़ोन अब अच्छे से चल रहा है.\n\nफ़ोन तब बहुत गर्म हो सकता है जब आप:\n	• ज़्यादा रिसॉर्स का इस्तेमाल करने वाले ऐप्लिकेशन चलाते हैं (जैसे गेमिंग, वीडियो या नेविगेशन ऐप्लिकेशन)\n	• बड़ी फ़ाइलें डाउनलोड या अपलोड करते हैं\n	• ज़्यादा तापमान में फ़ोन का इस्तेमाल करते हैं"</string>
