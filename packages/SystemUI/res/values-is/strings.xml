--- conflicted
+++ resolved
@@ -900,21 +900,6 @@
     <string name="accessibility_quick_settings_edit" msgid="1523745183383815910">"Breyta röð stillinga."</string>
     <string name="accessibility_quick_settings_page" msgid="7506322631645550961">"Blaðsíða <xliff:g id="ID_1">%1$d</xliff:g> af <xliff:g id="ID_2">%2$d</xliff:g>"</string>
     <string name="tuner_lock_screen" msgid="2267383813241144544">"Lásskjár"</string>
-<<<<<<< HEAD
-    <string name="pip_phone_expand" msgid="1424988917240616212">"Stækka"</string>
-    <string name="pip_phone_minimize" msgid="9057117033655996059">"Minnka"</string>
-    <string name="pip_phone_close" msgid="8801864042095341824">"Loka"</string>
-    <string name="pip_phone_settings" msgid="5687538631925004341">"Stillingar"</string>
-    <string name="pip_phone_dismiss_hint" msgid="5825740708095316710">"Draga niður til að hunsa"</string>
-    <string name="pip_menu_title" msgid="6365909306215631910">"Valmynd"</string>
-    <string name="pip_notification_title" msgid="8661573026059630525">"<xliff:g id="NAME">%s</xliff:g> er með mynd í mynd"</string>
-    <string name="pip_notification_message" msgid="4991831338795022227">"Ef þú vilt ekki að <xliff:g id="NAME">%s</xliff:g> noti þennan eiginleika skaltu ýta til að opna stillingarnar og slökkva á því."</string>
-    <string name="pip_play" msgid="333995977693142810">"Spila"</string>
-    <string name="pip_pause" msgid="1139598607050555845">"Gera hlé"</string>
-    <string name="pip_skip_to_next" msgid="3864212650579956062">"Fara á næsta"</string>
-    <string name="pip_skip_to_prev" msgid="3742589641443049237">"Fara á fyrra"</string>
-=======
->>>>>>> caba1604
     <string name="thermal_shutdown_title" msgid="2702966892682930264">"Slökkt var á símanum vegna hita"</string>
     <string name="thermal_shutdown_message" msgid="7432744214105003895">"Síminn virkar núna sem skyldi"</string>
     <string name="thermal_shutdown_dialog_message" msgid="6745684238183492031">"Síminn varð of heitur og því var slökkt á honum til að kæla hann. Síminn virkar núna sem skyldi.\n\nSíminn getur orðið of heitur ef þú:\n	• Notar plássfrek forrit (t.d. leikja-, myndbands- eða leiðsagnarforrit\n	• Sækir eða hleður upp stórum skrám\n	• Notar símann í miklum hita"</string>
