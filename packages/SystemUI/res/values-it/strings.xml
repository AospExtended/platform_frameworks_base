--- conflicted
+++ resolved
@@ -355,13 +355,8 @@
     <string name="description_target_search" msgid="3091587249776033139">"Ricerca"</string>
     <string name="description_direction_up" msgid="7169032478259485180">"Su per <xliff:g id="TARGET_DESCRIPTION">%s</xliff:g>."</string>
     <string name="description_direction_left" msgid="7207478719805562165">"A sinistra per <xliff:g id="TARGET_DESCRIPTION">%s</xliff:g>."</string>
-<<<<<<< HEAD
-    <string name="zen_priority_introduction" msgid="7577965386868311310">"Non verrai disturbato da suoni e vibrazioni, ad eccezione di sveglie, promemoria, eventi, chiamate da contatti da te specificati ed elementi che hai scelto di continuare a riprodurre, inclusi video, musica e giochi."</string>
-    <string name="zen_alarms_introduction" msgid="7034415210361973827">"Non verrai disturbato da suoni e vibrazioni, ad eccezione delle sveglie e degli elementi che hai scelto di continuare a riprodurre, inclusi video, musica e giochi."</string>
-=======
     <string name="zen_priority_introduction" msgid="1149025108714420281">"Non verrai disturbato da suoni e vibrazioni, ad eccezione di sveglie, promemoria, eventi, chiamate da contatti da te specificati ed elementi che hai scelto di continuare a riprodurre, inclusi video, musica e giochi."</string>
     <string name="zen_alarms_introduction" msgid="4934328096749380201">"Non verrai disturbato da suoni e vibrazioni, ad eccezione delle sveglie e degli elementi che hai scelto di continuare a riprodurre, inclusi video, musica e giochi."</string>
->>>>>>> 98e12851
     <string name="zen_priority_customize_button" msgid="7948043278226955063">"Personalizza"</string>
     <string name="zen_silence_introduction_voice" msgid="3948778066295728085">"Verranno bloccati TUTTI i suoni e le vibrazioni, anche di sveglie, musica, video e giochi. Potrai ancora telefonare."</string>
     <string name="zen_silence_introduction" msgid="3137882381093271568">"Verranno bloccati TUTTI i suoni e le vibrazioni, anche di sveglie, musica, video e giochi."</string>
@@ -511,7 +506,7 @@
     <string name="volume_stream_content_description_mute_a11y" msgid="8995013018414535494">"%1$s. Tocca per disattivare l\'audio."</string>
     <string name="volume_dialog_accessibility_shown_message" msgid="1834631467074259998">"%s comandi del volume mostrati. Fai scorrere verso l\'alto per ignorare."</string>
     <string name="volume_dialog_accessibility_dismissed_message" msgid="51543526013711399">"Comandi del volume nascosti"</string>
-    <string name="system_ui_tuner" msgid="708224127392452018">"Ottimizzatore UI di sistema"</string>
+    <string name="system_ui_tuner" msgid="708224127392452018">"Sintetizzatore interfaccia utente di sistema"</string>
     <string name="show_battery_percentage" msgid="5444136600512968798">"Mostra percentuale batteria incorporata"</string>
     <string name="show_battery_percentage_summary" msgid="3215025775576786037">"Mostra la percentuale di carica della batteria nell\'icona della barra di stato quando non è in carica"</string>
     <string name="quick_settings" msgid="10042998191725428">"Impostazioni rapide"</string>
@@ -534,12 +529,12 @@
     <string name="accessibility_status_bar_hotspot" msgid="4099381329956402865">"Hotspot"</string>
     <string name="accessibility_managed_profile" msgid="6613641363112584120">"Profilo di lavoro"</string>
     <string name="tuner_warning_title" msgid="7094689930793031682">"Il divertimento riservato a pochi eletti"</string>
-    <string name="tuner_warning" msgid="8730648121973575701">"L\'Ottimizzatore UI di sistema mette a disposizione altri metodi per modificare e personalizzare l\'interfaccia utente di Android. Queste funzioni sperimentali potrebbero cambiare, interrompersi o scomparire nelle versioni successive. Procedi con cautela."</string>
+    <string name="tuner_warning" msgid="8730648121973575701">"Il sintetizzatore interfaccia utente di sistema mette a disposizione altri metodi per modificare e personalizzare l\'interfaccia utente di Android. Queste funzioni sperimentali potrebbero cambiare, interrompersi o scomparire nelle versioni successive. Procedi con cautela."</string>
     <string name="tuner_persistent_warning" msgid="8597333795565621795">"Queste funzioni sperimentali potrebbero cambiare, interrompersi o scomparire nelle versioni successive. Procedi con cautela."</string>
     <string name="got_it" msgid="2239653834387972602">"OK"</string>
-    <string name="tuner_toast" msgid="603429811084428439">"Complimenti! L\'Ottimizzatore UI di sistema è stato aggiunto alle impostazioni."</string>
+    <string name="tuner_toast" msgid="603429811084428439">"Complimenti! Il sintetizzatore interfaccia utente di sistema è stato aggiunto alle impostazioni."</string>
     <string name="remove_from_settings" msgid="8389591916603406378">"Rimuovi dalle impostazioni"</string>
-    <string name="remove_from_settings_prompt" msgid="6069085993355887748">"Vuoi rimuovere l\'Ottimizzatore UI di sistema dalle impostazioni e smettere di utilizzare tutte le sue funzioni?"</string>
+    <string name="remove_from_settings_prompt" msgid="6069085993355887748">"Vuoi rimuovere il sintetizzatore interfaccia utente di sistema dalle impostazioni e smettere di utilizzare tutte le sue funzioni?"</string>
     <string name="activity_not_found" msgid="348423244327799974">"Applicazione non installata sul dispositivo"</string>
     <string name="clock_seconds" msgid="7689554147579179507">"Mostra i secondi nell\'orologio"</string>
     <string name="clock_seconds_desc" msgid="6282693067130470675">"Mostra i secondi nell\'orologio nella barra di stato. Ciò potrebbe ridurre la durata della carica della batteria."</string>
@@ -603,7 +598,7 @@
     <string name="keyboard_key_dpad_left" msgid="1346446024676962251">"Sinistra"</string>
     <string name="keyboard_key_dpad_right" msgid="3317323247127515341">"Destra"</string>
     <string name="keyboard_key_dpad_center" msgid="2566737770049304658">"Al centro"</string>
-    <string name="keyboard_key_tab" msgid="3871485650463164476">"Tab"</string>
+    <string name="keyboard_key_tab" msgid="3871485650463164476">"Scheda"</string>
     <string name="keyboard_key_space" msgid="2499861316311153293">"Spazio"</string>
     <string name="keyboard_key_enter" msgid="5739632123216118137">"Invio"</string>
     <string name="keyboard_key_backspace" msgid="1559580097512385854">"Backspace"</string>
@@ -735,11 +730,7 @@
     <string name="pip_phone_dismiss_hint" msgid="6351678169095923899">"Trascina verso il basso per ignorare"</string>
     <string name="pip_menu_title" msgid="3328510504196964712">"Menu Picture in picture"</string>
     <string name="pip_notification_title" msgid="3204024940158161322">"<xliff:g id="NAME">%s</xliff:g> è in Picture in picture"</string>
-<<<<<<< HEAD
-    <string name="pip_notification_message" msgid="4171698133469539591">"Se non desideri che l\'app <xliff:g id="NAME">%s</xliff:g> utilizzi questa funzione, tocca per aprire le impostazioni e disattivarla."</string>
-=======
     <string name="pip_notification_message" msgid="5619512781514343311">"Se non desideri che l\'app <xliff:g id="NAME">%s</xliff:g> utilizzi questa funzione, tocca per aprire le impostazioni e disattivarla."</string>
->>>>>>> 98e12851
     <string name="pip_play" msgid="1417176722760265888">"Riproduci"</string>
     <string name="pip_pause" msgid="8881063404466476571">"Metti in pausa"</string>
     <string name="pip_skip_to_next" msgid="1948440006726306284">"Passa ai contenuti successivi"</string>
@@ -784,5 +775,4 @@
     <string name="qs_dnd_replace" msgid="8019520786644276623">"Sostituisci"</string>
     <string name="running_foreground_services_title" msgid="381024150898615683">"App in esecuzione in background"</string>
     <string name="running_foreground_services_msg" msgid="6326247670075574355">"Tocca per conoscere i dettagli sull\'utilizzo dei dati e della batteria"</string>
-    <string name="data_usage_disable_mobile" msgid="5116269981510015864">"Disattivare i dati mobili?"</string>
 </resources>