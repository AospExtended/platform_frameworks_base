<?xml version="1.0" encoding="UTF-8"?>
<!-- 
/**
 * Copyright (c) 2009, The Android Open Source Project
 *
 * Licensed under the Apache License, Version 2.0 (the "License");
 * you may not use this file except in compliance with the License.
 * You may obtain a copy of the License at
 *
 *     http://www.apache.org/licenses/LICENSE-2.0
 *
 * Unless required by applicable law or agreed to in writing, software
 * distributed under the License is distributed on an "AS IS" BASIS,
 * WITHOUT WARRANTIES OR CONDITIONS OF ANY KIND, either express or implied.
 * See the License for the specific language governing permissions and
 * limitations under the License.
 */
 -->

<resources xmlns:android="http://schemas.android.com/apk/res/android"
    xmlns:xliff="urn:oasis:names:tc:xliff:document:1.2">
    <string name="app_label" msgid="4811759950673118541">"시스템 UI"</string>
    <string name="status_bar_clear_all_button" msgid="2491321682873657397">"지우기"</string>
    <string name="status_bar_no_notifications_title" msgid="7812479124981107507">"알림 없음"</string>
    <string name="status_bar_ongoing_events_title" msgid="3986169317496615446">"진행 중"</string>
    <string name="status_bar_latest_events_title" msgid="202755896454005436">"알림"</string>
    <string name="battery_low_title" msgid="6891106956328275225">"배터리가 얼마 남지 않음"</string>
    <string name="battery_low_percent_format" msgid="4276661262843170964">"<xliff:g id="PERCENTAGE">%s</xliff:g> 남았습니다."</string>
    <string name="battery_low_percent_format_hybrid" msgid="3985614339605686167">"<xliff:g id="PERCENTAGE">%1$s</xliff:g> 남음, 내 사용량을 기준으로 약 <xliff:g id="TIME">%2$s</xliff:g> 남음"</string>
    <string name="battery_low_percent_format_hybrid_short" msgid="5917433188456218857">"<xliff:g id="PERCENTAGE">%1$s</xliff:g> 남음, 약 <xliff:g id="TIME">%2$s</xliff:g> 남음"</string>
    <string name="battery_low_percent_format_saver_started" msgid="4968468824040940688">"<xliff:g id="PERCENTAGE">%s</xliff:g> 남았습니다. 절전 모드를 사용 중입니다."</string>
    <string name="invalid_charger" msgid="4370074072117767416">"USB로 충전할 수 없습니다. 기기와 함께 제공된 충전기를 사용하세요."</string>
    <string name="invalid_charger_title" msgid="938685362320735167">"USB로 충전할 수 없습니다."</string>
    <string name="invalid_charger_text" msgid="2339310107232691577">"기기와 함께 제공된 충전기를 사용하세요."</string>
    <string name="battery_low_why" msgid="2056750982959359863">"설정"</string>
    <string name="battery_saver_confirmation_title" msgid="1234998463717398453">"절전 모드를 사용 설정하시겠습니까?"</string>
    <string name="battery_saver_confirmation_title_generic" msgid="2299231884234959849">"절전 모드 정보"</string>
    <string name="battery_saver_confirmation_ok" msgid="5042136476802816494">"사용"</string>
    <string name="battery_saver_start_action" msgid="4553256017945469937">"절전 모드 사용 설정"</string>
    <string name="status_bar_settings_settings_button" msgid="534331565185171556">"설정"</string>
    <string name="status_bar_settings_wifi_button" msgid="7243072479837270946">"Wi-Fi"</string>
    <string name="status_bar_settings_auto_rotation" msgid="8329080442278431708">"화면 자동 회전"</string>
    <string name="status_bar_settings_mute_label" msgid="914392730086057522">"무시"</string>
    <string name="status_bar_settings_auto_brightness_label" msgid="2151934479226017725">"자동"</string>
    <string name="status_bar_settings_notifications" msgid="5285316949980621438">"알림"</string>
    <string name="bluetooth_tethered" msgid="4171071193052799041">"블루투스 테더링됨"</string>
    <string name="status_bar_input_method_settings_configure_input_methods" msgid="2972273031043777851">"입력 방법 설정"</string>
    <string name="status_bar_use_physical_keyboard" msgid="4849251850931213371">"물리적 키보드"</string>
    <string name="usb_device_permission_prompt" msgid="4414719028369181772">"<xliff:g id="APPLICATION">%1$s</xliff:g> 앱이 <xliff:g id="USB_DEVICE">%2$s</xliff:g>에 액세스하도록 허용하시겠습니까?"</string>
    <string name="usb_device_permission_prompt_warn" msgid="2309129784984063656">"<xliff:g id="APPLICATION">%1$s</xliff:g>에서 <xliff:g id="USB_DEVICE">%2$s</xliff:g>에 액세스하도록 허용하시겠습니까?\n이 앱에는 녹음 권한이 부여되지 않았지만, 이 USB 기기를 통해 오디오를 녹음할 수 있습니다."</string>
    <string name="usb_accessory_permission_prompt" msgid="717963550388312123">"<xliff:g id="APPLICATION">%1$s</xliff:g> 앱이 <xliff:g id="USB_ACCESSORY">%2$s</xliff:g>에 액세스하도록 허용하시겠습니까?"</string>
    <string name="usb_device_confirm_prompt" msgid="4091711472439910809">"<xliff:g id="APPLICATION">%1$s</xliff:g> 앱을 열어 <xliff:g id="USB_DEVICE">%2$s</xliff:g>을(를) 처리하시겠습니까?"</string>
    <string name="usb_device_confirm_prompt_warn" msgid="990208659736311769">"<xliff:g id="USB_DEVICE">%2$s</xliff:g>을(를) 처리하기 위해 <xliff:g id="APPLICATION">%1$s</xliff:g>을(를) 여시겠습니까?\n이 앱에는 녹음 권한이 부여되지 않았지만, 이 USB 기기를 통해 오디오를 녹음할 수 있습니다."</string>
    <string name="usb_accessory_confirm_prompt" msgid="5728408382798643421">"<xliff:g id="APPLICATION">%1$s</xliff:g> 앱을 열어 <xliff:g id="USB_ACCESSORY">%2$s</xliff:g>을(를) 처리하시겠습니까?"</string>
    <string name="usb_accessory_uri_prompt" msgid="6756649383432542382">"이 USB와 호환되는 설치 앱이 없습니다. <xliff:g id="URL">%1$s</xliff:g>에서 세부정보를 참조하세요."</string>
    <string name="title_usb_accessory" msgid="1236358027511638648">"USB 액세서리"</string>
    <string name="label_view" msgid="6815442985276363364">"보기"</string>
    <string name="always_use_device" msgid="210535878779644679">"<xliff:g id="USB_DEVICE">%2$s</xliff:g>이(가) 연결되면 항상 <xliff:g id="APPLICATION">%1$s</xliff:g> 열기"</string>
    <string name="always_use_accessory" msgid="1977225429341838444">"<xliff:g id="USB_ACCESSORY">%2$s</xliff:g>이(가) 연결되면 항상 <xliff:g id="APPLICATION">%1$s</xliff:g> 열기"</string>
    <string name="usb_debugging_title" msgid="8274884945238642726">"USB 디버깅을 허용하시겠습니까?"</string>
    <string name="usb_debugging_message" msgid="5794616114463921773">"컴퓨터 RSA 키 지문:\n<xliff:g id="FINGERPRINT">%1$s</xliff:g>"</string>
    <string name="usb_debugging_always" msgid="4003121804294739548">"이 컴퓨터에서 항상 허용"</string>
    <string name="usb_debugging_allow" msgid="1722643858015321328">"허용"</string>
    <string name="usb_debugging_secondary_user_title" msgid="7843050591380107998">"USB 디버깅이 허용되지 않음"</string>
    <string name="usb_debugging_secondary_user_message" msgid="3740347841470403244">"현재 이 기기에 로그인한 사용자는 USB 디버깅을 사용 설정할 수 없습니다. 이 기능을 사용하려면 기본 사용자로 전환하세요."</string>
    <string name="wifi_debugging_title" msgid="7300007687492186076">"이 네트워크에서 무선 디버깅을 허용하시겠습니까?"</string>
    <string name="wifi_debugging_message" msgid="5461204211731802995">"네트워크 이름(SSID)\n<xliff:g id="SSID_0">%1$s</xliff:g>\n\nWi‑Fi 주소(BSSID)\n<xliff:g id="BSSID_1">%2$s</xliff:g>"</string>
    <string name="wifi_debugging_always" msgid="2968383799517975155">"이 네트워크에서 항상 허용"</string>
    <string name="wifi_debugging_allow" msgid="4573224609684957886">"허용"</string>
    <string name="wifi_debugging_secondary_user_title" msgid="2493201475880517725">"무선 디버깅이 허용되지 않음"</string>
    <string name="wifi_debugging_secondary_user_message" msgid="4492383073970079751">"현재 이 기기에 로그인한 사용자는 무선 디버깅을 사용 설정할 수 없습니다. 이 기능을 사용하려면 기본 사용자로 전환하세요."</string>
    <string name="usb_contaminant_title" msgid="894052515034594113">"USB 포트 비활성화됨"</string>
    <string name="usb_contaminant_message" msgid="7730476585174719805">"기기를 액체나 이물질로부터 보호하기 위해 USB 포트가 사용 중지되었으며 액세서리를 연결할 수 없습니다.\n\nUSB 포트를 다시 안전하게 사용할 수 있게 되면 알려 드리겠습니다."</string>
    <string name="usb_port_enabled" msgid="531823867664717018">"충전기와 액세서리를 감지할 수 있도록 USB 포트가 사용 설정됨"</string>
    <string name="usb_disable_contaminant_detection" msgid="3827082183595978641">"USB 사용"</string>
    <string name="learn_more" msgid="4690632085667273811">"자세히 알아보기"</string>
    <string name="compat_mode_on" msgid="4963711187149440884">"전체화면 모드로 확대"</string>
    <string name="compat_mode_off" msgid="7682459748279487945">"전체화면 모드로 확대"</string>
    <string name="global_action_screenshot" msgid="2760267567509131654">"스크린샷"</string>
    <string name="remote_input_image_insertion_text" msgid="4850791636452521123">"이미지 보냄"</string>
    <string name="screenshot_saving_ticker" msgid="6519186952674544916">"캡쳐화면 저장 중..."</string>
    <string name="screenshot_saving_title" msgid="2298349784913287333">"캡쳐화면 저장 중..."</string>
    <string name="screenshot_saved_title" msgid="8893267638659083153">"스크린샷 저장됨"</string>
    <string name="screenshot_saved_text" msgid="7778833104901642442">"스크린샷을 확인하려면 탭하세요"</string>
    <string name="screenshot_failed_title" msgid="3259148215671936891">"스크린샷을 저장할 수 없음"</string>
    <string name="screenshot_failed_to_save_unknown_text" msgid="1506621600548684129">"스크린샷을 다시 찍어 보세요."</string>
    <string name="screenshot_failed_to_save_text" msgid="8344173457344027501">"저장용량이 부족하여 스크린샷을 저장할 수 없습니다"</string>
    <string name="screenshot_failed_to_capture_text" msgid="7818288545874407451">"앱이나 조직에서 스크린샷 촬영을 허용하지 않습니다."</string>
    <string name="screenshot_dismiss_ui_description" msgid="934736855340147968">"스크린샷 닫기"</string>
    <string name="screenshot_preview_description" msgid="669177537416980449">"스크린샷 열기"</string>
    <string name="screenrecord_name" msgid="2596401223859996572">"화면 녹화"</string>
    <string name="screenrecord_channel_description" msgid="4147077128486138351">"화면 녹화 세션에 관한 지속적인 알림"</string>
    <string name="screenrecord_start_label" msgid="1750350278888217473">"녹화를 시작하시겠습니까?"</string>
    <string name="screenrecord_description" msgid="1123231719680353736">"Android 시스템이 녹화 중에 화면에 표시되거나 기기에서 재생되는 민감한 정보를 캡처할 수 있습니다. 여기에는 비밀번호, 결제 정보, 사진, 메시지 및 오디오가 포함됩니다."</string>
    <string name="screenrecord_audio_label" msgid="6183558856175159629">"오디오 녹음"</string>
    <string name="screenrecord_device_audio_label" msgid="9016927171280567791">"기기 오디오"</string>
    <string name="screenrecord_device_audio_description" msgid="4922694220572186193">"음악, 통화, 벨소리와 같이 기기에서 나는 소리"</string>
    <string name="screenrecord_mic_label" msgid="2111264835791332350">"마이크"</string>
    <string name="screenrecord_device_audio_and_mic_label" msgid="1831323771978646841">"기기 오디오 및 마이크"</string>
    <string name="screenrecord_start" msgid="330991441575775004">"시작"</string>
    <string name="screenrecord_ongoing_screen_only" msgid="4459670242451527727">"화면 녹화 중"</string>
    <string name="screenrecord_ongoing_screen_and_audio" msgid="5351133763125180920">"화면 및 오디오 녹화/녹음 중"</string>
    <string name="screenrecord_taps_label" msgid="1595690528298857649">"화면에 터치 표시"</string>
    <string name="screenrecord_stop_text" msgid="6549288689506057686">"탭하여 중지하기"</string>
    <string name="screenrecord_stop_label" msgid="72699670052087989">"중지"</string>
    <string name="screenrecord_pause_label" msgid="6004054907104549857">"일시중지"</string>
    <string name="screenrecord_resume_label" msgid="4972223043729555575">"재개"</string>
    <string name="screenrecord_cancel_label" msgid="7850926573274483294">"취소"</string>
    <string name="screenrecord_share_label" msgid="5025590804030086930">"공유"</string>
    <string name="screenrecord_delete_label" msgid="1376347010553987058">"삭제"</string>
    <string name="screenrecord_cancel_success" msgid="1775448688137393901">"화면 녹화가 취소되었습니다."</string>
    <string name="screenrecord_save_message" msgid="490522052388998226">"화면 녹화본이 저장되었습니다. 확인하려면 탭하세요."</string>
    <string name="screenrecord_delete_description" msgid="1604522770162810570">"화면 녹화가 삭제되었습니다."</string>
    <string name="screenrecord_delete_error" msgid="2870506119743013588">"화면 녹화는 삭제하는 중에 오류가 발생했습니다."</string>
    <string name="screenrecord_permission_error" msgid="7856841237023137686">"권한을 확보하지 못했습니다."</string>
    <string name="screenrecord_start_error" msgid="2200660692479682368">"화면 녹화 시작 중 오류 발생"</string>
    <string name="usb_preference_title" msgid="1439924437558480718">"USB 파일 전송 옵션"</string>
    <string name="use_mtp_button_title" msgid="5036082897886518086">"미디어 플레이어로 마운트(MTP)"</string>
    <string name="use_ptp_button_title" msgid="7676427598943446826">"카메라로 마운트(PTP)"</string>
    <string name="installer_cd_button_title" msgid="5499998592841984743">"Mac용 Android 파일 전송 앱 설치"</string>
    <string name="accessibility_back" msgid="6530104400086152611">"뒤로"</string>
    <string name="accessibility_home" msgid="5430449841237966217">"홈"</string>
    <string name="accessibility_menu" msgid="2701163794470513040">"메뉴"</string>
    <string name="accessibility_accessibility_button" msgid="4089042473497107709">"접근성"</string>
    <string name="accessibility_rotate_button" msgid="1238584767612362586">"화면 회전"</string>
    <string name="accessibility_recent" msgid="901641734769533575">"최근 사용"</string>
    <string name="accessibility_search_light" msgid="524741790416076988">"검색"</string>
    <string name="accessibility_camera_button" msgid="2938898391716647247">"카메라"</string>
    <string name="accessibility_phone_button" msgid="4256353121703100427">"전화"</string>
    <string name="accessibility_voice_assist_button" msgid="6497706615649754510">"음성 지원"</string>
    <string name="accessibility_unlock_button" msgid="122785427241471085">"잠금 해제"</string>
    <string name="accessibility_waiting_for_fingerprint" msgid="5209142744692162598">"지문 대기 중"</string>
    <string name="accessibility_unlock_without_fingerprint" msgid="1811563723195375298">"지문을 사용하지 않고 잠금 해제"</string>
    <string name="accessibility_scanning_face" msgid="3093828357921541387">"얼굴 스캔 중"</string>
    <string name="accessibility_send_smart_reply" msgid="8885032190442015141">"보내기"</string>
    <string name="accessibility_manage_notification" msgid="582215815790143983">"알림 관리"</string>
    <string name="phone_label" msgid="5715229948920451352">"휴대전화 열기"</string>
    <string name="voice_assist_label" msgid="3725967093735929020">"음성 지원 열기"</string>
    <string name="camera_label" msgid="8253821920931143699">"카메라 열기"</string>
    <string name="cancel" msgid="1089011503403416730">"취소"</string>
    <string name="biometric_dialog_confirm" msgid="2005978443007344895">"확인"</string>
    <string name="biometric_dialog_try_again" msgid="8575345628117768844">"다시 시도하세요."</string>
    <string name="biometric_dialog_empty_space_description" msgid="3330555462071453396">"탭하여 인증 취소"</string>
    <string name="biometric_dialog_face_icon_description_idle" msgid="4351777022315116816">"다시 시도해 주세요."</string>
    <string name="biometric_dialog_face_icon_description_authenticating" msgid="3401633342366146535">"얼굴을 찾는 중"</string>
    <string name="biometric_dialog_face_icon_description_authenticated" msgid="2242167416140740920">"얼굴이 인증되었습니다."</string>
    <string name="biometric_dialog_face_icon_description_confirmed" msgid="7918067993953940778">"확인함"</string>
    <string name="biometric_dialog_tap_confirm" msgid="9166350738859143358">"완료하려면 확인을 탭하세요."</string>
    <string name="biometric_dialog_authenticated" msgid="7337147327545272484">"인증됨"</string>
    <string name="biometric_dialog_use_pin" msgid="8385294115283000709">"PIN 사용"</string>
    <string name="biometric_dialog_use_pattern" msgid="2315593393167211194">"패턴 사용"</string>
    <string name="biometric_dialog_use_password" msgid="3445033859393474779">"비밀번호 사용"</string>
    <string name="biometric_dialog_wrong_pin" msgid="1878539073972762803">"잘못된 PIN"</string>
    <string name="biometric_dialog_wrong_pattern" msgid="8954812279840889029">"잘못된 패턴"</string>
    <string name="biometric_dialog_wrong_password" msgid="69477929306843790">"잘못된 비밀번호"</string>
    <string name="biometric_dialog_credential_too_many_attempts" msgid="3083141271737748716">"잘못된 시도 횟수가 너무 많습니다.\n<xliff:g id="NUMBER">%d</xliff:g>초 후에 다시 시도하세요."</string>
    <string name="biometric_dialog_credential_attempts_before_wipe" msgid="6751859711975516999">"다시 시도하세요. <xliff:g id="MAX_ATTEMPTS">%2$d</xliff:g>회 중 <xliff:g id="ATTEMPTS_0">%1$d</xliff:g>번째 시도입니다."</string>
    <string name="biometric_dialog_last_attempt_before_wipe_dialog_title" msgid="2874250099278693477">"데이터가 삭제됨"</string>
    <string name="biometric_dialog_last_pattern_attempt_before_wipe_device" msgid="6562299244825817598">"다음번 시도에서 잘못된 패턴을 입력하면 이 기기의 데이터가 삭제됩니다."</string>
    <string name="biometric_dialog_last_pin_attempt_before_wipe_device" msgid="9151756675698215723">"다음번 시도에서 잘못된 PIN을 입력하면 이 기기의 데이터가 삭제됩니다."</string>
    <string name="biometric_dialog_last_password_attempt_before_wipe_device" msgid="2363778585575998317">"다음번 시도에서 잘못된 비밀번호를 입력하면 이 기기의 데이터가 삭제됩니다."</string>
    <string name="biometric_dialog_last_pattern_attempt_before_wipe_user" msgid="8400180746043407270">"다음번 시도에서 잘못된 패턴을 입력하면 이 사용자가 삭제됩니다."</string>
    <string name="biometric_dialog_last_pin_attempt_before_wipe_user" msgid="4159878829962411168">"다음번 시도에서 잘못된 PIN을 입력하면 이 사용자가 삭제됩니다."</string>
    <string name="biometric_dialog_last_password_attempt_before_wipe_user" msgid="4695682515465063885">"다음번 시도에서 잘못된 비밀번호를 입력하면 이 사용자가 삭제됩니다."</string>
    <string name="biometric_dialog_last_pattern_attempt_before_wipe_profile" msgid="6045224069529284686">"다음번 시도에서 잘못된 패턴을 입력하면 직장 프로필 및 관련 데이터가 삭제됩니다."</string>
    <string name="biometric_dialog_last_pin_attempt_before_wipe_profile" msgid="545567685899091757">"다음번 시도에서 잘못된 PIN을 입력하면 직장 프로필 및 관련 데이터가 삭제됩니다."</string>
    <string name="biometric_dialog_last_password_attempt_before_wipe_profile" msgid="8538032972389729253">"다음번 시도에서 잘못된 비밀번호를 입력하면 직장 프로필 및 관련 데이터가 삭제됩니다."</string>
    <string name="biometric_dialog_failed_attempts_now_wiping_device" msgid="6585503524026243042">"잘못된 시도 횟수가 너무 많습니다. 이 기기의 데이터가 삭제됩니다."</string>
    <string name="biometric_dialog_failed_attempts_now_wiping_user" msgid="7015008539146949115">"잘못된 시도 횟수가 너무 많습니다. 이 사용자가 삭제됩니다."</string>
    <string name="biometric_dialog_failed_attempts_now_wiping_profile" msgid="5239378521440749682">"잘못된 시도 횟수가 너무 많습니다. 이 직장 프로필 및 관련 데이터가 삭제됩니다."</string>
    <string name="biometric_dialog_now_wiping_dialog_dismiss" msgid="7189432882125106154">"닫기"</string>
    <string name="fingerprint_dialog_touch_sensor" msgid="2817887108047658975">"지문 센서를 터치하세요."</string>
    <string name="accessibility_fingerprint_dialog_fingerprint_icon" msgid="4465698996175640549">"지문 아이콘"</string>
    <string name="face_dialog_looking_for_face" msgid="2656848512116189509">"찾는 중..."</string>
    <string name="accessibility_face_dialog_face_icon" msgid="8335095612223716768">"얼굴 아이콘"</string>
    <string name="accessibility_compatibility_zoom_button" msgid="5845799798708790509">"호환성 확대/축소 버튼입니다."</string>
    <string name="accessibility_compatibility_zoom_example" msgid="2617218726091234073">"작은 화면을 큰 화면으로 확대합니다."</string>
    <string name="accessibility_bluetooth_connected" msgid="4745196874551115205">"블루투스가 연결되었습니다."</string>
    <string name="accessibility_bluetooth_disconnected" msgid="7195823280221275929">"블루투스 연결이 끊어졌습니다."</string>
    <string name="accessibility_no_battery" msgid="3789287732041910804">"배터리가 없습니다."</string>
    <string name="accessibility_battery_one_bar" msgid="8868347318237585329">"배터리 막대가 하나입니다."</string>
    <string name="accessibility_battery_two_bars" msgid="7895789999668425551">"배터리 막대가 두 개입니다."</string>
    <string name="accessibility_battery_three_bars" msgid="118341923832368291">"배터리 막대가 세 개입니다."</string>
    <string name="accessibility_battery_full" msgid="1480463938961288494">"배터리 충전이 완료되었습니다."</string>
    <string name="accessibility_no_phone" msgid="8828412144430247025">"휴대전화의 신호가 없습니다."</string>
    <string name="accessibility_phone_one_bar" msgid="8786055123727785588">"휴대전화 신호 막대가 하나입니다."</string>
    <string name="accessibility_phone_two_bars" msgid="3316909612598670674">"휴대전화 신호 막대가 두 개입니다."</string>
    <string name="accessibility_phone_three_bars" msgid="5670937367300884534">"휴대전화 신호 막대가 세 개입니다."</string>
    <string name="accessibility_phone_signal_full" msgid="1103449569988869971">"휴대전화의 신호가 강합니다."</string>
    <string name="accessibility_no_data" msgid="2124768255213392359">"데이터가 없습니다."</string>
    <string name="accessibility_data_one_bar" msgid="3226985124149387055">"데이터 신호 막대가 하나입니다."</string>
    <string name="accessibility_data_two_bars" msgid="4576231688545173059">"데이터 신호 막대가 두 개입니다."</string>
    <string name="accessibility_data_three_bars" msgid="3036562180893930325">"데이터 신호 막대가 세 개입니다."</string>
    <string name="accessibility_data_signal_full" msgid="283507058258113551">"데이터 신호가 강합니다."</string>
    <string name="accessibility_wifi_name" msgid="4863440268606851734">"<xliff:g id="WIFI">%s</xliff:g>에 연결되었습니다."</string>
    <string name="accessibility_bluetooth_name" msgid="7300973230214067678">"<xliff:g id="BLUETOOTH">%s</xliff:g>에 연결되었습니다."</string>
    <string name="accessibility_cast_name" msgid="7344437925388773685">"<xliff:g id="CAST">%s</xliff:g>에 연결됨"</string>
    <string name="accessibility_no_wimax" msgid="2014864207473859228">"WiMAX가 없습니다."</string>
    <string name="accessibility_wimax_one_bar" msgid="2996915709342221412">"WiMAX 신호 막대가 하나입니다."</string>
    <string name="accessibility_wimax_two_bars" msgid="7335485192390018939">"WiMAX 신호 막대가 두 개입니다."</string>
    <string name="accessibility_wimax_three_bars" msgid="2773714362377629938">"WiMAX 신호 막대가 세 개입니다."</string>
    <string name="accessibility_wimax_signal_full" msgid="3101861561730624315">"WiMAX 신호가 강합니다."</string>
    <string name="accessibility_ethernet_disconnected" msgid="2097190491174968655">"이더넷에서 연결 해제되었습니다."</string>
    <string name="accessibility_ethernet_connected" msgid="3988347636883115213">"이더넷에 연결되었습니다."</string>
    <string name="accessibility_no_signal" msgid="1115622734914921920">"신호가 없습니다."</string>
    <string name="accessibility_not_connected" msgid="4061305616351042142">"연결되지 않았습니다."</string>
    <string name="accessibility_zero_bars" msgid="1364823964848784827">"신호 막대가 없습니다."</string>
    <string name="accessibility_one_bar" msgid="6312250030039240665">"신호 막대가 하나입니다."</string>
    <string name="accessibility_two_bars" msgid="1335676987274417121">"신호 막대가 두 개입니다."</string>
    <string name="accessibility_three_bars" msgid="819417766606501295">"신호 막대가 세 개입니다."</string>
    <string name="accessibility_signal_full" msgid="5920148525598637311">"신호가 강합니다."</string>
    <string name="accessibility_desc_on" msgid="2899626845061427845">"사용"</string>
    <string name="accessibility_desc_off" msgid="8055389500285421408">"사용 안함"</string>
    <string name="accessibility_desc_connected" msgid="3082590384032624233">"연결됨"</string>
    <string name="accessibility_desc_connecting" msgid="8011433412112903614">"연결 중..."</string>
    <string name="data_connection_gprs" msgid="2752584037409568435">"GPRS"</string>
    <string name="data_connection_hspa" msgid="6096234094857660873">"HSPA"</string>
    <string name="data_connection_3g" msgid="1215807817895516914">"3G"</string>
    <string name="data_connection_3_5g" msgid="4097346596394846450">"H"</string>
    <string name="data_connection_3_5g_plus" msgid="8938598386721354697">"H+"</string>
    <string name="data_connection_4g" msgid="5770196771037980730">"4G"</string>
    <string name="data_connection_4g_plus" msgid="780615287092000279">"4G 이상"</string>
    <string name="data_connection_lte" msgid="557021044282539923">"LTE"</string>
    <string name="data_connection_lte_plus" msgid="4799302403782283178">"LTE+"</string>
    <string name="data_connection_cdma" msgid="7678457855627313518">"1X"</string>
    <string name="data_connection_roaming" msgid="375650836665414797">"로밍"</string>
    <string name="data_connection_edge" msgid="6316755666481405762">"EDGE"</string>
    <string name="accessibility_data_connection_wifi" msgid="4422160347472742434">"Wi-Fi"</string>
    <string name="accessibility_no_sim" msgid="1140839832913084973">"SIM이 없습니다."</string>
    <string name="accessibility_cell_data" msgid="172950885786007392">"모바일 데이터"</string>
    <string name="accessibility_cell_data_on" msgid="691666434519443162">"모바일 데이터 사용"</string>
    <string name="cell_data_off_content_description" msgid="9165555931499878044">"모바일 데이터 꺼짐"</string>
    <string name="not_default_data_content_description" msgid="6757881730711522517">"데이터를 사용하도록 설정되지 않음"</string>
    <string name="cell_data_off" msgid="4886198950247099526">"사용 안함"</string>
    <string name="accessibility_bluetooth_tether" msgid="6327291292208790599">"블루투스 테더링입니다."</string>
    <string name="accessibility_airplane_mode" msgid="1899529214045998505">"비행기 모드입니다."</string>
    <string name="accessibility_vpn_on" msgid="8037549696057288731">"VPN 켜짐"</string>
    <string name="accessibility_no_sims" msgid="5711270400476534667">"SIM 카드가 없습니다."</string>
    <string name="carrier_network_change_mode" msgid="5174141476991149918">"이동통신사 네트워크 변경"</string>
    <string name="accessibility_battery_details" msgid="6184390274150865789">"배터리 세부정보 열기"</string>
    <string name="accessibility_battery_level" msgid="5143715405241138822">"배터리 <xliff:g id="NUMBER">%d</xliff:g>퍼센트"</string>
    <string name="accessibility_battery_level_with_estimate" msgid="4843119982547599452">"배터리 <xliff:g id="PERCENTAGE">%1$s</xliff:g>퍼센트, 평소 사용량 기준 약 <xliff:g id="TIME">%2$s</xliff:g> 남음"</string>
    <string name="accessibility_battery_level_charging" msgid="8892191177774027364">"배터리 충전 중, <xliff:g id="BATTERY_PERCENTAGE">%d</xliff:g>%%입니다."</string>
    <string name="accessibility_settings_button" msgid="2197034218538913880">"시스템 설정"</string>
    <string name="accessibility_notifications_button" msgid="3960913924189228831">"알림"</string>
    <string name="accessibility_overflow_action" msgid="8555835828182509104">"모든 알림 보기"</string>
    <string name="accessibility_remove_notification" msgid="1641455251495815527">"알림 지우기"</string>
    <string name="accessibility_gps_enabled" msgid="4061313248217660858">"GPS가 사용 설정되었습니다."</string>
    <string name="accessibility_gps_acquiring" msgid="896207402196024040">"GPS를 가져오는 중입니다."</string>
    <string name="accessibility_tty_enabled" msgid="1123180388823381118">"전신 타자기(TTY)가 사용 설정되었습니다."</string>
    <string name="accessibility_ringer_vibrate" msgid="6261841170896561364">"벨소리가 진동입니다."</string>
    <string name="accessibility_ringer_silent" msgid="8994620163934249882">"벨소리가 무음입니다."</string>
    <!-- no translation found for accessibility_casting (8708751252897282313) -->
    <skip />
    <!-- no translation found for accessibility_work_mode (1280025758672376313) -->
    <skip />
    <string name="accessibility_notification_dismissed" msgid="4411652015138892952">"알림이 제거되었습니다."</string>
    <string name="accessibility_desc_notification_shade" msgid="5355229129428759989">"알림 세부정보"</string>
    <string name="accessibility_desc_quick_settings" msgid="4374766941484719179">"빠른 설정"</string>
    <string name="accessibility_desc_lock_screen" msgid="5983125095181194887">"화면을 잠급니다."</string>
    <string name="accessibility_desc_settings" msgid="6728577365389151969">"설정"</string>
    <string name="accessibility_desc_recent_apps" msgid="1748675199348914194">"최근 사용"</string>
    <string name="accessibility_desc_work_lock" msgid="4355620395354680575">"업무용 잠금 화면"</string>
    <string name="accessibility_desc_close" msgid="8293708213442107755">"닫기"</string>
    <string name="accessibility_quick_settings_wifi" msgid="167707325133803052">"<xliff:g id="SIGNAL">%1$s</xliff:g>."</string>
    <string name="accessibility_quick_settings_wifi_changed_off" msgid="2230487165558877262">"Wi-Fi가 사용 중지되었습니다."</string>
    <string name="accessibility_quick_settings_wifi_changed_on" msgid="1490362586009027611">"Wi-Fi를 사용합니다."</string>
    <string name="accessibility_quick_settings_mobile" msgid="1817825313718492906">"모바일 <xliff:g id="SIGNAL">%1$s</xliff:g>. <xliff:g id="TYPE">%2$s</xliff:g>. <xliff:g id="NETWORK">%3$s</xliff:g>."</string>
    <string name="accessibility_quick_settings_battery" msgid="533594896310663853">"배터리 <xliff:g id="STATE">%s</xliff:g>"</string>
    <string name="accessibility_quick_settings_airplane_off" msgid="1275658769368793228">"비행기 모드: 사용 안함"</string>
    <string name="accessibility_quick_settings_airplane_on" msgid="8106176561295294255">"비행기 모드: 사용"</string>
    <string name="accessibility_quick_settings_airplane_changed_off" msgid="8880183481476943754">"비행기 모드가 사용 중지되었습니다."</string>
    <string name="accessibility_quick_settings_airplane_changed_on" msgid="6327378061894076288">"비행기 모드를 사용합니다."</string>
    <string name="accessibility_quick_settings_dnd_none_on" msgid="3235552940146035383">"모두 음소거"</string>
    <string name="accessibility_quick_settings_dnd_alarms_on" msgid="3375848309132140014">"알람만 허용"</string>
    <string name="accessibility_quick_settings_dnd" msgid="2415967452264206047">"방해 금지 모드"</string>
    <string name="accessibility_quick_settings_dnd_changed_off" msgid="1457150026842505799">"방해 금지 모드가 사용 중지되었습니다."</string>
    <string name="accessibility_quick_settings_dnd_changed_on" msgid="186315911607486129">"방해 금지 모드가 사용 설정되었습니다."</string>
    <string name="accessibility_quick_settings_bluetooth" msgid="8250942386687551283">"블루투스"</string>
    <string name="accessibility_quick_settings_bluetooth_off" msgid="3795983516942423240">"블루투스: 사용 안함"</string>
    <string name="accessibility_quick_settings_bluetooth_on" msgid="3819082137684078013">"블루투스: 사용"</string>
    <string name="accessibility_quick_settings_bluetooth_connecting" msgid="7362294657419149294">"블루투스에 연결 중입니다."</string>
    <string name="accessibility_quick_settings_bluetooth_connected" msgid="5237625393869747261">"블루투스가 연결되었습니다."</string>
    <string name="accessibility_quick_settings_bluetooth_changed_off" msgid="3344226652293797283">"블루투스가 사용 중지되었습니다."</string>
    <string name="accessibility_quick_settings_bluetooth_changed_on" msgid="1263282011749437549">"블루투스를 사용합니다."</string>
    <string name="accessibility_quick_settings_location_off" msgid="6122523378294740598">"위치 정보 전송: 사용 안함"</string>
    <string name="accessibility_quick_settings_location_on" msgid="6869947200325467243">"위치 정보 전송: 사용"</string>
    <string name="accessibility_quick_settings_location_changed_off" msgid="5132776369388699133">"위치 정보 전송이 사용 중지되었습니다."</string>
    <string name="accessibility_quick_settings_location_changed_on" msgid="7159115433070112154">"위치 정보 전송을 사용합니다."</string>
    <string name="accessibility_quick_settings_alarm" msgid="558094529584082090">"알람이 <xliff:g id="TIME">%s</xliff:g>(으)로 설정되었습니다."</string>
    <string name="accessibility_quick_settings_close" msgid="2974895537860082341">"패널을 닫습니다."</string>
    <string name="accessibility_quick_settings_more_time" msgid="7646479831704665284">"시간 늘리기"</string>
    <string name="accessibility_quick_settings_less_time" msgid="9110364286464977870">"시간 줄이기"</string>
    <string name="accessibility_quick_settings_flashlight_off" msgid="7606563260714825190">"손전등: 사용 중지"</string>
    <string name="accessibility_quick_settings_flashlight_unavailable" msgid="7458591827288347635">"손전등을 사용할 수 없습니다."</string>
    <string name="accessibility_quick_settings_flashlight_on" msgid="3785616827729850766">"손전등: 사용"</string>
    <string name="accessibility_quick_settings_flashlight_changed_off" msgid="3782375441381402599">"손전등이 사용 중지되었습니다."</string>
    <string name="accessibility_quick_settings_flashlight_changed_on" msgid="4747870681508334200">"손전등을 사용합니다."</string>
    <string name="accessibility_quick_settings_color_inversion_changed_off" msgid="7548045840282925393">"색상 반전이 사용 중지되었습니다."</string>
    <string name="accessibility_quick_settings_color_inversion_changed_on" msgid="4711141858364404084">"색상 반전을 사용합니다."</string>
    <string name="accessibility_quick_settings_hotspot_changed_off" msgid="7002061268910095176">"모바일 핫스팟이 사용 중지되었습니다."</string>
    <string name="accessibility_quick_settings_hotspot_changed_on" msgid="2576895346762408840">"모바일 핫스팟을 사용합니다."</string>
    <string name="accessibility_casting_turned_off" msgid="1387906158563374962">"화면 전송이 중지되었습니다."</string>
    <string name="accessibility_quick_settings_work_mode_off" msgid="562749867895549696">"작업 모드가 사용 중지되었습니다."</string>
    <string name="accessibility_quick_settings_work_mode_on" msgid="2779253456042059110">"작업 모드가 사용 설정되었습니다."</string>
    <string name="accessibility_quick_settings_work_mode_changed_off" msgid="6256690740556798683">"작업 모드가 사용 중지되었습니다."</string>
    <string name="accessibility_quick_settings_work_mode_changed_on" msgid="1105258550138313384">"작업 모드가 사용 설정되었습니다."</string>
    <string name="accessibility_quick_settings_data_saver_changed_off" msgid="4910847127871603832">"데이터 절약 모드를 사용 중지했습니다."</string>
    <string name="accessibility_quick_settings_data_saver_changed_on" msgid="6370606590802623078">"데이터 절약 모드를 사용 설정했습니다."</string>
    <string name="accessibility_quick_settings_sensor_privacy_changed_off" msgid="7608378211873807353">"센서 개인정보 보호가 사용 중지되었습니다."</string>
    <string name="accessibility_quick_settings_sensor_privacy_changed_on" msgid="4267393685085328801">"센서 개인정보 보호가 사용 설정되었습니다."</string>
    <string name="accessibility_brightness" msgid="5391187016177823721">"디스플레이 밝기"</string>
    <string name="accessibility_ambient_display_charging" msgid="7725523068728128968">"충전 중"</string>
    <string name="data_usage_disabled_dialog_3g_title" msgid="5716594205739750015">"2G-3G 데이터 사용 중지됨"</string>
    <string name="data_usage_disabled_dialog_4g_title" msgid="1490779000057752281">"4G 데이터 사용 중지됨"</string>
    <string name="data_usage_disabled_dialog_mobile_title" msgid="2286843518689837719">"모바일 데이터가 일시중지됨"</string>
    <string name="data_usage_disabled_dialog_title" msgid="9131615296036724838">"데이터 사용 중지됨"</string>
    <string name="data_usage_disabled_dialog" msgid="7933201635215099780">"설정한 데이터 한도에 도달했습니다. 더 이상 모바일 데이터를 사용하지 않습니다.\n\n계속하면 데이터 사용량에 따라 요금이 부과될 수 있습니다."</string>
    <string name="data_usage_disabled_dialog_enable" msgid="2796648546086408937">"재개"</string>
    <string name="gps_notification_searching_text" msgid="231304732649348313">"GPS 검색 중"</string>
    <string name="gps_notification_found_text" msgid="3145873880174658526">"GPS에서 위치 설정"</string>
    <string name="accessibility_location_active" msgid="2845747916764660369">"위치 요청 있음"</string>
    <string name="accessibility_sensors_off_active" msgid="2619725434618911551">"센서 끄기 활성화"</string>
    <string name="accessibility_clear_all" msgid="970525598287244592">"모든 알림 지우기"</string>
    <string name="notification_group_overflow_indicator" msgid="7605120293801012648">"<xliff:g id="NUMBER">%s</xliff:g>개 더보기"</string>
    <plurals name="notification_group_overflow_description" formatted="false" msgid="91483442850649192">
      <item quantity="other"><xliff:g id="NUMBER_1">%s</xliff:g>개 알림 더보기</item>
      <item quantity="one"><xliff:g id="NUMBER_0">%s</xliff:g>개 알림 더보기</item>
    </plurals>
    <string name="notification_summary_message_format" msgid="5158219088501909966">"<xliff:g id="CONTACT_NAME">%1$s</xliff:g>: <xliff:g id="MESSAGE_CONTENT">%2$s</xliff:g>"</string>
    <string name="status_bar_notification_inspect_item_title" msgid="6818779631806163080">"알림 설정"</string>
    <string name="status_bar_notification_app_settings_title" msgid="5050006438806013903">"<xliff:g id="APP_NAME">%s</xliff:g> 설정"</string>
    <string name="accessibility_rotation_lock_off" msgid="3880436123632448930">"화면이 자동으로 회전됩니다."</string>
    <string name="accessibility_rotation_lock_on_landscape" msgid="936972553861524360">"화면이 가로 방향으로 잠겨 있습니다."</string>
    <string name="accessibility_rotation_lock_on_portrait" msgid="2356633398683813837">"화면이 세로 방향으로 잠겨 있습니다."</string>
    <string name="accessibility_rotation_lock_off_changed" msgid="5772498370935088261">"화면이 자동으로 회전합니다."</string>
    <string name="accessibility_rotation_lock_on_landscape_changed" msgid="5785739044300729592">"화면이 가로 방향으로 잠깁니다."</string>
    <string name="accessibility_rotation_lock_on_portrait_changed" msgid="5580170829728987989">"화면이 세로 방향으로 잠깁니다."</string>
    <string name="dessert_case" msgid="9104973640704357717">"디저트 케이스"</string>
    <string name="start_dreams" msgid="9131802557946276718">"화면 보호기"</string>
    <string name="ethernet_label" msgid="2203544727007463351">"이더넷"</string>
    <string name="quick_settings_header_onboarding_text" msgid="1918085351115504765">"추가 옵션을 보려면 아이콘을 길게 터치하세요."</string>
    <string name="quick_settings_dnd_label" msgid="7728690179108024338">"방해 금지 모드"</string>
    <string name="quick_settings_dnd_priority_label" msgid="6251076422352664571">"중요 알림만 허용"</string>
    <string name="quick_settings_dnd_alarms_label" msgid="1241780970469630835">"알람만 허용"</string>
    <string name="quick_settings_dnd_none_label" msgid="8420869988472836354">"모두 차단"</string>
    <string name="quick_settings_bluetooth_label" msgid="7018763367142041481">"블루투스"</string>
    <string name="quick_settings_bluetooth_multiple_devices_label" msgid="6595808498429809855">"블루투스(<xliff:g id="NUMBER">%d</xliff:g>개의 기기)"</string>
    <string name="quick_settings_bluetooth_off_label" msgid="6375098046500790870">"블루투스 사용 안함"</string>
    <string name="quick_settings_bluetooth_detail_empty_text" msgid="5760239584390514322">"페어링된 기기가 없습니다"</string>
    <string name="quick_settings_bluetooth_secondary_label_battery_level" msgid="4182034939479344093">"배터리 <xliff:g id="BATTERY_LEVEL_AS_PERCENTAGE">%s</xliff:g>"</string>
    <string name="quick_settings_bluetooth_secondary_label_audio" msgid="780333390310051161">"오디오"</string>
    <string name="quick_settings_bluetooth_secondary_label_headset" msgid="2332093067553000852">"헤드셋"</string>
    <string name="quick_settings_bluetooth_secondary_label_input" msgid="3887552721233148132">"입력"</string>
    <string name="quick_settings_bluetooth_secondary_label_hearing_aids" msgid="3003338571871392293">"보청기"</string>
    <string name="quick_settings_bluetooth_secondary_label_transient" msgid="3882884317600669650">"켜는 중..."</string>
    <string name="quick_settings_brightness_label" msgid="680259653088849563">"밝기"</string>
    <string name="quick_settings_rotation_unlocked_label" msgid="2359922767950346112">"자동 회전"</string>
    <string name="accessibility_quick_settings_rotation" msgid="4800050198392260738">"화면 자동 회전"</string>
    <string name="accessibility_quick_settings_rotation_value" msgid="2916484894750819251">"<xliff:g id="ID_1">%s</xliff:g> 모드"</string>
    <string name="quick_settings_rotation_locked_label" msgid="4420863550666310319">"방향 고정"</string>
    <string name="quick_settings_rotation_locked_portrait_label" msgid="1194988975270484482">"세로"</string>
    <string name="quick_settings_rotation_locked_landscape_label" msgid="2000295772687238645">"가로"</string>
    <string name="quick_settings_ime_label" msgid="3351174938144332051">"입력 방법"</string>
    <string name="quick_settings_location_label" msgid="2621868789013389163">"위치"</string>
    <string name="quick_settings_location_off_label" msgid="7923929131443915919">"위치 사용 중지"</string>
    <string name="quick_settings_media_device_label" msgid="8034019242363789941">"미디어 기기"</string>
    <string name="quick_settings_rssi_label" msgid="3397615415140356701">"RSSI"</string>
    <string name="quick_settings_rssi_emergency_only" msgid="7499207215265078598">"긴급 통화만 허용"</string>
    <string name="quick_settings_settings_label" msgid="2214639529565474534">"설정"</string>
    <string name="quick_settings_time_label" msgid="3352680970557509303">"시간"</string>
    <string name="quick_settings_user_label" msgid="1253515509432672496">"나"</string>
    <string name="quick_settings_user_title" msgid="8673045967216204537">"사용자"</string>
    <string name="quick_settings_user_new_user" msgid="3347905871336069666">"새 사용자"</string>
    <string name="quick_settings_wifi_label" msgid="2879507532983487244">"Wi-Fi"</string>
    <string name="quick_settings_wifi_not_connected" msgid="4071097522427039160">"연결되어 있지 않음"</string>
    <string name="quick_settings_wifi_no_network" msgid="6003178398713839313">"네트워크가 연결되지 않음"</string>
    <string name="quick_settings_wifi_off_label" msgid="4003379736176547594">"Wi-Fi 꺼짐"</string>
    <string name="quick_settings_wifi_on_label" msgid="2489928193654318511">"Wi-Fi 사용"</string>
    <string name="quick_settings_wifi_detail_empty_text" msgid="483130889414601732">"사용 가능한 Wi-Fi 네트워크 없음"</string>
    <string name="quick_settings_wifi_secondary_label_transient" msgid="7501659015509357887">"켜는 중..."</string>
    <string name="quick_settings_cast_title" msgid="2279220930629235211">"화면 전송"</string>
    <string name="quick_settings_casting" msgid="1435880708719268055">"전송 중"</string>
    <string name="quick_settings_cast_device_default_name" msgid="6988469571141331700">"이름이 없는 기기"</string>
    <string name="quick_settings_cast_device_default_description" msgid="2580520859212250265">"전송 준비 완료"</string>
    <string name="quick_settings_cast_detail_empty_text" msgid="2846282280014617785">"사용 가능한 기기가 없습니다."</string>
    <string name="quick_settings_cast_no_wifi" msgid="6980194769795014875">"Wi-Fi가 연결되어 있지 않음"</string>
    <string name="quick_settings_brightness_dialog_title" msgid="4980669966716685588">"밝기"</string>
    <string name="quick_settings_brightness_dialog_auto_brightness_label" msgid="2325362583903258677">"자동"</string>
    <string name="quick_settings_inversion_label" msgid="5078769633069667698">"색상 반전"</string>
    <string name="quick_settings_color_space_label" msgid="537528291083575559">"색상 보정 모드"</string>
    <string name="quick_settings_more_settings" msgid="2878235926753776694">"설정 더보기"</string>
    <string name="quick_settings_done" msgid="2163641301648855793">"완료"</string>
    <string name="quick_settings_connected" msgid="3873605509184830379">"연결됨"</string>
    <string name="quick_settings_connected_battery_level" msgid="1322075669498906959">"연결됨, 배터리 <xliff:g id="BATTERY_LEVEL_AS_PERCENTAGE">%1$s</xliff:g>"</string>
    <string name="quick_settings_connecting" msgid="2381969772953268809">"연결 중..."</string>
    <string name="quick_settings_tethering_label" msgid="5257299852322475780">"테더링"</string>
    <string name="quick_settings_hotspot_label" msgid="1199196300038363424">"핫스팟"</string>
    <string name="quick_settings_hotspot_secondary_label_transient" msgid="7585604088079160564">"켜는 중..."</string>
    <string name="quick_settings_hotspot_secondary_label_data_saver_enabled" msgid="1280433136266439372">"데이터 절약 모드 사용 중"</string>
    <plurals name="quick_settings_hotspot_secondary_label_num_devices" formatted="false" msgid="3142308865165871976">
      <item quantity="other">기기 %d대</item>
      <item quantity="one">기기 %d대</item>
    </plurals>
    <string name="quick_settings_notifications_label" msgid="3379631363952582758">"알림"</string>
    <string name="quick_settings_flashlight_label" msgid="4904634272006284185">"손전등"</string>
    <string name="quick_settings_flashlight_camera_in_use" msgid="4820591564526512571">"카메라 사용 중"</string>
    <string name="quick_settings_cellular_detail_title" msgid="792977203299358893">"모바일 데이터"</string>
    <string name="quick_settings_cellular_detail_data_usage" msgid="6105969068871138427">"데이터 사용"</string>
    <string name="quick_settings_cellular_detail_remaining_data" msgid="1136599216568805644">"잔여 데이터"</string>
    <string name="quick_settings_cellular_detail_over_limit" msgid="4561921367680636235">"한도 초과"</string>
    <string name="quick_settings_cellular_detail_data_used" msgid="6798849610647988987">"<xliff:g id="DATA_USED">%s</xliff:g> 사용됨"</string>
    <string name="quick_settings_cellular_detail_data_limit" msgid="1791389609409211628">"한도: <xliff:g id="DATA_LIMIT">%s</xliff:g>"</string>
    <string name="quick_settings_cellular_detail_data_warning" msgid="7957253810481086455">"<xliff:g id="DATA_LIMIT">%s</xliff:g> 경고"</string>
    <string name="quick_settings_work_mode_label" msgid="2754212289804324685">"직장 프로필"</string>
    <string name="quick_settings_night_display_label" msgid="8180030659141778180">"야간 조명"</string>
    <string name="quick_settings_night_secondary_label_on_at_sunset" msgid="3358706312129866626">"일몰에"</string>
    <string name="quick_settings_night_secondary_label_until_sunrise" msgid="4063448287758262485">"일출까지"</string>
    <string name="quick_settings_night_secondary_label_on_at" msgid="3584738542293528235">"<xliff:g id="TIME">%s</xliff:g>에"</string>
    <string name="quick_settings_secondary_label_until" msgid="1883981263191927372">"<xliff:g id="TIME">%s</xliff:g>까지"</string>
    <string name="quick_settings_ui_mode_night_label" msgid="1398928270610780470">"어두운 테마"</string>
    <string name="quick_settings_dark_mode_secondary_label_battery_saver" msgid="4990712734503013251">"절전 모드"</string>
    <string name="quick_settings_dark_mode_secondary_label_on_at_sunset" msgid="6017379738102015710">"일몰에"</string>
    <string name="quick_settings_dark_mode_secondary_label_until_sunrise" msgid="4404885070316716472">"일출까지"</string>
    <string name="quick_settings_dark_mode_secondary_label_on_at" msgid="5128758823486361279">"<xliff:g id="TIME">%s</xliff:g>에"</string>
    <string name="quick_settings_dark_mode_secondary_label_until" msgid="2289774641256492437">"<xliff:g id="TIME">%s</xliff:g>까지"</string>
    <string name="quick_settings_nfc_label" msgid="1054317416221168085">"NFC"</string>
    <string name="quick_settings_nfc_off" msgid="3465000058515424663">"NFC 사용 중지됨"</string>
    <string name="quick_settings_nfc_on" msgid="1004976611203202230">"NFC 사용 설정됨"</string>
    <string name="quick_settings_screen_record_label" msgid="1594046461509776676">"화면 녹화"</string>
    <string name="quick_settings_screen_record_start" msgid="1574725369331638985">"시작"</string>
    <string name="quick_settings_screen_record_stop" msgid="8087348522976412119">"중지"</string>
    <string name="recents_swipe_up_onboarding" msgid="2820265886420993995">"위로 스와이프하여 앱 전환"</string>
    <string name="recents_quick_scrub_onboarding" msgid="765934300283514912">"앱을 빠르게 전환하려면 오른쪽으로 드래그"</string>
    <string name="quick_step_accessibility_toggle_overview" msgid="7908949976727578403">"최근 사용 버튼 전환"</string>
    <string name="expanded_header_battery_charged" msgid="5307907517976548448">"충전됨"</string>
    <string name="expanded_header_battery_charging" msgid="1717522253171025549">"충전 중"</string>
    <string name="expanded_header_battery_charging_with_time" msgid="757991461445765011">"완충까지 <xliff:g id="CHARGING_TIME">%s</xliff:g> 남음"</string>
    <string name="expanded_header_battery_not_charging" msgid="809409140358955848">"충전 안함"</string>
    <string name="ssl_ca_cert_warning" msgid="8373011375250324005">"네트워크가\n모니터링될 수 있음"</string>
    <string name="description_target_search" msgid="3875069993128855865">"검색"</string>
    <string name="description_direction_up" msgid="3632251507574121434">"<xliff:g id="TARGET_DESCRIPTION">%s</xliff:g>하려면 위로 슬라이드"</string>
    <string name="description_direction_left" msgid="4762708739096907741">"<xliff:g id="TARGET_DESCRIPTION">%s</xliff:g>하려면 왼쪽으로 슬라이드"</string>
    <string name="zen_priority_introduction" msgid="3159291973383796646">"알람, 알림, 일정 및 지정한 발신자로부터 받은 전화를 제외한 소리와 진동을 끕니다. 음악, 동영상, 게임 등 재생하도록 선택한 소리는 정상적으로 들립니다."</string>
    <string name="zen_alarms_introduction" msgid="3987266042682300470">"알람을 제외한 소리와 진동을 끕니다. 음악, 동영상, 게임 등 재생하도록 선택한 소리는 정상적으로 들립니다."</string>
    <string name="zen_priority_customize_button" msgid="4119213187257195047">"맞춤설정"</string>
    <string name="zen_silence_introduction_voice" msgid="853573681302712348">"알람, 음악, 동영상, 게임을 비롯한 모든 소리와 진동을 끕니다. 이 경우에도 전화는 걸 수 있습니다."</string>
    <string name="zen_silence_introduction" msgid="6117517737057344014">"알람, 음악, 동영상, 게임을 포함하여 모든 소리와 진동을 끕니다."</string>
    <string name="keyguard_more_overflow_text" msgid="5819512373606638727">"+<xliff:g id="NUMBER_OF_NOTIFICATIONS">%d</xliff:g>"</string>
    <string name="speed_bump_explanation" msgid="7248696377626341060">"아래에 덜 급한 알림 표시"</string>
    <string name="notification_tap_again" msgid="4477318164947497249">"다시 탭하여 열기"</string>
    <string name="keyguard_unlock" msgid="8031975796351361601">"위로 스와이프하여 열기"</string>
    <string name="keyguard_retry" msgid="886802522584053523">"위로 스와이프하여 다시 시도해 주세요"</string>
    <string name="do_disclosure_generic" msgid="2388094207542706440">"조직에서 관리하는 기기입니다."</string>
    <string name="do_disclosure_with_name" msgid="9113122674419739611">"<xliff:g id="ORGANIZATION_NAME">%s</xliff:g>에서 관리하는 기기입니다."</string>
    <string name="phone_hint" msgid="6682125338461375925">"전화 기능을 사용하려면 아이콘에서 스와이프하세요."</string>
    <string name="voice_hint" msgid="7476017460191291417">"음성 지원을 사용하려면 아이콘에서 스와이프하세요."</string>
    <string name="camera_hint" msgid="4519495795000658637">"카메라를 사용하려면 아이콘에서 스와이프하세요."</string>
    <string name="interruption_level_none_with_warning" msgid="8394434073508145437">"전체 무음입니다. 이렇게 하면 스크린 리더도 무음으로 설정됩니다."</string>
    <string name="interruption_level_none" msgid="219484038314193379">"모두 차단"</string>
    <string name="interruption_level_priority" msgid="661294280016622209">"중요 알림만 허용"</string>
    <string name="interruption_level_alarms" msgid="2457850481335846959">"알람만 허용"</string>
    <string name="interruption_level_none_twoline" msgid="8579382742855486372">"모두\n차단"</string>
    <string name="interruption_level_priority_twoline" msgid="8523482736582498083">"중요 알림만\n허용"</string>
    <string name="interruption_level_alarms_twoline" msgid="2045067991335708767">"알람만\n"</string>
    <string name="keyguard_indication_charging_time_wireless" msgid="7343602278805644915">"<xliff:g id="PERCENTAGE">%2$s</xliff:g> • 무선 충전 중(<xliff:g id="CHARGING_TIME_LEFT">%1$s</xliff:g>후 충전 완료)"</string>
    <string name="keyguard_indication_charging_time" msgid="4927557805886436909">"<xliff:g id="PERCENTAGE">%2$s</xliff:g> • 충전 중(<xliff:g id="CHARGING_TIME_LEFT">%1$s</xliff:g> 후 충전 완료)"</string>
    <string name="keyguard_indication_charging_time_fast" msgid="7895986003578341126">"<xliff:g id="PERCENTAGE">%2$s</xliff:g> • 고속 충전 중(<xliff:g id="CHARGING_TIME_LEFT">%1$s</xliff:g> 후 충전 완료)"</string>
    <string name="keyguard_indication_charging_time_slowly" msgid="245442950133408398">"<xliff:g id="PERCENTAGE">%2$s</xliff:g> • 저속 충전 중(<xliff:g id="CHARGING_TIME_LEFT">%1$s</xliff:g> 후 충전 완료)"</string>
    <string name="accessibility_multi_user_switch_switcher" msgid="5330448341251092660">"사용자 전환"</string>
    <string name="accessibility_multi_user_switch_switcher_with_current" msgid="5759855008166759399">"사용자 전환, 현재 사용자 <xliff:g id="CURRENT_USER_NAME">%s</xliff:g>"</string>
    <string name="accessibility_multi_user_switch_inactive" msgid="383168614528618402">"현재 사용자: <xliff:g id="CURRENT_USER_NAME">%s</xliff:g>"</string>
    <string name="accessibility_multi_user_switch_quick_contact" msgid="4504508915324898576">"프로필 표시"</string>
    <string name="user_add_user" msgid="4336657383006913022">"사용자 추가"</string>
    <string name="user_new_user_name" msgid="2019166282704195789">"새 사용자"</string>
    <string name="guest_exit_guest_dialog_title" msgid="5015697561580641422">"게스트를 삭제하시겠습니까?"</string>
    <string name="guest_exit_guest_dialog_message" msgid="8183450985628495709">"이 세션에 있는 모든 앱과 데이터가 삭제됩니다."</string>
    <string name="guest_exit_guest_dialog_remove" msgid="7505817591242703757">"삭제"</string>
    <string name="guest_wipe_session_title" msgid="7147965814683990944">"게스트 세션 다시 시작"</string>
    <string name="guest_wipe_session_message" msgid="3393823610257065457">"세션을 계속 진행하시겠습니까?"</string>
    <string name="guest_wipe_session_wipe" msgid="8056836584445473309">"다시 시작"</string>
    <string name="guest_wipe_session_dontwipe" msgid="3211052048269304205">"예, 계속합니다."</string>
    <string name="guest_notification_title" msgid="4434456703930764167">"게스트 사용자"</string>
    <string name="guest_notification_text" msgid="4202692942089571351">"앱 및 데이터를 삭제하려면 게스트 사용자를 삭제하세요."</string>
    <string name="guest_notification_remove_action" msgid="4153019027696868099">"게스트 삭제"</string>
    <string name="user_logout_notification_title" msgid="3644848998053832589">"사용자 로그아웃"</string>
    <string name="user_logout_notification_text" msgid="7441286737342997991">"현재 사용자 로그아웃"</string>
    <string name="user_logout_notification_action" msgid="7974458760719361881">"사용자 로그아웃"</string>
    <string name="user_add_user_title" msgid="4172327541504825032">"새 사용자를 추가할까요?"</string>
    <string name="user_add_user_message_short" msgid="2599370307878014791">"추가된 새로운 사용자는 자신의 공간을 설정해야 합니다.\n\n모든 사용자는 다른 사용자들을 위하여 앱을 업데이트할 수 있습니다."</string>
    <string name="user_limit_reached_title" msgid="2429229448830346057">"사용자 제한 도달"</string>
    <plurals name="user_limit_reached_message" formatted="false" msgid="2573535787802908398">
      <item quantity="other">사용자를 <xliff:g id="COUNT">%d</xliff:g>명까지 추가할 수 있습니다.</item>
      <item quantity="one">사용자를 한 명만 만들 수 있습니다.</item>
    </plurals>
    <string name="user_remove_user_title" msgid="9124124694835811874">"사용자를 삭제할까요?"</string>
    <string name="user_remove_user_message" msgid="6702834122128031833">"이 사용자의 모든 앱과 데이터가 삭제됩니다."</string>
    <string name="user_remove_user_remove" msgid="8387386066949061256">"삭제"</string>
    <string name="battery_saver_notification_title" msgid="8419266546034372562">"절전 모드 사용 중"</string>
    <string name="battery_saver_notification_text" msgid="2617841636449016951">"성능 및 백그라운드 데이터를 줄입니다."</string>
    <string name="battery_saver_notification_action_text" msgid="6022091913807026887">"절전 모드 사용 중지"</string>
    <string name="media_projection_dialog_text" msgid="1755705274910034772">"<xliff:g id="APP_SEEKING_PERMISSION">%s</xliff:g>이(가) 녹화 또는 전송 중에 화면에 표시되거나 기기에서 재생되는 모든 정보에 액세스할 수 있습니다. 여기에는 비밀번호, 결제 세부정보, 사진, 메시지, 재생하는 오디오 같은 정보가 포함됩니다."</string>
    <string name="media_projection_dialog_service_text" msgid="958000992162214611">"이 기능을 제공하는 서비스는 녹화 또는 전송 중에 화면에 표시되거나 기기에서 재생되는 모든 정보에 액세스할 수 있습니다. 여기에는 비밀번호, 결제 세부정보, 사진, 메시지, 재생하는 오디오 같은 정보가 포함됩니다."</string>
    <string name="media_projection_dialog_service_title" msgid="2888507074107884040">"녹화 또는 전송을 시작하시겠습니까?"</string>
    <string name="media_projection_dialog_title" msgid="3316063622495360646">"<xliff:g id="APP_SEEKING_PERMISSION">%s</xliff:g>(으)로 녹화 또는 전송을 시작하시겠습니까?"</string>
    <string name="media_projection_remember_text" msgid="6896767327140422951">"다시 표시 안함"</string>
    <string name="clear_all_notifications_text" msgid="348312370303046130">"모두 지우기"</string>
    <string name="manage_notifications_text" msgid="6885645344647733116">"관리"</string>
    <string name="manage_notifications_history_text" msgid="57055985396576230">"기록"</string>
    <string name="notification_section_header_gentle" msgid="3044910806569985386">"무음 알림"</string>
    <string name="notification_section_header_alerting" msgid="3168140660646863240">"주의를 끄는 알림"</string>
    <string name="notification_section_header_conversations" msgid="821834744538345661">"대화"</string>
    <string name="accessibility_notification_section_header_gentle_clear_all" msgid="6490207897764933919">"무음 알림 모두 삭제"</string>
    <string name="dnd_suppressing_shade_text" msgid="5588252250634464042">"방해 금지 모드로 일시중지된 알림"</string>
    <string name="media_projection_action_text" msgid="3634906766918186440">"시작하기"</string>
    <string name="empty_shade_text" msgid="8935967157319717412">"알림 없음"</string>
    <string name="profile_owned_footer" msgid="2756770645766113964">"프로필이 모니터링될 수 있음"</string>
    <string name="vpn_footer" msgid="3457155078010607471">"네트워크가 모니터링될 수 있음"</string>
    <string name="branded_vpn_footer" msgid="816930186313188514">"네트워크가 모니터링될 수 있음"</string>
    <string name="quick_settings_disclosure_management_monitoring" msgid="7453097432200441126">"조직에서 이 기기를 관리하며 네트워크 트래픽을 모니터링할 수 있습니다."</string>
    <string name="quick_settings_disclosure_named_management_monitoring" msgid="8460849665162741948">"<xliff:g id="ORGANIZATION_NAME">%1$s</xliff:g>에서 관리하는 기기이며 네트워크 트래픽을 모니터링할 수 있습니다."</string>
    <string name="quick_settings_disclosure_management_named_vpn" msgid="218693044433431656">"조직에서 관리하는 기기이며 <xliff:g id="VPN_APP">%1$s</xliff:g>에 연결되어 있습니다."</string>
    <string name="quick_settings_disclosure_named_management_named_vpn" msgid="5228196397615456474">"<xliff:g id="ORGANIZATION_NAME">%1$s</xliff:g>에서 관리하는 기기이며 <xliff:g id="VPN_APP">%2$s</xliff:g>에 연결되어 있습니다."</string>
    <string name="quick_settings_disclosure_management" msgid="5778936163447003324">"조직에서 기기를 관리합니다."</string>
    <string name="quick_settings_disclosure_named_management" msgid="586473803771171610">"<xliff:g id="ORGANIZATION_NAME">%1$s</xliff:g>에서 관리하는 기기입니다."</string>
    <string name="quick_settings_disclosure_management_vpns" msgid="3447553497516286109">"조직에서 관리하는 기기이며 VPN에 연결되어 있습니다."</string>
    <string name="quick_settings_disclosure_named_management_vpns" msgid="4066586579688193212">"<xliff:g id="ORGANIZATION_NAME">%1$s</xliff:g>에서 관리하는 기기이며 VPN에 연결되어 있습니다."</string>
    <string name="quick_settings_disclosure_managed_profile_monitoring" msgid="1423899084754272514">"조직에서 직장 프로필의 네트워크 트래픽을 모니터링할 수 있습니다."</string>
    <string name="quick_settings_disclosure_named_managed_profile_monitoring" msgid="8321469176706219860">"<xliff:g id="ORGANIZATION_NAME">%1$s</xliff:g>에서 내 직장 프로필의 네트워크 트래픽을 모니터링할 수 있습니다."</string>
    <string name="quick_settings_disclosure_monitoring" msgid="8548019955631378680">"네트워크가 모니터링될 수 있습니다."</string>
    <string name="quick_settings_disclosure_vpns" msgid="2890510056934492407">"기기가 VPN에 연결되어 있습니다."</string>
    <string name="quick_settings_disclosure_managed_profile_named_vpn" msgid="5149334449426566152">"직장 프로필이 <xliff:g id="VPN_APP">%1$s</xliff:g>에 연결되었습니다."</string>
    <string name="quick_settings_disclosure_personal_profile_named_vpn" msgid="4201831495800021670">"개인 프로필이 <xliff:g id="VPN_APP">%1$s</xliff:g>에 연결되어 있습니다."</string>
    <string name="quick_settings_disclosure_named_vpn" msgid="5069088739435424666">"기기가 <xliff:g id="VPN_APP">%1$s</xliff:g>에 연결되어 있습니다."</string>
    <string name="monitoring_title_device_owned" msgid="7029691083837606324">"기기 관리"</string>
    <string name="monitoring_title_profile_owned" msgid="6301118649405449568">"프로필 모니터링"</string>
    <string name="monitoring_title" msgid="4063890083735924568">"네트워크 모니터링"</string>
    <string name="monitoring_subtitle_vpn" msgid="800485258004629079">"VPN"</string>
    <string name="monitoring_subtitle_network_logging" msgid="2444199331891219596">"네트워크 로깅"</string>
    <string name="monitoring_subtitle_ca_certificate" msgid="8588092029755175800">"CA 인증서"</string>
    <string name="disable_vpn" msgid="482685974985502922">"VPN 사용 중지"</string>
    <string name="disconnect_vpn" msgid="26286850045344557">"VPN 연결 해제"</string>
    <string name="monitoring_button_view_policies" msgid="3869724835853502410">"정책 보기"</string>
    <string name="monitoring_description_named_management" msgid="7424612629468754552">"<xliff:g id="ORGANIZATION_NAME">%1$s</xliff:g>에서 관리하는 기기입니다.\n\n관리자는 설정, 기업 액세스, 앱, 기기와 관련된 데이터 및 기기의 위치 정보를 모니터링하고 관리할 수 있습니다.\n\n자세한 내용은 관리자에게 문의하세요."</string>
    <string name="monitoring_description_management" msgid="8081910434889677718">"조직에서 관리하는 기기입니다.\n\n관리자는 설정, 기업 액세스, 앱, 기기와 관련된 데이터 및 기기의 위치 정보를 모니터링하고 관리할 수 있습니다.\n\n자세한 내용은 관리자에게 문의하세요."</string>
    <string name="monitoring_description_management_ca_certificate" msgid="7785013130658110130">"조직에서 이 기기에 인증기관을 설치했습니다. 보안 네트워크 트래픽을 모니터링 또는 수정할 수 있습니다."</string>
    <string name="monitoring_description_managed_profile_ca_certificate" msgid="7904323416598435647">"조직에서 직장 프로필에 인증기관을 설치했습니다. 보안 네트워크 트래픽을 모니터링 또는 수정할 수 있습니다."</string>
    <string name="monitoring_description_ca_certificate" msgid="448923057059097497">"이 기기에는 인증기관이 설치되어 있습니다. 보안 네트워크 트래픽을 모니터링 또는 수정할 수 있습니다."</string>
    <string name="monitoring_description_management_network_logging" msgid="216983105036994771">"관리자가 기기에서 발생하는 트래픽을 모니터링하는 네트워크 로깅을 사용 설정했습니다."</string>
    <string name="monitoring_description_named_vpn" msgid="5749932930634037027">"<xliff:g id="VPN_APP">%1$s</xliff:g>에 연결되었습니다. 이 앱은 이메일, 앱, 웹사이트와 같은 내 네트워크 활동을 모니터링할 수 있습니다."</string>
    <string name="monitoring_description_two_named_vpns" msgid="3516830755681229463">"<xliff:g id="VPN_APP_0">%1$s</xliff:g> 및 <xliff:g id="VPN_APP_1">%2$s</xliff:g>에 연결되었습니다. 이 앱은 이메일, 앱, 웹사이트와 같은 내 네트워크 활동을 모니터링할 수 있습니다."</string>
    <string name="monitoring_description_managed_profile_named_vpn" msgid="368812367182387320">"직장 프로필이 <xliff:g id="VPN_APP">%1$s</xliff:g>에 연결되었습니다. 이 앱은 이메일, 앱, 웹사이트와 같은 내 네트워크 활동을 모니터링할 수 있습니다."</string>
    <string name="monitoring_description_personal_profile_named_vpn" msgid="8179722332380953673">"개인 프로필이 <xliff:g id="VPN_APP">%1$s</xliff:g>에 연결되었습니다. 이 앱은 이메일, 앱, 웹사이트와 같은 내 네트워크 활동을 모니터링할 수 있습니다."</string>
    <string name="monitoring_description_do_header_generic" msgid="6130190408164834986">"<xliff:g id="DEVICE_OWNER_APP">%1$s</xliff:g>에서 관리하는 기기입니다."</string>
    <string name="monitoring_description_do_header_with_name" msgid="2696255132542779511">"<xliff:g id="ORGANIZATION_NAME">%1$s</xliff:g>이(가) <xliff:g id="DEVICE_OWNER_APP">%2$s</xliff:g>을(를) 사용하여 내 기기를 관리합니다."</string>
    <string name="monitoring_description_do_body" msgid="7700878065625769970">"관리자는 설정, 기업 액세스, 앱, 기기에 연결된 데이터 및 기기의 위치 정보를 모니터링하고 관리할 수 있습니다."</string>
    <string name="monitoring_description_do_learn_more_separator" msgid="1467280496376492558">" "</string>
    <string name="monitoring_description_do_learn_more" msgid="645149183455573790">"자세히 알아보기"</string>
    <string name="monitoring_description_do_body_vpn" msgid="7699280130070502303">"<xliff:g id="VPN_APP">%1$s</xliff:g>에 연결되었습니다. 이 앱은 이메일, 앱, 웹사이트와 같은 내 네트워크 활동을 모니터링할 수 있습니다."</string>
    <string name="monitoring_description_vpn_settings_separator" msgid="8292589617720435430">" "</string>
    <string name="monitoring_description_vpn_settings" msgid="5264167033247632071">"공개 VPN 설정"</string>
    <string name="monitoring_description_ca_cert_settings_separator" msgid="7107390013344435439">" "</string>
    <string name="monitoring_description_ca_cert_settings" msgid="8329781950135541003">"신뢰할 수 있는 사용자 인증 정보 열기"</string>
    <string name="monitoring_description_network_logging" msgid="577305979174002252">"관리자가 기기에서 발생하는 트래픽을 모니터링하는 네트워크 로깅을 사용 설정했습니다.\n\n자세한 정보는 관리자에게 문의하세요."</string>
    <string name="monitoring_description_vpn" msgid="1685428000684586870">"VPN 연결을 설정할 수 있는 권한을 앱에 부여했습니다.\n\n이 앱에서 이메일, 앱, 웹사이트와 같은 내 네트워크 활동 및 기기를 모니터링할 수 있습니다."</string>
    <string name="monitoring_description_vpn_profile_owned" msgid="4964237035412372751">"<xliff:g id="ORGANIZATION">%1$s</xliff:g>에서 직장 프로필을 관리합니다.\n\n관리자가 이메일, 앱, 웹사이트를 비롯한 네트워크 활동을 모니터링할 수 있습니다.\n\n자세한 정보는 관리자에게 문의하세요.\n\n또한 VPN에 연결되어 있으며, VPN에서 네트워크 활동을 모니터링할 수 있습니다."</string>
    <string name="legacy_vpn_name" msgid="4174223520162559145">"VPN"</string>
    <string name="monitoring_description_app" msgid="376868879287922929">"<xliff:g id="APPLICATION">%1$s</xliff:g>에 연결되었습니다. 이 앱은 이메일, 앱, 웹사이트와 같은 내 네트워크 활동을 모니터링할 수 있습니다."</string>
    <string name="monitoring_description_app_personal" msgid="1970094872688265987">"<xliff:g id="APPLICATION">%1$s</xliff:g>에 연결되었습니다. 이 앱은 이메일, 앱, 웹사이트와 같은 내 네트워크 활동을 모니터링할 수 있습니다."</string>
    <string name="branded_monitoring_description_app_personal" msgid="1703511985892688885">"<xliff:g id="APPLICATION">%1$s</xliff:g>에 연결되었습니다. 이 앱은 이메일, 앱, 웹사이트와 같은 내 개인 네트워크 활동을 모니터링할 수 있습니다."</string>
    <string name="monitoring_description_app_work" msgid="3713084153786663662">"직장 프로필은 <xliff:g id="ORGANIZATION">%1$s</xliff:g>에서 관리합니다. 프로필이 <xliff:g id="APPLICATION">%2$s</xliff:g>에 연결되어 이메일, 앱, 웹사이트와 같은 직장 네트워크 활동을 모니터링할 수 있습니다.\n\n자세한 내용을 확인하려면 관리자에게 문의하세요."</string>
    <string name="monitoring_description_app_personal_work" msgid="6175816356939166101">"직장 프로필은 <xliff:g id="ORGANIZATION">%1$s</xliff:g>에서 관리합니다. 이 프로필은 <xliff:g id="APPLICATION_WORK">%2$s</xliff:g>에 연결되어 이메일, 앱, 웹사이트와 같은 직장 네트워크 활동을 모니터링할 수 있습니다.\n\n개인 네트워크 활동을 모니터링할 수 있는 <xliff:g id="APPLICATION_PERSONAL">%3$s</xliff:g>에도 연결됩니다."</string>
    <string name="keyguard_indication_trust_unlocked" msgid="7395154975733744547">"TrustAgent가 잠금 해제함"</string>
    <string name="keyguard_indication_trust_disabled" msgid="6820793704816727918">"수동으로 잠금 해제할 때까지 기기가 잠금 상태로 유지됩니다."</string>
    <string name="keyguard_indication_trust_unlocked_plugged_in" msgid="2323452175329362855">"<xliff:g id="KEYGUARD_INDICATION">%1$s</xliff:g>\n<xliff:g id="POWER_INDICATION">%2$s</xliff:g>"</string>
    <string name="hidden_notifications_title" msgid="1782412844777612795">"알림을 더욱 빠르게 받기"</string>
    <string name="hidden_notifications_text" msgid="5899627470450792578">"잠금 해제하기 전에 알림을 봅니다."</string>
    <string name="hidden_notifications_cancel" msgid="4805370226181001278">"사용 안함"</string>
    <string name="hidden_notifications_setup" msgid="2064795578526982467">"설정"</string>
    <string name="zen_mode_and_condition" msgid="5043165189511223718">"<xliff:g id="ZEN_MODE">%1$s</xliff:g>. <xliff:g id="EXIT_CONDITION">%2$s</xliff:g>"</string>
    <string name="volume_zen_end_now" msgid="5901885672973736563">"지금 사용 중지"</string>
    <string name="accessibility_volume_settings" msgid="1458961116951564784">"소리 설정"</string>
    <string name="accessibility_volume_expand" msgid="7653070939304433603">"펼치기"</string>
    <string name="accessibility_volume_collapse" msgid="2746845391013829996">"접기"</string>
    <string name="volume_odi_captions_tip" msgid="8825655463280990941">"미디어 자막 자동 생성"</string>
    <string name="accessibility_volume_close_odi_captions_tip" msgid="8924753283621160480">"자막 팁 닫기"</string>
    <string name="volume_odi_captions_content_description" msgid="4172765742046013630">"캡션 오버레이"</string>
    <string name="volume_odi_captions_hint_enable" msgid="2073091194012843195">"사용"</string>
    <string name="volume_odi_captions_hint_disable" msgid="2518846326748183407">"사용 중지"</string>
    <string name="accessibility_output_chooser" msgid="7807898688967194183">"출력 기기 전환"</string>
    <string name="screen_pinning_title" msgid="7357611095909618178">"화면 고정됨"</string>
    <string name="screen_pinning_description" msgid="8699395373875667743">"고정 해제할 때까지 계속 표시됩니다. 고정 해제하려면 뒤로 및 최근 사용을 길게 터치하세요."</string>
    <string name="screen_pinning_description_recents_invisible" msgid="4564466648700390037">"고정 해제할 때까지 계속 표시됩니다. 고정 해제하려면 뒤로 및 홈을 길게 터치하세요."</string>
    <string name="screen_pinning_description_gestural" msgid="7246323931831232068">"고정 해제할 때까지 계속 표시됩니다. 고정 해제하려면 위로 스와이프한 다음 탭한 상태를 유지하세요."</string>
    <string name="screen_pinning_description_accessible" msgid="7386449191953535332">"고정 해제할 때까지 계속 표시됩니다. 고정 해제하려면 최근 사용을 길게 터치하세요."</string>
    <string name="screen_pinning_description_recents_invisible_accessible" msgid="2857071808674481986">"고정 해제할 때까지 계속 표시됩니다. 고정 해제하려면 홈을 길게 터치하세요."</string>
    <string name="screen_pinning_toast" msgid="2083944237147005811">"이 화면을 고정 해제하려면 뒤로 및 최근 사용 버튼을 길게 터치하세요."</string>
    <string name="screen_pinning_toast_recents_invisible" msgid="6343770487795352573">"이 화면을 고정 해제하려면 뒤로 및 홈 버튼을 길게 터치하세요."</string>
    <string name="screen_pinning_toast_gesture_nav" msgid="2884536903398445645">"이 화면을 고정 해제하려면 위로 스와이프하고 유지하세요."</string>
    <string name="screen_pinning_positive" msgid="3285785989665266984">"확인"</string>
    <string name="screen_pinning_negative" msgid="6882816864569211666">"거부"</string>
    <string name="screen_pinning_start" msgid="5695091877402422575">"화면 고정됨"</string>
    <string name="screen_pinning_exit" msgid="5114993350662745840">"화면 고정 해제됨"</string>
    <string name="quick_settings_reset_confirmation_title" msgid="463533331480997595">"<xliff:g id="TILE_LABEL">%1$s</xliff:g>을(를) 숨기시겠습니까?"</string>
    <string name="quick_settings_reset_confirmation_message" msgid="2320586180785674186">"다음번에 설정에서 사용 설정하면 다시 표시됩니다."</string>
    <string name="quick_settings_reset_confirmation_button" msgid="3341477479055016776">"숨기기"</string>
    <string name="stream_voice_call" msgid="7468348170702375660">"전화걸기"</string>
    <string name="stream_system" msgid="7663148785370565134">"시스템"</string>
    <string name="stream_ring" msgid="7550670036738697526">"벨소리"</string>
    <string name="stream_music" msgid="2188224742361847580">"미디어"</string>
    <string name="stream_alarm" msgid="16058075093011694">"알람"</string>
    <string name="stream_notification" msgid="7930294049046243939">"알림"</string>
    <string name="stream_bluetooth_sco" msgid="6234562365528664331">"블루투스"</string>
    <string name="stream_dtmf" msgid="7322536356554673067">"듀얼 멀티 톤 주파수"</string>
    <string name="stream_accessibility" msgid="3873610336741987152">"접근성"</string>
    <string name="ring_toggle_title" msgid="5973120187287633224">"통화"</string>
    <string name="volume_ringer_status_normal" msgid="1339039682222461143">"벨소리"</string>
    <string name="volume_ringer_status_vibrate" msgid="6970078708957857825">"진동"</string>
    <string name="volume_ringer_status_silent" msgid="3691324657849880883">"음소거"</string>
    <string name="qs_status_phone_vibrate" msgid="7055409506885541979">"휴대전화 진동 모드"</string>
    <string name="qs_status_phone_muted" msgid="3763664791309544103">"휴대전화 음소거됨"</string>
    <string name="volume_stream_content_description_unmute" msgid="7729576371406792977">"%1$s. 탭하여 음소거를 해제하세요."</string>
    <string name="volume_stream_content_description_vibrate" msgid="4858111994183089761">"%1$s. 탭하여 진동으로 설정하세요. 접근성 서비스가 음소거될 수 있습니다."</string>
    <string name="volume_stream_content_description_mute" msgid="4079046784917920984">"%1$s. 탭하여 음소거로 설정하세요. 접근성 서비스가 음소거될 수 있습니다."</string>
    <string name="volume_stream_content_description_vibrate_a11y" msgid="2742330052979397471">"%1$s. 탭하여 진동으로 설정하세요."</string>
    <string name="volume_stream_content_description_mute_a11y" msgid="5743548478357238156">"%1$s. 탭하여 음소거로 설정하세요."</string>
    <string name="volume_ringer_hint_mute" msgid="4263821214125126614">"음소거"</string>
    <string name="volume_ringer_hint_unmute" msgid="6119086890306456976">"음소거 해제"</string>
    <string name="volume_ringer_hint_vibrate" msgid="6211609047099337509">"진동"</string>
    <string name="volume_dialog_title" msgid="6502703403483577940">"%s 볼륨 컨트롤"</string>
    <string name="volume_dialog_ringer_guidance_ring" msgid="9143194270463146858">"전화 및 알림이 오면 벨소리가 울림(<xliff:g id="VOLUME_LEVEL">%1$s</xliff:g>)"</string>
    <string name="output_title" msgid="3938776561655668350">"미디어 출력"</string>
    <string name="output_calls_title" msgid="7085583034267889109">"전화 통화 출력"</string>
    <string name="output_none_found" msgid="5488087293120982770">"기기를 찾을 수 없음"</string>
    <string name="output_none_found_service_off" msgid="935667567681386368">"기기를 찾을 수 없습니다. <xliff:g id="SERVICE">%1$s</xliff:g>을(를) 사용 설정해 보세요"</string>
    <string name="output_service_bt" msgid="4315362133973911687">"블루투스"</string>
    <string name="output_service_wifi" msgid="9003667810868222134">"Wi-Fi"</string>
    <string name="output_service_bt_wifi" msgid="7186882540475524124">"블루투스 및 Wi-Fi"</string>
    <string name="system_ui_tuner" msgid="1471348823289954729">"시스템 UI 튜너"</string>
    <string name="show_battery_percentage" msgid="6235377891802910455">"내장형 배터리 잔량 비율 표시"</string>
    <string name="show_battery_percentage_summary" msgid="9053024758304102915">"충전 중이 아닌 경우 상태 표시줄 아이콘 내에 배터리 잔량 비율 표시"</string>
    <string name="quick_settings" msgid="6211774484997470203">"빠른 설정"</string>
    <string name="status_bar" msgid="4357390266055077437">"상태 표시줄"</string>
    <string name="overview" msgid="3522318590458536816">"최근 사용"</string>
    <string name="demo_mode" msgid="263484519766901593">"시스템 UI 데모 모드"</string>
    <string name="enable_demo_mode" msgid="3180345364745966431">"데모 모드 사용"</string>
    <string name="show_demo_mode" msgid="3677956462273059726">"데모 모드 표시"</string>
    <string name="status_bar_ethernet" msgid="5690979758988647484">"이더넷"</string>
    <string name="status_bar_alarm" msgid="87160847643623352">"알람"</string>
    <string name="status_bar_work" msgid="5238641949837091056">"직장 프로필"</string>
    <string name="status_bar_airplane" msgid="4848702508684541009">"비행기 모드"</string>
    <string name="add_tile" msgid="6239678623873086686">"타일 추가"</string>
    <string name="broadcast_tile" msgid="5224010633596487481">"브로드캐스트 타일"</string>
    <string name="zen_alarm_warning_indef" msgid="5252866591716504287">"그때까지 알림 일시중지 상태를 유지하면 <xliff:g id="WHEN">%1$s</xliff:g>에 다음 알람을 들을 수 없습니다."</string>
    <string name="zen_alarm_warning" msgid="7844303238486849503">"<xliff:g id="WHEN">%1$s</xliff:g>에 다음 알람을 들을 수 없습니다."</string>
    <string name="alarm_template" msgid="2234991538018805736">"시간: <xliff:g id="WHEN">%1$s</xliff:g>"</string>
    <string name="alarm_template_far" msgid="3561752195856839456">"일시: <xliff:g id="WHEN">%1$s</xliff:g>"</string>
    <string name="accessibility_quick_settings_detail" msgid="544463655956179791">"빠른 설정하기, <xliff:g id="TITLE">%s</xliff:g>"</string>
    <string name="accessibility_status_bar_hotspot" msgid="2888479317489131669">"핫스팟"</string>
    <string name="accessibility_managed_profile" msgid="4703836746209377356">"직장 프로필"</string>
    <string name="tuner_warning_title" msgid="7721976098452135267">"마음에 들지 않을 수도 있음"</string>
    <string name="tuner_warning" msgid="1861736288458481650">"시스템 UI 튜너를 사용하면 Android 사용자 인터페이스를 변경 및 맞춤설정할 수 있습니다. 이러한 실험실 기능은 향후 출시 버전에서는 변경되거나 다운되거나 사라질 수 있습니다. 신중하게 진행하시기 바랍니다."</string>
    <string name="tuner_persistent_warning" msgid="230466285569307806">"이러한 실험실 기능은 향후 출시 버전에서는 변경되거나 다운되거나 사라질 수 있습니다. 신중하게 진행하시기 바랍니다."</string>
    <string name="got_it" msgid="477119182261892069">"확인"</string>
    <string name="tuner_toast" msgid="3812684836514766951">"시스템 UI 튜너가 설정에 추가되었습니다"</string>
    <string name="remove_from_settings" msgid="633775561782209994">"설정에서 삭제"</string>
    <string name="remove_from_settings_prompt" msgid="551565437265615426">"시스템 UI 튜너를 설정에서 삭제하고 모든 관련 기능의 사용을 중지하시겠습니까?"</string>
    <string name="activity_not_found" msgid="8711661533828200293">"기기에 애플리케이션이 설치되어 있지 않습니다."</string>
    <string name="clock_seconds" msgid="8709189470828542071">"시계 초 단위 표시"</string>
    <string name="clock_seconds_desc" msgid="2415312788902144817">"상태 표시줄에 시계 초 단위를 표시합니다. 배터리 수명에 영향을 줄 수도 있습니다."</string>
    <string name="qs_rearrange" msgid="484816665478662911">"빠른 설정 재정렬"</string>
    <string name="show_brightness" msgid="6700267491672470007">"빠른 설정에서 밝기 표시"</string>
    <string name="experimental" msgid="3549865454812314826">"베타"</string>
    <string name="enable_bluetooth_title" msgid="866883307336662596">"블루투스를 켜시겠습니까?"</string>
    <string name="enable_bluetooth_message" msgid="6740938333772779717">"키보드를 태블릿에 연결하려면 먼저 블루투스를 켜야 합니다."</string>
    <string name="enable_bluetooth_confirmation_ok" msgid="2866408183324184876">"사용"</string>
    <string name="show_silently" msgid="5629369640872236299">"무음으로 알림 표시"</string>
    <string name="block" msgid="188483833983476566">"모든 알림 차단"</string>
    <string name="do_not_silence" msgid="4982217934250511227">"무음 모드 사용 안함"</string>
    <string name="do_not_silence_block" msgid="4361847809775811849">"무음 모드 또는 차단 사용 안함"</string>
    <string name="tuner_full_importance_settings" msgid="1388025816553459059">"전원 알림 컨트롤"</string>
    <string name="tuner_full_importance_settings_on" msgid="917981436602311547">"사용"</string>
    <string name="tuner_full_importance_settings_off" msgid="5580102038749680829">"사용 안함"</string>
    <string name="power_notification_controls_description" msgid="1334963837572708952">"전원 알림 컨트롤을 사용하면 앱 알림 관련 중요도를 0부터 5까지로 설정할 수 있습니다. \n\n"<b>"레벨 5"</b>" \n- 알림 목록 상단에 표시 \n- 전체 화면일 경우 알림 표시 허용 \n- 항상 엿보기 표시 \n\n"<b>"레벨 4"</b>" \n- 전체 화면에 알림 표시 금지 \n- 항상 엿보기 표시 \n\n"<b>"레벨 3"</b>" \n- 전체 화면에 알림 표시 금지 \n- 엿보기 표시 안함 \n\n"<b>"레벨 2"</b>" \n- 전체 화면에 알림 표시 금지 \n- 엿보기 표시 안함 \n- 소리나 진동으로 알리지 않음 \n\n"<b>"레벨 1"</b>" \n- 전체 화면에 알림 표시 금지 \n- 엿보기 표시 안함 \n- 소리나 진동으로 알리지 않음 \n- 잠금 화면 및 상태 표시줄에서 숨김 \n- 알림 목록 하단에 표시 \n\n"<b>"레벨 0"</b>" \n- 앱의 모든 알림 차단"</string>
    <string name="notification_header_default_channel" msgid="225454696914642444">"알림"</string>
    <string name="notification_channel_disabled" msgid="928065923928416337">"더 이상 다음의 알림을 받지 않습니다"</string>
    <string name="notification_channel_minimized" msgid="6892672757877552959">"다음 알림이 최소화됩니다."</string>
    <string name="notification_channel_silenced" msgid="1995937493874511359">"알림이 소리 없이 표시됩니다."</string>
    <string name="notification_channel_unsilenced" msgid="94878840742161152">"알림이 전송됩니다."</string>
    <string name="inline_blocking_helper" msgid="2891486013649543452">"보통 이 알림을 닫았습니다. \n알림을 계속 표시하시겠습니까?"</string>
    <string name="inline_done_button" msgid="6043094985588909584">"완료"</string>
    <string name="inline_ok_button" msgid="603075490581280343">"적용"</string>
    <string name="inline_keep_showing" msgid="8736001253507073497">"이 알림을 계속 표시하시겠습니까?"</string>
    <string name="inline_stop_button" msgid="2453460935438696090">"알림 중지"</string>
    <string name="inline_deliver_silently_button" msgid="2714314213321223286">"무음으로 알림"</string>
    <string name="inline_block_button" msgid="479892866568378793">"차단"</string>
    <string name="inline_keep_button" msgid="299631874103662170">"계속 표시하기"</string>
    <string name="inline_minimize_button" msgid="1474436209299333445">"최소화"</string>
    <string name="inline_silent_button_silent" msgid="525243786649275816">"무음"</string>
    <string name="inline_silent_button_stay_silent" msgid="2129254868305468743">"계속 무음으로 알림"</string>
    <string name="inline_silent_button_alert" msgid="5705343216858250354">"알림"</string>
    <string name="inline_silent_button_keep_alerting" msgid="6577845442184724992">"계속 알림"</string>
    <string name="inline_turn_off_notifications" msgid="8543989584403106071">"알림 사용 중지"</string>
    <string name="inline_keep_showing_app" msgid="4393429060390649757">"이 앱의 알림을 계속 표시하시겠습니까?"</string>
    <string name="notification_silence_title" msgid="8608090968400832335">"무음"</string>
    <string name="notification_alert_title" msgid="7629202599338071971">"주의를 끄는 알림"</string>
    <string name="notification_bubble_title" msgid="8330481035191903164">"버블"</string>
    <string name="notification_channel_summary_low" msgid="7300447764759926720">"소리나 진동 없이 집중할 수 있도록 도와줍니다"</string>
    <string name="notification_channel_summary_default" msgid="3539949463907902037">"소리나 진동으로 알립니다."</string>
    <string name="notification_channel_summary_bubble" msgid="7235935211580860537">"이 콘텐츠로 연결되는 플로팅 바로가기로 사용자의 주의를 끕니다."</string>
    <string name="notification_channel_summary_priority" msgid="7415770044553264622">"대화 섹션 상단에 대화창으로 표시"</string>
    <string name="notification_conversation_channel_all_bubble" msgid="5389290797101635297">"기본적으로 <xliff:g id="APP_NAME_0">%1$s</xliff:g>의 모든 대화가 대화창으로 표시됩니다. <xliff:g id="APP_NAME_1">%2$s</xliff:g>에서 관리하세요."</string>
    <string name="notification_conversation_channel_settings" msgid="2409977688430606835">"설정"</string>
    <string name="notification_priority_title" msgid="2079708866333537093">"우선순위"</string>
    <string name="bubble_overflow_empty_title" msgid="3120029421991510842">"최근에 닫은 대화창 없음"</string>
    <string name="bubble_overflow_empty_subtitle" msgid="2030874469510497397">"최근 대화창과 내가 닫은 대화창이 여기에 표시됩니다."</string>
    <string name="notification_unblockable_desc" msgid="2073030886006190804">"이 알림은 수정할 수 없습니다."</string>
    <string name="notification_multichannel_desc" msgid="7414593090056236179">"이 알림 그룹은 여기에서 설정할 수 없습니다."</string>
    <string name="notification_delegate_header" msgid="1264510071031479920">"프록시를 통한 알림"</string>
    <string name="notification_channel_dialog_title" msgid="6856514143093200019">"모든 <xliff:g id="APP_NAME">%1$s</xliff:g> 알림"</string>
    <string name="see_more_title" msgid="7409317011708185729">"더보기"</string>
    <string name="appops_camera" msgid="5215967620896725715">"앱이 카메라를 사용 중입니다."</string>
    <string name="appops_microphone" msgid="8805468338613070149">"앱이 마이크를 사용 중입니다."</string>
    <string name="appops_overlay" msgid="4822261562576558490">"앱이 화면의 다른 앱 위에 표시되고 있습니다."</string>
    <string name="appops_camera_mic" msgid="7032239823944420431">"앱이 마이크와 카메라를 사용 중입니다."</string>
    <string name="appops_camera_overlay" msgid="6466845606058816484">"앱이 화면의 다른 앱 위에 표시되고 있으며, 카메라를 사용 중입니다."</string>
    <string name="appops_mic_overlay" msgid="4609326508944233061">"앱이 화면의 다른 앱 위에 표시되고 있으며, 마이크를 사용 중입니다."</string>
    <string name="appops_camera_mic_overlay" msgid="5584311236445644095">"앱이 화면의 다른 앱 위에 표시되고 있으며, 마이크와 카메라를 사용 중입니다.."</string>
    <string name="notification_appops_settings" msgid="5208974858340445174">"설정"</string>
    <string name="notification_appops_ok" msgid="2177609375872784124">"확인"</string>
    <string name="notification_channel_controls_opened_accessibility" msgid="6111817750774381094">"<xliff:g id="APP_NAME">%1$s</xliff:g> 알림 컨트롤을 열었습니다."</string>
    <string name="notification_channel_controls_closed_accessibility" msgid="1561909368876911701">"<xliff:g id="APP_NAME">%1$s</xliff:g> 알림 컨트롤을 닫았습니다."</string>
    <string name="notification_channel_switch_accessibility" msgid="8979885820432540252">"이 채널의 알림을 허용합니다."</string>
    <string name="notification_more_settings" msgid="4936228656989201793">"설정 더보기"</string>
    <string name="notification_app_settings" msgid="8963648463858039377">"맞춤설정"</string>
    <string name="notification_done" msgid="6215117625922713976">"완료"</string>
    <string name="inline_undo" msgid="9026953267645116526">"실행취소"</string>
    <string name="demote" msgid="6225813324237153980">"이 알림을 대화가 아닌 일반 알림으로 표시"</string>
    <string name="notification_conversation_favorite" msgid="1905240206975921907">"중요한 대화"</string>
    <string name="notification_conversation_unfavorite" msgid="181383708304763807">"중요한 대화 아님"</string>
    <string name="notification_conversation_mute" msgid="268951550222925548">"무음으로 설정됨"</string>
    <string name="notification_conversation_unmute" msgid="2692255619510896710">"알림"</string>
    <string name="notification_conversation_bubble" msgid="2242180995373949022">"버블 표시"</string>
    <string name="notification_conversation_unbubble" msgid="6908427185031099868">"대화창 사용 중지"</string>
    <string name="notification_conversation_home_screen" msgid="8347136037958438935">"홈 화면에 추가"</string>
    <string name="notification_menu_accessibility" msgid="8984166825879886773">"<xliff:g id="APP_NAME">%1$s</xliff:g> <xliff:g id="MENU_DESCRIPTION">%2$s</xliff:g>"</string>
    <string name="notification_menu_gear_description" msgid="6429668976593634862">"알림 관리"</string>
    <string name="notification_menu_snooze_description" msgid="4740133348901973244">"알림 일시 중지 옵션"</string>
    <string name="notification_menu_snooze_action" msgid="5415729610393475019">"알림 받기"</string>
    <string name="notification_menu_settings_action" msgid="7085494017202764285">"설정"</string>
    <string name="snooze_undo" msgid="60890935148417175">"실행취소"</string>
    <string name="snoozed_for_time" msgid="7586689374860469469">"<xliff:g id="TIME_AMOUNT">%1$s</xliff:g> 동안 일시 중지됨"</string>
    <plurals name="snoozeHourOptions" formatted="false" msgid="2066838694120718170">
      <item quantity="other">%d시간</item>
      <item quantity="one">%d시간</item>
    </plurals>
    <plurals name="snoozeMinuteOptions" formatted="false" msgid="8998483159208055980">
      <item quantity="other">%d분</item>
      <item quantity="one">%d분</item>
    </plurals>
    <string name="battery_panel_title" msgid="5931157246673665963">"배터리 사용량"</string>
    <string name="battery_detail_charging_summary" msgid="8821202155297559706">"충전하는 동안 절전 모드는 사용할 수 없습니다."</string>
    <string name="battery_detail_switch_title" msgid="6940976502957380405">"절전 모드"</string>
    <string name="battery_detail_switch_summary" msgid="3668748557848025990">"성능 및 백그라운드 데이터를 줄입니다."</string>
    <string name="keyboard_key_button_template" msgid="8005673627272051429">"<xliff:g id="NAME">%1$s</xliff:g> 버튼"</string>
    <string name="keyboard_key_home" msgid="3734400625170020657">"Home"</string>
    <string name="keyboard_key_back" msgid="4185420465469481999">"뒤로"</string>
    <string name="keyboard_key_dpad_up" msgid="2164184320424941416">"위쪽"</string>
    <string name="keyboard_key_dpad_down" msgid="2110172278574325796">"아래쪽"</string>
    <string name="keyboard_key_dpad_left" msgid="8329738048908755640">"왼쪽"</string>
    <string name="keyboard_key_dpad_right" msgid="6282105433822321767">"오른쪽"</string>
    <string name="keyboard_key_dpad_center" msgid="4079412840715672825">"중앙"</string>
    <string name="keyboard_key_tab" msgid="4592772350906496730">"Tab"</string>
    <string name="keyboard_key_space" msgid="6980847564173394012">"Space"</string>
    <string name="keyboard_key_enter" msgid="8633362970109751646">"Enter"</string>
    <string name="keyboard_key_backspace" msgid="4095278312039628074">"Backspace"</string>
    <string name="keyboard_key_media_play_pause" msgid="8389984232732277478">"재생/일시중지"</string>
    <string name="keyboard_key_media_stop" msgid="1509943745250377699">"중지"</string>
    <string name="keyboard_key_media_next" msgid="8502476691227914952">"다음"</string>
    <string name="keyboard_key_media_previous" msgid="5637875709190955351">"이전"</string>
    <string name="keyboard_key_media_rewind" msgid="3450387734224327577">"되감기"</string>
    <string name="keyboard_key_media_fast_forward" msgid="3572444327046911822">"빨리 감기"</string>
    <string name="keyboard_key_page_up" msgid="173914303254199845">"Page Up"</string>
    <string name="keyboard_key_page_down" msgid="9035902490071829731">"Page Down"</string>
    <string name="keyboard_key_forward_del" msgid="5325501825762733459">"Delete"</string>
    <string name="keyboard_key_move_home" msgid="3496502501803911971">"Home"</string>
    <string name="keyboard_key_move_end" msgid="99190401463834854">"End"</string>
    <string name="keyboard_key_insert" msgid="4621692715704410493">"Insert"</string>
    <string name="keyboard_key_num_lock" msgid="7209960042043090548">"Num Lock"</string>
    <string name="keyboard_key_numpad_template" msgid="7316338238459991821">"숫자 패드 <xliff:g id="NAME">%1$s</xliff:g>"</string>
    <string name="keyboard_shortcut_group_system" msgid="1583416273777875970">"시스템"</string>
    <string name="keyboard_shortcut_group_system_home" msgid="7465138628692109907">"홈"</string>
    <string name="keyboard_shortcut_group_system_recents" msgid="8628108256824616927">"최근"</string>
    <string name="keyboard_shortcut_group_system_back" msgid="1055709713218453863">"뒤로"</string>
    <string name="keyboard_shortcut_group_system_notifications" msgid="3615971650562485878">"알림"</string>
    <string name="keyboard_shortcut_group_system_shortcuts_helper" msgid="4856808328618265589">"단축키"</string>
    <string name="keyboard_shortcut_group_system_switch_input" msgid="952555530383268166">"키보드 레이아웃 전환"</string>
    <string name="keyboard_shortcut_group_applications" msgid="7386239431100651266">"애플리케이션"</string>
    <string name="keyboard_shortcut_group_applications_assist" msgid="771606231466098742">"지원"</string>
    <string name="keyboard_shortcut_group_applications_browser" msgid="2776211137869809251">"브라우저"</string>
    <string name="keyboard_shortcut_group_applications_contacts" msgid="2807268086386201060">"주소록"</string>
    <string name="keyboard_shortcut_group_applications_email" msgid="7852376788894975192">"이메일"</string>
    <string name="keyboard_shortcut_group_applications_sms" msgid="6912633831752843566">"SMS"</string>
    <string name="keyboard_shortcut_group_applications_music" msgid="9032078456666204025">"음악"</string>
    <string name="keyboard_shortcut_group_applications_youtube" msgid="5078136084632450333">"YouTube"</string>
    <string name="keyboard_shortcut_group_applications_calendar" msgid="4229602992120154157">"캘린더"</string>
    <string name="tuner_full_zen_title" msgid="5120366354224404511">"볼륨 컨트롤과 함께 표시"</string>
    <string name="volume_and_do_not_disturb" msgid="502044092739382832">"방해 금지 모드"</string>
    <string name="volume_dnd_silent" msgid="4154597281458298093">"볼륨 버튼 단축키"</string>
    <string name="volume_up_silent" msgid="1035180298885717790">"볼륨 높일 시 방해 금지 모드 종료"</string>
    <string name="battery" msgid="769686279459897127">"배터리"</string>
    <string name="clock" msgid="8978017607326790204">"시계"</string>
    <string name="headset" msgid="4485892374984466437">"헤드셋"</string>
    <string name="accessibility_long_click_tile" msgid="210472753156768705">"설정 열기"</string>
    <string name="accessibility_status_bar_headphones" msgid="1304082414912647414">"헤드폰 연결됨"</string>
    <string name="accessibility_status_bar_headset" msgid="2699275863720926104">"헤드셋 연결됨"</string>
    <string name="data_saver" msgid="3484013368530820763">"데이터 절약 모드"</string>
    <string name="accessibility_data_saver_on" msgid="5394743820189757731">"데이터 절약 모드 사용"</string>
    <string name="accessibility_data_saver_off" msgid="58339669022107171">"데이터 절약 모드 사용 안함"</string>
    <string name="switch_bar_on" msgid="1770868129120096114">"사용"</string>
    <string name="switch_bar_off" msgid="5669805115416379556">"사용 안함"</string>
    <string name="tile_unavailable" msgid="3095879009136616920">"사용할 수 없음"</string>
    <string name="nav_bar" msgid="4642708685386136807">"탐색 메뉴"</string>
    <string name="nav_bar_layout" msgid="4716392484772899544">"레이아웃"</string>
    <string name="left_nav_bar_button_type" msgid="2634852842345192790">"추가 왼쪽 버튼 유형"</string>
    <string name="right_nav_bar_button_type" msgid="4472566498647364715">"추가 오른쪽 버튼 유형"</string>
    <string name="nav_bar_default" msgid="8386559913240761526">"(기본)"</string>
  <string-array name="nav_bar_buttons">
    <item msgid="2681220472659720036">"클립보드"</item>
    <item msgid="4795049793625565683">"키 코드"</item>
    <item msgid="80697951177515644">"회전 확인, 키보드 전환 도구"</item>
    <item msgid="7626977989589303588">"없음"</item>
  </string-array>
  <string-array name="nav_bar_layouts">
    <item msgid="9156773083127904112">"보통"</item>
    <item msgid="2019571224156857610">"작게"</item>
    <item msgid="7453955063378349599">"왼쪽으로 기울기"</item>
    <item msgid="5874146774389433072">"오른쪽으로 기울기"</item>
  </string-array>
    <string name="menu_ime" msgid="5677467548258017952">"키보드 전환 도구"</string>
    <string name="save" msgid="3392754183673848006">"저장"</string>
    <string name="reset" msgid="8715144064608810383">"재설정"</string>
    <string name="adjust_button_width" msgid="8313444823666482197">"버튼 너비 조정"</string>
    <string name="clipboard" msgid="8517342737534284617">"클립보드"</string>
    <string name="accessibility_key" msgid="3471162841552818281">"맞춤 탐색 버튼"</string>
    <string name="left_keycode" msgid="8211040899126637342">"왼쪽 키 코드"</string>
    <string name="right_keycode" msgid="2480715509844798438">"오른쪽 키 코드"</string>
    <string name="left_icon" msgid="5036278531966897006">"왼쪽 아이콘"</string>
    <string name="right_icon" msgid="1103955040645237425">"오른쪽 아이콘"</string>
    <string name="drag_to_add_tiles" msgid="8933270127508303672">"길게 터치하고 드래그하여 타일 추가"</string>
    <string name="drag_to_rearrange_tiles" msgid="2143204300089638620">"길게 터치하고 드래그하여 타일 재정렬"</string>
    <string name="drag_to_remove_tiles" msgid="4682194717573850385">"여기로 드래그하여 삭제"</string>
    <string name="drag_to_remove_disabled" msgid="933046987838658850">"<xliff:g id="MIN_NUM_TILES">%1$d</xliff:g>개 이상의 타일이 필요합니다."</string>
    <string name="qs_edit" msgid="5583565172803472437">"수정"</string>
    <string name="tuner_time" msgid="2450785840990529997">"시간"</string>
  <string-array name="clock_options">
    <item msgid="3986445361435142273">"시간, 분, 초 표시"</item>
    <item msgid="1271006222031257266">"시간, 분 표시(기본값)"</item>
    <item msgid="6135970080453877218">"이 아이콘 표시 안함"</item>
  </string-array>
  <string-array name="battery_options">
    <item msgid="7714004721411852551">"항상 퍼센트 표시"</item>
    <item msgid="3805744470661798712">"충전할 때 퍼센트 표시(기본값)"</item>
    <item msgid="8619482474544321778">"이 아이콘 표시 안함"</item>
  </string-array>
    <string name="tuner_low_priority" msgid="8412666814123009820">"우선순위가 낮은 알림 아이콘 표시"</string>
    <string name="other" msgid="429768510980739978">"기타"</string>
    <string name="accessibility_divider" msgid="2830785970889237307">"화면 분할기"</string>
    <string name="accessibility_action_divider_left_full" msgid="7598733539422375847">"왼쪽 화면 전체화면"</string>
    <string name="accessibility_action_divider_left_70" msgid="4919312892541727761">"왼쪽 화면 70%"</string>
    <string name="accessibility_action_divider_left_50" msgid="3664701169564893826">"왼쪽 화면 50%"</string>
    <string name="accessibility_action_divider_left_30" msgid="4358145268046362088">"왼쪽 화면 30%"</string>
    <string name="accessibility_action_divider_right_full" msgid="8576057422864896305">"오른쪽 화면 전체화면"</string>
    <string name="accessibility_action_divider_top_full" msgid="4243901660795169777">"위쪽 화면 전체화면"</string>
    <string name="accessibility_action_divider_top_70" msgid="6941226213260515072">"위쪽 화면 70%"</string>
    <string name="accessibility_action_divider_top_50" msgid="6275211443706497621">"위쪽 화면 50%"</string>
    <string name="accessibility_action_divider_top_30" msgid="5780597635887574916">"위쪽 화면 30%"</string>
    <string name="accessibility_action_divider_bottom_full" msgid="7352434720610115395">"아래쪽 화면 전체화면"</string>
    <string name="accessibility_qs_edit_tile_label" msgid="9079791448815232967">"위치 <xliff:g id="POSITION">%1$d</xliff:g>, <xliff:g id="TILE_NAME">%2$s</xliff:g>. 수정하려면 두 번 탭하세요."</string>
    <string name="accessibility_qs_edit_add_tile_label" msgid="8292218072049068613">"<xliff:g id="TILE_NAME">%1$s</xliff:g>. 추가하려면 두 번 탭하세요."</string>
    <string name="accessibility_qs_edit_move_tile" msgid="6027997446473163426">"<xliff:g id="TILE_NAME">%1$s</xliff:g> 이동"</string>
    <string name="accessibility_qs_edit_remove_tile" msgid="3406781901949899624">"<xliff:g id="TILE_NAME">%1$s</xliff:g> 삭제"</string>
    <string name="accessibility_qs_edit_tile_add" msgid="6289879620154587233">"<xliff:g id="TILE_NAME">%1$s</xliff:g> 타일을 위치 <xliff:g id="POSITION">%2$d</xliff:g>에 추가"</string>
    <string name="accessibility_qs_edit_tile_move" msgid="4841770637244326837">"<xliff:g id="TILE_NAME">%1$s</xliff:g> 타일을 위치 <xliff:g id="POSITION">%2$d</xliff:g>(으)로 이동"</string>
    <string name="accessibility_desc_quick_settings_edit" msgid="741658939453595297">"빠른 설정 편집기"</string>
    <string name="accessibility_desc_notification_icon" msgid="7331265967584178674">"<xliff:g id="ID_1">%1$s</xliff:g> 알림: <xliff:g id="ID_2">%2$s</xliff:g>"</string>
    <string name="dock_forced_resizable" msgid="4689301323912928801">"앱이 분할 화면에서 작동하지 않을 수 있습니다."</string>
    <string name="dock_non_resizeble_failed_to_dock_text" msgid="7284915968096153808">"앱이 화면 분할을 지원하지 않습니다."</string>
    <string name="forced_resizable_secondary_display" msgid="522558907654394940">"앱이 보조 디스플레이에서 작동하지 않을 수도 있습니다."</string>
    <string name="activity_launch_on_secondary_display_failed_text" msgid="8446727617187998208">"앱이 보조 디스플레이에서의 실행을 지원하지 않습니다."</string>
    <string name="accessibility_quick_settings_settings" msgid="7098489591715844713">"설정 열기"</string>
    <string name="accessibility_quick_settings_expand" msgid="2609275052412521467">"빠른 설정 열기"</string>
    <string name="accessibility_quick_settings_collapse" msgid="4674876336725041982">"빠른 설정 닫기"</string>
    <string name="accessibility_quick_settings_alarm_set" msgid="7237918261045099853">"알람이 설정됨"</string>
    <string name="accessibility_quick_settings_user" msgid="505821942882668619">"<xliff:g id="ID_1">%s</xliff:g>(으)로 로그인됨"</string>
    <string name="data_connection_no_internet" msgid="691058178914184544">"인터넷 연결 없음"</string>
    <string name="accessibility_quick_settings_open_details" msgid="4879279912389052142">"세부정보 열기"</string>
    <string name="accessibility_quick_settings_not_available" msgid="6860875849497473854">"다음 이유로 사용할 수 없음: <xliff:g id="REASON">%s</xliff:g>"</string>
    <string name="accessibility_quick_settings_open_settings" msgid="536838345505030893">"<xliff:g id="ID_1">%s</xliff:g> 설정 열기"</string>
    <string name="accessibility_quick_settings_edit" msgid="1523745183383815910">"설정 순서 수정"</string>
    <string name="accessibility_quick_settings_page" msgid="7506322631645550961">"<xliff:g id="ID_2">%2$d</xliff:g>페이지 중 <xliff:g id="ID_1">%1$d</xliff:g>페이지"</string>
    <string name="tuner_lock_screen" msgid="2267383813241144544">"잠금 화면"</string>
<<<<<<< HEAD
    <string name="pip_phone_expand" msgid="1424988917240616212">"펼치기"</string>
    <string name="pip_phone_minimize" msgid="9057117033655996059">"최소화"</string>
    <string name="pip_phone_close" msgid="8801864042095341824">"닫기"</string>
    <string name="pip_phone_settings" msgid="5687538631925004341">"설정"</string>
    <string name="pip_phone_dismiss_hint" msgid="5825740708095316710">"아래로 드래그하여 닫기"</string>
    <string name="pip_menu_title" msgid="6365909306215631910">"메뉴"</string>
    <string name="pip_notification_title" msgid="8661573026059630525">"<xliff:g id="NAME">%s</xliff:g>에서 PIP 사용 중"</string>
    <string name="pip_notification_message" msgid="4991831338795022227">"<xliff:g id="NAME">%s</xliff:g>에서 이 기능이 사용되는 것을 원하지 않는 경우 탭하여 설정을 열고 기능을 사용 중지하세요."</string>
    <string name="pip_play" msgid="333995977693142810">"재생"</string>
    <string name="pip_pause" msgid="1139598607050555845">"일시중지"</string>
    <string name="pip_skip_to_next" msgid="3864212650579956062">"다음으로 건너뛰기"</string>
    <string name="pip_skip_to_prev" msgid="3742589641443049237">"이전으로 건너뛰기"</string>
=======
>>>>>>> caba1604
    <string name="thermal_shutdown_title" msgid="2702966892682930264">"발열로 인해 휴대전화 전원이 종료됨"</string>
    <string name="thermal_shutdown_message" msgid="7432744214105003895">"휴대전화가 정상적으로 실행 중입니다."</string>
    <string name="thermal_shutdown_dialog_message" msgid="6745684238183492031">"휴대전화가 과열되어 온도를 낮추기 위해 전원이 종료되었습니다. 지금은 휴대전화가 정상적으로 실행 중입니다.\n\n휴대전화가 과열되는 이유는 다음과 같습니다.\n	• 리소스를 많이 사용하는 앱 사용(예: 게임, 동영상 또는 내비게이션 앱)\n	• 대용량 파일을 다운로드 또는 업로드\n	• 온도가 높은 곳에서 휴대폰 사용"</string>
    <string name="high_temp_title" msgid="2218333576838496100">"휴대전화 온도가 높음"</string>
    <string name="high_temp_notif_message" msgid="163928048626045592">"휴대전화 온도를 낮추는 동안 일부 기능이 제한됩니다."</string>
    <string name="high_temp_dialog_message" msgid="3793606072661253968">"휴대전화 온도를 자동으로 낮추려고 시도합니다. 휴대전화를 계속 사용할 수는 있지만 작동이 느려질 수도 있습니다.\n\n휴대전화 온도가 낮아지면 정상적으로 작동됩니다."</string>
    <string name="high_temp_alarm_title" msgid="2359958549570161495">"충전기를 연결 해제하세요"</string>
    <string name="high_temp_alarm_notify_message" msgid="7186272817783835089">"기기를 충전하는 중에 문제가 발생했습니다. 케이블이 뜨거울 수 있으므로 주의하여 전원 어댑터를 분리하세요."</string>
    <string name="high_temp_alarm_help_care_steps" msgid="5017002218341329566">"취해야 할 조치 확인"</string>
    <string name="lockscreen_shortcut_left" msgid="1238765178956067599">"왼쪽 바로가기"</string>
    <string name="lockscreen_shortcut_right" msgid="4138414674531853719">"오른쪽 바로가기"</string>
    <string name="lockscreen_unlock_left" msgid="1417801334370269374">"왼쪽 바로가기도 잠금 해제 가능"</string>
    <string name="lockscreen_unlock_right" msgid="4658008735541075346">"오른쪽 바로가기도 잠금 해제 가능"</string>
    <string name="lockscreen_none" msgid="4710862479308909198">"없음"</string>
    <string name="tuner_launch_app" msgid="3906265365971743305">"<xliff:g id="APP">%1$s</xliff:g> 실행"</string>
    <string name="tuner_other_apps" msgid="7767462881742291204">"기타 앱"</string>
    <string name="tuner_circle" msgid="5270591778160525693">"원"</string>
    <string name="tuner_plus" msgid="4130366441154416484">"더하기 기호"</string>
    <string name="tuner_minus" msgid="5258518368944598545">"빼기 기호"</string>
    <string name="tuner_left" msgid="5758862558405684490">"왼쪽 화살표"</string>
    <string name="tuner_right" msgid="8247571132790812149">"오른쪽 화살표"</string>
    <string name="tuner_menu" msgid="363690665924769420">"메뉴"</string>
    <string name="tuner_app" msgid="6949280415826686972">"<xliff:g id="APP">%1$s</xliff:g> 앱"</string>
    <string name="notification_channel_alerts" msgid="3385787053375150046">"알림"</string>
    <string name="notification_channel_battery" msgid="9219995638046695106">"배터리"</string>
    <string name="notification_channel_screenshot" msgid="7665814998932211997">"스크린샷"</string>
    <string name="notification_channel_general" msgid="4384774889645929705">"일반 메시지"</string>
    <string name="notification_channel_storage" msgid="2720725707628094977">"저장용량"</string>
    <string name="notification_channel_hints" msgid="7703783206000346876">"힌트"</string>
    <string name="instant_apps" msgid="8337185853050247304">"인스턴트 앱"</string>
    <string name="instant_apps_title" msgid="8942706782103036910">"<xliff:g id="APP">%1$s</xliff:g> 실행 중"</string>
    <string name="instant_apps_message" msgid="6112428971833011754">"설치 없이 앱이 실행되었습니다."</string>
    <string name="instant_apps_message_with_help" msgid="1816952263531203932">"설치 없이 앱이 실행되었습니다. 탭하여 자세히 알아보세요."</string>
    <string name="app_info" msgid="5153758994129963243">"앱 정보"</string>
    <string name="go_to_web" msgid="636673528981366511">"브라우저로 이동"</string>
    <string name="mobile_data" msgid="4564407557775397216">"모바일 데이터"</string>
    <string name="mobile_data_text_format" msgid="6806501540022589786">"<xliff:g id="ID_1">%1$s</xliff:g>, <xliff:g id="ID_2">%2$s</xliff:g>"</string>
    <string name="mobile_carrier_text_format" msgid="8912204177152950766">"<xliff:g id="CARRIER_NAME">%1$s</xliff:g>, <xliff:g id="MOBILE_DATA_TYPE">%2$s</xliff:g>"</string>
    <string name="wifi_is_off" msgid="5389597396308001471">"Wi-Fi가 사용 중지됨"</string>
    <string name="bt_is_off" msgid="7436344904889461591">"블루투스가 사용 중지됨"</string>
    <string name="dnd_is_off" msgid="3185706903793094463">"방해 금지 모드가 사용 중지됨"</string>
    <string name="qs_dnd_prompt_auto_rule" msgid="3535469468310002616">"방해 금지 모드가 자동 규칙(<xliff:g id="ID_1">%s</xliff:g>)에 의해 사용 설정되었습니다."</string>
    <string name="qs_dnd_prompt_app" msgid="4027984447935396820">"방해 금지 모드가 앱(<xliff:g id="ID_1">%s</xliff:g>)에 의해 사용 설정되었습니다."</string>
    <string name="qs_dnd_prompt_auto_rule_app" msgid="1841469944118486580">"방해 금지 모드가 자동 규칙 또는 앱에 의해 사용 설정되었습니다."</string>
    <string name="qs_dnd_until" msgid="7844269319043747955">"<xliff:g id="ID_1">%s</xliff:g>까지"</string>
    <string name="qs_dnd_keep" msgid="3829697305432866434">"유지"</string>
    <string name="qs_dnd_replace" msgid="7712119051407052689">"바꾸기"</string>
    <string name="running_foreground_services_title" msgid="5137313173431186685">"백그라운드에서 실행 중인 앱"</string>
    <string name="running_foreground_services_msg" msgid="3009459259222695385">"탭하여 배터리 및 데이터 사용량 확인"</string>
    <string name="mobile_data_disable_title" msgid="5366476131671617790">"모바일 데이터를 사용 중지하시겠습니까?"</string>
    <string name="mobile_data_disable_message" msgid="8604966027899770415">"<xliff:g id="CARRIER">%s</xliff:g>을(를) 통해 데이터 또는 인터넷에 액세스할 수 없습니다. 인터넷은 Wi-Fi를 통해서만 사용할 수 있습니다."</string>
    <string name="mobile_data_disable_message_default_carrier" msgid="6496033312431658238">"이동통신사"</string>
    <string name="touch_filtered_warning" msgid="8119511393338714836">"앱이 권한 요청을 가리고 있기 때문에 설정에서 내 응답을 확인할 수 없습니다."</string>
    <string name="slice_permission_title" msgid="3262615140094151017">"<xliff:g id="APP_0">%1$s</xliff:g>에서 <xliff:g id="APP_2">%2$s</xliff:g>의 슬라이스를 표시하도록 허용하시겠습니까?"</string>
    <string name="slice_permission_text_1" msgid="6675965177075443714">"- <xliff:g id="APP">%1$s</xliff:g>의 정보를 읽을 수 있음"</string>
    <string name="slice_permission_text_2" msgid="6758906940360746983">"- <xliff:g id="APP">%1$s</xliff:g>에서 작업할 수 있음"</string>
    <string name="slice_permission_checkbox" msgid="4242888137592298523">"<xliff:g id="APP">%1$s</xliff:g>에서 모든 앱의 슬라이스를 표시하도록 허용"</string>
    <string name="slice_permission_allow" msgid="6340449521277951123">"허용"</string>
    <string name="slice_permission_deny" msgid="6870256451658176895">"거부"</string>
    <string name="auto_saver_title" msgid="6873691178754086596">"탭하여 절전 모드 예약"</string>
    <string name="auto_saver_text" msgid="3214960308353838764">"배터리가 소진될 것 같으면 사용 설정"</string>
    <string name="no_auto_saver_action" msgid="7467924389609773835">"사용 안함"</string>
    <string name="auto_saver_enabled_title" msgid="4294726198280286333">"절전 모드 예약 사용 설정됨"</string>
    <string name="auto_saver_enabled_text" msgid="7889491183116752719">"배터리가 <xliff:g id="PERCENTAGE">%d</xliff:g>%% 아래로 내려가면 절전 모드가 자동으로 켜집니다."</string>
    <string name="open_saver_setting_action" msgid="2111461909782935190">"설정"</string>
    <string name="auto_saver_okay_action" msgid="7815925750741935386">"확인"</string>
    <string name="heap_dump_tile_name" msgid="2464189856478823046">"Dump SysUI Heap"</string>
    <string name="sensor_privacy_mode" msgid="4462866919026513692">"센서 사용 안함"</string>
    <string name="device_services" msgid="1549944177856658705">"기기 서비스"</string>
    <string name="music_controls_no_title" msgid="4166497066552290938">"제목 없음"</string>
    <string name="restart_button_description" msgid="6916116576177456480">"탭하여 이 앱을 다시 시작하고 전체 화면으로 이동합니다."</string>
    <string name="bubbles_settings_button_description" msgid="7324245408859877545">"<xliff:g id="APP_NAME">%1$s</xliff:g> 대화창 설정"</string>
    <string name="manage_bubbles_text" msgid="6856830436329494850">"관리"</string>
    <string name="bubble_content_description_single" msgid="5175160674436546329">"<xliff:g id="APP_NAME">%2$s</xliff:g>의 <xliff:g id="NOTIFICATION_TITLE">%1$s</xliff:g>"</string>
    <string name="bubble_content_description_stack" msgid="7907610717462651870">"<xliff:g id="APP_NAME">%2$s</xliff:g> 외 <xliff:g id="BUBBLE_COUNT">%3$d</xliff:g>개의 <xliff:g id="NOTIFICATION_TITLE">%1$s</xliff:g>"</string>
    <string name="bubble_accessibility_action_move" msgid="3185080443743819178">"이동"</string>
    <string name="bubble_accessibility_action_move_top_left" msgid="4347227665275929728">"왼쪽 상단으로 이동"</string>
    <string name="bubble_accessibility_action_move_top_right" msgid="6916868852433483569">"오른쪽 상단으로 이동"</string>
    <string name="bubble_accessibility_action_move_bottom_left" msgid="6339015902495504715">"왼쪽 하단으로 이동"</string>
    <string name="bubble_accessibility_action_move_bottom_right" msgid="7471571700628346212">"오른쪽 하단으로 이동"</string>
    <string name="bubble_dismiss_text" msgid="7071770411580452911">"닫기"</string>
    <string name="bubbles_dont_bubble_conversation" msgid="1033040343437428822">"대화를 대화창으로 표시하지 않음"</string>
    <string name="bubbles_user_education_title" msgid="5547017089271445797">"대화창을 사용하여 채팅하세요"</string>
    <string name="bubbles_user_education_description" msgid="1160281719576715211">"새로운 대화가 플로팅 아이콘인 대화창으로 표시됩니다. 대화창을 열려면 탭하세요. 드래그하여 이동할 수 있습니다."</string>
    <string name="bubbles_user_education_manage_title" msgid="2848511858160342320">"언제든지 대화창을 제어하세요"</string>
    <string name="bubbles_user_education_manage" msgid="1391639189507036423">"이 앱에서 대화창을 사용 중지하려면 관리를 탭하세요."</string>
    <string name="bubbles_user_education_got_it" msgid="8282812431953161143">"확인"</string>
    <string name="notification_content_system_nav_changed" msgid="5077913144844684544">"시스템 탐색이 업데이트되었습니다. 변경하려면 설정으로 이동하세요."</string>
    <string name="notification_content_gesture_nav_available" msgid="4431460803004659888">"설정으로 이동하여 시스템 탐색을 업데이트하세요."</string>
    <string name="inattentive_sleep_warning_title" msgid="3891371591713990373">"대기"</string>
    <string name="magnification_window_title" msgid="4863914360847258333">"확대 창"</string>
    <string name="magnification_controls_title" msgid="8421106606708891519">"확대 창 컨트롤"</string>
    <string name="quick_controls_title" msgid="6839108006171302273">"기기 컨트롤"</string>
    <string name="quick_controls_subtitle" msgid="1667408093326318053">"연결된 기기의 컨트롤을 추가합니다."</string>
    <string name="quick_controls_setup_title" msgid="8901436655997849822">"기기 컨트롤 설정"</string>
    <string name="quick_controls_setup_subtitle" msgid="1681506617879773824">"전원 버튼을 길게 눌러 컨트롤에 액세스하세요."</string>
    <string name="controls_providers_title" msgid="6879775889857085056">"컨트롤을 추가할 앱을 선택하세요"</string>
    <plurals name="controls_number_of_favorites" formatted="false" msgid="1057347832073807380">
      <item quantity="other">제어 기능 <xliff:g id="NUMBER_1">%s</xliff:g>개가 추가되었습니다.</item>
      <item quantity="one">제어 기능 <xliff:g id="NUMBER_0">%s</xliff:g>개가 추가되었습니다.</item>
    </plurals>
    <string name="controls_favorite_default_title" msgid="967742178688938137">"제어"</string>
    <string name="controls_favorite_subtitle" msgid="6604402232298443956">"전원 메뉴에서 액세스할 컨트롤을 선택합니다."</string>
    <string name="controls_favorite_rearrange" msgid="7364147066539766260">"컨트롤을 길게 터치하고 드래그하여 이동"</string>
    <string name="controls_favorite_load_error" msgid="2533215155804455348">"전체 컨트롤 목록을 로드할 수 없습니다."</string>
    <string name="controls_favorite_other_zone_header" msgid="9089613266575525252">"기타"</string>
    <string name="controls_dialog_title" msgid="2343565267424406202">"기기 컨트롤에 추가"</string>
    <string name="controls_dialog_ok" msgid="7011816381344485651">"즐겨찾기에 추가"</string>
    <string name="controls_dialog_message" msgid="6292099631702047540">"<xliff:g id="APP">%s</xliff:g>에서 이 제어 기능을 즐겨찾기에 추가할 것을 제안합니다."</string>
    <string name="controls_dialog_confirmation" msgid="586517302736263447">"컨트롤 업데이트됨"</string>
    <string name="controls_pin_use_alphanumeric" msgid="8478371861023048414">"PIN에 문자나 기호가 포함됨"</string>
    <string name="controls_pin_verify" msgid="3452778292918877662">"<xliff:g id="DEVICE">%s</xliff:g> 확인"</string>
    <string name="controls_pin_verifying" msgid="3755045989392131746">"확인 중…"</string>
    <string name="controls_pin_instructions" msgid="6363309783822475238">"PIN 입력"</string>
    <string name="controls_pin_instructions_retry" msgid="1566667581012131046">"다른 PIN으로 다시 시도"</string>
    <string name="controls_confirmation_confirming" msgid="2596071302617310665">"확인 중…"</string>
    <string name="controls_confirmation_message" msgid="7744104992609594859">"<xliff:g id="DEVICE">%s</xliff:g> 변경 확인"</string>
    <string name="controls_structure_tooltip" msgid="4355922222944447867">"자세히 보려면 스와이프하세요."</string>
    <string name="controls_seeding_in_progress" msgid="3033855341410264148">"추천 제어 기능 로드 중"</string>
    <string name="controls_media_close_session" msgid="9023534788828414585">"이 미디어 세션 닫기"</string>
    <string name="controls_error_timeout" msgid="794197289772728958">"비활성. 앱을 확인하세요."</string>
    <string name="controls_error_failed" msgid="960228639198558525">"오류. 다시 시도하세요."</string>
    <string name="controls_in_progress" msgid="4421080500238215939">"진행 중"</string>
    <string name="controls_added_tooltip" msgid="4842812921719153085">"새 컨트롤을 보려면 전원 버튼을 길게 누르세요."</string>
    <string name="controls_menu_add" msgid="4447246119229920050">"컨트롤 추가"</string>
    <string name="controls_menu_edit" msgid="890623986951347062">"컨트롤 수정"</string>
</resources><|MERGE_RESOLUTION|>--- conflicted
+++ resolved
@@ -900,21 +900,6 @@
     <string name="accessibility_quick_settings_edit" msgid="1523745183383815910">"설정 순서 수정"</string>
     <string name="accessibility_quick_settings_page" msgid="7506322631645550961">"<xliff:g id="ID_2">%2$d</xliff:g>페이지 중 <xliff:g id="ID_1">%1$d</xliff:g>페이지"</string>
     <string name="tuner_lock_screen" msgid="2267383813241144544">"잠금 화면"</string>
-<<<<<<< HEAD
-    <string name="pip_phone_expand" msgid="1424988917240616212">"펼치기"</string>
-    <string name="pip_phone_minimize" msgid="9057117033655996059">"최소화"</string>
-    <string name="pip_phone_close" msgid="8801864042095341824">"닫기"</string>
-    <string name="pip_phone_settings" msgid="5687538631925004341">"설정"</string>
-    <string name="pip_phone_dismiss_hint" msgid="5825740708095316710">"아래로 드래그하여 닫기"</string>
-    <string name="pip_menu_title" msgid="6365909306215631910">"메뉴"</string>
-    <string name="pip_notification_title" msgid="8661573026059630525">"<xliff:g id="NAME">%s</xliff:g>에서 PIP 사용 중"</string>
-    <string name="pip_notification_message" msgid="4991831338795022227">"<xliff:g id="NAME">%s</xliff:g>에서 이 기능이 사용되는 것을 원하지 않는 경우 탭하여 설정을 열고 기능을 사용 중지하세요."</string>
-    <string name="pip_play" msgid="333995977693142810">"재생"</string>
-    <string name="pip_pause" msgid="1139598607050555845">"일시중지"</string>
-    <string name="pip_skip_to_next" msgid="3864212650579956062">"다음으로 건너뛰기"</string>
-    <string name="pip_skip_to_prev" msgid="3742589641443049237">"이전으로 건너뛰기"</string>
-=======
->>>>>>> caba1604
     <string name="thermal_shutdown_title" msgid="2702966892682930264">"발열로 인해 휴대전화 전원이 종료됨"</string>
     <string name="thermal_shutdown_message" msgid="7432744214105003895">"휴대전화가 정상적으로 실행 중입니다."</string>
     <string name="thermal_shutdown_dialog_message" msgid="6745684238183492031">"휴대전화가 과열되어 온도를 낮추기 위해 전원이 종료되었습니다. 지금은 휴대전화가 정상적으로 실행 중입니다.\n\n휴대전화가 과열되는 이유는 다음과 같습니다.\n	• 리소스를 많이 사용하는 앱 사용(예: 게임, 동영상 또는 내비게이션 앱)\n	• 대용량 파일을 다운로드 또는 업로드\n	• 온도가 높은 곳에서 휴대폰 사용"</string>
