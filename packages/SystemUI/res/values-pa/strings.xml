<?xml version="1.0" encoding="UTF-8"?>
<!-- 
/**
 * Copyright (c) 2009, The Android Open Source Project
 *
 * Licensed under the Apache License, Version 2.0 (the "License");
 * you may not use this file except in compliance with the License.
 * You may obtain a copy of the License at
 *
 *     http://www.apache.org/licenses/LICENSE-2.0
 *
 * Unless required by applicable law or agreed to in writing, software
 * distributed under the License is distributed on an "AS IS" BASIS,
 * WITHOUT WARRANTIES OR CONDITIONS OF ANY KIND, either express or implied.
 * See the License for the specific language governing permissions and
 * limitations under the License.
 */
 -->

<resources xmlns:android="http://schemas.android.com/apk/res/android"
    xmlns:xliff="urn:oasis:names:tc:xliff:document:1.2">
    <string name="app_label" msgid="4811759950673118541">"ਸਿਸਟਮ UI"</string>
    <string name="status_bar_clear_all_button" msgid="2491321682873657397">"ਹਟਾਓ"</string>
    <string name="status_bar_no_notifications_title" msgid="7812479124981107507">"ਕੋਈ ਸੂਚਨਾਵਾਂ ਨਹੀਂ"</string>
    <string name="status_bar_ongoing_events_title" msgid="3986169317496615446">"ਜਾਰੀ"</string>
    <string name="status_bar_latest_events_title" msgid="202755896454005436">"ਸੂਚਨਾਵਾਂ"</string>
    <string name="battery_low_title" msgid="6891106956328275225">"ਬੈਟਰੀ ਛੇਤੀ ਹੀ ਖਤਮ ਹੋ ਸਕਦੀ ਹੈ"</string>
    <string name="battery_low_percent_format" msgid="4276661262843170964">"<xliff:g id="PERCENTAGE">%s</xliff:g> ਬਾਕੀ"</string>
    <string name="battery_low_percent_format_hybrid" msgid="3985614339605686167">"<xliff:g id="PERCENTAGE">%1$s</xliff:g> ਬਾਕੀ, ਤੁਹਾਡੀ ਵਰਤੋਂ ਦੇ ਆਧਾਰ \'ਤੇ ਲਗਭਗ <xliff:g id="TIME">%2$s</xliff:g> ਬਾਕੀ"</string>
    <string name="battery_low_percent_format_hybrid_short" msgid="5917433188456218857">"<xliff:g id="PERCENTAGE">%1$s</xliff:g> ਬਾਕੀ, ਲਗਭਗ <xliff:g id="TIME">%2$s</xliff:g> ਬਾਕੀ"</string>
    <string name="battery_low_percent_format_saver_started" msgid="4968468824040940688">"<xliff:g id="PERCENTAGE">%s</xliff:g> ਬਾਕੀ। ਬੈਟਰੀ ਸੇਵਰ ਚਾਲੂ ਹੈ।"</string>
    <string name="invalid_charger" msgid="4370074072117767416">"USB ਰਾਹੀਂ ਚਾਰਜ ਨਹੀਂ ਕੀਤਾ ਜਾ ਸਕਦਾ। ਆਪਣੇ ਡੀਵਾਈਸ ਦੇ ਨਾਲ ਮਿਲੇ ਚਾਰਜਰ ਦੀ ਵਰਤੋਂ ਕਰੋ।"</string>
    <string name="invalid_charger_title" msgid="938685362320735167">"USB ਰਾਹੀਂ ਚਾਰਜ ਨਹੀਂ ਕੀਤਾ ਜਾ ਸਕਦਾ"</string>
    <string name="invalid_charger_text" msgid="2339310107232691577">"ਆਪਣੇ ਡੀਵਾਈਸ ਨਾਲ ਮਿਲੇ ਚਾਰਜਰ ਦੀ ਵਰਤੋਂ ਕਰੋ"</string>
    <string name="battery_low_why" msgid="2056750982959359863">"ਸੈਟਿੰਗਾਂ"</string>
    <string name="battery_saver_confirmation_title" msgid="1234998463717398453">"ਕੀ ਬੈਟਰੀ ਸੇਵਰ ਚਾਲੂ ਕਰਨਾ ਹੈ?"</string>
    <string name="battery_saver_confirmation_title_generic" msgid="2299231884234959849">"ਬੈਟਰੀ ਸੇਵਰ ਬਾਰੇ"</string>
    <string name="battery_saver_confirmation_ok" msgid="5042136476802816494">"ਚਾਲੂ ਕਰੋ"</string>
    <string name="battery_saver_start_action" msgid="4553256017945469937">"ਬੈਟਰੀ ਸੇਵਰ ਚਾਲੂ ਕਰੋ"</string>
    <string name="status_bar_settings_settings_button" msgid="534331565185171556">"ਸੈਟਿੰਗਾਂ"</string>
    <string name="status_bar_settings_wifi_button" msgid="7243072479837270946">"ਵਾਈ-ਫਾਈ"</string>
    <string name="status_bar_settings_auto_rotation" msgid="8329080442278431708">"ਸਕ੍ਰੀਨ ਆਪਣੇ-ਆਪ ਘੁੰਮਾਓ"</string>
    <string name="status_bar_settings_mute_label" msgid="914392730086057522">"ਮਿਊਟ ਕਰੋ"</string>
    <string name="status_bar_settings_auto_brightness_label" msgid="2151934479226017725">"ਆਟੋ"</string>
    <string name="status_bar_settings_notifications" msgid="5285316949980621438">"ਸੂਚਨਾਵਾਂ"</string>
    <string name="bluetooth_tethered" msgid="4171071193052799041">"Bluetooth ਟੀਥਰ ਕੀਤੀ"</string>
    <string name="status_bar_input_method_settings_configure_input_methods" msgid="2972273031043777851">"ਇਨਪੁਟ ਵਿਧੀਆਂ ਸੈਟ ਅਪ ਕਰੋ"</string>
    <string name="status_bar_use_physical_keyboard" msgid="4849251850931213371">"ਫਿਜੀਕਲ ਕੀ-ਬੋਰਡ"</string>
    <string name="usb_device_permission_prompt" msgid="4414719028369181772">"ਕੀ <xliff:g id="USB_DEVICE">%2$s</xliff:g> ਤੱਕ <xliff:g id="APPLICATION">%1$s</xliff:g> ਨੂੰ ਪਹੁੰਚ ਕਰਨ ਦੇਣੀ ਹੈ?"</string>
    <string name="usb_device_permission_prompt_warn" msgid="2309129784984063656">"ਕੀ <xliff:g id="APPLICATION">%1$s</xliff:g> ਨੂੰ <xliff:g id="USB_DEVICE">%2$s</xliff:g> ਤੱਕ ਪਹੁੰਚ ਕਰਨ ਦੇਣੀ ਹੈ?\nਇਸ ਐਪ ਨੂੰ ਰਿਕਾਰਡ ਕਰਨ ਦੀ ਇਜਾਜ਼ਤ ਨਹੀਂ ਦਿੱਤੀ ਗਈ ਪਰ ਇਹ USB ਡੀਵਾਈਸ ਰਾਹੀਂ ਆਡੀਓ ਕੈਪਚਰ ਕਰ ਸਕਦੀ ਹੈ।"</string>
    <string name="usb_accessory_permission_prompt" msgid="717963550388312123">"ਕੀ <xliff:g id="USB_ACCESSORY">%2$s</xliff:g> ਤੱਕ <xliff:g id="APPLICATION">%1$s</xliff:g> ਨੂੰ ਪਹੁੰਚ ਕਰਨ ਦੇਣੀ ਹੈ?"</string>
    <string name="usb_device_confirm_prompt" msgid="4091711472439910809">"ਕੀ <xliff:g id="USB_DEVICE">%2$s</xliff:g> ਨੂੰ ਵਰਤਣ ਲਈ <xliff:g id="APPLICATION">%1$s</xliff:g> ਖੋਲ੍ਹਣੀ ਹੈ?"</string>
    <string name="usb_device_confirm_prompt_warn" msgid="990208659736311769">"<xliff:g id="USB_DEVICE">%2$s</xliff:g> ਨੂੰ ਸੰਭਾਲਣ ਲਈ <xliff:g id="APPLICATION">%1$s</xliff:g> ਖੋਲ੍ਹੋ?\nਇਸ ਐਪ ਨੂੰ ਰਿਕਾਰਡ ਕਰਨ ਦੀ ਇਜਾਜ਼ਤ ਨਹੀਂ ਦਿੱਤੀ ਗਈ ਪਰ ਇਹ USB ਡੀਵਾਈਸ ਰਾਹੀਂ ਆਡੀਓ ਕੈਪਚਰ ਕਰ ਸਕਦੀ ਹੈ।"</string>
    <string name="usb_accessory_confirm_prompt" msgid="5728408382798643421">"ਕੀ <xliff:g id="USB_ACCESSORY">%2$s</xliff:g> ਨੂੰ ਵਰਤਣ ਲਈ <xliff:g id="APPLICATION">%1$s</xliff:g> ਖੋਲ੍ਹਣੀ ਹੈ?"</string>
    <string name="usb_accessory_uri_prompt" msgid="6756649383432542382">"ਕੋਈ ਇੰਸਟੌਲ ਕੀਤੇ ਐਪਸ ਇਸ USB ਐਕਸੈਸਰੀ ਨਾਲ ਕੰਮ ਨਹੀਂ ਕਰਦੇ। <xliff:g id="URL">%1$s</xliff:g> ਤੇ ਇਸ ਐਕਸੈਸਰੀ ਬਾਰੇ ਹੋਰ ਜਾਣੋ"</string>
    <string name="title_usb_accessory" msgid="1236358027511638648">"USB ਐਕਸੈਸਰੀ"</string>
    <string name="label_view" msgid="6815442985276363364">"ਦੇਖੋ"</string>
    <string name="always_use_device" msgid="210535878779644679">"ਹਮੇਸ਼ਾਂ <xliff:g id="APPLICATION">%1$s</xliff:g> ਨੂੰ ਉਦੋਂ ਹੀ ਖੋਲ੍ਹੋ ਜਦੋਂ <xliff:g id="USB_DEVICE">%2$s</xliff:g> ਕਨੈਕਟ ਹੋਵੇ"</string>
    <string name="always_use_accessory" msgid="1977225429341838444">"ਹਮੇਸ਼ਾਂ <xliff:g id="APPLICATION">%1$s</xliff:g> ਨੂੰ ਉਦੋਂ ਹੀ ਖੋਲ੍ਹੋ ਜਦੋਂ <xliff:g id="USB_ACCESSORY">%2$s</xliff:g> ਕਨੈਕਟ ਹੋਵੇ"</string>
    <string name="usb_debugging_title" msgid="8274884945238642726">"ਕੀ USB ਡੀਬਗਿੰਗ ਦੀ ਆਗਿਆ ਦੇਣੀ ਹੈ?"</string>
    <string name="usb_debugging_message" msgid="5794616114463921773">"ਕੰਪਿਊਟਰ ਦਾ RSA ਕੁੰਜੀ ਫਿੰਗਰਪ੍ਰਿੰਟ \n<xliff:g id="FINGERPRINT">%1$s</xliff:g>"</string>
    <string name="usb_debugging_always" msgid="4003121804294739548">"ਹਮੇਸ਼ਾਂ ਇਸ ਕੰਪਿਊਟਰ ਤੋਂ ਆਗਿਆ ਦਿਓ"</string>
    <string name="usb_debugging_allow" msgid="1722643858015321328">"ਕਰਨ ਦਿਓ"</string>
    <string name="usb_debugging_secondary_user_title" msgid="7843050591380107998">"USB ਡਿਬੱਗਿੰਗ ਦੀ ਆਗਿਆ ਨਹੀਂ"</string>
    <string name="usb_debugging_secondary_user_message" msgid="3740347841470403244">"The user currently signed in to this device can\'t turn on USB debugging. To use this feature, switch to the primary user."</string>
    <string name="wifi_debugging_title" msgid="7300007687492186076">"ਕੀ ਇਸ ਨੈੱਟਵਰਕ \'ਤੇ ਵਾਇਰਲੈੱਸ ਡੀਬੱਗਿੰਗ ਦੀ ਇਜਾਜ਼ਤ ਦੇਣੀ ਹੈ?"</string>
    <string name="wifi_debugging_message" msgid="5461204211731802995">"ਨੈੱਟਵਰਕ ਨਾਮ (SSID)\n<xliff:g id="SSID_0">%1$s</xliff:g>\n\nਵਾਈ-ਫਾਈ ਪਤਾ (BSSID)\n<xliff:g id="BSSID_1">%2$s</xliff:g>"</string>
    <string name="wifi_debugging_always" msgid="2968383799517975155">"ਇਸ ਨੈੱਟਵਰਕ \'ਤੇ ਹਮੇਸ਼ਾਂ ਇਜਾਜ਼ਤ ਦਿਓ"</string>
    <string name="wifi_debugging_allow" msgid="4573224609684957886">"ਆਗਿਆ ਦਿਓ"</string>
    <string name="wifi_debugging_secondary_user_title" msgid="2493201475880517725">"ਵਾਇਰਲੈੱਸ ਡੀਬੱਗਿੰਗ ਦੀ ਇਜਾਜ਼ਤ ਨਹੀਂ ਹੈ"</string>
    <string name="wifi_debugging_secondary_user_message" msgid="4492383073970079751">"ਵਰਤਮਾਨ ਵਿੱਚ ਇਸ ਡੀਵਾਈਸ \'ਤੇ ਸਾਈਨ-ਇਨ ਕੀਤਾ ਵਰਤੋਂਕਾਰ ਵਾਇਰਲੈੱਸ ਡੀਬੱਗਿੰਗ ਨੂੰ ਚਾਲੂ ਨਹੀਂ ਕਰ ਸਕਦਾ। ਇਸ ਵਿਸ਼ੇਸ਼ਤਾ ਨੂੰ ਵਰਤਣ ਲਈ, ਮੁੱਖ ਵਰਤੋਂਕਾਰ \'ਤੇ ਬਦਲੋ।"</string>
    <string name="usb_contaminant_title" msgid="894052515034594113">"USB ਪੋਰਟ ਬੰਦ ਕੀਤਾ ਗਿਆ"</string>
    <string name="usb_contaminant_message" msgid="7730476585174719805">"ਤੁਹਾਡੇ ਡੀਵਾਈਸ ਨੂੰ ਪਾਣੀ ਅਤੇ ਧੂੜ-ਮਿੱਟੀ ਤੋਂ ਬਚਾਉਣ ਲਈ, USB ਪੋਰਟ ਨੂੰ ਬੰਦ ਕੀਤਾ ਗਿਆ ਹੈ ਅਤੇ ਕੋਈ ਵੀ ਐਕਸੈਸਰੀ ਪਛਾਣੀ ਨਹੀਂ ਜਾਵੇਗੀ।\n\nUSB ਪੋਰਟ ਨੂੰ ਦੁਬਾਰਾ ਵਰਤਣਾ ਠੀਕ ਹੋਣ \'ਤੇ ਤੁਹਾਨੂੰ ਸੂਚਿਤ ਕੀਤਾ ਜਾਵੇਗਾ।"</string>
    <string name="usb_port_enabled" msgid="531823867664717018">"ਚਾਰਜਰਾਂ ਅਤੇ ਉਪਸਾਧਨਾਂ ਦੀ ਪਛਾਣ ਕਰਨ ਲਈ USB ਪੋਰਟ ਚਾਲੂ ਹੈ"</string>
    <string name="usb_disable_contaminant_detection" msgid="3827082183595978641">"USB ਚਾਲੂ ਕਰੋ"</string>
    <string name="learn_more" msgid="4690632085667273811">"ਹੋਰ ਜਾਣੋ"</string>
    <string name="compat_mode_on" msgid="4963711187149440884">"ਸਕ੍ਰੀਨ ਭਰਨ ਲਈ ਜ਼ੂਮ ਕਰੋ"</string>
    <string name="compat_mode_off" msgid="7682459748279487945">"ਸਕ੍ਰੀਨ ਭਰਨ ਲਈ ਸਟ੍ਰੈਚ ਕਰੋ"</string>
    <string name="global_action_screenshot" msgid="2760267567509131654">"ਸਕ੍ਰੀਨਸ਼ਾਟ"</string>
    <string name="remote_input_image_insertion_text" msgid="4850791636452521123">"ਚਿੱਤਰ ਭੇਜਿਆ ਗਿਆ"</string>
    <string name="screenshot_saving_ticker" msgid="6519186952674544916">"ਸਕ੍ਰੀਨਸ਼ਾਟ ਸੁਰੱਖਿਅਤ ਕਰ ਰਿਹਾ ਹੈ…"</string>
    <string name="screenshot_saving_title" msgid="2298349784913287333">"ਸਕ੍ਰੀਨਸ਼ਾਟ ਸੁਰੱਖਿਅਤ ਕਰ ਰਿਹਾ ਹੈ…"</string>
    <string name="screenshot_saved_title" msgid="8893267638659083153">"ਸਕ੍ਰੀਨਸ਼ਾਟ ਰੱਖਿਅਤ ਕੀਤਾ ਗਿਆ"</string>
    <string name="screenshot_saved_text" msgid="7778833104901642442">"ਆਪਣਾ ਸਕ੍ਰੀਨਸ਼ਾਟ ਦੇਖਣ ਲਈ ਟੈਪ ਕਰੋ"</string>
    <string name="screenshot_failed_title" msgid="3259148215671936891">"ਸਕ੍ਰੀਨਸ਼ਾਟ ਰੱਖਿਅਤ ਨਹੀਂ ਕੀਤਾ ਜਾ ਸਕਿਆ"</string>
    <string name="screenshot_failed_to_save_unknown_text" msgid="1506621600548684129">"ਸਕ੍ਰੀਨਸ਼ਾਟ ਦੁਬਾਰਾ ਲੈ ਕੇ ਦੇਖੋ"</string>
    <string name="screenshot_failed_to_save_text" msgid="8344173457344027501">"ਸੀਮਿਤ ਸਟੋਰੇਜ ਹੋਣ ਕਾਰਨ ਸਕ੍ਰੀਨਸ਼ਾਟ ਰੱਖਿਅਤ ਨਹੀਂ ਕੀਤਾ ਜਾ ਸਕਦਾ"</string>
    <string name="screenshot_failed_to_capture_text" msgid="7818288545874407451">"ਐਪ ਜਾਂ ਤੁਹਾਡੀ ਸੰਸਥਾ ਵੱਲੋਂ ਸਕ੍ਰੀਨਸ਼ਾਟ ਲੈਣ ਦੀ ਇਜਾਜ਼ਤ ਨਹੀਂ ਦਿੱਤੀ ਗਈ ਹੈ"</string>
    <string name="screenshot_dismiss_ui_description" msgid="934736855340147968">"ਸਕ੍ਰੀਨਸ਼ਾਟ ਖਾਰਜ ਕਰੋ"</string>
    <string name="screenshot_preview_description" msgid="669177537416980449">"ਸਕ੍ਰੀਨਸ਼ਾਟ ਖੋਲ੍ਹੋ"</string>
    <string name="screenrecord_name" msgid="2596401223859996572">"ਸਕ੍ਰੀਨ ਰਿਕਾਰਡਰ"</string>
    <string name="screenrecord_channel_description" msgid="4147077128486138351">"ਕਿਸੇ ਸਕ੍ਰੀਨ ਰਿਕਾਰਡ ਸੈਸ਼ਨ ਲਈ ਚੱਲ ਰਹੀ ਸੂਚਨਾ"</string>
    <string name="screenrecord_start_label" msgid="1750350278888217473">"ਕੀ ਰਿਕਾਰਡਿੰਗ ਸ਼ੁਰੂ ਕਰਨੀ ਹੈ?"</string>
    <string name="screenrecord_description" msgid="1123231719680353736">"ਰਿਕਾਰਡਿੰਗ ਕਰਨ ਵੇਲੇ, Android ਸਿਸਟਮ ਕੋਈ ਵੀ ਅਜਿਹੀ ਸੰਵੇਦਨਸ਼ੀਲ ਜਾਣਕਾਰੀ ਕੈਪਚਰ ਕਰ ਸਕਦਾ ਹੈ ਜੋ ਤੁਹਾਡੀ ਸਕ੍ਰੀਨ \'ਤੇ ਦਿਖਣਯੋਗ ਹੈ ਜਾਂ ਤੁਹਾਡੇ ਡੀਵਾਈਸ \'ਤੇ ਚਲਾਈ ਜਾਂਦੀ ਹੈ। ਇਸ ਵਿੱਚ ਪਾਸਵਰਡ, ਭੁਗਤਾਨ ਵੇਰਵੇ, ਫ਼ੋਟੋਆਂ, ਸੁਨੇਹੇ ਅਤੇ ਆਡੀਓ ਸ਼ਾਮਲ ਹਨ।"</string>
    <string name="screenrecord_audio_label" msgid="6183558856175159629">"ਆਡੀਓ ਰਿਕਾਰਡ ਕਰੋ"</string>
    <string name="screenrecord_device_audio_label" msgid="9016927171280567791">"ਡੀਵਾਈਸ ਆਡੀਓ"</string>
    <string name="screenrecord_device_audio_description" msgid="4922694220572186193">"ਤੁਹਾਡੇ ਡੀਵਾਈਸ ਦੀ ਧੁਨੀ, ਜਿਵੇਂ ਕਿ ਸੰਗੀਤ, ਕਾਲਾਂ ਅਤੇ ਰਿੰਗਟੋਨਾਂ"</string>
    <string name="screenrecord_mic_label" msgid="2111264835791332350">"ਮਾਈਕ੍ਰੋਫ਼ੋਨ"</string>
    <string name="screenrecord_device_audio_and_mic_label" msgid="1831323771978646841">"ਡੀਵਾਈਸ ਆਡੀਓ ਅਤੇ ਮਾਈਕ੍ਰੋਫ਼ੋਨ"</string>
    <string name="screenrecord_start" msgid="330991441575775004">"ਸ਼ੁਰੂ ਕਰੋ"</string>
    <string name="screenrecord_ongoing_screen_only" msgid="4459670242451527727">"ਸਕ੍ਰੀਨ ਨੂੰ ਰਿਕਾਰਡ ਕੀਤਾ ਜਾ ਰਿਹਾ ਹੈ"</string>
    <string name="screenrecord_ongoing_screen_and_audio" msgid="5351133763125180920">"ਸਕ੍ਰੀਨ ਅਤੇ ਆਡੀਓ ਨੂੰ ਰਿਕਾਰਡ ਕੀਤਾ ਜਾ ਰਿਹਾ ਹੈ"</string>
    <string name="screenrecord_taps_label" msgid="1595690528298857649">"ਸਕ੍ਰੀਨ \'ਤੇ ਸਪਰਸ਼ਾਂ ਨੂੰ ਦਿਖਾਓ"</string>
    <string name="screenrecord_stop_text" msgid="6549288689506057686">"ਰੋਕਣ ਲਈ ਟੈਪ ਕਰੋ"</string>
    <string name="screenrecord_stop_label" msgid="72699670052087989">"ਬੰਦ ਕਰੋ"</string>
    <string name="screenrecord_pause_label" msgid="6004054907104549857">"ਰੋਕੋ"</string>
    <string name="screenrecord_resume_label" msgid="4972223043729555575">"ਮੁੜ-ਚਾਲੂ ਕਰੋ"</string>
    <string name="screenrecord_cancel_label" msgid="7850926573274483294">"ਰੱਦ ਕਰੋ"</string>
    <string name="screenrecord_share_label" msgid="5025590804030086930">"ਸਾਂਝਾ ਕਰੋ"</string>
    <string name="screenrecord_delete_label" msgid="1376347010553987058">"ਮਿਟਾਓ"</string>
    <string name="screenrecord_cancel_success" msgid="1775448688137393901">"ਸਕ੍ਰੀਨ ਦੀ ਰਿਕਾਰਡਿੰਗ ਰੱਦ ਕੀਤੀ ਗਈ"</string>
    <string name="screenrecord_save_message" msgid="490522052388998226">"ਸਕ੍ਰੀਨ ਰਿਕਾਰਡਿੰਗ ਰੱਖਿਅਤ ਕੀਤੀ ਗਈ, ਦੇਖਣ ਲਈ ਟੈਪ ਕਰੋ"</string>
    <string name="screenrecord_delete_description" msgid="1604522770162810570">"ਸਕ੍ਰੀਨ ਰਿਕਾਰਡਿੰਗ ਨੂੰ ਮਿਟਾਇਆ ਗਿਆ"</string>
    <string name="screenrecord_delete_error" msgid="2870506119743013588">"ਸਕ੍ਰੀਨ ਰਿਕਾਰਡਿੰਗ ਨੂੰ ਮਿਟਾਉਣ ਦੌਰਾਨ ਗੜਬੜ ਹੋਈ"</string>
    <string name="screenrecord_permission_error" msgid="7856841237023137686">"ਇਜਾਜ਼ਤਾਂ ਪ੍ਰਾਪਤ ਕਰਨਾ ਅਸਫਲ ਰਿਹਾ"</string>
    <string name="screenrecord_start_error" msgid="2200660692479682368">"ਸਕ੍ਰੀਨ ਰਿਕਾਰਡਿੰਗ ਨੂੰ ਸ਼ੁਰੂ ਕਰਨ ਵੇਲੇ ਗੜਬੜ ਹੋਈ"</string>
    <string name="usb_preference_title" msgid="1439924437558480718">"USB ਫਾਈਲ ਟ੍ਰਾਂਸਫਰ ਚੋਣਾਂ"</string>
    <string name="use_mtp_button_title" msgid="5036082897886518086">"ਇੱਕ ਮੀਡੀਆ ਪਲੇਅਰ (MTP) ਦੇ ਤੌਰ ਤੇ ਮਾਊਂਟ ਕਰੋ"</string>
    <string name="use_ptp_button_title" msgid="7676427598943446826">"ਇੱਕ ਕੈਮਰੇ (PTP) ਦੇ ਤੌਰ ਤੇ ਮਾਊਂਟ ਕਰੋ"</string>
    <string name="installer_cd_button_title" msgid="5499998592841984743">"Mac ਲਈ Android ਫ਼ਾਈਲ ਟ੍ਰਾਂਸਫਰ ਐਪ ਸਥਾਪਤ ਕਰੋ"</string>
    <string name="accessibility_back" msgid="6530104400086152611">"ਪਿੱਛੇ"</string>
    <string name="accessibility_home" msgid="5430449841237966217">"ਘਰ"</string>
    <string name="accessibility_menu" msgid="2701163794470513040">"ਮੀਨੂ"</string>
    <string name="accessibility_accessibility_button" msgid="4089042473497107709">"ਪਹੁੰਚਯੋਗਤਾ"</string>
    <string name="accessibility_rotate_button" msgid="1238584767612362586">"ਸਕ੍ਰੀਨ ਘੁਮਾਓ"</string>
    <string name="accessibility_recent" msgid="901641734769533575">"ਰੂਪ-ਰੇਖਾ"</string>
    <string name="accessibility_search_light" msgid="524741790416076988">"ਖੋਜੋ"</string>
    <string name="accessibility_camera_button" msgid="2938898391716647247">"ਕੈਮਰਾ"</string>
    <string name="accessibility_phone_button" msgid="4256353121703100427">"ਫ਼ੋਨ ਕਰੋ"</string>
    <string name="accessibility_voice_assist_button" msgid="6497706615649754510">"ਅਵਾਜ਼ੀ ਸਹਾਇਕ"</string>
    <string name="accessibility_unlock_button" msgid="122785427241471085">"ਅਣਲਾਕ ਕਰੋ"</string>
    <string name="accessibility_waiting_for_fingerprint" msgid="5209142744692162598">"ਫਿੰਗਰਪ੍ਰਿੰਟ ਦੀ ਉਡੀਕ ਹੋ ਰਹੀ ਹੈ"</string>
    <string name="accessibility_unlock_without_fingerprint" msgid="1811563723195375298">"ਆਪਣਾ ਫਿੰਗਰਪ੍ਰਿੰਟ ਵਰਤੇ ਬਿਨਾਂ ਅਣਲਾਕ ਕਰੋ"</string>
    <string name="accessibility_scanning_face" msgid="3093828357921541387">"ਚਿਹਰਾ ਸਕੈਨ ਕੀਤਾ ਜਾ ਰਿਹਾ ਹੈ"</string>
    <string name="accessibility_send_smart_reply" msgid="8885032190442015141">"ਭੇਜੋ"</string>
    <string name="accessibility_manage_notification" msgid="582215815790143983">"ਸੂਚਨਾਵਾਂ ਦਾ ਪ੍ਰਬੰਧਨ ਕਰੋ"</string>
    <string name="phone_label" msgid="5715229948920451352">"ਫ਼ੋਨ ਖੋਲ੍ਹੋ"</string>
    <string name="voice_assist_label" msgid="3725967093735929020">"ਅਵਾਜ਼ੀ ਸਹਾਇਕ ਖੋਲ੍ਹੋ"</string>
    <string name="camera_label" msgid="8253821920931143699">"ਕੈਮਰਾ ਖੋਲ੍ਹੋ"</string>
    <string name="cancel" msgid="1089011503403416730">"ਰੱਦ ਕਰੋ"</string>
    <string name="biometric_dialog_confirm" msgid="2005978443007344895">"ਪੁਸ਼ਟੀ ਕਰੋ"</string>
    <string name="biometric_dialog_try_again" msgid="8575345628117768844">"ਦੁਬਾਰਾ ਕੋਸ਼ਿਸ਼ ਕਰੋ"</string>
    <string name="biometric_dialog_empty_space_description" msgid="3330555462071453396">"ਪ੍ਰਮਾਣੀਕਰਨ ਰੱਦ ਕਰਨ ਲਈ ਟੈਪ ਕਰੋ"</string>
    <string name="biometric_dialog_face_icon_description_idle" msgid="4351777022315116816">"ਕਿਰਪਾ ਕਰਕੇ ਦੁਬਾਰਾ ਕੋਸ਼ਿਸ਼ ਕਰੋ"</string>
    <string name="biometric_dialog_face_icon_description_authenticating" msgid="3401633342366146535">"ਤੁਹਾਡਾ ਚਿਹਰਾ ਲੱਭਿਆ ਜਾ ਰਿਹਾ ਹੈ"</string>
    <string name="biometric_dialog_face_icon_description_authenticated" msgid="2242167416140740920">"ਚਿਹਰਾ ਪ੍ਰਮਾਣੀਕਿਰਤ ਹੋਇਆ"</string>
    <string name="biometric_dialog_face_icon_description_confirmed" msgid="7918067993953940778">"ਪੁਸ਼ਟੀ ਕੀਤੀ ਗਈ"</string>
    <string name="biometric_dialog_tap_confirm" msgid="9166350738859143358">"ਪੂਰਾ ਕਰਨ ਲਈ ਪੁਸ਼ਟੀ ਕਰੋ \'ਤੇ ਟੈਪ ਕਰੋ"</string>
    <string name="biometric_dialog_authenticated" msgid="7337147327545272484">"ਪ੍ਰਮਾਣਿਤ ਹੋਇਆ"</string>
    <string name="biometric_dialog_use_pin" msgid="8385294115283000709">"ਪਿੰਨ ਵਰਤੋ"</string>
    <string name="biometric_dialog_use_pattern" msgid="2315593393167211194">"ਪੈਟਰਨ ਵਰਤੋ"</string>
    <string name="biometric_dialog_use_password" msgid="3445033859393474779">"ਪਾਸਵਰਡ ਵਰਤੋ"</string>
    <string name="biometric_dialog_wrong_pin" msgid="1878539073972762803">"ਗਲਤ ਪਿੰਨ"</string>
    <string name="biometric_dialog_wrong_pattern" msgid="8954812279840889029">"ਗਲਤ ਪੈਟਰਨ"</string>
    <string name="biometric_dialog_wrong_password" msgid="69477929306843790">"ਗਲਤ ਪਾਸਵਰਡ"</string>
    <string name="biometric_dialog_credential_too_many_attempts" msgid="3083141271737748716">"ਬਹੁਤ ਸਾਰੀਆਂ ਗ਼ਲਤ ਕੋਸ਼ਿਸ਼ਾਂ।\n<xliff:g id="NUMBER">%d</xliff:g> ਸਕਿੰਟਾਂ ਵਿੱਚ ਦੁਬਾਰਾ ਕੋਸ਼ਿਸ਼ ਕਰੋ।"</string>
    <string name="biometric_dialog_credential_attempts_before_wipe" msgid="6751859711975516999">"ਦੁਬਾਰਾ ਕੋਸ਼ਿਸ਼ ਕਰੋ। <xliff:g id="MAX_ATTEMPTS">%2$d</xliff:g> ਵਿੱਚੋਂ <xliff:g id="ATTEMPTS_0">%1$d</xliff:g> ਕੋਸ਼ਿਸ਼।"</string>
    <string name="biometric_dialog_last_attempt_before_wipe_dialog_title" msgid="2874250099278693477">"ਤੁਹਾਡਾ ਡਾਟਾ ਮਿਟਾ ਦਿੱਤਾ ਜਾਵੇਗਾ"</string>
    <string name="biometric_dialog_last_pattern_attempt_before_wipe_device" msgid="6562299244825817598">"ਜੇ ਤੁਸੀਂ ਅਗਲੀ ਕੋਸ਼ਿਸ਼ ਵਿੱਚ ਕੋਈ ਗਲਤ ਪੈਟਰਨ ਦਾਖਲ ਕਰਦੇ ਹੋ, ਤਾਂ ਇਸ ਡੀਵਾਈਸ ਦਾ ਡਾਟਾ ਮਿਟਾ ਦਿੱਤਾ ਜਾਵੇਗਾ।"</string>
    <string name="biometric_dialog_last_pin_attempt_before_wipe_device" msgid="9151756675698215723">"ਜੇ ਤੁਸੀਂ ਅਗਲੀ ਕੋਸ਼ਿਸ਼ ਵਿੱਚ ਕੋਈ ਗਲਤ ਪਿੰਨ ਦਾਖਲ ਕਰਦੇ ਹੋ, ਤਾਂ ਇਸ ਡੀਵਾਈਸ ਦਾ ਡਾਟਾ ਮਿਟਾ ਦਿੱਤਾ ਜਾਵੇਗਾ।"</string>
    <string name="biometric_dialog_last_password_attempt_before_wipe_device" msgid="2363778585575998317">"ਜੇ ਤੁਸੀਂ ਅਗਲੀ ਕੋਸ਼ਿਸ਼ ਵਿੱਚ ਕੋਈ ਗਲਤ ਪਾਸਵਰਡ ਦਾਖਲ ਕਰਦੇ ਹੋ, ਤਾਂ ਇਸ ਡੀਵਾਈਸ ਦਾ ਡਾਟਾ ਮਿਟਾ ਦਿੱਤਾ ਜਾਵੇਗਾ।"</string>
    <string name="biometric_dialog_last_pattern_attempt_before_wipe_user" msgid="8400180746043407270">"ਜੇ ਤੁਸੀਂ ਅਗਲੀ ਕੋਸ਼ਿਸ਼ ਵਿੱਚ ਕੋਈ ਗਲਤ ਪੈਟਰਨ ਦਾਖਲ ਕਰਦੇ ਹੋ, ਤਾਂ ਇਸ ਵਰਤੋਂਕਾਰ ਨੂੰ ਮਿਟਾ ਦਿੱਤਾ ਜਾਵੇਗਾ।"</string>
    <string name="biometric_dialog_last_pin_attempt_before_wipe_user" msgid="4159878829962411168">"ਜੇ ਤੁਸੀਂ ਅਗਲੀ ਕੋਸ਼ਿਸ਼ ਵਿੱਚ ਕੋਈ ਗਲਤ ਪਿੰਨ ਦਾਖਲ ਕਰਦੇ ਹੋ, ਤਾਂ ਇਸ ਵਰਤੋਂਕਾਰ ਨੂੰ ਮਿਟਾ ਦਿੱਤਾ ਜਾਵੇਗਾ।"</string>
    <string name="biometric_dialog_last_password_attempt_before_wipe_user" msgid="4695682515465063885">"ਜੇ ਤੁਸੀਂ ਅਗਲੀ ਕੋਸ਼ਿਸ਼ ਵਿੱਚ ਕੋਈ ਗਲਤ ਪਾਸਵਰਡ ਦਾਖਲ ਕਰਦੇ ਹੋ, ਤਾਂ ਇਸ ਵਰਤੋਂਕਾਰ ਨੂੰ ਮਿਟਾ ਦਿੱਤਾ ਜਾਵੇਗਾ।"</string>
    <string name="biometric_dialog_last_pattern_attempt_before_wipe_profile" msgid="6045224069529284686">"ਜੇ ਤੁਸੀਂ ਅਗਲੀ ਕੋਸ਼ਿਸ਼ ਵਿੱਚ ਕੋਈ ਗਲਤ ਪੈਟਰਨ ਦਾਖਲ ਕਰਦੇ ਹੋ, ਤਾਂ ਤੁਹਾਡਾ ਕਾਰਜ ਪ੍ਰੋਫਾਈਲ ਅਤੇ ਇਸ ਦਾ ਡਾਟਾ ਮਿਟਾ ਦਿੱਤਾ ਜਾਵੇਗਾ।"</string>
    <string name="biometric_dialog_last_pin_attempt_before_wipe_profile" msgid="545567685899091757">"ਜੇ ਤੁਸੀਂ ਅਗਲੀ ਕੋਸ਼ਿਸ਼ ਵਿੱਚ ਕੋਈ ਗਲਤ ਪਿੰਨ ਦਾਖਲ ਕਰਦੇ ਹੋ, ਤਾਂ ਤੁਹਾਡਾ ਕਾਰਜ ਪ੍ਰੋਫਾਈਲ ਅਤੇ ਇਸ ਦਾ ਡਾਟਾ ਮਿਟਾ ਦਿੱਤਾ ਜਾਵੇਗਾ।"</string>
    <string name="biometric_dialog_last_password_attempt_before_wipe_profile" msgid="8538032972389729253">"ਜੇ ਤੁਸੀਂ ਅਗਲੀ ਕੋਸ਼ਿਸ਼ ਵਿੱਚ ਕੋਈ ਗਲਤ ਪਾਸਵਰਡ ਦਾਖਲ ਕਰਦੇ ਹੋ, ਤਾਂ ਤੁਹਾਡਾ ਕਾਰਜ ਪ੍ਰੋਫਾਈਲ ਅਤੇ ਇਸ ਦਾ ਡਾਟਾ ਮਿਟਾ ਦਿੱਤਾ ਜਾਵੇਗਾ।"</string>
    <string name="biometric_dialog_failed_attempts_now_wiping_device" msgid="6585503524026243042">"ਬਹੁਤ ਸਾਰੀਆਂ ਗਲਤ ਕੋਸ਼ਿਸ਼ਾਂ। ਇਸ ਡੀਵਾਈਸ ਦਾ ਡਾਟਾ ਮਿਟਾਇਆ ਜਾਵੇਗਾ।"</string>
    <string name="biometric_dialog_failed_attempts_now_wiping_user" msgid="7015008539146949115">"ਬਹੁਤ ਸਾਰੀਆਂ ਗਲਤ ਕੋਸ਼ਿਸ਼ਾਂ। ਇਸ ਵਰਤੋਂਕਾਰ ਨੂੰ ਮਿਟਾਇਆ ਜਾਵੇਗਾ।"</string>
    <string name="biometric_dialog_failed_attempts_now_wiping_profile" msgid="5239378521440749682">"ਬਹੁਤ ਸਾਰੀਆਂ ਗਲਤ ਕੋਸ਼ਿਸ਼ਾਂ। ਇਹ ਕਾਰਜ ਪ੍ਰੋਫਾਈਲ ਅਤੇ ਇਸਦਾ ਡਾਟਾ ਮਿਟਾਇਆ ਜਾਵੇਗਾ।"</string>
    <string name="biometric_dialog_now_wiping_dialog_dismiss" msgid="7189432882125106154">"ਖਾਰਜ ਕਰੋ"</string>
    <string name="fingerprint_dialog_touch_sensor" msgid="2817887108047658975">"ਫਿੰਗਰਪ੍ਰਿੰਟ ਸੈਂਸਰ ਨੂੰ ਸਪੱਰਸ਼ ਕਰੋ"</string>
    <string name="accessibility_fingerprint_dialog_fingerprint_icon" msgid="4465698996175640549">"ਫਿੰਗਰਪ੍ਰਿੰਟ ਦਾ ਪ੍ਰਤੀਕ"</string>
    <string name="face_dialog_looking_for_face" msgid="2656848512116189509">"ਤੁਹਾਡੀ ਪਛਾਣ ਕੀਤੀ ਜਾ ਰਹੀ ਹੈ…"</string>
    <string name="accessibility_face_dialog_face_icon" msgid="8335095612223716768">"ਚਿਹਰਾ ਪ੍ਰਤੀਕ"</string>
    <string name="accessibility_compatibility_zoom_button" msgid="5845799798708790509">"ਅਨੁਰੂਪਤਾ ਜ਼ੂਮ ਬਟਨ।"</string>
    <string name="accessibility_compatibility_zoom_example" msgid="2617218726091234073">"ਵੱਡੀ ਸਕ੍ਰੀਨ ਤੇ ਛੋਟਾ ਜ਼ੂਮ ਕਰੋ।"</string>
    <string name="accessibility_bluetooth_connected" msgid="4745196874551115205">"Bluetooth ਕਨੈਕਟ ਕੀਤੀ।"</string>
    <string name="accessibility_bluetooth_disconnected" msgid="7195823280221275929">"Bluetooth ਡਿਸਕਨੈਕਟ ਕੀਤਾ।"</string>
    <string name="accessibility_no_battery" msgid="3789287732041910804">"ਕੋਈ ਬੈਟਰੀ ਨਹੀਂ।"</string>
    <string name="accessibility_battery_one_bar" msgid="8868347318237585329">"ਬੈਟਰੀ ਇੱਕ ਬਾਰ।"</string>
    <string name="accessibility_battery_two_bars" msgid="7895789999668425551">"ਬੈਟਰੀ ਦੋ ਬਾਰਸ।"</string>
    <string name="accessibility_battery_three_bars" msgid="118341923832368291">"ਬੈਟਰੀ ਤਿੰਨ ਬਾਰਸ।"</string>
    <string name="accessibility_battery_full" msgid="1480463938961288494">"ਬੈਟਰੀ ਪੂਰੀ।"</string>
    <string name="accessibility_no_phone" msgid="8828412144430247025">"ਕੋਈ ਫ਼ੋਨ ਨਹੀਂ।"</string>
    <string name="accessibility_phone_one_bar" msgid="8786055123727785588">"ਫ਼ੋਨ ਇੱਕ ਬਾਰ।"</string>
    <string name="accessibility_phone_two_bars" msgid="3316909612598670674">"ਫ਼ੋਨ ਦੋ ਬਾਰਸ।"</string>
    <string name="accessibility_phone_three_bars" msgid="5670937367300884534">"ਫ਼ੋਨ ਤਿੰਨ ਬਾਰਸ।"</string>
    <string name="accessibility_phone_signal_full" msgid="1103449569988869971">"ਫ਼ੋਨ ਸਿਗਨਲ ਪੂਰਾ।"</string>
    <string name="accessibility_no_data" msgid="2124768255213392359">"ਕੋਈ  ਡਾਟਾ  ਨਹੀਂ।"</string>
    <string name="accessibility_data_one_bar" msgid="3226985124149387055">" ਡਾਟਾ  ਇੱਕ ਬਾਰ।"</string>
    <string name="accessibility_data_two_bars" msgid="4576231688545173059">" ਡਾਟਾ  ਦੋ ਬਾਰਸ।"</string>
    <string name="accessibility_data_three_bars" msgid="3036562180893930325">" ਡਾਟਾ  ਤਿੰਨ ਬਾਰ।"</string>
    <string name="accessibility_data_signal_full" msgid="283507058258113551">" ਡਾਟਾ  ਸਿਗਨਲ ਪੂਰਾ।"</string>
    <string name="accessibility_wifi_name" msgid="4863440268606851734">"<xliff:g id="WIFI">%s</xliff:g> ਨਾਲ ਕਨੈਕਟ ਕੀਤਾ।"</string>
    <string name="accessibility_bluetooth_name" msgid="7300973230214067678">"<xliff:g id="BLUETOOTH">%s</xliff:g> ਨਾਲ ਕਨੈਕਟ ਕੀਤਾ।"</string>
    <string name="accessibility_cast_name" msgid="7344437925388773685">"<xliff:g id="CAST">%s</xliff:g> ਨਾਲ ਕਨੈਕਟ ਕੀਤਾ ਗਿਆ।"</string>
    <string name="accessibility_no_wimax" msgid="2014864207473859228">"ਕੋਈ WiMAX ਨਹੀਂ।"</string>
    <string name="accessibility_wimax_one_bar" msgid="2996915709342221412">"WiMAX ਇੱਕ ਬਾਰ।"</string>
    <string name="accessibility_wimax_two_bars" msgid="7335485192390018939">"WiMAX ਦੋ ਬਾਰਸ।"</string>
    <string name="accessibility_wimax_three_bars" msgid="2773714362377629938">"WiMAX ਤਿੰਨ ਬਾਰਸ।"</string>
    <string name="accessibility_wimax_signal_full" msgid="3101861561730624315">"WiMAX ਸਿਗਨਲ ਪੂਰਾ।"</string>
    <string name="accessibility_ethernet_disconnected" msgid="2097190491174968655">"ਈਥਰਨੈੱਟ ਡਿਸਕਨੈਕਟ ਹੋ ਗਿਆ।"</string>
    <string name="accessibility_ethernet_connected" msgid="3988347636883115213">"ਈਥਰਨੈੱਟ ਕਨੈਕਟ ਹੋ ਗਿਆ।"</string>
    <string name="accessibility_no_signal" msgid="1115622734914921920">"ਕੋਈ ਸਿਗਨਲ ਨਹੀਂ।"</string>
    <string name="accessibility_not_connected" msgid="4061305616351042142">"ਕਨੈਕਟ ਨਹੀਂ ਕੀਤਾ।"</string>
    <string name="accessibility_zero_bars" msgid="1364823964848784827">"ਸਿਫ਼ਰ ਬਾਰਸ।"</string>
    <string name="accessibility_one_bar" msgid="6312250030039240665">"ਇੱਕ ਬਾਰ।"</string>
    <string name="accessibility_two_bars" msgid="1335676987274417121">"ਦੋ ਬਾਰਸ।"</string>
    <string name="accessibility_three_bars" msgid="819417766606501295">"ਤਿੰਨ ਬਾਰਸ।"</string>
    <string name="accessibility_signal_full" msgid="5920148525598637311">"ਸਿਗਨਲ ਪੂਰਾ।"</string>
    <string name="accessibility_desc_on" msgid="2899626845061427845">"ਚਾਲੂ।"</string>
    <string name="accessibility_desc_off" msgid="8055389500285421408">"ਬੰਦ।"</string>
    <string name="accessibility_desc_connected" msgid="3082590384032624233">"ਕਨੈਕਟ ਕੀਤਾ।"</string>
    <string name="accessibility_desc_connecting" msgid="8011433412112903614">"ਕਨੈਕਟ ਕਰ ਰਿਹਾ ਹੈ।"</string>
    <string name="data_connection_gprs" msgid="2752584037409568435">"GPRS"</string>
    <string name="data_connection_hspa" msgid="6096234094857660873">"HSPA"</string>
    <string name="data_connection_3g" msgid="1215807817895516914">"3G"</string>
    <string name="data_connection_3_5g" msgid="4097346596394846450">"H"</string>
    <string name="data_connection_3_5g_plus" msgid="8938598386721354697">"H+"</string>
    <string name="data_connection_4g" msgid="5770196771037980730">"4G"</string>
    <string name="data_connection_4g_plus" msgid="780615287092000279">"4G+"</string>
    <string name="data_connection_lte" msgid="557021044282539923">"LTE"</string>
    <string name="data_connection_lte_plus" msgid="4799302403782283178">"LTE+"</string>
    <string name="data_connection_cdma" msgid="7678457855627313518">"1X"</string>
    <string name="data_connection_roaming" msgid="375650836665414797">"ਰੋਮਿੰਗ"</string>
    <string name="data_connection_edge" msgid="6316755666481405762">"EDGE"</string>
    <string name="accessibility_data_connection_wifi" msgid="4422160347472742434">"ਵਾਈ-ਫਾਈ"</string>
    <string name="accessibility_no_sim" msgid="1140839832913084973">"ਕੋਈ SIM ਨਹੀਂ।"</string>
    <string name="accessibility_cell_data" msgid="172950885786007392">"ਮੋਬਾਈਲ ਡਾਟਾ"</string>
    <string name="accessibility_cell_data_on" msgid="691666434519443162">"ਮੋਬਾਈਲ ਡਾਟਾ ਚਾਲੂ"</string>
    <string name="cell_data_off_content_description" msgid="9165555931499878044">"ਮੋਬਾਈਲ ਡਾਟਾ ਬੰਦ"</string>
    <string name="not_default_data_content_description" msgid="6757881730711522517">"ਡਾਟਾ ਵਰਤਣ ਲਈ ਸੈੱਟ ਨਹੀਂ"</string>
    <string name="cell_data_off" msgid="4886198950247099526">"ਬੰਦ"</string>
    <string name="accessibility_bluetooth_tether" msgid="6327291292208790599">"ਬਲੂਟੁੱਥ ਟੈਦਰਿੰਗ।"</string>
    <string name="accessibility_airplane_mode" msgid="1899529214045998505">"ਏਅਰਪਲੇਨ ਮੋਡ।"</string>
    <string name="accessibility_vpn_on" msgid="8037549696057288731">"VPN ਚਾਲੂ ਹੈ।"</string>
    <string name="accessibility_no_sims" msgid="5711270400476534667">"ਕੋਈ ਸਿਮ ਕਾਰਡ ਨਹੀਂ।"</string>
    <string name="carrier_network_change_mode" msgid="5174141476991149918">"ਕੈਰੀਅਰ ਨੈੱਟਵਰਕ ਦੀ ਬਦਲੀ"</string>
    <string name="accessibility_battery_details" msgid="6184390274150865789">"ਬੈਟਰੀ ਵੇਰਵੇ ਖੋਲ੍ਹੋ"</string>
    <string name="accessibility_battery_level" msgid="5143715405241138822">"ਬੈਟਰੀ <xliff:g id="NUMBER">%d</xliff:g> ਪ੍ਰਤੀਸ਼ਤ ਹੈ।"</string>
    <string name="accessibility_battery_level_with_estimate" msgid="4843119982547599452">"ਬੈਟਰੀ <xliff:g id="PERCENTAGE">%1$s</xliff:g> ਫ਼ੀਸਦ, ਤੁਹਾਡੀ ਵਰਤੋਂ ਦੇ ਆਧਾਰ \'ਤੇ ਲਗਭਗ <xliff:g id="TIME">%2$s</xliff:g> ਬਾਕੀ"</string>
    <string name="accessibility_battery_level_charging" msgid="8892191177774027364">"ਬੈਟਰੀ ਚਾਰਜ ਹੋ ਰਹੀ ਹੈ, <xliff:g id="BATTERY_PERCENTAGE">%d</xliff:g> ਪ੍ਰਤੀਸ਼ਤ ਹੋ ਗਈ।"</string>
    <string name="accessibility_settings_button" msgid="2197034218538913880">"ਸਿਸਟਮ ਸੈਟਿੰਗਾਂ।"</string>
    <string name="accessibility_notifications_button" msgid="3960913924189228831">"ਸੂਚਨਾਵਾਂ।"</string>
    <string name="accessibility_overflow_action" msgid="8555835828182509104">"ਸਾਰੀਆਂ ਸੂਚਨਾਵਾਂ ਦੇਖੋ"</string>
    <string name="accessibility_remove_notification" msgid="1641455251495815527">"ਸੂਚਨਾ ਹਟਾਓ।"</string>
    <string name="accessibility_gps_enabled" msgid="4061313248217660858">"GPS ਸਮਰਥਿਤ।"</string>
    <string name="accessibility_gps_acquiring" msgid="896207402196024040">"GPS ਪ੍ਰਾਪਤ ਕਰ ਰਿਹਾ ਹੈ।"</string>
    <string name="accessibility_tty_enabled" msgid="1123180388823381118">"ਟੈਲੀ ਟਾਈਪਰਾਈਟਰ ਸਮਰਥਿਤ।"</string>
    <string name="accessibility_ringer_vibrate" msgid="6261841170896561364">"ਰਿੰਗਰ ਥਰਥਰਾਹਟ।"</string>
    <string name="accessibility_ringer_silent" msgid="8994620163934249882">"ਰਿੰਗਰ ਸਾਈਲੈਂਟ।"</string>
    <!-- no translation found for accessibility_casting (8708751252897282313) -->
    <skip />
    <!-- no translation found for accessibility_work_mode (1280025758672376313) -->
    <skip />
    <string name="accessibility_notification_dismissed" msgid="4411652015138892952">"ਸੂਚਨਾ ਰੱਦ ਕੀਤੀ।"</string>
    <string name="accessibility_desc_notification_shade" msgid="5355229129428759989">"ਸੂਚਨਾ ਸ਼ੇਡ।"</string>
    <string name="accessibility_desc_quick_settings" msgid="4374766941484719179">"ਤਤਕਾਲ ਸੈਟਿੰਗਾਂ।"</string>
    <string name="accessibility_desc_lock_screen" msgid="5983125095181194887">" ਲਾਕ  ਸਕ੍ਰੀਨ।"</string>
    <string name="accessibility_desc_settings" msgid="6728577365389151969">"ਸੈਟਿੰਗਾਂ"</string>
    <string name="accessibility_desc_recent_apps" msgid="1748675199348914194">"ਰੂਪ-ਰੇਖਾ।"</string>
    <string name="accessibility_desc_work_lock" msgid="4355620395354680575">"ਕਾਰਜ-ਸਥਾਨ  ਲਾਕ  ਸਕ੍ਰੀਨ"</string>
    <string name="accessibility_desc_close" msgid="8293708213442107755">"ਬੰਦ ਕਰੋ"</string>
    <string name="accessibility_quick_settings_wifi" msgid="167707325133803052">"<xliff:g id="SIGNAL">%1$s</xliff:g>।"</string>
    <string name="accessibility_quick_settings_wifi_changed_off" msgid="2230487165558877262">"Wifi ਬੰਦ ਕੀਤਾ।"</string>
    <string name="accessibility_quick_settings_wifi_changed_on" msgid="1490362586009027611">"Wifi ਚਾਲੂ ਕੀਤਾ।"</string>
    <string name="accessibility_quick_settings_mobile" msgid="1817825313718492906">"ਮੋਬਾਈਲ <xliff:g id="SIGNAL">%1$s</xliff:g>। <xliff:g id="TYPE">%2$s</xliff:g>। <xliff:g id="NETWORK">%3$s</xliff:g>।"</string>
    <string name="accessibility_quick_settings_battery" msgid="533594896310663853">"ਬੈਟਰੀ <xliff:g id="STATE">%s</xliff:g>।"</string>
    <string name="accessibility_quick_settings_airplane_off" msgid="1275658769368793228">"ਏਅਰਪਲੇਨ ਮੋਡ ਬੰਦ।"</string>
    <string name="accessibility_quick_settings_airplane_on" msgid="8106176561295294255">"ਏਅਰਪਲੇਨ ਮੋਡ ਚਾਲੂ।"</string>
    <string name="accessibility_quick_settings_airplane_changed_off" msgid="8880183481476943754">"ਏਅਰਪਲੇਨ ਮੋਡ ਬੰਦ ਹੈ।"</string>
    <string name="accessibility_quick_settings_airplane_changed_on" msgid="6327378061894076288">"ਏਅਰਪਲੇਨ ਮੋਡ ਚਾਲੂ ਹੋਇਆ"</string>
    <string name="accessibility_quick_settings_dnd_none_on" msgid="3235552940146035383">"ਸੰਪੂਰਨ ਖਾਮੋਸ਼ੀ"</string>
    <string name="accessibility_quick_settings_dnd_alarms_on" msgid="3375848309132140014">"ਸਿਰਫ਼ ਅਲਾਰਮ"</string>
    <string name="accessibility_quick_settings_dnd" msgid="2415967452264206047">"ਪਰੇਸ਼ਾਨ ਨਾ ਕਰੋ।"</string>
    <string name="accessibility_quick_settings_dnd_changed_off" msgid="1457150026842505799">"\'ਪਰੇਸ਼ਾਨ ਨਾ ਕਰੋ\' ਨੂੰ ਬੰਦ ਕੀਤਾ ਗਿਆ।"</string>
    <string name="accessibility_quick_settings_dnd_changed_on" msgid="186315911607486129">"\'ਪਰੇਸ਼ਾਨ ਨਾ ਕਰੋ\' ਨੂੰ ਚਾਲੂ ਕੀਤਾ ਗਿਆ।"</string>
    <string name="accessibility_quick_settings_bluetooth" msgid="8250942386687551283">"ਬਲੂਟੁੱਥ।"</string>
    <string name="accessibility_quick_settings_bluetooth_off" msgid="3795983516942423240">"Bluetooth ਬੰਦ।"</string>
    <string name="accessibility_quick_settings_bluetooth_on" msgid="3819082137684078013">"Bluetooth ਚਾਲੂ।"</string>
    <string name="accessibility_quick_settings_bluetooth_connecting" msgid="7362294657419149294">"Bluetooth ਕਨੈਕਟ ਕਰ ਰਿਹਾ ਹੈ।"</string>
    <string name="accessibility_quick_settings_bluetooth_connected" msgid="5237625393869747261">"Bluetooth ਕਨੈਕਟ ਕੀਤੀ।"</string>
    <string name="accessibility_quick_settings_bluetooth_changed_off" msgid="3344226652293797283">"Bluetooth ਬੰਦ ਹੈ।"</string>
    <string name="accessibility_quick_settings_bluetooth_changed_on" msgid="1263282011749437549">"Bluetooth ਚਾਲੂ ਕੀਤੀ।"</string>
    <string name="accessibility_quick_settings_location_off" msgid="6122523378294740598">"ਟਿਕਾਣਾ ਰਿਪੋਰਟਿੰਗ ਬੰਦ।"</string>
    <string name="accessibility_quick_settings_location_on" msgid="6869947200325467243">"ਟਿਕਾਣਾ ਰਿਪੋਰਟਿੰਗ ਚਾਲੂ।"</string>
    <string name="accessibility_quick_settings_location_changed_off" msgid="5132776369388699133">"ਟਿਕਾਣਾ ਰਿਪੋਰਟਿੰਗ ਬੰਦ ਕੀਤੀ।"</string>
    <string name="accessibility_quick_settings_location_changed_on" msgid="7159115433070112154">"ਟਿਕਾਣਾ ਰਿਪੋਰਟਿੰਗ ਚਾਲੂ ਕੀਤੀ।"</string>
    <string name="accessibility_quick_settings_alarm" msgid="558094529584082090">"ਅਲਾਰਮ <xliff:g id="TIME">%s</xliff:g> ਲਈ ਸੈੱਟ ਕੀਤਾ ਗਿਆ।"</string>
    <string name="accessibility_quick_settings_close" msgid="2974895537860082341">"ਪੈਨਲ ਬੰਦ ਕਰੋ।"</string>
    <string name="accessibility_quick_settings_more_time" msgid="7646479831704665284">"ਹੋਰ ਸਮਾਂ।"</string>
    <string name="accessibility_quick_settings_less_time" msgid="9110364286464977870">"ਘੱਟ ਸਮਾਂ।"</string>
    <string name="accessibility_quick_settings_flashlight_off" msgid="7606563260714825190">"ਫਲੈਸ਼ਲਾਈਟ ਬੰਦ।"</string>
    <string name="accessibility_quick_settings_flashlight_unavailable" msgid="7458591827288347635">"ਫਲੈਸ਼ਲਾਈਟ ਉਪਲਬਧ ਨਹੀਂ ਹੈ।"</string>
    <string name="accessibility_quick_settings_flashlight_on" msgid="3785616827729850766">"ਫਲੈਸ਼ਲਾਈਟ ਚਾਲੂ।"</string>
    <string name="accessibility_quick_settings_flashlight_changed_off" msgid="3782375441381402599">"ਫਲੈਸ਼ਲਾਈਟ ਬੰਦ ਕੀਤਾ।"</string>
    <string name="accessibility_quick_settings_flashlight_changed_on" msgid="4747870681508334200">"ਫਲੈਸ਼ਲਾਈਟ ਚਾਲੂ ਕੀਤੀ।"</string>
    <string name="accessibility_quick_settings_color_inversion_changed_off" msgid="7548045840282925393">"ਰੰਗ ਦੀ ਉਲਟੀ ਤਰਤੀਬ ਬੰਦ ਕੀਤੀ।"</string>
    <string name="accessibility_quick_settings_color_inversion_changed_on" msgid="4711141858364404084">"ਰੰਗ ਦੀ ਉਲਟੀ ਤਰਤੀਬ ਚਾਲੂ ਕੀਤੀ।"</string>
    <string name="accessibility_quick_settings_hotspot_changed_off" msgid="7002061268910095176">"ਮੋਬਾਈਲ ਹੌਟਸਪੌਟ ਬੰਦ ਕੀਤਾ।"</string>
    <string name="accessibility_quick_settings_hotspot_changed_on" msgid="2576895346762408840">"ਮੋਬਾਈਲ ਹੌਟਸਪੌਟ ਚਾਲੂ ਕੀਤਾ।"</string>
    <string name="accessibility_casting_turned_off" msgid="1387906158563374962">"ਸਕ੍ਰੀਨ ਜੋੜਨਾ ਬੰਦ ਹੋਇਆ।"</string>
    <string name="accessibility_quick_settings_work_mode_off" msgid="562749867895549696">"ਕੰਮ ਮੋਡ ਬੰਦ ਹੈ।"</string>
    <string name="accessibility_quick_settings_work_mode_on" msgid="2779253456042059110">"ਕੰਮ ਮੋਡ ਚਾਲੂ ਹੈ।"</string>
    <string name="accessibility_quick_settings_work_mode_changed_off" msgid="6256690740556798683">"ਕੰਮ ਮੋਡ ਬੰਦ ਕੀਤਾ ਗਿਆ।"</string>
    <string name="accessibility_quick_settings_work_mode_changed_on" msgid="1105258550138313384">"ਕੰਮ ਮੋਡ ਚਾਲੂ ਕੀਤਾ ਗਿਆ।"</string>
    <string name="accessibility_quick_settings_data_saver_changed_off" msgid="4910847127871603832">"ਡਾਟਾ ਸੇਵਰ ਬੰਦ ਕੀਤਾ ਗਿਆ।"</string>
    <string name="accessibility_quick_settings_data_saver_changed_on" msgid="6370606590802623078">"ਡਾਟਾ ਸੇਵਰ ਚਾਲੂ ਕੀਤਾ ਗਿਆ।"</string>
    <string name="accessibility_quick_settings_sensor_privacy_changed_off" msgid="7608378211873807353">"ਸੈਂਸਰ ਪਰਦੇਦਾਰੀ ਬੰਦ ਹੈ।"</string>
    <string name="accessibility_quick_settings_sensor_privacy_changed_on" msgid="4267393685085328801">"ਸੈਂਸਰ ਪਰਦੇਦਾਰੀ ਚਾਲੂ ਹੈ।"</string>
    <string name="accessibility_brightness" msgid="5391187016177823721">"ਡਿਸਪਲੇ ਚਮਕ"</string>
    <string name="accessibility_ambient_display_charging" msgid="7725523068728128968">"ਚਾਰਜ ਹੋ ਰਿਹਾ ਹੈ"</string>
    <string name="data_usage_disabled_dialog_3g_title" msgid="5716594205739750015">"2G-3G ਡਾਟਾ ਰੁਕ ਗਿਆ ਹੈ"</string>
    <string name="data_usage_disabled_dialog_4g_title" msgid="1490779000057752281">"4G  ਡਾਟਾ  ਰੁਕ ਗਿਆ ਹੈ"</string>
    <string name="data_usage_disabled_dialog_mobile_title" msgid="2286843518689837719">"ਮੋਬਾਈਲ ਡਾਟਾ ਰੋਕ ਦਿੱਤਾ ਗਿਆ ਹੈ"</string>
    <string name="data_usage_disabled_dialog_title" msgid="9131615296036724838">" ਡਾਟਾ  ਰੁਕ ਗਿਆ ਹੈ"</string>
    <string name="data_usage_disabled_dialog" msgid="7933201635215099780">"ਤੁਸੀਂ ਤੁਹਾਡੇ ਵੱਲੋਂ ਸੈੱਟ ਕੀਤੀ ਗਈ ਡਾਟਾ ਸੀਮਾ \'ਤੇ ਪਹੁੰਚ ਚੁੱਕੇ ਹੋ। ਤੁਸੀਂ ਹੁਣ ਮੋਬਾਈਲ ਡਾਟੇ ਦੀ ਵਰਤੋਂ ਨਹੀਂ ਕਰ ਰਹੇ ਹੋ।\n\nਜੇਕਰ ਤੁਸੀਂ ਮੁੜ-ਸ਼ੁਰੂ ਕਰਦੇ ਹੋ, ਤਾਂ ਡਾਟਾ ਵਰਤੋਂ ਲਈ ਖਰਚੇ ਲਾਗੂ ਹੋ ਸਕਦੇ ਹਨ।"</string>
    <string name="data_usage_disabled_dialog_enable" msgid="2796648546086408937">"ਦੁਬਾਰਾ ਸ਼ੁਰੂ ਕਰੋ"</string>
    <string name="gps_notification_searching_text" msgid="231304732649348313">"GPS ਦੀ ਖੋਜ ਕਰ ਰਿਹਾ ਹੈ"</string>
    <string name="gps_notification_found_text" msgid="3145873880174658526">"GPS ਵੱਲੋਂ ਸੈੱਟ ਕੀਤਾ ਗਿਆ ਟਿਕਾਣਾ"</string>
    <string name="accessibility_location_active" msgid="2845747916764660369">"ਨਿਰਧਾਰਿਤ ਸਥਾਨ ਸੇਵਾ ਬੇਨਤੀਆਂ ਸਕਿਰਿਆ"</string>
    <string name="accessibility_sensors_off_active" msgid="2619725434618911551">"\'ਸੈਂਸਰ ਬੰਦ ਕਰੋ\' ਨੂੰ ਕਿਰਿਆਸ਼ੀਲ ਕਰੋ"</string>
    <string name="accessibility_clear_all" msgid="970525598287244592">"ਸਾਰੀਆਂ ਸੂਚਨਾਵਾਂ ਹਟਾਓ।"</string>
    <string name="notification_group_overflow_indicator" msgid="7605120293801012648">"+ <xliff:g id="NUMBER">%s</xliff:g>"</string>
    <plurals name="notification_group_overflow_description" formatted="false" msgid="91483442850649192">
      <item quantity="one">ਅੰਦਰ <xliff:g id="NUMBER_1">%s</xliff:g> ਹੋਰ ਸੂਚਨਾਵਾਂ।</item>
      <item quantity="other">ਅੰਦਰ <xliff:g id="NUMBER_1">%s</xliff:g> ਹੋਰ ਸੂਚਨਾਵਾਂ।</item>
    </plurals>
    <string name="notification_summary_message_format" msgid="5158219088501909966">"<xliff:g id="CONTACT_NAME">%1$s</xliff:g>: <xliff:g id="MESSAGE_CONTENT">%2$s</xliff:g>"</string>
    <string name="status_bar_notification_inspect_item_title" msgid="6818779631806163080">"ਸੂਚਨਾ ਸੈਟਿੰਗਾਂ"</string>
    <string name="status_bar_notification_app_settings_title" msgid="5050006438806013903">"<xliff:g id="APP_NAME">%s</xliff:g> ਸੈਟਿੰਗਾਂ"</string>
    <string name="accessibility_rotation_lock_off" msgid="3880436123632448930">"ਸਕ੍ਰੀਨ ਆਟੋਮੈਟਿਕਲੀ ਰੋਟੇਟ ਕਰੇਗੀ।"</string>
    <string name="accessibility_rotation_lock_on_landscape" msgid="936972553861524360">"ਸਕ੍ਰੀਨ ਲੈਂਡਸਕੇਪ ਅਨੁਕੂਲਨ ਵਿੱਚ  ਲਾਕ  ਕੀਤੀ ਹੈ।"</string>
    <string name="accessibility_rotation_lock_on_portrait" msgid="2356633398683813837">"ਸਕ੍ਰੀਨ ਪੋਰਟਰੇਟ ਅਨੁਕੂਲਨ ਵਿੱਚ  ਲਾਕ  ਕੀਤੀ ਗਈ ਹੈ।"</string>
    <string name="accessibility_rotation_lock_off_changed" msgid="5772498370935088261">"ਸਕ੍ਰੀਨ ਹੁਣ ਆਟੋਮੈਟਿਕਲੀ ਰੋਟੇਟ ਕਰੇਗੀ।"</string>
    <string name="accessibility_rotation_lock_on_landscape_changed" msgid="5785739044300729592">"ਸਕ੍ਰੀਨ ਹੁਣ ਲੈਂਡਸਕੇਪ ਅਨੁਕੂਲਨ ਵਿੱਚ  ਲਾਕ  ਕੀਤੀ ਗਈ ਹੈ।"</string>
    <string name="accessibility_rotation_lock_on_portrait_changed" msgid="5580170829728987989">"ਸਕ੍ਰੀਨ ਹੁਣ ਪੋਰਟਰੇਟ ਅਨੁਕੂਲਨ ਵਿੱਚ  ਲਾਕ  ਕੀਤੀ ਗਈ ਹੈ।"</string>
    <string name="dessert_case" msgid="9104973640704357717">"ਡੈਜ਼ਰਟ ਕੇਸ"</string>
    <string name="start_dreams" msgid="9131802557946276718">"ਸਕ੍ਰੀਨ ਸੇਵਰ"</string>
    <string name="ethernet_label" msgid="2203544727007463351">"ਈਥਰਨੈਟ"</string>
    <string name="quick_settings_header_onboarding_text" msgid="1918085351115504765">"ਹੋਰ ਵਿਕਲਪਾਂ ਲਈ ਪ੍ਰਤੀਕ ਨੂੰ ਸਪੱਰਸ਼ ਕਰਕੇ ਦਬਾਈ ਰੱਖੋ"</string>
    <string name="quick_settings_dnd_label" msgid="7728690179108024338">"ਪਰੇਸ਼ਾਨ ਨਾ ਕਰੋ"</string>
    <string name="quick_settings_dnd_priority_label" msgid="6251076422352664571">"ਕੇਵਲ ਤਰਜੀਹੀ"</string>
    <string name="quick_settings_dnd_alarms_label" msgid="1241780970469630835">"ਕੇਵਲ ਅਲਾਰਮ"</string>
    <string name="quick_settings_dnd_none_label" msgid="8420869988472836354">"ਪੂਰਾ ਸ਼ਾਂਤ"</string>
    <string name="quick_settings_bluetooth_label" msgid="7018763367142041481">"ਬਲੂਟੁੱਥ"</string>
    <string name="quick_settings_bluetooth_multiple_devices_label" msgid="6595808498429809855">"Bluetooth (<xliff:g id="NUMBER">%d</xliff:g> ਡਿਵਾਈਸਾਂ)"</string>
    <string name="quick_settings_bluetooth_off_label" msgid="6375098046500790870">"Bluetooth ਬੰਦ"</string>
    <string name="quick_settings_bluetooth_detail_empty_text" msgid="5760239584390514322">"ਕੋਈ ਜੋੜਾਬੱਧ ਕੀਤੀਆਂ ਡੀਵਾਈਸਾਂ ਉਪਲਬਧ ਨਹੀਂ"</string>
    <string name="quick_settings_bluetooth_secondary_label_battery_level" msgid="4182034939479344093">"<xliff:g id="BATTERY_LEVEL_AS_PERCENTAGE">%s</xliff:g> ਬੈਟਰੀ"</string>
    <string name="quick_settings_bluetooth_secondary_label_audio" msgid="780333390310051161">"ਆਡੀਓ"</string>
    <string name="quick_settings_bluetooth_secondary_label_headset" msgid="2332093067553000852">"ਹੈੱਡਸੈੱਟ"</string>
    <string name="quick_settings_bluetooth_secondary_label_input" msgid="3887552721233148132">"ਇਨਪੁੱਟ"</string>
    <string name="quick_settings_bluetooth_secondary_label_hearing_aids" msgid="3003338571871392293">"ਸੁਣਨ ਦੇ ਸਾਧਨ"</string>
    <string name="quick_settings_bluetooth_secondary_label_transient" msgid="3882884317600669650">"ਚਾਲੂ ਕੀਤਾ ਜਾ ਰਿਹਾ ਹੈ…"</string>
    <string name="quick_settings_brightness_label" msgid="680259653088849563">"ਚਮਕ"</string>
    <string name="quick_settings_rotation_unlocked_label" msgid="2359922767950346112">"ਸਵੈ-ਘੁੰਮਾਓ"</string>
    <string name="accessibility_quick_settings_rotation" msgid="4800050198392260738">"ਸਕ੍ਰੀਨ ਨੂੰ ਆਪਣੇ ਆਪ ਘੁੰਮਾਓ"</string>
    <string name="accessibility_quick_settings_rotation_value" msgid="2916484894750819251">"<xliff:g id="ID_1">%s</xliff:g> ਮੋਡ"</string>
    <string name="quick_settings_rotation_locked_label" msgid="4420863550666310319">"ਰੋਟੇਸ਼ਨ  ਲਾਕ  ਕੀਤੀ"</string>
    <string name="quick_settings_rotation_locked_portrait_label" msgid="1194988975270484482">"ਪੋਰਟਰੇਟ"</string>
    <string name="quick_settings_rotation_locked_landscape_label" msgid="2000295772687238645">"ਲੈਂਡਸਕੇਪ"</string>
    <string name="quick_settings_ime_label" msgid="3351174938144332051">"ਇਨਪੁੱਟ ਵਿਧੀ"</string>
    <string name="quick_settings_location_label" msgid="2621868789013389163">"ਟਿਕਾਣਾ"</string>
    <string name="quick_settings_location_off_label" msgid="7923929131443915919">"ਨਿਰਧਾਰਿਤ ਸਥਾਨ ਬੰਦ"</string>
    <string name="quick_settings_media_device_label" msgid="8034019242363789941">"ਮੀਡੀਆ ਡੀਵਾਈਸ"</string>
    <string name="quick_settings_rssi_label" msgid="3397615415140356701">"RSSI"</string>
    <string name="quick_settings_rssi_emergency_only" msgid="7499207215265078598">"ਕੇਵਲ ਐਮਰਜੈਂਸੀ ਕਾਲਾਂ"</string>
    <string name="quick_settings_settings_label" msgid="2214639529565474534">"ਸੈਟਿੰਗਾਂ"</string>
    <string name="quick_settings_time_label" msgid="3352680970557509303">"ਸਮਾਂ"</string>
    <string name="quick_settings_user_label" msgid="1253515509432672496">"ਮੈਂ"</string>
    <string name="quick_settings_user_title" msgid="8673045967216204537">"ਵਰਤੋਂਕਾਰ"</string>
    <string name="quick_settings_user_new_user" msgid="3347905871336069666">"ਨਵਾਂ ਵਰਤੋਂਕਾਰ"</string>
    <string name="quick_settings_wifi_label" msgid="2879507532983487244">"ਵਾਈ-ਫਾਈ"</string>
    <string name="quick_settings_wifi_not_connected" msgid="4071097522427039160">"ਕਨੈਕਟ ਨਹੀਂ ਕੀਤਾ"</string>
    <string name="quick_settings_wifi_no_network" msgid="6003178398713839313">"ਕੋਈ ਨੈੱਟਵਰਕ ਨਹੀਂ"</string>
    <string name="quick_settings_wifi_off_label" msgid="4003379736176547594">"ਵਾਈ-ਫਾਈ ਬੰਦ"</string>
    <string name="quick_settings_wifi_on_label" msgid="2489928193654318511">"ਵਾਈ-ਫਾਈ ਚਾਲੂ"</string>
    <string name="quick_settings_wifi_detail_empty_text" msgid="483130889414601732">"ਕੋਈ ਵਾਈ-ਫਾਈ ਨੈੱਟਵਰਕ ਉਪਲਬਧ ਨਹੀਂ"</string>
    <string name="quick_settings_wifi_secondary_label_transient" msgid="7501659015509357887">"ਚਾਲੂ ਕੀਤਾ ਜਾ ਰਿਹਾ ਹੈ…"</string>
    <string name="quick_settings_cast_title" msgid="2279220930629235211">"ਸਕ੍ਰੀਨ ਕਾਸਟ"</string>
    <string name="quick_settings_casting" msgid="1435880708719268055">"ਕਾਸਟਿੰਗ"</string>
    <string name="quick_settings_cast_device_default_name" msgid="6988469571141331700">"ਬਿਨਾਂ ਨਾਮ ਦਾ ਡੀਵਾਈਸ"</string>
    <string name="quick_settings_cast_device_default_description" msgid="2580520859212250265">"ਜੋੜਨ ਲਈ ਤਿਆਰ"</string>
    <string name="quick_settings_cast_detail_empty_text" msgid="2846282280014617785">"ਕੋਈ ਡਿਵਾਈਸਾਂ ਉਪਲਬਧ ਨਹੀਂ"</string>
    <string name="quick_settings_cast_no_wifi" msgid="6980194769795014875">"ਵਾਈ-ਫਾਈ ਕਨੈਕਟ ਨਹੀਂ ਕੀਤਾ ਗਿਆ"</string>
    <string name="quick_settings_brightness_dialog_title" msgid="4980669966716685588">"ਚਮਕ"</string>
    <string name="quick_settings_brightness_dialog_auto_brightness_label" msgid="2325362583903258677">"ਆਟੋ"</string>
    <string name="quick_settings_inversion_label" msgid="5078769633069667698">"ਰੰਗ ਉਲਟੋ"</string>
    <string name="quick_settings_color_space_label" msgid="537528291083575559">"ਰੰਗ ਸੰਸ਼ੋਧਨ ਮੋਡ"</string>
    <string name="quick_settings_more_settings" msgid="2878235926753776694">"ਹੋਰ ਸੈਟਿੰਗਾਂ"</string>
    <string name="quick_settings_done" msgid="2163641301648855793">"ਹੋ ਗਿਆ"</string>
    <string name="quick_settings_connected" msgid="3873605509184830379">"ਕਨੈਕਟ ਕੀਤਾ"</string>
    <string name="quick_settings_connected_battery_level" msgid="1322075669498906959">"ਕਨੈਕਟ ਕੀਤੀ ਗਈ, ਬੈਟਰੀ <xliff:g id="BATTERY_LEVEL_AS_PERCENTAGE">%1$s</xliff:g>"</string>
    <string name="quick_settings_connecting" msgid="2381969772953268809">"ਕਨੈਕਟ ਕਰ ਰਿਹਾ ਹੈ..."</string>
    <string name="quick_settings_tethering_label" msgid="5257299852322475780">"ਟੈਦਰਿੰਗ"</string>
    <string name="quick_settings_hotspot_label" msgid="1199196300038363424">"ਹੌਟਸਪੌਟ"</string>
    <string name="quick_settings_hotspot_secondary_label_transient" msgid="7585604088079160564">"ਚਾਲੂ ਕੀਤਾ ਜਾ ਰਿਹਾ ਹੈ…"</string>
    <string name="quick_settings_hotspot_secondary_label_data_saver_enabled" msgid="1280433136266439372">"ਡਾਟਾ ਸੇਵਰ ਚਾਲੂ ਹੈ"</string>
    <plurals name="quick_settings_hotspot_secondary_label_num_devices" formatted="false" msgid="3142308865165871976">
      <item quantity="one">%d ਡੀਵਾਈਸ</item>
      <item quantity="other">%d ਡੀਵਾਈਸਾਂ</item>
    </plurals>
    <string name="quick_settings_notifications_label" msgid="3379631363952582758">"ਸੂਚਨਾਵਾਂ"</string>
    <string name="quick_settings_flashlight_label" msgid="4904634272006284185">"ਫਲੈਸ਼ਲਾਈਟ"</string>
    <string name="quick_settings_flashlight_camera_in_use" msgid="4820591564526512571">"ਕੈਮਰਾ ਵਰਤੋਂ ਵਿੱਚ ਹੈ"</string>
    <string name="quick_settings_cellular_detail_title" msgid="792977203299358893">"ਮੋਬਾਈਲ ਡਾਟਾ"</string>
    <string name="quick_settings_cellular_detail_data_usage" msgid="6105969068871138427">"ਡਾਟਾ ਵਰਤੋਂ"</string>
    <string name="quick_settings_cellular_detail_remaining_data" msgid="1136599216568805644">"ਬਾਕੀ  ਡਾਟਾ"</string>
    <string name="quick_settings_cellular_detail_over_limit" msgid="4561921367680636235">"ਸੀਮਾ ਤੋਂ ਵੱਧ"</string>
    <string name="quick_settings_cellular_detail_data_used" msgid="6798849610647988987">"<xliff:g id="DATA_USED">%s</xliff:g> ਵਰਤਿਆ"</string>
    <string name="quick_settings_cellular_detail_data_limit" msgid="1791389609409211628">"<xliff:g id="DATA_LIMIT">%s</xliff:g> ਸੀਮਾ"</string>
    <string name="quick_settings_cellular_detail_data_warning" msgid="7957253810481086455">"<xliff:g id="DATA_LIMIT">%s</xliff:g> ਚਿਤਾਵਨੀ"</string>
    <string name="quick_settings_work_mode_label" msgid="2754212289804324685">"ਕਾਰਜ ਪ੍ਰੋਫਾਈਲ"</string>
    <string name="quick_settings_night_display_label" msgid="8180030659141778180">"ਰਾਤ ਦੀ ਰੋਸ਼ਨੀ"</string>
    <string name="quick_settings_night_secondary_label_on_at_sunset" msgid="3358706312129866626">"ਸੂਰਜ ਛਿਪਣ \'ਤੇ ਚਾਲੂ"</string>
    <string name="quick_settings_night_secondary_label_until_sunrise" msgid="4063448287758262485">"ਸੂਰਜ ਚੜ੍ਹਨ ਤੱਕ"</string>
    <string name="quick_settings_night_secondary_label_on_at" msgid="3584738542293528235">"<xliff:g id="TIME">%s</xliff:g> ਵਜੇ ਚਾਲੂ"</string>
    <string name="quick_settings_secondary_label_until" msgid="1883981263191927372">"<xliff:g id="TIME">%s</xliff:g> ਤੱਕ"</string>
    <string name="quick_settings_ui_mode_night_label" msgid="1398928270610780470">"ਗੂੜ੍ਹਾ ਥੀਮ"</string>
    <string name="quick_settings_dark_mode_secondary_label_battery_saver" msgid="4990712734503013251">"ਬੈਟਰੀ ਸੇਵਰ"</string>
    <string name="quick_settings_dark_mode_secondary_label_on_at_sunset" msgid="6017379738102015710">"ਸੂਰਜ ਛਿਪਣ \'ਤੇ ਚਾਲੂ"</string>
    <string name="quick_settings_dark_mode_secondary_label_until_sunrise" msgid="4404885070316716472">"ਸੂਰਜ ਚੜ੍ਹਨ ਤੱਕ"</string>
    <string name="quick_settings_dark_mode_secondary_label_on_at" msgid="5128758823486361279">"<xliff:g id="TIME">%s</xliff:g> ਵਜੇ ਚਾਲੂ"</string>
    <string name="quick_settings_dark_mode_secondary_label_until" msgid="2289774641256492437">"<xliff:g id="TIME">%s</xliff:g> ਵਜੇ ਤੱਕ"</string>
    <string name="quick_settings_nfc_label" msgid="1054317416221168085">"NFC"</string>
    <string name="quick_settings_nfc_off" msgid="3465000058515424663">"NFC ਨੂੰ ਅਯੋਗ ਬਣਾਇਆ ਗਿਆ ਹੈ"</string>
    <string name="quick_settings_nfc_on" msgid="1004976611203202230">"NFC ਨੂੰ ਯੋਗ ਬਣਾਇਆ ਗਿਆ ਹੈ"</string>
    <string name="quick_settings_screen_record_label" msgid="1594046461509776676">"ਸਕ੍ਰੀਨ ਰਿਕਾਰਡਰ"</string>
    <string name="quick_settings_screen_record_start" msgid="1574725369331638985">"ਸ਼ੁਰੂ ਕਰੋ"</string>
    <string name="quick_settings_screen_record_stop" msgid="8087348522976412119">"ਰੋਕੋ"</string>
    <string name="recents_swipe_up_onboarding" msgid="2820265886420993995">"ਐਪਾਂ ਵਿਚਾਲੇ ਅਦਲਾ-ਬਦਲੀ ਕਰਨ ਲਈ ਉੱਪਰ ਵੱਲ ਸਵਾਈਪ ਕਰੋ"</string>
    <string name="recents_quick_scrub_onboarding" msgid="765934300283514912">"ਐਪਾਂ ਵਿਚਾਲੇ ਤੇਜ਼ੀ ਨਾਲ ਅਦਲਾ-ਬਦਲੀ ਕਰਨ ਲਈ ਸੱਜੇ ਪਾਸੇ ਵੱਲ ਘਸੀਟੋ"</string>
    <string name="quick_step_accessibility_toggle_overview" msgid="7908949976727578403">"ਰੂਪ-ਰੇਖਾ ਨੂੰ ਟੌਗਲ ਕਰੋ"</string>
    <string name="expanded_header_battery_charged" msgid="5307907517976548448">"ਚਾਰਜ ਹੋਇਆ"</string>
    <string name="expanded_header_battery_charging" msgid="1717522253171025549">"ਚਾਰਜ ਕਰ ਰਿਹਾ ਹੈ"</string>
    <string name="expanded_header_battery_charging_with_time" msgid="757991461445765011">"<xliff:g id="CHARGING_TIME">%s</xliff:g> ਪੂਰਾ ਹੋਣ ਤੱਕ"</string>
    <string name="expanded_header_battery_not_charging" msgid="809409140358955848">"ਚਾਰਜ ਨਹੀਂ ਹੋ ਰਿਹਾ"</string>
    <string name="ssl_ca_cert_warning" msgid="8373011375250324005">"ਨੈੱਟਵਰਕ ਦੀ ਨਿਗਰਾਨੀ\nਕੀਤੀ ਜਾ ਸਕਦੀ ਹੈ"</string>
    <string name="description_target_search" msgid="3875069993128855865">"ਖੋਜੋ"</string>
    <string name="description_direction_up" msgid="3632251507574121434">"<xliff:g id="TARGET_DESCRIPTION">%s</xliff:g> ਲਈ ਉੱਪਰ ਸਲਾਈਡ ਕਰੋ।"</string>
    <string name="description_direction_left" msgid="4762708739096907741">"<xliff:g id="TARGET_DESCRIPTION">%s</xliff:g> ਤੱਕ ਖੱਬੇ ਪਾਸੇ ਸਲਾਈਡ ਕਰੋ।"</string>
    <string name="zen_priority_introduction" msgid="3159291973383796646">"ਧੁਨੀਆਂ ਅਤੇ ਥਰਥਰਾਹਟਾਂ ਤੁਹਾਨੂੰ ਪਰੇਸ਼ਾਨ ਨਹੀਂ ਕਰਨਗੀਆਂ, ਸਿਵਾਏ ਅਲਾਰਮਾਂ, ਯਾਦ-ਦਹਾਨੀਆਂ, ਵਰਤਾਰਿਆਂ, ਅਤੇ ਤੁਹਾਡੇ ਵੱਲੋਂ ਨਿਰਧਾਰਤ ਕੀਤੇ ਕਾਲਰਾਂ ਦੀ ਸੂਰਤ ਵਿੱਚ। ਤੁਸੀਂ ਅਜੇ ਵੀ ਸੰਗੀਤ, ਵੀਡੀਓ ਅਤੇ ਗੇਮਾਂ ਸਮੇਤ ਆਪਣੀ ਚੋਣ ਅਨੁਸਾਰ ਕੁਝ ਵੀ ਸੁਣ ਸਕਦੇ ਹੋ।"</string>
    <string name="zen_alarms_introduction" msgid="3987266042682300470">"ਧੁਨੀਆਂ ਅਤੇ ਥਰਥਰਾਹਟਾਂ ਤੁਹਾਨੂੰ ਪਰੇਸ਼ਾਨ ਨਹੀਂ ਕਰਨਗੀਆਂ, ਸਿਵਾਏ ਅਲਾਰਮਾਂ ਦੀ ਸੂਰਤ ਵਿੱਚ। ਤੁਸੀਂ ਅਜੇ ਵੀ ਸੰਗੀਤ, ਵੀਡੀਓ ਅਤੇ ਗੇਮਾਂ ਸਮੇਤ ਆਪਣੀ ਚੋਣ ਅਨੁਸਾਰ ਕੁਝ ਵੀ ਸੁਣ ਸਕਦੇ ਹੋ।"</string>
    <string name="zen_priority_customize_button" msgid="4119213187257195047">"ਵਿਉਂਤਬੱਧ ਕਰੋ"</string>
    <string name="zen_silence_introduction_voice" msgid="853573681302712348">"ਇਹ ਅਲਾਰਮ, ਸੰਗੀਤ, ਵੀਡੀਓ, ਅਤੇ ਗੇਮਾਂ ਸਮੇਤ, ਸਾਰੀਆਂ ਧੁਨੀਆਂ ਅਤੇ ਥਰਥਰਾਹਟਾਂ ਨੂੰ ਬਲਾਕ ਕਰਦਾ ਹੈ। ਤੁਸੀਂ ਅਜੇ ਵੀ ਫ਼ੋਨ ਕਾਲ ਕਰਨ ਦੇ ਯੋਗ ਹੋਵੋਂਗੇ।"</string>
    <string name="zen_silence_introduction" msgid="6117517737057344014">"ਇਹ ਅਲਾਰਮ, ਸੰਗੀਤ, ਵੀਡੀਓਜ਼, ਅਤੇ ਗੇਮਸ ਸਮੇਤ, ਸਾਰੀਆਂ ਧੁਨੀਆਂ ਅਤੇ ਵਾਇਬ੍ਰੇਸ਼ਨ ਨੂੰ ਬਲੌਕ ਕਰਦਾ ਹੈ।"</string>
    <string name="keyguard_more_overflow_text" msgid="5819512373606638727">"+<xliff:g id="NUMBER_OF_NOTIFICATIONS">%d</xliff:g>"</string>
    <string name="speed_bump_explanation" msgid="7248696377626341060">"ਹੇਠਾਂ ਘੱਟ ਲਾਜ਼ਮੀ ਸੂਚਨਾਵਾਂ"</string>
    <string name="notification_tap_again" msgid="4477318164947497249">"ਖੋਲ੍ਹਣ ਲਈ ਦੁਬਾਰਾ ਟੈਪ ਕਰੋ"</string>
    <string name="keyguard_unlock" msgid="8031975796351361601">"ਖੋਲ੍ਹਣ ਲਈ ਉੱਪਰ ਵੱਲ ਸਵਾਈਪ ਕਰੋ"</string>
    <string name="keyguard_retry" msgid="886802522584053523">"ਦੁਬਾਰਾ ਕੋਸ਼ਿਸ਼ ਕਰਨ ਲਈ ਉੱਤੇ ਵੱਲ ਸਵਾਈਪ ਕਰੋ"</string>
    <string name="do_disclosure_generic" msgid="2388094207542706440">"ਇਸ ਡੀਵਾਈਸ ਦਾ ਪ੍ਰਬੰਧਨ ਤੁਹਾਡੇ ਸੰਗਠਨ ਵੱਲੋਂ ਕੀਤਾ ਜਾਂਦਾ ਹੈ"</string>
    <string name="do_disclosure_with_name" msgid="9113122674419739611">"ਇਹ ਡੀਵਾਈਸ <xliff:g id="ORGANIZATION_NAME">%s</xliff:g> ਵੱਲੋਂ ਪ੍ਰਬੰਧਿਤ ਕੀਤਾ ਗਿਆ ਹੈ"</string>
    <string name="phone_hint" msgid="6682125338461375925">"ਫ਼ੋਨ ਲਈ ਪ੍ਰਤੀਕ ਤੋਂ ਸਵਾਈਪ ਕਰੋ"</string>
    <string name="voice_hint" msgid="7476017460191291417">"ਅਵਾਜ਼ੀ ਸਹਾਇਕ ਲਈ ਪ੍ਰਤੀਕ ਤੋਂ ਸਵਾਈਪ ਕਰੋ"</string>
    <string name="camera_hint" msgid="4519495795000658637">"ਕੈਮਰੇ ਲਈ ਪ੍ਰਤੀਕ ਤੋਂ ਸਵਾਈਪ ਕਰੋ"</string>
    <string name="interruption_level_none_with_warning" msgid="8394434073508145437">"ਪੂਰਾ ਸ਼ਾਂਤ। ਇਹ ਸਕ੍ਰੀਨ ਰੀਡਰਾਂ ਨੂੰ ਵੀ ਸ਼ਾਂਤ ਕਰ ਦੇਵੇਗਾ।"</string>
    <string name="interruption_level_none" msgid="219484038314193379">"ਪੂਰਾ ਸ਼ਾਂਤ"</string>
    <string name="interruption_level_priority" msgid="661294280016622209">"ਕੇਵਲ ਤਰਜੀਹੀ"</string>
    <string name="interruption_level_alarms" msgid="2457850481335846959">"ਕੇਵਲ ਅਲਾਰਮ"</string>
    <string name="interruption_level_none_twoline" msgid="8579382742855486372">"ਕੁਲ \n ਚੁੱਪੀ"</string>
    <string name="interruption_level_priority_twoline" msgid="8523482736582498083">"ਕੇਵਲ\nਤਰਜੀਹੀ"</string>
    <string name="interruption_level_alarms_twoline" msgid="2045067991335708767">"ਕੇਵਲ\nਅਲਾਰਮ"</string>
    <string name="keyguard_indication_charging_time_wireless" msgid="7343602278805644915">"<xliff:g id="PERCENTAGE">%2$s</xliff:g> • ਬਿਨਾਂ ਤਾਰ ਤੋਂ ਚਾਰਜ ਹੋ ਰਿਹਾ ਹੈ (<xliff:g id="CHARGING_TIME_LEFT">%1$s</xliff:g> ਵਿੱਚ ਮੁਕੰਮਲ)"</string>
    <string name="keyguard_indication_charging_time" msgid="4927557805886436909">"<xliff:g id="PERCENTAGE">%2$s</xliff:g> • ਚਾਰਜ ਹੋ ਰਿਹਾ ਹੈ (<xliff:g id="CHARGING_TIME_LEFT">%1$s</xliff:g> ਵਿੱਚ ਮੁਕੰਮਲ)"</string>
    <string name="keyguard_indication_charging_time_fast" msgid="7895986003578341126">"<xliff:g id="PERCENTAGE">%2$s</xliff:g> • ਤੇਜ਼ ਚਾਰਜ ਹੋ ਰਿਹਾ ਹੈ (<xliff:g id="CHARGING_TIME_LEFT">%1$s</xliff:g> ਵਿੱਚ ਮੁਕੰਮਲ)"</string>
    <string name="keyguard_indication_charging_time_slowly" msgid="245442950133408398">"<xliff:g id="PERCENTAGE">%2$s</xliff:g> • ਹੌਲੀ ਚਾਰਜ ਹੋ ਰਿਹਾ ਹੈ (<xliff:g id="CHARGING_TIME_LEFT">%1$s</xliff:g> ਵਿੱਚ ਮੁਕੰਮਲ)"</string>
    <string name="accessibility_multi_user_switch_switcher" msgid="5330448341251092660">"ਵਰਤੋਂਕਾਰ ਸਵਿੱਚ ਕਰੋ"</string>
    <string name="accessibility_multi_user_switch_switcher_with_current" msgid="5759855008166759399">"ਵਰਤੋਂਕਾਰ, ਵਰਤਮਾਨ ਵਰਤੋਂਕਾਰ ਸਵਿੱਚ ਕਰੋ <xliff:g id="CURRENT_USER_NAME">%s</xliff:g>"</string>
    <string name="accessibility_multi_user_switch_inactive" msgid="383168614528618402">"ਮੌਜੂਦਾ ਉਪਭੋਗਤਾ <xliff:g id="CURRENT_USER_NAME">%s</xliff:g>"</string>
    <string name="accessibility_multi_user_switch_quick_contact" msgid="4504508915324898576">"ਪ੍ਰੋਫਾਈਲ ਦਿਖਾਓ"</string>
    <string name="user_add_user" msgid="4336657383006913022">"ਵਰਤੋਂਕਾਰ ਸ਼ਾਮਲ ਕਰੋ"</string>
    <string name="user_new_user_name" msgid="2019166282704195789">"ਨਵਾਂ ਵਰਤੋਂਕਾਰ"</string>
    <string name="guest_exit_guest_dialog_title" msgid="5015697561580641422">"ਕੀ ਮਹਿਮਾਨ ਹਟਾਉਣਾ ਹੈ?"</string>
    <string name="guest_exit_guest_dialog_message" msgid="8183450985628495709">"ਇਸ ਸੈਸ਼ਨ ਵਿੱਚ ਸਾਰੀਆਂ ਐਪਾਂ ਅਤੇ ਡਾਟਾ ਨੂੰ ਮਿਟਾ ਦਿੱਤਾ ਜਾਏਗਾ।"</string>
    <string name="guest_exit_guest_dialog_remove" msgid="7505817591242703757">"ਹਟਾਓ"</string>
    <string name="guest_wipe_session_title" msgid="7147965814683990944">"ਮਹਿਮਾਨ, ਫਿਰ ਤੁਹਾਡਾ ਸੁਆਗਤ ਹੈ!"</string>
    <string name="guest_wipe_session_message" msgid="3393823610257065457">"ਕੀ ਤੁਸੀਂ ਆਪਣਾ ਸੈਸ਼ਨ ਜਾਰੀ ਰੱਖਣਾ ਚਾਹੁੰਦੇ ਹੋ?"</string>
    <string name="guest_wipe_session_wipe" msgid="8056836584445473309">"ਸ਼ੁਰੂ ਕਰੋ"</string>
    <string name="guest_wipe_session_dontwipe" msgid="3211052048269304205">"ਹਾਂ, ਜਾਰੀ ਰੱਖੋ"</string>
    <string name="guest_notification_title" msgid="4434456703930764167">"ਮਹਿਮਾਨ ਉਪਭੋਗਤਾ"</string>
    <string name="guest_notification_text" msgid="4202692942089571351">"ਐਪਾਂ ਅਤੇ ਡਾਟਾ ਮਿਟਾਉਣ ਲਈ, ਮਹਿਮਾਨ ਵਰਤੋਂਕਾਰ ਹਟਾਓ"</string>
    <string name="guest_notification_remove_action" msgid="4153019027696868099">"ਮਹਿਮਾਨ ਹਟਾਓ"</string>
    <string name="user_logout_notification_title" msgid="3644848998053832589">"ਉਪਭੋਗਤਾ ਨੂੰ ਲੌਗ ਆਉਟ ਕਰੋ"</string>
    <string name="user_logout_notification_text" msgid="7441286737342997991">"ਵਰਤਮਾਨ ਉਪਭੋਗਤਾ ਨੂੰ ਲੌਗਆਉਟ ਕਰੋ"</string>
    <string name="user_logout_notification_action" msgid="7974458760719361881">"ਉਪਭੋਗਤਾ ਨੂੰ ਲੌਗ ਆਉਟ ਕਰੋ"</string>
    <string name="user_add_user_title" msgid="4172327541504825032">"ਕੀ ਨਵਾਂ ਵਰਤੋਂਕਾਰ ਸ਼ਾਮਲ ਕਰਨਾ ਹੈ?"</string>
    <string name="user_add_user_message_short" msgid="2599370307878014791">"ਜਦੋਂ ਤੁਸੀਂ ਇੱਕ ਨਵਾਂ ਵਰਤੋਂਕਾਰ ਸ਼ਾਮਲ ਕਰਦੇ ਹੋ, ਉਸ ਵਿਅਕਤੀ ਨੂੰ ਆਪਣੀ ਜਗ੍ਹਾ ਸਥਾਪਤ ਕਰਨ ਦੀ ਲੋੜ ਹੁੰਦੀ ਹੈ।\n\nਕੋਈ ਵੀ ਵਰਤੋਂਕਾਰ ਹੋਰ ਸਾਰੇ ਵਰਤੋਂਕਾਰਾਂ ਦੀਆਂ ਐਪਾਂ ਨੂੰ ਅੱਪਡੇਟ ਕਰ ਸਕਦਾ ਹੈ।"</string>
    <string name="user_limit_reached_title" msgid="2429229448830346057">"ਵਰਤੋਂਕਾਰ ਸ਼ਾਮਲ ਕਰਨ ਦੀ ਸੀਮਾ ਪੂਰੀ ਹੋਈ"</string>
    <plurals name="user_limit_reached_message" formatted="false" msgid="2573535787802908398">
      <item quantity="one">ਤੁਸੀਂ <xliff:g id="COUNT">%d</xliff:g> ਤੱਕ ਵਰਤੋਂਕਾਰ ਸ਼ਾਮਲ ਕਰ ਸਕਦੇ ਹੋ।</item>
      <item quantity="other">ਤੁਸੀਂ <xliff:g id="COUNT">%d</xliff:g> ਤੱਕ ਵਰਤੋਂਕਾਰਾਂ ਨੂੰ ਸ਼ਾਮਲ ਕਰ ਸਕਦੇ ਹੋ।</item>
    </plurals>
    <string name="user_remove_user_title" msgid="9124124694835811874">"ਕੀ ਵਰਤੋਂਕਾਰ ਹਟਾਉਣਾ ਹੈ?"</string>
    <string name="user_remove_user_message" msgid="6702834122128031833">"ਇਸ ਉਪਭੋਗਤਾ ਦੇ ਸਾਰੇ ਐਪਸ ਅਤੇ  ਡਾਟਾ  ਮਿਟਾ ਦਿੱਤਾ ਜਾਏਗਾ।"</string>
    <string name="user_remove_user_remove" msgid="8387386066949061256">"ਹਟਾਓ"</string>
    <string name="battery_saver_notification_title" msgid="8419266546034372562">"ਬੈਟਰੀ ਸੇਵਰ ਚਾਲੂ ਹੈ"</string>
    <string name="battery_saver_notification_text" msgid="2617841636449016951">"ਪ੍ਰਦਰਸ਼ਨ ਅਤੇ ਪਿਛੋਕੜ  ਡਾਟਾ  ਘੱਟ ਕਰਦਾ ਹੈ"</string>
    <string name="battery_saver_notification_action_text" msgid="6022091913807026887">"ਬੈਟਰੀ ਸੇਵਰ ਬੰਦ ਕਰੋ"</string>
    <string name="media_projection_dialog_text" msgid="1755705274910034772">"<xliff:g id="APP_SEEKING_PERMISSION">%s</xliff:g> ਕੋਲ ਬਾਕੀ ਸਾਰੀ ਜਾਣਕਾਰੀ ਤੱਕ ਪਹੁੰਚ ਹੋਵੇਗੀ ਜੋ ਕਿ ਤੁਹਾਡੀ ਸਕ੍ਰੀਨ \'ਤੇ ਦਿਖਣਯੋਗ ਹੈ ਜਾਂ ਰਿਕਾਰਡਿੰਗ ਜਾਂ ਕਾਸਟ ਕਰਨ ਵੇਲੇ ਤੁਹਾਡੇ ਡੀਵਾਈਸ \'ਤੇ ਚਲਾਈ ਜਾਂਦੀ ਹੈ। ਇਸ ਵਿੱਚ ਪਾਸਵਰਡ, ਭੁਗਤਾਨ ਵੇਰਵੇ, ਫ਼ੋਟੋਆਂ, ਸੁਨੇਹੇ ਅਤੇ ਤੁਹਾਡੇ ਵੱਲੋਂ ਚਲਾਏ ਆਡੀਓ ਦੀ ਜਾਣਕਾਰੀ ਸ਼ਾਮਲ ਹੁੰਦੀ ਹੈ।"</string>
    <string name="media_projection_dialog_service_text" msgid="958000992162214611">"ਇਸ ਫੰਕਸ਼ਨ ਦੇ ਸੇਵਾ ਪ੍ਰਦਾਨਕ ਕੋਲ ਬਾਕੀ ਸਾਰੀ ਜਾਣਕਾਰੀ ਤੱਕ ਪਹੁੰਚ ਹੋਵੇਗੀ ਜੋ ਕਿ ਤੁਹਾਡੀ ਸਕ੍ਰੀਨ \'ਤੇ ਦਿਖਣਯੋਗ ਹੁੰਦੀ ਹੈ ਜਾਂ ਰਿਕਾਰਡਿੰਗ ਜਾਂ ਕਾਸਟ ਕਰਨ ਵੇਲੇ ਤੁਹਾਡੇ ਡੀਵਾਈਸ \'ਤੇ ਚਲਾਈ ਜਾਂਦੀ ਹੈ। ਇਸ ਵਿੱਚ ਪਾਸਵਰਡ, ਭੁਗਤਾਨ ਵੇਰਵੇ, ਫ਼ੋਟੋਆਂ, ਸੁਨੇਹੇ ਅਤੇ ਤੁਹਾਡੇ ਵੱਲੋਂ ਚਲਾਏ ਆਡੀਓ ਦੀ ਜਾਣਕਾਰੀ ਸ਼ਾਮਲ ਹੁੰਦੀ ਹੈ।"</string>
    <string name="media_projection_dialog_service_title" msgid="2888507074107884040">"ਕੀ ਰਿਕਾਰਡਿੰਗ ਜਾਂ ਕਾਸਟ ਕਰਨਾ ਸ਼ੁਰੂ ਕਰਨਾ ਹੈ?"</string>
    <string name="media_projection_dialog_title" msgid="3316063622495360646">"<xliff:g id="APP_SEEKING_PERMISSION">%s</xliff:g> ਨਾਲ ਰਿਕਾਰਡਿੰਗ ਜਾਂ ਕਾਸਟ ਕਰਨਾ ਸ਼ੁਰੂ ਕਰਨਾ ਹੈ?"</string>
    <string name="media_projection_remember_text" msgid="6896767327140422951">"ਦੁਬਾਰਾ ਨਾ ਦਿਖਾਓ"</string>
    <string name="clear_all_notifications_text" msgid="348312370303046130">"ਸਭ ਕਲੀਅਰ ਕਰੋ"</string>
    <string name="manage_notifications_text" msgid="6885645344647733116">"ਪ੍ਰਬੰਧਨ ਕਰੋ"</string>
    <string name="manage_notifications_history_text" msgid="57055985396576230">"ਇਤਿਹਾਸ"</string>
    <string name="notification_section_header_gentle" msgid="3044910806569985386">"ਸ਼ਾਂਤ ਸੂਚਨਾਵਾਂ"</string>
    <string name="notification_section_header_alerting" msgid="3168140660646863240">"ਸੁਚੇਤ ਕਰਨ ਵਾਲੀਆਂ ਸੂਚਨਾਵਾਂ"</string>
    <string name="notification_section_header_conversations" msgid="821834744538345661">"ਗੱਲਾਂਬਾਤਾਂ"</string>
    <string name="accessibility_notification_section_header_gentle_clear_all" msgid="6490207897764933919">"ਸਾਰੀਆਂ ਖਾਮੋਸ਼ ਸੂਚਨਾਵਾਂ ਕਲੀਅਰ ਕਰੋ"</string>
    <string name="dnd_suppressing_shade_text" msgid="5588252250634464042">"\'ਪਰੇਸ਼ਾਨ ਨਾ ਕਰੋ\' ਵੱਲੋਂ ਸੂਚਨਾਵਾਂ ਨੂੰ ਰੋਕਿਆ ਗਿਆ"</string>
    <string name="media_projection_action_text" msgid="3634906766918186440">"ਹੁਣ ਚਾਲੂ ਕਰੋ"</string>
    <string name="empty_shade_text" msgid="8935967157319717412">"ਕੋਈ ਸੂਚਨਾਵਾਂ ਨਹੀਂ"</string>
    <string name="profile_owned_footer" msgid="2756770645766113964">"ਪ੍ਰੋਫਾਈਲ ਦਾ ਨਿਰੀਖਣ ਕੀਤਾ ਜਾ ਸਕਦਾ ਹੈ"</string>
    <string name="vpn_footer" msgid="3457155078010607471">"ਨੈੱਟਵਰਕ ਦਾ ਨਿਰੀਖਣ ਕੀਤਾ ਜਾ ਸਕਦਾ ਹੈ"</string>
    <string name="branded_vpn_footer" msgid="816930186313188514">"ਹੋ ਸਕਦਾ ਹੈ ਨੈੱਟਵਰਕ ਦੀ ਨਿਗਰਾਨੀ ਹੋ ਰਹੀ ਹੋਵੇ"</string>
    <string name="quick_settings_disclosure_management_monitoring" msgid="7453097432200441126">"ਤੁਹਾਡੀ ਸੰਸਥਾ ਇਸ ਡੀਵਾਈਸ ਦਾ ਪ੍ਰਬੰਧਨ ਕਰਦੀ ਹੈ ਅਤੇ ਨੈੱਟਵਰਕ ਟਰੈਫਿਕ ਦੀ ਨਿਗਰਾਨੀ ਕਰ ਸਕਦੀ ਹੈ"</string>
    <string name="quick_settings_disclosure_named_management_monitoring" msgid="8460849665162741948">"<xliff:g id="ORGANIZATION_NAME">%1$s</xliff:g> ਇਸ ਡੀਵਾਈਸ ਦਾ ਪ੍ਰਬੰਧਨ ਕਰਦੀ ਹੈ ਅਤੇ ਨੈੱਟਵਰਕ ਟਰੈਫਿਕ ਦੀ ਨਿਗਰਾਨੀ ਕਰ ਸਕਦੀ ਹੈ"</string>
    <string name="quick_settings_disclosure_management_named_vpn" msgid="218693044433431656">"ਡੀਵਾਈਸ ਦਾ ਪ੍ਰਬੰਧਨ ਤੁਹਾਡੀ ਸੰਸਥਾ ਵੱਲੋਂ ਕੀਤਾ ਜਾਂਦਾ ਹੈ ਅਤੇ ਇਹ <xliff:g id="VPN_APP">%1$s</xliff:g> ਨਾਲ ਕਨੈਕਟ ਹੈ"</string>
    <string name="quick_settings_disclosure_named_management_named_vpn" msgid="5228196397615456474">"ਡੀਵਾਈਸ ਦਾ ਪ੍ਰਬੰਧਨ <xliff:g id="ORGANIZATION_NAME">%1$s</xliff:g> ਵੱਲੋਂ ਕੀਤਾ ਜਾਂਦਾ ਹੈ ਅਤੇ ਇਹ <xliff:g id="VPN_APP">%2$s</xliff:g> ਨਾਲ ਕਨੈਕਟ ਹੈ"</string>
    <string name="quick_settings_disclosure_management" msgid="5778936163447003324">"ਡੀਵਾਈਸ ਦਾ ਪ੍ਰਬੰਧਨ ਤੁਹਾਡੀ ਸੰਸਥਾ ਵੱਲੋਂ ਕੀਤਾ ਜਾਂਦਾ ਹੈ"</string>
    <string name="quick_settings_disclosure_named_management" msgid="586473803771171610">"ਡੀਵਾਈਸ ਦਾ ਪ੍ਰਬੰਧਨ <xliff:g id="ORGANIZATION_NAME">%1$s</xliff:g> ਵੱਲੋਂ ਕੀਤਾ ਜਾਂਦਾ ਹੈ"</string>
    <string name="quick_settings_disclosure_management_vpns" msgid="3447553497516286109">"ਡੀਵਾਈਸ ਦਾ ਪ੍ਰਬੰਧਨ ਤੁਹਾਡੀ ਸੰਸਥਾ ਵੱਲੋਂ ਕੀਤਾ ਜਾਂਦਾ ਹੈ ਅਤੇ ਇਹ VPNs ਨਾਲ ਕਨੈਕਟ ਹੈ"</string>
    <string name="quick_settings_disclosure_named_management_vpns" msgid="4066586579688193212">"ਡੀਵਾਈਸ ਦਾ ਪ੍ਰਬੰਧਨ <xliff:g id="ORGANIZATION_NAME">%1$s</xliff:g> ਵੱਲੋਂ ਕੀਤਾ ਜਾਂਦਾ ਹੈ ਅਤੇ ਇਹ VPNs ਨਾਲ ਕਨੈਕਟ ਹੈ"</string>
    <string name="quick_settings_disclosure_managed_profile_monitoring" msgid="1423899084754272514">"ਤੁਹਾਡੀ ਸੰਸਥਾ ਤੁਹਾਡੇ ਕਾਰਜ ਪ੍ਰੋਫਾਈਲ ਵਿੱਚ ਨੈੱਟਵਰਕ ਟਰੈਫਿਕ ਦੀ ਨਿਗਰਾਨੀ ਕਰ ਸਕਦੀ ਹੈ"</string>
    <string name="quick_settings_disclosure_named_managed_profile_monitoring" msgid="8321469176706219860">"<xliff:g id="ORGANIZATION_NAME">%1$s</xliff:g> ਤੁਹਾਡੇ ਕਾਰਜ ਪ੍ਰੋਫਾਈਲ ਵਿੱਚ ਨੈੱਟਵਰਕ ਟਰੈਫਿਕ ਦੀ ਨਿਗਰਾਨੀ ਕਰ ਸਕਦੀ ਹੈ"</string>
    <string name="quick_settings_disclosure_monitoring" msgid="8548019955631378680">"ਨੈੱਟਵਰਕ ਦੀ ਨਿਗਰਾਨੀ ਕੀਤੀ ਜਾ ਸਕਦੀ ਹੈ"</string>
    <string name="quick_settings_disclosure_vpns" msgid="2890510056934492407">"ਡੀਵਾਈਸ VPNs ਨਾਲ ਕਨੈਕਟ ਹੈ"</string>
    <string name="quick_settings_disclosure_managed_profile_named_vpn" msgid="5149334449426566152">"ਕਾਰਜ ਪ੍ਰੋਫਾਈਲ <xliff:g id="VPN_APP">%1$s</xliff:g> ਨਾਲ ਕਨੈਕਟ ਕੀਤਾ ਗਿਆ"</string>
    <string name="quick_settings_disclosure_personal_profile_named_vpn" msgid="4201831495800021670">"ਨਿੱਜੀ ਪ੍ਰੋਫਾਈਲ <xliff:g id="VPN_APP">%1$s</xliff:g> ਨਾਲ ਕਨੈਕਟ ਹੈ"</string>
    <string name="quick_settings_disclosure_named_vpn" msgid="5069088739435424666">"ਡੀਵਾਈਸ <xliff:g id="VPN_APP">%1$s</xliff:g> ਨਾਲ ਕਨੈਕਟ ਹੈ"</string>
    <string name="monitoring_title_device_owned" msgid="7029691083837606324">"ਡੀਵਾਈਸ ਪ੍ਰਬੰਧਨ"</string>
    <string name="monitoring_title_profile_owned" msgid="6301118649405449568">"ਪ੍ਰੋਫਾਈਲ ਦਾ ਨਿਰੀਖਣ ਕਰਨਾ"</string>
    <string name="monitoring_title" msgid="4063890083735924568">"ਨੈੱਟਵਰਕ ਨਿਰੀਖਣ ਕਰ ਰਿਹਾ ਹੈ"</string>
    <string name="monitoring_subtitle_vpn" msgid="800485258004629079">"VPN"</string>
    <string name="monitoring_subtitle_network_logging" msgid="2444199331891219596">"ਨੈੱਟਵਰਕ ਲੌਗਿੰਗ"</string>
    <string name="monitoring_subtitle_ca_certificate" msgid="8588092029755175800">"CA ਪ੍ਰਮਾਣ-ਪੱਤਰ"</string>
    <string name="disable_vpn" msgid="482685974985502922">"VPN ਨੂੰ ਅਸਮਰੱਥ ਬਣਾਓ"</string>
    <string name="disconnect_vpn" msgid="26286850045344557">"VPN ਨੂੰ ਡਿਸਕਨੈਕਟ ਕਰੋ"</string>
    <string name="monitoring_button_view_policies" msgid="3869724835853502410">"ਨੀਤੀਆਂ ਦੇਖੋ"</string>
    <string name="monitoring_description_named_management" msgid="7424612629468754552">"ਤੁਹਾਡੇ ਡੀਵਾਈਸ ਦਾ ਪ੍ਰਬੰਧਨ <xliff:g id="ORGANIZATION_NAME">%1$s</xliff:g> ਵੱਲੋਂ ਕੀਤਾ ਜਾਂਦਾ ਹੈ।\n\nਤੁਹਾਡਾ ਪ੍ਰਸ਼ਾਸਕ ਤੁਹਾਡੇ ਡੀਵਾਈਸ ਨਾਲ ਸਬੰਧਿਤ ਸੈਟਿੰਗਾਂ, ਕਾਰਪੋਰੇਟ ਪਹੁੰਚ, ਐਪਾਂ, ਡਾਟਾ ਅਤੇ ਤੁਹਾਡੀ ਡੀਵਾਈਸ ਦੀ ਟਿਕਾਣਾ ਜਾਣਕਾਰੀ ਦੀ ਨਿਗਰਾਨੀ ਅਤੇ ਉਹਨਾਂ ਦਾ ਪ੍ਰਬੰਧਨ ਕਰ ਸਕਦਾ ਹੈ।\n\nਹੋਰ ਜਾਣਕਾਰੀ ਲਈ, ਆਪਣੇ ਪ੍ਰਸ਼ਾਸਕ ਨੂੰ ਸੰਪਰਕ ਕਰੋ।"</string>
    <string name="monitoring_description_management" msgid="8081910434889677718">"ਤੁਹਾਡੇ ਡੀਵਾਈਸ ਦਾ ਪ੍ਰਬੰਧਨ ਤੁਹਾਡੀ ਸੰਸਥਾ ਵੱਲੋਂ ਕੀਤਾ ਜਾਂਦਾ ਹੈ।\n\nਤੁਹਾਡਾ ਪ੍ਰਸ਼ਾਸਕ ਤੁਹਾਡੇ ਡੀਵਾਈਸ ਨਾਲ ਸਬੰਧਿਤ ਸੈਟਿੰਗਾਂ, ਕਾਰਪੋਰੇਟ ਪਹੁੰਚ, ਐਪਾਂ, ਡਾਟਾ ਅਤੇ ਤੁਹਾਡੇ ਡੀਵਾਈਸ ਦੀ ਟਿਕਾਣਾ ਜਾਣਕਾਰੀ ਦੀ ਨਿਗਰਾਨੀ ਕਰ ਸਕਦਾ ਹੈ ਅਤੇ ਉਹਨਾਂ ਦਾ ਪ੍ਰਬੰਧਨ ਕਰ ਸਕਦਾ ਹੈ।\n\nਹੋਰ ਜਾਣਕਾਰੀ ਲਈ, ਆਪਣੇ ਪ੍ਰਸ਼ਾਸਕ ਨੂੰ ਸੰਪਰਕ ਕਰੋ।"</string>
    <string name="monitoring_description_management_ca_certificate" msgid="7785013130658110130">"ਤੁਹਾਡੀ ਸੰਸਥਾ ਵੱਲੋਂ ਇਸ ਡੀਵਾਈਸ \'ਤੇ ਇੱਕ ਪ੍ਰਮਾਣ-ਪੱਤਰ ਅਥਾਰਟੀ ਸਥਾਪਤ ਕੀਤੀ ਗਈ ਹੈ। ਤੁਹਾਡੇ ਸੁਰੱਖਿਅਤ ਨੈੱਟਵਰਕ ਟਰੈਫਿਕ ਦੀ ਨਿਗਰਾਨੀ ਕੀਤੀ ਜਾ ਸਕਦੀ ਹੈ ਜਾਂ ਉਸਨੂੰ ਸੋਧਿਆ ਜਾ ਸਕਦਾ ਹੈ।"</string>
    <string name="monitoring_description_managed_profile_ca_certificate" msgid="7904323416598435647">"ਤੁਹਾਡੀ ਸੰਸਥਾ ਵੱਲੋਂ ਤੁਹਾਡੇ ਕਾਰਜ ਪ੍ਰੋਫਾਈਲ ਵਿੱਚ ਇੱਕ ਪ੍ਰਮਾਣ-ਪੱਤਰ ਅਥਾਰਟੀ ਸਥਾਪਤ ਕੀਤੀ ਗਈ ਹੈ। ਤੁਹਾਡੇ ਸੁਰੱਖਿਅਤ ਨੈੱਟਵਰਕ ਟਰੈਫਿਕ ਦੀ ਨਿਗਰਾਨੀ ਕੀਤੀ ਜਾ ਸਕਦੀ ਹੈ ਜਾਂ ਉਸਨੂੰ ਸੋਧਿਆ ਜਾ ਸਕਦਾ ਹੈ।"</string>
    <string name="monitoring_description_ca_certificate" msgid="448923057059097497">"ਇੱਕ ਪ੍ਰਮਾਣ-ਪੱਤਰ ਅਥਾਰਟੀ ਇਸ ਡੀਵਾਈਸ \'ਤੇ ਸਥਾਪਤ ਕੀਤੀ ਜਾਂਦੀ ਹੈ। ਤੁਹਾਡੇ ਸੁਰੱਖਿਅਤ ਨੈੱਟਵਰਕ ਟਰੈਫਿਕ ਦੀ ਨਿਗਰਾਨੀ ਕੀਤੀ ਜਾ ਸਕਦੀ ਹੈ ਜਾਂ ਉਸਨੂੰ ਸੋਧਿਆ ਜਾ ਸਕਦਾ ਹੈ।"</string>
    <string name="monitoring_description_management_network_logging" msgid="216983105036994771">"ਤੁਹਾਡੇ ਪ੍ਰਸ਼ਾਸਕ ਨੇ ਨੈੱਟਵਰਕ ਲੌਗਿੰਗ ਨੂੰ ਚਾਲੂ ਕੀਤਾ ਹੋਇਆ ਹੈ, ਜੋ ਤੁਹਾਡੇ ਡੀਵਾਈਸ \'ਤੇ ਟਰੈਫਿਕ ਦੀ ਨਿਗਰਾਨੀ ਕਰਦਾ ਹੈ।"</string>
    <string name="monitoring_description_named_vpn" msgid="5749932930634037027">"ਤੁਸੀਂ <xliff:g id="VPN_APP">%1$s</xliff:g> ਨਾਲ ਕਨੈਕਟ ਹੋ, ਜੋ ਈਮੇਲਾਂ, ਐਪਾਂ, ਅਤੇ ਵੈੱਬਸਾਈਟਾਂ ਸਮੇਤ ਤੁਹਾਡੀ ਨੈੱਟਵਰਕ ਸਰਗਰਮੀ ਦੀ ਨਿਗਰਾਨੀ ਕਰ ਸਕਦੀ ਹੈ।"</string>
    <string name="monitoring_description_two_named_vpns" msgid="3516830755681229463">"ਤੁਸੀਂ <xliff:g id="VPN_APP_0">%1$s</xliff:g> ਅਤੇ <xliff:g id="VPN_APP_1">%2$s</xliff:g> ਨਾਲ ਕਨੈਕਟ ਹੋ, ਜੋ ਈਮੇਲਾਂ, ਐਪਾਂ, ਅਤੇ ਵੈੱਬਸਾਈਟਾਂ ਸਮੇਤ ਤੁਹਾਡੀ ਨੈੱਟਵਰਕ ਸਰਗਰਮੀ ਦੀ ਨਿਗਰਾਨੀ ਕਰ ਸਕਦੀਆਂ ਹਨ।"</string>
    <string name="monitoring_description_managed_profile_named_vpn" msgid="368812367182387320">"ਤੁਹਾਡੀ ਕਾਰਜ ਪ੍ਰੋਫਾਈਲ <xliff:g id="VPN_APP">%1$s</xliff:g> ਨਾਲ ਕਨੈਕਟ ਹੈ, ਜੋ ਈਮੇਲਾਂ, ਐਪਾਂ ਅਤੇ ਵੈੱਬਸਾਈਟਾਂ ਸਮੇਤ ਤੁਹਾਡੀ ਨੈੱਟਵਰਕ ਸਰਗਰਮੀ ਦੀ ਨਿਗਰਾਨੀ ਕਰ ਸਕਦੀ ਹੈ।"</string>
    <string name="monitoring_description_personal_profile_named_vpn" msgid="8179722332380953673">"ਤੁਹਾਡੀ ਨਿੱਜੀ ਪ੍ਰੋਫਾਈਲ <xliff:g id="VPN_APP">%1$s</xliff:g> ਨਾਲ ਕਨੈਕਟ ਹੈ, ਜੋ ਈਮੇਲਾਂ, ਐਪਾਂ, ਅਤੇ ਵੈੱਬਸਾਈਟਾਂ ਸਮੇਤ ਤੁਹਾਡੀ ਨੈੱਟਵਰਕ ਸਰਗਰਮੀ ਦੀ ਨਿਗਰਾਨੀ ਕਰ ਸਕਦੀ ਹੈ।"</string>
    <string name="monitoring_description_do_header_generic" msgid="6130190408164834986">"ਤੁਹਾਡਾ ਡੀਵਾਈਸ <xliff:g id="DEVICE_OWNER_APP">%1$s</xliff:g> ਵੱਲੋਂ ਪ੍ਰਬੰਧਿਤ ਕੀਤਾ ਜਾਂਦਾ ਹੈ।"</string>
    <string name="monitoring_description_do_header_with_name" msgid="2696255132542779511">"<xliff:g id="ORGANIZATION_NAME">%1$s</xliff:g> ਤੁਹਾਡੇ ਡੀਵਾਈਸ ਦੇ ਪ੍ਰਬੰਧਨ ਲਈ <xliff:g id="DEVICE_OWNER_APP">%2$s</xliff:g> ਦੀ ਵਰਤੋਂ ਕਰਦੀ ਹੈ।"</string>
    <string name="monitoring_description_do_body" msgid="7700878065625769970">"ਤੁਹਾਡਾ ਪ੍ਰਸ਼ਾਸਕ ਸੈਟਿੰਗਾਂ, ਕਾਰਪੋਰੇਟ ਪਹੁੰਚ, ਐਪਾਂ, ਤੁਹਾਡੇ ਡੀਵਾਈਸ ਨਾਲ ਜੁੜੇ ਡਾਟੇ ਅਤੇ ਟਿਕਾਣਾ ਜਾਣਕਾਰੀ ਦੀ ਨਿਗਰਾਨੀ ਅਤੇ ਪ੍ਰਬੰਧਨ ਕਰ ਸਕਦਾ ਹੈ।"</string>
    <string name="monitoring_description_do_learn_more_separator" msgid="1467280496376492558">" "</string>
    <string name="monitoring_description_do_learn_more" msgid="645149183455573790">"ਹੋਰ ਜਾਣੋ"</string>
    <string name="monitoring_description_do_body_vpn" msgid="7699280130070502303">"ਤੁਸੀਂ <xliff:g id="VPN_APP">%1$s</xliff:g> ਨਾਲ ਕਨੈਕਟ ਹੋ, ਜੋ ਈਮੇਲਾਂ, ਐਪਾਂ, ਅਤੇ ਵੈੱਬਸਾਈਟਾਂ ਸਮੇਤ ਤੁਹਾਡੀ ਨੈੱਟਵਰਕ ਸਰਗਰਮੀ ਦੀ ਨਿਗਰਾਨੀ ਕਰ ਸਕਦੀ ਹੈ।"</string>
    <string name="monitoring_description_vpn_settings_separator" msgid="8292589617720435430">" "</string>
    <string name="monitoring_description_vpn_settings" msgid="5264167033247632071">"VPN ਸੈਟਿੰਗਾਂ ਖੋਲ੍ਹੋ"</string>
    <string name="monitoring_description_ca_cert_settings_separator" msgid="7107390013344435439">" "</string>
    <string name="monitoring_description_ca_cert_settings" msgid="8329781950135541003">"ਭਰੋਸੇਯੋਗ ਕ੍ਰੀਡੈਂਸ਼ੀਅਲ ਖੋਲ੍ਹੋ"</string>
    <string name="monitoring_description_network_logging" msgid="577305979174002252">"ਤੁਹਾਡੇ ਪ੍ਰਸ਼ਾਸਕ ਨੇ ਨੈੱਟਵਰਕ ਲੌਗਿੰਗ ਨੂੰ ਚਾਲੂ ਕੀਤਾ ਹੋਇਆ ਹੈ, ਜੋ ਤੁਹਾਡੇ ਡੀਵਾਈਸ \'ਤੇ ਟਰੈਫਿਕ ਦੀ ਨਿਗਰਾਨੀ ਕਰਦਾ ਹੈ।\n\nਹੋਰ ਜਾਣਕਾਰੀ ਲਈ, ਆਪਣੇ ਪ੍ਰਸ਼ਾਸਕ ਨੂੰ ਸੰਪਰਕ ਕਰੋ।"</string>
    <string name="monitoring_description_vpn" msgid="1685428000684586870">"ਤੁਸੀਂ ਕਿਸੇ ਐਪ ਨੂੰ ਇੱਕ VPN ਕਨੈਕਸ਼ਨ ਸੈੱਟ ਅੱਪ ਕਰਨ ਦੀ ਇਜਾਜ਼ਤ ਦਿੱਤੀ ਹੈ।\n\nਇਹ ਐਪ ਤੁਹਾਡੇ ਡੀਵਾਈਸ ਅਤੇ ਨੈੱਟਵਰਕ ਗਤੀਵਿਧੀ ਦਾ ਨਿਰੀਖਣ ਕਰ ਸਕਦੀ ਹੈ, ਈਮੇਲਾਂ, ਐਪਾਂ ਅਤੇ ਸੁਰੱਖਿਅਤ ਵੈੱਬਸਾਈਟਾਂ ਸਮੇਤ।"</string>
    <string name="monitoring_description_vpn_profile_owned" msgid="4964237035412372751">"ਤੁਹਾਡੇ ਕਾਰਜ ਪ੍ਰੋਫਾਈਲ ਦਾ ਪ੍ਰਬੰਧਨ <xliff:g id="ORGANIZATION">%1$s</xliff:g> ਵੱਲੋਂ ਕੀਤਾ ਜਾਂਦਾ ਹੈ।\n\nਤੁਹਾਡਾ ਪ੍ਰਸ਼ਾਸਕ ਈਮੇਲ, ਐਪਾਂ, ਅਤੇ ਵੈੱਬਸਾਈਟਾਂ ਸਮੇਤ ਤੁਹਾਡੀ ਨੈੱਟਵਰਕ ਸਰਗਰਮੀ ਦੀ ਨਿਗਰਾਨੀ ਕਰਨ ਦੇ ਸਮਰੱਥ ਹੈ।\n\nਹੋਰ ਜਾਣਕਾਰੀ ਲਈ, ਆਪਣੇ ਪ੍ਰਸ਼ਾਸਕ ਨਾਲ ਸੰਪਰਕ ਕਰੋ।\n\nਤੁਸੀਂ ਇੱਕ VPN ਨਾਲ ਵੀ ਕਨੈਕਟ ਹੋਂ, ਜੋ ਤੁਹਾਡੀ ਨੈੱਟਵਰਕ ਸਰਗਰਮੀ ਦੀ ਨਿਗਰਾਨੀ ਕਰ ਸਕਦਾ ਹੈ।"</string>
    <string name="legacy_vpn_name" msgid="4174223520162559145">"VPN"</string>
    <string name="monitoring_description_app" msgid="376868879287922929">"ਤੁਸੀਂ <xliff:g id="APPLICATION">%1$s</xliff:g> ਨਾਲ ਕਨੈਕਟ ਹੋ, ਜੋ ਈਮੇਲਾਂ, ਐਪਾਂ ਅਤੇ ਵੈੱਬਸਾਈਟਾਂ ਸਮੇਤ ਤੁਹਾਡੀ ਨੈਟਵਰਕ ਸਰਗਰਮੀ ਦੀ ਨਿਗਰਾਨੀ ਕਰ ਸਕਦੀ ਹੈ।"</string>
    <string name="monitoring_description_app_personal" msgid="1970094872688265987">"ਤੁਸੀਂ <xliff:g id="APPLICATION">%1$s</xliff:g> ਨਾਲ ਕਨੈਕਟ ਹੋ, ਜੋ ਈਮੇਲ, ਐਪਸ ਅਤੇ ਵੈਬਸਫ਼ਿਆਂ ਸਮੇਤ ਤੁਹਾਡੀ ਨੈੱਟਵਰਕ ਗਤੀਵਿਧੀ ਦਾ ਨਿਰੀਖਣ ਕਰ ਸਕਦੀ ਹੈ।"</string>
    <string name="branded_monitoring_description_app_personal" msgid="1703511985892688885">"ਤੁਸੀਂ <xliff:g id="APPLICATION">%1$s</xliff:g> ਨਾਲ ਕਨੈਕਟ ਹੋ, ਜੋ ਈਮੇਲਾਂ, ਐਪਾਂ, ਅਤੇ ਵੈੱਬਸਾਈਟਾਂ ਸਮੇਤ ਤੁਹਾਡੀ ਨਿੱਜੀ ਨੈੱਟਵਰਕ ਸਰਗਰਮੀ ਦੀ ਨਿਗਰਾਨੀ ਕਰ ਸਕਦੀ ਹੈ।"</string>
    <string name="monitoring_description_app_work" msgid="3713084153786663662">"ਤੁਹਾਡੇ ਕਾਰਜ ਪ੍ਰੋਫਾਈਲ ਦਾ ਪ੍ਰਬੰਧਨ <xliff:g id="ORGANIZATION">%1$s</xliff:g> ਵੱਲੋਂ ਕੀਤਾ ਜਾਂਦਾ ਹੈ। ਇਹ ਪ੍ਰੋਫਾਈਲ <xliff:g id="APPLICATION">%2$s</xliff:g> ਨਾਲ ਕਨੈਕਟ ਹੈ, ਜੋ ਈਮੇਲਾਂ, ਐਪਾਂ, ਅਤੇ ਵੈੱਬਸਾਈਟਾਂ ਸਮੇਤ ਤੁਹਾਡੀ ਕਾਰਜ ਨੈੱਟਵਰਕ ਸਰਗਰਮੀ ਦੀ ਨਿਗਰਾਨੀ ਕਰ ਸਕਦੀ ਹੈ।\n\nਹੋਰ ਜਾਣਕਾਰੀ ਲਈ, ਆਪਣੇ ਪ੍ਰਸ਼ਾਸਕ ਨਾਲ ਸੰਪਰਕ ਕਰੋ।"</string>
    <string name="monitoring_description_app_personal_work" msgid="6175816356939166101">"ਤੁਹਾਡੇ ਕਾਰਜ ਪ੍ਰੋਫਾਈਲ ਦਾ ਪ੍ਰਬੰਧਨ <xliff:g id="ORGANIZATION">%1$s</xliff:g> ਵੱਲੋਂ ਕੀਤਾ ਜਾਂਦਾ ਹੈ। ਪ੍ਰੋਫਾਈਲ <xliff:g id="APPLICATION_WORK">%2$s</xliff:g> ਨਾਲ ਕਨੈਕਟ ਕੀਤਾ ਗਿਆ ਹੈ, ਜੋ ਈਮੇਲਾਂ, ਐਪਾਂ, ਅਤੇ ਵੈੱਬਸਾਈਟਾਂ ਸਮੇਤ ਤੁਹਾਡੀ ਕਾਰਜ ਨੈੱਟਵਰਕ ਸਰਗਰਮੀ ਦੀ ਨਿਗਰਾਨੀ ਕਰ ਸਕਦੀ ਹੈ।\n\nਤੁਸੀਂ <xliff:g id="APPLICATION_PERSONAL">%3$s</xliff:g> ਨਾਲ ਵੀ ਕਨੈਕਟ ਹੋਂ, ਜੋ ਤੁਹਾਡੀ ਨਿੱਜੀ ਨੈੱਟਵਰਕ ਸਰਗਰਮੀ ਦੀ ਨਿਗਰਾਨੀ ਕਰ ਸਕਦੀ ਹੈ।"</string>
    <string name="keyguard_indication_trust_unlocked" msgid="7395154975733744547">"ਟਰੱਸਟ-ਏਜੰਟ ਵੱਲੋਂ ਅਣਲਾਕ ਰੱਖਿਆ ਗਿਆ"</string>
    <string name="keyguard_indication_trust_disabled" msgid="6820793704816727918">"ਡੀਵਾਈਸ ਲਾਕ ਰਹੇਗਾ ਜਦੋਂ ਤੱਕ ਤੁਸੀਂ ਮੈਨੂਅਲੀ ਅਣਲਾਕ ਨਹੀਂ ਕਰਦੇ"</string>
    <string name="keyguard_indication_trust_unlocked_plugged_in" msgid="2323452175329362855">"<xliff:g id="KEYGUARD_INDICATION">%1$s</xliff:g>\n<xliff:g id="POWER_INDICATION">%2$s</xliff:g>"</string>
    <string name="hidden_notifications_title" msgid="1782412844777612795">"ਤੇਜ਼ੀ ਨਾਲ ਸੂਚਨਾਵਾਂ ਪ੍ਰਾਪਤ ਕਰੋ"</string>
    <string name="hidden_notifications_text" msgid="5899627470450792578">"ਅਣਲਾਕ ਕਰਨ ਤੋਂ ਪਹਿਲਾਂ ਉਹਨਾਂ ਨੂੰ ਦੇਖੋ"</string>
    <string name="hidden_notifications_cancel" msgid="4805370226181001278">"ਨਹੀਂ ਧੰਨਵਾਦ"</string>
    <string name="hidden_notifications_setup" msgid="2064795578526982467">"ਸਥਾਪਤ ਕਰੋ"</string>
    <string name="zen_mode_and_condition" msgid="5043165189511223718">"<xliff:g id="ZEN_MODE">%1$s</xliff:g>. <xliff:g id="EXIT_CONDITION">%2$s</xliff:g>"</string>
    <string name="volume_zen_end_now" msgid="5901885672973736563">"ਹੁਣੇ ਬੰਦ ਕਰੋ"</string>
    <string name="accessibility_volume_settings" msgid="1458961116951564784">"ਧੁਨੀ ਸੈਟਿੰਗਾਂ"</string>
    <string name="accessibility_volume_expand" msgid="7653070939304433603">"ਵਿਸਤਾਰ ਕਰੋ"</string>
    <string name="accessibility_volume_collapse" msgid="2746845391013829996">"ਨਸ਼ਟ ਕਰੋ"</string>
    <string name="volume_odi_captions_tip" msgid="8825655463280990941">"ਸਵੈਚਲਿਤ ਸੁਰਖੀ ਮੀਡੀਆ"</string>
    <string name="accessibility_volume_close_odi_captions_tip" msgid="8924753283621160480">"ਬੰਦ ਸੁਰਖੀਆਂ ਦੇ ਨੁਕਤੇ"</string>
    <string name="volume_odi_captions_content_description" msgid="4172765742046013630">"ਸੁਰਖੀਆਂ ਓਵਰਲੇ"</string>
    <string name="volume_odi_captions_hint_enable" msgid="2073091194012843195">"ਚਾਲੂ ਕਰੋ"</string>
    <string name="volume_odi_captions_hint_disable" msgid="2518846326748183407">"ਬੰਦ ਕਰੋ"</string>
    <string name="accessibility_output_chooser" msgid="7807898688967194183">"ਆਊਟਪੁੱਟ ਡੀਵਾਈਸ ਵਰਤੋ"</string>
    <string name="screen_pinning_title" msgid="7357611095909618178">"ਸਕ੍ਰੀਨ ਪਿੰਨ ਕੀਤੀ"</string>
    <string name="screen_pinning_description" msgid="8699395373875667743">"ਇਹ ਇਸ ਨੂੰ ਤਦ ਤੱਕ ਦ੍ਰਿਸ਼ ਵਿੱਚ ਰੱਖਦਾ ਹੈ ਜਦ ਤੱਕ ਤੁਸੀਂ ਅਨਪਿੰਨ ਨਹੀਂ ਕਰਦੇ। ਅਨਪਿੰਨ ਕਰਨ ਲਈ \'ਪਿੱਛੇ\' ਅਤੇ \'ਰੂਪ-ਰੇਖਾ\' ਨੂੰ ਸਪੱਰਸ਼ ਕਰੋ ਅਤੇ ਦਬਾ ਕੇ ਰੱਖੋ।"</string>
    <string name="screen_pinning_description_recents_invisible" msgid="4564466648700390037">"ਤੁਹਾਡੇ ਵੱਲੋਂ ਅਨਪਿੰਨ ਨਾ ਕੀਤੇ ਜਾਣ ਤੱਕ ਇਸਨੂੰ ਦਿਖਾਇਆ ਜਾਂਦਾ ਹੈ। ਅਨਪਿੰਨ ਕਰਨ ਲਈ \'ਪਿੱਛੇ\' ਅਤੇ \'ਹੋਮ\' ਨੂੰ ਸਪੱਰਸ਼ ਕਰਕੇ ਦਬਾਈ ਰੱਖੋ।"</string>
    <string name="screen_pinning_description_gestural" msgid="7246323931831232068">"ਤੁਹਾਡੇ ਵੱਲੋਂ ਅਨਪਿੰਨ ਨਾ ਕੀਤੇ ਜਾਣ ਤੱਕ ਇਸਨੂੰ ਦਿਖਾਇਆ ਜਾਂਦਾ ਹੈ। ਅਨਪਿੰਨ ਕਰਨ ਲਈ ਉੱਪਰ ਵੱਲ ਸਵਾਈਪ ਕਰੋ ਅਤੇ ਫੜ ਕੇ ਰੱਖੋ।"</string>
    <string name="screen_pinning_description_accessible" msgid="7386449191953535332">"ਇਹ ਇਸ ਨੂੰ ਤਦ ਤੱਕ ਦ੍ਰਿਸ਼ ਵਿੱਚ ਰੱਖਦਾ ਹੈ ਜਦ ਤੱਕ ਤੁਸੀਂ ਅਨਪਿੰਨ ਨਹੀਂ ਕਰਦੇ। ਅਨਪਿੰਨ ਕਰਨ ਲਈ \'ਰੂਪ-ਰੇਖਾ\' ਨੂੰ ਸਪੱਰਸ਼ ਕਰੋ ਅਤੇ ਦਬਾ ਕੇ ਰੱਖੋ।"</string>
    <string name="screen_pinning_description_recents_invisible_accessible" msgid="2857071808674481986">"ਤੁਹਾਡੇ ਵੱਲੋਂ ਅਨਪਿੰਨ ਨਾ ਕੀਤੇ ਜਾਣ ਤੱਕ ਇਸਨੂੰ ਦਿਖਾਇਆ ਜਾਂਦਾ ਹੈ। ਅਨਪਿੰਨ ਕਰਨ ਲਈ \'ਹੋਮ\' ਨੂੰ ਸਪੱਰਸ਼ ਕਰਕੇ ਦਬਾਈ ਰੱਖੋ।"</string>
    <string name="screen_pinning_toast" msgid="2083944237147005811">"ਇਸ ਸਕ੍ਰੀਨ ਨੂੰ ਅਨਪਿੰਨ ਕਰਨ ਲਈ, \'ਪਿੱਛੇ\' ਅਤੇ \'ਰੂਪ-ਰੇਖਾ\' ਬਟਨਾਂ ਨੂੰ ਸਪੱਰਸ਼ ਕਰਕੇ ਦਬਾਈ ਰੱਖੋ"</string>
    <string name="screen_pinning_toast_recents_invisible" msgid="6343770487795352573">"ਇਸ ਸਕ੍ਰੀਨ ਨੂੰ ਅਨਪਿੰਨ ਕਰਨ ਲਈ, \'ਪਿੱਛੇ\' ਅਤੇ \'ਹੋਮ\' ਬਟਨਾਂ ਨੂੰ ਸਪੱਰਸ਼ ਕਰੋ ਅਤੇ ਦਬਾਈ ਰੱਖੋ"</string>
    <string name="screen_pinning_toast_gesture_nav" msgid="2884536903398445645">"ਇਸ ਸਕ੍ਰੀਨ ਨੂੰ ਅਨਪਿੰਨ ਕਰਨ ਲਈ, ਉੱਪਰ ਵੱਲ ਸਵਾਈਪ ਕਰਕੇ ਰੱਖੋ"</string>
    <string name="screen_pinning_positive" msgid="3285785989665266984">"ਸਮਝ ਲਿਆ"</string>
    <string name="screen_pinning_negative" msgid="6882816864569211666">"ਨਹੀਂ ਧੰਨਵਾਦ"</string>
    <string name="screen_pinning_start" msgid="5695091877402422575">"ਸਕ੍ਰੀਨ ਪਿੰਨ ਕੀਤੀ ਗਈ"</string>
    <string name="screen_pinning_exit" msgid="5114993350662745840">"ਸਕ੍ਰੀਨ ਅਨਪਿੰਨ ਕੀਤੀ ਗਈ"</string>
    <string name="quick_settings_reset_confirmation_title" msgid="463533331480997595">"ਕੀ <xliff:g id="TILE_LABEL">%1$s</xliff:g> ਨੂੰ ਲੁਕਾਉਣਾ ਹੈ?"</string>
    <string name="quick_settings_reset_confirmation_message" msgid="2320586180785674186">"ਇਹ ਅਗਲੀ ਵਾਰ ਮੁੜ ਪ੍ਰਗਟ ਹੋਵੇਗਾ ਜਦੋਂ ਤੁਸੀਂ ਇਸਨੂੰ ਸੈਟਿੰਗਾਂ ਵਿੱਚ ਚਾਲੂ ਕਰਦੇ ਹੋ।"</string>
    <string name="quick_settings_reset_confirmation_button" msgid="3341477479055016776">"ਲੁਕਾਓ"</string>
    <string name="stream_voice_call" msgid="7468348170702375660">"ਕਾਲ ਕਰੋ"</string>
    <string name="stream_system" msgid="7663148785370565134">"ਸਿਸਟਮ"</string>
    <string name="stream_ring" msgid="7550670036738697526">"ਘੰਟੀ ਵਜਾਓ"</string>
    <string name="stream_music" msgid="2188224742361847580">"ਮੀਡੀਆ"</string>
    <string name="stream_alarm" msgid="16058075093011694">"ਅਲਾਰਮ"</string>
    <string name="stream_notification" msgid="7930294049046243939">"ਸੂਚਨਾ"</string>
    <string name="stream_bluetooth_sco" msgid="6234562365528664331">"ਬਲੂਟੁੱਥ"</string>
    <string name="stream_dtmf" msgid="7322536356554673067">"ਦੂਹਰੀ ਮਲਟੀ ਟੋਨ ਆਵਰਤੀ"</string>
    <string name="stream_accessibility" msgid="3873610336741987152">"ਪਹੁੰਚਯੋਗਤਾ"</string>
    <string name="ring_toggle_title" msgid="5973120187287633224">"ਕਾਲਾਂ"</string>
    <string name="volume_ringer_status_normal" msgid="1339039682222461143">"ਘੰਟੀ"</string>
    <string name="volume_ringer_status_vibrate" msgid="6970078708957857825">"ਥਰਥਰਾਹਟ"</string>
    <string name="volume_ringer_status_silent" msgid="3691324657849880883">"ਮਿਊਟ"</string>
    <string name="qs_status_phone_vibrate" msgid="7055409506885541979">"ਫ਼ੋਨ ਥਰਥਰਾਹਟ \'ਤੇ ਹੈ"</string>
    <string name="qs_status_phone_muted" msgid="3763664791309544103">"ਫ਼ੋਨ ਮਿਊਟ ਕੀਤਾ ਗਿਆ ਹੈ"</string>
    <string name="volume_stream_content_description_unmute" msgid="7729576371406792977">"%1$s। ਅਣਮਿਊਟ ਕਰਨ ਲਈ ਟੈਪ ਕਰੋ।"</string>
    <string name="volume_stream_content_description_vibrate" msgid="4858111994183089761">"%1$s। ਥਰਥਰਾਹਟ ਸੈੱਟ ਕਰਨ ਲਈ ਟੈਪ ਕਰੋ। ਪਹੁੰਚਯੋਗਤਾ ਸੇਵਾਵਾਂ ਮਿਊਟ ਹੋ ਸਕਦੀਆਂ ਹਨ।"</string>
    <string name="volume_stream_content_description_mute" msgid="4079046784917920984">"%1$s। ਮਿਊਟ ਕਰਨ ਲਈ ਟੈਪ ਕਰੋ। ਪਹੁੰਚਯੋਗਤਾ ਸੇਵਾਵਾਂ ਮਿਊਟ ਹੋ ਸਕਦੀਆਂ ਹਨ।"</string>
    <string name="volume_stream_content_description_vibrate_a11y" msgid="2742330052979397471">"%1$s। ਥਰਥਰਾਹਟ \'ਤੇ ਸੈੱਟ ਕਰਨ ਲਈ ਟੈਪ ਕਰੋ।"</string>
    <string name="volume_stream_content_description_mute_a11y" msgid="5743548478357238156">"%1$s। ਮਿਊਟ ਕਰਨ ਲਈ ਟੈਪ ਕਰੋ।"</string>
    <string name="volume_ringer_hint_mute" msgid="4263821214125126614">"ਮਿਊਟ ਕਰੋ"</string>
    <string name="volume_ringer_hint_unmute" msgid="6119086890306456976">"ਅਣਮਿਊਟ ਕਰੋ"</string>
    <string name="volume_ringer_hint_vibrate" msgid="6211609047099337509">"ਥਰਥਰਾਹਟ"</string>
    <string name="volume_dialog_title" msgid="6502703403483577940">"%s ਵੌਲਿਊਮ ਕੰਟਰੋਲ"</string>
    <string name="volume_dialog_ringer_guidance_ring" msgid="9143194270463146858">"ਕਾਲਾਂ ਆਉਣ ਅਤੇ ਸੂਚਨਾਵਾਂ ਮਿਲਣ \'ਤੇ ਘੰਟੀ ਵਜੇਗੀ (<xliff:g id="VOLUME_LEVEL">%1$s</xliff:g>)"</string>
    <string name="output_title" msgid="3938776561655668350">"ਮੀਡੀਆ ਆਊਟਪੁੱਟ"</string>
    <string name="output_calls_title" msgid="7085583034267889109">"ਫ਼ੋਨ ਕਾਲ ਆਊਟਪੁੱਟ"</string>
    <string name="output_none_found" msgid="5488087293120982770">"ਕੋਈ ਡੀਵਾਈਸ ਨਹੀਂ ਮਿਲੇ"</string>
    <string name="output_none_found_service_off" msgid="935667567681386368">"ਕੋਈ ਡੀਵਾਈਸ ਨਹੀਂ ਮਿਲੇ। <xliff:g id="SERVICE">%1$s</xliff:g> ਚਾਲੂ ਕਰਨ ਨੂੰ ਅਜ਼ਮਾਓ"</string>
    <string name="output_service_bt" msgid="4315362133973911687">"ਬਲੂਟੁੱਥ"</string>
    <string name="output_service_wifi" msgid="9003667810868222134">"ਵਾਈ-ਫਾਈ"</string>
    <string name="output_service_bt_wifi" msgid="7186882540475524124">"ਬਲੂਟੁੱਥ ਅਤੇ ਵਾਈ-ਫਾਈ"</string>
    <string name="system_ui_tuner" msgid="1471348823289954729">"System UI ਟਿਊਨਰ"</string>
    <string name="show_battery_percentage" msgid="6235377891802910455">"ਜੋਡ਼ੀ ਗਈ ਬੈਟਰੀ ਪ੍ਰਤਿਸ਼ਤਤਾ ਦਿਖਾਓ"</string>
    <string name="show_battery_percentage_summary" msgid="9053024758304102915">"ਜਦੋਂ ਚਾਰਜ ਨਾ ਹੋ ਰਹੀ ਹੋਵੇ ਤਾਂ ਸਥਿਤੀ ਪੱਟੀ ਪ੍ਰਤੀਕ ਦੇ ਅੰਦਰ ਬੈਟਰੀ ਪੱਧਰ ਪ੍ਰਤਿਸ਼ਤਤਾ ਦਿਖਾਓ"</string>
    <string name="quick_settings" msgid="6211774484997470203">"ਤਤਕਾਲ ਸੈਟਿੰਗਾਂ"</string>
    <string name="status_bar" msgid="4357390266055077437">"ਸਥਿਤੀ ਪੱਟੀ"</string>
    <string name="overview" msgid="3522318590458536816">"ਰੂਪ-ਰੇਖਾ"</string>
    <string name="demo_mode" msgid="263484519766901593">"ਸਿਸਟਮ UI ਡੈਮੋ ਮੋਡ"</string>
    <string name="enable_demo_mode" msgid="3180345364745966431">"ਡੈਮੋ ਮੋਡ ਚਾਲੂ ਕਰੋ"</string>
    <string name="show_demo_mode" msgid="3677956462273059726">"ਡੈਮੋ ਮੋਡ ਦੇਖੋ"</string>
    <string name="status_bar_ethernet" msgid="5690979758988647484">"ਈਥਰਨੈਟ"</string>
    <string name="status_bar_alarm" msgid="87160847643623352">"ਅਲਾਰਮ"</string>
    <string name="status_bar_work" msgid="5238641949837091056">"ਕਾਰਜ ਪ੍ਰੋਫਾਈਲ"</string>
    <string name="status_bar_airplane" msgid="4848702508684541009">"ਜਹਾਜ਼ ਮੋਡ"</string>
    <string name="add_tile" msgid="6239678623873086686">"ਟਾਇਲ ਸ਼ਾਮਲ ਕਰੋ"</string>
    <string name="broadcast_tile" msgid="5224010633596487481">"ਪ੍ਰਸਾਰਨ ਟਾਇਲ"</string>
    <string name="zen_alarm_warning_indef" msgid="5252866591716504287">"ਤੁਸੀਂ <xliff:g id="WHEN">%1$s</xliff:g> ਵਜੇ ਆਪਣਾ ਅਗਲਾ ਅਲਾਰਮ ਨਹੀਂ ਸੁਣੋਗੇ ਜਦੋਂ ਤੱਕ ਉਸਤੋਂ ਪਹਿਲਾਂ ਤੁਸੀਂ ਇਸਨੂੰ ਬੰਦ ਨਹੀਂ ਕਰਦੇ"</string>
    <string name="zen_alarm_warning" msgid="7844303238486849503">"ਤੁਸੀਂ <xliff:g id="WHEN">%1$s</xliff:g> ਵਜੇ ਆਪਣਾ ਅਗਲਾ ਅਲਾਰਮ ਨਹੀਂ ਸੁਣੋਗੇ"</string>
    <string name="alarm_template" msgid="2234991538018805736">"<xliff:g id="WHEN">%1$s</xliff:g> ਵਜੇ"</string>
    <string name="alarm_template_far" msgid="3561752195856839456">"<xliff:g id="WHEN">%1$s</xliff:g> ਵਜੇ"</string>
    <string name="accessibility_quick_settings_detail" msgid="544463655956179791">"ਤਤਕਾਲ ਸੈਟਿੰਗਾਂ, <xliff:g id="TITLE">%s</xliff:g>।"</string>
    <string name="accessibility_status_bar_hotspot" msgid="2888479317489131669">"ਹੌਟਸਪੌਟ"</string>
    <string name="accessibility_managed_profile" msgid="4703836746209377356">"ਕਾਰਜ ਪ੍ਰੋਫਾਈਲ"</string>
    <string name="tuner_warning_title" msgid="7721976098452135267">"ਕੁਝ ਵਾਸਤੇ ਤਾਂ ਮਜ਼ੇਦਾਰ ਹੈ ਲੇਕਿਨ ਸਾਰਿਆਂ ਵਾਸਤੇ ਨਹੀਂ"</string>
    <string name="tuner_warning" msgid="1861736288458481650">"ਸਿਸਟਮ UI ਟਿਊਨਰ ਤੁਹਾਨੂੰ Android ਵਰਤੋਂਕਾਰ ਇੰਟਰਫੇਸ ਤਬਦੀਲ ਕਰਨ ਅਤੇ ਵਿਉਂਤਬੱਧ ਕਰਨ ਲਈ ਵਾਧੂ ਤਰੀਕੇ ਦਿੰਦਾ ਹੈ। ਇਹ ਪ੍ਰਯੋਗਾਤਮਿਕ ਵਿਸ਼ੇਸ਼ਤਾਵਾਂ ਭਵਿੱਖ ਦੀ ਰੀਲੀਜ਼ ਵਿੱਚ ਬਦਲ ਸਕਦੀਆਂ ਹਨ, ਟੁੱਟ ਸਕਦੀਆਂ ਹਨ, ਜਾਂ ਅਲੋਪ ਹੋ ਸਕਦੀਆਂ ਹਨ। ਸਾਵਧਾਨੀ ਨਾਲ ਅੱਗੇ ਵੱਧੋ।"</string>
    <string name="tuner_persistent_warning" msgid="230466285569307806">"ਇਹ ਪ੍ਰਯੋਗਾਤਮਿਕ ਵਿਸ਼ੇਸ਼ਤਾਵਾਂ ਭਵਿੱਖ ਦੀ ਰੀਲੀਜ਼ ਵਿੱਚ ਬਦਲ ਸਕਦੀਆਂ ਹਨ, ਟੁੱਟ ਸਕਦੀਆਂ ਹਨ, ਜਾਂ ਅਲੋਪ ਹੋ ਸਕਦੀਆਂ ਹਨ। ਸਾਵਧਾਨੀ ਨਾਲ ਅੱਗੇ ਵੱਧੋ।"</string>
    <string name="got_it" msgid="477119182261892069">"ਸਮਝ ਲਿਆ"</string>
    <string name="tuner_toast" msgid="3812684836514766951">"ਵਧਾਈਆਂ! ਸਿਸਟਮ UI ਟਿਊਨਰ ਨੂੰ ਸੈਟਿੰਗਾਂ ਵਿੱਚ ਜੋੜਿਆ ਗਿਆ ਹੈ"</string>
    <string name="remove_from_settings" msgid="633775561782209994">"ਸੈਟਿੰਗਾਂ ਤੋਂ ਹਟਾਓ"</string>
    <string name="remove_from_settings_prompt" msgid="551565437265615426">"ਕੀ ਸੈਟਿੰਗਾਂ ਤੋਂ ਸਿਸਟਮ UI ਟਿਊਨਰ ਨੂੰ ਹਟਾਉਣਾ ਹੈ ਅਤੇ ਇਸਦੀਆਂ ਸਾਰੀਆਂ ਵਿਸ਼ੇਸ਼ਤਾਵਾਂ ਨੂੰ ਵਰਤੋਂ ਕਰਨ ਤੋਂ ਰੋਕਣਾ ਹੈ?"</string>
    <string name="activity_not_found" msgid="8711661533828200293">"ਐਪਲੀਕੇਸ਼ਨ ਤੁਹਾਡੇ ਡੀਵਾਈਸ ਤੇ ਸਥਾਪਤ ਨਹੀਂ ਕੀਤੀ ਗਈ ਹੈ"</string>
    <string name="clock_seconds" msgid="8709189470828542071">"ਘੜੀ ਸਕਿੰਟ ਦਿਖਾਓ"</string>
    <string name="clock_seconds_desc" msgid="2415312788902144817">"ਸਥਿਤੀ ਪੱਟੀ ਵਿੱਚ ਘੜੀ ਸਕਿੰਟ ਦਿਖਾਓ। ਬੈਟਰੀ ਸਮਰੱਥਾ ਤੇ ਅਸਰ ਪੈ ਸਕਦਾ ਹੈ।"</string>
    <string name="qs_rearrange" msgid="484816665478662911">"ਤਤਕਾਲ ਸੈਟਿੰਗਾਂ ਨੂੰ ਦੁਬਾਰਾ ਕ੍ਰਮ ਦਿਓ"</string>
    <string name="show_brightness" msgid="6700267491672470007">"ਤਤਕਾਲ ਸੈਟਿੰਗਾਂ ਵਿੱਚ ਚਮਕ ਦਿਖਾਓ"</string>
    <string name="experimental" msgid="3549865454812314826">"ਪ੍ਰਯੋਗਾਤਮਿਕ"</string>
    <string name="enable_bluetooth_title" msgid="866883307336662596">"Bluetooth ਚਾਲੂ ਕਰੋ?"</string>
    <string name="enable_bluetooth_message" msgid="6740938333772779717">"ਆਪਣੇ ਟੈਬਲੈੱਟ ਨਾਲ ਆਪਣਾ ਕੀ-ਬੋਰਡ ਕਨੈਕਟ ਕਰਨ ਲਈ, ਤੁਹਾਨੂੰ ਪਹਿਲਾਂ ਬਲੂਟੁੱਥ ਚਾਲੂ ਕਰਨ ਦੀ ਲੋੜ ਹੈ।"</string>
    <string name="enable_bluetooth_confirmation_ok" msgid="2866408183324184876">"ਚਾਲੂ ਕਰੋ"</string>
    <string name="show_silently" msgid="5629369640872236299">"ਸੂਚਨਾਵਾਂ ਚੁੱਪਚਾਪ ਢੰਗ ਨਾਲ  ਦਿਖਾਓ"</string>
    <string name="block" msgid="188483833983476566">"ਸਾਰੀਆਂ ਸੂਚਨਾਵਾਂ ਨੂੰ ਬਲਾਕ ਕਰੋ"</string>
    <string name="do_not_silence" msgid="4982217934250511227">"ਚੁੱਪ ਨਾ ਕਰਵਾਓ"</string>
    <string name="do_not_silence_block" msgid="4361847809775811849">"ਚੁੱਪ ਨਾ ਕਰਵਾਓ ਜਾਂ ਬਲੌਕ ਨਾ ਕਰੋ"</string>
    <string name="tuner_full_importance_settings" msgid="1388025816553459059">"ਪਾਵਰ ਸੂਚਨਾ ਕੰਟਰੋਲ"</string>
    <string name="tuner_full_importance_settings_on" msgid="917981436602311547">"ਚਾਲੂ"</string>
    <string name="tuner_full_importance_settings_off" msgid="5580102038749680829">"ਬੰਦ"</string>
    <string name="power_notification_controls_description" msgid="1334963837572708952">"ਪਾਵਰ ਸੂਚਨਾ ਕੰਟਰੋਲਾਂ ਨਾਲ, ਤੁਸੀਂ ਕਿਸੇ ਐਪ ਦੀਆਂ ਸੂਚਨਾਵਾਂ ਲਈ ਮਹੱਤਤਾ ਪੱਧਰ ਨੂੰ 0 ਤੋਂ 5 ਤੱਕ ਸੈੱਟ ਕਰ ਸਕਦੇ ਹੋ। \n\n"<b>"ਪੱਧਰ 5"</b>" \n- ਸੂਚਨਾ ਸੂਚੀ ਦੇ ਸਿਖਰ \'ਤੇ ਦਿਖਾਓ \n- ਪੂਰੀ ਸਕ੍ਰੀਨ ਰੁਕਾਵਟ ਦੀ ਆਗਿਆ ਦਿਓ \n- ਹਮੇਸ਼ਾਂ ਝਲਕ ਦਿਖਾਓ \n\n"<b>"ਪੱਧਰ 4"</b>" \n- ਪੂਰੀ ਸਕ੍ਰੀਨ ਰੁਕਾਵਟ ਨੂੰ ਰੋਕੋ \n- ਹਮੇਸ਼ਾਂ ਝਲਕ ਦਿਖਾਓ \n\n"<b>"ਪੱਧਰ 3"</b>" \n- ਪੂਰੀ ਸਕ੍ਰੀਨ ਰੁਕਾਵਟ ਨੂੰ ਰੋਕੋ \n- ਕਦੇ ਝਲਕ ਨਾ ਦਿਖਾਓ \n\n"<b>"ਪੱਧਰ 2"</b>" \n- ਪੂਰੀ ਸਕ੍ਰੀਨ ਰੁਕਾਵਟ ਨੂੰ ਰੋਕੋ \n- ਕਦੇ ਝਲਕ ਨਾ ਦਿਖਾਓ \n- ਕਦੇ ਵੀ ਧੁਨੀ ਜਾਂ ਥਰਥਰਾਹਟ ਨਾ ਕਰੋ \n\n"<b>"ਪੱਧਰ 1"</b>" \n- ਪੂਰੀ ਸਕ੍ਰੀਨ ਰੁਕਾਵਟ ਨੂੰ ਰੋਕੋ \n- ਕਦੇ ਝਲਕ ਨਾ ਦਿਖਾਓ \n- ਕਦੇ ਧੁਨੀ ਜਾਂ ਥਰਥਰਾਹਟ ਨਾ ਕਰੋ \n- ਲਾਕ ਸਕ੍ਰੀਨ ਅਤੇ ਸਥਿਤੀ ਪੱਟੀ ਤੋਂ ਲੁਕਾਓ \n- ਸੂਚਨਾ ਸੂਚੀ ਦੇ ਹੇਠਾਂ ਦਿਖਾਓ \n\n"<b>"ਪੱਧਰ 0"</b>" \n- ਐਪ ਤੋਂ ਸਾਰੀਆਂ ਸੂਚਨਾਵਾਂ ਨੂੰ ਬਲਾਕ ਕਰੋ"</string>
    <string name="notification_header_default_channel" msgid="225454696914642444">"ਸੂਚਨਾਵਾਂ"</string>
    <string name="notification_channel_disabled" msgid="928065923928416337">"ਤੁਹਾਨੂੰ ਹੁਣ ਇਹ ਸੂਚਨਾਵਾਂ ਦਿਖਾਈ ਨਹੀਂ ਦੇਣਗੀਆਂ"</string>
    <string name="notification_channel_minimized" msgid="6892672757877552959">"ਇਹਨਾਂ ਸੂਚਨਾਵਾਂ ਨੂੰ ਛੋਟਾ ਕੀਤਾ ਜਾਵੇਗਾ"</string>
    <string name="notification_channel_silenced" msgid="1995937493874511359">"ਇਹ ਸੂਚਨਾਵਾਂ ਚੁੱਪ-ਚਪੀਤੇ ਦਿਖਾਈਆਂ ਜਾਣਗੀਆਂ"</string>
    <string name="notification_channel_unsilenced" msgid="94878840742161152">"ਇਹ ਸੂਚਨਾਵਾਂ ਤੁਹਾਨੂੰ ਸੁਚੇਤ ਕਰਨਗੀਆਂ"</string>
    <string name="inline_blocking_helper" msgid="2891486013649543452">"ਤੁਸੀਂ ਇਹਨਾਂ ਸੂਚਨਾਵਾਂ ਨੂੰ ਆਮ ਤੌਰ \'ਤੇ ਖਾਰਜ ਕਰਦੇ ਹੋ। \nਕੀ ਇਹਨਾਂ ਸੂਚਨਾਵਾਂ ਨੂੰ ਦਿਖਾਉਣਾ ਜਾਰੀ ਰੱਖਣਾ ਹੈ?"</string>
    <string name="inline_done_button" msgid="6043094985588909584">"ਹੋ ਗਿਆ"</string>
    <string name="inline_ok_button" msgid="603075490581280343">"ਲਾਗੂ ਕਰੋ"</string>
    <string name="inline_keep_showing" msgid="8736001253507073497">"ਕੀ ਇਨ੍ਹਾਂ ਸੂਚਨਾਵਾਂ ਨੂੰ ਦਿਖਾਉਣਾ ਜਾਰੀ ਰੱਖਣਾ ਹੈ?"</string>
    <string name="inline_stop_button" msgid="2453460935438696090">"ਸੂਚਨਾਵਾਂ ਬੰਦ ਕਰੋ"</string>
    <string name="inline_deliver_silently_button" msgid="2714314213321223286">"ਚੁੱਪ-ਚਪੀਤੇ ਡਿਲੀਵਰ ਕਰੋ"</string>
    <string name="inline_block_button" msgid="479892866568378793">"ਬਲਾਕ ਕਰੋ"</string>
    <string name="inline_keep_button" msgid="299631874103662170">"ਦਿਖਾਉਣਾ ਜਾਰੀ ਰੱਖੋ"</string>
    <string name="inline_minimize_button" msgid="1474436209299333445">"ਛੋਟਾ ਕਰੋ"</string>
    <string name="inline_silent_button_silent" msgid="525243786649275816">"ਖਾਮੋਸ਼"</string>
    <string name="inline_silent_button_stay_silent" msgid="2129254868305468743">"ਚੁੱਪ ਰਹੋ"</string>
    <string name="inline_silent_button_alert" msgid="5705343216858250354">"ਸੁਚੇਤਨਾ"</string>
    <string name="inline_silent_button_keep_alerting" msgid="6577845442184724992">"ਸੁਚੇਤ ਰਖੋ"</string>
    <string name="inline_turn_off_notifications" msgid="8543989584403106071">"ਸੂਚਨਾਵਾਂ ਬੰਦ ਕਰੋ"</string>
    <string name="inline_keep_showing_app" msgid="4393429060390649757">"ਕੀ ਇਸ ਐਪ ਤੋਂ ਸੂਚਨਾਵਾਂ ਨੂੰ ਦਿਖਾਉਣਾ ਜਾਰੀ ਰੱਖਣਾ ਹੈ?"</string>
    <string name="notification_silence_title" msgid="8608090968400832335">"ਸ਼ਾਂਤ"</string>
    <string name="notification_alert_title" msgid="7629202599338071971">"ਸੁਚੇਤਨਾ"</string>
    <string name="notification_bubble_title" msgid="8330481035191903164">"ਬੁਲਬੁਲਾ"</string>
    <string name="notification_channel_summary_low" msgid="7300447764759926720">"ਤੁਹਾਨੂੰ ਬਿਨਾਂ ਧੁਨੀ ਅਤੇ ਥਰਥਰਾਹਟ ਦੇ ਫੋਕਸ ਕਰਨ ਵਿੱਚ ਮਦਦ ਕਰਦਾ ਹੈ।"</string>
    <string name="notification_channel_summary_default" msgid="3539949463907902037">"ਧੁਨੀ ਅਤੇ ਥਰਥਰਾਹਟ ਨਾਲ ਤੁਹਾਡਾ ਧਿਆਨ ਖਿੱਚਦੀ ਹੈ।"</string>
    <string name="notification_channel_summary_bubble" msgid="7235935211580860537">"ਇਸ ਸਮੱਗਰੀ ਦੇ ਅਸਥਿਰ ਸ਼ਾਰਟਕੱਟ ਨਾਲ ਆਪਣਾ ਧਿਆਨ ਕੇਂਦਰਿਤ ਰੱਖੋ।"</string>
    <string name="notification_channel_summary_priority" msgid="7415770044553264622">"ਗੱਲਬਾਤ ਸੈਕਸ਼ਨ ਦੇ ਉੱਪਰ ਅਤੇ ਬਬਲ ਦੇ ਤੌਰ \'ਤੇ ਦਿਖਾਉਂਦਾ ਹੈ।"</string>
    <string name="notification_conversation_channel_all_bubble" msgid="5389290797101635297">"<xliff:g id="APP_NAME_0">%1$s</xliff:g> ਵੱਲੋਂ ਸਾਰੀਆਂ ਗੱਲਾਂਬਾਤਾਂ \'ਤੇ ਪੂਰਵ-ਨਿਰਧਾਰਤ ਤੌਰ \'ਤੇ ਬਬਲ ਲਾਏ ਜਾਂਦੇ ਹਨ। <xliff:g id="APP_NAME_1">%2$s</xliff:g> ਵਿੱਚ ਪ੍ਰਬੰਧਨ ਕਰੋ।"</string>
    <string name="notification_conversation_channel_settings" msgid="2409977688430606835">"ਸੈਟਿੰਗਾਂ"</string>
    <string name="notification_priority_title" msgid="2079708866333537093">"ਤਰਜੀਹ"</string>
    <string name="bubble_overflow_empty_title" msgid="3120029421991510842">"ਕੋਈ ਹਾਲੀਆ ਬਬਲ ਨਹੀਂ"</string>
    <string name="bubble_overflow_empty_subtitle" msgid="2030874469510497397">"ਹਾਲੀਆ ਬਬਲ ਅਤੇ ਖਾਰਜ ਕੀਤੇ ਬਬਲ ਇੱਥੇ ਦਿਸਣਗੇ"</string>
    <string name="notification_unblockable_desc" msgid="2073030886006190804">"ਇਹਨਾਂ ਸੂਚਨਾਵਾਂ ਨੂੰ ਸੋਧਿਆ ਨਹੀਂ ਜਾ ਸਕਦਾ।"</string>
    <string name="notification_multichannel_desc" msgid="7414593090056236179">"ਇਹ ਸੂਚਨਾਵਾਂ ਦਾ ਗਰੁੱਪ ਇੱਥੇ ਸੰਰੂਪਿਤ ਨਹੀਂ ਕੀਤਾ ਜਾ ਸਕਦਾ"</string>
    <string name="notification_delegate_header" msgid="1264510071031479920">"ਇੱਕ ਐਪ ਦੀ ਥਾਂ \'ਤੇ ਦੂਜੀ ਐਪ ਰਾਹੀਂ ਦਿੱਤੀ ਗਈ ਸੂਚਨਾ"</string>
    <string name="notification_channel_dialog_title" msgid="6856514143093200019">"ਸਾਰੀਆਂ <xliff:g id="APP_NAME">%1$s</xliff:g> ਸੂਚਨਾਵਾਂ"</string>
    <string name="see_more_title" msgid="7409317011708185729">"ਹੋਰ ਦੇਖੋ"</string>
    <string name="appops_camera" msgid="5215967620896725715">"ਇਹ ਐਪ ਕੈਮਰੇ ਦੀ ਵਰਤੋਂ ਕਰ ਰਹੀ ਹੈ।"</string>
    <string name="appops_microphone" msgid="8805468338613070149">"ਇਹ ਐਪ ਮਾਈਕ੍ਰੋਫ਼ੋਨ ਦੀ ਵਰਤੋਂ ਕਰ ਰਹੀ ਹੈ।"</string>
    <string name="appops_overlay" msgid="4822261562576558490">"ਇਹ ਐਪ ਤੁਹਾਡੀ ਸਕ੍ਰੀਨ \'ਤੇ ਹੋਰਾਂ ਐਪਾਂ ਉੱਪਰ ਦਿਖਾਈ ਜਾ ਰਹੀ ਹੈ।"</string>
    <string name="appops_camera_mic" msgid="7032239823944420431">"ਇਹ ਐਪ ਮਾਈਕ੍ਰੋਫ਼ੋਨ ਅਤੇ ਕੈਮਰੇ ਦੀ ਵਰਤੋਂ ਕਰ ਰਹੀ ਹੈ।"</string>
    <string name="appops_camera_overlay" msgid="6466845606058816484">"ਇਹ ਐਪ ਤੁਹਾਡੀ ਸਕ੍ਰੀਨ \'ਤੇ ਹੋਰਾਂ ਐਪਾਂ ਉੱਪਰ ਦਿਖਾਈ ਜਾ ਰਹੀ ਹੈ ਅਤੇ ਕੈਮਰੇ ਦੀ ਵਰਤੋਂ ਕਰ ਰਹੀ ਹੈ।"</string>
    <string name="appops_mic_overlay" msgid="4609326508944233061">"ਇਹ ਐਪ ਤੁਹਾਡੀ ਸਕ੍ਰੀਨ \'ਤੇ ਹੋਰਾਂ ਐਪਾਂ ਉੱਪਰ ਦਿਖਾਈ ਜਾ ਰਹੀ ਹੈ ਅਤੇ ਮਾਈਕ੍ਰੋਫ਼ੋਨ ਦੀ ਵਰਤੋਂ ਕਰ ਰਹੀ ਹੈ।"</string>
    <string name="appops_camera_mic_overlay" msgid="5584311236445644095">"ਇਹ ਐਪ ਤੁਹਾਡੀ ਸਕ੍ਰੀਨ \'ਤੇ ਹੋਰਾਂ ਐਪਾਂ ਉੱਪਰ ਦਿਖਾਈ ਜਾ ਰਹੀ ਹੈ ਅਤੇ ਮਾਈਕ੍ਰੋਫ਼ੋਨ ਅਤੇ ਕੈਮਰੇ ਦੀ ਵਰਤੋਂ ਕਰ ਰਹੀ ਹੈ।"</string>
    <string name="notification_appops_settings" msgid="5208974858340445174">"ਸੈਟਿੰਗਾਂ"</string>
    <string name="notification_appops_ok" msgid="2177609375872784124">"ਠੀਕ ਹੈ"</string>
    <string name="notification_channel_controls_opened_accessibility" msgid="6111817750774381094">"<xliff:g id="APP_NAME">%1$s</xliff:g> ਲਈ ਸੂਚਨਾ ਕੰਟਰੋਲਾਂ ਨੂੰ ਖੋਲ੍ਹਿਆ ਗਿਆ"</string>
    <string name="notification_channel_controls_closed_accessibility" msgid="1561909368876911701">"<xliff:g id="APP_NAME">%1$s</xliff:g> ਲਈ ਸੂਚਨਾ ਕੰਟਰੋਲਾਂ ਨੂੰ ਬੰਦ ਕੀਤਾ ਗਿਆ"</string>
    <string name="notification_channel_switch_accessibility" msgid="8979885820432540252">"ਇਸ ਚੈਨਲ ਤੋਂ ਸੂਚਨਾਵਾਂ ਨੂੰ ਇਜਾਜ਼ਤ ਦਿਓ"</string>
    <string name="notification_more_settings" msgid="4936228656989201793">"ਹੋਰ ਸੈਟਿੰਗਾਂ"</string>
    <string name="notification_app_settings" msgid="8963648463858039377">"ਵਿਉਂਤਬੱਧ ਕਰੋ"</string>
    <string name="notification_done" msgid="6215117625922713976">"ਹੋ ਗਿਆ"</string>
    <string name="inline_undo" msgid="9026953267645116526">"ਅਣਕੀਤਾ ਕਰੋ"</string>
    <string name="demote" msgid="6225813324237153980">"ਇਸ ਸੂਚਨਾ ਦੀ ਗੱਲ-ਬਾਤ ਨਹੀਂ ਵਜੋਂ ਨਿਸ਼ਾਨਦੇਹੀ ਕਰੋ"</string>
    <string name="notification_conversation_favorite" msgid="1905240206975921907">"ਮਹੱਤਵਪੂਰਨ ਗੱਲਬਾਤ"</string>
    <string name="notification_conversation_unfavorite" msgid="181383708304763807">"ਮਹੱਤਵਪੂਰਨ ਗੱਲਬਾਤ ਨਹੀਂ ਹੈ"</string>
    <string name="notification_conversation_mute" msgid="268951550222925548">"ਚੁੱਪ ਕਰਵਾਈਆਂ ਗਈਆਂ"</string>
    <string name="notification_conversation_unmute" msgid="2692255619510896710">"ਸੁਚੇਤਨਾ"</string>
    <string name="notification_conversation_bubble" msgid="2242180995373949022">"ਬੁਲਬੁਲਾ ਦਿਖਾਓ"</string>
    <string name="notification_conversation_unbubble" msgid="6908427185031099868">"ਬਬਲ ਹਟਾਓ"</string>
    <string name="notification_conversation_home_screen" msgid="8347136037958438935">"ਹੋਮ ਸਕ੍ਰੀਨ \'ਤੇ ਸ਼ਾਮਲ ਕਰੋ"</string>
    <string name="notification_menu_accessibility" msgid="8984166825879886773">"<xliff:g id="APP_NAME">%1$s</xliff:g> <xliff:g id="MENU_DESCRIPTION">%2$s</xliff:g>"</string>
    <string name="notification_menu_gear_description" msgid="6429668976593634862">"ਸੂਚਨਾ ਕੰਟਰੋਲ"</string>
    <string name="notification_menu_snooze_description" msgid="4740133348901973244">"ਸੂਚਨਾ ਸਨੂਜ਼ ਵਿਕਲਪ"</string>
    <string name="notification_menu_snooze_action" msgid="5415729610393475019">"ਮੈਨੂੰ ਯਾਦ ਕਰਵਾਓ"</string>
    <string name="notification_menu_settings_action" msgid="7085494017202764285">"ਸੈਟਿੰਗਾਂ"</string>
    <string name="snooze_undo" msgid="60890935148417175">"ਅਣਕੀਤਾ ਕਰੋ"</string>
    <string name="snoozed_for_time" msgid="7586689374860469469">"<xliff:g id="TIME_AMOUNT">%1$s</xliff:g> ਲਈ ਸਨੂਜ਼ ਕੀਤਾ ਗਿਆ"</string>
    <plurals name="snoozeHourOptions" formatted="false" msgid="2066838694120718170">
      <item quantity="one"> %d ਘੰਟਾ</item>
      <item quantity="other">%d ਘੰਟੇ</item>
    </plurals>
    <plurals name="snoozeMinuteOptions" formatted="false" msgid="8998483159208055980">
      <item quantity="one">%d ਮਿੰਟ</item>
      <item quantity="other"> %d ਮਿੰਟ</item>
    </plurals>
    <string name="battery_panel_title" msgid="5931157246673665963">"ਬੈਟਰੀ ਵਰਤੋਂ"</string>
    <string name="battery_detail_charging_summary" msgid="8821202155297559706">"ਬੈਟਰੀ ਸੇਵਰ ਚਾਰਜਿੰਗ ਦੌਰਾਨ ਉਪਲਬਧ ਨਹੀਂ ਹੈ"</string>
    <string name="battery_detail_switch_title" msgid="6940976502957380405">"ਬੈਟਰੀ ਸੇਵਰ"</string>
    <string name="battery_detail_switch_summary" msgid="3668748557848025990">"ਕਾਰਗੁਜ਼ਾਰੀ ਅਤੇ ਬੈਕਗ੍ਰਾਊਂਡ  ਡਾਟੇ  ਨੂੰ ਘਟਾਉਂਦਾ ਹੈ"</string>
    <string name="keyboard_key_button_template" msgid="8005673627272051429">"ਬਟਨ <xliff:g id="NAME">%1$s</xliff:g>"</string>
    <string name="keyboard_key_home" msgid="3734400625170020657">"Home"</string>
    <string name="keyboard_key_back" msgid="4185420465469481999">"Back"</string>
    <string name="keyboard_key_dpad_up" msgid="2164184320424941416">"Up"</string>
    <string name="keyboard_key_dpad_down" msgid="2110172278574325796">"Down"</string>
    <string name="keyboard_key_dpad_left" msgid="8329738048908755640">"Left"</string>
    <string name="keyboard_key_dpad_right" msgid="6282105433822321767">"Right"</string>
    <string name="keyboard_key_dpad_center" msgid="4079412840715672825">"Center"</string>
    <string name="keyboard_key_tab" msgid="4592772350906496730">"ਟੈਬ"</string>
    <string name="keyboard_key_space" msgid="6980847564173394012">"Space"</string>
    <string name="keyboard_key_enter" msgid="8633362970109751646">"Enter"</string>
    <string name="keyboard_key_backspace" msgid="4095278312039628074">"Backspace"</string>
    <string name="keyboard_key_media_play_pause" msgid="8389984232732277478">"Play/Pause"</string>
    <string name="keyboard_key_media_stop" msgid="1509943745250377699">"Stop"</string>
    <string name="keyboard_key_media_next" msgid="8502476691227914952">"ਅੱਗੇ"</string>
    <string name="keyboard_key_media_previous" msgid="5637875709190955351">"ਪਿਛਲਾ"</string>
    <string name="keyboard_key_media_rewind" msgid="3450387734224327577">"Rewind"</string>
    <string name="keyboard_key_media_fast_forward" msgid="3572444327046911822">"ਤੇਜ਼ੀ ਨਾਲ ਅੱਗੇ ਭੇਜੋ"</string>
    <string name="keyboard_key_page_up" msgid="173914303254199845">"Page Up"</string>
    <string name="keyboard_key_page_down" msgid="9035902490071829731">"Page Down"</string>
    <string name="keyboard_key_forward_del" msgid="5325501825762733459">"ਮਿਟਾਓ"</string>
    <string name="keyboard_key_move_home" msgid="3496502501803911971">"Home"</string>
    <string name="keyboard_key_move_end" msgid="99190401463834854">"End"</string>
    <string name="keyboard_key_insert" msgid="4621692715704410493">"Insert"</string>
    <string name="keyboard_key_num_lock" msgid="7209960042043090548">"Num Lock"</string>
    <string name="keyboard_key_numpad_template" msgid="7316338238459991821">"Numpad <xliff:g id="NAME">%1$s</xliff:g>"</string>
    <string name="keyboard_shortcut_group_system" msgid="1583416273777875970">"ਸਿਸਟਮ"</string>
    <string name="keyboard_shortcut_group_system_home" msgid="7465138628692109907">"ਹੋਮ ਸਕ੍ਰੀਨ"</string>
    <string name="keyboard_shortcut_group_system_recents" msgid="8628108256824616927">"ਹਾਲੀਆ"</string>
    <string name="keyboard_shortcut_group_system_back" msgid="1055709713218453863">"ਪਿੱਛੇ"</string>
    <string name="keyboard_shortcut_group_system_notifications" msgid="3615971650562485878">"ਸੂਚਨਾਵਾਂ"</string>
    <string name="keyboard_shortcut_group_system_shortcuts_helper" msgid="4856808328618265589">"ਕੀ-ਬੋਰਡ ਸ਼ਾਰਟਕੱਟ"</string>
    <string name="keyboard_shortcut_group_system_switch_input" msgid="952555530383268166">"ਕੀ-ਬੋਰਡ ਖਾਕਾ ਬਦਲੋ"</string>
    <string name="keyboard_shortcut_group_applications" msgid="7386239431100651266">"ਐਪਲੀਕੇਸ਼ਨਾਂ"</string>
    <string name="keyboard_shortcut_group_applications_assist" msgid="771606231466098742">"ਸਹਾਇਕ"</string>
    <string name="keyboard_shortcut_group_applications_browser" msgid="2776211137869809251">"ਬ੍ਰਾਊਜ਼ਰ"</string>
    <string name="keyboard_shortcut_group_applications_contacts" msgid="2807268086386201060">"ਸੰਪਰਕ"</string>
    <string name="keyboard_shortcut_group_applications_email" msgid="7852376788894975192">"ਈਮੇਲ"</string>
    <string name="keyboard_shortcut_group_applications_sms" msgid="6912633831752843566">"SMS"</string>
    <string name="keyboard_shortcut_group_applications_music" msgid="9032078456666204025">"ਸੰਗੀਤ"</string>
    <string name="keyboard_shortcut_group_applications_youtube" msgid="5078136084632450333">"YouTube"</string>
    <string name="keyboard_shortcut_group_applications_calendar" msgid="4229602992120154157">"Calendar"</string>
    <string name="tuner_full_zen_title" msgid="5120366354224404511">"ਵੌਲਿਊਮ ਕੰਟਰੋਲਾਂ ਨਾਲ  ਦਿਖਾਓ"</string>
    <string name="volume_and_do_not_disturb" msgid="502044092739382832">"ਪਰੇਸ਼ਾਨ ਨਾ ਕਰੋ"</string>
    <string name="volume_dnd_silent" msgid="4154597281458298093">"ਵੌਲਿਊਮ ਬਟਨ ਸ਼ਾਰਟਕੱਟ"</string>
    <string name="volume_up_silent" msgid="1035180298885717790">"ਅਵਾਜ਼ ਉੱਚੀ ਹੋਣ \'ਤੇ \'ਪਰੇਸ਼ਾਨ ਨਾ ਕਰੋ\' ਤੋਂ ਬਾਹਰ ਜਾਓ"</string>
    <string name="battery" msgid="769686279459897127">"ਬੈਟਰੀ"</string>
    <string name="clock" msgid="8978017607326790204">"ਘੜੀ"</string>
    <string name="headset" msgid="4485892374984466437">"ਹੈੱਡਸੈੱਟ"</string>
    <string name="accessibility_long_click_tile" msgid="210472753156768705">"ਸੈਟਿੰਗਾਂ ਖੋਲ੍ਹੋ"</string>
    <string name="accessibility_status_bar_headphones" msgid="1304082414912647414">"ਹੈੱਡਫ਼ੋਨ ਨੂੰ ਕਨੈਕਟ ਕੀਤਾ ਗਿਆ"</string>
    <string name="accessibility_status_bar_headset" msgid="2699275863720926104">"ਹੈੱਡਸੈੱਟ ਕਨੈਕਟ ਕੀਤਾ ਗਿਆ"</string>
    <string name="data_saver" msgid="3484013368530820763">"ਡਾਟਾ ਸੇਵਰ"</string>
    <string name="accessibility_data_saver_on" msgid="5394743820189757731">"ਡਾਟਾ ਸੇਵਰ ਚਾਲੂ ਹੈ"</string>
    <string name="accessibility_data_saver_off" msgid="58339669022107171">"ਡਾਟਾ ਸੇਵਰ ਬੰਦ ਹੈ"</string>
    <string name="switch_bar_on" msgid="1770868129120096114">"ਚਾਲੂ"</string>
    <string name="switch_bar_off" msgid="5669805115416379556">"ਬੰਦ"</string>
    <string name="tile_unavailable" msgid="3095879009136616920">"ਅਣਉਪਲਬਧ"</string>
    <string name="nav_bar" msgid="4642708685386136807">"ਦਿਸ਼ਾ-ਨਿਰਦੇਸ਼ ਪੱਟੀ"</string>
    <string name="nav_bar_layout" msgid="4716392484772899544">"ਖਾਕਾ"</string>
    <string name="left_nav_bar_button_type" msgid="2634852842345192790">"ਵਧੇਰੇ ਖੱਬੇ ਬਟਨ ਕਿਸਮ"</string>
    <string name="right_nav_bar_button_type" msgid="4472566498647364715">"ਵਧੇਰੇ ਸੱਜੇ ਬਟਨ ਕਿਸਮ"</string>
    <string name="nav_bar_default" msgid="8386559913240761526">"(ਪੂਰਵ-ਨਿਰਧਾਰਤ)"</string>
  <string-array name="nav_bar_buttons">
    <item msgid="2681220472659720036">"ਕਲਿੱਪਬੋਰਡ"</item>
    <item msgid="4795049793625565683">"ਕੀ-ਕੋਡ"</item>
    <item msgid="80697951177515644">"ਘੁਮਾਉਣ ਦੀ ਪੁਸ਼ਟੀ ਕਰੋ, ਕੀ-ਬੋਰਡ ਸਵਿੱਚਰ"</item>
    <item msgid="7626977989589303588">"ਕੋਈ ਨਹੀਂ"</item>
  </string-array>
  <string-array name="nav_bar_layouts">
    <item msgid="9156773083127904112">"ਸਧਾਰਨ"</item>
    <item msgid="2019571224156857610">"ਸੰਖਿਪਤ"</item>
    <item msgid="7453955063378349599">"ਖੱਬੇ-ਉਲਾਰ"</item>
    <item msgid="5874146774389433072">"ਸੱਜੇ-ਉਲਾਰ"</item>
  </string-array>
    <string name="menu_ime" msgid="5677467548258017952">"ਕੀ-ਬੋਰਡ ਸਵਿੱਚਰ"</string>
    <string name="save" msgid="3392754183673848006">"ਰੱਖਿਅਤ ਕਰੋ"</string>
    <string name="reset" msgid="8715144064608810383">"ਰੀਸੈੱਟ ਕਰੋ"</string>
    <string name="adjust_button_width" msgid="8313444823666482197">"ਬਟਨ ਚੁੜਾਈ ਵਿਵਸਥਿਤ ਕਰੋ"</string>
    <string name="clipboard" msgid="8517342737534284617">"ਕਲਿੱਪਬੋਰਡ"</string>
    <string name="accessibility_key" msgid="3471162841552818281">"ਵਿਉਂਂਤੀ ਨੈਵੀਗੇਟ ਬਟਨ"</string>
    <string name="left_keycode" msgid="8211040899126637342">"ਖੱਬਾ ਕੀ-ਕੋਡ"</string>
    <string name="right_keycode" msgid="2480715509844798438">"ਸੱਜਾ ਕੀ-ਕੋਡ"</string>
    <string name="left_icon" msgid="5036278531966897006">"ਖੱਬਾ ਪ੍ਰਤੀਕ"</string>
    <string name="right_icon" msgid="1103955040645237425">"ਸੱਜਾ ਪ੍ਰਤੀਕ"</string>
    <string name="drag_to_add_tiles" msgid="8933270127508303672">"ਟਾਇਲਾਂ ਸ਼ਾਮਲ ਕਰਨ ਲਈ ਫੜ੍ਹ ਕੇ ਰੱਖੋ ਅਤੇ ਘਸੀਟੋ"</string>
    <string name="drag_to_rearrange_tiles" msgid="2143204300089638620">"ਟਾਇਲਾਂ ਨੂੰ ਮੁੜ-ਵਿਵਸਥਿਤ ਕਰਨ ਲਈ ਫੜ੍ਹ ਕੇ ਘਸੀਟੋ"</string>
    <string name="drag_to_remove_tiles" msgid="4682194717573850385">"ਹਟਾਉਣ ਲਈ ਇੱਥੇ ਘਸੀਟੋ"</string>
    <string name="drag_to_remove_disabled" msgid="933046987838658850">"ਤੁਹਾਨੂੰ ਘੱਟੋ-ਘੱਟ <xliff:g id="MIN_NUM_TILES">%1$d</xliff:g> ਟਾਇਲਾਂ ਦੀ ਲੋੜ ਪਵੇਗੀ"</string>
    <string name="qs_edit" msgid="5583565172803472437">"ਸੰਪਾਦਨ ਕਰੋ"</string>
    <string name="tuner_time" msgid="2450785840990529997">"ਸਮਾਂ"</string>
  <string-array name="clock_options">
    <item msgid="3986445361435142273">"ਘੰਟੇ, ਮਿੰਟ, ਅਤੇ ਸਕਿੰਟ  ਦਿਖਾਓ"</item>
    <item msgid="1271006222031257266">"ਘੰਟੇ ਅਤੇ ਮਿੰਟ ਦਿਖਾਓ (ਪੂਰਵ-ਨਿਰਧਾਰਤ)"</item>
    <item msgid="6135970080453877218">"ਇਸ ਪ੍ਰਤੀਕ ਨੂੰ ਨਾ ਦਿਖਾਓ"</item>
  </string-array>
  <string-array name="battery_options">
    <item msgid="7714004721411852551">"ਹਮੇਸ਼ਾਂ ਪ੍ਰਤੀਸ਼ਤਤਾ  ਦਿਖਾਓ"</item>
    <item msgid="3805744470661798712">"ਚਾਰਜਿੰਗ ਦੌਰਾਨ ਪ੍ਰਤੀਸ਼ਤਤਾ ਦਿਖਾਓ (ਪੂਰਵ-ਨਿਰਧਾਰਤ)"</item>
    <item msgid="8619482474544321778">"ਇਸ ਪ੍ਰਤੀਕ ਨੂੰ ਨਾ ਦਿਖਾਓ"</item>
  </string-array>
    <string name="tuner_low_priority" msgid="8412666814123009820">"ਘੱਟ ਤਰਜੀਹ ਵਾਲੇ ਸੂਚਨਾ ਪ੍ਰਤੀਕਾਂ ਨੂੰ ਦਿਖਾਓ"</string>
    <string name="other" msgid="429768510980739978">"ਹੋਰ"</string>
    <string name="accessibility_divider" msgid="2830785970889237307">"ਸਪਲਿਟ-ਸਕ੍ਰੀਨ ਡਿਵਾਈਡਰ"</string>
    <string name="accessibility_action_divider_left_full" msgid="7598733539422375847">"ਖੱਬੇ ਪੂਰੀ ਸਕ੍ਰੀਨ"</string>
    <string name="accessibility_action_divider_left_70" msgid="4919312892541727761">"ਖੱਬੇ 70%"</string>
    <string name="accessibility_action_divider_left_50" msgid="3664701169564893826">"ਖੱਬੇ 50%"</string>
    <string name="accessibility_action_divider_left_30" msgid="4358145268046362088">"ਖੱਬੇ 30%"</string>
    <string name="accessibility_action_divider_right_full" msgid="8576057422864896305">"ਸੱਜੇ ਪੂਰੀ ਸਕ੍ਰੀਨ"</string>
    <string name="accessibility_action_divider_top_full" msgid="4243901660795169777">"ਉੱਪਰ ਪੂਰੀ ਸਕ੍ਰੀਨ"</string>
    <string name="accessibility_action_divider_top_70" msgid="6941226213260515072">"ਉੱਪਰ 70%"</string>
    <string name="accessibility_action_divider_top_50" msgid="6275211443706497621">"ਉੱਪਰ 50%"</string>
    <string name="accessibility_action_divider_top_30" msgid="5780597635887574916">"ਉੱਪਰ 30%"</string>
    <string name="accessibility_action_divider_bottom_full" msgid="7352434720610115395">"ਹੇਠਾਂ ਪੂਰੀ ਸਕ੍ਰੀਨ"</string>
    <string name="accessibility_qs_edit_tile_label" msgid="9079791448815232967">"ਸਥਿਤੀ <xliff:g id="POSITION">%1$d</xliff:g>, <xliff:g id="TILE_NAME">%2$s</xliff:g>। ਸੰਪਾਦਨ ਲਈ ਦੋ ਵਾਰ ਟੈਪ ਕਰੋ।"</string>
    <string name="accessibility_qs_edit_add_tile_label" msgid="8292218072049068613">"<xliff:g id="TILE_NAME">%1$s</xliff:g>। ਸ਼ਾਮਲ ਕਰਨ ਲਈ ਦੋ ਵਾਰ ਟੈਪ ਕਰੋ।"</string>
    <string name="accessibility_qs_edit_move_tile" msgid="6027997446473163426">"<xliff:g id="TILE_NAME">%1$s</xliff:g> ਨੂੰ ਤਬਦੀਲ ਕਰੋ"</string>
    <string name="accessibility_qs_edit_remove_tile" msgid="3406781901949899624">"<xliff:g id="TILE_NAME">%1$s</xliff:g> ਹਟਾਓ"</string>
    <string name="accessibility_qs_edit_tile_add" msgid="6289879620154587233">"<xliff:g id="TILE_NAME">%1$s</xliff:g> ਨੂੰ <xliff:g id="POSITION">%2$d</xliff:g> ਸਥਾਨ \'ਤੇ ਸ਼ਾਮਲ ਕਰੋ"</string>
    <string name="accessibility_qs_edit_tile_move" msgid="4841770637244326837">"<xliff:g id="TILE_NAME">%1$s</xliff:g> ਨੂੰ <xliff:g id="POSITION">%2$d</xliff:g> ਸਥਾਨ \'ਤੇ ਲਿਜਾਓ"</string>
    <string name="accessibility_desc_quick_settings_edit" msgid="741658939453595297">"ਤਤਕਾਲ ਸੈਟਿੰਗਾਂ ਸੰਪਾਦਕ।"</string>
    <string name="accessibility_desc_notification_icon" msgid="7331265967584178674">"<xliff:g id="ID_1">%1$s</xliff:g> ਸੂਚਨਾ: <xliff:g id="ID_2">%2$s</xliff:g>"</string>
    <string name="dock_forced_resizable" msgid="4689301323912928801">"ਹੋ ਸਕਦਾ ਹੈ ਕਿ ਐਪ ਸਪਲਿਟ-ਸਕ੍ਰੀਨ ਨਾਲ ਕੰਮ ਨਾ ਕਰੇ।"</string>
    <string name="dock_non_resizeble_failed_to_dock_text" msgid="7284915968096153808">"ਐਪ ਸਪਲਿਟ-ਸਕ੍ਰੀਨ ਨੂੰ ਸਮਰਥਨ ਨਹੀਂ ਕਰਦੀ।"</string>
    <string name="forced_resizable_secondary_display" msgid="522558907654394940">"ਹੋ ਸਕਦਾ ਹੈ ਕਿ ਐਪ ਸੈਕੰਡਰੀ ਡਿਸਪਲੇ \'ਤੇ ਕੰਮ ਨਾ ਕਰੇ।"</string>
    <string name="activity_launch_on_secondary_display_failed_text" msgid="8446727617187998208">"ਐਪ ਸੈਕੰਡਰੀ ਡਿਸਪਲੇਆਂ \'ਤੇ ਲਾਂਚ ਕਰਨ ਦਾ ਸਮਰਥਨ ਨਹੀਂ ਕਰਦੀ"</string>
    <string name="accessibility_quick_settings_settings" msgid="7098489591715844713">"ਸੈਟਿੰਗਾਂ ਖੋਲ੍ਹੋ।"</string>
    <string name="accessibility_quick_settings_expand" msgid="2609275052412521467">"ਤਤਕਾਲ ਸੈਟਿੰਗਾਂ ਨੂੰ ਖੋਲ੍ਹੋ।"</string>
    <string name="accessibility_quick_settings_collapse" msgid="4674876336725041982">"ਤਤਕਾਲ ਸੈਟਿੰਗਾਂ ਨੂੰ ਬੰਦ ਕਰੋ।"</string>
    <string name="accessibility_quick_settings_alarm_set" msgid="7237918261045099853">"ਅਲਾਰਮ ਸੈੱਟ ਕੀਤਾ।"</string>
    <string name="accessibility_quick_settings_user" msgid="505821942882668619">"<xliff:g id="ID_1">%s</xliff:g> ਵਜੋਂ ਸਾਈਨ ਇਨ ਕੀਤਾ"</string>
    <string name="data_connection_no_internet" msgid="691058178914184544">"ਇੰਟਰਨੈੱਟ ਨਹੀਂ।"</string>
    <string name="accessibility_quick_settings_open_details" msgid="4879279912389052142">"ਵੇਰਵੇ ਖੋਲ੍ਹੋ।"</string>
    <string name="accessibility_quick_settings_not_available" msgid="6860875849497473854">"<xliff:g id="REASON">%s</xliff:g> ਦੇ ਕਾਰਨ ਅਣਉਪਲਬਧ ਹੈ"</string>
    <string name="accessibility_quick_settings_open_settings" msgid="536838345505030893">"<xliff:g id="ID_1">%s</xliff:g> ਸੈਟਿੰਗਾਂ ਖੋਲ੍ਹੋ।"</string>
    <string name="accessibility_quick_settings_edit" msgid="1523745183383815910">"ਸੈਟਿੰਗਾਂ ਦੇ ਕ੍ਰਮ ਦਾ ਸੰਪਾਦਨ ਕਰੋ।"</string>
    <string name="accessibility_quick_settings_page" msgid="7506322631645550961">"<xliff:g id="ID_2">%2$d</xliff:g> ਦਾ <xliff:g id="ID_1">%1$d</xliff:g> ਪੰਨਾ"</string>
    <string name="tuner_lock_screen" msgid="2267383813241144544">" ਲਾਕ  ਸਕ੍ਰੀਨ"</string>
<<<<<<< HEAD
    <string name="pip_phone_expand" msgid="1424988917240616212">"ਵਿਸਤਾਰ ਕਰੋ"</string>
    <string name="pip_phone_minimize" msgid="9057117033655996059">"ਛੋਟਾ ਕਰੋ"</string>
    <string name="pip_phone_close" msgid="8801864042095341824">"ਬੰਦ ਕਰੋ"</string>
    <string name="pip_phone_settings" msgid="5687538631925004341">"ਸੈਟਿੰਗਾਂ"</string>
    <string name="pip_phone_dismiss_hint" msgid="5825740708095316710">"ਖਾਰਜ ਕਰਨ ਲਈ ਹੇਠਾਂ ਘਸੀਟੋ"</string>
    <string name="pip_menu_title" msgid="6365909306215631910">"ਮੀਨੂ"</string>
    <string name="pip_notification_title" msgid="8661573026059630525">"<xliff:g id="NAME">%s</xliff:g> ਤਸਵੀਰ-ਅੰਦਰ-ਤਸਵੀਰ ਵਿੱਚ ਹੈ"</string>
    <string name="pip_notification_message" msgid="4991831338795022227">"ਜੇਕਰ ਤੁਸੀਂ ਨਹੀਂ ਚਾਹੁੰਦੇ ਕਿ <xliff:g id="NAME">%s</xliff:g> ਐਪ ਇਸ ਵਿਸ਼ੇਸ਼ਤਾ ਦੀ ਵਰਤੋਂ ਕਰੇ, ਤਾਂ ਸੈਟਿੰਗਾਂ ਖੋਲ੍ਹਣ ਲਈ ਟੈਪ ਕਰੋ ਅਤੇ ਇਸਨੂੰ ਬੰਦ ਕਰੋ।"</string>
    <string name="pip_play" msgid="333995977693142810">"ਚਲਾਓ"</string>
    <string name="pip_pause" msgid="1139598607050555845">"ਵਿਰਾਮ ਦਿਓ"</string>
    <string name="pip_skip_to_next" msgid="3864212650579956062">"ਅਗਲੇ \'ਤੇ ਜਾਓ"</string>
    <string name="pip_skip_to_prev" msgid="3742589641443049237">"ਪਿਛਲੇ \'ਤੇ ਜਾਓ"</string>
=======
>>>>>>> caba1604
    <string name="thermal_shutdown_title" msgid="2702966892682930264">"ਗਰਮ ਹੋਣ ਕਾਰਨ ਫ਼ੋਨ ਬੰਦ ਹੋ ਗਿਆ"</string>
    <string name="thermal_shutdown_message" msgid="7432744214105003895">"ਤੁਹਾਡਾ ਫ਼ੋਨ ਹੁਣ ਸਹੀ ਚੱਲ ਰਿਹਾ ਹੈ"</string>
    <string name="thermal_shutdown_dialog_message" msgid="6745684238183492031">\n"ਤੁਹਾਡਾ ਫ਼ੋਨ ਬਹੁਤ ਗਰਮ ਸੀ, ਇਸ ਲਈ ਇਹ ਠੰਡਾ ਹੋਣ ਵਾਸਤੇ ਬੰਦ ਹੋ ਗਿਆ ਸੀ। ਤੁਹਾਡਾ ਫ਼ੋਨ ਹੁਣ ਸਹੀ ਚੱਲ ਰਿਹਾ ਹੈ।\n\nਤੁਹਾਡਾ ਫ਼ੋਨ ਬਹੁਤ ਗਰਮ ਹੋ ਸਕਦਾ ਹੈ ਜੇ:\n	• ਤੁਸੀਂ ਸਰੋਤਾਂ ਦੀ ਵੱਧ ਵਰਤੋਂ ਵਾਲੀਆਂ ਐਪਾਂ (ਜਿਵੇਂ ਗੇਮਿੰਗ, ਵੀਡੀਓ, ਜਾਂ ਦਿਸ਼ਾ-ਨਿਰਦੇਸ਼ ਐਪਾਂ) ਵਰਤਦੇ ਹੋ 	• ਵੱਡੀਆਂ ਫ਼ਾਈਲਾਂ ਡਾਊਨਲੋਡ ਜਾਂ ਅੱਪਲੋਡ ਕਰਦੇ ਹੋ\n	• ਆਪਣੇ ਫ਼ੋਨ ਨੂੰ ਉੱਚ ਤਾਪਮਾਨਾਂ ਵਿੱਚ ਵਰਤਦੇ ਹੋ"</string>
    <string name="high_temp_title" msgid="2218333576838496100">"ਫ਼ੋਨ ਗਰਮ ਹੋ ਰਿਹਾ ਹੈ"</string>
    <string name="high_temp_notif_message" msgid="163928048626045592">"ਫ਼ੋਨ ਦੇ ਠੰਡਾ ਹੋਣ ਦੇ ਦੌਰਾਨ ਕੁਝ ਵਿਸ਼ੇਸ਼ਤਾਵਾਂ ਸੀਮਿਤ ਹੁੰਦੀਆਂ ਹਨ"</string>
    <string name="high_temp_dialog_message" msgid="3793606072661253968">"ਤੁਹਾਡਾ ਫ਼ੋਨ ਸਵੈਚਲਿਤ ਰੂਪ ਵਿੱਚ ਠੰਡਾ ਹੋਣ ਦੀ ਕੋਸ਼ਿਸ਼ ਕਰੇਗਾ। ਤੁਸੀਂ ਹਾਲੇ ਵੀ ਆਪਣੇ ਫ਼ੋਨ ਨੂੰ ਵਰਤ ਸਕਦੇ ਹੋ, ਪਰੰਤੂ ਹੋ ਸਕਦਾ ਹੈ ਕਿ ਇਹ ਵਧੇਰੇ ਹੌਲੀ ਚੱਲੇ।\n\nਇੱਕ ਵਾਰ ਠੰਡਾ ਹੋਣ ਤੋਂ ਬਾਅਦ ਤੁਹਾਡਾ ਫ਼ੋਨ ਸਧਾਰਨ ਤੌਰ \'ਤੇ ਚੱਲੇਗਾ।"</string>
    <string name="high_temp_alarm_title" msgid="2359958549570161495">"ਚਾਰਜਰ ਨੂੰ ਕੱਢੋ"</string>
    <string name="high_temp_alarm_notify_message" msgid="7186272817783835089">"ਇਸ ਡੀਵਾਈਸ ਨੂੰ ਚਾਰਜ ਕਰਨ ਵਿੱਚ ਕੋਈ ਸਮੱਸਿਆ ਆ ਗਈ ਹੈ। ਪਾਵਰ ਅਡਾਪਟਰ ਨੂੰ ਕੱਢੋ ਅਤੇ ਧਿਆਨ ਰੱਖੋ ਸ਼ਾਇਦ ਕੇਬਲ ਗਰਮ ਹੋਵੇ।"</string>
    <string name="high_temp_alarm_help_care_steps" msgid="5017002218341329566">"ਦੇਖਭਾਲ ਦੇ ਪੜਾਅ ਦੇਖੋ"</string>
    <string name="lockscreen_shortcut_left" msgid="1238765178956067599">"ਖੱਬਾ ਸ਼ਾਰਟਕੱਟ"</string>
    <string name="lockscreen_shortcut_right" msgid="4138414674531853719">"ਸੱਜਾ ਸ਼ਾਰਟਕੱਟ"</string>
    <string name="lockscreen_unlock_left" msgid="1417801334370269374">"ਖੱਬੇ ਸ਼ਾਰਟਕੱਟ ਨਾਲ ਵੀ ਅਣਲਾਕ ਹੁੰਦੀ ਹੈ"</string>
    <string name="lockscreen_unlock_right" msgid="4658008735541075346">"ਸੱਜੇ ਸ਼ਾਰਟਕੱਟ ਨਾਲ ਵੀ ਅਣਲਾਕ ਹੁੰਦੀ ਹੈ"</string>
    <string name="lockscreen_none" msgid="4710862479308909198">"ਕੋਈ ਨਹੀਂ"</string>
    <string name="tuner_launch_app" msgid="3906265365971743305">"<xliff:g id="APP">%1$s</xliff:g> ਲਾਂਚ ਕਰੋ"</string>
    <string name="tuner_other_apps" msgid="7767462881742291204">"ਹੋਰ ਐਪਾਂ"</string>
    <string name="tuner_circle" msgid="5270591778160525693">"ਚੱਕਰ"</string>
    <string name="tuner_plus" msgid="4130366441154416484">"ਜੋੜ-ਚਿੰਨ੍ਹ"</string>
    <string name="tuner_minus" msgid="5258518368944598545">"ਘਟਾਓ-ਚਿੰਨ੍ਹ"</string>
    <string name="tuner_left" msgid="5758862558405684490">"ਖੱਬਾ"</string>
    <string name="tuner_right" msgid="8247571132790812149">"ਸੱਜਾ"</string>
    <string name="tuner_menu" msgid="363690665924769420">"ਮੀਨੂ"</string>
    <string name="tuner_app" msgid="6949280415826686972">"<xliff:g id="APP">%1$s</xliff:g> ਐਪ"</string>
    <string name="notification_channel_alerts" msgid="3385787053375150046">"ਸੁਚੇਤਨਾਵਾਂ"</string>
    <string name="notification_channel_battery" msgid="9219995638046695106">"ਬੈਟਰੀ"</string>
    <string name="notification_channel_screenshot" msgid="7665814998932211997">"ਸਕ੍ਰੀਨਸ਼ਾਟ"</string>
    <string name="notification_channel_general" msgid="4384774889645929705">"ਆਮ ਸੁਨੇਹੇ"</string>
    <string name="notification_channel_storage" msgid="2720725707628094977">"ਸਟੋਰੇਜ"</string>
    <string name="notification_channel_hints" msgid="7703783206000346876">"ਸੰਕੇਤ"</string>
    <string name="instant_apps" msgid="8337185853050247304">"ਤਤਕਾਲ ਐਪਾਂ"</string>
    <string name="instant_apps_title" msgid="8942706782103036910">"<xliff:g id="APP">%1$s</xliff:g> ਚੱਲ ਰਹੀ ਹੈ"</string>
    <string name="instant_apps_message" msgid="6112428971833011754">"ਸਥਾਪਤ ਕੀਤੇ ਬਿਨਾਂ ਐਪ ਖੋਲ੍ਹੀ ਗਈ।"</string>
    <string name="instant_apps_message_with_help" msgid="1816952263531203932">"ਸਥਾਪਤ ਕੀਤੇ ਬਿਨਾਂ ਐਪ ਖੋਲ੍ਹੀ ਗਈ। ਹੋਰ ਜਾਣਨ ਲਈ ਟੈਪ ਕਰੋ।"</string>
    <string name="app_info" msgid="5153758994129963243">"ਐਪ ਜਾਣਕਾਰੀ"</string>
    <string name="go_to_web" msgid="636673528981366511">"ਬ੍ਰਾਊਜ਼ਰ \'ਤੇ ਜਾਓ"</string>
    <string name="mobile_data" msgid="4564407557775397216">"ਮੋਬਾਈਲ ਡਾਟਾ"</string>
    <string name="mobile_data_text_format" msgid="6806501540022589786">"<xliff:g id="ID_1">%1$s</xliff:g> — <xliff:g id="ID_2">%2$s</xliff:g>"</string>
    <string name="mobile_carrier_text_format" msgid="8912204177152950766">"<xliff:g id="CARRIER_NAME">%1$s</xliff:g>, <xliff:g id="MOBILE_DATA_TYPE">%2$s</xliff:g>"</string>
    <string name="wifi_is_off" msgid="5389597396308001471">"ਵਾਈ-ਫਾਈ ਬੰਦ ਹੈ"</string>
    <string name="bt_is_off" msgid="7436344904889461591">"ਬਲੂਟੁੱਥ ਬੰਦ ਹੈ"</string>
    <string name="dnd_is_off" msgid="3185706903793094463">"\'ਪਰੇਸ਼ਾਨ ਨਾ ਕਰੋ\' ਬੰਦ ਹੈ"</string>
    <string name="qs_dnd_prompt_auto_rule" msgid="3535469468310002616">"ਸਵੈਚਲਿਤ ਨਿਯਮ (<xliff:g id="ID_1">%s</xliff:g>) ਦੁਆਰਾ \'ਪਰੇਸ਼ਾਨ ਨਾ ਕਰੋ\' ਚਾਲੂ ਕੀਤਾ ਗਿਆ ਸੀ।"</string>
    <string name="qs_dnd_prompt_app" msgid="4027984447935396820">"ਐਪ (<xliff:g id="ID_1">%s</xliff:g>) ਵੱਲੋਂ \'ਪਰੇਸ਼ਾਨ ਨਾ ਕਰੋ\' ਚਾਲੂ ਕੀਤਾ ਗਿਆ ਸੀ।"</string>
    <string name="qs_dnd_prompt_auto_rule_app" msgid="1841469944118486580">"ਇੱਕ ਸਵੈਚਲਿਤ ਨਿਯਮ ਜਾਂ ਐਪ ਵੱਲੋਂ \'ਪਰੇਸ਼ਾਨ ਨਾ ਕਰੋ\' ਚਾਲੂ ਕੀਤਾ ਗਿਆ ਸੀ।"</string>
    <string name="qs_dnd_until" msgid="7844269319043747955">"<xliff:g id="ID_1">%s</xliff:g> ਤੱਕ"</string>
    <string name="qs_dnd_keep" msgid="3829697305432866434">"ਰੱਖੋ"</string>
    <string name="qs_dnd_replace" msgid="7712119051407052689">"ਬਦਲੋ"</string>
    <string name="running_foreground_services_title" msgid="5137313173431186685">"ਬੈਕਗ੍ਰਾਊਂਡ ਵਿੱਚ ਚੱਲ ਰਹੀਆਂ ਐਪਾਂ"</string>
    <string name="running_foreground_services_msg" msgid="3009459259222695385">"ਬੈਟਰੀ ਅਤੇ ਡਾਟਾ ਵਰਤੋਂ ਸਬੰਧੀ ਵੇਰਵਿਆਂ ਲਈ ਟੈਪ ਕਰੋ"</string>
    <string name="mobile_data_disable_title" msgid="5366476131671617790">"ਕੀ ਮੋਬਾਈਲ ਡਾਟਾ ਬੰਦ ਕਰਨਾ ਹੈ?"</string>
    <string name="mobile_data_disable_message" msgid="8604966027899770415">"ਤੁਸੀਂ <xliff:g id="CARRIER">%s</xliff:g> ਰਾਹੀਂ ਡਾਟੇ ਜਾਂ ਇੰਟਰਨੈੱਟ ਤੱਕ ਪਹੁੰਚ ਨਹੀਂ ਕਰ ਸਕੋਗੇ। ਇੰਟਰਨੈੱਟ ਸਿਰਫ਼ ਵਾਈ-ਫਾਈ ਰਾਹੀਂ ਉਪਲਬਧ ਹੋਵੇਗਾ।"</string>
    <string name="mobile_data_disable_message_default_carrier" msgid="6496033312431658238">"ਤੁਹਾਡਾ ਕੈਰੀਅਰ"</string>
    <string name="touch_filtered_warning" msgid="8119511393338714836">"ਕਿਸੇ ਐਪ ਵੱਲੋਂ ਇਜਾਜ਼ਤ ਬੇਨਤੀ ਨੂੰ ਢਕੇ ਜਾਣ ਕਾਰਨ ਸੈਟਿੰਗਾਂ ਤੁਹਾਡੇ ਜਵਾਬ ਦੀ ਪੁਸ਼ਟੀ ਨਹੀਂ ਕਰ ਸਕਦੀਆਂ।"</string>
    <string name="slice_permission_title" msgid="3262615140094151017">"ਕੀ <xliff:g id="APP_0">%1$s</xliff:g> ਨੂੰ <xliff:g id="APP_2">%2$s</xliff:g> ਦੇ ਹਿੱਸੇ ਦਿਖਾਉਣ ਦੇਣੇ ਹਨ?"</string>
    <string name="slice_permission_text_1" msgid="6675965177075443714">"- ਇਹ <xliff:g id="APP">%1$s</xliff:g> ਵਿੱਚੋਂ ਜਾਣਕਾਰੀ ਪੜ੍ਹ ਸਕਦਾ ਹੈ"</string>
    <string name="slice_permission_text_2" msgid="6758906940360746983">"- ਇਸ <xliff:g id="APP">%1$s</xliff:g> ਦੇ ਅੰਦਰ ਕਾਰਵਾਈਆਂ ਕਰ ਸਕਦਾ ਹੈ"</string>
    <string name="slice_permission_checkbox" msgid="4242888137592298523">"<xliff:g id="APP">%1$s</xliff:g> ਨੂੰ ਕਿਸੇ ਵੀ ਐਪ ਵਿੱਚੋਂ ਹਿੱਸੇ ਦਿਖਾਉਣ ਦਿਓ"</string>
    <string name="slice_permission_allow" msgid="6340449521277951123">"ਕਰਨ ਦਿਓ"</string>
    <string name="slice_permission_deny" msgid="6870256451658176895">"ਅਸਵੀਕਾਰ ਕਰੋ"</string>
    <string name="auto_saver_title" msgid="6873691178754086596">"ਬੈਟਰੀ ਸੇਵਰ ਦੀ ਸਮਾਂ-ਸੂਚੀ ਤਿਆਰ ਕਰਨ ਲਈ ਟੈਪ ਕਰੋ"</string>
    <string name="auto_saver_text" msgid="3214960308353838764">"ਬੈਟਰੀ ਖਤਮ ਹੋਣ ਦੀ ਸੰਭਾਵਨਾ \'ਤੇ ਚਾਲੂ ਹੁੰਦਾ ਹੈ"</string>
    <string name="no_auto_saver_action" msgid="7467924389609773835">"ਨਹੀਂ ਧੰਨਵਾਦ"</string>
    <string name="auto_saver_enabled_title" msgid="4294726198280286333">"ਬੈਟਰੀ ਸੇਵਰ ਸਮਾਂ-ਸੂਚੀ ਚਾਲੂ ਕੀਤੀ ਗਈ"</string>
    <string name="auto_saver_enabled_text" msgid="7889491183116752719">"ਬੈਟਰੀ ਦਾ ਪੱਧਰ <xliff:g id="PERCENTAGE">%d</xliff:g>%% ਤੋਂ ਘੱਟ ਹੋ ਜਾਣ \'ਤੇ ਬੈਟਰੀ ਸੇਵਰ ਸਵੈਚਲਿਤ ਤੌਰ \'ਤੇ ਚਾਲੂ ਹੋ ਜਾਵੇਗਾ।"</string>
    <string name="open_saver_setting_action" msgid="2111461909782935190">"ਸੈਟਿੰਗਾਂ"</string>
    <string name="auto_saver_okay_action" msgid="7815925750741935386">"ਸਮਝ ਲਿਆ"</string>
    <string name="heap_dump_tile_name" msgid="2464189856478823046">"SysUI ਹੀਪ ਡੰਪ ਕਰੋ"</string>
    <string name="sensor_privacy_mode" msgid="4462866919026513692">"ਸੈਂਸਰ ਬੰਦ ਕਰੋ"</string>
    <string name="device_services" msgid="1549944177856658705">"ਡੀਵਾਈਸ ਸੇਵਾਵਾਂ"</string>
    <string name="music_controls_no_title" msgid="4166497066552290938">"ਕੋਈ ਸਿਰਲੇਖ ਨਹੀਂ"</string>
    <string name="restart_button_description" msgid="6916116576177456480">"ਇਸ ਐਪ ਨੂੰ ਮੁੜ-ਸ਼ੁਰੂ ਕਰਨ ਲਈ ਟੈਪ ਕਰੋ ਅਤੇ ਪੂਰੀ-ਸਕ੍ਰੀਨ ਮੋਡ \'ਤੇ ਜਾਓ।"</string>
    <string name="bubbles_settings_button_description" msgid="7324245408859877545">"<xliff:g id="APP_NAME">%1$s</xliff:g> ਬਬਲ ਲਈ ਸੈਟਿੰਗਾਂ"</string>
    <string name="manage_bubbles_text" msgid="6856830436329494850">"ਪ੍ਰਬੰਧਨ ਕਰੋ"</string>
    <string name="bubble_content_description_single" msgid="5175160674436546329">"<xliff:g id="APP_NAME">%2$s</xliff:g> ਤੋਂ <xliff:g id="NOTIFICATION_TITLE">%1$s</xliff:g>"</string>
    <string name="bubble_content_description_stack" msgid="7907610717462651870">"<xliff:g id="APP_NAME">%2$s</xliff:g> ਅਤੇ <xliff:g id="BUBBLE_COUNT">%3$d</xliff:g> ਹੋਰਾਂ ਤੋਂ <xliff:g id="NOTIFICATION_TITLE">%1$s</xliff:g>"</string>
    <string name="bubble_accessibility_action_move" msgid="3185080443743819178">"ਲਿਜਾਓ"</string>
    <string name="bubble_accessibility_action_move_top_left" msgid="4347227665275929728">"ਉੱਪਰ ਵੱਲ ਖੱਬੇ ਲਿਜਾਓ"</string>
    <string name="bubble_accessibility_action_move_top_right" msgid="6916868852433483569">"ਉੱਪਰ ਵੱਲ ਸੱਜੇ ਲਿਜਾਓ"</string>
    <string name="bubble_accessibility_action_move_bottom_left" msgid="6339015902495504715">"ਹੇਠਾਂ ਵੱਲ ਖੱਬੇ ਲਿਜਾਓ"</string>
    <string name="bubble_accessibility_action_move_bottom_right" msgid="7471571700628346212">"ਹੇਠਾਂ ਵੱਲ ਸੱਜੇ ਲਿਜਾਓ"</string>
    <string name="bubble_dismiss_text" msgid="7071770411580452911">"ਖਾਰਜ ਕਰੋ"</string>
    <string name="bubbles_dont_bubble_conversation" msgid="1033040343437428822">"ਗੱਲਬਾਤ \'ਤੇ ਬਬਲ ਨਾ ਲਾਓ"</string>
    <string name="bubbles_user_education_title" msgid="5547017089271445797">"ਬਬਲ ਵਰਤਦੇ ਹੋਏ ਚੈਟ ਕਰੋ"</string>
    <string name="bubbles_user_education_description" msgid="1160281719576715211">"ਨਵੀਆਂ ਗੱਲਾਂਬਾਤਾਂ ਫਲੋਟਿੰਗ ਪ੍ਰਤੀਕਾਂ ਜਾਂ ਬਬਲ ਦੇ ਰੂਪ ਵਿੱਚ ਦਿਸਦੀਆਂ ਹਨ। ਬਬਲ ਨੂੰ ਖੋਲ੍ਹਣ ਲਈ ਟੈਪ ਕਰੋ। ਇਸਨੂੰ ਲਿਜਾਣ ਲਈ ਘਸੀਟੋ।"</string>
    <string name="bubbles_user_education_manage_title" msgid="2848511858160342320">"ਬਬਲ ਨੂੰ ਕਿਸੇ ਵੇਲੇ ਵੀ ਕੰਟਰੋਲ ਕਰੋ"</string>
    <string name="bubbles_user_education_manage" msgid="1391639189507036423">"ਇਸ ਐਪ \'ਤੇ ਬਬਲ ਬੰਦ ਕਰਨ ਲਈ \'ਪ੍ਰਬੰਧਨ ਕਰੋ\' \'ਤੇ ਟੈਪ ਕਰੋ"</string>
    <string name="bubbles_user_education_got_it" msgid="8282812431953161143">"ਸਮਝ ਲਿਆ"</string>
    <string name="notification_content_system_nav_changed" msgid="5077913144844684544">"ਸਿਸਟਮ ਨੈਵੀਗੇਸ਼ਨ ਅੱਪਡੇਟ ਹੋ ਗਿਆ। ਤਬਦੀਲੀਆਂ ਕਰਨ ਲਈ, ਸੈਟਿੰਗਾਂ \'ਤੇ ਜਾਓ।"</string>
    <string name="notification_content_gesture_nav_available" msgid="4431460803004659888">"ਸਿਸਟਮ ਨੈਵੀਗੇਸ਼ਨ ਨੂੰ ਅੱਪਡੇਟ ਕਰਨ ਲਈ ਸੈਟਿੰਗਾਂ \'ਤੇ ਜਾਓ"</string>
    <string name="inattentive_sleep_warning_title" msgid="3891371591713990373">"ਸਟੈਂਡਬਾਈ"</string>
    <string name="magnification_window_title" msgid="4863914360847258333">"ਵੱਡਦਰਸ਼ੀਕਰਨ Window"</string>
    <string name="magnification_controls_title" msgid="8421106606708891519">"ਵੱਡਦਰਸ਼ੀਕਰਨ Window ਦੇ ਕੰਟਰੋਲ"</string>
    <string name="quick_controls_title" msgid="6839108006171302273">"ਡੀਵਾਈਸ ਕੰਟਰੋਲ"</string>
    <string name="quick_controls_subtitle" msgid="1667408093326318053">"ਆਪਣੇ ਕਨੈਕਟ ਕੀਤੇ ਡੀਵਾਈਸਾਂ ਲਈ ਕੰਟਰੋਲ ਸ਼ਾਮਲ ਕਰੋ"</string>
    <string name="quick_controls_setup_title" msgid="8901436655997849822">"ਡੀਵਾਈਸ ਕੰਟਰੋਲਾਂ ਦਾ ਸੈੱਟਅੱਪ ਕਰੋ"</string>
    <string name="quick_controls_setup_subtitle" msgid="1681506617879773824">"ਆਪਣੇ ਕੰਟਰੋਲਾਂ ਤੱਕ ਪਹੁੰਚ ਕਰਨ ਲਈ ਪਾਵਰ ਬਟਨ ਦਬਾ ਕੇ ਰੱਖੋ"</string>
    <string name="controls_providers_title" msgid="6879775889857085056">"ਕੰਟਰੋਲਾਂ ਨੂੰ ਸ਼ਾਮਲ ਕਰਨ ਲਈ ਐਪ ਚੁਣੋ"</string>
    <plurals name="controls_number_of_favorites" formatted="false" msgid="1057347832073807380">
      <item quantity="one"><xliff:g id="NUMBER_1">%s</xliff:g> ਕੰਟਰੋਲ ਸ਼ਾਮਲ ਕੀਤਾ ਗਿਆ।</item>
      <item quantity="other"><xliff:g id="NUMBER_1">%s</xliff:g> ਕੰਟਰੋਲ ਸ਼ਾਮਲ ਕੀਤੇ ਗਏ।</item>
    </plurals>
    <string name="controls_favorite_default_title" msgid="967742178688938137">"ਕੰਟਰੋਲ"</string>
    <string name="controls_favorite_subtitle" msgid="6604402232298443956">"ਪਹੁੰਚ ਕਰਨ ਲਈ ਪਾਵਰ ਮੀਨੂ ਤੋਂ ਕੰਟਰੋਲ ਚੁਣੋ"</string>
    <string name="controls_favorite_rearrange" msgid="7364147066539766260">"ਕਿਸੇ ਕੰਟਰੋਲ ਨੂੰ ਇੱਕ ਥਾਂ ਤੋਂ ਦੂਜੀ ਥਾਂ \'ਤੇ ਲਿਜਾਣ ਲਈ ਫੜ੍ਹ ਕੇ ਰੱਖੋ ਅਤੇ ਘਸੀਟੋ"</string>
    <string name="controls_favorite_load_error" msgid="2533215155804455348">"ਸਾਰੇ ਕੰਟਰੋਲਾਂ ਦੀ ਸੂਚੀ ਨੂੰ ਲੋਡ ਨਹੀਂ ਕੀਤਾ ਜਾ ਸਕਿਆ।"</string>
    <string name="controls_favorite_other_zone_header" msgid="9089613266575525252">"ਹੋਰ"</string>
    <string name="controls_dialog_title" msgid="2343565267424406202">"ਡੀਵਾਈਸ ਕੰਟਰੋਲਾਂ ਵਿੱਚ ਸ਼ਾਮਲ ਕਰੋ"</string>
    <string name="controls_dialog_ok" msgid="7011816381344485651">"ਮਨਪਸੰਦ ਵਿੱਚ ਸ਼ਾਮਲ ਕਰੋ"</string>
    <string name="controls_dialog_message" msgid="6292099631702047540">"<xliff:g id="APP">%s</xliff:g> ਨੇ ਇਸ ਕੰਟਰੋਲ ਨੂੰ ਤੁਹਾਡੇ ਮਨਪਸੰਦ ਵਿੱਚ ਸ਼ਾਮਲ ਕਰਨ ਲਈ ਸੁਝਾਅ ਦਿੱਤਾ ਹੈ।"</string>
    <string name="controls_dialog_confirmation" msgid="586517302736263447">"ਕੰਟਰੋਲ ਅੱਪਡੇਟ ਕੀਤੇ ਗਏ"</string>
    <string name="controls_pin_use_alphanumeric" msgid="8478371861023048414">"ਪਿੰਨ ਵਿੱਚ ਅੱਖਰ ਜਾਂ ਚਿੰਨ੍ਹ ਸ਼ਾਮਲ ਹਨ"</string>
    <string name="controls_pin_verify" msgid="3452778292918877662">"<xliff:g id="DEVICE">%s</xliff:g> ਦੀ ਪੁਸ਼ਟੀ ਕਰੋ"</string>
    <string name="controls_pin_verifying" msgid="3755045989392131746">"ਪੁਸ਼ਟੀ ਕੀਤੀ ਜਾ ਰਹੀ ਹੈ…"</string>
    <string name="controls_pin_instructions" msgid="6363309783822475238">"ਪਿੰਨ ਦਾਖਲ ਕਰੋ"</string>
    <string name="controls_pin_instructions_retry" msgid="1566667581012131046">"ਕੋਈ ਹੋਰ ਪਿੰਨ ਵਰਤ ਕੇ ਦੇਖੋ"</string>
    <string name="controls_confirmation_confirming" msgid="2596071302617310665">"ਤਸਦੀਕ ਕੀਤੀ ਜਾ ਰਹੀ ਹੈ…"</string>
    <string name="controls_confirmation_message" msgid="7744104992609594859">"<xliff:g id="DEVICE">%s</xliff:g> ਲਈ ਤਬਦੀਲੀ ਦੀ ਤਸਦੀਕ ਕਰੋ"</string>
    <string name="controls_structure_tooltip" msgid="4355922222944447867">"ਹੋਰ ਦੇਖਣ ਲਈ ਸਵਾਈਪ ਕਰੋ"</string>
    <string name="controls_seeding_in_progress" msgid="3033855341410264148">"ਸਿਫ਼ਾਰਸ਼ਾਂ ਲੋਡ ਹੋ ਰਹੀਆਂ ਹਨ"</string>
    <string name="controls_media_close_session" msgid="9023534788828414585">"ਇਸ ਮੀਡੀਆ ਸੈਸ਼ਨ ਨੂੰ ਬੰਦ ਕਰੋ"</string>
    <string name="controls_error_timeout" msgid="794197289772728958">"ਅਕਿਰਿਆਸ਼ੀਲ, ਐਪ ਦੀ ਜਾਂਚ ਕਰੋ"</string>
    <string name="controls_error_failed" msgid="960228639198558525">"ਗੜਬੜ, ਦੁਬਾਰਾ ਕੋਸ਼ਿਸ਼ ਕਰੋ"</string>
    <string name="controls_in_progress" msgid="4421080500238215939">"ਜਾਰੀ ਹੈ"</string>
    <string name="controls_added_tooltip" msgid="4842812921719153085">"ਨਵੇਂ ਕੰਟਰੋਲ ਦੇਖਣ ਲਈ ਪਾਵਰ ਬਟਨ ਦਬਾਈ ਰੱਖੋ"</string>
    <string name="controls_menu_add" msgid="4447246119229920050">"ਕੰਟਰੋਲ ਸ਼ਾਮਲ ਕਰੋ"</string>
    <string name="controls_menu_edit" msgid="890623986951347062">"ਕੰਟਰੋਲਾਂ ਦਾ ਸੰਪਾਦਨ ਕਰੋ"</string>
</resources><|MERGE_RESOLUTION|>--- conflicted
+++ resolved
@@ -900,21 +900,6 @@
     <string name="accessibility_quick_settings_edit" msgid="1523745183383815910">"ਸੈਟਿੰਗਾਂ ਦੇ ਕ੍ਰਮ ਦਾ ਸੰਪਾਦਨ ਕਰੋ।"</string>
     <string name="accessibility_quick_settings_page" msgid="7506322631645550961">"<xliff:g id="ID_2">%2$d</xliff:g> ਦਾ <xliff:g id="ID_1">%1$d</xliff:g> ਪੰਨਾ"</string>
     <string name="tuner_lock_screen" msgid="2267383813241144544">" ਲਾਕ  ਸਕ੍ਰੀਨ"</string>
-<<<<<<< HEAD
-    <string name="pip_phone_expand" msgid="1424988917240616212">"ਵਿਸਤਾਰ ਕਰੋ"</string>
-    <string name="pip_phone_minimize" msgid="9057117033655996059">"ਛੋਟਾ ਕਰੋ"</string>
-    <string name="pip_phone_close" msgid="8801864042095341824">"ਬੰਦ ਕਰੋ"</string>
-    <string name="pip_phone_settings" msgid="5687538631925004341">"ਸੈਟਿੰਗਾਂ"</string>
-    <string name="pip_phone_dismiss_hint" msgid="5825740708095316710">"ਖਾਰਜ ਕਰਨ ਲਈ ਹੇਠਾਂ ਘਸੀਟੋ"</string>
-    <string name="pip_menu_title" msgid="6365909306215631910">"ਮੀਨੂ"</string>
-    <string name="pip_notification_title" msgid="8661573026059630525">"<xliff:g id="NAME">%s</xliff:g> ਤਸਵੀਰ-ਅੰਦਰ-ਤਸਵੀਰ ਵਿੱਚ ਹੈ"</string>
-    <string name="pip_notification_message" msgid="4991831338795022227">"ਜੇਕਰ ਤੁਸੀਂ ਨਹੀਂ ਚਾਹੁੰਦੇ ਕਿ <xliff:g id="NAME">%s</xliff:g> ਐਪ ਇਸ ਵਿਸ਼ੇਸ਼ਤਾ ਦੀ ਵਰਤੋਂ ਕਰੇ, ਤਾਂ ਸੈਟਿੰਗਾਂ ਖੋਲ੍ਹਣ ਲਈ ਟੈਪ ਕਰੋ ਅਤੇ ਇਸਨੂੰ ਬੰਦ ਕਰੋ।"</string>
-    <string name="pip_play" msgid="333995977693142810">"ਚਲਾਓ"</string>
-    <string name="pip_pause" msgid="1139598607050555845">"ਵਿਰਾਮ ਦਿਓ"</string>
-    <string name="pip_skip_to_next" msgid="3864212650579956062">"ਅਗਲੇ \'ਤੇ ਜਾਓ"</string>
-    <string name="pip_skip_to_prev" msgid="3742589641443049237">"ਪਿਛਲੇ \'ਤੇ ਜਾਓ"</string>
-=======
->>>>>>> caba1604
     <string name="thermal_shutdown_title" msgid="2702966892682930264">"ਗਰਮ ਹੋਣ ਕਾਰਨ ਫ਼ੋਨ ਬੰਦ ਹੋ ਗਿਆ"</string>
     <string name="thermal_shutdown_message" msgid="7432744214105003895">"ਤੁਹਾਡਾ ਫ਼ੋਨ ਹੁਣ ਸਹੀ ਚੱਲ ਰਿਹਾ ਹੈ"</string>
     <string name="thermal_shutdown_dialog_message" msgid="6745684238183492031">\n"ਤੁਹਾਡਾ ਫ਼ੋਨ ਬਹੁਤ ਗਰਮ ਸੀ, ਇਸ ਲਈ ਇਹ ਠੰਡਾ ਹੋਣ ਵਾਸਤੇ ਬੰਦ ਹੋ ਗਿਆ ਸੀ। ਤੁਹਾਡਾ ਫ਼ੋਨ ਹੁਣ ਸਹੀ ਚੱਲ ਰਿਹਾ ਹੈ।\n\nਤੁਹਾਡਾ ਫ਼ੋਨ ਬਹੁਤ ਗਰਮ ਹੋ ਸਕਦਾ ਹੈ ਜੇ:\n	• ਤੁਸੀਂ ਸਰੋਤਾਂ ਦੀ ਵੱਧ ਵਰਤੋਂ ਵਾਲੀਆਂ ਐਪਾਂ (ਜਿਵੇਂ ਗੇਮਿੰਗ, ਵੀਡੀਓ, ਜਾਂ ਦਿਸ਼ਾ-ਨਿਰਦੇਸ਼ ਐਪਾਂ) ਵਰਤਦੇ ਹੋ 	• ਵੱਡੀਆਂ ਫ਼ਾਈਲਾਂ ਡਾਊਨਲੋਡ ਜਾਂ ਅੱਪਲੋਡ ਕਰਦੇ ਹੋ\n	• ਆਪਣੇ ਫ਼ੋਨ ਨੂੰ ਉੱਚ ਤਾਪਮਾਨਾਂ ਵਿੱਚ ਵਰਤਦੇ ਹੋ"</string>
