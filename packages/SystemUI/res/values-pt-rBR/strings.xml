<?xml version="1.0" encoding="UTF-8"?>
<!-- 
/**
 * Copyright (c) 2009, The Android Open Source Project
 *
 * Licensed under the Apache License, Version 2.0 (the "License");
 * you may not use this file except in compliance with the License.
 * You may obtain a copy of the License at
 *
 *     http://www.apache.org/licenses/LICENSE-2.0
 *
 * Unless required by applicable law or agreed to in writing, software
 * distributed under the License is distributed on an "AS IS" BASIS,
 * WITHOUT WARRANTIES OR CONDITIONS OF ANY KIND, either express or implied.
 * See the License for the specific language governing permissions and
 * limitations under the License.
 */
 -->

<resources xmlns:android="http://schemas.android.com/apk/res/android"
    xmlns:xliff="urn:oasis:names:tc:xliff:document:1.2">
    <string name="app_label" msgid="4811759950673118541">"Interf sist"</string>
    <string name="status_bar_clear_all_button" msgid="2491321682873657397">"Limpar"</string>
    <string name="status_bar_no_notifications_title" msgid="7812479124981107507">"Sem notificações"</string>
    <string name="status_bar_ongoing_events_title" msgid="3986169317496615446">"Em andamento"</string>
    <string name="status_bar_latest_events_title" msgid="202755896454005436">"Notificações"</string>
    <string name="battery_low_title" msgid="6891106956328275225">"A bateria pode acabar em breve"</string>
    <string name="battery_low_percent_format" msgid="4276661262843170964">"<xliff:g id="PERCENTAGE">%s</xliff:g> restantes"</string>
    <string name="battery_low_percent_format_hybrid" msgid="3985614339605686167">"<xliff:g id="PERCENTAGE">%1$s</xliff:g> restante(s), cerca de <xliff:g id="TIME">%2$s</xliff:g> com base no seu uso"</string>
    <string name="battery_low_percent_format_hybrid_short" msgid="5917433188456218857">"<xliff:g id="PERCENTAGE">%1$s</xliff:g> restante(s), cerca de <xliff:g id="TIME">%2$s</xliff:g>"</string>
    <string name="battery_low_percent_format_saver_started" msgid="4968468824040940688">"<xliff:g id="PERCENTAGE">%s</xliff:g> restante(s). A Economia de bateria está ativada."</string>
    <string name="invalid_charger" msgid="4370074072117767416">"Não é possível carregar via USB. Use o carregador que acompanha o dispositivo."</string>
    <string name="invalid_charger_title" msgid="938685362320735167">"Não é possível carregar via USB"</string>
    <string name="invalid_charger_text" msgid="2339310107232691577">"Usar o carregador que acompanha o dispositivo"</string>
    <string name="battery_low_why" msgid="2056750982959359863">"Configurações"</string>
    <string name="battery_saver_confirmation_title" msgid="1234998463717398453">"Ativar Economia de bateria?"</string>
    <string name="battery_saver_confirmation_title_generic" msgid="2299231884234959849">"Sobre a Economia de bateria"</string>
    <string name="battery_saver_confirmation_ok" msgid="5042136476802816494">"Ativar"</string>
    <string name="battery_saver_start_action" msgid="4553256017945469937">"Ativar a Economia de bateria"</string>
    <string name="status_bar_settings_settings_button" msgid="534331565185171556">"Configurações"</string>
    <string name="status_bar_settings_wifi_button" msgid="7243072479837270946">"Wi-Fi"</string>
    <string name="status_bar_settings_auto_rotation" msgid="8329080442278431708">"Giro automático da tela"</string>
    <string name="status_bar_settings_mute_label" msgid="914392730086057522">"MUDO"</string>
    <string name="status_bar_settings_auto_brightness_label" msgid="2151934479226017725">"AUTO"</string>
    <string name="status_bar_settings_notifications" msgid="5285316949980621438">"Notificações"</string>
    <string name="bluetooth_tethered" msgid="4171071193052799041">"Bluetooth vinculado"</string>
    <string name="status_bar_input_method_settings_configure_input_methods" msgid="2972273031043777851">"Configurar métodos de entrada"</string>
    <string name="status_bar_use_physical_keyboard" msgid="4849251850931213371">"Teclado físico"</string>
    <string name="usb_device_permission_prompt" msgid="4414719028369181772">"Permitir que o app <xliff:g id="APPLICATION">%1$s</xliff:g> acesse <xliff:g id="USB_DEVICE">%2$s</xliff:g>?"</string>
    <string name="usb_device_permission_prompt_warn" msgid="2309129784984063656">"Permitir que <xliff:g id="APPLICATION">%1$s</xliff:g> acesse <xliff:g id="USB_DEVICE">%2$s</xliff:g>?\nEsse app não tem permissão de gravação, mas pode capturar áudio pelo dispositivo USB."</string>
    <string name="usb_accessory_permission_prompt" msgid="717963550388312123">"Permitir que o app <xliff:g id="APPLICATION">%1$s</xliff:g> acesse <xliff:g id="USB_ACCESSORY">%2$s</xliff:g>?"</string>
    <string name="usb_device_confirm_prompt" msgid="4091711472439910809">"Abrir o app <xliff:g id="APPLICATION">%1$s</xliff:g> para lidar com o <xliff:g id="USB_DEVICE">%2$s</xliff:g>?"</string>
    <string name="usb_device_confirm_prompt_warn" msgid="990208659736311769">"Abrir o app <xliff:g id="APPLICATION">%1$s</xliff:g> para usar o <xliff:g id="USB_DEVICE">%2$s</xliff:g>?\nEsse app não tem permissão de gravação, mas pode capturar áudio pelo dispositivo USB."</string>
    <string name="usb_accessory_confirm_prompt" msgid="5728408382798643421">"Abrir o app <xliff:g id="APPLICATION">%1$s</xliff:g> para lidar com o <xliff:g id="USB_ACCESSORY">%2$s</xliff:g>?"</string>
    <string name="usb_accessory_uri_prompt" msgid="6756649383432542382">"Nenhum apl. instalado funciona com o USB. Saiba mais sobre o acessório em <xliff:g id="URL">%1$s</xliff:g>"</string>
    <string name="title_usb_accessory" msgid="1236358027511638648">"Acessório USB"</string>
    <string name="label_view" msgid="6815442985276363364">"Visualizar"</string>
    <string name="always_use_device" msgid="210535878779644679">"Sempre abrir o app <xliff:g id="APPLICATION">%1$s</xliff:g> quando <xliff:g id="USB_DEVICE">%2$s</xliff:g> for conectado"</string>
    <string name="always_use_accessory" msgid="1977225429341838444">"Sempre abrir o app <xliff:g id="APPLICATION">%1$s</xliff:g> quando <xliff:g id="USB_ACCESSORY">%2$s</xliff:g> for conectado"</string>
    <string name="usb_debugging_title" msgid="8274884945238642726">"Permitir a depuração USB?"</string>
    <string name="usb_debugging_message" msgid="5794616114463921773">"A impressão digital da chave RSA deste computador é:\n<xliff:g id="FINGERPRINT">%1$s</xliff:g>"</string>
    <string name="usb_debugging_always" msgid="4003121804294739548">"Sempre permitir a partir deste computador"</string>
    <string name="usb_debugging_allow" msgid="1722643858015321328">"Permitir"</string>
    <string name="usb_debugging_secondary_user_title" msgid="7843050591380107998">"Depuração USB não permitida"</string>
    <string name="usb_debugging_secondary_user_message" msgid="3740347841470403244">"O usuário conectado a este dispositivo não pode ativar a depuração USB. Para usar esse recurso, mude para o usuário principal \"NAME\"."</string>
    <string name="usb_contaminant_title" msgid="894052515034594113">"Porta USB desativada"</string>
    <string name="usb_contaminant_message" msgid="7730476585174719805">"Para proteger seu dispositivo de líquidos e detritos, a porta USB está desativada e não detectará nenhum acessório.\n\nVocê receberá uma notificação quando for seguro usar a porta USB novamente."</string>
    <string name="usb_port_enabled" msgid="531823867664717018">"Porta USB ativada para detectar carregadores e acessórios"</string>
    <string name="usb_disable_contaminant_detection" msgid="3827082183595978641">"Ativar USB"</string>
    <string name="learn_more" msgid="4690632085667273811">"Saiba mais"</string>
    <string name="compat_mode_on" msgid="4963711187149440884">"Zoom p/ preencher a tela"</string>
    <string name="compat_mode_off" msgid="7682459748279487945">"Ampliar p/ preencher tela"</string>
    <string name="global_action_screenshot" msgid="2760267567509131654">"Capturar tela"</string>
    <string name="remote_input_image_insertion_text" msgid="4850791636452521123">"enviou uma imagem"</string>
    <string name="screenshot_saving_ticker" msgid="6519186952674544916">"Salvando captura de tela..."</string>
    <string name="screenshot_saving_title" msgid="2298349784913287333">"Salvando captura de tela..."</string>
    <string name="screenshot_saved_title" msgid="8893267638659083153">"Captura de tela salva"</string>
    <string name="screenshot_saved_text" msgid="7778833104901642442">"Toque para ver sua captura de tela"</string>
    <string name="screenshot_failed_title" msgid="3259148215671936891">"Falha ao salvar a captura de tela"</string>
    <string name="screenshot_failed_to_save_unknown_text" msgid="1506621600548684129">"Tente fazer a captura de tela novamente"</string>
    <string name="screenshot_failed_to_save_text" msgid="8344173457344027501">"Não é possível salvar a captura de tela, porque não há espaço suficiente"</string>
    <string name="screenshot_failed_to_capture_text" msgid="7818288545874407451">"O app ou a organização não permitem capturas de tela"</string>
    <string name="screenrecord_name" msgid="2596401223859996572">"Gravador de tela"</string>
    <string name="screenrecord_channel_description" msgid="4147077128486138351">"Notificação contínua para uma sessão de gravação de tela"</string>
    <string name="screenrecord_start_label" msgid="1750350278888217473">"Iniciar gravação?"</string>
    <string name="screenrecord_description" msgid="1123231719680353736">"Durante a gravação, o sistema Android pode capturar informações confidenciais visíveis na tela ou tocadas no dispositivo. Isso inclui senhas, informações de pagamento, fotos, mensagens e áudio."</string>
    <string name="screenrecord_audio_label" msgid="6183558856175159629">"Gravar áudio"</string>
    <string name="screenrecord_device_audio_label" msgid="9016927171280567791">"Áudio do dispositivo"</string>
    <string name="screenrecord_device_audio_description" msgid="4922694220572186193">"Sons do dispositivo, como música, chamadas e toques"</string>
    <string name="screenrecord_mic_label" msgid="2111264835791332350">"Microfone"</string>
    <string name="screenrecord_device_audio_and_mic_label" msgid="1831323771978646841">"Áudio e microfone do dispositivo"</string>
    <string name="screenrecord_start" msgid="330991441575775004">"Iniciar"</string>
    <string name="screenrecord_ongoing_screen_only" msgid="4459670242451527727">"Gravando tela"</string>
    <string name="screenrecord_ongoing_screen_and_audio" msgid="5351133763125180920">"Gravando tela e áudio"</string>
    <string name="screenrecord_taps_label" msgid="1595690528298857649">"Mostrar toques na tela"</string>
    <string name="screenrecord_stop_text" msgid="6549288689506057686">"Toque para parar"</string>
    <string name="screenrecord_stop_label" msgid="72699670052087989">"Parar"</string>
    <string name="screenrecord_pause_label" msgid="6004054907104549857">"Pausar"</string>
    <string name="screenrecord_resume_label" msgid="4972223043729555575">"Retomar"</string>
    <string name="screenrecord_cancel_label" msgid="7850926573274483294">"Cancelar"</string>
    <string name="screenrecord_share_label" msgid="5025590804030086930">"Compartilhar"</string>
    <string name="screenrecord_delete_label" msgid="1376347010553987058">"Excluir"</string>
    <string name="screenrecord_cancel_success" msgid="1775448688137393901">"Gravação de tela cancelada"</string>
    <string name="screenrecord_save_message" msgid="490522052388998226">"Gravação de tela salva, toque para ver"</string>
    <string name="screenrecord_delete_description" msgid="1604522770162810570">"Gravação de tela excluída"</string>
    <string name="screenrecord_delete_error" msgid="2870506119743013588">"Erro ao excluir a gravação de tela"</string>
    <string name="screenrecord_permission_error" msgid="7856841237023137686">"Não foi possível acessar as permissões"</string>
    <string name="screenrecord_start_error" msgid="2200660692479682368">"Erro ao iniciar a gravação de tela"</string>
    <string name="usb_preference_title" msgid="1439924437558480718">"Opções transf. arq. por USB"</string>
    <string name="use_mtp_button_title" msgid="5036082897886518086">"Conectar como media player (MTP)"</string>
    <string name="use_ptp_button_title" msgid="7676427598943446826">"Montar como uma câmera (PTP)"</string>
    <string name="installer_cd_button_title" msgid="5499998592841984743">"Instalar apl. de transf. arq. do Android para Mac"</string>
    <string name="accessibility_back" msgid="6530104400086152611">"Voltar"</string>
    <string name="accessibility_home" msgid="5430449841237966217">"Página inicial"</string>
    <string name="accessibility_menu" msgid="2701163794470513040">"Menu"</string>
    <string name="accessibility_accessibility_button" msgid="4089042473497107709">"Acessibilidade"</string>
    <string name="accessibility_rotate_button" msgid="1238584767612362586">"Girar a tela"</string>
    <string name="accessibility_recent" msgid="901641734769533575">"Visão geral"</string>
    <string name="accessibility_search_light" msgid="524741790416076988">"Pesquisar"</string>
    <string name="accessibility_camera_button" msgid="2938898391716647247">"Câmera"</string>
    <string name="accessibility_phone_button" msgid="4256353121703100427">"Telefone"</string>
    <string name="accessibility_voice_assist_button" msgid="6497706615649754510">"Assistência de voz"</string>
    <string name="accessibility_unlock_button" msgid="122785427241471085">"Desbloquear"</string>
    <string name="accessibility_waiting_for_fingerprint" msgid="5209142744692162598">"Aguardando impressão digital"</string>
    <string name="accessibility_unlock_without_fingerprint" msgid="1811563723195375298">"Desbloquear sem usar impressão digital"</string>
    <string name="accessibility_scanning_face" msgid="3093828357921541387">"Verificando rosto"</string>
    <string name="accessibility_send_smart_reply" msgid="8885032190442015141">"Enviar"</string>
    <string name="accessibility_manage_notification" msgid="582215815790143983">"Gerenciar notificações"</string>
    <string name="phone_label" msgid="5715229948920451352">"abrir telefone"</string>
    <string name="voice_assist_label" msgid="3725967093735929020">"abrir assistência de voz"</string>
    <string name="camera_label" msgid="8253821920931143699">"abrir câmera"</string>
    <string name="cancel" msgid="1089011503403416730">"Cancelar"</string>
    <string name="biometric_dialog_confirm" msgid="2005978443007344895">"Confirmar"</string>
    <string name="biometric_dialog_try_again" msgid="8575345628117768844">"Tentar novamente"</string>
    <string name="biometric_dialog_empty_space_description" msgid="3330555462071453396">"Toque para cancelar a autenticação"</string>
    <string name="biometric_dialog_face_icon_description_idle" msgid="4351777022315116816">"Tente novamente"</string>
    <string name="biometric_dialog_face_icon_description_authenticating" msgid="3401633342366146535">"Procurando seu rosto"</string>
    <string name="biometric_dialog_face_icon_description_authenticated" msgid="2242167416140740920">"Rosto autenticado"</string>
    <string name="biometric_dialog_face_icon_description_confirmed" msgid="7918067993953940778">"Confirmada"</string>
    <string name="biometric_dialog_tap_confirm" msgid="9166350738859143358">"Toque em \"Confirmar\" para concluir"</string>
    <string name="biometric_dialog_authenticated" msgid="7337147327545272484">"Autenticado"</string>
    <string name="biometric_dialog_use_pin" msgid="8385294115283000709">"Usar PIN"</string>
    <string name="biometric_dialog_use_pattern" msgid="2315593393167211194">"Usar padrão"</string>
    <string name="biometric_dialog_use_password" msgid="3445033859393474779">"Usar senha"</string>
    <string name="biometric_dialog_wrong_pin" msgid="1878539073972762803">"PIN incorreto"</string>
    <string name="biometric_dialog_wrong_pattern" msgid="8954812279840889029">"Padrão incorreto"</string>
    <string name="biometric_dialog_wrong_password" msgid="69477929306843790">"Senha incorreta"</string>
    <string name="biometric_dialog_credential_too_many_attempts" msgid="3083141271737748716">"Excesso de tentativas incorretas.\nTente novamente em <xliff:g id="NUMBER">%d</xliff:g> segundos."</string>
    <string name="fingerprint_dialog_touch_sensor" msgid="2817887108047658975">"Toque no sensor de impressão digital"</string>
    <string name="accessibility_fingerprint_dialog_fingerprint_icon" msgid="4465698996175640549">"Ícone de impressão digital"</string>
    <string name="face_dialog_looking_for_face" msgid="2656848512116189509">"Procurando você…"</string>
    <string name="accessibility_face_dialog_face_icon" msgid="8335095612223716768">"Ícone facial"</string>
    <string name="accessibility_compatibility_zoom_button" msgid="5845799798708790509">"Botão de zoom da compatibilidade."</string>
    <string name="accessibility_compatibility_zoom_example" msgid="2617218726091234073">"Aumentar a tela com zoom."</string>
    <string name="accessibility_bluetooth_connected" msgid="4745196874551115205">"Bluetooth conectado."</string>
    <string name="accessibility_bluetooth_disconnected" msgid="7195823280221275929">"Bluetooth desconectado."</string>
    <string name="accessibility_no_battery" msgid="3789287732041910804">"Sem bateria."</string>
    <string name="accessibility_battery_one_bar" msgid="8868347318237585329">"Uma barra de bateria."</string>
    <string name="accessibility_battery_two_bars" msgid="7895789999668425551">"Duas barras de bateria."</string>
    <string name="accessibility_battery_three_bars" msgid="118341923832368291">"Três barras de bateria."</string>
    <string name="accessibility_battery_full" msgid="1480463938961288494">"Bateria cheia."</string>
    <string name="accessibility_no_phone" msgid="8828412144430247025">"Sem telefone."</string>
    <string name="accessibility_phone_one_bar" msgid="8786055123727785588">"Uma barra de sinal do telefone."</string>
    <string name="accessibility_phone_two_bars" msgid="3316909612598670674">"Duas barras de sinal do telefone."</string>
    <string name="accessibility_phone_three_bars" msgid="5670937367300884534">"Três barras de sinal do telefone."</string>
    <string name="accessibility_phone_signal_full" msgid="1103449569988869971">"Sinal do telefone cheio."</string>
    <string name="accessibility_no_data" msgid="2124768255213392359">"Nenhum dado."</string>
    <string name="accessibility_data_one_bar" msgid="3226985124149387055">"Uma barra de sinal de dados."</string>
    <string name="accessibility_data_two_bars" msgid="4576231688545173059">"Duas barras de sinal de dados."</string>
    <string name="accessibility_data_three_bars" msgid="3036562180893930325">"Três barras do sinal de dados."</string>
    <string name="accessibility_data_signal_full" msgid="283507058258113551">"Sinal de dados cheio."</string>
    <string name="accessibility_wifi_name" msgid="4863440268606851734">"Conectado a <xliff:g id="WIFI">%s</xliff:g>."</string>
    <string name="accessibility_bluetooth_name" msgid="7300973230214067678">"Conectado a <xliff:g id="BLUETOOTH">%s</xliff:g>."</string>
    <string name="accessibility_cast_name" msgid="7344437925388773685">"Conectado a <xliff:g id="CAST">%s</xliff:g>."</string>
    <string name="accessibility_no_wimax" msgid="2014864207473859228">"Sem WiMAX."</string>
    <string name="accessibility_wimax_one_bar" msgid="2996915709342221412">"Uma barra do WiMAX."</string>
    <string name="accessibility_wimax_two_bars" msgid="7335485192390018939">"Duas barras do WiMAX."</string>
    <string name="accessibility_wimax_three_bars" msgid="2773714362377629938">"Três barras do WiMAX."</string>
    <string name="accessibility_wimax_signal_full" msgid="3101861561730624315">"Sinal WiMAX completo."</string>
    <string name="accessibility_ethernet_disconnected" msgid="2097190491174968655">"Ethernet desconectada."</string>
    <string name="accessibility_ethernet_connected" msgid="3988347636883115213">"Ethernet conectada."</string>
    <string name="accessibility_no_signal" msgid="1115622734914921920">"Sem sinal."</string>
    <string name="accessibility_not_connected" msgid="4061305616351042142">"Sem conexão."</string>
    <string name="accessibility_zero_bars" msgid="1364823964848784827">"Nenhuma barra."</string>
    <string name="accessibility_one_bar" msgid="6312250030039240665">"Uma barra."</string>
    <string name="accessibility_two_bars" msgid="1335676987274417121">"Duas barras."</string>
    <string name="accessibility_three_bars" msgid="819417766606501295">"Três barras."</string>
    <string name="accessibility_signal_full" msgid="5920148525598637311">"Sinal cheio."</string>
    <string name="accessibility_desc_on" msgid="2899626845061427845">"Ligado."</string>
    <string name="accessibility_desc_off" msgid="8055389500285421408">"Desligado."</string>
    <string name="accessibility_desc_connected" msgid="3082590384032624233">"Conectado."</string>
    <string name="accessibility_desc_connecting" msgid="8011433412112903614">"Conectando."</string>
    <string name="data_connection_gprs" msgid="2752584037409568435">"GPRS"</string>
    <string name="data_connection_hspa" msgid="6096234094857660873">"HSPA"</string>
    <string name="data_connection_3g" msgid="1215807817895516914">"3G"</string>
    <string name="data_connection_3_5g" msgid="4097346596394846450">"H"</string>
    <string name="data_connection_3_5g_plus" msgid="8938598386721354697">"H+"</string>
    <string name="data_connection_4g" msgid="5770196771037980730">"4G"</string>
    <string name="data_connection_4g_plus" msgid="780615287092000279">"4G+"</string>
    <string name="data_connection_lte" msgid="557021044282539923">"LTE"</string>
    <string name="data_connection_lte_plus" msgid="4799302403782283178">"LTE+"</string>
    <string name="data_connection_cdma" msgid="7678457855627313518">"1X"</string>
    <string name="data_connection_roaming" msgid="375650836665414797">"Roaming"</string>
    <string name="data_connection_edge" msgid="6316755666481405762">"EDGE"</string>
    <string name="accessibility_data_connection_wifi" msgid="4422160347472742434">"Wi-Fi"</string>
    <string name="accessibility_no_sim" msgid="1140839832913084973">"Sem chip."</string>
    <string name="accessibility_cell_data" msgid="172950885786007392">"Dados móveis"</string>
    <string name="accessibility_cell_data_on" msgid="691666434519443162">"Dados móveis ativados"</string>
    <string name="cell_data_off_content_description" msgid="9165555931499878044">"Dados móveis desativados"</string>
    <string name="not_default_data_content_description" msgid="6757881730711522517">"Sem configuração para uso de dados"</string>
    <string name="cell_data_off" msgid="4886198950247099526">"Desativados"</string>
    <string name="accessibility_bluetooth_tether" msgid="6327291292208790599">"Tethering Bluetooth."</string>
    <string name="accessibility_airplane_mode" msgid="1899529214045998505">"Modo avião."</string>
    <string name="accessibility_vpn_on" msgid="8037549696057288731">"VPN ativada."</string>
    <string name="accessibility_no_sims" msgid="5711270400476534667">"Sem chip."</string>
    <string name="carrier_network_change_mode" msgid="5174141476991149918">"Alteração de rede da operadora"</string>
    <string name="accessibility_battery_details" msgid="6184390274150865789">"Abrir detalhes da bateria"</string>
    <string name="accessibility_battery_level" msgid="5143715405241138822">"Bateria em <xliff:g id="NUMBER">%d</xliff:g> por cento."</string>
    <string name="accessibility_battery_level_with_estimate" msgid="4843119982547599452">"Bateria com <xliff:g id="PERCENTAGE">%1$s</xliff:g> de carga, tempo restante aproximado, com base no seu uso: <xliff:g id="TIME">%2$s</xliff:g>"</string>
    <string name="accessibility_battery_level_charging" msgid="8892191177774027364">"Bateria carregando: <xliff:g id="BATTERY_PERCENTAGE">%d</xliff:g>%%."</string>
    <string name="accessibility_settings_button" msgid="2197034218538913880">"Configurações do sistema"</string>
    <string name="accessibility_notifications_button" msgid="3960913924189228831">"Notificações."</string>
    <string name="accessibility_overflow_action" msgid="8555835828182509104">"Ver todas as notificações"</string>
    <string name="accessibility_remove_notification" msgid="1641455251495815527">"Limpar notificação."</string>
    <string name="accessibility_gps_enabled" msgid="4061313248217660858">"GPS ativado."</string>
    <string name="accessibility_gps_acquiring" msgid="896207402196024040">"Aquisição de GPS."</string>
    <string name="accessibility_tty_enabled" msgid="1123180388823381118">"TeleTYpewriter ativado."</string>
    <string name="accessibility_ringer_vibrate" msgid="6261841170896561364">"Vibração da campainha."</string>
    <string name="accessibility_ringer_silent" msgid="8994620163934249882">"Campainha silenciosa."</string>
    <!-- no translation found for accessibility_casting (8708751252897282313) -->
    <skip />
    <!-- no translation found for accessibility_work_mode (1280025758672376313) -->
    <skip />
    <string name="accessibility_notification_dismissed" msgid="4411652015138892952">"Notificação dispensada."</string>
    <string name="accessibility_desc_notification_shade" msgid="5355229129428759989">"Aba de notificações."</string>
    <string name="accessibility_desc_quick_settings" msgid="4374766941484719179">"Configurações rápidas."</string>
    <string name="accessibility_desc_lock_screen" msgid="5983125095181194887">"Tela de bloqueio."</string>
    <string name="accessibility_desc_settings" msgid="6728577365389151969">"Configurações"</string>
    <string name="accessibility_desc_recent_apps" msgid="1748675199348914194">"Visão geral."</string>
    <string name="accessibility_desc_work_lock" msgid="4355620395354680575">"Tela de bloqueio de trabalho"</string>
    <string name="accessibility_desc_close" msgid="8293708213442107755">"Fechar"</string>
    <string name="accessibility_quick_settings_wifi" msgid="167707325133803052">"<xliff:g id="SIGNAL">%1$s</xliff:g>."</string>
    <string name="accessibility_quick_settings_wifi_changed_off" msgid="2230487165558877262">"O Wi-Fi foi desativado."</string>
    <string name="accessibility_quick_settings_wifi_changed_on" msgid="1490362586009027611">"O Wi-Fi foi ativado."</string>
    <string name="accessibility_quick_settings_mobile" msgid="1817825313718492906">"Celular <xliff:g id="SIGNAL">%1$s</xliff:g>. <xliff:g id="TYPE">%2$s</xliff:g>. <xliff:g id="NETWORK">%3$s</xliff:g>."</string>
    <string name="accessibility_quick_settings_battery" msgid="533594896310663853">"Bateria <xliff:g id="STATE">%s</xliff:g>."</string>
    <string name="accessibility_quick_settings_airplane_off" msgid="1275658769368793228">"Modo avião desativado."</string>
    <string name="accessibility_quick_settings_airplane_on" msgid="8106176561295294255">"Modo avião ativado."</string>
    <string name="accessibility_quick_settings_airplane_changed_off" msgid="8880183481476943754">"O modo avião foi desativado."</string>
    <string name="accessibility_quick_settings_airplane_changed_on" msgid="6327378061894076288">"O modo avião foi ativado."</string>
    <string name="accessibility_quick_settings_dnd_none_on" msgid="3235552940146035383">"silêncio total"</string>
    <string name="accessibility_quick_settings_dnd_alarms_on" msgid="3375848309132140014">"somente alarmes"</string>
    <string name="accessibility_quick_settings_dnd" msgid="2415967452264206047">"Não perturbe."</string>
    <string name="accessibility_quick_settings_dnd_changed_off" msgid="1457150026842505799">"\"Não perturbe\" desativado."</string>
    <string name="accessibility_quick_settings_dnd_changed_on" msgid="186315911607486129">"\"Não perturbe\" ativado."</string>
    <string name="accessibility_quick_settings_bluetooth" msgid="8250942386687551283">"Bluetooth."</string>
    <string name="accessibility_quick_settings_bluetooth_off" msgid="3795983516942423240">"Bluetooth desativado."</string>
    <string name="accessibility_quick_settings_bluetooth_on" msgid="3819082137684078013">"Bluetooth ativado."</string>
    <string name="accessibility_quick_settings_bluetooth_connecting" msgid="7362294657419149294">"Conectando Bluetooth."</string>
    <string name="accessibility_quick_settings_bluetooth_connected" msgid="5237625393869747261">"Bluetooth conectado."</string>
    <string name="accessibility_quick_settings_bluetooth_changed_off" msgid="3344226652293797283">"O Bluetooth foi desativado."</string>
    <string name="accessibility_quick_settings_bluetooth_changed_on" msgid="1263282011749437549">"O Bluetooth foi ativado."</string>
    <string name="accessibility_quick_settings_location_off" msgid="6122523378294740598">"Relatório de localização desativado."</string>
    <string name="accessibility_quick_settings_location_on" msgid="6869947200325467243">"Relatório de localização ativado."</string>
    <string name="accessibility_quick_settings_location_changed_off" msgid="5132776369388699133">"O Relatório de localização foi desativado."</string>
    <string name="accessibility_quick_settings_location_changed_on" msgid="7159115433070112154">"O Relatório de localização foi ativado."</string>
    <string name="accessibility_quick_settings_alarm" msgid="558094529584082090">"Alarme definido para <xliff:g id="TIME">%s</xliff:g>."</string>
    <string name="accessibility_quick_settings_close" msgid="2974895537860082341">"Fechar painel."</string>
    <string name="accessibility_quick_settings_more_time" msgid="7646479831704665284">"Mais tempo."</string>
    <string name="accessibility_quick_settings_less_time" msgid="9110364286464977870">"Menos tempo."</string>
    <string name="accessibility_quick_settings_flashlight_off" msgid="7606563260714825190">"Lanterna desativada."</string>
    <string name="accessibility_quick_settings_flashlight_unavailable" msgid="7458591827288347635">"Lanterna indisponível."</string>
    <string name="accessibility_quick_settings_flashlight_on" msgid="3785616827729850766">"Lanterna ativada."</string>
    <string name="accessibility_quick_settings_flashlight_changed_off" msgid="3782375441381402599">"A lanterna foi desativada."</string>
    <string name="accessibility_quick_settings_flashlight_changed_on" msgid="4747870681508334200">"A lanterna foi ativada."</string>
    <string name="accessibility_quick_settings_color_inversion_changed_off" msgid="7548045840282925393">"A inversão de cores foi desativada."</string>
    <string name="accessibility_quick_settings_color_inversion_changed_on" msgid="4711141858364404084">"A inversão de cores foi ativada."</string>
    <string name="accessibility_quick_settings_hotspot_changed_off" msgid="7002061268910095176">"O ponto de acesso móvel foi desativado."</string>
    <string name="accessibility_quick_settings_hotspot_changed_on" msgid="2576895346762408840">"O ponto de acesso móvel foi ativado."</string>
    <string name="accessibility_casting_turned_off" msgid="1387906158563374962">"A transmissão de tela foi interrompida."</string>
    <string name="accessibility_quick_settings_work_mode_off" msgid="562749867895549696">"Modo de trabalho desativado."</string>
    <string name="accessibility_quick_settings_work_mode_on" msgid="2779253456042059110">"Modo de trabalho ativado."</string>
    <string name="accessibility_quick_settings_work_mode_changed_off" msgid="6256690740556798683">"Modo de trabalho desativado."</string>
    <string name="accessibility_quick_settings_work_mode_changed_on" msgid="1105258550138313384">"Modo de trabalho ativado."</string>
    <string name="accessibility_quick_settings_data_saver_changed_off" msgid="4910847127871603832">"Economia de dados desativada."</string>
    <string name="accessibility_quick_settings_data_saver_changed_on" msgid="6370606590802623078">"Economia de dados ativada."</string>
    <string name="accessibility_quick_settings_sensor_privacy_changed_off" msgid="7608378211873807353">"Sensor de privacidade desativado."</string>
    <string name="accessibility_quick_settings_sensor_privacy_changed_on" msgid="4267393685085328801">"Sensor de privacidade ativado."</string>
    <string name="accessibility_brightness" msgid="5391187016177823721">"Brilho da tela"</string>
    <string name="accessibility_ambient_display_charging" msgid="7725523068728128968">"Carregando"</string>
    <string name="data_usage_disabled_dialog_3g_title" msgid="5716594205739750015">"Os dados 2G e 3G foram pausados"</string>
    <string name="data_usage_disabled_dialog_4g_title" msgid="1490779000057752281">"Os dados 4G foram pausados"</string>
    <string name="data_usage_disabled_dialog_mobile_title" msgid="2286843518689837719">"Os dados móveis estão pausados"</string>
    <string name="data_usage_disabled_dialog_title" msgid="9131615296036724838">"Os dados foram pausados"</string>
    <string name="data_usage_disabled_dialog" msgid="7933201635215099780">"O limite de dados que você definiu foi atingido. Você não está mais usando dados móveis.\n\nSe retomar o uso de dados, o serviço poderá ser cobrado."</string>
    <string name="data_usage_disabled_dialog_enable" msgid="2796648546086408937">"Retomar"</string>
    <string name="gps_notification_searching_text" msgid="231304732649348313">"Buscando GPS"</string>
    <string name="gps_notification_found_text" msgid="3145873880174658526">"Local definido por GPS"</string>
    <string name="accessibility_location_active" msgid="2845747916764660369">"Solicitações de localização ativas"</string>
    <string name="accessibility_sensors_off_active" msgid="2619725434618911551">"A opção \"Sensores desativados\" está ativa"</string>
    <string name="accessibility_clear_all" msgid="970525598287244592">"Limpar todas as notificações."</string>
    <string name="notification_group_overflow_indicator" msgid="7605120293801012648">"Mais <xliff:g id="NUMBER">%s</xliff:g>"</string>
    <plurals name="notification_group_overflow_description" formatted="false" msgid="91483442850649192">
      <item quantity="one">Mais <xliff:g id="NUMBER_1">%s</xliff:g> notificações no grupo.</item>
      <item quantity="other">Mais <xliff:g id="NUMBER_1">%s</xliff:g> notificações no grupo.</item>
    </plurals>
    <string name="notification_summary_message_format" msgid="5158219088501909966">"<xliff:g id="CONTACT_NAME">%1$s</xliff:g>: <xliff:g id="MESSAGE_CONTENT">%2$s</xliff:g>"</string>
    <string name="status_bar_notification_inspect_item_title" msgid="6818779631806163080">"Configurações de notificação"</string>
    <string name="status_bar_notification_app_settings_title" msgid="5050006438806013903">"Configurações de <xliff:g id="APP_NAME">%s</xliff:g>"</string>
    <string name="accessibility_rotation_lock_off" msgid="3880436123632448930">"A tela girará automaticamente."</string>
    <string name="accessibility_rotation_lock_on_landscape" msgid="936972553861524360">"A tela está bloqueada na orientação paisagem."</string>
    <string name="accessibility_rotation_lock_on_portrait" msgid="2356633398683813837">"A tela está bloqueada na orientação retrato."</string>
    <string name="accessibility_rotation_lock_off_changed" msgid="5772498370935088261">"Agora a tela vai girar automaticamente."</string>
    <string name="accessibility_rotation_lock_on_landscape_changed" msgid="5785739044300729592">"A tela está bloqueada na orientação cenário."</string>
    <string name="accessibility_rotation_lock_on_portrait_changed" msgid="5580170829728987989">"A tela está bloqueada na orientação retrato."</string>
    <string name="dessert_case" msgid="9104973640704357717">"Mostruário de sobremesas"</string>
    <string name="start_dreams" msgid="9131802557946276718">"Protetor de tela"</string>
    <string name="ethernet_label" msgid="2203544727007463351">"Ethernet"</string>
    <string name="quick_settings_header_onboarding_text" msgid="1918085351115504765">"Toque nos ícones e mantenha-os pressionados para ver mais opções"</string>
    <string name="quick_settings_dnd_label" msgid="7728690179108024338">"Não perturbe"</string>
    <string name="quick_settings_dnd_priority_label" msgid="6251076422352664571">"Somente prioridade"</string>
    <string name="quick_settings_dnd_alarms_label" msgid="1241780970469630835">"Somente alarmes"</string>
    <string name="quick_settings_dnd_none_label" msgid="8420869988472836354">"Silêncio total"</string>
    <string name="quick_settings_bluetooth_label" msgid="7018763367142041481">"Bluetooth"</string>
    <string name="quick_settings_bluetooth_multiple_devices_label" msgid="6595808498429809855">"Bluetooth (<xliff:g id="NUMBER">%d</xliff:g> dispositivos)"</string>
    <string name="quick_settings_bluetooth_off_label" msgid="6375098046500790870">"Bluetooth desativado"</string>
    <string name="quick_settings_bluetooth_detail_empty_text" msgid="5760239584390514322">"Não há dispositivos pareados disponíveis"</string>
    <string name="quick_settings_bluetooth_secondary_label_battery_level" msgid="4182034939479344093">"Bateria: <xliff:g id="BATTERY_LEVEL_AS_PERCENTAGE">%s</xliff:g>"</string>
    <string name="quick_settings_bluetooth_secondary_label_audio" msgid="780333390310051161">"Áudio"</string>
    <string name="quick_settings_bluetooth_secondary_label_headset" msgid="2332093067553000852">"Fone de ouvido"</string>
    <string name="quick_settings_bluetooth_secondary_label_input" msgid="3887552721233148132">"Entrada"</string>
    <string name="quick_settings_bluetooth_secondary_label_hearing_aids" msgid="3003338571871392293">"Aparelhos auditivos"</string>
    <string name="quick_settings_bluetooth_secondary_label_transient" msgid="3882884317600669650">"Ativando…"</string>
    <string name="quick_settings_brightness_label" msgid="680259653088849563">"Brilho"</string>
    <string name="quick_settings_rotation_unlocked_label" msgid="2359922767950346112">"Giro automático"</string>
    <string name="accessibility_quick_settings_rotation" msgid="4800050198392260738">"Giro automático da tela"</string>
    <string name="accessibility_quick_settings_rotation_value" msgid="2916484894750819251">"Modo <xliff:g id="ID_1">%s</xliff:g>"</string>
    <string name="quick_settings_rotation_locked_label" msgid="4420863550666310319">"Rotação bloqueada"</string>
    <string name="quick_settings_rotation_locked_portrait_label" msgid="1194988975270484482">"Retrato"</string>
    <string name="quick_settings_rotation_locked_landscape_label" msgid="2000295772687238645">"Paisagem"</string>
    <string name="quick_settings_ime_label" msgid="3351174938144332051">"Método de entrada"</string>
    <string name="quick_settings_location_label" msgid="2621868789013389163">"Localização"</string>
    <string name="quick_settings_location_off_label" msgid="7923929131443915919">"Localização desativada"</string>
    <string name="quick_settings_media_device_label" msgid="8034019242363789941">"Dispositivo de mídia"</string>
    <string name="quick_settings_rssi_label" msgid="3397615415140356701">"RSSI"</string>
    <string name="quick_settings_rssi_emergency_only" msgid="7499207215265078598">"Chamadas de emergência"</string>
    <string name="quick_settings_settings_label" msgid="2214639529565474534">"Configurações"</string>
    <string name="quick_settings_time_label" msgid="3352680970557509303">"Hora"</string>
    <string name="quick_settings_user_label" msgid="1253515509432672496">"Eu"</string>
    <string name="quick_settings_user_title" msgid="8673045967216204537">"Usuário"</string>
    <string name="quick_settings_user_new_user" msgid="3347905871336069666">"Novo usuário"</string>
    <string name="quick_settings_wifi_label" msgid="2879507532983487244">"Wi-Fi"</string>
    <string name="quick_settings_wifi_not_connected" msgid="4071097522427039160">"Não conectado"</string>
    <string name="quick_settings_wifi_no_network" msgid="6003178398713839313">"Sem rede"</string>
    <string name="quick_settings_wifi_off_label" msgid="4003379736176547594">"Wi-Fi desligado"</string>
    <string name="quick_settings_wifi_on_label" msgid="2489928193654318511">"Wi-Fi ativado"</string>
    <string name="quick_settings_wifi_detail_empty_text" msgid="483130889414601732">"Nenhuma rede Wi-Fi disponível"</string>
    <string name="quick_settings_wifi_secondary_label_transient" msgid="7501659015509357887">"Ativando…"</string>
    <string name="quick_settings_cast_title" msgid="2279220930629235211">"Transmissão de tela"</string>
    <string name="quick_settings_casting" msgid="1435880708719268055">"Transmitindo"</string>
    <string name="quick_settings_cast_device_default_name" msgid="6988469571141331700">"Dispositivo sem nome"</string>
    <string name="quick_settings_cast_device_default_description" msgid="2580520859212250265">"Pronto para transmitir"</string>
    <string name="quick_settings_cast_detail_empty_text" msgid="2846282280014617785">"Não há dispositivos disponíveis"</string>
    <string name="quick_settings_cast_no_wifi" msgid="6980194769795014875">"Wi-Fi não conectado"</string>
    <string name="quick_settings_brightness_dialog_title" msgid="4980669966716685588">"Brilho"</string>
    <string name="quick_settings_brightness_dialog_auto_brightness_label" msgid="2325362583903258677">"AUTO"</string>
    <string name="quick_settings_inversion_label" msgid="5078769633069667698">"Inverter cores"</string>
    <string name="quick_settings_color_space_label" msgid="537528291083575559">"Modo de correção de cor"</string>
    <string name="quick_settings_more_settings" msgid="2878235926753776694">"Mais configurações"</string>
    <string name="quick_settings_done" msgid="2163641301648855793">"Concluído"</string>
    <string name="quick_settings_connected" msgid="3873605509184830379">"Conectado"</string>
    <string name="quick_settings_connected_battery_level" msgid="1322075669498906959">"Conectado, nível da bateria: <xliff:g id="BATTERY_LEVEL_AS_PERCENTAGE">%1$s</xliff:g>"</string>
    <string name="quick_settings_connecting" msgid="2381969772953268809">"Conectando..."</string>
    <string name="quick_settings_tethering_label" msgid="5257299852322475780">"Tethering"</string>
    <string name="quick_settings_hotspot_label" msgid="1199196300038363424">"Ponto de acesso"</string>
    <string name="quick_settings_hotspot_secondary_label_transient" msgid="7585604088079160564">"Ativando…"</string>
    <string name="quick_settings_hotspot_secondary_label_data_saver_enabled" msgid="1280433136266439372">"Economia de dados ativada"</string>
    <plurals name="quick_settings_hotspot_secondary_label_num_devices" formatted="false" msgid="3142308865165871976">
      <item quantity="one">%d dispositivo</item>
      <item quantity="other">%d dispositivos</item>
    </plurals>
    <string name="quick_settings_notifications_label" msgid="3379631363952582758">"Notificações"</string>
    <string name="quick_settings_flashlight_label" msgid="4904634272006284185">"Lanterna"</string>
    <string name="quick_settings_flashlight_camera_in_use" msgid="4820591564526512571">"Câmera em uso"</string>
    <string name="quick_settings_cellular_detail_title" msgid="792977203299358893">"Dados móveis"</string>
    <string name="quick_settings_cellular_detail_data_usage" msgid="6105969068871138427">"Uso de dados"</string>
    <string name="quick_settings_cellular_detail_remaining_data" msgid="1136599216568805644">"Dados restantes"</string>
    <string name="quick_settings_cellular_detail_over_limit" msgid="4561921367680636235">"Limite excedido"</string>
    <string name="quick_settings_cellular_detail_data_used" msgid="6798849610647988987">"Usados: <xliff:g id="DATA_USED">%s</xliff:g>"</string>
    <string name="quick_settings_cellular_detail_data_limit" msgid="1791389609409211628">"Limite: <xliff:g id="DATA_LIMIT">%s</xliff:g>"</string>
    <string name="quick_settings_cellular_detail_data_warning" msgid="7957253810481086455">"Aviso de <xliff:g id="DATA_LIMIT">%s</xliff:g>"</string>
    <string name="quick_settings_work_mode_label" msgid="2754212289804324685">"Perfil de trabalho"</string>
    <string name="quick_settings_night_display_label" msgid="8180030659141778180">"Modo noturno"</string>
    <string name="quick_settings_night_secondary_label_on_at_sunset" msgid="3358706312129866626">"Ativ. ao pôr do sol"</string>
    <string name="quick_settings_night_secondary_label_until_sunrise" msgid="4063448287758262485">"Até o nascer do sol"</string>
    <string name="quick_settings_night_secondary_label_on_at" msgid="3584738542293528235">"Ativado às <xliff:g id="TIME">%s</xliff:g>"</string>
    <string name="quick_settings_secondary_label_until" msgid="1883981263191927372">"Até <xliff:g id="TIME">%s</xliff:g>"</string>
    <string name="quick_settings_ui_mode_night_label" msgid="1398928270610780470">"Tema escuro"</string>
    <string name="quick_settings_dark_mode_secondary_label_battery_saver" msgid="4990712734503013251">"Economia de bateria"</string>
    <string name="quick_settings_dark_mode_secondary_label_on_at_sunset" msgid="6017379738102015710">"Ativ. ao pôr do sol"</string>
    <string name="quick_settings_dark_mode_secondary_label_until_sunrise" msgid="4404885070316716472">"Até o nascer do sol"</string>
    <string name="quick_settings_dark_mode_secondary_label_on_at" msgid="5128758823486361279">"Ativar: <xliff:g id="TIME">%s</xliff:g>"</string>
    <string name="quick_settings_dark_mode_secondary_label_until" msgid="2289774641256492437">"Até: <xliff:g id="TIME">%s</xliff:g>"</string>
    <string name="quick_settings_nfc_label" msgid="1054317416221168085">"NFC"</string>
    <string name="quick_settings_nfc_off" msgid="3465000058515424663">"A NFC está desativada"</string>
    <string name="quick_settings_nfc_on" msgid="1004976611203202230">"A NFC está ativada"</string>
    <string name="quick_settings_screen_record_label" msgid="1594046461509776676">"Gravação de tela"</string>
    <string name="quick_settings_screen_record_start" msgid="1574725369331638985">"Iniciar"</string>
    <string name="quick_settings_screen_record_stop" msgid="8087348522976412119">"Parar"</string>
    <string name="recents_swipe_up_onboarding" msgid="2820265886420993995">"Deslize para cima para alternar entre os apps"</string>
    <string name="recents_quick_scrub_onboarding" msgid="765934300283514912">"Arraste para a direita para alternar rapidamente entre os apps"</string>
    <string name="quick_step_accessibility_toggle_overview" msgid="7908949976727578403">"Alternar Visão geral"</string>
    <string name="expanded_header_battery_charged" msgid="5307907517976548448">"Carregada"</string>
    <string name="expanded_header_battery_charging" msgid="1717522253171025549">"Carregando"</string>
    <string name="expanded_header_battery_charging_with_time" msgid="757991461445765011">"<xliff:g id="CHARGING_TIME">%s</xliff:g> até concluir"</string>
    <string name="expanded_header_battery_not_charging" msgid="809409140358955848">"Não está carregando"</string>
    <string name="ssl_ca_cert_warning" msgid="8373011375250324005">"A rede pode estar\nsob monitoração"</string>
    <string name="description_target_search" msgid="3875069993128855865">"Pesquisar"</string>
    <string name="description_direction_up" msgid="3632251507574121434">"Para <xliff:g id="TARGET_DESCRIPTION">%s</xliff:g>, deslize para cima."</string>
    <string name="description_direction_left" msgid="4762708739096907741">"Para <xliff:g id="TARGET_DESCRIPTION">%s</xliff:g>, deslize para a esquerda."</string>
    <string name="zen_priority_introduction" msgid="3159291973383796646">"Você não será perturbado por sons e vibrações, exceto alarmes, lembretes, eventos e chamadas de pessoas especificadas. No entanto, você ouvirá tudo o que decidir reproduzir, como músicas, vídeos e jogos."</string>
    <string name="zen_alarms_introduction" msgid="3987266042682300470">"Você não será perturbado por sons e vibrações, exceto alarmes. No entanto, você ouvirá tudo o que decidir reproduzir, como músicas, vídeos e jogos."</string>
    <string name="zen_priority_customize_button" msgid="4119213187257195047">"Personalizar"</string>
    <string name="zen_silence_introduction_voice" msgid="853573681302712348">"Isso bloqueia TODOS os sons e vibrações, incluindo alarmes, músicas, vídeos e jogos. Você ainda poderá fazer chamadas telefônicas."</string>
    <string name="zen_silence_introduction" msgid="6117517737057344014">"Isso bloqueia TODOS os sons e vibrações, incluindo alarmes, músicas, vídeos e jogos."</string>
    <string name="keyguard_more_overflow_text" msgid="5819512373606638727">"+<xliff:g id="NUMBER_OF_NOTIFICATIONS">%d</xliff:g>"</string>
    <string name="speed_bump_explanation" msgid="7248696377626341060">"Notificações menos urgentes abaixo"</string>
    <string name="notification_tap_again" msgid="4477318164947497249">"Toque novamente para abrir"</string>
    <string name="keyguard_unlock" msgid="8031975796351361601">"Deslize para cima para abrir"</string>
    <string name="keyguard_retry" msgid="886802522584053523">"Deslize para cima para tentar novamente"</string>
    <string name="do_disclosure_generic" msgid="2388094207542706440">"Este dispositivo é gerenciado pela sua organização"</string>
    <string name="do_disclosure_with_name" msgid="9113122674419739611">"Este dispositivo é gerenciado por <xliff:g id="ORGANIZATION_NAME">%s</xliff:g>"</string>
    <string name="phone_hint" msgid="6682125338461375925">"Deslize a partir do ícone do telefone"</string>
    <string name="voice_hint" msgid="7476017460191291417">"Deslize a partir do ícone de assistência de voz"</string>
    <string name="camera_hint" msgid="4519495795000658637">"Deslize a partir do ícone da câmera"</string>
    <string name="interruption_level_none_with_warning" msgid="8394434073508145437">"Silêncio total. Isso também silenciará os leitores de tela."</string>
    <string name="interruption_level_none" msgid="219484038314193379">"Silêncio total"</string>
    <string name="interruption_level_priority" msgid="661294280016622209">"Somente prioridade"</string>
    <string name="interruption_level_alarms" msgid="2457850481335846959">"Somente alarmes"</string>
    <string name="interruption_level_none_twoline" msgid="8579382742855486372">"Silêncio\ntotal"</string>
    <string name="interruption_level_priority_twoline" msgid="8523482736582498083">"Somente\nprioridade"</string>
    <string name="interruption_level_alarms_twoline" msgid="2045067991335708767">"Somente\nalarmes"</string>
    <string name="keyguard_indication_charging_time_wireless" msgid="7343602278805644915">"<xliff:g id="PERCENTAGE">%2$s</xliff:g> • Carregando sem fio (<xliff:g id="CHARGING_TIME_LEFT">%1$s</xliff:g> até a conclusão)"</string>
    <string name="keyguard_indication_charging_time" msgid="4927557805886436909">"<xliff:g id="PERCENTAGE">%2$s</xliff:g> • Carregando (<xliff:g id="CHARGING_TIME_LEFT">%1$s</xliff:g> até a conclusão)"</string>
    <string name="keyguard_indication_charging_time_fast" msgid="7895986003578341126">"<xliff:g id="PERCENTAGE">%2$s</xliff:g> • Carga rápida (<xliff:g id="CHARGING_TIME_LEFT">%1$s</xliff:g> até a conclusão)"</string>
    <string name="keyguard_indication_charging_time_slowly" msgid="245442950133408398">"<xliff:g id="PERCENTAGE">%2$s</xliff:g> • Carga lenta (<xliff:g id="CHARGING_TIME_LEFT">%1$s</xliff:g> até a conclusão)"</string>
    <string name="accessibility_multi_user_switch_switcher" msgid="5330448341251092660">"Trocar usuário"</string>
    <string name="accessibility_multi_user_switch_switcher_with_current" msgid="5759855008166759399">"Alternar usuário. Usuário atual <xliff:g id="CURRENT_USER_NAME">%s</xliff:g>"</string>
    <string name="accessibility_multi_user_switch_inactive" msgid="383168614528618402">"Usuário atual <xliff:g id="CURRENT_USER_NAME">%s</xliff:g>"</string>
    <string name="accessibility_multi_user_switch_quick_contact" msgid="4504508915324898576">"Mostrar perfil"</string>
    <string name="user_add_user" msgid="4336657383006913022">"Adicionar usuário"</string>
    <string name="user_new_user_name" msgid="2019166282704195789">"Novo usuário"</string>
    <string name="guest_nickname" msgid="1863770639799615889">"Convidado"</string>
    <string name="guest_new_guest" msgid="962155336259570156">"Adicionar convidado"</string>
    <string name="guest_exit_guest" msgid="4030840507598850886">"Remover convidado"</string>
    <string name="guest_exit_guest_dialog_title" msgid="5015697561580641422">"Remover convidado?"</string>
    <string name="guest_exit_guest_dialog_message" msgid="8183450985628495709">"Todos os apps e dados nesta sessão serão excluídos."</string>
    <string name="guest_exit_guest_dialog_remove" msgid="7505817591242703757">"Remover"</string>
    <string name="guest_wipe_session_title" msgid="7147965814683990944">"Bem-vindo, convidado."</string>
    <string name="guest_wipe_session_message" msgid="3393823610257065457">"Quer continuar a sessão?"</string>
    <string name="guest_wipe_session_wipe" msgid="8056836584445473309">"Recomeçar"</string>
    <string name="guest_wipe_session_dontwipe" msgid="3211052048269304205">"Sim, continuar"</string>
    <string name="guest_notification_title" msgid="4434456703930764167">"Usuário convidado"</string>
    <string name="guest_notification_text" msgid="4202692942089571351">"Para excluir apps e dados, remova o usuário convidado"</string>
    <string name="guest_notification_remove_action" msgid="4153019027696868099">"REMOVER CONVIDADO"</string>
    <string name="user_logout_notification_title" msgid="3644848998053832589">"Desconectar usuário"</string>
    <string name="user_logout_notification_text" msgid="7441286737342997991">"Desconectar usuário atual"</string>
    <string name="user_logout_notification_action" msgid="7974458760719361881">"DESCONECTAR USUÁRIO"</string>
    <string name="user_add_user_title" msgid="4172327541504825032">"Adicionar novo usuário?"</string>
    <string name="user_add_user_message_short" msgid="2599370307878014791">"Quando você adiciona um novo usuário, essa pessoa precisa configurar o próprio espaço.\n\nQualquer usuário pode atualizar apps para os demais usuários."</string>
    <string name="user_limit_reached_title" msgid="2429229448830346057">"Limite de usuários atingido"</string>
    <plurals name="user_limit_reached_message" formatted="false" msgid="2573535787802908398">
      <item quantity="one">É possível adicionar até <xliff:g id="COUNT">%d</xliff:g> usuário.</item>
      <item quantity="other">É possível adicionar até <xliff:g id="COUNT">%d</xliff:g> usuários.</item>
    </plurals>
    <string name="user_remove_user_title" msgid="9124124694835811874">"Remover usuário?"</string>
    <string name="user_remove_user_message" msgid="6702834122128031833">"Todos os apps e dados deste usuário serão excluídos."</string>
    <string name="user_remove_user_remove" msgid="8387386066949061256">"Remover"</string>
    <string name="battery_saver_notification_title" msgid="8419266546034372562">"Economia de bateria ativada"</string>
    <string name="battery_saver_notification_text" msgid="2617841636449016951">"Reduz o desempenho e os dados em segundo plano"</string>
    <string name="battery_saver_notification_action_text" msgid="6022091913807026887">"Desativar a Economia de bateria"</string>
    <string name="media_projection_dialog_text" msgid="1755705274910034772">"O app <xliff:g id="APP_SEEKING_PERMISSION">%s</xliff:g> terá acesso a todas as informações visíveis na tela ou tocadas no dispositivo, como gravação ou transmissão Isso inclui informações como senhas, detalhes de pagamento, fotos, mensagens e áudio que você toca."</string>
    <string name="media_projection_dialog_service_text" msgid="958000992162214611">"O serviço que oferece essa função terá acesso a todas as informações visíveis na tela ou tocadas no dispositivo durante uma gravação ou transmissão. Isso inclui informações como senhas, detalhes de pagamento, fotos, mensagens e áudio que você toca."</string>
    <string name="media_projection_dialog_service_title" msgid="2888507074107884040">"Iniciar gravação ou transmissão?"</string>
    <string name="media_projection_dialog_title" msgid="3316063622495360646">"Iniciar gravação ou transmissão com o app <xliff:g id="APP_SEEKING_PERMISSION">%s</xliff:g>?"</string>
    <string name="media_projection_remember_text" msgid="6896767327140422951">"Não mostrar novamente"</string>
    <string name="clear_all_notifications_text" msgid="348312370303046130">"Limpar tudo"</string>
    <string name="manage_notifications_text" msgid="6885645344647733116">"Gerenciar"</string>
    <string name="manage_notifications_history_text" msgid="57055985396576230">"Histórico"</string>
    <string name="notification_section_header_gentle" msgid="3044910806569985386">"Notificações silenciosas"</string>
    <string name="notification_section_header_conversations" msgid="821834744538345661">"Conversas"</string>
    <string name="accessibility_notification_section_header_gentle_clear_all" msgid="6490207897764933919">"Apagar todas as notificações silenciosas"</string>
    <string name="dnd_suppressing_shade_text" msgid="5588252250634464042">"Notificações pausadas pelo modo \"Não perturbe\""</string>
    <string name="media_projection_action_text" msgid="3634906766918186440">"Iniciar agora"</string>
    <string name="empty_shade_text" msgid="8935967157319717412">"Sem notificações"</string>
    <string name="profile_owned_footer" msgid="2756770645766113964">"O perfil pode ser monitorado"</string>
    <string name="vpn_footer" msgid="3457155078010607471">"A rede pode ser monitorada"</string>
    <string name="branded_vpn_footer" msgid="816930186313188514">"A rede pode ser monitorada"</string>
    <string name="quick_settings_disclosure_management_monitoring" msgid="7453097432200441126">"Sua organização gerencia este dispositivo e pode monitorar o tráfego de rede"</string>
    <string name="quick_settings_disclosure_named_management_monitoring" msgid="8460849665162741948">"<xliff:g id="ORGANIZATION_NAME">%1$s</xliff:g> gerencia este dispositivo e pode monitorar o tráfego de rede"</string>
    <string name="quick_settings_disclosure_management_named_vpn" msgid="218693044433431656">"O dispositivo é gerenciado pela sua organização e está conectado a <xliff:g id="VPN_APP">%1$s</xliff:g>"</string>
    <string name="quick_settings_disclosure_named_management_named_vpn" msgid="5228196397615456474">"O dispositivo é gerenciado por <xliff:g id="ORGANIZATION_NAME">%1$s</xliff:g> e está conectado a <xliff:g id="VPN_APP">%2$s</xliff:g>"</string>
    <string name="quick_settings_disclosure_management" msgid="5778936163447003324">"O dispositivo é gerenciado pela sua organização"</string>
    <string name="quick_settings_disclosure_named_management" msgid="586473803771171610">"O dispositivo é gerenciado por <xliff:g id="ORGANIZATION_NAME">%1$s</xliff:g>"</string>
    <string name="quick_settings_disclosure_management_vpns" msgid="3447553497516286109">"O dispositivo é gerenciado pela sua organização e está conectado a VPNs"</string>
    <string name="quick_settings_disclosure_named_management_vpns" msgid="4066586579688193212">"O dispositivo é gerenciado por <xliff:g id="ORGANIZATION_NAME">%1$s</xliff:g> e está conectado a VPNs"</string>
    <string name="quick_settings_disclosure_managed_profile_monitoring" msgid="1423899084754272514">"Sua organização pode monitorar o tráfego de rede no seu perfil de trabalho"</string>
    <string name="quick_settings_disclosure_named_managed_profile_monitoring" msgid="8321469176706219860">"<xliff:g id="ORGANIZATION_NAME">%1$s</xliff:g> pode monitorar o tráfego de rede no seu perfil de trabalho"</string>
    <string name="quick_settings_disclosure_monitoring" msgid="8548019955631378680">"A rede pode ser monitorada"</string>
    <string name="quick_settings_disclosure_vpns" msgid="2890510056934492407">"Dispositivo conectado a VPNs"</string>
    <string name="quick_settings_disclosure_managed_profile_named_vpn" msgid="5149334449426566152">"Perfil de trabalho conectado a <xliff:g id="VPN_APP">%1$s</xliff:g>"</string>
    <string name="quick_settings_disclosure_personal_profile_named_vpn" msgid="4201831495800021670">"Perfil pessoal conectado a <xliff:g id="VPN_APP">%1$s</xliff:g>"</string>
    <string name="quick_settings_disclosure_named_vpn" msgid="5069088739435424666">"O dispositivo está conectado a <xliff:g id="VPN_APP">%1$s</xliff:g>"</string>
    <string name="monitoring_title_device_owned" msgid="7029691083837606324">"Gerenciamento de dispositivos"</string>
    <string name="monitoring_title_profile_owned" msgid="6301118649405449568">"Monitoramento de perfis"</string>
    <string name="monitoring_title" msgid="4063890083735924568">"Monitoramento de rede"</string>
    <string name="monitoring_subtitle_vpn" msgid="800485258004629079">"VPN"</string>
    <string name="monitoring_subtitle_network_logging" msgid="2444199331891219596">"Registro de rede"</string>
    <string name="monitoring_subtitle_ca_certificate" msgid="8588092029755175800">"Certificados de CA"</string>
    <string name="disable_vpn" msgid="482685974985502922">"Desativar VPN"</string>
    <string name="disconnect_vpn" msgid="26286850045344557">"Desconectar VPN"</string>
    <string name="monitoring_button_view_policies" msgid="3869724835853502410">"Ver políticas"</string>
    <string name="monitoring_description_named_management" msgid="7424612629468754552">"Seu dispositivo é gerenciado por <xliff:g id="ORGANIZATION_NAME">%1$s</xliff:g>.\n\nO administrador pode monitorar e gerenciar configurações, acesso corporativo, apps, dados associados ao dispositivo e informações de localização do dispositivo.\n\nPara ver mais informações, entre em contato com o administrador."</string>
    <string name="monitoring_description_management" msgid="8081910434889677718">"Seu dispositivo é gerenciado pela sua organização.\n\nO administrador pode monitorar e gerenciar configurações, acesso corporativo, apps, dados associados ao dispositivo e informações de localização do dispositivo.\n\nPara ver mais informações, entre em contato com o administrador."</string>
    <string name="monitoring_description_management_ca_certificate" msgid="7785013130658110130">"Sua organização instalou uma autoridade de certificação neste dispositivo. É possível monitorar ou modificar seu tráfego de rede seguro."</string>
    <string name="monitoring_description_managed_profile_ca_certificate" msgid="7904323416598435647">"Sua organização instalou uma autoridade de certificação no seu perfil de trabalho. É possível monitorar ou modificar seu tráfego de rede seguro."</string>
    <string name="monitoring_description_ca_certificate" msgid="448923057059097497">"Uma autoridade de certificação foi instalada neste dispositivo. É possível monitorar ou modificar seu tráfego de rede seguro."</string>
    <string name="monitoring_description_management_network_logging" msgid="216983105036994771">"Seu administrador ativou o registro de rede, que monitora o tráfego no seu dispositivo."</string>
    <string name="monitoring_description_named_vpn" msgid="5749932930634037027">"Você está conectado a <xliff:g id="VPN_APP">%1$s</xliff:g>, que pode monitorar sua atividade na rede, incluindo e-mails, apps e websites."</string>
    <string name="monitoring_description_two_named_vpns" msgid="3516830755681229463">"Você está conectado a <xliff:g id="VPN_APP_0">%1$s</xliff:g> e <xliff:g id="VPN_APP_1">%2$s</xliff:g>, que podem monitorar sua atividade de rede, incluindo e-mails, apps e websites."</string>
    <string name="monitoring_description_managed_profile_named_vpn" msgid="368812367182387320">"Seu perfil de trabalho está conectado a <xliff:g id="VPN_APP">%1$s</xliff:g>, que pode monitorar sua atividade de rede, incluindo e-mails, apps e websites."</string>
    <string name="monitoring_description_personal_profile_named_vpn" msgid="8179722332380953673">"Seu perfil pessoal está conectado a <xliff:g id="VPN_APP">%1$s</xliff:g>, que pode monitorar sua atividade de rede, incluindo e-mails, apps e websites."</string>
    <string name="monitoring_description_do_header_generic" msgid="6130190408164834986">"Seu dispositivo é gerenciado por <xliff:g id="DEVICE_OWNER_APP">%1$s</xliff:g>."</string>
    <string name="monitoring_description_do_header_with_name" msgid="2696255132542779511">"<xliff:g id="ORGANIZATION_NAME">%1$s</xliff:g> usa <xliff:g id="DEVICE_OWNER_APP">%2$s</xliff:g> para gerenciar seu dispositivo."</string>
    <string name="monitoring_description_do_body" msgid="7700878065625769970">"O admin. pode monitorar e gerenciar config., acesso corporativo, apps, dados associados ao dispos. e info de local do dispositivo."</string>
    <string name="monitoring_description_do_learn_more_separator" msgid="1467280496376492558">" "</string>
    <string name="monitoring_description_do_learn_more" msgid="645149183455573790">"Saber mais"</string>
    <string name="monitoring_description_do_body_vpn" msgid="7699280130070502303">"Você está conectado a <xliff:g id="VPN_APP">%1$s</xliff:g>, que pode monitorar sua atividade na rede, incluindo e-mails, apps e websites."</string>
    <string name="monitoring_description_vpn_settings_separator" msgid="8292589617720435430">" "</string>
    <string name="monitoring_description_vpn_settings" msgid="5264167033247632071">"Abrir configurações de VPN"</string>
    <string name="monitoring_description_ca_cert_settings_separator" msgid="7107390013344435439">" "</string>
    <string name="monitoring_description_ca_cert_settings" msgid="8329781950135541003">"Abrir credenciais confiáveis"</string>
    <string name="monitoring_description_network_logging" msgid="577305979174002252">"Seu administrador ativou o registro de rede, que monitora o tráfego no seu dispositivo.\n\nPara ver mais informações, entre em contato com o administrador."</string>
    <string name="monitoring_description_vpn" msgid="1685428000684586870">"Você deu permissão para um app configurar uma conexão VPN.\n\nEsse app pode monitorar seu dispositivo e a atividade na rede, incluindo e-mails, apps e websites."</string>
    <string name="monitoring_description_vpn_profile_owned" msgid="4964237035412372751">"Seu perfil de trabalho é gerenciado por <xliff:g id="ORGANIZATION">%1$s</xliff:g>.\n\nSeu administrador pode monitorar sua atividade de rede, incluindo e-mails, apps e websites.\n\nPara ver mais informações, entre em contato com o administrador.\n\nVocê também está conectado a uma VPN, que pode monitorar sua atividade de rede."</string>
    <string name="legacy_vpn_name" msgid="4174223520162559145">"VPN"</string>
    <string name="monitoring_description_app" msgid="376868879287922929">"Você está conectado a <xliff:g id="APPLICATION">%1$s</xliff:g>, que pode monitorar sua atividade de rede, incluindo e-mails, apps e websites."</string>
    <string name="monitoring_description_app_personal" msgid="1970094872688265987">"Você está conectado a <xliff:g id="APPLICATION">%1$s</xliff:g>, que pode monitorar sua atividade pessoal na rede, incluindo e-mails, apps e websites."</string>
    <string name="branded_monitoring_description_app_personal" msgid="1703511985892688885">"Você está conectado a <xliff:g id="APPLICATION">%1$s</xliff:g>, que pode monitorar sua atividade pessoal na rede, incluindo e-mails, apps e websites."</string>
    <string name="monitoring_description_app_work" msgid="3713084153786663662">"Seu perfil de trabalho é gerenciado por <xliff:g id="ORGANIZATION">%1$s</xliff:g>. O perfil está conectado a <xliff:g id="APPLICATION">%2$s</xliff:g>, que pode monitorar sua atividade profissional de rede, incluindo e-mails, apps e websites.\n\nPara saber mais informações, entre em contato com seu administrador."</string>
    <string name="monitoring_description_app_personal_work" msgid="6175816356939166101">"Seu perfil de trabalho é gerenciado por <xliff:g id="ORGANIZATION">%1$s</xliff:g>. O perfil está conectado a <xliff:g id="APPLICATION_WORK">%2$s</xliff:g>, que pode monitorar sua atividade profissional de rede, incluindo e-mails, apps e websites.\n\nVocê também está conectado a <xliff:g id="APPLICATION_PERSONAL">%3$s</xliff:g>, que pode monitorar sua atividade pessoal de rede."</string>
    <string name="keyguard_indication_trust_unlocked" msgid="7395154975733744547">"Desbloqueado pelo TrustAgent"</string>
    <string name="keyguard_indication_trust_disabled" msgid="6820793704816727918">"O dispositivo permanecerá bloqueado até que você o desbloqueie manualmente"</string>
    <string name="hidden_notifications_title" msgid="1782412844777612795">"Receba notificações mais rápido"</string>
    <string name="hidden_notifications_text" msgid="5899627470450792578">"Veja-as antes de desbloquear"</string>
    <string name="hidden_notifications_cancel" msgid="4805370226181001278">"Não, obrigado"</string>
    <string name="hidden_notifications_setup" msgid="2064795578526982467">"Configurar"</string>
    <string name="zen_mode_and_condition" msgid="5043165189511223718">"<xliff:g id="ZEN_MODE">%1$s</xliff:g>. <xliff:g id="EXIT_CONDITION">%2$s</xliff:g>"</string>
    <string name="volume_zen_end_now" msgid="5901885672973736563">"Desativar agora"</string>
    <string name="accessibility_volume_settings" msgid="1458961116951564784">"Configurações de som"</string>
    <string name="accessibility_volume_expand" msgid="7653070939304433603">"Expandir"</string>
    <string name="accessibility_volume_collapse" msgid="2746845391013829996">"Recolher"</string>
    <string name="volume_odi_captions_tip" msgid="8825655463280990941">"Transcrição automática"</string>
    <string name="accessibility_volume_close_odi_captions_tip" msgid="8924753283621160480">"Dica de legenda"</string>
    <string name="volume_odi_captions_content_description" msgid="4172765742046013630">"Sobreposição de legendas"</string>
    <string name="volume_odi_captions_hint_enable" msgid="2073091194012843195">"ativar"</string>
    <string name="volume_odi_captions_hint_disable" msgid="2518846326748183407">"desativar"</string>
    <string name="accessibility_output_chooser" msgid="7807898688967194183">"Alterar dispositivo de saída"</string>
    <string name="screen_pinning_title" msgid="7357611095909618178">"A tela está fixada"</string>
    <string name="screen_pinning_description" msgid="8699395373875667743">"Ela é mantida à vista até que seja liberada. Toque em Voltar e em Visão geral e mantenha essas opções pressionadas para liberar."</string>
    <string name="screen_pinning_description_recents_invisible" msgid="4564466648700390037">"Ela é mantida à vista até que seja liberada. Toque em Voltar e em Início e mantenha essas opções pressionadas para liberar."</string>
    <string name="screen_pinning_description_gestural" msgid="7246323931831232068">"Ela é mantida à vista até que seja liberada. Deslize para cima e a mantenha pressionada para liberar."</string>
    <string name="screen_pinning_description_accessible" msgid="7386449191953535332">"Ela é mantida à vista até que seja liberada. Toque em Visão geral e mantenha essa opção pressionada para liberar."</string>
    <string name="screen_pinning_description_recents_invisible_accessible" msgid="2857071808674481986">"Ela é mantida à vista até que seja liberada. Toque em Início e mantenha essa opção pressionada para liberar."</string>
    <string name="screen_pinning_toast" msgid="2083944237147005811">"Para liberar esta tela, mantenha os botões Voltar e Visão geral pressionados"</string>
    <string name="screen_pinning_toast_recents_invisible" msgid="6343770487795352573">"Para liberar esta tela, mantenha os botões Voltar e Início pressionados"</string>
    <string name="screen_pinning_toast_gesture_nav" msgid="2884536903398445645">"Para liberar esta tela, deslize para cima e pressione"</string>
    <string name="screen_pinning_positive" msgid="3285785989665266984">"Entendi"</string>
    <string name="screen_pinning_negative" msgid="6882816864569211666">"Não, obrigado"</string>
    <string name="screen_pinning_start" msgid="5695091877402422575">"Tela fixada"</string>
    <string name="screen_pinning_exit" msgid="5114993350662745840">"Tela liberada"</string>
    <string name="quick_settings_reset_confirmation_title" msgid="463533331480997595">"Esconder <xliff:g id="TILE_LABEL">%1$s</xliff:g>?"</string>
    <string name="quick_settings_reset_confirmation_message" msgid="2320586180785674186">"Ela reaparecerá na próxima vez que você ativá-la nas configurações."</string>
    <string name="quick_settings_reset_confirmation_button" msgid="3341477479055016776">"Ocultar"</string>
    <string name="stream_voice_call" msgid="7468348170702375660">"Ligar"</string>
    <string name="stream_system" msgid="7663148785370565134">"Sistema"</string>
    <string name="stream_ring" msgid="7550670036738697526">"Tocar"</string>
    <string name="stream_music" msgid="2188224742361847580">"Mídia"</string>
    <string name="stream_alarm" msgid="16058075093011694">"Alarme"</string>
    <string name="stream_notification" msgid="7930294049046243939">"Notificação"</string>
    <string name="stream_bluetooth_sco" msgid="6234562365528664331">"Bluetooth"</string>
    <string name="stream_dtmf" msgid="7322536356554673067">"Multifrequência de dois tons"</string>
    <string name="stream_accessibility" msgid="3873610336741987152">"Acessibilidade"</string>
    <string name="ring_toggle_title" msgid="5973120187287633224">"Chamadas"</string>
    <string name="volume_ringer_status_normal" msgid="1339039682222461143">"Tocar"</string>
    <string name="volume_ringer_status_vibrate" msgid="6970078708957857825">"Vibrar"</string>
    <string name="volume_ringer_status_silent" msgid="3691324657849880883">"Ignorar"</string>
    <string name="qs_status_phone_vibrate" msgid="7055409506885541979">"Smartphone no modo de vibração"</string>
    <string name="qs_status_phone_muted" msgid="3763664791309544103">"Smartphone silenciado"</string>
    <string name="volume_stream_content_description_unmute" msgid="7729576371406792977">"%1$s. Toque para ativar o som."</string>
    <string name="volume_stream_content_description_vibrate" msgid="4858111994183089761">"%1$s. Toque para configurar para vibrar. É possível que os serviços de acessibilidade sejam silenciados."</string>
    <string name="volume_stream_content_description_mute" msgid="4079046784917920984">"%1$s. Toque para silenciar. É possível que os serviços de acessibilidade sejam silenciados."</string>
    <string name="volume_stream_content_description_vibrate_a11y" msgid="2742330052979397471">"%1$s. Toque para configurar para vibrar."</string>
    <string name="volume_stream_content_description_mute_a11y" msgid="5743548478357238156">"%1$s. Toque para silenciar."</string>
    <string name="volume_ringer_hint_mute" msgid="4263821214125126614">"desativar o som"</string>
    <string name="volume_ringer_hint_unmute" msgid="6119086890306456976">"ativar o som"</string>
    <string name="volume_ringer_hint_vibrate" msgid="6211609047099337509">"vibrar"</string>
    <string name="volume_dialog_title" msgid="6502703403483577940">"Controles de volume %s"</string>
    <string name="volume_dialog_ringer_guidance_ring" msgid="9143194270463146858">"Chamadas e notificações farão o smartphone tocar (<xliff:g id="VOLUME_LEVEL">%1$s</xliff:g>)"</string>
    <string name="output_title" msgid="3938776561655668350">"Saída de mídia"</string>
    <string name="output_calls_title" msgid="7085583034267889109">"Saída de chamada telefônica"</string>
    <string name="output_none_found" msgid="5488087293120982770">"Nenhum dispositivo foi encontrado"</string>
    <string name="output_none_found_service_off" msgid="935667567681386368">"Nenhum dispositivo encontrado. Tente ativar o <xliff:g id="SERVICE">%1$s</xliff:g>"</string>
    <string name="output_service_bt" msgid="4315362133973911687">"Bluetooth"</string>
    <string name="output_service_wifi" msgid="9003667810868222134">"Wi-Fi"</string>
    <string name="output_service_bt_wifi" msgid="7186882540475524124">"Bluetooth e Wi-Fi"</string>
    <string name="system_ui_tuner" msgid="1471348823289954729">"Sintonizador System UI"</string>
    <string name="show_battery_percentage" msgid="6235377891802910455">"Mostrar porcentagem de bateria incorporada"</string>
    <string name="show_battery_percentage_summary" msgid="9053024758304102915">"Mostrar porcentagem de nível de bateria dentro do ícone da barra de status quando não estiver carregando"</string>
    <string name="quick_settings" msgid="6211774484997470203">"Configurações rápidas"</string>
    <string name="status_bar" msgid="4357390266055077437">"Barra de status"</string>
    <string name="overview" msgid="3522318590458536816">"Visão geral"</string>
    <string name="demo_mode" msgid="263484519766901593">"Modo de demonstração da IU do sistema"</string>
    <string name="enable_demo_mode" msgid="3180345364745966431">"Ativar modo de demonstração"</string>
    <string name="show_demo_mode" msgid="3677956462273059726">"Mostrar modo de demonstração"</string>
    <string name="status_bar_ethernet" msgid="5690979758988647484">"Ethernet"</string>
    <string name="status_bar_alarm" msgid="87160847643623352">"Alarme"</string>
    <string name="status_bar_work" msgid="5238641949837091056">"Perfil de trabalho"</string>
    <string name="status_bar_airplane" msgid="4848702508684541009">"Modo avião"</string>
    <string name="add_tile" msgid="6239678623873086686">"Adicionar bloco"</string>
    <string name="broadcast_tile" msgid="5224010633596487481">"Transmitir bloco"</string>
    <string name="zen_alarm_warning_indef" msgid="5252866591716504287">"Você não ouvirá o próximo alarme às <xliff:g id="WHEN">%1$s</xliff:g>, a menos que desative essa opção antes desse horário"</string>
    <string name="zen_alarm_warning" msgid="7844303238486849503">"Você não ouvirá o próximo alarme às <xliff:g id="WHEN">%1$s</xliff:g>"</string>
    <string name="alarm_template" msgid="2234991538018805736">"às <xliff:g id="WHEN">%1$s</xliff:g>"</string>
    <string name="alarm_template_far" msgid="3561752195856839456">"<xliff:g id="WHEN">%1$s</xliff:g>"</string>
    <string name="accessibility_quick_settings_detail" msgid="544463655956179791">"Configurações rápidas, <xliff:g id="TITLE">%s</xliff:g>."</string>
    <string name="accessibility_status_bar_hotspot" msgid="2888479317489131669">"Ponto de acesso"</string>
    <string name="accessibility_managed_profile" msgid="4703836746209377356">"Perfil de trabalho"</string>
    <string name="tuner_warning_title" msgid="7721976098452135267">"Diversão para alguns, mas não para todos"</string>
    <string name="tuner_warning" msgid="1861736288458481650">"O sintonizador System UI fornece maneiras adicionais de ajustar e personalizar a interface do usuário do Android. Esses recursos experimentais podem mudar, falhar ou desaparecer nas versões futuras. Prossiga com cuidado."</string>
    <string name="tuner_persistent_warning" msgid="230466285569307806">"Esses recursos experimentais podem mudar, falhar ou desaparecer nas versões futuras. Prossiga com cuidado."</string>
    <string name="got_it" msgid="477119182261892069">"Entendi"</string>
    <string name="tuner_toast" msgid="3812684836514766951">"Parabéns! O sintonizador System UI foi adicionado às configurações"</string>
    <string name="remove_from_settings" msgid="633775561782209994">"Remover das configurações"</string>
    <string name="remove_from_settings_prompt" msgid="551565437265615426">"Remover sintonizador System UI das configurações e parar de usar todos os seus recursos?"</string>
    <string name="activity_not_found" msgid="8711661533828200293">"O app não está instalado no seu dispositivo"</string>
    <string name="clock_seconds" msgid="8709189470828542071">"Mostrar segundos do relógio"</string>
    <string name="clock_seconds_desc" msgid="2415312788902144817">"Mostrar segundos do relógio na barra de status. Pode afetar a duração da bateria."</string>
    <string name="qs_rearrange" msgid="484816665478662911">"Reorganizar \"Configurações rápidas\""</string>
    <string name="show_brightness" msgid="6700267491672470007">"Mostrar brilho nas \"Configurações rápidas\""</string>
    <string name="experimental" msgid="3549865454812314826">"Experimentais"</string>
    <string name="enable_bluetooth_title" msgid="866883307336662596">"Ativar o Bluetooth?"</string>
    <string name="enable_bluetooth_message" msgid="6740938333772779717">"Para conectar o teclado ao tablet, é preciso primeiro ativar o Bluetooth."</string>
    <string name="enable_bluetooth_confirmation_ok" msgid="2866408183324184876">"Ativar"</string>
    <string name="show_silently" msgid="5629369640872236299">"Mostrar notificações de forma silenciosa"</string>
    <string name="block" msgid="188483833983476566">"Bloquear todas as notificações"</string>
    <string name="do_not_silence" msgid="4982217934250511227">"Não silenciar"</string>
    <string name="do_not_silence_block" msgid="4361847809775811849">"Não silenciar ou bloquear"</string>
    <string name="tuner_full_importance_settings" msgid="1388025816553459059">"Controles de ativação/desativação de notificações"</string>
    <string name="tuner_full_importance_settings_on" msgid="917981436602311547">"Ativado"</string>
    <string name="tuner_full_importance_settings_off" msgid="5580102038749680829">"Desativado"</string>
    <string name="power_notification_controls_description" msgid="1334963837572708952">"Com controles de ativação de notificações, é possível definir o nível de importância de 0 a 5 para as notificações de um app. \n\n"<b>"Nível 5"</b>" \n- Exibir na parte superior da lista de notificações \n- Permitir interrupção em tela cheia \n- Sempre exibir \n\n"<b>"Nível 4"</b>" \n- Impedir interrupções em tela cheia \n- Sempre exibir \n\n"<b>"Nível 3"</b>" \n- Impedir interrupções em tela cheia \n- Nunca exibir \n\n"<b>"Nível 2"</b>" \n- Impedir interrupções em tela cheia \n- Nunca exibir \n- Nunca emitir som ou vibrar \n\n"<b>"Nível 1"</b>" \n- Impedir interrupções em tela cheia \n- Nunca exibir \n- Nunca emitir som ou vibrar \n- Ocultar da tela de bloqueio e barra de status \n- Exibir na parte inferior da lista de notificações \n\n"<b>"Nível 0"</b>" \n- Bloquear todas as notificações do app"</string>
    <string name="notification_header_default_channel" msgid="225454696914642444">"Notificações"</string>
    <string name="notification_channel_disabled" msgid="928065923928416337">"Você deixará de ver essas notificações"</string>
    <string name="notification_channel_minimized" msgid="6892672757877552959">"Essas notificações serão minimizadas"</string>
    <string name="notification_channel_silenced" msgid="1995937493874511359">"Essas notificações serão mostradas silenciosamente"</string>
    <string name="notification_channel_unsilenced" msgid="94878840742161152">"Essas notificações alertarão você"</string>
    <string name="inline_blocking_helper" msgid="2891486013649543452">"Geralmente você dispensa essas notificações. \nQuer que elas continuem a ser exibidas?"</string>
    <string name="inline_done_button" msgid="6043094985588909584">"Concluído"</string>
    <string name="inline_ok_button" msgid="603075490581280343">"Aplicar"</string>
    <string name="inline_keep_showing" msgid="8736001253507073497">"Continuar mostrando essas notificações?"</string>
    <string name="inline_stop_button" msgid="2453460935438696090">"Bloquear notificações"</string>
    <string name="inline_deliver_silently_button" msgid="2714314213321223286">"Notificar silenciosamente"</string>
    <string name="inline_block_button" msgid="479892866568378793">"Bloquear"</string>
    <string name="inline_keep_button" msgid="299631874103662170">"Continuar mostrando"</string>
    <string name="inline_minimize_button" msgid="1474436209299333445">"Minimizar"</string>
    <string name="inline_silent_button_silent" msgid="525243786649275816">"Silencioso"</string>
    <string name="inline_silent_button_stay_silent" msgid="2129254868305468743">"Continuar sem som"</string>
    <string name="inline_silent_button_alert" msgid="5705343216858250354">"Alertar"</string>
    <string name="inline_silent_button_keep_alerting" msgid="6577845442184724992">"Continuar alertando"</string>
    <string name="inline_turn_off_notifications" msgid="8543989584403106071">"Desativar notificações"</string>
    <string name="inline_keep_showing_app" msgid="4393429060390649757">"Continuar mostrando notificações desse app?"</string>
    <string name="notification_silence_title" msgid="8608090968400832335">"Silenciosa"</string>
    <string name="notification_alert_title" msgid="7629202599338071971">"Alertar"</string>
    <string name="notification_bubble_title" msgid="8330481035191903164">"Bolha"</string>
<<<<<<< HEAD
    <string name="notification_channel_summary_low" msgid="4860617986908931158">"Som e vibração desativados"</string>
    <string name="notification_conversation_summary_low" msgid="1734433426085468009">"O som e a vibração estão desativados, e o balão aparece na parte inferior da seção de conversa"</string>
    <string name="notification_channel_summary_default" msgid="3282930979307248890">"Podem vibrar ou tocar com base nas configurações do smartphone"</string>
    <string name="notification_channel_summary_default_with_bubbles" msgid="1782419896613644568">"Pode vibrar ou tocar com base nas configurações do smartphone. As conversas do app <xliff:g id="APP_NAME">%1$s</xliff:g> aparecem em balões por padrão."</string>
    <string name="notification_channel_summary_bubble" msgid="7235935211580860537">"Mantém sua atenção com um atalho flutuante para esse conteúdo."</string>
    <string name="notification_channel_summary_priority" msgid="7952654515769021553">"Aparecem na parte superior de uma seção de conversa, em forma de balões, mostrando a foto do perfil na tela de bloqueio"</string>
    <string name="notification_conversation_channel_settings" msgid="2409977688430606835">"Configurações"</string>
    <string name="notification_priority_title" msgid="2079708866333537093">"Prioritárias"</string>
    <string name="no_shortcut" msgid="8257177117568230126">"O app <xliff:g id="APP_NAME">%1$s</xliff:g> não é compatível com recursos de conversa"</string>
    <string name="bubble_overflow_empty_title" msgid="3120029421991510842">"Nenhum balão recente"</string>
    <string name="bubble_overflow_empty_subtitle" msgid="2030874469510497397">"Os balões recentes e dispensados aparecerão aqui"</string>
=======
    <string name="notification_channel_summary_low" msgid="7300447764759926720">"Ajuda você a manter o foco sem som ou vibração."</string>
    <string name="notification_channel_summary_default" msgid="3539949463907902037">"Chama sua atenção com som ou vibração."</string>
    <string name="notification_channel_summary_bubble" msgid="7235935211580860537">"Mantém sua atenção com um atalho flutuante para esse conteúdo."</string>
    <!-- no translation found for bubble_overflow_empty_title (3120029421991510842) -->
    <skip />
    <!-- no translation found for bubble_overflow_empty_subtitle (3106801169793396894) -->
    <skip />
>>>>>>> 07ec9b4d
    <string name="notification_unblockable_desc" msgid="2073030886006190804">"Não é possível modificar essas notificações."</string>
    <string name="notification_multichannel_desc" msgid="7414593090056236179">"Não é possível configurar esse grupo de notificações aqui"</string>
    <string name="notification_delegate_header" msgid="1264510071031479920">"Notificação salva no proxy"</string>
    <string name="notification_channel_dialog_title" msgid="6856514143093200019">"Todas as notificações do app <xliff:g id="APP_NAME">%1$s</xliff:g>"</string>
    <string name="see_more_title" msgid="7409317011708185729">"Ver mais"</string>
    <string name="appops_camera" msgid="5215967620896725715">"Este app está usando a câmera."</string>
    <string name="appops_microphone" msgid="8805468338613070149">"Este app está usando o microfone."</string>
    <string name="appops_overlay" msgid="4822261562576558490">"Este app está sobreposto a outros apps na sua tela."</string>
    <string name="appops_camera_mic" msgid="7032239823944420431">"Este app está usando o microfone e a câmera."</string>
    <string name="appops_camera_overlay" msgid="6466845606058816484">"Este app está sobreposto a outros apps na sua tela e está usando a câmera."</string>
    <string name="appops_mic_overlay" msgid="4609326508944233061">"Este app está sobreposto a outros apps na sua tela e está usando o microfone."</string>
    <string name="appops_camera_mic_overlay" msgid="5584311236445644095">"Este app está sobreposto a outros apps na sua tela e está usando o microfone e a câmera."</string>
    <string name="notification_appops_settings" msgid="5208974858340445174">"Configurações"</string>
    <string name="notification_appops_ok" msgid="2177609375872784124">"OK"</string>
    <string name="notification_channel_controls_opened_accessibility" msgid="6111817750774381094">"Controles de notificação de <xliff:g id="APP_NAME">%1$s</xliff:g> abertos"</string>
    <string name="notification_channel_controls_closed_accessibility" msgid="1561909368876911701">"Controles de notificação de <xliff:g id="APP_NAME">%1$s</xliff:g> fechados"</string>
    <string name="notification_channel_switch_accessibility" msgid="8979885820432540252">"Permitir notificações desse canal"</string>
    <string name="notification_more_settings" msgid="4936228656989201793">"Mais configurações"</string>
    <string name="notification_app_settings" msgid="8963648463858039377">"Personalizar"</string>
    <string name="notification_done" msgid="6215117625922713976">"Concluído"</string>
    <string name="inline_undo" msgid="9026953267645116526">"Desfazer"</string>
    <string name="demote" msgid="6225813324237153980">"Marcar esta notificação como não sendo uma conversa"</string>
    <string name="notification_conversation_favorite" msgid="1905240206975921907">"Conversa importante"</string>
    <string name="notification_conversation_unfavorite" msgid="181383708304763807">"Não é uma conversa importante"</string>
    <string name="notification_conversation_mute" msgid="268951550222925548">"Silenciada"</string>
    <string name="notification_conversation_unmute" msgid="2692255619510896710">"Alertar"</string>
    <string name="notification_conversation_bubble" msgid="2242180995373949022">"Mostrar balão"</string>
    <string name="notification_conversation_unbubble" msgid="6908427185031099868">"Remover balões"</string>
    <string name="notification_conversation_home_screen" msgid="8347136037958438935">"Adicionar à tela inicial"</string>
    <string name="notification_menu_accessibility" msgid="8984166825879886773">"<xliff:g id="MENU_DESCRIPTION">%2$s</xliff:g> do <xliff:g id="APP_NAME">%1$s</xliff:g>"</string>
    <string name="notification_menu_gear_description" msgid="6429668976593634862">"controles de notificação"</string>
    <string name="notification_menu_snooze_description" msgid="4740133348901973244">"opções de adiamento de notificação"</string>
    <string name="notification_menu_snooze_action" msgid="5415729610393475019">"Lembrete"</string>
    <string name="notification_menu_settings_action" msgid="7085494017202764285">"Configurações"</string>
    <string name="snooze_undo" msgid="60890935148417175">"DESFAZER"</string>
    <string name="snoozed_for_time" msgid="7586689374860469469">"Adiada para <xliff:g id="TIME_AMOUNT">%1$s</xliff:g>"</string>
    <plurals name="snoozeHourOptions" formatted="false" msgid="2066838694120718170">
      <item quantity="one">%d hora</item>
      <item quantity="other">%d horas</item>
    </plurals>
    <plurals name="snoozeMinuteOptions" formatted="false" msgid="8998483159208055980">
      <item quantity="one">%d minuto</item>
      <item quantity="other">%d minutos</item>
    </plurals>
    <string name="battery_panel_title" msgid="5931157246673665963">"Uso da bateria"</string>
    <string name="battery_detail_charging_summary" msgid="8821202155297559706">"A Economia de bateria não fica disponível durante o carregamento"</string>
    <string name="battery_detail_switch_title" msgid="6940976502957380405">"Economia de bateria"</string>
    <string name="battery_detail_switch_summary" msgid="3668748557848025990">"Reduz o desempenho e os dados em segundo plano"</string>
    <string name="keyboard_key_button_template" msgid="8005673627272051429">"Botão <xliff:g id="NAME">%1$s</xliff:g>"</string>
    <string name="keyboard_key_home" msgid="3734400625170020657">"Home"</string>
    <string name="keyboard_key_back" msgid="4185420465469481999">"Voltar"</string>
    <string name="keyboard_key_dpad_up" msgid="2164184320424941416">"Para cima"</string>
    <string name="keyboard_key_dpad_down" msgid="2110172278574325796">"Para baixo"</string>
    <string name="keyboard_key_dpad_left" msgid="8329738048908755640">"Para a esquerda"</string>
    <string name="keyboard_key_dpad_right" msgid="6282105433822321767">"Para a direita"</string>
    <string name="keyboard_key_dpad_center" msgid="4079412840715672825">"Centralizar"</string>
    <string name="keyboard_key_tab" msgid="4592772350906496730">"Tab"</string>
    <string name="keyboard_key_space" msgid="6980847564173394012">"Space"</string>
    <string name="keyboard_key_enter" msgid="8633362970109751646">"Enter"</string>
    <string name="keyboard_key_backspace" msgid="4095278312039628074">"Barra de espaço"</string>
    <string name="keyboard_key_media_play_pause" msgid="8389984232732277478">"Reproduzir/pausar"</string>
    <string name="keyboard_key_media_stop" msgid="1509943745250377699">"Parar"</string>
    <string name="keyboard_key_media_next" msgid="8502476691227914952">"Avançar"</string>
    <string name="keyboard_key_media_previous" msgid="5637875709190955351">"Anterior"</string>
    <string name="keyboard_key_media_rewind" msgid="3450387734224327577">"Retroceder"</string>
    <string name="keyboard_key_media_fast_forward" msgid="3572444327046911822">"Avançar rapidamente"</string>
    <string name="keyboard_key_page_up" msgid="173914303254199845">"Page Up"</string>
    <string name="keyboard_key_page_down" msgid="9035902490071829731">"Page Down"</string>
    <string name="keyboard_key_forward_del" msgid="5325501825762733459">"Delete"</string>
    <string name="keyboard_key_move_home" msgid="3496502501803911971">"Home"</string>
    <string name="keyboard_key_move_end" msgid="99190401463834854">"End"</string>
    <string name="keyboard_key_insert" msgid="4621692715704410493">"Insert"</string>
    <string name="keyboard_key_num_lock" msgid="7209960042043090548">"Num Lock"</string>
    <string name="keyboard_key_numpad_template" msgid="7316338238459991821">"Numpad <xliff:g id="NAME">%1$s</xliff:g>"</string>
    <string name="keyboard_shortcut_group_system" msgid="1583416273777875970">"Sistema"</string>
    <string name="keyboard_shortcut_group_system_home" msgid="7465138628692109907">"Início"</string>
    <string name="keyboard_shortcut_group_system_recents" msgid="8628108256824616927">"Recentes"</string>
    <string name="keyboard_shortcut_group_system_back" msgid="1055709713218453863">"Voltar"</string>
    <string name="keyboard_shortcut_group_system_notifications" msgid="3615971650562485878">"Notificações"</string>
    <string name="keyboard_shortcut_group_system_shortcuts_helper" msgid="4856808328618265589">"Atalhos do teclado"</string>
    <string name="keyboard_shortcut_group_system_switch_input" msgid="952555530383268166">"Alterar layout do teclado"</string>
    <string name="keyboard_shortcut_group_applications" msgid="7386239431100651266">"Aplicativos"</string>
    <string name="keyboard_shortcut_group_applications_assist" msgid="771606231466098742">"Assistente"</string>
    <string name="keyboard_shortcut_group_applications_browser" msgid="2776211137869809251">"Navegador"</string>
    <string name="keyboard_shortcut_group_applications_contacts" msgid="2807268086386201060">"Contatos"</string>
    <string name="keyboard_shortcut_group_applications_email" msgid="7852376788894975192">"E-mail"</string>
    <string name="keyboard_shortcut_group_applications_sms" msgid="6912633831752843566">"SMS"</string>
    <string name="keyboard_shortcut_group_applications_music" msgid="9032078456666204025">"Música"</string>
    <string name="keyboard_shortcut_group_applications_youtube" msgid="5078136084632450333">"YouTube"</string>
    <string name="keyboard_shortcut_group_applications_calendar" msgid="4229602992120154157">"Agenda"</string>
    <string name="tuner_full_zen_title" msgid="5120366354224404511">"Mostrar com controles de volume"</string>
    <string name="volume_and_do_not_disturb" msgid="502044092739382832">"Não perturbe"</string>
    <string name="volume_dnd_silent" msgid="4154597281458298093">"Atalho de botões de volume"</string>
    <string name="volume_up_silent" msgid="1035180298885717790">"Saia do modo \"Não perturbe\" aumentando o volume"</string>
    <string name="battery" msgid="769686279459897127">"Bateria"</string>
    <string name="clock" msgid="8978017607326790204">"Relógio"</string>
    <string name="headset" msgid="4485892374984466437">"Fone de ouvido"</string>
    <string name="accessibility_long_click_tile" msgid="210472753156768705">"Abrir configurações"</string>
    <string name="accessibility_status_bar_headphones" msgid="1304082414912647414">"Fones de ouvido conectados"</string>
    <string name="accessibility_status_bar_headset" msgid="2699275863720926104">"Fone de ouvido conectado"</string>
    <string name="data_saver" msgid="3484013368530820763">"Economia de dados"</string>
    <string name="accessibility_data_saver_on" msgid="5394743820189757731">"Economia de dados ativada"</string>
    <string name="accessibility_data_saver_off" msgid="58339669022107171">"A Economia de dados está desativada"</string>
    <string name="switch_bar_on" msgid="1770868129120096114">"Ativado"</string>
    <string name="switch_bar_off" msgid="5669805115416379556">"Desativado"</string>
    <string name="tile_unavailable" msgid="3095879009136616920">"Indisponível"</string>
    <string name="nav_bar" msgid="4642708685386136807">"Barra de navegação"</string>
    <string name="nav_bar_layout" msgid="4716392484772899544">"Layout"</string>
    <string name="left_nav_bar_button_type" msgid="2634852842345192790">"Tipo de botão esquerdo extra"</string>
    <string name="right_nav_bar_button_type" msgid="4472566498647364715">"Tipo de botão direito extra"</string>
    <string name="nav_bar_default" msgid="8386559913240761526">"(padrão)"</string>
  <string-array name="nav_bar_buttons">
    <item msgid="2681220472659720036">"Área de transferência"</item>
    <item msgid="4795049793625565683">"Código de tecla"</item>
    <item msgid="80697951177515644">"Gire para confirmar a troca do teclado"</item>
    <item msgid="7626977989589303588">"Nenhum"</item>
  </string-array>
  <string-array name="nav_bar_layouts">
    <item msgid="9156773083127904112">"Normal"</item>
    <item msgid="2019571224156857610">"Compacto"</item>
    <item msgid="7453955063378349599">"Inclinação à esquerda"</item>
    <item msgid="5874146774389433072">"Inclinação à direita"</item>
  </string-array>
    <string name="menu_ime" msgid="5677467548258017952">"Alternador de teclado"</string>
    <string name="save" msgid="3392754183673848006">"Salvar"</string>
    <string name="reset" msgid="8715144064608810383">"Redefinir"</string>
    <string name="adjust_button_width" msgid="8313444823666482197">"Ajustar largura do botão"</string>
    <string name="clipboard" msgid="8517342737534284617">"Prancheta"</string>
    <string name="accessibility_key" msgid="3471162841552818281">"Botão de navegação personalizado"</string>
    <string name="left_keycode" msgid="8211040899126637342">"Código de tecla à esquerda"</string>
    <string name="right_keycode" msgid="2480715509844798438">"Código de tecla à direita"</string>
    <string name="left_icon" msgid="5036278531966897006">"Ícone à esquerda"</string>
    <string name="right_icon" msgid="1103955040645237425">"Ícone à direita"</string>
    <string name="drag_to_add_tiles" msgid="8933270127508303672">"Mantenha pressionado e arraste para adicionar blocos"</string>
    <string name="drag_to_rearrange_tiles" msgid="2143204300089638620">"Mantenha pressionado e arraste para reorganizar os blocos"</string>
    <string name="drag_to_remove_tiles" msgid="4682194717573850385">"Arraste aqui para remover"</string>
    <string name="drag_to_remove_disabled" msgid="933046987838658850">"É preciso haver pelo menos <xliff:g id="MIN_NUM_TILES">%1$d</xliff:g> blocos"</string>
    <string name="qs_edit" msgid="5583565172803472437">"Editar"</string>
    <string name="tuner_time" msgid="2450785840990529997">"Horas"</string>
  <string-array name="clock_options">
    <item msgid="3986445361435142273">"Mostrar horas, minutos e segundos"</item>
    <item msgid="1271006222031257266">"Mostrar horas e minutos (padrão)"</item>
    <item msgid="6135970080453877218">"Não mostrar este ícone"</item>
  </string-array>
  <string-array name="battery_options">
    <item msgid="7714004721411852551">"Sempre mostrar porcentagem"</item>
    <item msgid="3805744470661798712">"Mostrar porcentagem durante o carregamento (padrão)"</item>
    <item msgid="8619482474544321778">"Não mostrar este ícone"</item>
  </string-array>
    <string name="tuner_low_priority" msgid="8412666814123009820">"Mostrar ícones de notificações de baixa prioridade"</string>
    <string name="other" msgid="429768510980739978">"Outros"</string>
    <string name="accessibility_divider" msgid="2830785970889237307">"Divisor de tela"</string>
    <string name="accessibility_action_divider_left_full" msgid="7598733539422375847">"Lado esquerdo em tela cheia"</string>
    <string name="accessibility_action_divider_left_70" msgid="4919312892541727761">"Esquerda a 70%"</string>
    <string name="accessibility_action_divider_left_50" msgid="3664701169564893826">"Esquerda a 50%"</string>
    <string name="accessibility_action_divider_left_30" msgid="4358145268046362088">"Esquerda a 30%"</string>
    <string name="accessibility_action_divider_right_full" msgid="8576057422864896305">"Lado direito em tela cheia"</string>
    <string name="accessibility_action_divider_top_full" msgid="4243901660795169777">"Parte superior em tela cheia"</string>
    <string name="accessibility_action_divider_top_70" msgid="6941226213260515072">"Parte superior a 70%"</string>
    <string name="accessibility_action_divider_top_50" msgid="6275211443706497621">"Parte superior a 50%"</string>
    <string name="accessibility_action_divider_top_30" msgid="5780597635887574916">"Parte superior a 30%"</string>
    <string name="accessibility_action_divider_bottom_full" msgid="7352434720610115395">"Parte inferior em tela cheia"</string>
    <string name="accessibility_qs_edit_tile_label" msgid="9079791448815232967">"Posição <xliff:g id="POSITION">%1$d</xliff:g>, <xliff:g id="TILE_NAME">%2$s</xliff:g>. Toque duas vezes para editar."</string>
    <string name="accessibility_qs_edit_add_tile_label" msgid="8292218072049068613">"<xliff:g id="TILE_NAME">%1$s</xliff:g>. Toque duas vezes para adicionar."</string>
    <string name="accessibility_qs_edit_move_tile" msgid="6027997446473163426">"Move <xliff:g id="TILE_NAME">%1$s</xliff:g>"</string>
    <string name="accessibility_qs_edit_remove_tile" msgid="3406781901949899624">"Remove <xliff:g id="TILE_NAME">%1$s</xliff:g>"</string>
    <string name="accessibility_qs_edit_tile_add" msgid="6289879620154587233">"Adicionar <xliff:g id="TILE_NAME">%1$s</xliff:g> à posição <xliff:g id="POSITION">%2$d</xliff:g>"</string>
    <string name="accessibility_qs_edit_tile_move" msgid="4841770637244326837">"Mover <xliff:g id="TILE_NAME">%1$s</xliff:g> para a posição <xliff:g id="POSITION">%2$d</xliff:g>"</string>
    <string name="accessibility_desc_quick_settings_edit" msgid="741658939453595297">"Editor de configurações rápidas."</string>
    <string name="accessibility_desc_notification_icon" msgid="7331265967584178674">"Notificação do <xliff:g id="ID_1">%1$s</xliff:g>: <xliff:g id="ID_2">%2$s</xliff:g>"</string>
    <string name="dock_forced_resizable" msgid="4689301323912928801">"É possível que o app não funcione com o recurso de divisão de tela."</string>
    <string name="dock_non_resizeble_failed_to_dock_text" msgid="7284915968096153808">"O app não é compatível com a divisão de tela."</string>
    <string name="forced_resizable_secondary_display" msgid="522558907654394940">"É possível que o app não funcione em uma tela secundária."</string>
    <string name="activity_launch_on_secondary_display_failed_text" msgid="8446727617187998208">"O app não é compatível com a inicialização em telas secundárias."</string>
    <string name="accessibility_quick_settings_settings" msgid="7098489591715844713">"Abrir configurações."</string>
    <string name="accessibility_quick_settings_expand" msgid="2609275052412521467">"Abrir as configurações rápidas."</string>
    <string name="accessibility_quick_settings_collapse" msgid="4674876336725041982">"Fechar as configurações rápidas."</string>
    <string name="accessibility_quick_settings_alarm_set" msgid="7237918261045099853">"Alarme definido."</string>
    <string name="accessibility_quick_settings_user" msgid="505821942882668619">"Login efetuado como <xliff:g id="ID_1">%s</xliff:g>"</string>
    <string name="data_connection_no_internet" msgid="691058178914184544">"Sem Internet"</string>
    <string name="accessibility_quick_settings_open_details" msgid="4879279912389052142">"Abrir detalhes."</string>
    <string name="accessibility_quick_settings_not_available" msgid="6860875849497473854">"Indisponível devido a <xliff:g id="REASON">%s</xliff:g>"</string>
    <string name="accessibility_quick_settings_open_settings" msgid="536838345505030893">"Abrir configurações de <xliff:g id="ID_1">%s</xliff:g>."</string>
    <string name="accessibility_quick_settings_edit" msgid="1523745183383815910">"Editar ordem das configurações."</string>
    <string name="accessibility_quick_settings_page" msgid="7506322631645550961">"Página <xliff:g id="ID_1">%1$d</xliff:g> de <xliff:g id="ID_2">%2$d</xliff:g>"</string>
    <string name="tuner_lock_screen" msgid="2267383813241144544">"Tela de bloqueio"</string>
    <string name="pip_phone_expand" msgid="1424988917240616212">"Expandir"</string>
    <string name="pip_phone_minimize" msgid="9057117033655996059">"Minimizar"</string>
    <string name="pip_phone_close" msgid="8801864042095341824">"Fechar"</string>
    <string name="pip_phone_settings" msgid="5687538631925004341">"Configurações"</string>
    <string name="pip_phone_dismiss_hint" msgid="5825740708095316710">"Arraste para baixo para dispensar"</string>
    <string name="pip_menu_title" msgid="6365909306215631910">"Menu"</string>
    <string name="pip_notification_title" msgid="8661573026059630525">"<xliff:g id="NAME">%s</xliff:g> está em picture-in-picture"</string>
    <string name="pip_notification_message" msgid="4991831338795022227">"Se você não quer que o app <xliff:g id="NAME">%s</xliff:g> use este recurso, toque para abrir as configurações e desativá-lo."</string>
    <string name="pip_play" msgid="333995977693142810">"Reproduzir"</string>
    <string name="pip_pause" msgid="1139598607050555845">"Pausar"</string>
    <string name="pip_skip_to_next" msgid="3864212650579956062">"Pular para a próxima"</string>
    <string name="pip_skip_to_prev" msgid="3742589641443049237">"Pular para a anterior"</string>
    <string name="thermal_shutdown_title" msgid="2702966892682930264">"O smartphone foi desligado devido ao aquecimento"</string>
    <string name="thermal_shutdown_message" msgid="7432744214105003895">"O smartphone está sendo executado normalmente agora"</string>
    <string name="thermal_shutdown_dialog_message" msgid="6745684238183492031">"O smartphone estava muito quente e foi desligado para resfriar. Agora, ele está sendo executado normalmente.\n\nO smartphone pode ficar quente demais se você:\n	• usar apps que consomem muitos recursos (como apps de jogos, vídeos ou navegação);\n	• fizer o download ou upload de arquivos grandes;\n	• usar o smartphone em temperaturas altas."</string>
    <string name="high_temp_title" msgid="2218333576838496100">"O smartphone está esquentando"</string>
    <string name="high_temp_notif_message" msgid="163928048626045592">"Alguns recursos ficam limitados enquanto o smartphone é resfriado"</string>
    <string name="high_temp_dialog_message" msgid="3793606072661253968">"Seu smartphone tentará se resfriar automaticamente. Você ainda poderá usá-lo, mas talvez ele fique mais lento.\n\nQuando o smartphone estiver resfriado, ele voltará ao normal."</string>
    <string name="high_temp_alarm_title" msgid="2359958549570161495">"Desconecte o carregador"</string>
    <string name="high_temp_alarm_notify_message" msgid="7186272817783835089">"Ocorreu um problema com o carregamento deste dispositivo. Desconecte o adaptador de energia com cuidado, já que o cabo pode estar quente."</string>
    <string name="high_temp_alarm_help_care_steps" msgid="5017002218341329566">"Ver etapas de cuidado"</string>
    <string name="lockscreen_shortcut_left" msgid="1238765178956067599">"Atalho à esquerda"</string>
    <string name="lockscreen_shortcut_right" msgid="4138414674531853719">"Atalho à direita"</string>
    <string name="lockscreen_unlock_left" msgid="1417801334370269374">"O atalho à esquerda também desbloqueia"</string>
    <string name="lockscreen_unlock_right" msgid="4658008735541075346">"O atalho à direita também desbloqueia"</string>
    <string name="lockscreen_none" msgid="4710862479308909198">"Nenhum"</string>
    <string name="tuner_launch_app" msgid="3906265365971743305">"Iniciar <xliff:g id="APP">%1$s</xliff:g>"</string>
    <string name="tuner_other_apps" msgid="7767462881742291204">"Outros apps"</string>
    <string name="tuner_circle" msgid="5270591778160525693">"Círculo"</string>
    <string name="tuner_plus" msgid="4130366441154416484">"Mais"</string>
    <string name="tuner_minus" msgid="5258518368944598545">"Menos"</string>
    <string name="tuner_left" msgid="5758862558405684490">"Para a esquerda"</string>
    <string name="tuner_right" msgid="8247571132790812149">"Para a direita"</string>
    <string name="tuner_menu" msgid="363690665924769420">"Menu"</string>
    <string name="tuner_app" msgid="6949280415826686972">"App <xliff:g id="APP">%1$s</xliff:g>"</string>
    <string name="notification_channel_alerts" msgid="3385787053375150046">"Alertas"</string>
    <string name="notification_channel_battery" msgid="9219995638046695106">"Bateria"</string>
    <string name="notification_channel_screenshot" msgid="7665814998932211997">"Capturas de tela"</string>
    <string name="notification_channel_general" msgid="4384774889645929705">"Mensagens gerais"</string>
    <string name="notification_channel_storage" msgid="2720725707628094977">"Armazenamento"</string>
    <string name="notification_channel_hints" msgid="7703783206000346876">"Dicas"</string>
    <string name="instant_apps" msgid="8337185853050247304">"Instant Apps"</string>
    <string name="instant_apps_title" msgid="8942706782103036910">"<xliff:g id="APP">%1$s</xliff:g> em execução"</string>
    <string name="instant_apps_message" msgid="6112428971833011754">"O app é aberto sem precisar ser instalado."</string>
    <string name="instant_apps_message_with_help" msgid="1816952263531203932">"O app é aberto sem precisar ser instalado. Toque para saber mais."</string>
    <string name="app_info" msgid="5153758994129963243">"Informações do app"</string>
    <string name="go_to_web" msgid="636673528981366511">"Abrir o navegador"</string>
    <string name="mobile_data" msgid="4564407557775397216">"Dados móveis"</string>
    <string name="mobile_data_text_format" msgid="6806501540022589786">"<xliff:g id="ID_1">%1$s</xliff:g> — <xliff:g id="ID_2">%2$s</xliff:g>"</string>
    <string name="mobile_carrier_text_format" msgid="8912204177152950766">"<xliff:g id="CARRIER_NAME">%1$s</xliff:g>, <xliff:g id="MOBILE_DATA_TYPE">%2$s</xliff:g>"</string>
    <string name="wifi_is_off" msgid="5389597396308001471">"O Wi-Fi está desativado"</string>
    <string name="bt_is_off" msgid="7436344904889461591">"Bluetooth desativado"</string>
    <string name="dnd_is_off" msgid="3185706903793094463">"O recurso Não perturbe está desativado"</string>
    <string name="qs_dnd_prompt_auto_rule" msgid="3535469468310002616">"O recurso Não perturbe foi ativado por uma regra automática (<xliff:g id="ID_1">%s</xliff:g>)."</string>
    <string name="qs_dnd_prompt_app" msgid="4027984447935396820">"O recurso Não perturbe foi ativado por um app (<xliff:g id="ID_1">%s</xliff:g>)."</string>
    <string name="qs_dnd_prompt_auto_rule_app" msgid="1841469944118486580">"O recurso Não perturbe foi ativado por uma regra automática ou app."</string>
    <string name="qs_dnd_until" msgid="7844269319043747955">"Até <xliff:g id="ID_1">%s</xliff:g>"</string>
    <string name="qs_dnd_keep" msgid="3829697305432866434">"Manter"</string>
    <string name="qs_dnd_replace" msgid="7712119051407052689">"Substituir"</string>
    <string name="running_foreground_services_title" msgid="5137313173431186685">"Apps sendo executados em segundo plano"</string>
    <string name="running_foreground_services_msg" msgid="3009459259222695385">"Tocar para ver detalhes sobre a bateria e o uso de dados"</string>
    <string name="mobile_data_disable_title" msgid="5366476131671617790">"Desativar os dados móveis?"</string>
    <string name="mobile_data_disable_message" msgid="8604966027899770415">"Você não terá acesso a dados ou à Internet por meio da operadora <xliff:g id="CARRIER">%s</xliff:g>. A Internet só estará disponível via Wi-Fi."</string>
    <string name="mobile_data_disable_message_default_carrier" msgid="6496033312431658238">"sua operadora"</string>
    <string name="touch_filtered_warning" msgid="8119511393338714836">"Como um app está ocultando uma solicitação de permissão, as configurações não podem verificar sua resposta."</string>
    <string name="slice_permission_title" msgid="3262615140094151017">"Permitir que <xliff:g id="APP_0">%1$s</xliff:g> mostre partes do app <xliff:g id="APP_2">%2$s</xliff:g>?"</string>
    <string name="slice_permission_text_1" msgid="6675965177075443714">"- Pode ler informações do app <xliff:g id="APP">%1$s</xliff:g>"</string>
    <string name="slice_permission_text_2" msgid="6758906940360746983">"- Pode realizar ações no app <xliff:g id="APP">%1$s</xliff:g>"</string>
    <string name="slice_permission_checkbox" msgid="4242888137592298523">"Permitir que <xliff:g id="APP">%1$s</xliff:g> mostre partes de qualquer app"</string>
    <string name="slice_permission_allow" msgid="6340449521277951123">"Permitir"</string>
    <string name="slice_permission_deny" msgid="6870256451658176895">"Negar"</string>
    <string name="auto_saver_title" msgid="6873691178754086596">"Toque para programar o recurso Economia de bateria"</string>
    <string name="auto_saver_text" msgid="3214960308353838764">"Ativada quando há possibilidade de a bateria acabar"</string>
    <string name="no_auto_saver_action" msgid="7467924389609773835">"Não"</string>
    <string name="auto_saver_enabled_title" msgid="4294726198280286333">"Programação do recurso Economia de bateria ativada"</string>
    <string name="auto_saver_enabled_text" msgid="7889491183116752719">"O recurso Economia de bateria será ativado automaticamente depois que a bateria ficar abaixo de <xliff:g id="PERCENTAGE">%d</xliff:g>%%."</string>
    <string name="open_saver_setting_action" msgid="2111461909782935190">"Configurações"</string>
    <string name="auto_saver_okay_action" msgid="7815925750741935386">"Ok"</string>
    <string name="heap_dump_tile_name" msgid="2464189856478823046">"Despejar heap SysUI"</string>
    <string name="sensor_privacy_mode" msgid="4462866919026513692">"Sensores desativados"</string>
    <string name="device_services" msgid="1549944177856658705">"Serviços do dispositivo"</string>
    <string name="music_controls_no_title" msgid="4166497066552290938">"Sem título"</string>
    <string name="restart_button_description" msgid="6916116576177456480">"Toque para reiniciar o app e usar tela cheia."</string>
    <string name="bubbles_deep_link_button_description" msgid="3532375322003698792">"Abrir <xliff:g id="APP_NAME">%1$s</xliff:g>"</string>
    <string name="bubbles_settings_button_description" msgid="7324245408859877545">"Configurações de balões do <xliff:g id="APP_NAME">%1$s</xliff:g>"</string>
    <string name="bubbles_prompt" msgid="8172381116778530318">"Permitir balões de <xliff:g id="APP_NAME">%1$s</xliff:g>?"</string>
    <string name="manage_bubbles_text" msgid="6856830436329494850">"Gerenciar"</string>
    <string name="no_bubbles" msgid="1187859094003006292">"Negar"</string>
    <string name="yes_bubbles" msgid="3014008797151197346">"Permitir"</string>
    <string name="ask_me_later_bubbles" msgid="2666199914636253557">"Perguntar depois"</string>
    <string name="bubble_content_description_single" msgid="5175160674436546329">"<xliff:g id="NOTIFICATION_TITLE">%1$s</xliff:g> de <xliff:g id="APP_NAME">%2$s</xliff:g>"</string>
    <string name="bubble_content_description_stack" msgid="7907610717462651870">"<xliff:g id="NOTIFICATION_TITLE">%1$s</xliff:g> de <xliff:g id="APP_NAME">%2$s</xliff:g> mais <xliff:g id="BUBBLE_COUNT">%3$d</xliff:g>"</string>
    <string name="bubble_accessibility_action_move" msgid="3185080443743819178">"Mover"</string>
    <string name="bubble_accessibility_action_move_top_left" msgid="4347227665275929728">"Mover para canto superior esquerdo"</string>
    <string name="bubble_accessibility_action_move_top_right" msgid="6916868852433483569">"Mover para canto superior direito"</string>
    <string name="bubble_accessibility_action_move_bottom_left" msgid="6339015902495504715">"Mover para canto inferior esquerdo"</string>
    <string name="bubble_accessibility_action_move_bottom_right" msgid="7471571700628346212">"Mover para canto inferior direito"</string>
    <string name="bubble_dismiss_text" msgid="7071770411580452911">"Dispensar"</string>
    <string name="notification_content_system_nav_changed" msgid="5077913144844684544">"Navegação no sistema atualizada. Se quiser alterá-la, acesse as configurações."</string>
    <string name="notification_content_gesture_nav_available" msgid="4431460803004659888">"Acesse as configurações para atualizar a navegação no sistema"</string>
    <string name="inattentive_sleep_warning_title" msgid="3891371591713990373">"Em espera"</string>
    <string name="magnification_overlay_title" msgid="6584179429612427958">"Janela de sobreposição de ampliação"</string>
    <string name="magnification_window_title" msgid="4863914360847258333">"Janela de ampliação"</string>
    <string name="magnification_controls_title" msgid="8421106606708891519">"Controles da janela de ampliação"</string>
    <string name="quick_controls_title" msgid="525285759614231333">"Controles rápidos"</string>
    <string name="controls_providers_title" msgid="8844124515157926071">"Adicionar controles"</string>
    <string name="controls_providers_subtitle" msgid="8187768950110836569">"Escolher um app para adicionar controles"</string>
    <plurals name="controls_number_of_favorites" formatted="false" msgid="5867139290551373147">
      <item quantity="one"><xliff:g id="NUMBER_1">%s</xliff:g> favorito atual.</item>
      <item quantity="other"><xliff:g id="NUMBER_1">%s</xliff:g> favoritos atuais.</item>
    </plurals>
    <string name="controls_favorite_default_title" msgid="967742178688938137">"Controles"</string>
    <string name="controls_favorite_subtitle" msgid="4049644994401173949">"Escolher controles do acesso rápido"</string>
    <!-- no translation found for controls_favorite_header_favorites (3118600046217493471) -->
    <skip />
    <!-- no translation found for controls_favorite_header_all (7507855973418969992) -->
    <skip />
    <!-- no translation found for controls_favorite_load_error (2533215155804455348) -->
    <skip />
</resources><|MERGE_RESOLUTION|>--- conflicted
+++ resolved
@@ -683,19 +683,6 @@
     <string name="notification_silence_title" msgid="8608090968400832335">"Silenciosa"</string>
     <string name="notification_alert_title" msgid="7629202599338071971">"Alertar"</string>
     <string name="notification_bubble_title" msgid="8330481035191903164">"Bolha"</string>
-<<<<<<< HEAD
-    <string name="notification_channel_summary_low" msgid="4860617986908931158">"Som e vibração desativados"</string>
-    <string name="notification_conversation_summary_low" msgid="1734433426085468009">"O som e a vibração estão desativados, e o balão aparece na parte inferior da seção de conversa"</string>
-    <string name="notification_channel_summary_default" msgid="3282930979307248890">"Podem vibrar ou tocar com base nas configurações do smartphone"</string>
-    <string name="notification_channel_summary_default_with_bubbles" msgid="1782419896613644568">"Pode vibrar ou tocar com base nas configurações do smartphone. As conversas do app <xliff:g id="APP_NAME">%1$s</xliff:g> aparecem em balões por padrão."</string>
-    <string name="notification_channel_summary_bubble" msgid="7235935211580860537">"Mantém sua atenção com um atalho flutuante para esse conteúdo."</string>
-    <string name="notification_channel_summary_priority" msgid="7952654515769021553">"Aparecem na parte superior de uma seção de conversa, em forma de balões, mostrando a foto do perfil na tela de bloqueio"</string>
-    <string name="notification_conversation_channel_settings" msgid="2409977688430606835">"Configurações"</string>
-    <string name="notification_priority_title" msgid="2079708866333537093">"Prioritárias"</string>
-    <string name="no_shortcut" msgid="8257177117568230126">"O app <xliff:g id="APP_NAME">%1$s</xliff:g> não é compatível com recursos de conversa"</string>
-    <string name="bubble_overflow_empty_title" msgid="3120029421991510842">"Nenhum balão recente"</string>
-    <string name="bubble_overflow_empty_subtitle" msgid="2030874469510497397">"Os balões recentes e dispensados aparecerão aqui"</string>
-=======
     <string name="notification_channel_summary_low" msgid="7300447764759926720">"Ajuda você a manter o foco sem som ou vibração."</string>
     <string name="notification_channel_summary_default" msgid="3539949463907902037">"Chama sua atenção com som ou vibração."</string>
     <string name="notification_channel_summary_bubble" msgid="7235935211580860537">"Mantém sua atenção com um atalho flutuante para esse conteúdo."</string>
@@ -703,7 +690,6 @@
     <skip />
     <!-- no translation found for bubble_overflow_empty_subtitle (3106801169793396894) -->
     <skip />
->>>>>>> 07ec9b4d
     <string name="notification_unblockable_desc" msgid="2073030886006190804">"Não é possível modificar essas notificações."</string>
     <string name="notification_multichannel_desc" msgid="7414593090056236179">"Não é possível configurar esse grupo de notificações aqui"</string>
     <string name="notification_delegate_header" msgid="1264510071031479920">"Notificação salva no proxy"</string>
