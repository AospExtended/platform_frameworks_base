--- conflicted
+++ resolved
@@ -900,21 +900,6 @@
     <string name="accessibility_quick_settings_edit" msgid="1523745183383815910">"Editar ordem das configurações."</string>
     <string name="accessibility_quick_settings_page" msgid="7506322631645550961">"Página <xliff:g id="ID_1">%1$d</xliff:g> de <xliff:g id="ID_2">%2$d</xliff:g>"</string>
     <string name="tuner_lock_screen" msgid="2267383813241144544">"Tela de bloqueio"</string>
-<<<<<<< HEAD
-    <string name="pip_phone_expand" msgid="1424988917240616212">"Expandir"</string>
-    <string name="pip_phone_minimize" msgid="9057117033655996059">"Minimizar"</string>
-    <string name="pip_phone_close" msgid="8801864042095341824">"Fechar"</string>
-    <string name="pip_phone_settings" msgid="5687538631925004341">"Configurações"</string>
-    <string name="pip_phone_dismiss_hint" msgid="5825740708095316710">"Arraste para baixo para dispensar"</string>
-    <string name="pip_menu_title" msgid="6365909306215631910">"Menu"</string>
-    <string name="pip_notification_title" msgid="8661573026059630525">"<xliff:g id="NAME">%s</xliff:g> está em picture-in-picture"</string>
-    <string name="pip_notification_message" msgid="4991831338795022227">"Se você não quer que o app <xliff:g id="NAME">%s</xliff:g> use este recurso, toque para abrir as configurações e desativá-lo."</string>
-    <string name="pip_play" msgid="333995977693142810">"Reproduzir"</string>
-    <string name="pip_pause" msgid="1139598607050555845">"Pausar"</string>
-    <string name="pip_skip_to_next" msgid="3864212650579956062">"Pular para a próxima"</string>
-    <string name="pip_skip_to_prev" msgid="3742589641443049237">"Pular para a anterior"</string>
-=======
->>>>>>> caba1604
     <string name="thermal_shutdown_title" msgid="2702966892682930264">"O smartphone foi desligado devido ao aquecimento"</string>
     <string name="thermal_shutdown_message" msgid="7432744214105003895">"O smartphone está sendo executado normalmente agora"</string>
     <string name="thermal_shutdown_dialog_message" msgid="6745684238183492031">"O smartphone estava muito quente e foi desligado para resfriar. Agora, ele está sendo executado normalmente.\n\nO smartphone pode ficar quente demais se você:\n	• usar apps que consomem muitos recursos (como apps de jogos, vídeos ou navegação);\n	• fizer o download ou upload de arquivos grandes;\n	• usar o smartphone em temperaturas altas."</string>
