<?xml version="1.0" encoding="UTF-8"?>
<!-- 
/**
 * Copyright (c) 2009, The Android Open Source Project
 *
 * Licensed under the Apache License, Version 2.0 (the "License");
 * you may not use this file except in compliance with the License.
 * You may obtain a copy of the License at
 *
 *     http://www.apache.org/licenses/LICENSE-2.0
 *
 * Unless required by applicable law or agreed to in writing, software
 * distributed under the License is distributed on an "AS IS" BASIS,
 * WITHOUT WARRANTIES OR CONDITIONS OF ANY KIND, either express or implied.
 * See the License for the specific language governing permissions and
 * limitations under the License.
 */
 -->

<resources xmlns:android="http://schemas.android.com/apk/res/android"
    xmlns:xliff="urn:oasis:names:tc:xliff:document:1.2">
    <string name="app_label" msgid="4811759950673118541">"Gränssnitt"</string>
    <string name="status_bar_clear_all_button" msgid="2491321682873657397">"Ta bort"</string>
    <string name="status_bar_no_notifications_title" msgid="7812479124981107507">"Inga aviseringar"</string>
    <string name="status_bar_ongoing_events_title" msgid="3986169317496615446">"Pågående"</string>
    <string name="status_bar_latest_events_title" msgid="202755896454005436">"Aviseringar"</string>
    <string name="battery_low_title" msgid="6891106956328275225">"Batteriet kan ta slut snart"</string>
    <string name="battery_low_percent_format" msgid="4276661262843170964">"<xliff:g id="PERCENTAGE">%s</xliff:g> kvar"</string>
    <string name="battery_low_percent_format_hybrid" msgid="3985614339605686167">"<xliff:g id="PERCENTAGE">%1$s</xliff:g> återstår, cirka <xliff:g id="TIME">%2$s</xliff:g> kvar utifrån din användning"</string>
    <string name="battery_low_percent_format_hybrid_short" msgid="5917433188456218857">"<xliff:g id="PERCENTAGE">%1$s</xliff:g> återstår, cirka <xliff:g id="TIME">%2$s</xliff:g> kvar"</string>
    <string name="battery_low_percent_format_saver_started" msgid="4968468824040940688">"<xliff:g id="PERCENTAGE">%s</xliff:g> kvar. Batterisparläget är aktiverat."</string>
    <string name="invalid_charger" msgid="4370074072117767416">"Det går inte att ladda via USB. Använd laddaren som följde med enheten."</string>
    <string name="invalid_charger_title" msgid="938685362320735167">"Det går inte att ladda via USB"</string>
    <string name="invalid_charger_text" msgid="2339310107232691577">"Använd laddaren som följde med enheten."</string>
    <string name="battery_low_why" msgid="2056750982959359863">"Inställningar"</string>
    <string name="battery_saver_confirmation_title" msgid="1234998463717398453">"Vill du aktivera batterisparläget?"</string>
    <string name="battery_saver_confirmation_title_generic" msgid="2299231884234959849">"Om batterisparläget"</string>
    <string name="battery_saver_confirmation_ok" msgid="5042136476802816494">"Aktivera"</string>
    <string name="battery_saver_start_action" msgid="4553256017945469937">"Aktivera batterisparläget"</string>
    <string name="status_bar_settings_settings_button" msgid="534331565185171556">"Inställningar"</string>
    <string name="status_bar_settings_wifi_button" msgid="7243072479837270946">"Wi-Fi"</string>
    <string name="status_bar_settings_auto_rotation" msgid="8329080442278431708">"Rotera skärmen automatiskt"</string>
    <string name="status_bar_settings_mute_label" msgid="914392730086057522">"TYST"</string>
    <string name="status_bar_settings_auto_brightness_label" msgid="2151934479226017725">"AUTO"</string>
    <string name="status_bar_settings_notifications" msgid="5285316949980621438">"Aviseringar"</string>
    <string name="bluetooth_tethered" msgid="4171071193052799041">"Internetdelning via Bluetooth"</string>
    <string name="status_bar_input_method_settings_configure_input_methods" msgid="2972273031043777851">"Konfigurera inmatningsmetoder"</string>
    <string name="status_bar_use_physical_keyboard" msgid="4849251850931213371">"Fysiskt tangentbord"</string>
    <string name="usb_device_permission_prompt" msgid="4414719028369181772">"Vill du ge <xliff:g id="APPLICATION">%1$s</xliff:g> åtkomst till <xliff:g id="USB_DEVICE">%2$s</xliff:g>?"</string>
    <string name="usb_device_permission_prompt_warn" msgid="2309129784984063656">"Vill du ge <xliff:g id="APPLICATION">%1$s</xliff:g> åtkomst till <xliff:g id="USB_DEVICE">%2$s</xliff:g>?\nAppen har inte fått inspelningsbehörighet men kan spela in ljud via denna USB-enhet."</string>
    <string name="usb_accessory_permission_prompt" msgid="717963550388312123">"Vill du ge <xliff:g id="APPLICATION">%1$s</xliff:g> åtkomst till <xliff:g id="USB_ACCESSORY">%2$s</xliff:g>?"</string>
    <string name="usb_device_confirm_prompt" msgid="4091711472439910809">"Vill du öppna <xliff:g id="APPLICATION">%1$s</xliff:g> och hantera <xliff:g id="USB_DEVICE">%2$s</xliff:g>?"</string>
    <string name="usb_device_confirm_prompt_warn" msgid="990208659736311769">"Vill du öppna <xliff:g id="APPLICATION">%1$s</xliff:g> för att hantera <xliff:g id="USB_DEVICE">%2$s</xliff:g>?\nAppen har inte fått inspelningsbehörighet men kan spela in ljud via denna USB-enhet."</string>
    <string name="usb_accessory_confirm_prompt" msgid="5728408382798643421">"Vill du öppna <xliff:g id="APPLICATION">%1$s</xliff:g> och hantera <xliff:g id="USB_ACCESSORY">%2$s</xliff:g>?"</string>
    <string name="usb_accessory_uri_prompt" msgid="6756649383432542382">"Inga appar fungerar med det här USB-tillbehöret. Läs mer om det på <xliff:g id="URL">%1$s</xliff:g>"</string>
    <string name="title_usb_accessory" msgid="1236358027511638648">"USB-tillbehör"</string>
    <string name="label_view" msgid="6815442985276363364">"Visa"</string>
    <string name="always_use_device" msgid="210535878779644679">"Öppna alltid <xliff:g id="APPLICATION">%1$s</xliff:g> när <xliff:g id="USB_DEVICE">%2$s</xliff:g> är ansluten"</string>
    <string name="always_use_accessory" msgid="1977225429341838444">"Öppna alltid <xliff:g id="APPLICATION">%1$s</xliff:g> när <xliff:g id="USB_ACCESSORY">%2$s</xliff:g> är ansluten"</string>
    <string name="usb_debugging_title" msgid="8274884945238642726">"Ska USB-felsökning tillåtas?"</string>
    <string name="usb_debugging_message" msgid="5794616114463921773">"Fingeravtrycket för datorns RSA-nyckel är:\n<xliff:g id="FINGERPRINT">%1$s</xliff:g>"</string>
    <string name="usb_debugging_always" msgid="4003121804294739548">"Tillåt alltid på den här datorn"</string>
    <string name="usb_debugging_allow" msgid="1722643858015321328">"Tillåt"</string>
    <string name="usb_debugging_secondary_user_title" msgid="7843050591380107998">"USB-felsökning är inte tillåtet"</string>
    <string name="usb_debugging_secondary_user_message" msgid="3740347841470403244">"Användaren som är inloggad på enheten för närvarande kan inte aktivera USB-felsökning. Byt till den primära användaren om du vill använda den här funktionen."</string>
    <string name="wifi_debugging_title" msgid="7300007687492186076">"Vill du tillåta trådlös felsökning i det här nätverket?"</string>
    <string name="wifi_debugging_message" msgid="5461204211731802995">"Nätverksnamn (SSID)\n<xliff:g id="SSID_0">%1$s</xliff:g>\n\nWi‑Fi-adress (BSSID)\n<xliff:g id="BSSID_1">%2$s</xliff:g>"</string>
    <string name="wifi_debugging_always" msgid="2968383799517975155">"Tillåt alltid i det här nätverket"</string>
    <string name="wifi_debugging_allow" msgid="4573224609684957886">"Tillåt"</string>
    <string name="wifi_debugging_secondary_user_title" msgid="2493201475880517725">"Trådlös felsökning är inte tillåtet"</string>
    <string name="wifi_debugging_secondary_user_message" msgid="4492383073970079751">"Användaren som är inloggad på enheten för närvarande kan inte aktivera trådlös felsökning. Byt till den primära användaren om du vill använda den här funktionen."</string>
    <string name="usb_contaminant_title" msgid="894052515034594113">"USB-porten har inaktiverats"</string>
    <string name="usb_contaminant_message" msgid="7730476585174719805">"USB-porten har inaktiverats för att skydda enheten mot vätska eller smuts. Inga tillbehör kommer att hittas.\n\nDu meddelas när det går att använda USB-porten igen."</string>
    <string name="usb_port_enabled" msgid="531823867664717018">"USB-porten har aktiverats för identifiering av laddare och tillbehör"</string>
    <string name="usb_disable_contaminant_detection" msgid="3827082183595978641">"Aktivera USB"</string>
    <string name="learn_more" msgid="4690632085667273811">"Läs mer"</string>
    <string name="compat_mode_on" msgid="4963711187149440884">"Zooma för att fylla skärm"</string>
    <string name="compat_mode_off" msgid="7682459748279487945">"Dra för att fylla skärmen"</string>
    <string name="global_action_screenshot" msgid="2760267567509131654">"Skärmdump"</string>
    <string name="remote_input_image_insertion_text" msgid="4850791636452521123">"har skickat en bild"</string>
    <string name="screenshot_saving_ticker" msgid="6519186952674544916">"Skärmdumpen sparas ..."</string>
    <string name="screenshot_saving_title" msgid="2298349784913287333">"Skärmdumpen sparas ..."</string>
    <string name="screenshot_saved_title" msgid="8893267638659083153">"Skärmdumpen har sparats"</string>
    <string name="screenshot_saved_text" msgid="7778833104901642442">"Visa skärmdumpen genom att trycka här"</string>
    <string name="screenshot_failed_title" msgid="3259148215671936891">"Det gick inte att spara skärmdumpen"</string>
    <string name="screenshot_failed_to_save_unknown_text" msgid="1506621600548684129">"Testa att ta en skärmdump igen"</string>
    <string name="screenshot_failed_to_save_text" msgid="8344173457344027501">"Det går inte att spara skärmdumpen eftersom lagringsutrymmet inte räcker"</string>
    <string name="screenshot_failed_to_capture_text" msgid="7818288545874407451">"Appen eller organisationen tillåter inte att du tar skärmdumpar"</string>
    <string name="screenshot_dismiss_ui_description" msgid="934736855340147968">"Stäng skärmdump"</string>
    <string name="screenshot_preview_description" msgid="669177537416980449">"Öppna skärmdump"</string>
    <string name="screenrecord_name" msgid="2596401223859996572">"Skärminspelare"</string>
    <string name="screenrecord_channel_description" msgid="4147077128486138351">"Avisering om att skärminspelning pågår"</string>
    <string name="screenrecord_start_label" msgid="1750350278888217473">"Vill du starta inspelningen?"</string>
    <string name="screenrecord_description" msgid="1123231719680353736">"När du spelar kan Android-systemet registrera alla känsliga uppgifter som visas på skärmen eller spelas upp på enheten. Detta omfattar lösenord, betalningsuppgifter, foton, meddelanden och ljud."</string>
    <string name="screenrecord_audio_label" msgid="6183558856175159629">"Spela in ljud"</string>
    <string name="screenrecord_device_audio_label" msgid="9016927171280567791">"Ljud på enheten"</string>
    <string name="screenrecord_device_audio_description" msgid="4922694220572186193">"Ljud från enheten, till exempel musik, samtal och ringsignaler"</string>
    <string name="screenrecord_mic_label" msgid="2111264835791332350">"Mikrofon"</string>
    <string name="screenrecord_device_audio_and_mic_label" msgid="1831323771978646841">"Ljud på enheten och från mikrofonen"</string>
    <string name="screenrecord_start" msgid="330991441575775004">"Start"</string>
    <string name="screenrecord_ongoing_screen_only" msgid="4459670242451527727">"Skärminspelning pågår"</string>
    <string name="screenrecord_ongoing_screen_and_audio" msgid="5351133763125180920">"Skärm- och ljudinspelning pågår"</string>
    <string name="screenrecord_taps_label" msgid="1595690528298857649">"Visa tryck på skärmen"</string>
    <string name="screenrecord_stop_text" msgid="6549288689506057686">"Tryck för att stoppa"</string>
    <string name="screenrecord_stop_label" msgid="72699670052087989">"Stoppa"</string>
    <string name="screenrecord_pause_label" msgid="6004054907104549857">"Pausa"</string>
    <string name="screenrecord_resume_label" msgid="4972223043729555575">"Återuppta"</string>
    <string name="screenrecord_cancel_label" msgid="7850926573274483294">"Avbryt"</string>
    <string name="screenrecord_share_label" msgid="5025590804030086930">"Dela"</string>
    <string name="screenrecord_delete_label" msgid="1376347010553987058">"Radera"</string>
    <string name="screenrecord_cancel_success" msgid="1775448688137393901">"Skärminspelningen har avbrutits"</string>
    <string name="screenrecord_save_message" msgid="490522052388998226">"Skärminspelningen har sparats, tryck här om du vill titta på den"</string>
    <string name="screenrecord_delete_description" msgid="1604522770162810570">"Skärminspelningen har raderats"</string>
    <string name="screenrecord_delete_error" msgid="2870506119743013588">"Det gick inte att radera skärminspelningen"</string>
    <string name="screenrecord_permission_error" msgid="7856841237023137686">"Behörighet saknas"</string>
    <string name="screenrecord_start_error" msgid="2200660692479682368">"Det gick inte att starta skärminspelningen"</string>
    <string name="usb_preference_title" msgid="1439924437558480718">"Överföringsalternativ"</string>
    <string name="use_mtp_button_title" msgid="5036082897886518086">"Montera som mediaspelare (MTP)"</string>
    <string name="use_ptp_button_title" msgid="7676427598943446826">"Montera som kamera (PTP)"</string>
    <string name="installer_cd_button_title" msgid="5499998592841984743">"Installera Androids filöverföring för Mac"</string>
    <string name="accessibility_back" msgid="6530104400086152611">"Tillbaka"</string>
    <string name="accessibility_home" msgid="5430449841237966217">"Startsida"</string>
    <string name="accessibility_menu" msgid="2701163794470513040">"Meny"</string>
    <string name="accessibility_accessibility_button" msgid="4089042473497107709">"Tillgänglighet"</string>
    <string name="accessibility_rotate_button" msgid="1238584767612362586">"Rotera skärmen"</string>
    <string name="accessibility_recent" msgid="901641734769533575">"Översikt"</string>
    <string name="accessibility_search_light" msgid="524741790416076988">"Sök"</string>
    <string name="accessibility_camera_button" msgid="2938898391716647247">"Kamera"</string>
    <string name="accessibility_phone_button" msgid="4256353121703100427">"Mobil"</string>
    <string name="accessibility_voice_assist_button" msgid="6497706615649754510">"Röstassistent"</string>
    <string name="accessibility_unlock_button" msgid="122785427241471085">"Lås upp"</string>
    <string name="accessibility_waiting_for_fingerprint" msgid="5209142744692162598">"Väntar på fingeravtryck"</string>
    <string name="accessibility_unlock_without_fingerprint" msgid="1811563723195375298">"Lås upp utan att använda fingeravtryck"</string>
    <string name="accessibility_scanning_face" msgid="3093828357921541387">"Registrerar ansikte"</string>
    <string name="accessibility_send_smart_reply" msgid="8885032190442015141">"Skicka"</string>
    <string name="accessibility_manage_notification" msgid="582215815790143983">"Hantera aviseringar"</string>
    <string name="phone_label" msgid="5715229948920451352">"öppna mobilen"</string>
    <string name="voice_assist_label" msgid="3725967093735929020">"öppna röstassistenten"</string>
    <string name="camera_label" msgid="8253821920931143699">"öppna kameran"</string>
    <string name="cancel" msgid="1089011503403416730">"Avbryt"</string>
    <string name="biometric_dialog_confirm" msgid="2005978443007344895">"Bekräfta"</string>
    <string name="biometric_dialog_try_again" msgid="8575345628117768844">"Försök igen"</string>
    <string name="biometric_dialog_empty_space_description" msgid="3330555462071453396">"Tryck för att avbryta autentiseringen"</string>
    <string name="biometric_dialog_face_icon_description_idle" msgid="4351777022315116816">"Försök igen"</string>
    <string name="biometric_dialog_face_icon_description_authenticating" msgid="3401633342366146535">"Söker efter ditt ansikte"</string>
    <string name="biometric_dialog_face_icon_description_authenticated" msgid="2242167416140740920">"Ansiktet har autentiserats"</string>
    <string name="biometric_dialog_face_icon_description_confirmed" msgid="7918067993953940778">"Bekräftat"</string>
    <string name="biometric_dialog_tap_confirm" msgid="9166350738859143358">"Slutför genom att trycka på Bekräfta"</string>
    <string name="biometric_dialog_authenticated" msgid="7337147327545272484">"Autentiserad"</string>
    <string name="biometric_dialog_use_pin" msgid="8385294115283000709">"Använd pinkod"</string>
    <string name="biometric_dialog_use_pattern" msgid="2315593393167211194">"Använd grafiskt lösenord"</string>
    <string name="biometric_dialog_use_password" msgid="3445033859393474779">"Använd lösenord"</string>
    <string name="biometric_dialog_wrong_pin" msgid="1878539073972762803">"Fel pinkod"</string>
    <string name="biometric_dialog_wrong_pattern" msgid="8954812279840889029">"Fel grafiskt lösenord"</string>
    <string name="biometric_dialog_wrong_password" msgid="69477929306843790">"Fel lösenord"</string>
    <string name="biometric_dialog_credential_too_many_attempts" msgid="3083141271737748716">"För många felaktiga försök.\nFörsök igen om <xliff:g id="NUMBER">%d</xliff:g> sekunder."</string>
    <string name="biometric_dialog_credential_attempts_before_wipe" msgid="6751859711975516999">"Försök igen. Försök <xliff:g id="ATTEMPTS_0">%1$d</xliff:g> av <xliff:g id="MAX_ATTEMPTS">%2$d</xliff:g>."</string>
    <string name="biometric_dialog_last_attempt_before_wipe_dialog_title" msgid="2874250099278693477">"Din data raderas."</string>
    <string name="biometric_dialog_last_pattern_attempt_before_wipe_device" msgid="6562299244825817598">"Enhetens data raderas om du anger fel grafiskt lösenord vid nästa försök."</string>
    <string name="biometric_dialog_last_pin_attempt_before_wipe_device" msgid="9151756675698215723">"Enhetens data raderas om du anger fel pinkod vid nästa försök."</string>
    <string name="biometric_dialog_last_password_attempt_before_wipe_device" msgid="2363778585575998317">"Enhetens data raderas om du anger fel lösenord vid nästa försök."</string>
    <string name="biometric_dialog_last_pattern_attempt_before_wipe_user" msgid="8400180746043407270">"Användaren raderas om du anger fel grafiskt lösenord vid nästa försök."</string>
    <string name="biometric_dialog_last_pin_attempt_before_wipe_user" msgid="4159878829962411168">"Användaren raderas om du anger fel pinkod vid nästa försök."</string>
    <string name="biometric_dialog_last_password_attempt_before_wipe_user" msgid="4695682515465063885">"Den här användaren raderas om du anger fel lösenord vid nästa försök."</string>
    <string name="biometric_dialog_last_pattern_attempt_before_wipe_profile" msgid="6045224069529284686">"Jobbprofilen och dess data raderas om du anger fel grafiskt lösenord vid nästa försök."</string>
    <string name="biometric_dialog_last_pin_attempt_before_wipe_profile" msgid="545567685899091757">"Jobbprofilen och dess data raderas om du anger fel pinkod vid nästa försök."</string>
    <string name="biometric_dialog_last_password_attempt_before_wipe_profile" msgid="8538032972389729253">"Din jobbprofil och dess data raderas om du anger fel lösenord vid nästa försök."</string>
    <string name="biometric_dialog_failed_attempts_now_wiping_device" msgid="6585503524026243042">"För många felaktiga försök. Enhetens data raderas."</string>
    <string name="biometric_dialog_failed_attempts_now_wiping_user" msgid="7015008539146949115">"För många felaktiga försök. Den här användaren raderas."</string>
    <string name="biometric_dialog_failed_attempts_now_wiping_profile" msgid="5239378521440749682">"För många felaktiga försök. Den här jobbprofilen och dess data raderas."</string>
    <string name="biometric_dialog_now_wiping_dialog_dismiss" msgid="7189432882125106154">"Stäng"</string>
    <string name="fingerprint_dialog_touch_sensor" msgid="2817887108047658975">"Tryck på fingeravtryckssensorn"</string>
    <string name="accessibility_fingerprint_dialog_fingerprint_icon" msgid="4465698996175640549">"Ikon för fingeravtryck"</string>
    <string name="face_dialog_looking_for_face" msgid="2656848512116189509">"Håller utkik efter dig …"</string>
    <string name="accessibility_face_dialog_face_icon" msgid="8335095612223716768">"Ansiktsikon"</string>
    <string name="accessibility_compatibility_zoom_button" msgid="5845799798708790509">"Knapp för kompatibilitetszoom."</string>
    <string name="accessibility_compatibility_zoom_example" msgid="2617218726091234073">"Zooma mindre skärm till större."</string>
    <string name="accessibility_bluetooth_connected" msgid="4745196874551115205">"Bluetooth ansluten."</string>
    <string name="accessibility_bluetooth_disconnected" msgid="7195823280221275929">"Bluetooth har kopplats från."</string>
    <string name="accessibility_no_battery" msgid="3789287732041910804">"Inget batteri."</string>
    <string name="accessibility_battery_one_bar" msgid="8868347318237585329">"Batteri: en stapel."</string>
    <string name="accessibility_battery_two_bars" msgid="7895789999668425551">"Batteri: två staplar."</string>
    <string name="accessibility_battery_three_bars" msgid="118341923832368291">"Batteri: tre staplar."</string>
    <string name="accessibility_battery_full" msgid="1480463938961288494">"Batteriet är fulladdat."</string>
    <string name="accessibility_no_phone" msgid="8828412144430247025">"Ingen telefon."</string>
    <string name="accessibility_phone_one_bar" msgid="8786055123727785588">"Telefon: en stapel."</string>
    <string name="accessibility_phone_two_bars" msgid="3316909612598670674">"Telefon: två staplar."</string>
    <string name="accessibility_phone_three_bars" msgid="5670937367300884534">"Telefon: tre staplar."</string>
    <string name="accessibility_phone_signal_full" msgid="1103449569988869971">"Telefonsignalen är full."</string>
    <string name="accessibility_no_data" msgid="2124768255213392359">"Inga data."</string>
    <string name="accessibility_data_one_bar" msgid="3226985124149387055">"Data: en stapel."</string>
    <string name="accessibility_data_two_bars" msgid="4576231688545173059">"Data: två staplar."</string>
    <string name="accessibility_data_three_bars" msgid="3036562180893930325">"Data: tre staplar."</string>
    <string name="accessibility_data_signal_full" msgid="283507058258113551">"Datasignalen är full."</string>
    <string name="accessibility_wifi_name" msgid="4863440268606851734">"Ansluten till <xliff:g id="WIFI">%s</xliff:g>."</string>
    <string name="accessibility_bluetooth_name" msgid="7300973230214067678">"Ansluten till <xliff:g id="BLUETOOTH">%s</xliff:g>."</string>
    <string name="accessibility_cast_name" msgid="7344437925388773685">"Ansluten till <xliff:g id="CAST">%s</xliff:g>."</string>
    <string name="accessibility_no_wimax" msgid="2014864207473859228">"Ingen WiMAX."</string>
    <string name="accessibility_wimax_one_bar" msgid="2996915709342221412">"WiMAX: en stapel."</string>
    <string name="accessibility_wimax_two_bars" msgid="7335485192390018939">"WiMAX: två staplar."</string>
    <string name="accessibility_wimax_three_bars" msgid="2773714362377629938">"WiMAX: tre staplar."</string>
    <string name="accessibility_wimax_signal_full" msgid="3101861561730624315">"WiMAX-signalen är full."</string>
    <string name="accessibility_ethernet_disconnected" msgid="2097190491174968655">"Ethernet har kopplats från."</string>
    <string name="accessibility_ethernet_connected" msgid="3988347636883115213">"Ethernet har anslutits."</string>
    <string name="accessibility_no_signal" msgid="1115622734914921920">"Ingen signal."</string>
    <string name="accessibility_not_connected" msgid="4061305616351042142">"Inte ansluten."</string>
    <string name="accessibility_zero_bars" msgid="1364823964848784827">"Inga staplar."</string>
    <string name="accessibility_one_bar" msgid="6312250030039240665">"Ett fält."</string>
    <string name="accessibility_two_bars" msgid="1335676987274417121">"Två staplar."</string>
    <string name="accessibility_three_bars" msgid="819417766606501295">"Tre staplar."</string>
    <string name="accessibility_signal_full" msgid="5920148525598637311">"Full signalstyrka."</string>
    <string name="accessibility_desc_on" msgid="2899626845061427845">"Aktiverad."</string>
    <string name="accessibility_desc_off" msgid="8055389500285421408">"Inaktiverad."</string>
    <string name="accessibility_desc_connected" msgid="3082590384032624233">"Ansluten."</string>
    <string name="accessibility_desc_connecting" msgid="8011433412112903614">"Ansluter."</string>
    <string name="data_connection_gprs" msgid="2752584037409568435">"GPRS"</string>
    <string name="data_connection_hspa" msgid="6096234094857660873">"HSPA"</string>
    <string name="data_connection_3g" msgid="1215807817895516914">"3G"</string>
    <string name="data_connection_3_5g" msgid="4097346596394846450">"H"</string>
    <string name="data_connection_3_5g_plus" msgid="8938598386721354697">"H+"</string>
    <string name="data_connection_4g" msgid="5770196771037980730">"4G"</string>
    <string name="data_connection_4g_plus" msgid="780615287092000279">"4G+"</string>
    <string name="data_connection_lte" msgid="557021044282539923">"LTE"</string>
    <string name="data_connection_lte_plus" msgid="4799302403782283178">"LTE+"</string>
    <string name="data_connection_cdma" msgid="7678457855627313518">"1X"</string>
    <string name="data_connection_roaming" msgid="375650836665414797">"Roaming"</string>
    <string name="data_connection_edge" msgid="6316755666481405762">"EDGE"</string>
    <string name="accessibility_data_connection_wifi" msgid="4422160347472742434">"Wi-Fi"</string>
    <string name="accessibility_no_sim" msgid="1140839832913084973">"Inget SIM-kort."</string>
    <string name="accessibility_cell_data" msgid="172950885786007392">"Mobildata"</string>
    <string name="accessibility_cell_data_on" msgid="691666434519443162">"Mobildata har aktiverats"</string>
    <string name="cell_data_off_content_description" msgid="9165555931499878044">"Mobildata har inaktiverats"</string>
    <string name="not_default_data_content_description" msgid="6757881730711522517">"Inte inställd på mobildata"</string>
    <string name="cell_data_off" msgid="4886198950247099526">"Av"</string>
    <string name="accessibility_bluetooth_tether" msgid="6327291292208790599">"Internetdelning via Bluetooth"</string>
    <string name="accessibility_airplane_mode" msgid="1899529214045998505">"Flygplansläge"</string>
    <string name="accessibility_vpn_on" msgid="8037549696057288731">"VPN har aktiverats."</string>
    <string name="accessibility_no_sims" msgid="5711270400476534667">"Inget SIM-kort."</string>
    <string name="carrier_network_change_mode" msgid="5174141476991149918">"Byter leverantörsnätverk"</string>
    <string name="accessibility_battery_details" msgid="6184390274150865789">"Visa uppgifter om batteri"</string>
    <string name="accessibility_battery_level" msgid="5143715405241138822">"Batteri <xliff:g id="NUMBER">%d</xliff:g> procent."</string>
    <string name="accessibility_battery_level_with_estimate" msgid="4843119982547599452">"Batteri: <xliff:g id="PERCENTAGE">%1$s</xliff:g> procent, cirka <xliff:g id="TIME">%2$s</xliff:g> kvar utifrån din användning"</string>
    <string name="accessibility_battery_level_charging" msgid="8892191177774027364">"Batteriet laddas, <xliff:g id="BATTERY_PERCENTAGE">%d</xliff:g> procent."</string>
    <string name="accessibility_settings_button" msgid="2197034218538913880">"Systeminställningar."</string>
    <string name="accessibility_notifications_button" msgid="3960913924189228831">"Meddelanden."</string>
    <string name="accessibility_overflow_action" msgid="8555835828182509104">"Visa alla aviseringar"</string>
    <string name="accessibility_remove_notification" msgid="1641455251495815527">"Ta bort meddelandet."</string>
    <string name="accessibility_gps_enabled" msgid="4061313248217660858">"GPS aktiverad."</string>
    <string name="accessibility_gps_acquiring" msgid="896207402196024040">"Tar emot GPS."</string>
    <string name="accessibility_tty_enabled" msgid="1123180388823381118">"TeleTypewriter aktiverad."</string>
    <string name="accessibility_ringer_vibrate" msgid="6261841170896561364">"Vibrerande ringsignal."</string>
    <string name="accessibility_ringer_silent" msgid="8994620163934249882">"Tyst ringsignal."</string>
    <!-- no translation found for accessibility_casting (8708751252897282313) -->
    <skip />
    <!-- no translation found for accessibility_work_mode (1280025758672376313) -->
    <skip />
    <string name="accessibility_notification_dismissed" msgid="4411652015138892952">"Meddelandet ignorerades."</string>
    <string name="accessibility_desc_notification_shade" msgid="5355229129428759989">"Meddelandepanel."</string>
    <string name="accessibility_desc_quick_settings" msgid="4374766941484719179">"Snabbinställningar."</string>
    <string name="accessibility_desc_lock_screen" msgid="5983125095181194887">"Låsskärm."</string>
    <string name="accessibility_desc_settings" msgid="6728577365389151969">"Inställningar"</string>
    <string name="accessibility_desc_recent_apps" msgid="1748675199348914194">"Översikt."</string>
    <string name="accessibility_desc_work_lock" msgid="4355620395354680575">"Låsskärm för arbete"</string>
    <string name="accessibility_desc_close" msgid="8293708213442107755">"Stäng"</string>
    <string name="accessibility_quick_settings_wifi" msgid="167707325133803052">"<xliff:g id="SIGNAL">%1$s</xliff:g>."</string>
    <string name="accessibility_quick_settings_wifi_changed_off" msgid="2230487165558877262">"Wi-Fi har inaktiverats."</string>
    <string name="accessibility_quick_settings_wifi_changed_on" msgid="1490362586009027611">"Wi-Fi har aktiverats."</string>
    <string name="accessibility_quick_settings_mobile" msgid="1817825313718492906">"Mobil <xliff:g id="SIGNAL">%1$s</xliff:g>. <xliff:g id="TYPE">%2$s</xliff:g>. <xliff:g id="NETWORK">%3$s</xliff:g>."</string>
    <string name="accessibility_quick_settings_battery" msgid="533594896310663853">"Batteri <xliff:g id="STATE">%s</xliff:g>."</string>
    <string name="accessibility_quick_settings_airplane_off" msgid="1275658769368793228">"Flygplansläge av."</string>
    <string name="accessibility_quick_settings_airplane_on" msgid="8106176561295294255">"Flygplansläge på."</string>
    <string name="accessibility_quick_settings_airplane_changed_off" msgid="8880183481476943754">"Flygplansläget har inaktiverats."</string>
    <string name="accessibility_quick_settings_airplane_changed_on" msgid="6327378061894076288">"Flygplansläget har aktiverats."</string>
    <string name="accessibility_quick_settings_dnd_none_on" msgid="3235552940146035383">"helt tyst"</string>
    <string name="accessibility_quick_settings_dnd_alarms_on" msgid="3375848309132140014">"endast alarm"</string>
    <string name="accessibility_quick_settings_dnd" msgid="2415967452264206047">"Stör ej."</string>
    <string name="accessibility_quick_settings_dnd_changed_off" msgid="1457150026842505799">"Stör ej har inaktiverats."</string>
    <string name="accessibility_quick_settings_dnd_changed_on" msgid="186315911607486129">"Stör ej har aktiverats."</string>
    <string name="accessibility_quick_settings_bluetooth" msgid="8250942386687551283">"Bluetooth"</string>
    <string name="accessibility_quick_settings_bluetooth_off" msgid="3795983516942423240">"Bluetooth av."</string>
    <string name="accessibility_quick_settings_bluetooth_on" msgid="3819082137684078013">"Bluetooth på."</string>
    <string name="accessibility_quick_settings_bluetooth_connecting" msgid="7362294657419149294">"Ansluter Bluetooth."</string>
    <string name="accessibility_quick_settings_bluetooth_connected" msgid="5237625393869747261">"Bluetooth har anslutits."</string>
    <string name="accessibility_quick_settings_bluetooth_changed_off" msgid="3344226652293797283">"Bluetooth har inaktiverats."</string>
    <string name="accessibility_quick_settings_bluetooth_changed_on" msgid="1263282011749437549">"Bluetooth har aktiverats."</string>
    <string name="accessibility_quick_settings_location_off" msgid="6122523378294740598">"Platsrapportering av."</string>
    <string name="accessibility_quick_settings_location_on" msgid="6869947200325467243">"Platsrapportering på."</string>
    <string name="accessibility_quick_settings_location_changed_off" msgid="5132776369388699133">"Platsrapporteringen har inaktiverats."</string>
    <string name="accessibility_quick_settings_location_changed_on" msgid="7159115433070112154">"Platsrapporteringen har aktiverats."</string>
    <string name="accessibility_quick_settings_alarm" msgid="558094529584082090">"Alarmet ringer <xliff:g id="TIME">%s</xliff:g>."</string>
    <string name="accessibility_quick_settings_close" msgid="2974895537860082341">"Stäng panelen."</string>
    <string name="accessibility_quick_settings_more_time" msgid="7646479831704665284">"Längre tid."</string>
    <string name="accessibility_quick_settings_less_time" msgid="9110364286464977870">"Kortare tid."</string>
    <string name="accessibility_quick_settings_flashlight_off" msgid="7606563260714825190">"Ficklampa av."</string>
    <string name="accessibility_quick_settings_flashlight_unavailable" msgid="7458591827288347635">"Ficklampan är inte tillgänglig."</string>
    <string name="accessibility_quick_settings_flashlight_on" msgid="3785616827729850766">"Ficklampa på."</string>
    <string name="accessibility_quick_settings_flashlight_changed_off" msgid="3782375441381402599">"Ficklampan har inaktiverats."</string>
    <string name="accessibility_quick_settings_flashlight_changed_on" msgid="4747870681508334200">"Ficklampan har aktiverats."</string>
    <string name="accessibility_quick_settings_color_inversion_changed_off" msgid="7548045840282925393">"Färginverteringen har inaktiverats."</string>
    <string name="accessibility_quick_settings_color_inversion_changed_on" msgid="4711141858364404084">"Färginverteringen har aktiverats."</string>
    <string name="accessibility_quick_settings_hotspot_changed_off" msgid="7002061268910095176">"Den mobila surfzonen har inaktiverats."</string>
    <string name="accessibility_quick_settings_hotspot_changed_on" msgid="2576895346762408840">"Den mobila surfzonen har aktiverats."</string>
    <string name="accessibility_casting_turned_off" msgid="1387906158563374962">"Castningen av skärmen har stoppats."</string>
    <string name="accessibility_quick_settings_work_mode_off" msgid="562749867895549696">"Arbetsläget är inaktiverat."</string>
    <string name="accessibility_quick_settings_work_mode_on" msgid="2779253456042059110">"Arbetsläget aktiverat."</string>
    <string name="accessibility_quick_settings_work_mode_changed_off" msgid="6256690740556798683">"Arbetsläget har inaktiverats."</string>
    <string name="accessibility_quick_settings_work_mode_changed_on" msgid="1105258550138313384">"Arbetsläget har aktiverats."</string>
    <string name="accessibility_quick_settings_data_saver_changed_off" msgid="4910847127871603832">"Databesparing har inaktiverats."</string>
    <string name="accessibility_quick_settings_data_saver_changed_on" msgid="6370606590802623078">"Databesparing har aktiverats."</string>
    <string name="accessibility_quick_settings_sensor_privacy_changed_off" msgid="7608378211873807353">"Sensorsekretess har inaktiverats."</string>
    <string name="accessibility_quick_settings_sensor_privacy_changed_on" msgid="4267393685085328801">"Sensorsekretess har aktiverats."</string>
    <string name="accessibility_brightness" msgid="5391187016177823721">"Skärmens ljusstyrka"</string>
    <string name="accessibility_ambient_display_charging" msgid="7725523068728128968">"Laddas"</string>
    <string name="data_usage_disabled_dialog_3g_title" msgid="5716594205739750015">"2G- och 3G-data har pausats"</string>
    <string name="data_usage_disabled_dialog_4g_title" msgid="1490779000057752281">"4G-data har pausats"</string>
    <string name="data_usage_disabled_dialog_mobile_title" msgid="2286843518689837719">"Mobildata har pausats"</string>
    <string name="data_usage_disabled_dialog_title" msgid="9131615296036724838">"Dataanvändningen har pausats"</string>
    <string name="data_usage_disabled_dialog" msgid="7933201635215099780">"Den angivna datagränsen har uppnåtts. Du använder inte längre mobildata.\n\nOm du fortsätter kan avgifter för dataanvändning tillkomma."</string>
    <string name="data_usage_disabled_dialog_enable" msgid="2796648546086408937">"Återuppta"</string>
    <string name="gps_notification_searching_text" msgid="231304732649348313">"Sökning efter GPS pågår"</string>
    <string name="gps_notification_found_text" msgid="3145873880174658526">"Platsen har identifierats av GPS"</string>
    <string name="accessibility_location_active" msgid="2845747916764660369">"Det finns aktiva platsbegäranden"</string>
    <string name="accessibility_sensors_off_active" msgid="2619725434618911551">"Sensorer har inaktiverats"</string>
    <string name="accessibility_clear_all" msgid="970525598287244592">"Ta bort alla meddelanden."</string>
    <string name="notification_group_overflow_indicator" msgid="7605120293801012648">"<xliff:g id="NUMBER">%s</xliff:g> till"</string>
    <plurals name="notification_group_overflow_description" formatted="false" msgid="91483442850649192">
      <item quantity="other"><xliff:g id="NUMBER_1">%s</xliff:g> fler aviseringar i gruppen.</item>
      <item quantity="one"><xliff:g id="NUMBER_0">%s</xliff:g> till avisering i gruppen.</item>
    </plurals>
    <string name="notification_summary_message_format" msgid="5158219088501909966">"<xliff:g id="CONTACT_NAME">%1$s</xliff:g>: <xliff:g id="MESSAGE_CONTENT">%2$s</xliff:g>"</string>
    <string name="status_bar_notification_inspect_item_title" msgid="6818779631806163080">"Aviseringsinställningar"</string>
    <string name="status_bar_notification_app_settings_title" msgid="5050006438806013903">"Inställningar för <xliff:g id="APP_NAME">%s</xliff:g>"</string>
    <string name="accessibility_rotation_lock_off" msgid="3880436123632448930">"Skärmen roteras automatiskt."</string>
    <string name="accessibility_rotation_lock_on_landscape" msgid="936972553861524360">"Bildskärmens riktning är nu låst i liggande format."</string>
    <string name="accessibility_rotation_lock_on_portrait" msgid="2356633398683813837">"Bildskärmens riktning är nu låst i stående format."</string>
    <string name="accessibility_rotation_lock_off_changed" msgid="5772498370935088261">"Skärmen roteras nu automatiskt."</string>
    <string name="accessibility_rotation_lock_on_landscape_changed" msgid="5785739044300729592">"Bildskärmens riktning är nu låst i liggande format."</string>
    <string name="accessibility_rotation_lock_on_portrait_changed" msgid="5580170829728987989">"Bildskärmens riktning är nu låst i stående format."</string>
    <string name="dessert_case" msgid="9104973640704357717">"Dessertdisken"</string>
    <string name="start_dreams" msgid="9131802557946276718">"Skärmsläckare"</string>
    <string name="ethernet_label" msgid="2203544727007463351">"Ethernet"</string>
    <string name="quick_settings_header_onboarding_text" msgid="1918085351115504765">"Tryck länge på ikonerna om du vill se fler alternativ"</string>
    <string name="quick_settings_dnd_label" msgid="7728690179108024338">"Stör ej"</string>
    <string name="quick_settings_dnd_priority_label" msgid="6251076422352664571">"Endast prioriterade"</string>
    <string name="quick_settings_dnd_alarms_label" msgid="1241780970469630835">"Endast alarm"</string>
    <string name="quick_settings_dnd_none_label" msgid="8420869988472836354">"Helt tyst"</string>
    <string name="quick_settings_bluetooth_label" msgid="7018763367142041481">"Bluetooth"</string>
    <string name="quick_settings_bluetooth_multiple_devices_label" msgid="6595808498429809855">"Bluetooth (<xliff:g id="NUMBER">%d</xliff:g> enheter)"</string>
    <string name="quick_settings_bluetooth_off_label" msgid="6375098046500790870">"Bluetooth av"</string>
    <string name="quick_settings_bluetooth_detail_empty_text" msgid="5760239584390514322">"Det finns inga kopplade enheter tillgängliga"</string>
    <string name="quick_settings_bluetooth_secondary_label_battery_level" msgid="4182034939479344093">"<xliff:g id="BATTERY_LEVEL_AS_PERCENTAGE">%s</xliff:g> batteri"</string>
    <string name="quick_settings_bluetooth_secondary_label_audio" msgid="780333390310051161">"Ljud"</string>
    <string name="quick_settings_bluetooth_secondary_label_headset" msgid="2332093067553000852">"Headset"</string>
    <string name="quick_settings_bluetooth_secondary_label_input" msgid="3887552721233148132">"Ingång"</string>
    <string name="quick_settings_bluetooth_secondary_label_hearing_aids" msgid="3003338571871392293">"Hörapparater"</string>
    <string name="quick_settings_bluetooth_secondary_label_transient" msgid="3882884317600669650">"Aktiverar …"</string>
    <string name="quick_settings_brightness_label" msgid="680259653088849563">"Ljusstyrka"</string>
    <string name="quick_settings_rotation_unlocked_label" msgid="2359922767950346112">"Rotera automatiskt"</string>
    <string name="accessibility_quick_settings_rotation" msgid="4800050198392260738">"Rotera skärmen automatiskt"</string>
    <string name="accessibility_quick_settings_rotation_value" msgid="2916484894750819251">"<xliff:g id="ID_1">%s</xliff:g> läge"</string>
    <string name="quick_settings_rotation_locked_label" msgid="4420863550666310319">"Rotationen har låsts"</string>
    <string name="quick_settings_rotation_locked_portrait_label" msgid="1194988975270484482">"Stående"</string>
    <string name="quick_settings_rotation_locked_landscape_label" msgid="2000295772687238645">"Liggande"</string>
    <string name="quick_settings_ime_label" msgid="3351174938144332051">"Inmatningsmetod"</string>
    <string name="quick_settings_location_label" msgid="2621868789013389163">"Plats"</string>
    <string name="quick_settings_location_off_label" msgid="7923929131443915919">"Plats har inaktiverats"</string>
    <string name="quick_settings_media_device_label" msgid="8034019242363789941">"Medieenhet"</string>
    <string name="quick_settings_rssi_label" msgid="3397615415140356701">"RSSI"</string>
    <string name="quick_settings_rssi_emergency_only" msgid="7499207215265078598">"Endast nödsamtal"</string>
    <string name="quick_settings_settings_label" msgid="2214639529565474534">"Inställningar"</string>
    <string name="quick_settings_time_label" msgid="3352680970557509303">"Tid"</string>
    <string name="quick_settings_user_label" msgid="1253515509432672496">"Jag"</string>
    <string name="quick_settings_user_title" msgid="8673045967216204537">"Användare"</string>
    <string name="quick_settings_user_new_user" msgid="3347905871336069666">"Ny användare"</string>
    <string name="quick_settings_wifi_label" msgid="2879507532983487244">"Wi-Fi"</string>
    <string name="quick_settings_wifi_not_connected" msgid="4071097522427039160">"Ej ansluten"</string>
    <string name="quick_settings_wifi_no_network" msgid="6003178398713839313">"Inget nätverk"</string>
    <string name="quick_settings_wifi_off_label" msgid="4003379736176547594">"Wi-Fi av"</string>
    <string name="quick_settings_wifi_on_label" msgid="2489928193654318511">"Wi-Fi är aktiverat"</string>
    <string name="quick_settings_wifi_detail_empty_text" msgid="483130889414601732">"Det finns inga tillgängliga Wi-Fi-nätverk"</string>
    <string name="quick_settings_wifi_secondary_label_transient" msgid="7501659015509357887">"Aktiverar …"</string>
    <string name="quick_settings_cast_title" msgid="2279220930629235211">"Casta skärmen"</string>
    <string name="quick_settings_casting" msgid="1435880708719268055">"Castar"</string>
    <string name="quick_settings_cast_device_default_name" msgid="6988469571141331700">"Namnlös enhet"</string>
    <string name="quick_settings_cast_device_default_description" msgid="2580520859212250265">"Redo att casta"</string>
    <string name="quick_settings_cast_detail_empty_text" msgid="2846282280014617785">"Inga tillgängliga enheter"</string>
    <string name="quick_settings_cast_no_wifi" msgid="6980194769795014875">"Inte ansluten till Wi-Fi"</string>
    <string name="quick_settings_brightness_dialog_title" msgid="4980669966716685588">"Ljusstyrka"</string>
    <string name="quick_settings_brightness_dialog_auto_brightness_label" msgid="2325362583903258677">"AUTO"</string>
    <string name="quick_settings_inversion_label" msgid="5078769633069667698">"Invertera färger"</string>
    <string name="quick_settings_color_space_label" msgid="537528291083575559">"Färgkorrigeringsläge"</string>
    <string name="quick_settings_more_settings" msgid="2878235926753776694">"Fler inställningar"</string>
    <string name="quick_settings_done" msgid="2163641301648855793">"Klart"</string>
    <string name="quick_settings_connected" msgid="3873605509184830379">"Ansluten"</string>
    <string name="quick_settings_connected_battery_level" msgid="1322075669498906959">"Ansluten, batterinivå <xliff:g id="BATTERY_LEVEL_AS_PERCENTAGE">%1$s</xliff:g>"</string>
    <string name="quick_settings_connecting" msgid="2381969772953268809">"Ansluter ..."</string>
    <string name="quick_settings_tethering_label" msgid="5257299852322475780">"Internetdelning"</string>
    <string name="quick_settings_hotspot_label" msgid="1199196300038363424">"Surfzon"</string>
    <string name="quick_settings_hotspot_secondary_label_transient" msgid="7585604088079160564">"Aktiverar …"</string>
    <string name="quick_settings_hotspot_secondary_label_data_saver_enabled" msgid="1280433136266439372">"Databesparing är på"</string>
    <plurals name="quick_settings_hotspot_secondary_label_num_devices" formatted="false" msgid="3142308865165871976">
      <item quantity="other">%d enheter</item>
      <item quantity="one">%d enhet</item>
    </plurals>
    <string name="quick_settings_notifications_label" msgid="3379631363952582758">"Aviseringar"</string>
    <string name="quick_settings_flashlight_label" msgid="4904634272006284185">"Ficklampa"</string>
    <string name="quick_settings_flashlight_camera_in_use" msgid="4820591564526512571">"Kameran används"</string>
    <string name="quick_settings_cellular_detail_title" msgid="792977203299358893">"Mobildata"</string>
    <string name="quick_settings_cellular_detail_data_usage" msgid="6105969068871138427">"Dataanvändning"</string>
    <string name="quick_settings_cellular_detail_remaining_data" msgid="1136599216568805644">"Återstående data"</string>
    <string name="quick_settings_cellular_detail_over_limit" msgid="4561921367680636235">"Över gräns"</string>
    <string name="quick_settings_cellular_detail_data_used" msgid="6798849610647988987">"<xliff:g id="DATA_USED">%s</xliff:g> används"</string>
    <string name="quick_settings_cellular_detail_data_limit" msgid="1791389609409211628">"Gräns: <xliff:g id="DATA_LIMIT">%s</xliff:g>"</string>
    <string name="quick_settings_cellular_detail_data_warning" msgid="7957253810481086455">"Varning <xliff:g id="DATA_LIMIT">%s</xliff:g>"</string>
    <string name="quick_settings_work_mode_label" msgid="2754212289804324685">"Jobbprofil"</string>
    <string name="quick_settings_night_display_label" msgid="8180030659141778180">"Nattljus"</string>
    <string name="quick_settings_night_secondary_label_on_at_sunset" msgid="3358706312129866626">"På från solnedgången"</string>
    <string name="quick_settings_night_secondary_label_until_sunrise" msgid="4063448287758262485">"Till soluppgången"</string>
    <string name="quick_settings_night_secondary_label_on_at" msgid="3584738542293528235">"På från <xliff:g id="TIME">%s</xliff:g>"</string>
    <string name="quick_settings_secondary_label_until" msgid="1883981263191927372">"Till <xliff:g id="TIME">%s</xliff:g>"</string>
    <string name="quick_settings_ui_mode_night_label" msgid="1398928270610780470">"Mörkt tema"</string>
    <string name="quick_settings_dark_mode_secondary_label_battery_saver" msgid="4990712734503013251">"Batterisparläge"</string>
    <string name="quick_settings_dark_mode_secondary_label_on_at_sunset" msgid="6017379738102015710">"På från solnedgången"</string>
    <string name="quick_settings_dark_mode_secondary_label_until_sunrise" msgid="4404885070316716472">"Till soluppgången"</string>
    <string name="quick_settings_dark_mode_secondary_label_on_at" msgid="5128758823486361279">"Aktivera kl. <xliff:g id="TIME">%s</xliff:g>"</string>
    <string name="quick_settings_dark_mode_secondary_label_until" msgid="2289774641256492437">"Till <xliff:g id="TIME">%s</xliff:g>"</string>
    <string name="quick_settings_nfc_label" msgid="1054317416221168085">"NFC"</string>
    <string name="quick_settings_nfc_off" msgid="3465000058515424663">"NFC är inaktiverat"</string>
    <string name="quick_settings_nfc_on" msgid="1004976611203202230">"NFC är aktiverat"</string>
    <string name="quick_settings_screen_record_label" msgid="1594046461509776676">"Skärminspelning"</string>
    <string name="quick_settings_screen_record_start" msgid="1574725369331638985">"Starta"</string>
    <string name="quick_settings_screen_record_stop" msgid="8087348522976412119">"Stoppa"</string>
    <string name="recents_swipe_up_onboarding" msgid="2820265886420993995">"Byt appar genom att svepa uppåt"</string>
    <string name="recents_quick_scrub_onboarding" msgid="765934300283514912">"Tryck och dra åt höger för att snabbt byta mellan appar"</string>
    <string name="quick_step_accessibility_toggle_overview" msgid="7908949976727578403">"Aktivera och inaktivera översikten"</string>
    <string name="expanded_header_battery_charged" msgid="5307907517976548448">"Laddat"</string>
    <string name="expanded_header_battery_charging" msgid="1717522253171025549">"Laddar"</string>
    <string name="expanded_header_battery_charging_with_time" msgid="757991461445765011">"<xliff:g id="CHARGING_TIME">%s</xliff:g> tills batteriet är fulladdat"</string>
    <string name="expanded_header_battery_not_charging" msgid="809409140358955848">"Laddar inte"</string>
    <string name="ssl_ca_cert_warning" msgid="8373011375250324005">"Nätverket kan\nvara övervakat"</string>
    <string name="description_target_search" msgid="3875069993128855865">"Sök"</string>
    <string name="description_direction_up" msgid="3632251507574121434">"Dra uppåt för <xliff:g id="TARGET_DESCRIPTION">%s</xliff:g> ."</string>
    <string name="description_direction_left" msgid="4762708739096907741">"Dra åt vänster för <xliff:g id="TARGET_DESCRIPTION">%s</xliff:g> ."</string>
    <string name="zen_priority_introduction" msgid="3159291973383796646">"Du blir inte störd av ljud och vibrationer, förutom från alarm, påminnelser, händelser och specifika samtal. Ljudet är fortfarande på för sådant du väljer att spela upp, till exempel musik, videor och spel."</string>
    <string name="zen_alarms_introduction" msgid="3987266042682300470">"Du blir inte störd av ljud och vibrationer, förutom från alarm. Ljudet är fortfarande på för sådant du väljer att spela upp, till exempel musik, videor och spel."</string>
    <string name="zen_priority_customize_button" msgid="4119213187257195047">"Anpassa"</string>
    <string name="zen_silence_introduction_voice" msgid="853573681302712348">"ALLA ljud och vibrationer blockeras, inklusive alarm, musik, videor och spel. Du kan fortfarande ringa."</string>
    <string name="zen_silence_introduction" msgid="6117517737057344014">"Detta blockerar ALLA ljud och vibrationer, inklusive alarm, musik, videor och spel."</string>
    <string name="keyguard_more_overflow_text" msgid="5819512373606638727">"+<xliff:g id="NUMBER_OF_NOTIFICATIONS">%d</xliff:g>"</string>
    <string name="speed_bump_explanation" msgid="7248696377626341060">"Mindre brådskande aviseringar nedan"</string>
    <string name="notification_tap_again" msgid="4477318164947497249">"Tryck igen för att öppna"</string>
    <string name="keyguard_unlock" msgid="8031975796351361601">"Öppna genom att svepa uppåt"</string>
    <string name="keyguard_retry" msgid="886802522584053523">"Svep uppåt om du vill försöka igen"</string>
    <string name="do_disclosure_generic" msgid="2388094207542706440">"Den här enheten hanteras av organisationen"</string>
    <string name="do_disclosure_with_name" msgid="9113122674419739611">"Den här enheten hanteras av <xliff:g id="ORGANIZATION_NAME">%s</xliff:g>"</string>
    <string name="phone_hint" msgid="6682125338461375925">"Svep från ikonen och öppna telefonen"</string>
    <string name="voice_hint" msgid="7476017460191291417">"Svep från ikonen och öppna röstassistenten"</string>
    <string name="camera_hint" msgid="4519495795000658637">"Svep från ikonen och öppna kameran"</string>
    <string name="interruption_level_none_with_warning" msgid="8394434073508145437">"Total tystnad. Även skärmläsningsprogram tystas."</string>
    <string name="interruption_level_none" msgid="219484038314193379">"Helt tyst"</string>
    <string name="interruption_level_priority" msgid="661294280016622209">"Bara prioriterade"</string>
    <string name="interruption_level_alarms" msgid="2457850481335846959">"Endast alarm"</string>
    <string name="interruption_level_none_twoline" msgid="8579382742855486372">"Helt\ntyst"</string>
    <string name="interruption_level_priority_twoline" msgid="8523482736582498083">"Endast\nprioriterade"</string>
    <string name="interruption_level_alarms_twoline" msgid="2045067991335708767">"Endast\nalarm"</string>
    <string name="keyguard_indication_charging_time_wireless" msgid="7343602278805644915">"<xliff:g id="PERCENTAGE">%2$s</xliff:g> • Laddas trådlöst (fulladdat om <xliff:g id="CHARGING_TIME_LEFT">%1$s</xliff:g>)"</string>
    <string name="keyguard_indication_charging_time" msgid="4927557805886436909">"<xliff:g id="PERCENTAGE">%2$s</xliff:g> • Laddas (fulladdat om <xliff:g id="CHARGING_TIME_LEFT">%1$s</xliff:g>)"</string>
    <string name="keyguard_indication_charging_time_fast" msgid="7895986003578341126">"<xliff:g id="PERCENTAGE">%2$s</xliff:g> • Laddas snabbt (fulladdat om <xliff:g id="CHARGING_TIME_LEFT">%1$s</xliff:g>)"</string>
    <string name="keyguard_indication_charging_time_slowly" msgid="245442950133408398">"<xliff:g id="PERCENTAGE">%2$s</xliff:g> • Laddas långsamt (fulladdat om <xliff:g id="CHARGING_TIME_LEFT">%1$s</xliff:g>)"</string>
    <string name="accessibility_multi_user_switch_switcher" msgid="5330448341251092660">"Byt användare"</string>
    <string name="accessibility_multi_user_switch_switcher_with_current" msgid="5759855008166759399">"Byt användare. Aktuell användare: <xliff:g id="CURRENT_USER_NAME">%s</xliff:g>"</string>
    <string name="accessibility_multi_user_switch_inactive" msgid="383168614528618402">"Aktuell användare <xliff:g id="CURRENT_USER_NAME">%s</xliff:g>"</string>
    <string name="accessibility_multi_user_switch_quick_contact" msgid="4504508915324898576">"Visa profil"</string>
    <string name="user_add_user" msgid="4336657383006913022">"Lägg till användare"</string>
    <string name="user_new_user_name" msgid="2019166282704195789">"Ny användare"</string>
    <string name="guest_exit_guest_dialog_title" msgid="5015697561580641422">"Vill du ta bort gästen?"</string>
    <string name="guest_exit_guest_dialog_message" msgid="8183450985628495709">"Alla appar och data i denna session kommer att raderas."</string>
    <string name="guest_exit_guest_dialog_remove" msgid="7505817591242703757">"Ta bort"</string>
    <string name="guest_wipe_session_title" msgid="7147965814683990944">"Välkommen tillbaka gäst!"</string>
    <string name="guest_wipe_session_message" msgid="3393823610257065457">"Vill du fortsätta sessionen?"</string>
    <string name="guest_wipe_session_wipe" msgid="8056836584445473309">"Börja om"</string>
    <string name="guest_wipe_session_dontwipe" msgid="3211052048269304205">"Ja, fortsätt"</string>
    <string name="guest_notification_title" msgid="4434456703930764167">"Gästanvändare"</string>
    <string name="guest_notification_text" msgid="4202692942089571351">"Ta bort gästanvändaren om du vill radera appar och data"</string>
    <string name="guest_notification_remove_action" msgid="4153019027696868099">"TA BORT GÄSTEN"</string>
    <string name="user_logout_notification_title" msgid="3644848998053832589">"Logga ut användaren"</string>
    <string name="user_logout_notification_text" msgid="7441286737342997991">"Logga ut den aktuella användaren"</string>
    <string name="user_logout_notification_action" msgid="7974458760719361881">"LOGGA UT ANVÄNDAREN"</string>
    <string name="user_add_user_title" msgid="4172327541504825032">"Lägga till ny användare?"</string>
    <string name="user_add_user_message_short" msgid="2599370307878014791">"När du lägger till en ny användare måste den personen konfigurera sitt utrymme.\n\nAlla användare kan uppdatera appar för samtliga användares räkning."</string>
    <string name="user_limit_reached_title" msgid="2429229448830346057">"Användargränsen har nåtts"</string>
    <plurals name="user_limit_reached_message" formatted="false" msgid="2573535787802908398">
      <item quantity="other">Det går att lägga till upp till <xliff:g id="COUNT">%d</xliff:g> användare.</item>
      <item quantity="one">Det går bara att skapa en användare.</item>
    </plurals>
    <string name="user_remove_user_title" msgid="9124124694835811874">"Vill du ta bort användaren?"</string>
    <string name="user_remove_user_message" msgid="6702834122128031833">"Alla appar och all data som tillhör den här användaren raderas."</string>
    <string name="user_remove_user_remove" msgid="8387386066949061256">"Ta bort"</string>
    <string name="battery_saver_notification_title" msgid="8419266546034372562">"Batterisparläget är aktiverat"</string>
    <string name="battery_saver_notification_text" msgid="2617841636449016951">"Minskar prestanda och bakgrundsdata"</string>
    <string name="battery_saver_notification_action_text" msgid="6022091913807026887">"Inaktivera batterisparläget"</string>
    <string name="media_projection_dialog_text" msgid="1755705274910034772">"<xliff:g id="APP_SEEKING_PERMISSION">%s</xliff:g> får åtkomst till all information som visas på skärmen eller spelas upp från enheten när du spelar in eller castar. Detta omfattar uppgifter som lösenord, betalningsinformation, foton, meddelanden och ljud som du spelar upp."</string>
    <string name="media_projection_dialog_service_text" msgid="958000992162214611">"Den tjänst som tillhandahåller funktionen får åtkomst till all information som visas på skärmen eller spelas upp från enheten när du spelar in eller castar. Detta omfattar uppgifter som lösenord, betalningsinformation, foton, meddelanden och ljud som du spelar upp."</string>
    <string name="media_projection_dialog_service_title" msgid="2888507074107884040">"Vill du börja spela in eller casta?"</string>
    <string name="media_projection_dialog_title" msgid="3316063622495360646">"Vill du börja spela in eller casta med <xliff:g id="APP_SEEKING_PERMISSION">%s</xliff:g>?"</string>
    <string name="media_projection_remember_text" msgid="6896767327140422951">"Visa inte igen"</string>
    <string name="clear_all_notifications_text" msgid="348312370303046130">"Rensa alla"</string>
    <string name="manage_notifications_text" msgid="6885645344647733116">"Hantera"</string>
    <string name="manage_notifications_history_text" msgid="57055985396576230">"Historik"</string>
    <string name="notification_section_header_gentle" msgid="3044910806569985386">"Ljudlösa aviseringar"</string>
    <string name="notification_section_header_alerting" msgid="3168140660646863240">"Aviseringar med vibration eller ljud"</string>
    <string name="notification_section_header_conversations" msgid="821834744538345661">"Konversationer"</string>
    <string name="accessibility_notification_section_header_gentle_clear_all" msgid="6490207897764933919">"Rensa alla ljudlösa aviseringar"</string>
    <string name="dnd_suppressing_shade_text" msgid="5588252250634464042">"Aviseringar har pausats via Stör ej"</string>
    <string name="media_projection_action_text" msgid="3634906766918186440">"Starta nu"</string>
    <string name="empty_shade_text" msgid="8935967157319717412">"Inga aviseringar"</string>
    <string name="profile_owned_footer" msgid="2756770645766113964">"Det kan hända att profilen övervakas"</string>
    <string name="vpn_footer" msgid="3457155078010607471">"Nätverket kan vara övervakat"</string>
    <string name="branded_vpn_footer" msgid="816930186313188514">"Nätverket kan vara övervakat"</string>
    <string name="quick_settings_disclosure_management_monitoring" msgid="7453097432200441126">"Organisationen hanterar enheten och kan övervaka nätverkstrafiken"</string>
    <string name="quick_settings_disclosure_named_management_monitoring" msgid="8460849665162741948">"<xliff:g id="ORGANIZATION_NAME">%1$s</xliff:g> hanterar enheten och kan övervaka nätverkstrafiken"</string>
    <string name="quick_settings_disclosure_management_named_vpn" msgid="218693044433431656">"Enheten hanteras av organisationen och är ansluten till <xliff:g id="VPN_APP">%1$s</xliff:g>"</string>
    <string name="quick_settings_disclosure_named_management_named_vpn" msgid="5228196397615456474">"Enheten hanteras av <xliff:g id="ORGANIZATION_NAME">%1$s</xliff:g> och är ansluten till <xliff:g id="VPN_APP">%2$s</xliff:g>"</string>
    <string name="quick_settings_disclosure_management" msgid="5778936163447003324">"Enheten hanteras av organisationen"</string>
    <string name="quick_settings_disclosure_named_management" msgid="586473803771171610">"Enheten hanteras av <xliff:g id="ORGANIZATION_NAME">%1$s</xliff:g>"</string>
    <string name="quick_settings_disclosure_management_vpns" msgid="3447553497516286109">"Enheten hanteras av organisationen och är ansluten till VPN"</string>
    <string name="quick_settings_disclosure_named_management_vpns" msgid="4066586579688193212">"Enheten hanteras av <xliff:g id="ORGANIZATION_NAME">%1$s</xliff:g> och är ansluten till VPN"</string>
    <string name="quick_settings_disclosure_managed_profile_monitoring" msgid="1423899084754272514">"Organisationen kan övervaka nätverkstrafik i jobbprofilen"</string>
    <string name="quick_settings_disclosure_named_managed_profile_monitoring" msgid="8321469176706219860">"<xliff:g id="ORGANIZATION_NAME">%1$s</xliff:g> kan övervaka nätverkstrafiken i jobbprofilen"</string>
    <string name="quick_settings_disclosure_monitoring" msgid="8548019955631378680">"Nätverket kan vara övervakat"</string>
    <string name="quick_settings_disclosure_vpns" msgid="2890510056934492407">"Enheten är ansluten till VPN"</string>
    <string name="quick_settings_disclosure_managed_profile_named_vpn" msgid="5149334449426566152">"Jobbprofilen är ansluten till <xliff:g id="VPN_APP">%1$s</xliff:g>"</string>
    <string name="quick_settings_disclosure_personal_profile_named_vpn" msgid="4201831495800021670">"Den personliga profilen är ansluten till <xliff:g id="VPN_APP">%1$s</xliff:g>"</string>
    <string name="quick_settings_disclosure_named_vpn" msgid="5069088739435424666">"Enheten är ansluten till <xliff:g id="VPN_APP">%1$s</xliff:g>"</string>
    <string name="monitoring_title_device_owned" msgid="7029691083837606324">"Enhetshantering"</string>
    <string name="monitoring_title_profile_owned" msgid="6301118649405449568">"Profilövervakning"</string>
    <string name="monitoring_title" msgid="4063890083735924568">"Nätverksövervakning"</string>
    <string name="monitoring_subtitle_vpn" msgid="800485258004629079">"VPN"</string>
    <string name="monitoring_subtitle_network_logging" msgid="2444199331891219596">"Nätverksloggning"</string>
    <string name="monitoring_subtitle_ca_certificate" msgid="8588092029755175800">"CA-certifikat"</string>
    <string name="disable_vpn" msgid="482685974985502922">"Inaktivera VPN"</string>
    <string name="disconnect_vpn" msgid="26286850045344557">"Koppla från VPN"</string>
    <string name="monitoring_button_view_policies" msgid="3869724835853502410">"Visa policyer"</string>
    <string name="monitoring_description_named_management" msgid="7424612629468754552">"Din enhet hanteras av <xliff:g id="ORGANIZATION_NAME">%1$s</xliff:g>.\n\nAdministratören kan övervaka och hantera inställningar, företagsåtkomst, appar, data med koppling till enheten och enhetens plats.\n\nKontakta administratören om du vill veta mer."</string>
    <string name="monitoring_description_management" msgid="8081910434889677718">"Din enhet hanteras av organisationen.\n\nAdministratören kan övervaka och hantera inställningar, företagsåtkomst, appar, data med koppling till enheten och enhetens plats.\n\nKontakta administratören om du vill veta mer."</string>
    <string name="monitoring_description_management_ca_certificate" msgid="7785013130658110130">"Organisationen har installerat en certifikatutfärdare på enheten. Din säkra nätverkstrafik kan övervakas och ändras."</string>
    <string name="monitoring_description_managed_profile_ca_certificate" msgid="7904323416598435647">"Organisationen har installerat en certifikatutfärdare i jobbprofilen. Din säkra nätverkstrafik kan övervakas och ändras."</string>
    <string name="monitoring_description_ca_certificate" msgid="448923057059097497">"En certifikatutfärdare är installerad på enheten. Din säkra nätverkstrafik kan övervakas och ändras."</string>
    <string name="monitoring_description_management_network_logging" msgid="216983105036994771">"Administratören har aktiverat nätverksloggning som övervakar trafik på enheten."</string>
    <string name="monitoring_description_named_vpn" msgid="5749932930634037027">"Du är ansluten till <xliff:g id="VPN_APP">%1$s</xliff:g> som kan övervaka din nätverksaktivitet, inklusive e-postmeddelanden, appar och webbplatser."</string>
    <string name="monitoring_description_two_named_vpns" msgid="3516830755681229463">"Du är ansluten till <xliff:g id="VPN_APP_0">%1$s</xliff:g> och <xliff:g id="VPN_APP_1">%2$s</xliff:g> som kan övervaka din nätverksaktivitet, inklusive e-postmeddelanden, appar och webbplatser."</string>
    <string name="monitoring_description_managed_profile_named_vpn" msgid="368812367182387320">"Jobbprofilen är ansluten till <xliff:g id="VPN_APP">%1$s</xliff:g> som kan övervaka din nätverksaktivitet, exempelvis e-post, appar och webbplatser."</string>
    <string name="monitoring_description_personal_profile_named_vpn" msgid="8179722332380953673">"Din personliga profil är ansluten till <xliff:g id="VPN_APP">%1$s</xliff:g> som kan övervaka din nätverksaktivitet, exempelvis e-post, appar och webbplatser."</string>
    <string name="monitoring_description_do_header_generic" msgid="6130190408164834986">"Enheten hanteras av <xliff:g id="DEVICE_OWNER_APP">%1$s</xliff:g>."</string>
    <string name="monitoring_description_do_header_with_name" msgid="2696255132542779511">"<xliff:g id="ORGANIZATION_NAME">%1$s</xliff:g> hanterar enheten med hjälp av <xliff:g id="DEVICE_OWNER_APP">%2$s</xliff:g>."</string>
    <string name="monitoring_description_do_body" msgid="7700878065625769970">"Administratören kan övervaka och hantera inställningar, företagsåtkomst, appar, data med koppling till enheten och enhetens plats."</string>
    <string name="monitoring_description_do_learn_more_separator" msgid="1467280496376492558">" "</string>
    <string name="monitoring_description_do_learn_more" msgid="645149183455573790">"Läs mer"</string>
    <string name="monitoring_description_do_body_vpn" msgid="7699280130070502303">"Du är ansluten till <xliff:g id="VPN_APP">%1$s</xliff:g> som kan övervaka din aktivitet på nätverket, inklusive e-postmeddelanden, appar och webbplatser."</string>
    <string name="monitoring_description_vpn_settings_separator" msgid="8292589617720435430">" "</string>
    <string name="monitoring_description_vpn_settings" msgid="5264167033247632071">"Öppna VPN-inställningarna"</string>
    <string name="monitoring_description_ca_cert_settings_separator" msgid="7107390013344435439">" "</string>
    <string name="monitoring_description_ca_cert_settings" msgid="8329781950135541003">"Öppna betrodda användaruppgifter"</string>
    <string name="monitoring_description_network_logging" msgid="577305979174002252">"Administratören har aktiverat nätverksloggning som övervakar trafik på enheten.\n\nKontakta administratören om du vill veta mer."</string>
    <string name="monitoring_description_vpn" msgid="1685428000684586870">"Du har gett en app behörighet att upprätta en VPN-anslutning.\n\nAppen kan bevaka aktivitet på enheten och nätverket, inklusive e-post, appar och webbplatser."</string>
    <string name="monitoring_description_vpn_profile_owned" msgid="4964237035412372751">"Jobbprofilen hanteras av <xliff:g id="ORGANIZATION">%1$s</xliff:g>.\n\nAdministratören kan övervaka nätverksaktivitet, till exempel e-postmeddelanden, appar och webbplatser.\n\nKontakta administratören om du vill veta mer.\n\nDu är även ansluten till ett VPN som kan övervaka nätverksaktivitet."</string>
    <string name="legacy_vpn_name" msgid="4174223520162559145">"VPN"</string>
    <string name="monitoring_description_app" msgid="376868879287922929">"Du är ansluten till <xliff:g id="APPLICATION">%1$s</xliff:g> som kan bevaka din nätverksaktivitet, exempelvis e-post, appar och webbplatser."</string>
    <string name="monitoring_description_app_personal" msgid="1970094872688265987">"Du är ansluten till <xliff:g id="APPLICATION">%1$s</xliff:g>, som kan bevaka din privata aktivitet på nätverket, inklusive e-post, appar och webbplatser."</string>
    <string name="branded_monitoring_description_app_personal" msgid="1703511985892688885">"Du är ansluten till <xliff:g id="APPLICATION">%1$s</xliff:g> som kan övervaka din privata aktivitet på nätverket, inklusive e-postmeddelanden, appar och webbplatser."</string>
    <string name="monitoring_description_app_work" msgid="3713084153786663662">"Jobbprofilen hanteras av <xliff:g id="ORGANIZATION">%1$s</xliff:g>. Profilen är ansluten till <xliff:g id="APPLICATION">%2$s</xliff:g> som kan bevaka din nätverksaktivitet, exempelvis e-post, appar och webbplatser.\n\nKontakta administratören om du vill veta mer."</string>
    <string name="monitoring_description_app_personal_work" msgid="6175816356939166101">"Jobbprofilen hanteras av <xliff:g id="ORGANIZATION">%1$s</xliff:g>. Profilen är ansluten till <xliff:g id="APPLICATION_WORK">%2$s</xliff:g> som kan bevaka din nätverksaktivitet på jobbet, exempelvis e-post, appar och webbplatser.\n\nDu är även ansluten till <xliff:g id="APPLICATION_PERSONAL">%3$s</xliff:g> som kan bevaka din privata nätverksaktivitet."</string>
    <string name="keyguard_indication_trust_unlocked" msgid="7395154975733744547">"Hålls olåst med TrustAgent"</string>
    <string name="keyguard_indication_trust_disabled" msgid="6820793704816727918">"Enheten förblir låst tills du låser upp den manuellt"</string>
    <string name="keyguard_indication_trust_unlocked_plugged_in" msgid="2323452175329362855">"<xliff:g id="KEYGUARD_INDICATION">%1$s</xliff:g>\n<xliff:g id="POWER_INDICATION">%2$s</xliff:g>"</string>
    <string name="hidden_notifications_title" msgid="1782412844777612795">"Få aviseringar snabbare"</string>
    <string name="hidden_notifications_text" msgid="5899627470450792578">"Visa dem innan du låser upp"</string>
    <string name="hidden_notifications_cancel" msgid="4805370226181001278">"Nej tack"</string>
    <string name="hidden_notifications_setup" msgid="2064795578526982467">"Konfig."</string>
    <string name="zen_mode_and_condition" msgid="5043165189511223718">"<xliff:g id="ZEN_MODE">%1$s</xliff:g>. <xliff:g id="EXIT_CONDITION">%2$s</xliff:g>"</string>
    <string name="volume_zen_end_now" msgid="5901885672973736563">"Inaktivera nu"</string>
    <string name="accessibility_volume_settings" msgid="1458961116951564784">"Ljudinställningar"</string>
    <string name="accessibility_volume_expand" msgid="7653070939304433603">"Utöka"</string>
    <string name="accessibility_volume_collapse" msgid="2746845391013829996">"Komprimera"</string>
    <string name="volume_odi_captions_tip" msgid="8825655463280990941">"Texta media automatiskt"</string>
    <string name="accessibility_volume_close_odi_captions_tip" msgid="8924753283621160480">"Textningstips"</string>
    <string name="volume_odi_captions_content_description" msgid="4172765742046013630">"Överlagring av textning"</string>
    <string name="volume_odi_captions_hint_enable" msgid="2073091194012843195">"aktivera"</string>
    <string name="volume_odi_captions_hint_disable" msgid="2518846326748183407">"inaktivera"</string>
    <string name="accessibility_output_chooser" msgid="7807898688967194183">"Byt enhet för utdata"</string>
    <string name="screen_pinning_title" msgid="7357611095909618178">"Skärmen har fästs"</string>
    <string name="screen_pinning_description" msgid="8699395373875667743">"Skärmen visas tills du lossar den. Tryck länge på Tillbaka och Översikt om du vill lossa skärmen."</string>
    <string name="screen_pinning_description_recents_invisible" msgid="4564466648700390037">"Skärmen visas tills du lossar den. Tryck länge på Tillbaka och Startsida om du vill lossa skärmen."</string>
    <string name="screen_pinning_description_gestural" msgid="7246323931831232068">"Skärmen visas tills du lossar den. Svep uppåt och håll kvar fingret om du vill lossa skärmen."</string>
    <string name="screen_pinning_description_accessible" msgid="7386449191953535332">"Skärmen visas tills du lossar den. Tryck länge på Översikt om du vill lossa skärmen."</string>
    <string name="screen_pinning_description_recents_invisible_accessible" msgid="2857071808674481986">"Skärmen visas tills du lossar den. Tryck länge på Startsida om du vill lossa skärmen."</string>
    <string name="screen_pinning_toast" msgid="2083944237147005811">"Om du vill lossa skärmen trycker du länge på knapparna Tillbaka och Översikt"</string>
    <string name="screen_pinning_toast_recents_invisible" msgid="6343770487795352573">"Om du vill lossa skärmen trycker du länge på knapparna Tillbaka och Startsida"</string>
    <string name="screen_pinning_toast_gesture_nav" msgid="2884536903398445645">"Svep uppåt och håll kvar fingret om du vill lossa skärmen"</string>
    <string name="screen_pinning_positive" msgid="3285785989665266984">"OK"</string>
    <string name="screen_pinning_negative" msgid="6882816864569211666">"Nej tack"</string>
    <string name="screen_pinning_start" msgid="5695091877402422575">"Skärmen är fäst"</string>
    <string name="screen_pinning_exit" msgid="5114993350662745840">"Skärmen är inte längre fäst"</string>
    <string name="quick_settings_reset_confirmation_title" msgid="463533331480997595">"Vill du dölja <xliff:g id="TILE_LABEL">%1$s</xliff:g>?"</string>
    <string name="quick_settings_reset_confirmation_message" msgid="2320586180785674186">"Den visas på nytt nästa gång du aktiverar den i inställningarna."</string>
    <string name="quick_settings_reset_confirmation_button" msgid="3341477479055016776">"Dölj"</string>
    <string name="stream_voice_call" msgid="7468348170702375660">"Samtal"</string>
    <string name="stream_system" msgid="7663148785370565134">"System"</string>
    <string name="stream_ring" msgid="7550670036738697526">"Ringsignal"</string>
    <string name="stream_music" msgid="2188224742361847580">"Media"</string>
    <string name="stream_alarm" msgid="16058075093011694">"Alarm"</string>
    <string name="stream_notification" msgid="7930294049046243939">"Avisering"</string>
    <string name="stream_bluetooth_sco" msgid="6234562365528664331">"Bluetooth"</string>
    <string name="stream_dtmf" msgid="7322536356554673067">"Tonval"</string>
    <string name="stream_accessibility" msgid="3873610336741987152">"Tillgänglighet"</string>
    <string name="ring_toggle_title" msgid="5973120187287633224">"Samtal"</string>
    <string name="volume_ringer_status_normal" msgid="1339039682222461143">"Ringsignal"</string>
    <string name="volume_ringer_status_vibrate" msgid="6970078708957857825">"Vibration"</string>
    <string name="volume_ringer_status_silent" msgid="3691324657849880883">"Dölj"</string>
    <string name="qs_status_phone_vibrate" msgid="7055409506885541979">"Mobilen är inställd på vibration"</string>
    <string name="qs_status_phone_muted" msgid="3763664791309544103">"Ljudet är av på mobilen"</string>
    <string name="volume_stream_content_description_unmute" msgid="7729576371406792977">"%1$s. Tryck här om du vill slå på ljudet."</string>
    <string name="volume_stream_content_description_vibrate" msgid="4858111994183089761">"%1$s. Tryck här om du vill sätta på vibrationen. Tillgänglighetstjänster kanske inaktiveras."</string>
    <string name="volume_stream_content_description_mute" msgid="4079046784917920984">"%1$s. Tryck här om du vill stänga av ljudet. Tillgänglighetstjänsterna kanske inaktiveras."</string>
    <string name="volume_stream_content_description_vibrate_a11y" msgid="2742330052979397471">"%1$s. Tryck här om du vill aktivera vibrationsläget."</string>
    <string name="volume_stream_content_description_mute_a11y" msgid="5743548478357238156">"%1$s. Tryck här om du vill stänga av ljudet."</string>
    <string name="volume_ringer_hint_mute" msgid="4263821214125126614">"stänga av ljudet"</string>
    <string name="volume_ringer_hint_unmute" msgid="6119086890306456976">"slå på ljudet"</string>
    <string name="volume_ringer_hint_vibrate" msgid="6211609047099337509">"vibration"</string>
    <string name="volume_dialog_title" msgid="6502703403483577940">"Volymkontroller för %s"</string>
    <string name="volume_dialog_ringer_guidance_ring" msgid="9143194270463146858">"Ringsignal används för samtal och aviseringar (volym: <xliff:g id="VOLUME_LEVEL">%1$s</xliff:g>)"</string>
    <string name="output_title" msgid="3938776561655668350">"Medieuppspelning"</string>
    <string name="output_calls_title" msgid="7085583034267889109">"Utdata för samtal"</string>
    <string name="output_none_found" msgid="5488087293120982770">"Inga enheter hittades"</string>
    <string name="output_none_found_service_off" msgid="935667567681386368">"Inga enheter hittades. Testa att aktivera <xliff:g id="SERVICE">%1$s</xliff:g>"</string>
    <string name="output_service_bt" msgid="4315362133973911687">"Bluetooth"</string>
    <string name="output_service_wifi" msgid="9003667810868222134">"Wi-Fi"</string>
    <string name="output_service_bt_wifi" msgid="7186882540475524124">"Bluetooth och Wi-Fi"</string>
    <string name="system_ui_tuner" msgid="1471348823289954729">"Inställningar för systemgränssnitt"</string>
    <string name="show_battery_percentage" msgid="6235377891802910455">"Visa inbäddad batteriprocent"</string>
    <string name="show_battery_percentage_summary" msgid="9053024758304102915">"Visa batterinivå i procent i statusfältsikonen när enheten inte laddas"</string>
    <string name="quick_settings" msgid="6211774484997470203">"Snabbinställningar"</string>
    <string name="status_bar" msgid="4357390266055077437">"Statusfält"</string>
    <string name="overview" msgid="3522318590458536816">"Översikt"</string>
    <string name="demo_mode" msgid="263484519766901593">"Demoläge för systemgränssnitt"</string>
    <string name="enable_demo_mode" msgid="3180345364745966431">"Aktivera demoläge"</string>
    <string name="show_demo_mode" msgid="3677956462273059726">"Visa demoläge"</string>
    <string name="status_bar_ethernet" msgid="5690979758988647484">"Ethernet"</string>
    <string name="status_bar_alarm" msgid="87160847643623352">"Alarm"</string>
    <string name="status_bar_work" msgid="5238641949837091056">"Jobbprofil"</string>
    <string name="status_bar_airplane" msgid="4848702508684541009">"Flygplansläge"</string>
    <string name="add_tile" msgid="6239678623873086686">"Lägg till en ruta"</string>
    <string name="broadcast_tile" msgid="5224010633596487481">"Skicka ruta"</string>
    <string name="zen_alarm_warning_indef" msgid="5252866591716504287">"Nästa alarm, kl. <xliff:g id="WHEN">%1$s</xliff:g>, kommer inte att höras om du inte inaktiverar detta innan dess"</string>
    <string name="zen_alarm_warning" msgid="7844303238486849503">"Nästa alarm, kl. <xliff:g id="WHEN">%1$s</xliff:g>, kommer inte att höras"</string>
    <string name="alarm_template" msgid="2234991538018805736">"kl. <xliff:g id="WHEN">%1$s</xliff:g>"</string>
    <string name="alarm_template_far" msgid="3561752195856839456">"kl. <xliff:g id="WHEN">%1$s</xliff:g>"</string>
    <string name="accessibility_quick_settings_detail" msgid="544463655956179791">"Snabbinställningar, <xliff:g id="TITLE">%s</xliff:g>."</string>
    <string name="accessibility_status_bar_hotspot" msgid="2888479317489131669">"Surfzon"</string>
    <string name="accessibility_managed_profile" msgid="4703836746209377356">"Jobbprofil"</string>
    <string name="tuner_warning_title" msgid="7721976098452135267">"Kul för vissa, inte för alla"</string>
    <string name="tuner_warning" msgid="1861736288458481650">"Du kan använda inställningarna för systemgränssnitt för att justera användargränssnittet i Android. Dessa experimentfunktioner kan när som helst ändras, sluta fungera eller försvinna. Använd med försiktighet."</string>
    <string name="tuner_persistent_warning" msgid="230466285569307806">"Dessa experimentfunktioner kan när som helst ändras, sluta fungera eller försvinna. Använd med försiktighet."</string>
    <string name="got_it" msgid="477119182261892069">"OK"</string>
    <string name="tuner_toast" msgid="3812684836514766951">"Grattis! Inställningar för systemgränssnitt har lagts till i inställningarna."</string>
    <string name="remove_from_settings" msgid="633775561782209994">"Ta bort från inställningarna"</string>
    <string name="remove_from_settings_prompt" msgid="551565437265615426">"Vill du ta bort inställningar för systemgränssnitt från inställningarna och sluta använda alla tillhörande funktioner?"</string>
    <string name="activity_not_found" msgid="8711661533828200293">"Appen är inte installerad på enheten"</string>
    <string name="clock_seconds" msgid="8709189470828542071">"Visa klocksekunder"</string>
    <string name="clock_seconds_desc" msgid="2415312788902144817">"Visa klocksekunder i statusfältet. Detta kan påverka batteritiden."</string>
    <string name="qs_rearrange" msgid="484816665478662911">"Ordna snabbinställningarna"</string>
    <string name="show_brightness" msgid="6700267491672470007">"Visa ljusstyrka i snabbinställningarna"</string>
    <string name="experimental" msgid="3549865454812314826">"Experimentella"</string>
    <string name="enable_bluetooth_title" msgid="866883307336662596">"Vill du aktivera Bluetooth?"</string>
    <string name="enable_bluetooth_message" msgid="6740938333772779717">"Om du vill ansluta tangentbordet till surfplattan måste du först aktivera Bluetooth."</string>
    <string name="enable_bluetooth_confirmation_ok" msgid="2866408183324184876">"Aktivera"</string>
    <string name="show_silently" msgid="5629369640872236299">"Visa aviseringar utan ljud"</string>
    <string name="block" msgid="188483833983476566">"Blockera alla aviseringar"</string>
    <string name="do_not_silence" msgid="4982217934250511227">"Stäng inte av ljudet"</string>
    <string name="do_not_silence_block" msgid="4361847809775811849">"Stäng inte av ljudet och blockera inte"</string>
    <string name="tuner_full_importance_settings" msgid="1388025816553459059">"Prioritetsinställningar för aviseringar"</string>
    <string name="tuner_full_importance_settings_on" msgid="917981436602311547">"Av"</string>
    <string name="tuner_full_importance_settings_off" msgid="5580102038749680829">"På"</string>
    <string name="power_notification_controls_description" msgid="1334963837572708952">"Med aviseringsinställningarna kan du ange prioritetsnivå från 0 till 5 för aviseringar från en app. \n\n"<b>"Nivå 5"</b>" \n– Visa högst upp i aviseringslistan\n– Tillåt avbrott i helskärmsläge \n– Snabbvisa alltid \n\n"<b>"Nivå 4"</b>" \n– Tillåt inte avbrott i helskärmsläge \n– Snabbvisa alltid \n\n"<b>"Nivå 3"</b>" \n- Tillåt inte avbrott i helskärmsläge \n– Snabbvisa aldrig \n\n"<b>"Nivå 2"</b>" \n– Tillåt inte avbrott i helskärmsläge \n– Snabbvisa aldrig \n– Aldrig med ljud eller vibration \n\n"<b>"Nivå 1"</b>" \n– Tillåt inte avbrott i helskärmsläge \n– Snabbvisa aldrig \n– Aldrig med ljud eller vibration \n– Visa inte på låsskärmen och i statusfältet \n– Visa längst ned i aviseringslistan \n\n"<b>"Nivå 0"</b>" \n– Blockera alla aviseringar från appen"</string>
    <string name="notification_header_default_channel" msgid="225454696914642444">"Aviseringar"</string>
    <string name="notification_channel_disabled" msgid="928065923928416337">"De här aviseringarna visas inte längre"</string>
    <string name="notification_channel_minimized" msgid="6892672757877552959">"Dessa aviseringar minimeras"</string>
    <string name="notification_channel_silenced" msgid="1995937493874511359">"Dessa aviseringar visas tyst"</string>
    <string name="notification_channel_unsilenced" msgid="94878840742161152">"Dessa aviseringar visas med ljud"</string>
    <string name="inline_blocking_helper" msgid="2891486013649543452">"Du brukar avvisa de här aviseringarna. \nVill du fortsätta att visa dem?"</string>
    <string name="inline_done_button" msgid="6043094985588909584">"Klart"</string>
    <string name="inline_ok_button" msgid="603075490581280343">"Tillämpa"</string>
    <string name="inline_keep_showing" msgid="8736001253507073497">"Vill du fortsätta visa de här aviseringarna?"</string>
    <string name="inline_stop_button" msgid="2453460935438696090">"Stoppa aviseringar"</string>
    <string name="inline_deliver_silently_button" msgid="2714314213321223286">"Leverera utan ljud"</string>
    <string name="inline_block_button" msgid="479892866568378793">"Blockera"</string>
    <string name="inline_keep_button" msgid="299631874103662170">"Fortsätt visa"</string>
    <string name="inline_minimize_button" msgid="1474436209299333445">"Minimera"</string>
    <string name="inline_silent_button_silent" msgid="525243786649275816">"Ljudlöst"</string>
    <string name="inline_silent_button_stay_silent" msgid="2129254868305468743">"Fortsätt visa utan ljud"</string>
    <string name="inline_silent_button_alert" msgid="5705343216858250354">"Med avisering"</string>
    <string name="inline_silent_button_keep_alerting" msgid="6577845442184724992">"Fortsätt meddela"</string>
    <string name="inline_turn_off_notifications" msgid="8543989584403106071">"Inaktivera aviseringar"</string>
    <string name="inline_keep_showing_app" msgid="4393429060390649757">"Vill du fortsätta visa aviseringar för den här appen?"</string>
    <string name="notification_silence_title" msgid="8608090968400832335">"Tyst"</string>
    <string name="notification_alert_title" msgid="7629202599338071971">"Påkallar uppmärksamhet"</string>
    <string name="notification_bubble_title" msgid="8330481035191903164">"Bubbla"</string>
    <string name="notification_channel_summary_low" msgid="7300447764759926720">"Inga ljud eller vibrationer som stör koncentrationen."</string>
    <string name="notification_channel_summary_default" msgid="3539949463907902037">"Påkallar uppmärksamhet med ljud eller vibrationer."</string>
    <string name="notification_channel_summary_bubble" msgid="7235935211580860537">"Behåller din uppmärksamhet med en flytande genväg till innehållet."</string>
    <string name="notification_channel_summary_priority" msgid="7415770044553264622">"Visas högst upp bland konversationerna som en bubbla"</string>
    <string name="notification_conversation_channel_all_bubble" msgid="5389290797101635297">"Alla konversationer från <xliff:g id="APP_NAME_0">%1$s</xliff:g> visas i bubblor som standard. Hantera detta i <xliff:g id="APP_NAME_1">%2$s</xliff:g>."</string>
    <string name="notification_conversation_channel_settings" msgid="2409977688430606835">"Inställningar"</string>
    <string name="notification_priority_title" msgid="2079708866333537093">"Prioritet"</string>
    <string name="bubble_overflow_empty_title" msgid="3120029421991510842">"Inga nya bubblor"</string>
    <string name="bubble_overflow_empty_subtitle" msgid="2030874469510497397">"De senaste bubblorna och ignorerade bubblor visas här"</string>
    <string name="notification_unblockable_desc" msgid="2073030886006190804">"Det går inte att ändra de här aviseringarna."</string>
    <string name="notification_multichannel_desc" msgid="7414593090056236179">"Den här aviseringsgruppen kan inte konfigureras här"</string>
    <string name="notification_delegate_header" msgid="1264510071031479920">"Avisering via proxy"</string>
    <string name="notification_channel_dialog_title" msgid="6856514143093200019">"Alla aviseringar från <xliff:g id="APP_NAME">%1$s</xliff:g>"</string>
    <string name="see_more_title" msgid="7409317011708185729">"Se mer"</string>
    <string name="appops_camera" msgid="5215967620896725715">"Kameran används av appen."</string>
    <string name="appops_microphone" msgid="8805468338613070149">"Mikrofonen används av appen."</string>
    <string name="appops_overlay" msgid="4822261562576558490">"Appen visas över andra appar på skärmen."</string>
    <string name="appops_camera_mic" msgid="7032239823944420431">"Mikrofonen och kameran används av appen."</string>
    <string name="appops_camera_overlay" msgid="6466845606058816484">"Appen visas över andra appar på skärmen och den använder kameran."</string>
    <string name="appops_mic_overlay" msgid="4609326508944233061">"Appen visas över andra appar på skärmen och den använder mikrofonen."</string>
    <string name="appops_camera_mic_overlay" msgid="5584311236445644095">"Appen visas över andra appar på skärmen och den använder mikrofonen och kameran."</string>
    <string name="notification_appops_settings" msgid="5208974858340445174">"Inställningar"</string>
    <string name="notification_appops_ok" msgid="2177609375872784124">"OK"</string>
    <string name="notification_channel_controls_opened_accessibility" msgid="6111817750774381094">"Aviseringsinställningarna för <xliff:g id="APP_NAME">%1$s</xliff:g> är öppna"</string>
    <string name="notification_channel_controls_closed_accessibility" msgid="1561909368876911701">"Aviseringsinställningarna för <xliff:g id="APP_NAME">%1$s</xliff:g> har stängts"</string>
    <string name="notification_channel_switch_accessibility" msgid="8979885820432540252">"Tillåt aviseringar från den här kanalen"</string>
    <string name="notification_more_settings" msgid="4936228656989201793">"Fler inställningar"</string>
    <string name="notification_app_settings" msgid="8963648463858039377">"Anpassa"</string>
    <string name="notification_done" msgid="6215117625922713976">"Klar"</string>
    <string name="inline_undo" msgid="9026953267645116526">"Ångra"</string>
    <string name="demote" msgid="6225813324237153980">"Markera aviseringen som icke-konversation"</string>
    <string name="notification_conversation_favorite" msgid="1905240206975921907">"Viktig konversation"</string>
    <string name="notification_conversation_unfavorite" msgid="181383708304763807">"Inte en viktig konversation"</string>
    <string name="notification_conversation_mute" msgid="268951550222925548">"Utan ljud"</string>
    <string name="notification_conversation_unmute" msgid="2692255619510896710">"Påkallar uppmärksamhet"</string>
    <string name="notification_conversation_bubble" msgid="2242180995373949022">"Visa bubbla"</string>
    <string name="notification_conversation_unbubble" msgid="6908427185031099868">"Ta bort bubblor"</string>
    <string name="notification_conversation_home_screen" msgid="8347136037958438935">"Lägg till på startskärmen"</string>
    <string name="notification_menu_accessibility" msgid="8984166825879886773">"<xliff:g id="APP_NAME">%1$s</xliff:g> <xliff:g id="MENU_DESCRIPTION">%2$s</xliff:g>"</string>
    <string name="notification_menu_gear_description" msgid="6429668976593634862">"inställningar för aviseringar"</string>
    <string name="notification_menu_snooze_description" msgid="4740133348901973244">"alternativ för att snooza aviseringar"</string>
    <string name="notification_menu_snooze_action" msgid="5415729610393475019">"Påminn mig"</string>
    <string name="notification_menu_settings_action" msgid="7085494017202764285">"Inställningar"</string>
    <string name="snooze_undo" msgid="60890935148417175">"ÅNGRA"</string>
    <string name="snoozed_for_time" msgid="7586689374860469469">"Snoozad i <xliff:g id="TIME_AMOUNT">%1$s</xliff:g>"</string>
    <plurals name="snoozeHourOptions" formatted="false" msgid="2066838694120718170">
      <item quantity="other">%d timmar</item>
      <item quantity="one">%d timme</item>
    </plurals>
    <plurals name="snoozeMinuteOptions" formatted="false" msgid="8998483159208055980">
      <item quantity="other">%d minuter</item>
      <item quantity="one">%d minut</item>
    </plurals>
    <string name="battery_panel_title" msgid="5931157246673665963">"Batteriförbrukning"</string>
    <string name="battery_detail_charging_summary" msgid="8821202155297559706">"Batterisparläget är inte tillgängligt vid laddning"</string>
    <string name="battery_detail_switch_title" msgid="6940976502957380405">"Batterisparläge"</string>
    <string name="battery_detail_switch_summary" msgid="3668748557848025990">"Minskar prestanda och bakgrundsdata"</string>
    <string name="keyboard_key_button_template" msgid="8005673627272051429">"Knappen <xliff:g id="NAME">%1$s</xliff:g>"</string>
    <string name="keyboard_key_home" msgid="3734400625170020657">"Start"</string>
    <string name="keyboard_key_back" msgid="4185420465469481999">"Tillbaka"</string>
    <string name="keyboard_key_dpad_up" msgid="2164184320424941416">"Upp"</string>
    <string name="keyboard_key_dpad_down" msgid="2110172278574325796">"Ned"</string>
    <string name="keyboard_key_dpad_left" msgid="8329738048908755640">"Vänster"</string>
    <string name="keyboard_key_dpad_right" msgid="6282105433822321767">"Höger"</string>
    <string name="keyboard_key_dpad_center" msgid="4079412840715672825">"Centrera"</string>
    <string name="keyboard_key_tab" msgid="4592772350906496730">"Flik"</string>
    <string name="keyboard_key_space" msgid="6980847564173394012">"Blanksteg"</string>
    <string name="keyboard_key_enter" msgid="8633362970109751646">"Retur"</string>
    <string name="keyboard_key_backspace" msgid="4095278312039628074">"Backsteg"</string>
    <string name="keyboard_key_media_play_pause" msgid="8389984232732277478">"Spela upp/Pausa"</string>
    <string name="keyboard_key_media_stop" msgid="1509943745250377699">"Avsluta"</string>
    <string name="keyboard_key_media_next" msgid="8502476691227914952">"Nästa"</string>
    <string name="keyboard_key_media_previous" msgid="5637875709190955351">"Föregående"</string>
    <string name="keyboard_key_media_rewind" msgid="3450387734224327577">"Spola tillbaka"</string>
    <string name="keyboard_key_media_fast_forward" msgid="3572444327046911822">"Snabbspola framåt"</string>
    <string name="keyboard_key_page_up" msgid="173914303254199845">"Sida upp"</string>
    <string name="keyboard_key_page_down" msgid="9035902490071829731">"Sida ned"</string>
    <string name="keyboard_key_forward_del" msgid="5325501825762733459">"Radera"</string>
    <string name="keyboard_key_move_home" msgid="3496502501803911971">"Start"</string>
    <string name="keyboard_key_move_end" msgid="99190401463834854">"Slut"</string>
    <string name="keyboard_key_insert" msgid="4621692715704410493">"Infoga"</string>
    <string name="keyboard_key_num_lock" msgid="7209960042043090548">"Num Lock"</string>
    <string name="keyboard_key_numpad_template" msgid="7316338238459991821">"Numeriskt tangentbord <xliff:g id="NAME">%1$s</xliff:g>"</string>
    <string name="keyboard_shortcut_group_system" msgid="1583416273777875970">"System"</string>
    <string name="keyboard_shortcut_group_system_home" msgid="7465138628692109907">"Startsida"</string>
    <string name="keyboard_shortcut_group_system_recents" msgid="8628108256824616927">"Senaste"</string>
    <string name="keyboard_shortcut_group_system_back" msgid="1055709713218453863">"Tillbaka"</string>
    <string name="keyboard_shortcut_group_system_notifications" msgid="3615971650562485878">"Aviseringar"</string>
    <string name="keyboard_shortcut_group_system_shortcuts_helper" msgid="4856808328618265589">"Kortkommandon"</string>
    <string name="keyboard_shortcut_group_system_switch_input" msgid="952555530383268166">"Byt tangentbordslayout"</string>
    <string name="keyboard_shortcut_group_applications" msgid="7386239431100651266">"Appar"</string>
    <string name="keyboard_shortcut_group_applications_assist" msgid="771606231466098742">"Hjälp"</string>
    <string name="keyboard_shortcut_group_applications_browser" msgid="2776211137869809251">"Webbläsare"</string>
    <string name="keyboard_shortcut_group_applications_contacts" msgid="2807268086386201060">"Kontakter"</string>
    <string name="keyboard_shortcut_group_applications_email" msgid="7852376788894975192">"E-post"</string>
    <string name="keyboard_shortcut_group_applications_sms" msgid="6912633831752843566">"Sms"</string>
    <string name="keyboard_shortcut_group_applications_music" msgid="9032078456666204025">"Musik"</string>
    <string name="keyboard_shortcut_group_applications_youtube" msgid="5078136084632450333">"YouTube"</string>
    <string name="keyboard_shortcut_group_applications_calendar" msgid="4229602992120154157">"Kalender"</string>
    <string name="tuner_full_zen_title" msgid="5120366354224404511">"Visa med volymkontroller"</string>
    <string name="volume_and_do_not_disturb" msgid="502044092739382832">"Stör ej"</string>
    <string name="volume_dnd_silent" msgid="4154597281458298093">"Genväg till volymknappar"</string>
    <string name="volume_up_silent" msgid="1035180298885717790">"Inaktivera Stör ej när volymen höjs"</string>
    <string name="battery" msgid="769686279459897127">"Batteri"</string>
    <string name="clock" msgid="8978017607326790204">"Klocka"</string>
    <string name="headset" msgid="4485892374984466437">"Headset"</string>
    <string name="accessibility_long_click_tile" msgid="210472753156768705">"Öppna inställningarna"</string>
    <string name="accessibility_status_bar_headphones" msgid="1304082414912647414">"Hörlurar anslutna"</string>
    <string name="accessibility_status_bar_headset" msgid="2699275863720926104">"Headset anslutet"</string>
    <string name="data_saver" msgid="3484013368530820763">"Databesparing"</string>
    <string name="accessibility_data_saver_on" msgid="5394743820189757731">"Databesparing är aktiverat"</string>
    <string name="accessibility_data_saver_off" msgid="58339669022107171">"Databesparing är inaktiverat"</string>
    <string name="switch_bar_on" msgid="1770868129120096114">"På"</string>
    <string name="switch_bar_off" msgid="5669805115416379556">"Inaktiverat"</string>
    <string name="tile_unavailable" msgid="3095879009136616920">"Inte tillgängligt"</string>
    <string name="nav_bar" msgid="4642708685386136807">"Navigeringsfält"</string>
    <string name="nav_bar_layout" msgid="4716392484772899544">"Layout"</string>
    <string name="left_nav_bar_button_type" msgid="2634852842345192790">"Knapptyp för extra vänster"</string>
    <string name="right_nav_bar_button_type" msgid="4472566498647364715">"Knapptyp för extra höger"</string>
    <string name="nav_bar_default" msgid="8386559913240761526">"(standard)"</string>
  <string-array name="nav_bar_buttons">
    <item msgid="2681220472659720036">"Urklipp"</item>
    <item msgid="4795049793625565683">"Tangentkod"</item>
    <item msgid="80697951177515644">"Bekräfta rotation, byt mellan meny/tangentbord"</item>
    <item msgid="7626977989589303588">"Ingen"</item>
  </string-array>
  <string-array name="nav_bar_layouts">
    <item msgid="9156773083127904112">"Normal"</item>
    <item msgid="2019571224156857610">"Kompakt"</item>
    <item msgid="7453955063378349599">"Lutande åt vänster"</item>
    <item msgid="5874146774389433072">"Lutande åt höger"</item>
  </string-array>
    <string name="menu_ime" msgid="5677467548258017952">"Byt mellan meny/tangentbord"</string>
    <string name="save" msgid="3392754183673848006">"Spara"</string>
    <string name="reset" msgid="8715144064608810383">"Återställ"</string>
    <string name="adjust_button_width" msgid="8313444823666482197">"Justera knappens bredd"</string>
    <string name="clipboard" msgid="8517342737534284617">"Urklipp"</string>
    <string name="accessibility_key" msgid="3471162841552818281">"Anpassad navigeringsknapp"</string>
    <string name="left_keycode" msgid="8211040899126637342">"Vänster tangentkod"</string>
    <string name="right_keycode" msgid="2480715509844798438">"Höger tangentkod"</string>
    <string name="left_icon" msgid="5036278531966897006">"Vänster ikon"</string>
    <string name="right_icon" msgid="1103955040645237425">"Höger ikon"</string>
    <string name="drag_to_add_tiles" msgid="8933270127508303672">"Lägg till rutor genom att trycka och dra"</string>
    <string name="drag_to_rearrange_tiles" msgid="2143204300089638620">"Ordna om rutor genom att trycka och dra"</string>
    <string name="drag_to_remove_tiles" msgid="4682194717573850385">"Ta bort genom att dra här"</string>
    <string name="drag_to_remove_disabled" msgid="933046987838658850">"Minst <xliff:g id="MIN_NUM_TILES">%1$d</xliff:g> rutor måste finnas kvar"</string>
    <string name="qs_edit" msgid="5583565172803472437">"Redigera"</string>
    <string name="tuner_time" msgid="2450785840990529997">"Tid"</string>
  <string-array name="clock_options">
    <item msgid="3986445361435142273">"Visa timmar, minuter och sekunder"</item>
    <item msgid="1271006222031257266">"Visa timmar och minuter (standard)"</item>
    <item msgid="6135970080453877218">"Visa inte den här ikonen"</item>
  </string-array>
  <string-array name="battery_options">
    <item msgid="7714004721411852551">"Visa alltid procent"</item>
    <item msgid="3805744470661798712">"Visa procent under laddning (standard)"</item>
    <item msgid="8619482474544321778">"Visa inte den här ikonen"</item>
  </string-array>
    <string name="tuner_low_priority" msgid="8412666814123009820">"Visa ikoner för aviseringar med låg prioritet"</string>
    <string name="other" msgid="429768510980739978">"Annat"</string>
    <string name="accessibility_divider" msgid="2830785970889237307">"Avdelare för delad skärm"</string>
    <string name="accessibility_action_divider_left_full" msgid="7598733539422375847">"Helskärm på vänster skärm"</string>
    <string name="accessibility_action_divider_left_70" msgid="4919312892541727761">"Vänster 70 %"</string>
    <string name="accessibility_action_divider_left_50" msgid="3664701169564893826">"Vänster 50 %"</string>
    <string name="accessibility_action_divider_left_30" msgid="4358145268046362088">"Vänster 30 %"</string>
    <string name="accessibility_action_divider_right_full" msgid="8576057422864896305">"Helskärm på höger skärm"</string>
    <string name="accessibility_action_divider_top_full" msgid="4243901660795169777">"Helskärm på övre skärm"</string>
    <string name="accessibility_action_divider_top_70" msgid="6941226213260515072">"Övre 70 %"</string>
    <string name="accessibility_action_divider_top_50" msgid="6275211443706497621">"Övre 50 %"</string>
    <string name="accessibility_action_divider_top_30" msgid="5780597635887574916">"Övre 30 %"</string>
    <string name="accessibility_action_divider_bottom_full" msgid="7352434720610115395">"Helskärm på nedre skärm"</string>
    <string name="accessibility_qs_edit_tile_label" msgid="9079791448815232967">"Position <xliff:g id="POSITION">%1$d</xliff:g>, <xliff:g id="TILE_NAME">%2$s</xliff:g>. Tryck snabbt två gånger för att redigera positionen."</string>
    <string name="accessibility_qs_edit_add_tile_label" msgid="8292218072049068613">"<xliff:g id="TILE_NAME">%1$s</xliff:g>. Lägg till genom att trycka snabbt två gånger."</string>
    <string name="accessibility_qs_edit_move_tile" msgid="6027997446473163426">"Flytta <xliff:g id="TILE_NAME">%1$s</xliff:g>"</string>
    <string name="accessibility_qs_edit_remove_tile" msgid="3406781901949899624">"Ta bort <xliff:g id="TILE_NAME">%1$s</xliff:g>"</string>
    <string name="accessibility_qs_edit_tile_add" msgid="6289879620154587233">"Lägg till <xliff:g id="TILE_NAME">%1$s</xliff:g> på position <xliff:g id="POSITION">%2$d</xliff:g>"</string>
    <string name="accessibility_qs_edit_tile_move" msgid="4841770637244326837">"Flytta <xliff:g id="TILE_NAME">%1$s</xliff:g> till position <xliff:g id="POSITION">%2$d</xliff:g>"</string>
    <string name="accessibility_desc_quick_settings_edit" msgid="741658939453595297">"Redigerare för snabbinställningar."</string>
    <string name="accessibility_desc_notification_icon" msgid="7331265967584178674">"<xliff:g id="ID_1">%1$s</xliff:g>-avisering: <xliff:g id="ID_2">%2$s</xliff:g>"</string>
    <string name="dock_forced_resizable" msgid="4689301323912928801">"Appen kanske inte fungerar med delad skärm."</string>
    <string name="dock_non_resizeble_failed_to_dock_text" msgid="7284915968096153808">"Appen har inte stöd för delad skärm."</string>
    <string name="forced_resizable_secondary_display" msgid="522558907654394940">"Appen kanske inte fungerar på en sekundär skärm."</string>
    <string name="activity_launch_on_secondary_display_failed_text" msgid="8446727617187998208">"Appen kan inte köras på en sekundär skärm."</string>
    <string name="accessibility_quick_settings_settings" msgid="7098489591715844713">"Öppna inställningarna."</string>
    <string name="accessibility_quick_settings_expand" msgid="2609275052412521467">"Öppna snabbinställningarna."</string>
    <string name="accessibility_quick_settings_collapse" msgid="4674876336725041982">"Stäng snabbinställningarna"</string>
    <string name="accessibility_quick_settings_alarm_set" msgid="7237918261045099853">"Alarmet aktiverat"</string>
    <string name="accessibility_quick_settings_user" msgid="505821942882668619">"Inloggad som <xliff:g id="ID_1">%s</xliff:g>"</string>
    <string name="data_connection_no_internet" msgid="691058178914184544">"Inget internet"</string>
    <string name="accessibility_quick_settings_open_details" msgid="4879279912389052142">"Visa information."</string>
    <string name="accessibility_quick_settings_not_available" msgid="6860875849497473854">"Inte tillgänglig på grund av <xliff:g id="REASON">%s</xliff:g>"</string>
    <string name="accessibility_quick_settings_open_settings" msgid="536838345505030893">"Öppna <xliff:g id="ID_1">%s</xliff:g>-inställningarna."</string>
    <string name="accessibility_quick_settings_edit" msgid="1523745183383815910">"Ändra ordning på inställningarna."</string>
    <string name="accessibility_quick_settings_page" msgid="7506322631645550961">"Sida <xliff:g id="ID_1">%1$d</xliff:g> av <xliff:g id="ID_2">%2$d</xliff:g>"</string>
    <string name="tuner_lock_screen" msgid="2267383813241144544">"Låsskärm"</string>
<<<<<<< HEAD
    <string name="pip_phone_expand" msgid="1424988917240616212">"Utöka"</string>
    <string name="pip_phone_minimize" msgid="9057117033655996059">"Minimera"</string>
    <string name="pip_phone_close" msgid="8801864042095341824">"Stäng"</string>
    <string name="pip_phone_settings" msgid="5687538631925004341">"Inställningar"</string>
    <string name="pip_phone_dismiss_hint" msgid="5825740708095316710">"Tryck och dra nedåt för att ta bort"</string>
    <string name="pip_menu_title" msgid="6365909306215631910">"Meny"</string>
    <string name="pip_notification_title" msgid="8661573026059630525">"<xliff:g id="NAME">%s</xliff:g> visas i bild-i-bild"</string>
    <string name="pip_notification_message" msgid="4991831338795022227">"Om du inte vill att den här funktionen används i <xliff:g id="NAME">%s</xliff:g> öppnar du inställningarna genom att trycka. Sedan inaktiverar du funktionen."</string>
    <string name="pip_play" msgid="333995977693142810">"Spela upp"</string>
    <string name="pip_pause" msgid="1139598607050555845">"Pausa"</string>
    <string name="pip_skip_to_next" msgid="3864212650579956062">"Hoppa till nästa"</string>
    <string name="pip_skip_to_prev" msgid="3742589641443049237">"Hoppa till föregående"</string>
=======
>>>>>>> caba1604
    <string name="thermal_shutdown_title" msgid="2702966892682930264">"Mobilen stängdes av pga. värme"</string>
    <string name="thermal_shutdown_message" msgid="7432744214105003895">"Mobilen fungerar nu som vanligt"</string>
    <string name="thermal_shutdown_dialog_message" msgid="6745684238183492031">"Mobilen var för varm och stängdes av för att kylas ned. Den fungerar nu som vanligt.\n\nMobilen kan bli för varm om du\n	• använder resurskrävande appar (till exempel spel-, video- eller navigeringsappar)\n	• laddar ned eller laddar upp stora filer\n	• använder mobilen vid höga temperaturer."</string>
    <string name="high_temp_title" msgid="2218333576838496100">"Mobilen börjar bli varm"</string>
    <string name="high_temp_notif_message" msgid="163928048626045592">"Vissa funktioner är begränsade medan mobilen svalnar"</string>
    <string name="high_temp_dialog_message" msgid="3793606072661253968">"Mobilen försöker svalna automatiskt. Du kan fortfarande använda mobilen, men den kan vara långsammare än vanligt.\n\nMobilen fungerar som vanligt när den har svalnat."</string>
    <string name="high_temp_alarm_title" msgid="2359958549570161495">"Koppla ur laddaren"</string>
    <string name="high_temp_alarm_notify_message" msgid="7186272817783835089">"Det går inte att ladda denna enhet. Koppla ur nätadaptern, men var försiktig eftersom kabeln kan vara varm."</string>
    <string name="high_temp_alarm_help_care_steps" msgid="5017002218341329566">"Visa alla skötselråd"</string>
    <string name="lockscreen_shortcut_left" msgid="1238765178956067599">"Vänster genväg"</string>
    <string name="lockscreen_shortcut_right" msgid="4138414674531853719">"Höger genväg"</string>
    <string name="lockscreen_unlock_left" msgid="1417801334370269374">"Lås även upp enheten med vänster genväg"</string>
    <string name="lockscreen_unlock_right" msgid="4658008735541075346">"Lås även upp enheten med höger genväg"</string>
    <string name="lockscreen_none" msgid="4710862479308909198">"Ingen"</string>
    <string name="tuner_launch_app" msgid="3906265365971743305">"Starta <xliff:g id="APP">%1$s</xliff:g>"</string>
    <string name="tuner_other_apps" msgid="7767462881742291204">"Andra appar"</string>
    <string name="tuner_circle" msgid="5270591778160525693">"Cirkel"</string>
    <string name="tuner_plus" msgid="4130366441154416484">"Plus"</string>
    <string name="tuner_minus" msgid="5258518368944598545">"Minus"</string>
    <string name="tuner_left" msgid="5758862558405684490">"Vänster"</string>
    <string name="tuner_right" msgid="8247571132790812149">"Höger"</string>
    <string name="tuner_menu" msgid="363690665924769420">"Meny"</string>
    <string name="tuner_app" msgid="6949280415826686972">"Appen <xliff:g id="APP">%1$s</xliff:g>"</string>
    <string name="notification_channel_alerts" msgid="3385787053375150046">"Aviseringar"</string>
    <string name="notification_channel_battery" msgid="9219995638046695106">"Batteri"</string>
    <string name="notification_channel_screenshot" msgid="7665814998932211997">"Skärmdumpar"</string>
    <string name="notification_channel_general" msgid="4384774889645929705">"Allmänna meddelanden"</string>
    <string name="notification_channel_storage" msgid="2720725707628094977">"Lagring"</string>
    <string name="notification_channel_hints" msgid="7703783206000346876">"Tips"</string>
    <string name="instant_apps" msgid="8337185853050247304">"Snabbappar"</string>
    <string name="instant_apps_title" msgid="8942706782103036910">"<xliff:g id="APP">%1$s</xliff:g> körs"</string>
    <string name="instant_apps_message" msgid="6112428971833011754">"Appen öppnades utan installation."</string>
    <string name="instant_apps_message_with_help" msgid="1816952263531203932">"Appen öppnades utan installation. Tryck om du vill veta mer."</string>
    <string name="app_info" msgid="5153758994129963243">"Appinformation"</string>
    <string name="go_to_web" msgid="636673528981366511">"Öppna webbläsaren"</string>
    <string name="mobile_data" msgid="4564407557775397216">"Mobildata"</string>
    <string name="mobile_data_text_format" msgid="6806501540022589786">"<xliff:g id="ID_1">%1$s</xliff:g> — <xliff:g id="ID_2">%2$s</xliff:g>"</string>
    <string name="mobile_carrier_text_format" msgid="8912204177152950766">"<xliff:g id="CARRIER_NAME">%1$s</xliff:g> <xliff:g id="MOBILE_DATA_TYPE">%2$s</xliff:g>"</string>
    <string name="wifi_is_off" msgid="5389597396308001471">"Wi-Fi är inaktiverat"</string>
    <string name="bt_is_off" msgid="7436344904889461591">"Bluetooth är inaktiverat"</string>
    <string name="dnd_is_off" msgid="3185706903793094463">"Stör ej är inaktiverat"</string>
    <string name="qs_dnd_prompt_auto_rule" msgid="3535469468310002616">"Stör ej aktiverades via en automatisk regel (<xliff:g id="ID_1">%s</xliff:g>)."</string>
    <string name="qs_dnd_prompt_app" msgid="4027984447935396820">"Stör ej aktiverades via en app (<xliff:g id="ID_1">%s</xliff:g>)."</string>
    <string name="qs_dnd_prompt_auto_rule_app" msgid="1841469944118486580">"Stör ej aktiverades via en automatisk regel eller en app."</string>
    <string name="qs_dnd_until" msgid="7844269319043747955">"Till <xliff:g id="ID_1">%s</xliff:g>"</string>
    <string name="qs_dnd_keep" msgid="3829697305432866434">"Behåll"</string>
    <string name="qs_dnd_replace" msgid="7712119051407052689">"Ersätt"</string>
    <string name="running_foreground_services_title" msgid="5137313173431186685">"Appar körs i bakgrunden"</string>
    <string name="running_foreground_services_msg" msgid="3009459259222695385">"Tryck för information om batteri- och dataanvändning"</string>
    <string name="mobile_data_disable_title" msgid="5366476131671617790">"Vill du inaktivera mobildata?"</string>
    <string name="mobile_data_disable_message" msgid="8604966027899770415">"Du kan inte skicka data eller använda internet via <xliff:g id="CARRIER">%s</xliff:g>. Internetanslutning blir bara möjlig via Wi-Fi."</string>
    <string name="mobile_data_disable_message_default_carrier" msgid="6496033312431658238">"din operatör"</string>
    <string name="touch_filtered_warning" msgid="8119511393338714836">"Svaret kan inte verifieras av Inställningar eftersom en app skymmer en begäran om behörighet."</string>
    <string name="slice_permission_title" msgid="3262615140094151017">"Tillåter du att bitar av <xliff:g id="APP_2">%2$s</xliff:g> visas i <xliff:g id="APP_0">%1$s</xliff:g>?"</string>
    <string name="slice_permission_text_1" msgid="6675965177075443714">"– Kan läsa information från <xliff:g id="APP">%1$s</xliff:g>"</string>
    <string name="slice_permission_text_2" msgid="6758906940360746983">"– Kan vidta åtgärder i <xliff:g id="APP">%1$s</xliff:g>"</string>
    <string name="slice_permission_checkbox" msgid="4242888137592298523">"Tillåt att bitar av vilken app som helst visas i <xliff:g id="APP">%1$s</xliff:g>"</string>
    <string name="slice_permission_allow" msgid="6340449521277951123">"Tillåt"</string>
    <string name="slice_permission_deny" msgid="6870256451658176895">"Neka"</string>
    <string name="auto_saver_title" msgid="6873691178754086596">"Tryck för att skapa ett schema för batterisparläget"</string>
    <string name="auto_saver_text" msgid="3214960308353838764">"Aktivera när batteriet håller på att ta slut"</string>
    <string name="no_auto_saver_action" msgid="7467924389609773835">"Nej tack"</string>
    <string name="auto_saver_enabled_title" msgid="4294726198280286333">"Schema för Batterisparläge aktiverat"</string>
    <string name="auto_saver_enabled_text" msgid="7889491183116752719">"Batterisparläget aktiveras automatiskt när batterinivån är under <xliff:g id="PERCENTAGE">%d</xliff:g> %%."</string>
    <string name="open_saver_setting_action" msgid="2111461909782935190">"Inställningar"</string>
    <string name="auto_saver_okay_action" msgid="7815925750741935386">"OK"</string>
    <string name="heap_dump_tile_name" msgid="2464189856478823046">"Dumpa SysUI-heap"</string>
    <string name="sensor_privacy_mode" msgid="4462866919026513692">"Sensorer har inaktiverats"</string>
    <string name="device_services" msgid="1549944177856658705">"Enhetstjänster"</string>
    <string name="music_controls_no_title" msgid="4166497066552290938">"Ingen titel"</string>
    <string name="restart_button_description" msgid="6916116576177456480">"Tryck för att starta om appen i helskärmsläge."</string>
    <string name="bubbles_settings_button_description" msgid="7324245408859877545">"Inställningar för <xliff:g id="APP_NAME">%1$s</xliff:g>-bubblor"</string>
    <string name="manage_bubbles_text" msgid="6856830436329494850">"Hantera"</string>
    <string name="bubble_content_description_single" msgid="5175160674436546329">"<xliff:g id="NOTIFICATION_TITLE">%1$s</xliff:g> från <xliff:g id="APP_NAME">%2$s</xliff:g>"</string>
    <string name="bubble_content_description_stack" msgid="7907610717462651870">"<xliff:g id="NOTIFICATION_TITLE">%1$s</xliff:g> från <xliff:g id="APP_NAME">%2$s</xliff:g> och <xliff:g id="BUBBLE_COUNT">%3$d</xliff:g> fler"</string>
    <string name="bubble_accessibility_action_move" msgid="3185080443743819178">"Flytta"</string>
    <string name="bubble_accessibility_action_move_top_left" msgid="4347227665275929728">"Flytta högst upp till vänster"</string>
    <string name="bubble_accessibility_action_move_top_right" msgid="6916868852433483569">"Flytta högst upp till höger"</string>
    <string name="bubble_accessibility_action_move_bottom_left" msgid="6339015902495504715">"Flytta längst ned till vänster"</string>
    <string name="bubble_accessibility_action_move_bottom_right" msgid="7471571700628346212">"Flytta längst ned till höger"</string>
    <string name="bubble_dismiss_text" msgid="7071770411580452911">"Stäng"</string>
    <string name="bubbles_dont_bubble_conversation" msgid="1033040343437428822">"Visa inte konversationen i bubblor"</string>
    <string name="bubbles_user_education_title" msgid="5547017089271445797">"Chatta med bubblor"</string>
    <string name="bubbles_user_education_description" msgid="1160281719576715211">"Nya konversationer visas som flytande ikoner, så kallade bubblor. Tryck på bubblan om du vill öppna den. Dra den om du vill flytta den."</string>
    <string name="bubbles_user_education_manage_title" msgid="2848511858160342320">"Styr bubblor när som helst"</string>
    <string name="bubbles_user_education_manage" msgid="1391639189507036423">"Tryck på Hantera för att stänga av bubblor från den här appen"</string>
    <string name="bubbles_user_education_got_it" msgid="8282812431953161143">"OK"</string>
    <string name="notification_content_system_nav_changed" msgid="5077913144844684544">"Systemnavigeringen har uppdaterats. Öppna inställningarna om du vill ändra något."</string>
    <string name="notification_content_gesture_nav_available" msgid="4431460803004659888">"Öppna inställningarna och uppdatera systemnavigeringen"</string>
    <string name="inattentive_sleep_warning_title" msgid="3891371591713990373">"Viloläge"</string>
    <string name="magnification_window_title" msgid="4863914360847258333">"Förstoringsfönster"</string>
    <string name="magnification_controls_title" msgid="8421106606708891519">"Inställningar för förstoringsfönster"</string>
    <string name="quick_controls_title" msgid="6839108006171302273">"Enhetsinställningar"</string>
    <string name="quick_controls_subtitle" msgid="1667408093326318053">"Lägg till snabbkontroller för anslutna enheter"</string>
    <string name="quick_controls_setup_title" msgid="8901436655997849822">"Konfigurera enhetsinställningar"</string>
    <string name="quick_controls_setup_subtitle" msgid="1681506617879773824">"Håll strömbrytaren nedtryckt för att få åtkomst till snabbkontrollerna"</string>
    <string name="controls_providers_title" msgid="6879775889857085056">"Välj en app om du vill lägga till snabbkontroller"</string>
    <plurals name="controls_number_of_favorites" formatted="false" msgid="1057347832073807380">
      <item quantity="other"><xliff:g id="NUMBER_1">%s</xliff:g> kontroller har lagts till.</item>
      <item quantity="one"><xliff:g id="NUMBER_0">%s</xliff:g> kontroll har lagts till.</item>
    </plurals>
    <string name="controls_favorite_default_title" msgid="967742178688938137">"Kontroller"</string>
    <string name="controls_favorite_subtitle" msgid="6604402232298443956">"Välj snabbkontroller som ska visas i strömbrytarmenyn"</string>
    <string name="controls_favorite_rearrange" msgid="7364147066539766260">"Dra en snabbkontroll om du vill flytta den"</string>
    <string name="controls_favorite_load_error" msgid="2533215155804455348">"Listan med alla kontroller kunde inte läsas in."</string>
    <string name="controls_favorite_other_zone_header" msgid="9089613266575525252">"Övrigt"</string>
    <string name="controls_dialog_title" msgid="2343565267424406202">"Lägg till i enhetsinställningar"</string>
    <string name="controls_dialog_ok" msgid="7011816381344485651">"Lägg till i Favoriter"</string>
    <string name="controls_dialog_message" msgid="6292099631702047540">"<xliff:g id="APP">%s</xliff:g> föreslår att du lägger till kontrollen i dina favoriter."</string>
    <string name="controls_dialog_confirmation" msgid="586517302736263447">"Snabbkontroller uppdaterade"</string>
    <string name="controls_pin_use_alphanumeric" msgid="8478371861023048414">"Pinkoden innehåller bokstäver eller symboler"</string>
    <string name="controls_pin_verify" msgid="3452778292918877662">"Verifiera <xliff:g id="DEVICE">%s</xliff:g>"</string>
    <string name="controls_pin_verifying" msgid="3755045989392131746">"Verifierar …"</string>
    <string name="controls_pin_instructions" msgid="6363309783822475238">"Ange pinkod"</string>
    <string name="controls_pin_instructions_retry" msgid="1566667581012131046">"Testa en annan pinkod"</string>
    <string name="controls_confirmation_confirming" msgid="2596071302617310665">"Bekräftar …"</string>
    <string name="controls_confirmation_message" msgid="7744104992609594859">"Bekräfta ändring av <xliff:g id="DEVICE">%s</xliff:g>"</string>
    <string name="controls_structure_tooltip" msgid="4355922222944447867">"Svep om du vill se mer"</string>
    <string name="controls_seeding_in_progress" msgid="3033855341410264148">"Rekommendationer läses in"</string>
    <string name="controls_media_close_session" msgid="9023534788828414585">"Stäng den här sessionen"</string>
    <string name="controls_error_timeout" msgid="794197289772728958">"Inaktiv, kolla appen"</string>
    <string name="controls_error_failed" msgid="960228639198558525">"Fel, försök igen"</string>
    <string name="controls_in_progress" msgid="4421080500238215939">"Pågår"</string>
    <string name="controls_added_tooltip" msgid="4842812921719153085">"De nya snabbkontrollerna visas om du håller strömbrytaren nedtryckt"</string>
    <string name="controls_menu_add" msgid="4447246119229920050">"Lägg till snabbkontroller"</string>
    <string name="controls_menu_edit" msgid="890623986951347062">"Redigera snabbkontroller"</string>
</resources><|MERGE_RESOLUTION|>--- conflicted
+++ resolved
@@ -900,21 +900,6 @@
     <string name="accessibility_quick_settings_edit" msgid="1523745183383815910">"Ändra ordning på inställningarna."</string>
     <string name="accessibility_quick_settings_page" msgid="7506322631645550961">"Sida <xliff:g id="ID_1">%1$d</xliff:g> av <xliff:g id="ID_2">%2$d</xliff:g>"</string>
     <string name="tuner_lock_screen" msgid="2267383813241144544">"Låsskärm"</string>
-<<<<<<< HEAD
-    <string name="pip_phone_expand" msgid="1424988917240616212">"Utöka"</string>
-    <string name="pip_phone_minimize" msgid="9057117033655996059">"Minimera"</string>
-    <string name="pip_phone_close" msgid="8801864042095341824">"Stäng"</string>
-    <string name="pip_phone_settings" msgid="5687538631925004341">"Inställningar"</string>
-    <string name="pip_phone_dismiss_hint" msgid="5825740708095316710">"Tryck och dra nedåt för att ta bort"</string>
-    <string name="pip_menu_title" msgid="6365909306215631910">"Meny"</string>
-    <string name="pip_notification_title" msgid="8661573026059630525">"<xliff:g id="NAME">%s</xliff:g> visas i bild-i-bild"</string>
-    <string name="pip_notification_message" msgid="4991831338795022227">"Om du inte vill att den här funktionen används i <xliff:g id="NAME">%s</xliff:g> öppnar du inställningarna genom att trycka. Sedan inaktiverar du funktionen."</string>
-    <string name="pip_play" msgid="333995977693142810">"Spela upp"</string>
-    <string name="pip_pause" msgid="1139598607050555845">"Pausa"</string>
-    <string name="pip_skip_to_next" msgid="3864212650579956062">"Hoppa till nästa"</string>
-    <string name="pip_skip_to_prev" msgid="3742589641443049237">"Hoppa till föregående"</string>
-=======
->>>>>>> caba1604
     <string name="thermal_shutdown_title" msgid="2702966892682930264">"Mobilen stängdes av pga. värme"</string>
     <string name="thermal_shutdown_message" msgid="7432744214105003895">"Mobilen fungerar nu som vanligt"</string>
     <string name="thermal_shutdown_dialog_message" msgid="6745684238183492031">"Mobilen var för varm och stängdes av för att kylas ned. Den fungerar nu som vanligt.\n\nMobilen kan bli för varm om du\n	• använder resurskrävande appar (till exempel spel-, video- eller navigeringsappar)\n	• laddar ned eller laddar upp stora filer\n	• använder mobilen vid höga temperaturer."</string>
