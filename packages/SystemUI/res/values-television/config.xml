<?xml version="1.0" encoding="utf-8"?>
<!--
/*
** Copyright 2019, The Android Open Source Project
**
** Licensed under the Apache License, Version 2.0 (the "License");
** you may not use this file except in compliance with the License.
** You may obtain a copy of the License at
**
**     http://www.apache.org/licenses/LICENSE-2.0
**
** Unless required by applicable law or agreed to in writing, software
** distributed under the License is distributed on an "AS IS" BASIS,
** WITHOUT WARRANTIES OR CONDITIONS OF ANY KIND, either express or implied.
** See the License for the specific language governing permissions and
** limitations under the License.
*/
-->

<!-- These resources are around just to allow their values to be customized
     for different hardware and product builds. -->
<resources>
    <!-- SystemUIFactory component -->
    <string name="config_systemUIFactoryComponent" translatable="false">
        com.android.systemui.tv.TvSystemUIFactory
    </string>
    <!-- SystemUI Services: The classes of the stuff to start. -->
    <string-array name="config_systemUIServiceComponents" translatable="false">
        <item>com.android.systemui.util.NotificationChannels</item>
        <item>com.android.systemui.volume.VolumeUI</item>
        <item>com.android.systemui.stackdivider.Divider</item>
        <item>com.android.systemui.statusbar.tv.TvStatusBar</item>
        <item>com.android.systemui.usb.StorageNotification</item>
        <item>com.android.systemui.power.PowerUI</item>
        <item>com.android.systemui.media.RingtonePlayer</item>
        <item>com.android.systemui.keyboard.KeyboardUI</item>
        <item>com.android.systemui.pip.PipUI</item>
        <item>com.android.systemui.shortcut.ShortcutKeyDispatcher</item>
        <item>@string/config_systemUIVendorServiceComponent</item>
        <item>com.android.systemui.SliceBroadcastRelayHandler</item>
        <item>com.android.systemui.SizeCompatModeActivityController</item>
        <item>com.android.systemui.statusbar.notification.InstantAppNotifier</item>
        <item>com.android.systemui.toast.ToastUI</item>
    </string-array>

<<<<<<< HEAD
    <!-- Disable KeyguardService -->
    <bool name="config_enableKeyguardService">false</bool>

=======
>>>>>>> 821b08ec
    <!-- Svelte specific logic, see RecentsConfiguration.SVELTE_* constants. -->
    <integer name="recents_svelte_level">3</integer>
</resources><|MERGE_RESOLUTION|>--- conflicted
+++ resolved
@@ -43,12 +43,6 @@
         <item>com.android.systemui.toast.ToastUI</item>
     </string-array>
 
-<<<<<<< HEAD
-    <!-- Disable KeyguardService -->
-    <bool name="config_enableKeyguardService">false</bool>
-
-=======
->>>>>>> 821b08ec
     <!-- Svelte specific logic, see RecentsConfiguration.SVELTE_* constants. -->
     <integer name="recents_svelte_level">3</integer>
 </resources>