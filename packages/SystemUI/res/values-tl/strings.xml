--- conflicted
+++ resolved
@@ -900,21 +900,6 @@
     <string name="accessibility_quick_settings_edit" msgid="1523745183383815910">"I-edit ang pagkakasunud-sunod ng mga setting."</string>
     <string name="accessibility_quick_settings_page" msgid="7506322631645550961">"Page <xliff:g id="ID_1">%1$d</xliff:g> ng <xliff:g id="ID_2">%2$d</xliff:g>"</string>
     <string name="tuner_lock_screen" msgid="2267383813241144544">"Lock screen"</string>
-<<<<<<< HEAD
-    <string name="pip_phone_expand" msgid="1424988917240616212">"Palawakin"</string>
-    <string name="pip_phone_minimize" msgid="9057117033655996059">"I-minimize"</string>
-    <string name="pip_phone_close" msgid="8801864042095341824">"Isara"</string>
-    <string name="pip_phone_settings" msgid="5687538631925004341">"Mga Setting"</string>
-    <string name="pip_phone_dismiss_hint" msgid="5825740708095316710">"I-drag pababa upang i-dismiss"</string>
-    <string name="pip_menu_title" msgid="6365909306215631910">"Menu"</string>
-    <string name="pip_notification_title" msgid="8661573026059630525">"Nasa picture-in-picture ang <xliff:g id="NAME">%s</xliff:g>"</string>
-    <string name="pip_notification_message" msgid="4991831338795022227">"Kung ayaw mong magamit ni <xliff:g id="NAME">%s</xliff:g> ang feature na ito, i-tap upang buksan ang mga setting at i-off ito."</string>
-    <string name="pip_play" msgid="333995977693142810">"I-play"</string>
-    <string name="pip_pause" msgid="1139598607050555845">"I-pause"</string>
-    <string name="pip_skip_to_next" msgid="3864212650579956062">"Lumaktaw sa susunod"</string>
-    <string name="pip_skip_to_prev" msgid="3742589641443049237">"Lumaktaw sa nakaraan"</string>
-=======
->>>>>>> caba1604
     <string name="thermal_shutdown_title" msgid="2702966892682930264">"Na-off ang telepono dahil sa init"</string>
     <string name="thermal_shutdown_message" msgid="7432744214105003895">"Maayos na ngayong gumagana ang iyong telepono"</string>
     <string name="thermal_shutdown_dialog_message" msgid="6745684238183492031">"Napakainit ng telepono, kaya nag-off ito para lumamig. Maayos na itong gumagana.\n\nMaaaring lubos na uminit ang telepono kapag:\n	• Gumamit ka ng resource-intensive na app (gaya ng app para sa gaming, video, o navigation)\n	• Nag-download o nag-upload ka ng malaking file\n • Ginamit mo ito sa mainit na lugar"</string>
