<?xml version="1.0" encoding="UTF-8"?>
<!-- 
/**
 * Copyright (c) 2009, The Android Open Source Project
 *
 * Licensed under the Apache License, Version 2.0 (the "License");
 * you may not use this file except in compliance with the License.
 * You may obtain a copy of the License at
 *
 *     http://www.apache.org/licenses/LICENSE-2.0
 *
 * Unless required by applicable law or agreed to in writing, software
 * distributed under the License is distributed on an "AS IS" BASIS,
 * WITHOUT WARRANTIES OR CONDITIONS OF ANY KIND, either express or implied.
 * See the License for the specific language governing permissions and
 * limitations under the License.
 */
 -->

<resources xmlns:android="http://schemas.android.com/apk/res/android"
    xmlns:xliff="urn:oasis:names:tc:xliff:document:1.2">
    <string name="app_label" msgid="4811759950673118541">"‏سسٹم UI"</string>
    <string name="status_bar_clear_all_button" msgid="2491321682873657397">"صاف کریں"</string>
    <string name="status_bar_no_notifications_title" msgid="7812479124981107507">"کوئی اطلاعات نہیں ہیں"</string>
    <string name="status_bar_ongoing_events_title" msgid="3986169317496615446">"جاری"</string>
    <string name="status_bar_latest_events_title" msgid="202755896454005436">"اطلاعات"</string>
    <string name="battery_low_title" msgid="6891106956328275225">"بیٹری جلد ہی ختم ہو سکتی ہے"</string>
    <string name="battery_low_percent_format" msgid="4276661262843170964">"<xliff:g id="PERCENTAGE">%s</xliff:g> باقی ہے"</string>
    <string name="battery_low_percent_format_hybrid" msgid="3985614339605686167">"<xliff:g id="PERCENTAGE">%1$s</xliff:g> باقی، آپ کے استعمال کی بنیاد پر تقریباً <xliff:g id="TIME">%2$s</xliff:g> باقی ہے"</string>
    <string name="battery_low_percent_format_hybrid_short" msgid="5917433188456218857">"<xliff:g id="PERCENTAGE">%1$s</xliff:g> باقی، تقریباً <xliff:g id="TIME">%2$s</xliff:g> باقی ہے"</string>
    <string name="battery_low_percent_format_saver_started" msgid="4968468824040940688">"<xliff:g id="PERCENTAGE">%s</xliff:g> باقی ہے۔ بیٹری سیور آن ہے۔"</string>
    <string name="invalid_charger" msgid="4370074072117767416">"‏USB کے ذریعے چارج نہیں کر سکتے۔ اپنے آلہ کے ساتھ ملنے والے چارجر کا استعمال کریں۔"</string>
    <string name="invalid_charger_title" msgid="938685362320735167">"‏USB کے ذریعے چارج نہیں کر سکتے"</string>
    <string name="invalid_charger_text" msgid="2339310107232691577">"اپنے آلہ کے ساتھ ملنے والے چارجر کا استعمال کریں"</string>
    <string name="battery_low_why" msgid="2056750982959359863">"ترتیبات"</string>
    <string name="battery_saver_confirmation_title" msgid="1234998463717398453">"بیٹری سیور آن کریں؟"</string>
    <string name="battery_saver_confirmation_title_generic" msgid="2299231884234959849">"بیٹری سیور کے بارے میں"</string>
    <string name="battery_saver_confirmation_ok" msgid="5042136476802816494">"آن کریں"</string>
    <string name="battery_saver_start_action" msgid="4553256017945469937">"بیٹری سیور آن کریں"</string>
    <string name="status_bar_settings_settings_button" msgid="534331565185171556">"ترتیبات"</string>
    <string name="status_bar_settings_wifi_button" msgid="7243072479837270946">"Wi-Fi"</string>
    <string name="status_bar_settings_auto_rotation" msgid="8329080442278431708">"سکرین کو خودکار طور پر گھمائیں"</string>
    <string name="status_bar_settings_mute_label" msgid="914392730086057522">"خاموش کریں"</string>
    <string name="status_bar_settings_auto_brightness_label" msgid="2151934479226017725">"خودکار"</string>
    <string name="status_bar_settings_notifications" msgid="5285316949980621438">"اطلاعات"</string>
    <string name="bluetooth_tethered" msgid="4171071193052799041">"بلوٹوتھ مربوط کر دیا گیا"</string>
    <string name="status_bar_input_method_settings_configure_input_methods" msgid="2972273031043777851">"ان پٹ کے طریقوں کو ترتیب دیں"</string>
    <string name="status_bar_use_physical_keyboard" msgid="4849251850931213371">"طبعی کی بورڈ"</string>
    <string name="usb_device_permission_prompt" msgid="4414719028369181772">"<xliff:g id="APPLICATION">%1$s</xliff:g> کو <xliff:g id="USB_DEVICE">%2$s</xliff:g> تک رسائی حاصل کرنے کی اجازت دیں؟"</string>
    <string name="usb_device_permission_prompt_warn" msgid="2309129784984063656">"‏<xliff:g id="APPLICATION">%1$s</xliff:g> کو <xliff:g id="USB_DEVICE">%2$s</xliff:g> تک رسائی دیں؟\nاس ایپ کو ریکارڈ کی اجازت عطا نہیں کی گئی ہے مگر اس USB آلہ سے کیپچر کر سکتے ہیں۔"</string>
    <string name="usb_accessory_permission_prompt" msgid="717963550388312123">"<xliff:g id="APPLICATION">%1$s</xliff:g> کو <xliff:g id="USB_ACCESSORY">%2$s</xliff:g> تک رسائی حاصل کرنے کی اجازت دیں؟"</string>
    <string name="usb_device_confirm_prompt" msgid="4091711472439910809">"<xliff:g id="USB_DEVICE">%2$s</xliff:g> ہینڈل کرنے کیلئے <xliff:g id="APPLICATION">%1$s</xliff:g> کھولیں؟"</string>
    <string name="usb_device_confirm_prompt_warn" msgid="990208659736311769">"‏<xliff:g id="USB_DEVICE">%2$s</xliff:g> کو ہینڈل کرنے کے ليے <xliff:g id="APPLICATION">%1$s</xliff:g> کھولیں؟ \nاس ایپ کو ریکارڈ کی اجازت عطا نہیں کی گئی ہے مگر اس USB آلہ سے کیپچر کر سکتے ہیں۔"</string>
    <string name="usb_accessory_confirm_prompt" msgid="5728408382798643421">"<xliff:g id="USB_ACCESSORY">%2$s</xliff:g> ہینڈل کرنے کیلئے <xliff:g id="APPLICATION">%1$s</xliff:g> کھولیں؟"</string>
    <string name="usb_accessory_uri_prompt" msgid="6756649383432542382">"‏اس USB لوازم کے ساتھ کوئی انسٹال کردہ ایپس کام نہیں کرتی ہیں۔ <xliff:g id="URL">%1$s</xliff:g> پر مزید جانیں"</string>
    <string name="title_usb_accessory" msgid="1236358027511638648">"‏USB لوازم"</string>
    <string name="label_view" msgid="6815442985276363364">"دیکھیں"</string>
    <string name="always_use_device" msgid="210535878779644679">"ہمیشہ <xliff:g id="USB_DEVICE">%2$s</xliff:g> کے منسلک ہونے پر ہی <xliff:g id="APPLICATION">%1$s</xliff:g> کھولیں"</string>
    <string name="always_use_accessory" msgid="1977225429341838444">"ہمیشہ <xliff:g id="USB_ACCESSORY">%2$s</xliff:g> کے منسلک ہونے پر ہی <xliff:g id="APPLICATION">%1$s</xliff:g> کھولیں"</string>
    <string name="usb_debugging_title" msgid="8274884945238642726">"‏USB ڈیبگ کرنے کی اجازت دیں؟"</string>
    <string name="usb_debugging_message" msgid="5794616114463921773">"‏کمپیوٹر کے RSA کا کلیدی فنگر پرنٹ ہے:\n<xliff:g id="FINGERPRINT">%1$s</xliff:g>"</string>
    <string name="usb_debugging_always" msgid="4003121804294739548">"اس کمپیوٹر سے ہمیشہ اجازت دیں"</string>
    <string name="usb_debugging_allow" msgid="1722643858015321328">"اجازت دیں"</string>
    <string name="usb_debugging_secondary_user_title" msgid="7843050591380107998">"‏USB ڈیبگ کرنے کی اجازت نہیں ہے"</string>
    <string name="usb_debugging_secondary_user_message" msgid="3740347841470403244">"‏اس آلہ پر فی الحال سائن ان کردہ صارف USB ڈیبگنگ آن نہیں کر سکتا۔ اس خصوصیت کا استعمال کرنے کیلئے، ابتدائی صارف پر سوئچ کریں۔"</string>
    <string name="wifi_debugging_title" msgid="7300007687492186076">"اس نیٹ ورک پر وائرلیس ڈیبگنگ کرنے کی اجازت دیں؟"</string>
    <string name="wifi_debugging_message" msgid="5461204211731802995">"‏نیٹ ورک کا نام (SSID)\n<xliff:g id="SSID_0">%1$s</xliff:g>\n\n‏ Wi-Fi کا پتہ (BSSID)\n<xliff:g id="BSSID_1">%2$s</xliff:g>"</string>
    <string name="wifi_debugging_always" msgid="2968383799517975155">"اس نیٹ ورک پر ہمیشہ اجازت دیں"</string>
    <string name="wifi_debugging_allow" msgid="4573224609684957886">"اجازت دیں"</string>
    <string name="wifi_debugging_secondary_user_title" msgid="2493201475880517725">"وائرلیس ڈیبگنگ کرنے کی اجازت نہیں ہے"</string>
    <string name="wifi_debugging_secondary_user_message" msgid="4492383073970079751">"اس آلہ پر فی الحال سائن ان کردہ صارف وائرلیس ڈیبگنگ آن نہیں کر سکتا۔ اس خصوصیت کا استعمال کرنے کے ليے، ابتدائی صارف پر سوئچ کریں۔"</string>
    <string name="usb_contaminant_title" msgid="894052515034594113">"‏USB پورٹ غیر فعال ہو گیا"</string>
    <string name="usb_contaminant_message" msgid="7730476585174719805">"‏آپ کے آلے کی سیال یا دھول سے حفاظت کرنے کے لیے، USB پورٹ کو غیر فعال کر دیا گیا ہے اور یہ کسی لوازم کا پتہ نہیں لگا پائے گا۔\n\nUSB پورٹ کا دوبارہ استعمال کرنا ٹھیک ہونے پر آپ کو مطلع کیا جائے گا۔"</string>
    <string name="usb_port_enabled" msgid="531823867664717018">"‏چارجرز اور لوازمات کا پتا لگانے کے لیے USB پورٹ فعال ہے"</string>
    <string name="usb_disable_contaminant_detection" msgid="3827082183595978641">"‏USB پورٹ فعال کریں"</string>
    <string name="learn_more" msgid="4690632085667273811">"مزید جانیں"</string>
    <string name="compat_mode_on" msgid="4963711187149440884">"پوری سکرین پر زوم کریں"</string>
    <string name="compat_mode_off" msgid="7682459748279487945">"پوری سکرین پر پھیلائیں"</string>
    <string name="global_action_screenshot" msgid="2760267567509131654">"اسکرین شاٹ"</string>
    <string name="remote_input_image_insertion_text" msgid="4850791636452521123">"ایک تصویر بھیجی"</string>
    <string name="screenshot_saving_ticker" msgid="6519186952674544916">"اسکرین شاٹ محفوظ ہو رہا ہے…"</string>
    <string name="screenshot_saving_title" msgid="2298349784913287333">"اسکرین شاٹ محفوظ ہو رہا ہے…"</string>
    <string name="screenshot_saved_title" msgid="8893267638659083153">"اسکرین شاٹ محفوظ ہو گیا"</string>
    <string name="screenshot_saved_text" msgid="7778833104901642442">"اپنا اسکرین شاٹ دیکھنے کیلئے تھپتھپائیں"</string>
    <string name="screenshot_failed_title" msgid="3259148215671936891">"اسکرین شاٹ کو محفوظ نہیں کیا جا سکا"</string>
    <string name="screenshot_failed_to_save_unknown_text" msgid="1506621600548684129">"دوبارہ اسکرین شاٹ لینے کی کوشش کریں"</string>
    <string name="screenshot_failed_to_save_text" msgid="8344173457344027501">"اسٹوریج کی محدود جگہ کی وجہ سے اسکرین شاٹ کو محفوظ نہیں کیا جا سکتا"</string>
    <string name="screenshot_failed_to_capture_text" msgid="7818288545874407451">"ایپ یا آپ کی تنظیم کی جانب سے اسکرین شاٹس لینے کی اجازت نہیں ہے"</string>
    <string name="screenshot_dismiss_ui_description" msgid="934736855340147968">"اسکرین شاٹ برخاست کریں"</string>
    <string name="screenshot_preview_description" msgid="7606510140714080474">"اسکرین شاٹ کا پیش منظر"</string>
    <string name="screenrecord_name" msgid="2596401223859996572">"سکرین ریکارڈر"</string>
    <string name="screenrecord_channel_description" msgid="4147077128486138351">"اسکرین ریکارڈ سیشن کیلئے جاری اطلاع"</string>
    <string name="screenrecord_start_label" msgid="1750350278888217473">"ریکارڈنگ شروع کریں؟"</string>
    <string name="screenrecord_description" msgid="1123231719680353736">"‏ریکارڈ کرنے کے دوران، Android سسٹم آپ کی اسکرین پر نظر آنے والی یا آپ کے آلہ پر چلنے والی کسی بھی حساس معلومات کو کیپچر کر سکتا ہے۔ اس میں پاس ورڈز، ادائیگی کی معلومات، تصاویر، پیغامات اور آڈیو شامل ہیں۔"</string>
    <string name="screenrecord_audio_label" msgid="6183558856175159629">"آڈیو ریکارڈ کریں"</string>
    <string name="screenrecord_device_audio_label" msgid="9016927171280567791">"آلہ کا آڈیو"</string>
    <string name="screenrecord_device_audio_description" msgid="4922694220572186193">"آپ کے آلے سے آواز، جیسے موسیقی، کالز اور رِنگ ٹونز"</string>
    <string name="screenrecord_mic_label" msgid="2111264835791332350">"مائیکروفون"</string>
    <string name="screenrecord_device_audio_and_mic_label" msgid="1831323771978646841">"آلہ کا آڈیو اور مائیکروفون"</string>
    <string name="screenrecord_start" msgid="330991441575775004">"شروع کریں"</string>
    <string name="screenrecord_ongoing_screen_only" msgid="4459670242451527727">"ریکارڈنگ اسکرین"</string>
    <string name="screenrecord_ongoing_screen_and_audio" msgid="5351133763125180920">"ریکارڈنگ اسکرین اور آڈیو"</string>
    <string name="screenrecord_taps_label" msgid="1595690528298857649">"اسکرین پر کئے گئے ٹچز دکھائیں"</string>
    <string name="screenrecord_stop_text" msgid="6549288689506057686">"روکنے کے لیے تھپتھپائیں"</string>
    <string name="screenrecord_stop_label" msgid="72699670052087989">"روکیں"</string>
    <string name="screenrecord_pause_label" msgid="6004054907104549857">"موقوف کریں"</string>
    <string name="screenrecord_resume_label" msgid="4972223043729555575">"دوبارہ شروع کریں"</string>
    <string name="screenrecord_cancel_label" msgid="7850926573274483294">"منسوخ کریں"</string>
    <string name="screenrecord_share_label" msgid="5025590804030086930">"اشتراک کریں"</string>
    <string name="screenrecord_delete_label" msgid="1376347010553987058">"حذف کریں"</string>
    <string name="screenrecord_cancel_success" msgid="1775448688137393901">"اسکرین ریکارڈنگ منسوخ ہو گئی"</string>
    <string name="screenrecord_save_message" msgid="490522052388998226">"اسکرین ریکارڈنگ محفوظ ہو گئی، دیکھنے کیلئے تھپتھپائیں"</string>
    <string name="screenrecord_delete_description" msgid="1604522770162810570">"اسکرین ریکارڈنگ حذف ہو گئی"</string>
    <string name="screenrecord_delete_error" msgid="2870506119743013588">"اسکرین ریکارڈنگ کو حذف کرنے میں خرابی"</string>
    <string name="screenrecord_permission_error" msgid="7856841237023137686">"اجازتیں حاصل کرنے میں ناکامی"</string>
    <string name="screenrecord_start_error" msgid="2200660692479682368">"اسکرین ریکارڈنگ شروع کرنے میں خرابی"</string>
    <string name="usb_preference_title" msgid="1439924437558480718">"‏USB فائل منتقل کرنیکے اختیارات"</string>
    <string name="use_mtp_button_title" msgid="5036082897886518086">"‏ایک میڈیا پلیئر (MTP) کے بطور ماؤنٹ کریں"</string>
    <string name="use_ptp_button_title" msgid="7676427598943446826">"‏ایک کیمرہ (PTP) کے بطور ماؤنٹ کریں"</string>
    <string name="installer_cd_button_title" msgid="5499998592841984743">"‏Android فائل منتقلی ایپ برائے Mac انسٹال کریں"</string>
    <string name="accessibility_back" msgid="6530104400086152611">"واپس جائیں"</string>
    <string name="accessibility_home" msgid="5430449841237966217">"ہوم"</string>
    <string name="accessibility_menu" msgid="2701163794470513040">"مینو"</string>
    <string name="accessibility_accessibility_button" msgid="4089042473497107709">"ایکسیسبیلٹی"</string>
    <string name="accessibility_rotate_button" msgid="1238584767612362586">"اسکرین کو گھمائیں"</string>
    <string name="accessibility_recent" msgid="901641734769533575">"عمومی جائزہ"</string>
    <string name="accessibility_search_light" msgid="524741790416076988">"تلاش کریں"</string>
    <string name="accessibility_camera_button" msgid="2938898391716647247">"کیمرا"</string>
    <string name="accessibility_phone_button" msgid="4256353121703100427">"فون"</string>
    <string name="accessibility_voice_assist_button" msgid="6497706615649754510">"صوتی معاون"</string>
    <string name="accessibility_unlock_button" msgid="122785427241471085">"غیر مقفل کریں"</string>
    <string name="accessibility_waiting_for_fingerprint" msgid="5209142744692162598">"فنگر پرنٹ کا انتظار ہے"</string>
    <string name="accessibility_unlock_without_fingerprint" msgid="1811563723195375298">"فنگر پرنٹ استعمال کیے بغیرغیر مقفل کریں"</string>
    <string name="accessibility_scanning_face" msgid="3093828357921541387">"اسکیننگ چہرہ"</string>
    <string name="accessibility_send_smart_reply" msgid="8885032190442015141">"بھیجیں"</string>
    <string name="accessibility_manage_notification" msgid="582215815790143983">"اطلاعات کا نظم کریں"</string>
    <string name="phone_label" msgid="5715229948920451352">"فون کھولیں"</string>
    <string name="voice_assist_label" msgid="3725967093735929020">"صوتی معاون کھولیں"</string>
    <string name="camera_label" msgid="8253821920931143699">"کیمرا کھولیں"</string>
    <string name="cancel" msgid="1089011503403416730">"منسوخ کريں"</string>
    <string name="biometric_dialog_confirm" msgid="2005978443007344895">"تصدیق کریں"</string>
    <string name="biometric_dialog_try_again" msgid="8575345628117768844">"دوبارہ کوشش کریں"</string>
    <string name="biometric_dialog_empty_space_description" msgid="3330555462071453396">"تصدیق کو منسوخ کرنے کے لیے تھپتھپائیں"</string>
    <string name="biometric_dialog_face_icon_description_idle" msgid="4351777022315116816">"براہ کرم دوبارہ کوشش کریں"</string>
    <string name="biometric_dialog_face_icon_description_authenticating" msgid="3401633342366146535">"آپ کا چہرہ تلاش کیا جا رہا ہے"</string>
    <string name="biometric_dialog_face_icon_description_authenticated" msgid="2242167416140740920">"چہرے کی تصدیق ہو گئی"</string>
    <string name="biometric_dialog_face_icon_description_confirmed" msgid="7918067993953940778">"تصدیق شدہ"</string>
    <string name="biometric_dialog_tap_confirm" msgid="9166350738859143358">"مکمل کرنے کیلئے \'تصدیق کریں\' تھپتھپائیں"</string>
    <string name="biometric_dialog_authenticated" msgid="7337147327545272484">"تصدیق کردہ"</string>
    <string name="biometric_dialog_use_pin" msgid="8385294115283000709">"‏PIN استعمال کریں"</string>
    <string name="biometric_dialog_use_pattern" msgid="2315593393167211194">"پیٹرن کا استعمال کریں"</string>
    <string name="biometric_dialog_use_password" msgid="3445033859393474779">"پاس ورڈ استعمال کریں"</string>
    <string name="biometric_dialog_wrong_pin" msgid="1878539073972762803">"‏غلط PIN"</string>
    <string name="biometric_dialog_wrong_pattern" msgid="8954812279840889029">"غلط پیٹرن"</string>
    <string name="biometric_dialog_wrong_password" msgid="69477929306843790">"غلط پاس ورڈ"</string>
    <string name="biometric_dialog_credential_too_many_attempts" msgid="3083141271737748716">"کافی زیادہ غلط کوششیں کی گئیں۔\n <xliff:g id="NUMBER">%d</xliff:g> سیکنڈ بعد دوبارہ کوشش کریں۔"</string>
    <string name="biometric_dialog_credential_attempts_before_wipe" msgid="6751859711975516999">"دوبارہ کوشش کریں۔ کوشش <xliff:g id="ATTEMPTS_0">%1$d</xliff:g> از <xliff:g id="MAX_ATTEMPTS">%2$d</xliff:g>۔"</string>
    <string name="biometric_dialog_last_attempt_before_wipe_dialog_title" msgid="2874250099278693477">"آپ کا ڈیٹا حذف کر دیا جائے گا"</string>
    <string name="biometric_dialog_last_pattern_attempt_before_wipe_device" msgid="6562299244825817598">"اگر آپ نے اگلی کوشش میں غلط پیٹرن درج کیا تو اس آلے کا ڈیٹا حذف کر دیا جائے گا۔"</string>
    <string name="biometric_dialog_last_pin_attempt_before_wipe_device" msgid="9151756675698215723">"‏اگر آپ نے اگلی کوشش میں غلط PIN درج کیا تو اس آلے کا ڈیٹا حذف کر دیا جائے گا۔"</string>
    <string name="biometric_dialog_last_password_attempt_before_wipe_device" msgid="2363778585575998317">"اگر آپ نے اگلی کوشش میں غلط پاس ورڈ درج کیا تو اس آلے کا ڈیٹا حذف کر دیا جائے گا۔"</string>
    <string name="biometric_dialog_last_pattern_attempt_before_wipe_user" msgid="8400180746043407270">"اگر آپ نے اگلی کوشش میں غلط پیٹرن درج کیا تو اس صارف کو حذف کر دیا جائے گا۔"</string>
    <string name="biometric_dialog_last_pin_attempt_before_wipe_user" msgid="4159878829962411168">"‏اگر آپ نے اگلی کوشش میں غلط PIN درج کیا تو اس صارف کو حذف کر دیا جائے گا۔"</string>
    <string name="biometric_dialog_last_password_attempt_before_wipe_user" msgid="4695682515465063885">"اگر آپ نے اگلی کوشش میں غلط پاس ورڈ درج کیا تو اس صارف کو حذف کر دیا جائے گا۔"</string>
    <string name="biometric_dialog_last_pattern_attempt_before_wipe_profile" msgid="6045224069529284686">"اگر آپ نے اگلی کوشش میں غلط پیٹرن درج کیا تو آپ کی دفتری پروفائل اور اس کا ڈیٹا حذف کر دیا جائے گا۔"</string>
    <string name="biometric_dialog_last_pin_attempt_before_wipe_profile" msgid="545567685899091757">"‏اگر آپ نے اگلی کوشش میں غلط PIN درج کیا تو آپ کی دفتری پروفائل اور اس کا ڈیٹا حذف کر دیا جائے گا۔"</string>
    <string name="biometric_dialog_last_password_attempt_before_wipe_profile" msgid="8538032972389729253">"اگر آپ نے اگلی کوشش میں غلط پاس ورڈ درج کیا تو آپ کی دفتری پروفائل اور اس کا ڈیٹا حذف کر دیا جائے گا۔"</string>
    <string name="biometric_dialog_failed_attempts_now_wiping_device" msgid="6585503524026243042">"بہت زیادہ غلط کوششیں۔ اس آلے کا ڈیٹا حذف کر دیا جائے گا۔"</string>
    <string name="biometric_dialog_failed_attempts_now_wiping_user" msgid="7015008539146949115">"بہت زیادہ غلط کوششیں۔ اس صارف کو حذف کر دیا جائے گا۔"</string>
    <string name="biometric_dialog_failed_attempts_now_wiping_profile" msgid="5239378521440749682">"بہت زیادہ غلط کوششیں۔ یہ دفتری پروفائل اور اس کا ڈیٹا حذف کر دیا جائے گا۔"</string>
    <string name="biometric_dialog_now_wiping_dialog_dismiss" msgid="7189432882125106154">"برخاست کریں"</string>
    <string name="fingerprint_dialog_touch_sensor" msgid="2817887108047658975">"فنگر پرنٹ سینسر پر ٹچ کریں"</string>
    <string name="accessibility_fingerprint_dialog_fingerprint_icon" msgid="4465698996175640549">"فنگر پرنٹ آئیکن"</string>
    <string name="face_dialog_looking_for_face" msgid="2656848512116189509">"آپ کے لیے تلاش کیا جا رہا ہے…"</string>
    <string name="accessibility_face_dialog_face_icon" msgid="8335095612223716768">"چہرے کا آئیکن"</string>
    <string name="accessibility_compatibility_zoom_button" msgid="5845799798708790509">"مطابقت پذیری زوم بٹن۔"</string>
    <string name="accessibility_compatibility_zoom_example" msgid="2617218726091234073">"چھوٹی سے بڑی اسکرین پر زوم کریں۔"</string>
    <string name="accessibility_bluetooth_connected" msgid="4745196874551115205">"بلوٹوتھ مربوط ہے۔"</string>
    <string name="accessibility_bluetooth_disconnected" msgid="7195823280221275929">"بلوٹوتھ غیر مربوط ہے۔"</string>
    <string name="accessibility_no_battery" msgid="3789287732041910804">"کوئی بیٹری نہیں ہے۔"</string>
    <string name="accessibility_battery_one_bar" msgid="8868347318237585329">"بیٹری کا ایک بار۔"</string>
    <string name="accessibility_battery_two_bars" msgid="7895789999668425551">"بیٹری کے دو بارز۔"</string>
    <string name="accessibility_battery_three_bars" msgid="118341923832368291">"بیٹری کے تین بارز۔"</string>
    <string name="accessibility_battery_full" msgid="1480463938961288494">"بیٹری بھری ہے۔"</string>
    <string name="accessibility_no_phone" msgid="8828412144430247025">"کوئی فون نہیں ہے۔"</string>
    <string name="accessibility_phone_one_bar" msgid="8786055123727785588">"فون کا ایک بار۔"</string>
    <string name="accessibility_phone_two_bars" msgid="3316909612598670674">"فون کے دو بارز۔"</string>
    <string name="accessibility_phone_three_bars" msgid="5670937367300884534">"فون کے تین بارز۔"</string>
    <string name="accessibility_phone_signal_full" msgid="1103449569988869971">"فون سگنل پورا ہے۔"</string>
    <string name="accessibility_no_data" msgid="2124768255213392359">"کوئی ڈیٹا نہیں ہے۔"</string>
    <string name="accessibility_data_one_bar" msgid="3226985124149387055">"ڈیٹا کا ایک بار۔"</string>
    <string name="accessibility_data_two_bars" msgid="4576231688545173059">"ڈیٹا کے دو بارز۔"</string>
    <string name="accessibility_data_three_bars" msgid="3036562180893930325">"ڈیٹا کے تین بارز۔"</string>
    <string name="accessibility_data_signal_full" msgid="283507058258113551">"ڈیٹا سگنل بھرا ہوا ہے۔"</string>
    <string name="accessibility_wifi_name" msgid="4863440268606851734">"<xliff:g id="WIFI">%s</xliff:g> سے منسلک ہیں۔"</string>
    <string name="accessibility_bluetooth_name" msgid="7300973230214067678">"<xliff:g id="BLUETOOTH">%s</xliff:g> سے منسلک ہیں۔"</string>
    <string name="accessibility_cast_name" msgid="7344437925388773685">"<xliff:g id="CAST">%s</xliff:g> سے منسلک ہے۔"</string>
    <string name="accessibility_no_wimax" msgid="2014864207473859228">"‏کوئی WiMAX نہیں ہے۔"</string>
    <string name="accessibility_wimax_one_bar" msgid="2996915709342221412">"‏WiMAX ایک بار۔"</string>
    <string name="accessibility_wimax_two_bars" msgid="7335485192390018939">"‏WiMAX دو بارز۔"</string>
    <string name="accessibility_wimax_three_bars" msgid="2773714362377629938">"‏WiMAX تین بارز۔"</string>
    <string name="accessibility_wimax_signal_full" msgid="3101861561730624315">"‏WiMAX سگنل پورا ہے۔"</string>
    <string name="accessibility_ethernet_disconnected" msgid="2097190491174968655">"ایتھرنیٹ منقطع ہے۔"</string>
    <string name="accessibility_ethernet_connected" msgid="3988347636883115213">"ایتھرنیٹ منسلک ہے۔"</string>
    <string name="accessibility_no_signal" msgid="1115622734914921920">"کوئی سگنل نہیں ہے۔"</string>
    <string name="accessibility_not_connected" msgid="4061305616351042142">"مربوط نہیں ہے۔"</string>
    <string name="accessibility_zero_bars" msgid="1364823964848784827">"صفر بارز۔"</string>
    <string name="accessibility_one_bar" msgid="6312250030039240665">"ایک بار۔"</string>
    <string name="accessibility_two_bars" msgid="1335676987274417121">"دو بارز۔"</string>
    <string name="accessibility_three_bars" msgid="819417766606501295">"تین بارز۔"</string>
    <string name="accessibility_signal_full" msgid="5920148525598637311">"سگنل پورا ہے۔"</string>
    <string name="accessibility_desc_on" msgid="2899626845061427845">"آن۔"</string>
    <string name="accessibility_desc_off" msgid="8055389500285421408">"آف۔"</string>
    <string name="accessibility_desc_connected" msgid="3082590384032624233">"مربوط۔"</string>
    <string name="accessibility_desc_connecting" msgid="8011433412112903614">"مربوط ہو رہا ہے۔"</string>
    <string name="data_connection_gprs" msgid="2752584037409568435">"GPRS"</string>
    <string name="data_connection_hspa" msgid="6096234094857660873">"HSPA"</string>
    <string name="data_connection_3g" msgid="1215807817895516914">"3G"</string>
    <string name="data_connection_3_5g" msgid="4097346596394846450">"H"</string>
    <string name="data_connection_3_5g_plus" msgid="8938598386721354697">"H+‎"</string>
    <string name="data_connection_4g" msgid="5770196771037980730">"4G"</string>
    <string name="data_connection_4g_plus" msgid="780615287092000279">"4G+‎"</string>
    <string name="data_connection_lte" msgid="557021044282539923">"LTE"</string>
    <string name="data_connection_lte_plus" msgid="4799302403782283178">"LTE+‎"</string>
    <string name="data_connection_cdma" msgid="7678457855627313518">"1X‎"</string>
    <string name="data_connection_roaming" msgid="375650836665414797">"رومنگ"</string>
    <string name="data_connection_edge" msgid="6316755666481405762">"EDGE"</string>
    <string name="accessibility_data_connection_wifi" msgid="4422160347472742434">"Wi-Fi"</string>
    <string name="accessibility_no_sim" msgid="1140839832913084973">"‏کوئی SIM نہیں ہے۔"</string>
    <string name="accessibility_cell_data" msgid="172950885786007392">"موبائل ڈیٹا"</string>
    <string name="accessibility_cell_data_on" msgid="691666434519443162">"موبائل ڈیٹا آن ہے"</string>
    <string name="cell_data_off_content_description" msgid="9165555931499878044">"موبائل ڈیٹا آف ہے"</string>
    <string name="not_default_data_content_description" msgid="6757881730711522517">"ڈیٹا استعمال کرنے کے لیے سیٹ نہیں ہے"</string>
    <string name="cell_data_off" msgid="4886198950247099526">"آف ہے"</string>
    <string name="accessibility_bluetooth_tether" msgid="6327291292208790599">"بلوٹوتھ ٹیدرنگ۔"</string>
    <string name="accessibility_airplane_mode" msgid="1899529214045998505">"ہوائی جہاز وضع۔"</string>
    <string name="accessibility_vpn_on" msgid="8037549696057288731">"‏VPN آن ہے۔"</string>
    <string name="accessibility_no_sims" msgid="5711270400476534667">"‏کوئی SIM کارڈ نہیں ہے۔"</string>
    <string name="carrier_network_change_mode" msgid="5174141476991149918">"کیریئر نیٹ ورک کی تبدیلی"</string>
    <string name="accessibility_battery_details" msgid="6184390274150865789">"بیٹری کی تفصیلات کھولیں"</string>
    <string name="accessibility_battery_level" msgid="5143715405241138822">"بیٹری <xliff:g id="NUMBER">%d</xliff:g> فیصد۔"</string>
    <string name="accessibility_battery_level_with_estimate" msgid="4843119982547599452">"آپ کے استعمال کی بنیاد پر بیٹری <xliff:g id="PERCENTAGE">%1$s</xliff:g> فیصد، تقریباً <xliff:g id="TIME">%2$s</xliff:g> باقی ہے"</string>
    <string name="accessibility_battery_level_charging" msgid="8892191177774027364">"بیٹری چارج ہو رہی ہے، اس وقت <xliff:g id="BATTERY_PERCENTAGE">%d</xliff:g> فیصد ہے۔"</string>
    <string name="accessibility_settings_button" msgid="2197034218538913880">"سسٹم کی ترتیبات۔"</string>
    <string name="accessibility_notifications_button" msgid="3960913924189228831">"اطلاعات۔"</string>
    <string name="accessibility_overflow_action" msgid="8555835828182509104">"تمام اطلاعات دیکھیں"</string>
    <string name="accessibility_remove_notification" msgid="1641455251495815527">"اطلاع صاف کریں۔"</string>
    <string name="accessibility_gps_enabled" msgid="4061313248217660858">"‏GPS فعال ہے۔"</string>
    <string name="accessibility_gps_acquiring" msgid="896207402196024040">"‏GPS حاصل کرنا۔"</string>
    <string name="accessibility_tty_enabled" msgid="1123180388823381118">"ٹیلی ٹائپ رائٹر فعال ہے۔"</string>
    <string name="accessibility_ringer_vibrate" msgid="6261841170896561364">"رنگر وائبریٹ۔"</string>
    <string name="accessibility_ringer_silent" msgid="8994620163934249882">"رنگر خاموش۔"</string>
    <!-- no translation found for accessibility_casting (8708751252897282313) -->
    <skip />
    <!-- no translation found for accessibility_work_mode (1280025758672376313) -->
    <skip />
    <string name="accessibility_notification_dismissed" msgid="4411652015138892952">"اطلاع مسترد ہوگئی۔"</string>
<<<<<<< HEAD
=======
    <string name="accessibility_bubble_dismissed" msgid="270358867566720729">"بلبلہ مسترد کر دیا گیا۔"</string>
>>>>>>> b1baf041
    <string name="accessibility_desc_notification_shade" msgid="5355229129428759989">"اطلاعاتی شیڈ۔"</string>
    <string name="accessibility_desc_quick_settings" msgid="4374766941484719179">"فوری ترتیبات۔"</string>
    <string name="accessibility_desc_lock_screen" msgid="5983125095181194887">"مقفل اسکرین۔"</string>
    <string name="accessibility_desc_settings" msgid="6728577365389151969">"ترتیبات"</string>
    <string name="accessibility_desc_recent_apps" msgid="1748675199348914194">"عمومی جائزہ۔"</string>
    <string name="accessibility_desc_work_lock" msgid="4355620395354680575">"دفتری مقفل اسکرین"</string>
    <string name="accessibility_desc_close" msgid="8293708213442107755">"بند کریں"</string>
    <string name="accessibility_quick_settings_wifi" msgid="167707325133803052">"<xliff:g id="SIGNAL">%1$s</xliff:g>۔"</string>
    <string name="accessibility_quick_settings_wifi_changed_off" msgid="2230487165558877262">"‏Wifi کو آف کر دیا گیا۔"</string>
    <string name="accessibility_quick_settings_wifi_changed_on" msgid="1490362586009027611">"‏Wifi کو آن کر دیا گیا۔"</string>
    <string name="accessibility_quick_settings_mobile" msgid="1817825313718492906">"موبائل <xliff:g id="SIGNAL">%1$s</xliff:g>۔ <xliff:g id="TYPE">%2$s</xliff:g>۔ <xliff:g id="NETWORK">%3$s</xliff:g>۔"</string>
    <string name="accessibility_quick_settings_battery" msgid="533594896310663853">"بیٹری <xliff:g id="STATE">%s</xliff:g>۔"</string>
    <string name="accessibility_quick_settings_airplane_off" msgid="1275658769368793228">"ہوائی جہاز وضع آف ہے۔"</string>
    <string name="accessibility_quick_settings_airplane_on" msgid="8106176561295294255">"ہوائی جہاز وضع آن ہے۔"</string>
    <string name="accessibility_quick_settings_airplane_changed_off" msgid="8880183481476943754">"ہوائی جہاز وضع کو آف کر دیا گیا۔"</string>
    <string name="accessibility_quick_settings_airplane_changed_on" msgid="6327378061894076288">"ہوائی جہاز وضع کو آن کر دیا گیا۔"</string>
    <string name="accessibility_quick_settings_dnd_none_on" msgid="3235552940146035383">"مکمل خاموشی"</string>
    <string name="accessibility_quick_settings_dnd_alarms_on" msgid="3375848309132140014">"صرف الارمز"</string>
    <string name="accessibility_quick_settings_dnd" msgid="2415967452264206047">"ڈسٹرب نہ کریں۔"</string>
    <string name="accessibility_quick_settings_dnd_changed_off" msgid="1457150026842505799">"\'ڈسٹرب نہ کریں\' کو آف کر دیا گیا۔"</string>
    <string name="accessibility_quick_settings_dnd_changed_on" msgid="186315911607486129">"\'ڈسٹرب نہ کریں\' کو آن کر دیا گیا۔"</string>
    <string name="accessibility_quick_settings_bluetooth" msgid="8250942386687551283">"بلوٹوتھ۔"</string>
    <string name="accessibility_quick_settings_bluetooth_off" msgid="3795983516942423240">"بلوٹوتھ آف ہے۔"</string>
    <string name="accessibility_quick_settings_bluetooth_on" msgid="3819082137684078013">"بلوٹوتھ آن ہے۔"</string>
    <string name="accessibility_quick_settings_bluetooth_connecting" msgid="7362294657419149294">"بلوٹوتھ منسلک ہو رہا ہے۔"</string>
    <string name="accessibility_quick_settings_bluetooth_connected" msgid="5237625393869747261">"بلوٹوتھ منسلک ہے۔"</string>
    <string name="accessibility_quick_settings_bluetooth_changed_off" msgid="3344226652293797283">"بلوٹوتھ کو آف کر دیا گیا۔"</string>
    <string name="accessibility_quick_settings_bluetooth_changed_on" msgid="1263282011749437549">"بلوٹوتھ کو آن کر دیا گیا۔"</string>
    <string name="accessibility_quick_settings_location_off" msgid="6122523378294740598">"مقام کی اطلاع دہندگی آف ہے۔"</string>
    <string name="accessibility_quick_settings_location_on" msgid="6869947200325467243">"مقام کی اطلاع دہندگی آن ہے۔"</string>
    <string name="accessibility_quick_settings_location_changed_off" msgid="5132776369388699133">"مقام کی اطلاع دہندگی کو آف کر دیا گیا۔"</string>
    <string name="accessibility_quick_settings_location_changed_on" msgid="7159115433070112154">"مقام کی اطلاع دہندگی کو آن کر دیا گیا۔"</string>
    <string name="accessibility_quick_settings_alarm" msgid="558094529584082090">"الارم <xliff:g id="TIME">%s</xliff:g> کیلئے سیٹ ہے۔"</string>
    <string name="accessibility_quick_settings_close" msgid="2974895537860082341">"پینل بند کریں۔"</string>
    <string name="accessibility_quick_settings_more_time" msgid="7646479831704665284">"مزید وقت۔"</string>
    <string name="accessibility_quick_settings_less_time" msgid="9110364286464977870">"کم وقت۔"</string>
    <string name="accessibility_quick_settings_flashlight_off" msgid="7606563260714825190">"فلیش لائٹ آف ہے۔"</string>
    <string name="accessibility_quick_settings_flashlight_unavailable" msgid="7458591827288347635">"فلیش لائٹ دستیاب نہیں ہے"</string>
    <string name="accessibility_quick_settings_flashlight_on" msgid="3785616827729850766">"فلیش لائٹ آن ہے۔"</string>
    <string name="accessibility_quick_settings_flashlight_changed_off" msgid="3782375441381402599">"فلیش لائٹ کو آف کر دیا گیا۔"</string>
    <string name="accessibility_quick_settings_flashlight_changed_on" msgid="4747870681508334200">"فلیش لائٹ کو آن کر دیا گیا۔"</string>
    <string name="accessibility_quick_settings_color_inversion_changed_off" msgid="7548045840282925393">"رنگ کی تبدیلی کو آف کر دیا گیا۔"</string>
    <string name="accessibility_quick_settings_color_inversion_changed_on" msgid="4711141858364404084">"رنگ کی تبدیلی کو آن کر دیا گیا۔"</string>
    <string name="accessibility_quick_settings_hotspot_changed_off" msgid="7002061268910095176">"موبائل ہاٹ اسپاٹ کو آف کر دیا گیا۔"</string>
    <string name="accessibility_quick_settings_hotspot_changed_on" msgid="2576895346762408840">"موبائل ہاٹ اسپاٹ کو آن کر دیا گیا۔"</string>
    <string name="accessibility_casting_turned_off" msgid="1387906158563374962">"اسکرین کو کاسٹ کرنا بند کر دیا۔"</string>
    <string name="accessibility_quick_settings_work_mode_off" msgid="562749867895549696">"کام موڈ آف ہے۔"</string>
    <string name="accessibility_quick_settings_work_mode_on" msgid="2779253456042059110">"کام موڈ آن ہے۔"</string>
    <string name="accessibility_quick_settings_work_mode_changed_off" msgid="6256690740556798683">"کام موڈ آف ہو گیا۔"</string>
    <string name="accessibility_quick_settings_work_mode_changed_on" msgid="1105258550138313384">"کام موڈ آن ہو گیا۔"</string>
    <string name="accessibility_quick_settings_data_saver_changed_off" msgid="4910847127871603832">"ڈیٹا سیور آف ہو گیا۔"</string>
    <string name="accessibility_quick_settings_data_saver_changed_on" msgid="6370606590802623078">"ڈیٹا سرور آن ہو گیا۔"</string>
    <string name="accessibility_quick_settings_sensor_privacy_changed_off" msgid="7608378211873807353">"سینسر کی رازداری آف ہے۔"</string>
    <string name="accessibility_quick_settings_sensor_privacy_changed_on" msgid="4267393685085328801">"سینسر کی رازداری آن ہے۔"</string>
    <string name="accessibility_brightness" msgid="5391187016177823721">"ڈسپلے کی چمک"</string>
    <string name="accessibility_ambient_display_charging" msgid="7725523068728128968">"چارج ہو رہا ہے"</string>
    <string name="data_usage_disabled_dialog_3g_title" msgid="5716594205739750015">"‏2G-3G ڈیٹا موقوف کر دیا گیا"</string>
    <string name="data_usage_disabled_dialog_4g_title" msgid="1490779000057752281">"‏4G ڈیٹا موقوف کر دیا گیا"</string>
    <string name="data_usage_disabled_dialog_mobile_title" msgid="2286843518689837719">"موبائل ڈیٹا موقوف کر دیا گیا ہے"</string>
    <string name="data_usage_disabled_dialog_title" msgid="9131615296036724838">"ڈیٹا موقوف کر دیا گیا"</string>
    <string name="data_usage_disabled_dialog" msgid="7933201635215099780">"ڈیٹا کا استعمال آپ کی مقرر کردہ حد کو پہنچ چکا ہے۔ اب آپ موبائل ڈیٹا کا استعمال نہیں کر رہے ہیں۔\n\nاگر آپ دوبارہ شروع کرتے ہیں تو ڈیٹا استعمال کیلئے چارجز لاگو ہو سکتے ہیں۔"</string>
    <string name="data_usage_disabled_dialog_enable" msgid="2796648546086408937">"دوبارہ شروع کریں"</string>
    <string name="gps_notification_searching_text" msgid="231304732649348313">"‏GPS کی تلاش کر رہا ہے"</string>
    <string name="gps_notification_found_text" msgid="3145873880174658526">"‏مقام متعین کیا گیا بذریعہ GPS"</string>
    <string name="accessibility_location_active" msgid="2845747916764660369">"مقام کی درخواستیں فعال ہیں"</string>
    <string name="accessibility_sensors_off_active" msgid="2619725434618911551">"سینسرز آف فعال ہے"</string>
    <string name="accessibility_clear_all" msgid="970525598287244592">"سبھی اطلاعات صاف کریں۔"</string>
    <string name="notification_group_overflow_indicator" msgid="7605120293801012648">"<xliff:g id="NUMBER">%s</xliff:g> +"</string>
    <plurals name="notification_group_overflow_description" formatted="false" msgid="91483442850649192">
      <item quantity="other">اندر <xliff:g id="NUMBER_1">%s</xliff:g> مزید اطلاعات ہیں۔ </item>
      <item quantity="one">اندر <xliff:g id="NUMBER_0">%s</xliff:g> مزید اطلاع ہے۔</item>
    </plurals>
    <string name="notification_summary_message_format" msgid="5158219088501909966">"<xliff:g id="CONTACT_NAME">%1$s</xliff:g>: <xliff:g id="MESSAGE_CONTENT">%2$s</xliff:g>"</string>
    <string name="status_bar_notification_inspect_item_title" msgid="6818779631806163080">"اطلاع کی ترتیبات"</string>
    <string name="status_bar_notification_app_settings_title" msgid="5050006438806013903">"<xliff:g id="APP_NAME">%s</xliff:g> ترتیبات"</string>
    <string name="accessibility_rotation_lock_off" msgid="3880436123632448930">"اسکرین خود بخود گردش کرے گی۔"</string>
    <string name="accessibility_rotation_lock_on_landscape" msgid="936972553861524360">"اسکرین لینڈ اسکیپ سمت بندی میں مقفل ہے۔"</string>
    <string name="accessibility_rotation_lock_on_portrait" msgid="2356633398683813837">"اسکرین پورٹریٹ سمت بندی میں مقفل ہے۔"</string>
    <string name="accessibility_rotation_lock_off_changed" msgid="5772498370935088261">"اسکرین اب خود بخود گردش کرے گی۔"</string>
    <string name="accessibility_rotation_lock_on_landscape_changed" msgid="5785739044300729592">"اسکرین اب لینڈ اسکیپ سمت بندی میں مقفل ہے۔"</string>
    <string name="accessibility_rotation_lock_on_portrait_changed" msgid="5580170829728987989">"اسکرین اب پورٹریٹ سمت بندی میں مقفل ہے۔"</string>
    <string name="dessert_case" msgid="9104973640704357717">"ڈیزرٹ کیس"</string>
    <string name="start_dreams" msgid="9131802557946276718">"اسکرین سیور"</string>
    <string name="ethernet_label" msgid="2203544727007463351">"ایتھرنیٹ"</string>
    <string name="quick_settings_header_onboarding_text" msgid="1918085351115504765">"مزید اختیارات کے لیے آئیکنز کو ٹچ کریں اور دبائیں رکھیں"</string>
    <string name="quick_settings_dnd_label" msgid="7728690179108024338">"ڈسٹرب نہ کریں"</string>
    <string name="quick_settings_dnd_priority_label" msgid="6251076422352664571">"صرف ترجیحی"</string>
    <string name="quick_settings_dnd_alarms_label" msgid="1241780970469630835">"صرف الارمز"</string>
    <string name="quick_settings_dnd_none_label" msgid="8420869988472836354">"مکمل خاموشی"</string>
    <string name="quick_settings_bluetooth_label" msgid="7018763367142041481">"بلوٹوتھ"</string>
    <string name="quick_settings_bluetooth_multiple_devices_label" msgid="6595808498429809855">"بلوٹوتھ (<xliff:g id="NUMBER">%d</xliff:g> آلات)"</string>
    <string name="quick_settings_bluetooth_off_label" msgid="6375098046500790870">"بلوٹوتھ آف ہے"</string>
    <string name="quick_settings_bluetooth_detail_empty_text" msgid="5760239584390514322">"کوئی جوڑا بنائے ہوئے آلات دستیاب نہیں ہیں"</string>
    <string name="quick_settings_bluetooth_secondary_label_battery_level" msgid="4182034939479344093">"<xliff:g id="BATTERY_LEVEL_AS_PERCENTAGE">%s</xliff:g> بیٹری"</string>
    <string name="quick_settings_bluetooth_secondary_label_audio" msgid="780333390310051161">"آڈیو"</string>
    <string name="quick_settings_bluetooth_secondary_label_headset" msgid="2332093067553000852">"ہیڈ سیٹ"</string>
    <string name="quick_settings_bluetooth_secondary_label_input" msgid="3887552721233148132">"ان پٹ"</string>
    <string name="quick_settings_bluetooth_secondary_label_hearing_aids" msgid="3003338571871392293">"سماعتی آلات"</string>
    <string name="quick_settings_bluetooth_secondary_label_transient" msgid="3882884317600669650">"آن ہو رہا ہے…"</string>
    <string name="quick_settings_brightness_label" msgid="680259653088849563">"چمکیلا پن"</string>
    <string name="quick_settings_rotation_unlocked_label" msgid="2359922767950346112">"خود کار طور پر گھمائیں"</string>
    <string name="accessibility_quick_settings_rotation" msgid="4800050198392260738">"اسکرین کو خود کار طور پر گھمائیں"</string>
    <string name="accessibility_quick_settings_rotation_value" msgid="2916484894750819251">"<xliff:g id="ID_1">%s</xliff:g> وضع"</string>
    <string name="quick_settings_rotation_locked_label" msgid="4420863550666310319">"گردش مقفل ہے"</string>
    <string name="quick_settings_rotation_locked_portrait_label" msgid="1194988975270484482">"پورٹریٹ"</string>
    <string name="quick_settings_rotation_locked_landscape_label" msgid="2000295772687238645">"لینڈ اسکیپ"</string>
    <string name="quick_settings_ime_label" msgid="3351174938144332051">"ان پٹ کا طریقہ"</string>
    <string name="quick_settings_location_label" msgid="2621868789013389163">"مقام"</string>
    <string name="quick_settings_location_off_label" msgid="7923929131443915919">"مقام آف"</string>
    <string name="quick_settings_media_device_label" msgid="8034019242363789941">"میڈیا آلہ"</string>
    <string name="quick_settings_rssi_label" msgid="3397615415140356701">"RSSI"</string>
    <string name="quick_settings_rssi_emergency_only" msgid="7499207215265078598">"صرف ہنگامی کالیں"</string>
    <string name="quick_settings_settings_label" msgid="2214639529565474534">"ترتیبات"</string>
    <string name="quick_settings_time_label" msgid="3352680970557509303">"وقت"</string>
    <string name="quick_settings_user_label" msgid="1253515509432672496">"میں"</string>
    <string name="quick_settings_user_title" msgid="8673045967216204537">"صارف"</string>
    <string name="quick_settings_user_new_user" msgid="3347905871336069666">"نیا صارف"</string>
    <string name="quick_settings_wifi_label" msgid="2879507532983487244">"Wi-Fi"</string>
    <string name="quick_settings_wifi_not_connected" msgid="4071097522427039160">"مربوط نہیں ہے"</string>
    <string name="quick_settings_wifi_no_network" msgid="6003178398713839313">"کوئی نیٹ ورک نہیں ہے"</string>
    <string name="quick_settings_wifi_off_label" msgid="4003379736176547594">"‏Wi-Fi آف ہے"</string>
    <string name="quick_settings_wifi_on_label" msgid="2489928193654318511">"‏Wi-Fi آن ہے"</string>
    <string name="quick_settings_wifi_detail_empty_text" msgid="483130889414601732">"‏کوئی WI-FI نیٹ ورک دستیاب نہیں"</string>
    <string name="quick_settings_wifi_secondary_label_transient" msgid="7501659015509357887">"آن ہو رہا ہے…"</string>
    <string name="quick_settings_cast_title" msgid="2279220930629235211">"اسکرین کاسٹ کریں"</string>
    <string name="quick_settings_casting" msgid="1435880708719268055">"کاسٹنگ"</string>
    <string name="quick_settings_cast_device_default_name" msgid="6988469571141331700">"بغیر نام والا آلہ"</string>
    <string name="quick_settings_cast_device_default_description" msgid="2580520859212250265">"کاسٹ کرنے کیلئے تیار"</string>
    <string name="quick_settings_cast_detail_empty_text" msgid="2846282280014617785">"کوئی آلات دستیاب نہیں ہیں"</string>
    <string name="quick_settings_cast_no_wifi" msgid="6980194769795014875">"‏Wi-Fi سے منسلک نہیں ہے"</string>
    <string name="quick_settings_brightness_dialog_title" msgid="4980669966716685588">"چمکیلا پن"</string>
    <string name="quick_settings_brightness_dialog_auto_brightness_label" msgid="2325362583903258677">"خودکار"</string>
    <string name="quick_settings_inversion_label" msgid="5078769633069667698">"رنگ پلٹیں"</string>
    <string name="quick_settings_color_space_label" msgid="537528291083575559">"رنگ کی اصلاح کی وضع"</string>
    <string name="quick_settings_more_settings" msgid="2878235926753776694">"مزید ترتیبات"</string>
    <string name="quick_settings_done" msgid="2163641301648855793">"ہو گیا"</string>
    <string name="quick_settings_connected" msgid="3873605509184830379">"مربوط"</string>
    <string name="quick_settings_connected_battery_level" msgid="1322075669498906959">"منسلک ہے، بیٹری <xliff:g id="BATTERY_LEVEL_AS_PERCENTAGE">%1$s</xliff:g>"</string>
    <string name="quick_settings_connecting" msgid="2381969772953268809">"مربوط ہو رہا ہے…"</string>
    <string name="quick_settings_tethering_label" msgid="5257299852322475780">"ٹیدرنگ"</string>
    <string name="quick_settings_hotspot_label" msgid="1199196300038363424">"ہاٹ اسپاٹ"</string>
    <string name="quick_settings_hotspot_secondary_label_transient" msgid="7585604088079160564">"آن ہو رہا ہے…"</string>
    <string name="quick_settings_hotspot_secondary_label_data_saver_enabled" msgid="1280433136266439372">"ڈیٹا سیور آن ہے"</string>
    <plurals name="quick_settings_hotspot_secondary_label_num_devices" formatted="false" msgid="3142308865165871976">
      <item quantity="other">‏%d آلات</item>
      <item quantity="one">‏%d آلہ</item>
    </plurals>
    <string name="quick_settings_notifications_label" msgid="3379631363952582758">"اطلاعات"</string>
    <string name="quick_settings_flashlight_label" msgid="4904634272006284185">"فلیش لائٹ"</string>
    <string name="quick_settings_flashlight_camera_in_use" msgid="4820591564526512571">"کیمرا زیر استعمال ہے"</string>
    <string name="quick_settings_cellular_detail_title" msgid="792977203299358893">"موبائل ڈیٹا"</string>
    <string name="quick_settings_cellular_detail_data_usage" msgid="6105969068871138427">"ڈیٹا کا استعمال"</string>
    <string name="quick_settings_cellular_detail_remaining_data" msgid="1136599216568805644">"باقی ڈیٹا"</string>
    <string name="quick_settings_cellular_detail_over_limit" msgid="4561921367680636235">"حد سے زیادہ"</string>
    <string name="quick_settings_cellular_detail_data_used" msgid="6798849610647988987">"<xliff:g id="DATA_USED">%s</xliff:g> استعمال کردہ"</string>
    <string name="quick_settings_cellular_detail_data_limit" msgid="1791389609409211628">"<xliff:g id="DATA_LIMIT">%s</xliff:g> حد"</string>
    <string name="quick_settings_cellular_detail_data_warning" msgid="7957253810481086455">"<xliff:g id="DATA_LIMIT">%s</xliff:g> وارننگ"</string>
    <string name="quick_settings_work_mode_label" msgid="2754212289804324685">"دفتری پروفائل"</string>
    <string name="quick_settings_night_display_label" msgid="8180030659141778180">"نائٹ لائٹ"</string>
    <string name="quick_settings_night_secondary_label_on_at_sunset" msgid="3358706312129866626">"غروب آفتاب کے وقت آن ہوگی"</string>
    <string name="quick_settings_night_secondary_label_until_sunrise" msgid="4063448287758262485">"طلوع آفتاب تک"</string>
    <string name="quick_settings_night_secondary_label_on_at" msgid="3584738542293528235">"آن ہوگی بوقت <xliff:g id="TIME">%s</xliff:g>"</string>
    <string name="quick_settings_secondary_label_until" msgid="1883981263191927372">"<xliff:g id="TIME">%s</xliff:g> تک"</string>
    <string name="quick_settings_ui_mode_night_label" msgid="1398928270610780470">"گہری تھیم"</string>
    <string name="quick_settings_dark_mode_secondary_label_battery_saver" msgid="4990712734503013251">"بیٹری سیور"</string>
    <string name="quick_settings_dark_mode_secondary_label_on_at_sunset" msgid="6017379738102015710">"شام کے وقت آن ہوگی"</string>
    <string name="quick_settings_dark_mode_secondary_label_until_sunrise" msgid="4404885070316716472">"طلوع آفتاب تک"</string>
    <string name="quick_settings_dark_mode_secondary_label_on_at" msgid="5128758823486361279">"آن ہوگی بوقت <xliff:g id="TIME">%s</xliff:g>"</string>
    <string name="quick_settings_dark_mode_secondary_label_until" msgid="2289774641256492437">"<xliff:g id="TIME">%s</xliff:g> تک"</string>
    <string name="quick_settings_nfc_label" msgid="1054317416221168085">"NFC"</string>
    <string name="quick_settings_nfc_off" msgid="3465000058515424663">"‏NFC غیر فعال ہے"</string>
    <string name="quick_settings_nfc_on" msgid="1004976611203202230">"‏NFC فعال ہے"</string>
    <string name="quick_settings_screen_record_label" msgid="1594046461509776676">"اسکرین ریکارڈر کریں"</string>
    <string name="quick_settings_screen_record_start" msgid="1574725369331638985">"آغاز"</string>
    <string name="quick_settings_screen_record_stop" msgid="8087348522976412119">"روکیں"</string>
    <!-- no translation found for media_seamless_remote_device (177033467332920464) -->
    <skip />
    <string name="recents_swipe_up_onboarding" msgid="2820265886420993995">"ایپس سوئچ کرنے کیلئے اوپر سوائپ کریں"</string>
    <string name="recents_quick_scrub_onboarding" msgid="765934300283514912">"تیزی سے ایپس کو سوئچ کرنے کے لیے دائیں طرف گھسیٹیں"</string>
    <string name="quick_step_accessibility_toggle_overview" msgid="7908949976727578403">"مجموعی جائزہ ٹوگل کریں"</string>
    <string name="expanded_header_battery_charged" msgid="5307907517976548448">"چارج ہوگئی"</string>
    <string name="expanded_header_battery_charging" msgid="1717522253171025549">"چارج ہو رہی ہے"</string>
    <string name="expanded_header_battery_charging_with_time" msgid="757991461445765011">"<xliff:g id="CHARGING_TIME">%s</xliff:g> مکمل ہونے تک"</string>
    <string name="expanded_header_battery_not_charging" msgid="809409140358955848">"چارج نہیں ہو رہی ہے"</string>
    <string name="ssl_ca_cert_warning" msgid="8373011375250324005">"نیٹ ورک کو\nمانیٹر کیا جا سکتا ہے"</string>
    <string name="description_target_search" msgid="3875069993128855865">"تلاش کریں"</string>
    <string name="description_direction_up" msgid="3632251507574121434">"<xliff:g id="TARGET_DESCRIPTION">%s</xliff:g> کیلئے اوپر سلائیڈ کریں۔"</string>
    <string name="description_direction_left" msgid="4762708739096907741">"<xliff:g id="TARGET_DESCRIPTION">%s</xliff:g> کیلئے بائیں سلائیڈ کریں۔"</string>
    <string name="zen_priority_introduction" msgid="3159291973383796646">"الارمز، یاددہانیوں، ایونٹس اور آپ کے متعین کردہ کالرز کے علاوہ، آپ آوازوں اور وائبریشنز سے ڈسٹرب نہیں ہوں گے۔ موسیقی، ویڈیوز اور گیمز سمیت آپ ابھی بھی ہر وہ چیز سنیں گے جسے چلانے کا آپ انتخاب کرتے ہیں۔"</string>
    <string name="zen_alarms_introduction" msgid="3987266042682300470">"الارمز کے علاوہ، آپ آوازوں اور وائبریشنز سے ڈسٹرب نہیں ہوں گے۔ موسیقی، ویڈیوز اور گیمز سمیت آپ ہر وہ چیز سنیں گے جسے چلانے کا آپ انتخاب کرتے ہیں۔"</string>
    <string name="zen_priority_customize_button" msgid="4119213187257195047">"حسب ضرورت بنائیں"</string>
    <string name="zen_silence_introduction_voice" msgid="853573681302712348">"یہ الارمز، موسیقی، ویڈیوز اور گیمز کی آوازوں اور وائبریشنز سمیت سبھی آوازیں اور وائبریشنز مسدود کر دیتا ہے۔ آپ ابھی بھی فون کالز کر سکیں گے۔"</string>
    <string name="zen_silence_introduction" msgid="6117517737057344014">"یہ الارمز، موسیقی، ویڈیوز اور گیمز کی آوازوں اور وائبریشنز سمیت سبھی آوازیں اور وائبریشنز مسدود کر دیتا ہے۔"</string>
    <string name="keyguard_more_overflow_text" msgid="5819512373606638727">"‎+<xliff:g id="NUMBER_OF_NOTIFICATIONS">%d</xliff:g>‎"</string>
    <string name="speed_bump_explanation" msgid="7248696377626341060">"کم اہم اطلاعات ذیل میں ہیں"</string>
    <string name="notification_tap_again" msgid="4477318164947497249">"کھولنے کیلئے دوبارہ تھپتھپائیں"</string>
    <string name="keyguard_unlock" msgid="8031975796351361601">"کھولنے کے لیے اوپر سوائپ کريں"</string>
    <string name="keyguard_retry" msgid="886802522584053523">"دوبارہ کوشش کرنے کے لیے اوپر سوائپ کريں"</string>
    <string name="do_disclosure_generic" msgid="2388094207542706440">"یہ آلہ آپ کی تنظیم کے زیر انتظام ہے"</string>
    <string name="do_disclosure_with_name" msgid="9113122674419739611">"یہ آلہ <xliff:g id="ORGANIZATION_NAME">%s</xliff:g> کے زیر انتظام ہے"</string>
    <string name="phone_hint" msgid="6682125338461375925">"فون کیلئے آئیکن سے سوائپ کریں"</string>
    <string name="voice_hint" msgid="7476017460191291417">"صوتی معاون کیلئے آئیکن سے سوائپ کریں"</string>
    <string name="camera_hint" msgid="4519495795000658637">"کیمرہ کیلئے آئیکن سے سوائپ کریں"</string>
    <string name="interruption_level_none_with_warning" msgid="8394434073508145437">"مکمل خاموشی۔ یہ سکرین قارئین کو بھی خاموش کر دے گا۔"</string>
    <string name="interruption_level_none" msgid="219484038314193379">"مکمل خاموشی"</string>
    <string name="interruption_level_priority" msgid="661294280016622209">"صرف ترجیحی"</string>
    <string name="interruption_level_alarms" msgid="2457850481335846959">"صرف الارمز"</string>
    <string name="interruption_level_none_twoline" msgid="8579382742855486372">"مکمل\nخاموشی"</string>
    <string name="interruption_level_priority_twoline" msgid="8523482736582498083">"صرف\nترجیحی"</string>
    <string name="interruption_level_alarms_twoline" msgid="2045067991335708767">"صرف\nالارمز"</string>
    <string name="keyguard_indication_charging_time_wireless" msgid="7343602278805644915">"<xliff:g id="PERCENTAGE">%2$s</xliff:g> • وائرلیس طریقے سے چارج ہو رہا ہے (مکمل ہونے میں <xliff:g id="CHARGING_TIME_LEFT">%1$s</xliff:g>)"</string>
    <string name="keyguard_indication_charging_time" msgid="4927557805886436909">"<xliff:g id="PERCENTAGE">%2$s</xliff:g> • چارج ہو رہا ہے (مکمل ہونے میں <xliff:g id="CHARGING_TIME_LEFT">%1$s</xliff:g> باقی)"</string>
    <string name="keyguard_indication_charging_time_fast" msgid="7895986003578341126">"<xliff:g id="PERCENTAGE">%2$s</xliff:g> • تیزی سے چارج ہو رہا ہے (مکمل ہونے میں <xliff:g id="CHARGING_TIME_LEFT">%1$s</xliff:g> باقی)"</string>
    <string name="keyguard_indication_charging_time_slowly" msgid="245442950133408398">"<xliff:g id="PERCENTAGE">%2$s</xliff:g> • آہستہ چارج ہو رہا ہے (مکمل ہونے میں <xliff:g id="CHARGING_TIME_LEFT">%1$s</xliff:g> باقی)"</string>
    <string name="accessibility_multi_user_switch_switcher" msgid="5330448341251092660">"صارف سوئچ کریں"</string>
    <string name="accessibility_multi_user_switch_switcher_with_current" msgid="5759855008166759399">"صارف سوئچ کریں، موجودہ صارف <xliff:g id="CURRENT_USER_NAME">%s</xliff:g>"</string>
    <string name="accessibility_multi_user_switch_inactive" msgid="383168614528618402">"موجودہ صارف <xliff:g id="CURRENT_USER_NAME">%s</xliff:g>"</string>
    <string name="accessibility_multi_user_switch_quick_contact" msgid="4504508915324898576">"پروفائل دکھائیں"</string>
    <string name="user_add_user" msgid="4336657383006913022">"صارف کو شامل کریں"</string>
    <string name="user_new_user_name" msgid="2019166282704195789">"نیا صارف"</string>
    <string name="guest_exit_guest_dialog_title" msgid="5015697561580641422">"مہمان کو ہٹائیں؟"</string>
    <string name="guest_exit_guest_dialog_message" msgid="8183450985628495709">"اس سیشن میں موجود سبھی ایپس اور ڈیٹا کو حذف کر دیا جائے گا۔"</string>
    <string name="guest_exit_guest_dialog_remove" msgid="7505817591242703757">"ہٹائیں"</string>
    <string name="guest_wipe_session_title" msgid="7147965814683990944">"مہمان، پھر سے خوش آمدید!"</string>
    <string name="guest_wipe_session_message" msgid="3393823610257065457">"کیا آپ اپنا سیشن جاری رکھنا چاہتے ہیں؟"</string>
    <string name="guest_wipe_session_wipe" msgid="8056836584445473309">"دوبارہ شروع کریں"</string>
    <string name="guest_wipe_session_dontwipe" msgid="3211052048269304205">"ہاں، جاری رکھیں"</string>
    <string name="guest_notification_title" msgid="4434456703930764167">"مہمان صارف"</string>
    <string name="guest_notification_text" msgid="4202692942089571351">"ایپس اور ڈیٹا حذف کرنے کیلئے مہمان صارف کو ہٹائیں"</string>
    <string name="guest_notification_remove_action" msgid="4153019027696868099">"مہمان کو ہٹائیں"</string>
    <string name="user_logout_notification_title" msgid="3644848998053832589">"صارف لاگ آؤٹ کریں"</string>
    <string name="user_logout_notification_text" msgid="7441286737342997991">"موجودہ صارف کو لاگ آؤٹ کریں"</string>
    <string name="user_logout_notification_action" msgid="7974458760719361881">"صارف لاگ آؤٹ کریں"</string>
    <string name="user_add_user_title" msgid="4172327541504825032">"نیا صارف شامل کریں؟"</string>
    <string name="user_add_user_message_short" msgid="2599370307878014791">"جب آپ ایک نیا صارف شامل کرتے ہیں تو اس شخص کو اپنی جگہ کو ترتیب دینے کی ضرورت ہوتی ہے۔\n\nکوئی بھی صارف دیگر سبھی صارفین کیلئے ایپس کو اپ ڈیٹ کر سکتا ہے۔"</string>
    <string name="user_limit_reached_title" msgid="2429229448830346057">"صارف کی حد مکمل ہو گئی"</string>
    <plurals name="user_limit_reached_message" formatted="false" msgid="2573535787802908398">
      <item quantity="other">صرف <xliff:g id="COUNT">%d</xliff:g> صارفین بنائے جا سکتے ہیں۔</item>
      <item quantity="one">صرف ایک صارف بنایا جا سکتا ہے۔</item>
    </plurals>
    <string name="user_remove_user_title" msgid="9124124694835811874">"صارف کو ہٹائیں؟"</string>
    <string name="user_remove_user_message" msgid="6702834122128031833">"اس صارف کی سبھی ایپس اور ڈیٹا حذف کر دیا جائے گا۔"</string>
    <string name="user_remove_user_remove" msgid="8387386066949061256">"ہٹائیں"</string>
    <string name="battery_saver_notification_title" msgid="8419266546034372562">"بیٹری سیور آن ہے"</string>
    <string name="battery_saver_notification_text" msgid="2617841636449016951">"کارکردگی اور پس منظر کا ڈیٹا کم کر دیتا ہے"</string>
    <string name="battery_saver_notification_action_text" msgid="6022091913807026887">"بیٹری سیور آف کریں"</string>
    <string name="media_projection_dialog_text" msgid="1755705274910034772">"<xliff:g id="APP_SEEKING_PERMISSION">%s</xliff:g> کو ان تمام معلومات تک رسائی حاصل ہوگی جو آپ کی اسکرین پر مرئی ہے یا ریکارڈنگ یا کاسٹنگ کے دوران آپ کے آلے سے چلائے گئے ہوں۔ اس میں پاس ورڈز، ادائیگی کی تفصیلات، تصاویر، پیغامات، اور آپ کے ذریعے چلائی جانے والی آڈیو جیسی معلومات شامل ہے۔"</string>
    <string name="media_projection_dialog_service_text" msgid="958000992162214611">"یہ فنکشن فراہم کرنے والی سروس کو ان تمام معلومات تک رسائی حاصل ہوگی جو آپ کی اسکرین پر مرئی ہے یا ریکارڈنگ یا کاسٹنگ کے دوران آپ کے آلے سے چلائے گئے ہوں۔ اس میں پاس ورڈز، ادائیگی کی تفصیلات، تصاویر، پیغامات، اور آپ کے ذریعے چلائی جانے والی آڈیو جیسی معلومات شامل ہے۔"</string>
    <string name="media_projection_dialog_service_title" msgid="2888507074107884040">"ریکارڈنگ یا کاسٹنگ شروع کریں؟"</string>
    <string name="media_projection_dialog_title" msgid="3316063622495360646">"<xliff:g id="APP_SEEKING_PERMISSION">%s</xliff:g> کے ذریعے ریکارڈنگ یا کاسٹنگ شروع کریں؟"</string>
    <string name="media_projection_remember_text" msgid="6896767327140422951">"دوبارہ نہ دکھائیں"</string>
    <string name="clear_all_notifications_text" msgid="348312370303046130">"سبھی کو صاف کریں"</string>
    <string name="manage_notifications_text" msgid="6885645344647733116">"نظم کریں"</string>
    <string name="manage_notifications_history_text" msgid="57055985396576230">"سرگزشت"</string>
    <string name="notification_section_header_gentle" msgid="3044910806569985386">"اطلاعات خاموش کریں"</string>
    <string name="notification_section_header_alerting" msgid="3168140660646863240">"متنبہ کرنے کی اطلاعات"</string>
    <string name="notification_section_header_conversations" msgid="821834744538345661">"گفتگوئیں"</string>
    <string name="accessibility_notification_section_header_gentle_clear_all" msgid="6490207897764933919">"سبھی خاموش اطلاعات کو صاف کریں"</string>
    <string name="dnd_suppressing_shade_text" msgid="5588252250634464042">"\'ڈسٹرب نہ کریں\' کے ذریعے اطلاعات کو موقوف کیا گیا"</string>
    <string name="media_projection_action_text" msgid="3634906766918186440">"ابھی شروع کریں"</string>
    <string name="empty_shade_text" msgid="8935967157319717412">"کوئی اطلاعات نہیں ہیں"</string>
    <string name="profile_owned_footer" msgid="2756770645766113964">"پروفائل کو مانیٹر کیا جا سکتا ہے"</string>
    <string name="vpn_footer" msgid="3457155078010607471">"نیٹ ورک کو مانیٹر کیا جا سکتا ہے"</string>
    <string name="branded_vpn_footer" msgid="816930186313188514">"نیٹ ورک کو شاید مانیٹر کیا جائے"</string>
    <string name="quick_settings_disclosure_management_monitoring" msgid="7453097432200441126">"آپ کی تنظیم اس آلے کا نظم کرتی ہے اور نیٹ ورک ٹریفک مانیٹر کر سکتی ہے"</string>
    <string name="quick_settings_disclosure_named_management_monitoring" msgid="8460849665162741948">"<xliff:g id="ORGANIZATION_NAME">%1$s</xliff:g> اس آلے کا نظم کرتی ہے اور وہ نیٹ ورک ٹریفک مانیٹر کر سکتی ہے"</string>
    <string name="quick_settings_disclosure_management_named_vpn" msgid="218693044433431656">"آلہ آپ کی تنظیم کے زیر انتظام ہے اور <xliff:g id="VPN_APP">%1$s</xliff:g> سے منسلک ہے"</string>
    <string name="quick_settings_disclosure_named_management_named_vpn" msgid="5228196397615456474">"آلہ <xliff:g id="ORGANIZATION_NAME">%1$s</xliff:g> کے زیر انتظام ہے اور <xliff:g id="VPN_APP">%2$s</xliff:g> سے منسلک ہے"</string>
    <string name="quick_settings_disclosure_management" msgid="5778936163447003324">"آلہ آپ کی تنظیم کے زیر انتظام ہے"</string>
    <string name="quick_settings_disclosure_named_management" msgid="586473803771171610">"آلہ <xliff:g id="ORGANIZATION_NAME">%1$s</xliff:g> کے زیر انتظام ہے"</string>
    <string name="quick_settings_disclosure_management_vpns" msgid="3447553497516286109">"‏آلہ آپ کی تنظیم کے زیر انتظام ہے اور VPNs سے منسلک ہے"</string>
    <string name="quick_settings_disclosure_named_management_vpns" msgid="4066586579688193212">"‏آلہ <xliff:g id="ORGANIZATION_NAME">%1$s</xliff:g> کے زیر انتظام ہے اور VPNs سے منسلک ہے"</string>
    <string name="quick_settings_disclosure_managed_profile_monitoring" msgid="1423899084754272514">"آپ کی تنظیم آپ کے دفتری پروفائل میں نیٹ ورک ٹریفک مانیٹر کر سکتی ہے"</string>
    <string name="quick_settings_disclosure_named_managed_profile_monitoring" msgid="8321469176706219860">"<xliff:g id="ORGANIZATION_NAME">%1$s</xliff:g> آپ کے دفتری پروفائل میں نیٹ ورک ٹریفک مانیٹر کر سکتی ہے"</string>
    <string name="quick_settings_disclosure_monitoring" msgid="8548019955631378680">"نیٹ ورک کو مانیٹر کیا جا سکتا ہے"</string>
    <string name="quick_settings_disclosure_vpns" msgid="2890510056934492407">"‏آلہ VPNs سے منسلک ہے"</string>
    <string name="quick_settings_disclosure_managed_profile_named_vpn" msgid="5149334449426566152">"دفتری پروفائل <xliff:g id="VPN_APP">%1$s</xliff:g> سے منسلک ہے"</string>
    <string name="quick_settings_disclosure_personal_profile_named_vpn" msgid="4201831495800021670">"ذاتی پروفائل <xliff:g id="VPN_APP">%1$s</xliff:g> سے منسلک ہے"</string>
    <string name="quick_settings_disclosure_named_vpn" msgid="5069088739435424666">"آلہ <xliff:g id="VPN_APP">%1$s</xliff:g> سے منسلک ہے"</string>
    <string name="monitoring_title_device_owned" msgid="7029691083837606324">"آلے کا نظم و نسق"</string>
    <string name="monitoring_title_profile_owned" msgid="6301118649405449568">"پروفائل کو مانیٹر کرنا"</string>
    <string name="monitoring_title" msgid="4063890083735924568">"نیٹ ورک کو مانیٹر کرنا"</string>
    <string name="monitoring_subtitle_vpn" msgid="800485258004629079">"VPN"</string>
    <string name="monitoring_subtitle_network_logging" msgid="2444199331891219596">"نیٹ ورک لاگنگ"</string>
    <string name="monitoring_subtitle_ca_certificate" msgid="8588092029755175800">"‏CA سرٹیفکیٹس"</string>
    <string name="disable_vpn" msgid="482685974985502922">"‏VPN کو غیر فعال کریں"</string>
    <string name="disconnect_vpn" msgid="26286850045344557">"‏VPN کو غیر منسلک کریں"</string>
    <string name="monitoring_button_view_policies" msgid="3869724835853502410">"پالیسیاں دیکھیں"</string>
    <string name="monitoring_description_named_management" msgid="7424612629468754552">"آپ کا آلہ <xliff:g id="ORGANIZATION_NAME">%1$s</xliff:g> کے زیر انتظام ہے۔\n\nآپ کا منتظم ترتیبات، کارپوریٹ رسائی، ایپس، آپ کے آلہ سے وابستہ ڈیٹا اور آپ کے آلہ کے مقام کی معلومات کو مانیٹر اور ان کا نظم کر سکتا ہے۔\n\nمزید معلومات کیلئے اپنے منتظم سے رابطہ کریں۔"</string>
    <string name="monitoring_description_management" msgid="8081910434889677718">"آپ کا آلہ آپ کی تنظیم کے زیر انتظام ہے۔\n\nآپ کا منتظم ترتیبات، کارپوریٹ رسائی، ایپس، آپ کے آلہ سے وابستہ ڈیٹا اور آپ کے آلہ کے مقام کی معلومات کو مانیٹر اور ان کا نظم کر سکتا ہے۔\n\nمزید معلومات کیلئے اپنے منتظم سے رابطہ کریں۔"</string>
    <string name="monitoring_description_management_ca_certificate" msgid="7785013130658110130">"آپ کی تنظیم نے اس آلے پر ایک سرٹیفکیٹ کی اتھارٹی کو انسٹال کیا ہے۔ آپ کا محفوظ نیٹ ورک ٹریفک مانیٹر ہو سکتا ہے یا اس میں ترمیم کی جا سکتی ہے۔"</string>
    <string name="monitoring_description_managed_profile_ca_certificate" msgid="7904323416598435647">"آپ کی تنظیم نے آپ کے دفتری پروفائل میں ایک سرٹیفکیٹ کی اتھارٹی کو انسٹال کیا ہے۔ آپ کا محفوظ نیٹ ورک ٹریفک مانیٹر ہو سکتا ہے یا اس میں ترمیم کی جا سکتی ہے۔"</string>
    <string name="monitoring_description_ca_certificate" msgid="448923057059097497">"ایک سرٹیفکیٹ کی اتھارٹی اس آلہ پر انسٹال ہے۔ آپ کا محفوظ نیٹ ورک ٹریفک مانیٹر ہو سکتا ہے یا اس میں ترمیم کی جا سکتی ہے۔"</string>
    <string name="monitoring_description_management_network_logging" msgid="216983105036994771">"آپ کے منتظم نے نیٹ ورک لاگنگ کو آن کر دیا ہے، جو آپ کے آلے پر ٹریفک مانیٹر کرتی ہے۔"</string>
    <string name="monitoring_description_named_vpn" msgid="5749932930634037027">"آپ <xliff:g id="VPN_APP">%1$s</xliff:g> سے منسلک ہیں جو ای میلز، ایپس اور ویب سائٹس سمیت آپ کے نیٹ ورک کی سرگرمی مانیٹر کر سکتی ہے۔"</string>
    <string name="monitoring_description_two_named_vpns" msgid="3516830755681229463">"آپ <xliff:g id="VPN_APP_0">%1$s</xliff:g> اور <xliff:g id="VPN_APP_1">%2$s</xliff:g> سے منسلک ہیں، جو ای میلز، ایپس اور ویب سائٹس سمیت آپ کے نیٹ ورک کی سرگرمی مانیٹر کر سکتی ہیں۔"</string>
    <string name="monitoring_description_managed_profile_named_vpn" msgid="368812367182387320">"آپ کا دفتری پروفائل <xliff:g id="VPN_APP">%1$s</xliff:g> سے منسلک ہے، جو ای میلز، ایپس اور ویب سائٹس سمیت آپ کے نیٹ ورک کی سرگرمی مانیٹر کر سکتی ہے۔"</string>
    <string name="monitoring_description_personal_profile_named_vpn" msgid="8179722332380953673">"آپ کا ذاتی پروفائل <xliff:g id="VPN_APP">%1$s</xliff:g> سے منسلک ہے جو ای میلز، ایپس اور ویب سائٹس سمیت آپ کے نیٹ ورک کی سرگرمی مانیٹر کر سکتی ہے۔"</string>
    <string name="monitoring_description_do_header_generic" msgid="6130190408164834986">"آپ کا آلہ <xliff:g id="DEVICE_OWNER_APP">%1$s</xliff:g> کے زیر انتظام ہے۔"</string>
    <string name="monitoring_description_do_header_with_name" msgid="2696255132542779511">"<xliff:g id="ORGANIZATION_NAME">%1$s</xliff:g> آپ کے آلہ کے نظم کیلئے <xliff:g id="DEVICE_OWNER_APP">%2$s</xliff:g> استعمال کرتا ہے۔"</string>
    <string name="monitoring_description_do_body" msgid="7700878065625769970">"آپ کا ایڈمن ترتیبات، کارپوریٹ رسائی، ایپس، آپ کے آلہ سے وابستہ ڈیٹا اور آپ کے آلہ کے مقام کی معلومات کو مانیٹر اور ان کا نظم کر سکتا ہے۔"</string>
    <string name="monitoring_description_do_learn_more_separator" msgid="1467280496376492558">" "</string>
    <string name="monitoring_description_do_learn_more" msgid="645149183455573790">"مزید جانیں"</string>
    <string name="monitoring_description_do_body_vpn" msgid="7699280130070502303">"آپ <xliff:g id="VPN_APP">%1$s</xliff:g> سے منسلک ہیں جو ای میلز، ایپس اور ویب سائٹس سمیت آپ کے نیٹ ورک کی سرگرمی مانیٹر کر سکتی ہے۔"</string>
    <string name="monitoring_description_vpn_settings_separator" msgid="8292589617720435430">" "</string>
    <string name="monitoring_description_vpn_settings" msgid="5264167033247632071">"‏VPN کی ترتیبات کھولیں"</string>
    <string name="monitoring_description_ca_cert_settings_separator" msgid="7107390013344435439">" "</string>
    <string name="monitoring_description_ca_cert_settings" msgid="8329781950135541003">"بھروسے مند استناد کھولیں"</string>
    <string name="monitoring_description_network_logging" msgid="577305979174002252">"آپ کے ایڈمن نے نیٹ ورک لاگنگ آن کر دی ہے، جو آپ کے آلہ پر ٹریفک کو مانیٹر کرتی ہے۔\n\nمزید معلومات کیلئے اپنے ایڈمن سے رابطہ کریں۔"</string>
    <string name="monitoring_description_vpn" msgid="1685428000684586870">"‏آپ نے ایک ایپ کو VPN کنکشن ترتیب دینے کی اجازت دی ہے۔\n\nیہ ایپ ای میلز، ایپس اور ویب سائٹس سمیت آپ کے آلہ اور نیٹ ورک کی سرگرمی مانیٹر کر سکتی ہے۔"</string>
    <string name="monitoring_description_vpn_profile_owned" msgid="4964237035412372751">"‏آپ کی دفتری پروفائل <xliff:g id="ORGANIZATION">%1$s</xliff:g> کے زیر نظم ہے۔\n\nآپ کا ایڈمن بشمول ای میلز، ایپس، اور ویب سائٹس، آپ کے نیٹ ورک کی سرگرمی کو مانیٹر کرنے کا اہل ہے۔\n\nمزید معلومات کے لیے اپنے ایڈمن سے رابطہ کریں۔\n\nآپ ایک VPN سے بھی منسلک ہیں، جو آپ کے نیٹ ورک کی سرگرمی کو مانیٹر کر سکتا ہے۔"</string>
    <string name="legacy_vpn_name" msgid="4174223520162559145">"VPN"</string>
    <string name="monitoring_description_app" msgid="376868879287922929">"آپ <xliff:g id="APPLICATION">%1$s</xliff:g> سے منسلک ہیں، جو ای میلز، ایپس اور ویب سائٹس سمیت آپ کے نیٹ ورک کی سرگرمی مانیٹر کر سکتی ہے۔"</string>
    <string name="monitoring_description_app_personal" msgid="1970094872688265987">"آپ <xliff:g id="APPLICATION">%1$s</xliff:g> سے منسلک ہیں، جو آپ کے نجی نیٹ ورک کی سرگرمی سمیت ای میلز، ایپس اور ویب سائٹس مانیٹر کر سکتی ہے۔"</string>
    <string name="branded_monitoring_description_app_personal" msgid="1703511985892688885">"آپ <xliff:g id="APPLICATION">%1$s</xliff:g> سے منسلک ہیں، جو ای میلز، ایپس اور ویب سائٹس سمیت آپ کے نجی نیٹ ورک کی سرگرمی مانیٹر کر سکتی ہے۔"</string>
    <string name="monitoring_description_app_work" msgid="3713084153786663662">"آپ کا دفتری پروفائل <xliff:g id="ORGANIZATION">%1$s</xliff:g> کے زیر انتظام ہے۔ پروفائل <xliff:g id="APPLICATION">%2$s</xliff:g> سے منسلک ہے جو ای میلز، ایپس اور ویب سائٹس سمیت آپ کے دفتری نیٹ ورک کی سرگرمی مانیٹر کر سکتی ہے۔\n\nمزید معلومات کیلئے اپنے منتظم سے رابطہ کریں۔"</string>
    <string name="monitoring_description_app_personal_work" msgid="6175816356939166101">"آپ کا دفتری پروفائل <xliff:g id="ORGANIZATION">%1$s</xliff:g> کے زیر انتظام ہے۔ پروفائل <xliff:g id="APPLICATION_WORK">%2$s</xliff:g> سے منسلک ہے جو ای میلز، ایپس اور ویب سائٹس سمیت آپ کے دفتری نیٹ ورک کی سرگرمی مانیٹر کر سکتی ہے۔\n\nآپ <xliff:g id="APPLICATION_PERSONAL">%3$s</xliff:g> سے بھی منسلک ہیں، جو آپ کے ذاتی نیٹ ورک کی سرگرمی مانیٹر کر سکتی ہے۔"</string>
    <string name="keyguard_indication_trust_unlocked" msgid="7395154975733744547">"ٹرسٹ ایجنٹ نے غیر مقفل رکھا ہے"</string>
    <string name="keyguard_indication_trust_disabled" msgid="6820793704816727918">"آلہ اس وقت تک مقفل رہے گا جب تک آپ دستی طور پر اسے غیر مقفل نہ کریں"</string>
    <string name="keyguard_indication_trust_unlocked_plugged_in" msgid="2323452175329362855">"<xliff:g id="KEYGUARD_INDICATION">%1$s</xliff:g>\n<xliff:g id="POWER_INDICATION">%2$s</xliff:g>"</string>
    <string name="hidden_notifications_title" msgid="1782412844777612795">"تیزی سے اطلاعات حاصل کریں"</string>
    <string name="hidden_notifications_text" msgid="5899627470450792578">"غیر مقفل کرنے سے پہلے انہیں دیکھیں"</string>
    <string name="hidden_notifications_cancel" msgid="4805370226181001278">"نہیں شکریہ"</string>
    <string name="hidden_notifications_setup" msgid="2064795578526982467">"ترتیب دیں"</string>
    <string name="zen_mode_and_condition" msgid="5043165189511223718">"<xliff:g id="ZEN_MODE">%1$s</xliff:g>۔ <xliff:g id="EXIT_CONDITION">%2$s</xliff:g>"</string>
    <string name="volume_zen_end_now" msgid="5901885672973736563">"ابھی بند کریں"</string>
    <string name="accessibility_volume_settings" msgid="1458961116951564784">"صوتی ترتیبات"</string>
    <string name="accessibility_volume_expand" msgid="7653070939304433603">"پھیلائیں"</string>
    <string name="accessibility_volume_collapse" msgid="2746845391013829996">"سکیڑیں"</string>
    <string name="volume_odi_captions_tip" msgid="8825655463280990941">"خودکار طور پر کیپشن میڈیا"</string>
    <string name="accessibility_volume_close_odi_captions_tip" msgid="8924753283621160480">"کیپشنز کی تجویز بند کریں"</string>
    <string name="volume_odi_captions_content_description" msgid="4172765742046013630">"کیپشنز کا اوورلے"</string>
    <string name="volume_odi_captions_hint_enable" msgid="2073091194012843195">"فعال کریں"</string>
    <string name="volume_odi_captions_hint_disable" msgid="2518846326748183407">"غیر فعال کریں"</string>
    <string name="accessibility_output_chooser" msgid="7807898688967194183">"آؤٹ پٹ آلہ سوئچ کریں"</string>
    <string name="screen_pinning_title" msgid="7357611095909618178">"اسکرین پن کردہ ہے"</string>
    <string name="screen_pinning_description" msgid="8699395373875667743">"یہ اسے اس وقت تک نظر میں رکھتا ہے جب تک آپ اس سے پن ہٹا نہیں دیتے۔ پن ہٹانے کیلئے پیچھے اور مجموعی جائزہ بٹنز کو ٹچ کریں اور دبائے رکھیں۔"</string>
    <string name="screen_pinning_description_recents_invisible" msgid="4564466648700390037">"یہ اس کو اس وقت تک مد نظر رکھتا ہے جب تک آپ اس سے پن نہیں ہٹا دیتے۔ پن ہٹانے کیلئے \"پیچھے\" اور \"ہوم\" بٹنز کو ٹچ کریں اور دبائے رکھیں۔"</string>
    <string name="screen_pinning_description_gestural" msgid="7246323931831232068">"یہ اس کو اس وقت تک مد نظر رکھتا ہے جب تک آپ اس سے پن نہیں ہٹا دیتے۔ پن ہٹانے کے لیے سوائپ کریں اور پکڑ کر رکھیں۔"</string>
    <string name="screen_pinning_description_accessible" msgid="7386449191953535332">"یہ اسے اس وقت تک نظر میں رکھتا ہے جب تک آپ اس سے پن ہٹا نہیں دیتے۔ پن ہٹانے کیلئے مجموعی جائزہ بٹن کو ٹچ کریں اور دبائے رکھیں۔"</string>
    <string name="screen_pinning_description_recents_invisible_accessible" msgid="2857071808674481986">"یہ اس کو اس وقت تک مد نظر رکھتا ہے جب تک آپ اس سے پن نہیں ہٹا دیتے۔ پن ہٹانے کیلئے \"ہوم\" بٹن کو ٹچ کریں اور دبائے رکھیں۔"</string>
    <string name="screen_pinning_toast" msgid="2083944237147005811">"اس اسکرین سے پن ہٹانے کیلئے، \"پیچھے\" اور \"مجموعی جائزہ\" بٹنز کو ٹچ کریں اور دبائے رکھیں"</string>
    <string name="screen_pinning_toast_recents_invisible" msgid="6343770487795352573">"اس اسکرین سے پن ہٹانے کیلئے، \"پیچھے\" اور \"ہوم\" بٹنز کو ٹچ کریں اور دبائے رکھیں"</string>
    <string name="screen_pinning_toast_gesture_nav" msgid="2884536903398445645">"اس اسکرین سے پن ہٹانے کے لیے، اوپر کی طرف سوائپ کریں: دبائیں رکھیں"</string>
    <string name="screen_pinning_positive" msgid="3285785989665266984">"سمجھ آ گئی"</string>
    <string name="screen_pinning_negative" msgid="6882816864569211666">"نہیں شکریہ"</string>
    <string name="screen_pinning_start" msgid="5695091877402422575">"اسکرین کو پن کر دیا گیا"</string>
    <string name="screen_pinning_exit" msgid="5114993350662745840">"اسکرین کا پن ہٹا دیا گیا"</string>
    <string name="quick_settings_reset_confirmation_title" msgid="463533331480997595">"<xliff:g id="TILE_LABEL">%1$s</xliff:g> کو چھپائیں؟"</string>
    <string name="quick_settings_reset_confirmation_message" msgid="2320586180785674186">"اگلی بار جب آپ اسے ترتیبات میں آن کریں گے تو یہ ظاہر ہوگی۔"</string>
    <string name="quick_settings_reset_confirmation_button" msgid="3341477479055016776">"چھپائیں"</string>
    <string name="stream_voice_call" msgid="7468348170702375660">"کال"</string>
    <string name="stream_system" msgid="7663148785370565134">"سسٹم"</string>
    <string name="stream_ring" msgid="7550670036738697526">"رِنگ"</string>
    <string name="stream_music" msgid="2188224742361847580">"میڈیا"</string>
    <string name="stream_alarm" msgid="16058075093011694">"الارم"</string>
    <string name="stream_notification" msgid="7930294049046243939">"اطلاع"</string>
    <string name="stream_bluetooth_sco" msgid="6234562365528664331">"بلوٹوتھ"</string>
    <string name="stream_dtmf" msgid="7322536356554673067">"دوہری ملٹی ٹون فریکوئنسی"</string>
    <string name="stream_accessibility" msgid="3873610336741987152">"ایکسیسبیلٹی"</string>
    <string name="ring_toggle_title" msgid="5973120187287633224">"کالز"</string>
    <string name="volume_ringer_status_normal" msgid="1339039682222461143">"رِنگ کریں"</string>
    <string name="volume_ringer_status_vibrate" msgid="6970078708957857825">"وائبریٹ"</string>
    <string name="volume_ringer_status_silent" msgid="3691324657849880883">"خاموش کریں"</string>
    <string name="qs_status_phone_vibrate" msgid="7055409506885541979">"فون وائبریٹ پر ہے"</string>
    <string name="qs_status_phone_muted" msgid="3763664791309544103">"فون خاموش کر دیا گیا ہے"</string>
    <string name="volume_stream_content_description_unmute" msgid="7729576371406792977">"‏‎%1$s۔ آواز چالو کرنے کیلئے تھپتھپائیں۔"</string>
    <string name="volume_stream_content_description_vibrate" msgid="4858111994183089761">"‏‎%1$s۔ ارتعاش پر سیٹ کرنے کیلئے تھپتھپائیں۔ ایکسیسبیلٹی سروسز شاید خاموش ہوں۔"</string>
    <string name="volume_stream_content_description_mute" msgid="4079046784917920984">"‏‎%1$s۔ خاموش کرنے کیلئے تھپتھپائیں۔ ایکسیسبیلٹی سروسز شاید خاموش ہوں۔"</string>
    <string name="volume_stream_content_description_vibrate_a11y" msgid="2742330052979397471">"‏‎%1$s۔ ارتعاش پر سیٹ کرنے کیلئے تھپتھپائیں۔"</string>
    <string name="volume_stream_content_description_mute_a11y" msgid="5743548478357238156">"‏‎%1$s۔ خاموش کرنے کیلئے تھپتھپائیں۔"</string>
    <string name="volume_ringer_hint_mute" msgid="4263821214125126614">"خاموش کریں"</string>
    <string name="volume_ringer_hint_unmute" msgid="6119086890306456976">"غیر خاموش کریں"</string>
    <string name="volume_ringer_hint_vibrate" msgid="6211609047099337509">"وائبریٹ"</string>
    <string name="volume_dialog_title" msgid="6502703403483577940">"‏‎%s والیوم کے کنٹرولز"</string>
    <string name="volume_dialog_ringer_guidance_ring" msgid="9143194270463146858">"کالز اور اطلاعات موصول ہونے پر گھنٹی بجے گی (<xliff:g id="VOLUME_LEVEL">%1$s</xliff:g>)"</string>
    <string name="output_title" msgid="3938776561655668350">"میڈیا آؤٹ پٹ"</string>
    <string name="output_calls_title" msgid="7085583034267889109">"فون کال کا آؤٹ پٹ"</string>
    <string name="output_none_found" msgid="5488087293120982770">"کوئی آلہ نہیں ملا"</string>
    <string name="output_none_found_service_off" msgid="935667567681386368">"کوئی آلہ نہیں ملا۔ <xliff:g id="SERVICE">%1$s</xliff:g> آن کر کے آزمائیں"</string>
    <string name="output_service_bt" msgid="4315362133973911687">"بلوٹوتھ"</string>
    <string name="output_service_wifi" msgid="9003667810868222134">"Wi-Fi"</string>
    <string name="output_service_bt_wifi" msgid="7186882540475524124">"‏بلوٹوتھ اور Wi-Fi"</string>
    <string name="system_ui_tuner" msgid="1471348823289954729">"‏سسٹم UI ٹیونر"</string>
    <string name="show_battery_percentage" msgid="6235377891802910455">"سرایت کردہ بیٹری کی فیصد دکھائیں"</string>
    <string name="show_battery_percentage_summary" msgid="9053024758304102915">"جب چارج نہ ہو رہا ہو تو بیٹری کی سطح کی فیصد اسٹیٹس بار آئیکن کے اندر دکھائیں"</string>
    <string name="quick_settings" msgid="6211774484997470203">"فوری ترتیبات"</string>
    <string name="status_bar" msgid="4357390266055077437">"اسٹیٹس بار"</string>
    <string name="overview" msgid="3522318590458536816">"عمومی جائزہ"</string>
    <string name="demo_mode" msgid="263484519766901593">"‏سسٹم UI ڈیمو موڈ"</string>
    <string name="enable_demo_mode" msgid="3180345364745966431">"ڈیمو موڈ فعال کریں"</string>
    <string name="show_demo_mode" msgid="3677956462273059726">"ڈیمو موڈ دکھائیں"</string>
    <string name="status_bar_ethernet" msgid="5690979758988647484">"ایتھرنیٹ"</string>
    <string name="status_bar_alarm" msgid="87160847643623352">"الارم"</string>
    <string name="status_bar_work" msgid="5238641949837091056">"دفتری پروفائل"</string>
    <string name="status_bar_airplane" msgid="4848702508684541009">"ہوائی جہاز وضع"</string>
    <string name="add_tile" msgid="6239678623873086686">"ٹائل شامل کریں"</string>
    <string name="broadcast_tile" msgid="5224010633596487481">"ٹائل براڈکاسٹ کریں"</string>
    <string name="zen_alarm_warning_indef" msgid="5252866591716504287">"آپ <xliff:g id="WHEN">%1$s</xliff:g> بجے اپنا اگلا الارم نہیں سن پائیں گے اگر آپ اس وقت سے پہلے اس کو آف نہیں کر دیتے"</string>
    <string name="zen_alarm_warning" msgid="7844303238486849503">"آپ کو <xliff:g id="WHEN">%1$s</xliff:g> بجے اپنا اگلا الارم سنائی نہیں دے گا"</string>
    <string name="alarm_template" msgid="2234991538018805736">"<xliff:g id="WHEN">%1$s</xliff:g> بجے"</string>
    <string name="alarm_template_far" msgid="3561752195856839456">"<xliff:g id="WHEN">%1$s</xliff:g> بجے"</string>
    <string name="accessibility_quick_settings_detail" msgid="544463655956179791">"فوری ترتیبات، <xliff:g id="TITLE">%s</xliff:g>۔"</string>
    <string name="accessibility_status_bar_hotspot" msgid="2888479317489131669">"ہاٹ اسپاٹ"</string>
    <string name="accessibility_managed_profile" msgid="4703836746209377356">"دفتری پروفائل"</string>
    <string name="tuner_warning_title" msgid="7721976098452135267">"کچھ کیلئے دلچسپ لیکن سبھی کیلئے نہیں"</string>
    <string name="tuner_warning" msgid="1861736288458481650">"‏سسٹم UI ٹیونر Android صارف انٹر فیس میں ردوبدل کرنے اور اسے حسب ضرورت بنانے کیلئے آپ کو اضافی طریقے دیتا ہے۔ یہ تجرباتی خصوصیات مستقبل کی ریلیزز میں تبدیل ہو سکتی، رک سکتی یا غائب ہو سکتی ہیں۔ احتیاط کے ساتھ آگے بڑھیں۔"</string>
    <string name="tuner_persistent_warning" msgid="230466285569307806">"یہ تجرباتی خصوصیات مستقبل کی ریلیزز میں تبدیل ہو سکتی، رک سکتی یا غائب ہو سکتی ہیں۔ احتیاط کے ساتھ آگے بڑھیں۔"</string>
    <string name="got_it" msgid="477119182261892069">"سمجھ آ گئی"</string>
    <string name="tuner_toast" msgid="3812684836514766951">"‏مبارک ہو! سسٹم UI ٹیونر کو ترتیبات میں شامل کر دیا گیا ہے"</string>
    <string name="remove_from_settings" msgid="633775561782209994">"ترتیبات سے ہٹائیں"</string>
    <string name="remove_from_settings_prompt" msgid="551565437265615426">"‏ترتیبات سے سسٹم UI ٹیونر کو ہٹائیں اور اس کی سبھی خصوصیات کا استعمال بند کریں؟"</string>
    <string name="activity_not_found" msgid="8711661533828200293">"ایپلیکیشن آپ کے آلہ پر انسٹال نہیں ہے"</string>
    <string name="clock_seconds" msgid="8709189470828542071">"گھڑی کے سیکنڈز دکھائیں"</string>
    <string name="clock_seconds_desc" msgid="2415312788902144817">"گھڑی کے سیکنڈز اسٹیٹس بار میں دکھائیں۔ اس کا بیٹری کی زندگی پر اثر پڑ سکتا ہے۔"</string>
    <string name="qs_rearrange" msgid="484816665478662911">"فوری ترتیبات کو دوبارہ ترتیب دیں"</string>
    <string name="show_brightness" msgid="6700267491672470007">"فوری ترتیبات میں چمکیلا پن دکھائیں"</string>
    <string name="experimental" msgid="3549865454812314826">"تجرباتی"</string>
    <string name="enable_bluetooth_title" msgid="866883307336662596">"بلوٹوتھ آن کریں؟"</string>
    <string name="enable_bluetooth_message" msgid="6740938333772779717">"اپنے کی بورڈ کو اپنے ٹیبلٹ کے ساتھ منسلک کرنے کیلئے پہلے آپ کو اپنا بلو ٹوتھ آن کرنا ہو گا۔"</string>
    <string name="enable_bluetooth_confirmation_ok" msgid="2866408183324184876">"آن کریں"</string>
    <string name="show_silently" msgid="5629369640872236299">"اطلاعات خاموشی سے دکھائیں"</string>
    <string name="block" msgid="188483833983476566">"تمام اطلاعات کو مسدود کریں"</string>
    <string name="do_not_silence" msgid="4982217934250511227">"خاموش نہ کریں"</string>
    <string name="do_not_silence_block" msgid="4361847809775811849">"خاموش یا مسدود نہ کریں"</string>
    <string name="tuner_full_importance_settings" msgid="1388025816553459059">"پاور اطلاع کے کنٹرولز"</string>
    <string name="tuner_full_importance_settings_on" msgid="917981436602311547">"آن"</string>
    <string name="tuner_full_importance_settings_off" msgid="5580102038749680829">"آف"</string>
    <string name="power_notification_controls_description" msgid="1334963837572708952">"پاور اطلاع کنٹرولز کے ساتھ آپ کسی ایپ کی اطلاعات کیلئے 0 سے 5 تک اہمیت کی سطح سیٹ کر سکتے ہیں۔ \n\n"<b>"سطح 5"</b>\n"- اطلاعات کی فہرست کے اوپر دکھائیں \n- پوری اسکرین کی مداخلت کی اجازت دیں \n- ہمیشہ جھانکنا\n\n"<b>"سطح 4"</b>\n"- پوری اسکرین کی مداخلت کو روکیں \n- ہمیشہ جھانکنا\n\n"<b>"سطح 3"</b>\n"- پوری اسکرین کی مداخلت کو روکیں \n- کبھی نہ جھانکنا \n\n"<b>"سطح 2"</b>\n"- پوری اسکرین کی مداخلت کو روکیں \n- کبھی نہ جھانکنا \n- کبھی آواز اور ارتعاش پیدا نہ کرنا \n\n"<b>" سطح 1"</b>\n"- پوری اسکرین کی مداخلت کو روکنا \n- کبھی نہ جھانکنا \n- کبھی بھی آواز یا ارتعاش پیدا نہ کرنا\n- مقفل اسکرین اور اسٹیٹس بار سے چھپانا \n - اطلاع کی فہرست کی نیچے دکھانا \n\n"<b>"سطح 0"</b>\n"- ایپ سے تمام اطلاعات مسدود کریں"</string>
    <string name="notification_header_default_channel" msgid="225454696914642444">"اطلاعات"</string>
    <string name="notification_channel_disabled" msgid="928065923928416337">"آپ کو یہ اطلاعات مزید دکھائی نہیں دیں گی"</string>
    <string name="notification_channel_minimized" msgid="6892672757877552959">"ان اطلاعات کو چھوٹا کر دیا جائے گا"</string>
    <string name="notification_channel_silenced" msgid="1995937493874511359">"یہ اطلاعات خاموشی سے دکھائی جائیں گی"</string>
    <string name="notification_channel_unsilenced" msgid="94878840742161152">"یہ اطلاعات آپ کو الرٹ کریں گی"</string>
    <string name="inline_blocking_helper" msgid="2891486013649543452">"آپ عام طور پر ان اطلاعات کو مسترد کرتے ہیں۔ \nان کو دکھاتے رہیں؟"</string>
    <string name="inline_done_button" msgid="6043094985588909584">"ہو گیا"</string>
    <string name="inline_ok_button" msgid="603075490581280343">"لاگو کریں"</string>
    <string name="inline_keep_showing" msgid="8736001253507073497">"یہ اطلاعات دکھانا جاری رکھیں؟"</string>
    <string name="inline_stop_button" msgid="2453460935438696090">"اطلاعات روک دیں"</string>
    <string name="inline_deliver_silently_button" msgid="2714314213321223286">"خاموشی سے ڈیلیور کریں"</string>
    <string name="inline_block_button" msgid="479892866568378793">"مسدود کریں"</string>
    <string name="inline_keep_button" msgid="299631874103662170">"دکھانا جاری رکھیں"</string>
    <string name="inline_minimize_button" msgid="1474436209299333445">"چھوٹا کریں"</string>
    <string name="inline_silent_button_silent" msgid="525243786649275816">"خاموش کریں"</string>
    <string name="inline_silent_button_stay_silent" msgid="2129254868305468743">"خاموش رہیں"</string>
    <string name="inline_silent_button_alert" msgid="5705343216858250354">"الرٹ کرنا"</string>
    <string name="inline_silent_button_keep_alerting" msgid="6577845442184724992">"متنبہ کرنا جاری رکھیں"</string>
    <string name="inline_turn_off_notifications" msgid="8543989584403106071">"اطلاعات کو آف کریں"</string>
    <string name="inline_keep_showing_app" msgid="4393429060390649757">"اس ایپ کی طرف سے اطلاعات دکھانا جاری رکھیں؟"</string>
    <string name="notification_silence_title" msgid="8608090968400832335">"خاموش"</string>
    <string name="notification_alert_title" msgid="7629202599338071971">"الرٹ کرنا"</string>
    <string name="notification_bubble_title" msgid="8330481035191903164">"بلبلہ"</string>
    <string name="notification_channel_summary_low" msgid="7300447764759926720">"بغیر آواز یا وائبریشن کے آپ کو فوکس کرنے میں مدد کرتا ہے۔"</string>
    <string name="notification_channel_summary_default" msgid="3539949463907902037">"آواز اور وائبریشن کے ذریعے آپ کی توجہ حاصل کرتا ہے۔"</string>
    <string name="notification_channel_summary_default_with_bubbles" msgid="6298026344552480458">"آواز اور وائبریشن کے ذریعے آپ کی توجہ حاصل کرتا ہے۔ بذریعہ ڈیفالٹ <xliff:g id="APP_NAME">%1$s</xliff:g> بلبلہ سے گفتگوئیں."</string>
    <string name="notification_channel_summary_bubble" msgid="7235935211580860537">"اس مواد کے فلوٹنگ شارٹ کٹ کے ساتھ آپ کی توجہ دیتی ہے۔"</string>
    <string name="notification_channel_summary_priority" msgid="7415770044553264622">"گفتگو کے سیکشن میں سب سے اوپر دکھاتا ہے اور بلبلہ کے طور پر ظاہر ہوتا ہے۔"</string>
    <string name="notification_conversation_channel_settings" msgid="2409977688430606835">"ترتیبات"</string>
    <string name="notification_priority_title" msgid="2079708866333537093">"ترجیح"</string>
<<<<<<< HEAD
    <!-- no translation found for no_shortcut (7176375126961212514) -->
    <skip />
=======
    <string name="no_shortcut" msgid="7176375126961212514">"<xliff:g id="APP_NAME">%1$s</xliff:g> گفتگو سے متعلق مخصوص ترتیبات کو سپورٹ نہیں کرتی"</string>
>>>>>>> b1baf041
    <string name="bubble_overflow_empty_title" msgid="3120029421991510842">"کوئی حالیہ بلبلہ نہیں"</string>
    <string name="bubble_overflow_empty_subtitle" msgid="2030874469510497397">"حالیہ بلبلے اور برخاست شدہ بلبلے یہاں ظاہر ہوں گے"</string>
    <string name="notification_unblockable_desc" msgid="2073030886006190804">"ان اطلاعات کی ترمیم نہیں کی جا سکتی۔"</string>
    <string name="notification_multichannel_desc" msgid="7414593090056236179">"اطلاعات کے اس گروپ کو یہاں کنفیگر نہیں کیا جا سکتا"</string>
    <string name="notification_delegate_header" msgid="1264510071031479920">"پراکسی اطلاع"</string>
    <string name="notification_channel_dialog_title" msgid="6856514143093200019">"سبھی <xliff:g id="APP_NAME">%1$s</xliff:g> اطلاعات"</string>
    <string name="see_more_title" msgid="7409317011708185729">"مزید دیکھیں"</string>
    <string name="appops_camera" msgid="5215967620896725715">"یہ ایپ کیمرے کا استعمال کر رہی ہے۔"</string>
    <string name="appops_microphone" msgid="8805468338613070149">"یہ ایپ مائیکروفون کا استعمال کر رہی ہے۔"</string>
    <string name="appops_overlay" msgid="4822261562576558490">"یہ ایپ آپ کی اسکرین پر دیگر ایپس پر ڈسپلے کر رہی ہے۔"</string>
    <string name="appops_camera_mic" msgid="7032239823944420431">"یہ ایپ مائیکروفون اور کیمرے کا استعمال کر رہی ہے۔"</string>
    <string name="appops_camera_overlay" msgid="6466845606058816484">"یہ ایپ آپ کی اسکرین پر دیگر ایپس پر ڈسپلے کر رہی ہے اور کیمرے کا استعمال کر رہی ہے۔"</string>
    <string name="appops_mic_overlay" msgid="4609326508944233061">"یہ ایپ آپ کی اسکرین پر دیگر ایپس پر ڈسپلے کر رہی ہے اور مائیکروفون کا استعمال کر رہی ہے۔"</string>
    <string name="appops_camera_mic_overlay" msgid="5584311236445644095">"یہ ایپ آپ کی اسکرین پر دیگر ایپس پر ڈسپلے کر رہی ہے اور مائیکروفون اور کیمرے کا استعمال کر رہی ہے۔"</string>
    <string name="notification_appops_settings" msgid="5208974858340445174">"ترتیبات"</string>
    <string name="notification_appops_ok" msgid="2177609375872784124">"ٹھیک ہے"</string>
    <string name="notification_channel_controls_opened_accessibility" msgid="6111817750774381094">"<xliff:g id="APP_NAME">%1$s</xliff:g> کیلئے اطلاعی کنٹرولز کھلے ہیں"</string>
    <string name="notification_channel_controls_closed_accessibility" msgid="1561909368876911701">"<xliff:g id="APP_NAME">%1$s</xliff:g> کیلئے اطلاعی کنٹرولز بند کر دئے گئے ہیں"</string>
    <string name="notification_channel_switch_accessibility" msgid="8979885820432540252">"اس چینل سے اطلاعات کی اجازت دیں"</string>
    <string name="notification_more_settings" msgid="4936228656989201793">"مزید ترتیبات"</string>
    <string name="notification_app_settings" msgid="8963648463858039377">"حسب ضرورت بنائیں"</string>
    <string name="notification_done" msgid="6215117625922713976">"ہوگیا"</string>
    <string name="inline_undo" msgid="9026953267645116526">"کالعدم کریں"</string>
    <string name="demote" msgid="6225813324237153980">"اس اطلاع کو بطور گفتگو نشان زد نہ کریں"</string>
    <string name="notification_conversation_favorite" msgid="1905240206975921907">"اہم گفتگو"</string>
    <string name="notification_conversation_unfavorite" msgid="181383708304763807">"اہم گفتگو نہیں ہے"</string>
    <string name="notification_conversation_mute" msgid="268951550222925548">"خاموش کردہ"</string>
    <string name="notification_conversation_unmute" msgid="2692255619510896710">"الرٹ کرنا"</string>
    <string name="notification_conversation_bubble" msgid="2242180995373949022">"بلبلہ دکھائیں"</string>
    <string name="notification_conversation_unbubble" msgid="6908427185031099868">"بلبلے ہٹائیں"</string>
    <string name="notification_conversation_home_screen" msgid="8347136037958438935">"ہوم اسکرین میں شامل کریں"</string>
    <string name="notification_menu_accessibility" msgid="8984166825879886773">"<xliff:g id="APP_NAME">%1$s</xliff:g> <xliff:g id="MENU_DESCRIPTION">%2$s</xliff:g>"</string>
    <string name="notification_menu_gear_description" msgid="6429668976593634862">"اطلاع کے کنٹرولز"</string>
    <string name="notification_menu_snooze_description" msgid="4740133348901973244">"اطلاع اسنوز کرنے کے اختیارات"</string>
    <string name="notification_menu_snooze_action" msgid="5415729610393475019">"مجھے یاد دلائیں"</string>
    <string name="notification_menu_settings_action" msgid="7085494017202764285">"ترتیبات"</string>
    <string name="snooze_undo" msgid="60890935148417175">"کالعدم کریں"</string>
    <string name="snoozed_for_time" msgid="7586689374860469469">"<xliff:g id="TIME_AMOUNT">%1$s</xliff:g> کیلئے اسنوز کیا گیا"</string>
    <plurals name="snoozeHourOptions" formatted="false" msgid="2066838694120718170">
      <item quantity="other">‏‎%d گھنٹے</item>
      <item quantity="one">‏‎%d گھنٹہ</item>
    </plurals>
    <plurals name="snoozeMinuteOptions" formatted="false" msgid="8998483159208055980">
      <item quantity="other">‏‎%d منٹ</item>
      <item quantity="one">‏‎%d منٹ</item>
    </plurals>
    <string name="battery_panel_title" msgid="5931157246673665963">"بیٹری کا استعمال"</string>
    <string name="battery_detail_charging_summary" msgid="8821202155297559706">"چارجنگ کے دوران بیٹری سیور دستیاب نہیں ہے"</string>
    <string name="battery_detail_switch_title" msgid="6940976502957380405">"بیٹری سیور"</string>
    <string name="battery_detail_switch_summary" msgid="3668748557848025990">"کارکردگی اور پس منظر کا ڈیٹا کم کر دیتا ہے"</string>
    <string name="keyboard_key_button_template" msgid="8005673627272051429">"بٹن <xliff:g id="NAME">%1$s</xliff:g>"</string>
    <string name="keyboard_key_home" msgid="3734400625170020657">"Home"</string>
    <string name="keyboard_key_back" msgid="4185420465469481999">"پیچھے"</string>
    <string name="keyboard_key_dpad_up" msgid="2164184320424941416">"اوپر"</string>
    <string name="keyboard_key_dpad_down" msgid="2110172278574325796">"نیچے"</string>
    <string name="keyboard_key_dpad_left" msgid="8329738048908755640">"بائیں"</string>
    <string name="keyboard_key_dpad_right" msgid="6282105433822321767">"دائیں"</string>
    <string name="keyboard_key_dpad_center" msgid="4079412840715672825">"سینٹر"</string>
    <string name="keyboard_key_tab" msgid="4592772350906496730">"Tab"</string>
    <string name="keyboard_key_space" msgid="6980847564173394012">"Space"</string>
    <string name="keyboard_key_enter" msgid="8633362970109751646">"Enter"</string>
    <string name="keyboard_key_backspace" msgid="4095278312039628074">"Backspace"</string>
    <string name="keyboard_key_media_play_pause" msgid="8389984232732277478">"چلائیں/موقوف کریں"</string>
    <string name="keyboard_key_media_stop" msgid="1509943745250377699">"روکیں"</string>
    <string name="keyboard_key_media_next" msgid="8502476691227914952">"اگلا"</string>
    <string name="keyboard_key_media_previous" msgid="5637875709190955351">"گزشتہ"</string>
    <string name="keyboard_key_media_rewind" msgid="3450387734224327577">"ریوائینڈ کریں"</string>
    <string name="keyboard_key_media_fast_forward" msgid="3572444327046911822">"تیزی سے فارورڈ کریں"</string>
    <string name="keyboard_key_page_up" msgid="173914303254199845">"Page Up"</string>
    <string name="keyboard_key_page_down" msgid="9035902490071829731">"Page Down"</string>
    <string name="keyboard_key_forward_del" msgid="5325501825762733459">"Delete"</string>
    <string name="keyboard_key_move_home" msgid="3496502501803911971">"Home"</string>
    <string name="keyboard_key_move_end" msgid="99190401463834854">"End"</string>
    <string name="keyboard_key_insert" msgid="4621692715704410493">"Insert"</string>
    <string name="keyboard_key_num_lock" msgid="7209960042043090548">"Num Lock"</string>
    <string name="keyboard_key_numpad_template" msgid="7316338238459991821">"نمبر پیڈ <xliff:g id="NAME">%1$s</xliff:g>"</string>
    <string name="keyboard_shortcut_group_system" msgid="1583416273777875970">"سسٹم"</string>
    <string name="keyboard_shortcut_group_system_home" msgid="7465138628692109907">"ہوم"</string>
    <string name="keyboard_shortcut_group_system_recents" msgid="8628108256824616927">"حالیہ"</string>
    <string name="keyboard_shortcut_group_system_back" msgid="1055709713218453863">"پیچھے"</string>
    <string name="keyboard_shortcut_group_system_notifications" msgid="3615971650562485878">"اطلاعات"</string>
    <string name="keyboard_shortcut_group_system_shortcuts_helper" msgid="4856808328618265589">"کی بورڈ شارٹ کٹس"</string>
    <string name="keyboard_shortcut_group_system_switch_input" msgid="952555530383268166">"کی بورڈ لے آؤٹ سوئچ کریں"</string>
    <string name="keyboard_shortcut_group_applications" msgid="7386239431100651266">"ایپلیکیشنز"</string>
    <string name="keyboard_shortcut_group_applications_assist" msgid="771606231466098742">"اسسٹ"</string>
    <string name="keyboard_shortcut_group_applications_browser" msgid="2776211137869809251">"براؤزر"</string>
    <string name="keyboard_shortcut_group_applications_contacts" msgid="2807268086386201060">"رابطے"</string>
    <string name="keyboard_shortcut_group_applications_email" msgid="7852376788894975192">"ای میل"</string>
    <string name="keyboard_shortcut_group_applications_sms" msgid="6912633831752843566">"SMS"</string>
    <string name="keyboard_shortcut_group_applications_music" msgid="9032078456666204025">"موسیقی"</string>
    <string name="keyboard_shortcut_group_applications_youtube" msgid="5078136084632450333">"YouTube"</string>
    <string name="keyboard_shortcut_group_applications_calendar" msgid="4229602992120154157">"کیلنڈر"</string>
    <string name="tuner_full_zen_title" msgid="5120366354224404511">"والیوم کنٹرولز کے ساتھ دکھائیں"</string>
    <string name="volume_and_do_not_disturb" msgid="502044092739382832">"ڈسٹرب نہ کریں"</string>
    <string name="volume_dnd_silent" msgid="4154597281458298093">"والیوم بٹنز کے شارٹ کٹ"</string>
    <string name="volume_up_silent" msgid="1035180298885717790">"والیوم بڑھانے پر \'ڈسٹرب نہ کریں\' سے باہر نکلیں"</string>
    <string name="battery" msgid="769686279459897127">"بیٹری"</string>
    <string name="clock" msgid="8978017607326790204">"گھڑی"</string>
    <string name="headset" msgid="4485892374984466437">"ہیڈ سیٹ"</string>
    <string name="accessibility_long_click_tile" msgid="210472753156768705">"ترتیبات کھولیں"</string>
    <string name="accessibility_status_bar_headphones" msgid="1304082414912647414">"ہیڈ فونز منسلک ہیں"</string>
    <string name="accessibility_status_bar_headset" msgid="2699275863720926104">"ہیڈ سیٹ منسلک ہے"</string>
    <string name="data_saver" msgid="3484013368530820763">"ڈیٹا سیور"</string>
    <string name="accessibility_data_saver_on" msgid="5394743820189757731">"ڈیٹا سیور آن ہے"</string>
    <string name="accessibility_data_saver_off" msgid="58339669022107171">"ڈیٹا سیور آف ہے"</string>
    <string name="switch_bar_on" msgid="1770868129120096114">"آن"</string>
    <string name="switch_bar_off" msgid="5669805115416379556">"آف"</string>
    <string name="tile_unavailable" msgid="3095879009136616920">"غیر دستیاب ہے"</string>
    <string name="nav_bar" msgid="4642708685386136807">"نیویگیشن بار"</string>
    <string name="nav_bar_layout" msgid="4716392484772899544">"لے آؤٹ"</string>
    <string name="left_nav_bar_button_type" msgid="2634852842345192790">"بائيں جانب کی اضافی بٹن کی قسم"</string>
    <string name="right_nav_bar_button_type" msgid="4472566498647364715">"دائیں جانب کی اضافی بٹن کی قسم"</string>
    <string name="nav_bar_default" msgid="8386559913240761526">"(ڈیفالٹ)"</string>
  <string-array name="nav_bar_buttons">
    <item msgid="2681220472659720036">"کلپ بورڈ"</item>
    <item msgid="4795049793625565683">"کی کوڈ"</item>
    <item msgid="80697951177515644">"گردش کی تصدیق، کی بورڈ سوئچر"</item>
    <item msgid="7626977989589303588">"کوئی نہیں"</item>
  </string-array>
  <string-array name="nav_bar_layouts">
    <item msgid="9156773083127904112">"حسب معمول"</item>
    <item msgid="2019571224156857610">"مختصر"</item>
    <item msgid="7453955063378349599">"بائیں جانب جھکاؤ"</item>
    <item msgid="5874146774389433072">"دائیں جانب جھکاؤ"</item>
  </string-array>
    <string name="menu_ime" msgid="5677467548258017952">"کی بورڈ سوئچر"</string>
    <string name="save" msgid="3392754183673848006">"محفوظ کریں"</string>
    <string name="reset" msgid="8715144064608810383">"دوبارہ ترتیب دیں"</string>
    <string name="adjust_button_width" msgid="8313444823666482197">"بٹن کی چوڑائی ایڈجسٹ کریں"</string>
    <string name="clipboard" msgid="8517342737534284617">"کلپ بورڈ"</string>
    <string name="accessibility_key" msgid="3471162841552818281">"حسب ضرورت نیویگیشن بٹن"</string>
    <string name="left_keycode" msgid="8211040899126637342">"بائيں جانب کا کی کوڈ"</string>
    <string name="right_keycode" msgid="2480715509844798438">"دائيں جانب کا کی کوڈ"</string>
    <string name="left_icon" msgid="5036278531966897006">"بائیں جانب کا آئیکن"</string>
    <string name="right_icon" msgid="1103955040645237425">"دائيں جانب کا آئيکن"</string>
    <string name="drag_to_add_tiles" msgid="8933270127508303672">"ٹائلز شامل کرنے کے لئے پکڑ کر گھسیٹیں"</string>
    <string name="drag_to_rearrange_tiles" msgid="2143204300089638620">"ٹائلز کو دوبارہ ترتیب دینے کیلئے پکڑ کر گھسیٹیں"</string>
    <string name="drag_to_remove_tiles" msgid="4682194717573850385">"ہٹانے کیلئے یہاں گھسیٹیں؟"</string>
    <string name="drag_to_remove_disabled" msgid="933046987838658850">"آپ کو کم از کم <xliff:g id="MIN_NUM_TILES">%1$d</xliff:g> ٹائلز کی ضرورت ہے"</string>
    <string name="qs_edit" msgid="5583565172803472437">"ترمیم کریں"</string>
    <string name="tuner_time" msgid="2450785840990529997">"وقت"</string>
  <string-array name="clock_options">
    <item msgid="3986445361435142273">"گھنٹے، منٹ اور سیکنڈ دکھائیں"</item>
    <item msgid="1271006222031257266">"گھنٹے اور منٹ دکھائیں (ڈیفالٹ)"</item>
    <item msgid="6135970080453877218">"یہ آئیکن نہ دکھائیں"</item>
  </string-array>
  <string-array name="battery_options">
    <item msgid="7714004721411852551">"ہمیشہ شرح فیصد دکھائیں"</item>
    <item msgid="3805744470661798712">"چارج ہوتے وقت فیصد دکھائیں (ڈیفالٹ)"</item>
    <item msgid="8619482474544321778">"یہ آئیکن نہ دکھائیں"</item>
  </string-array>
    <string name="tuner_low_priority" msgid="8412666814123009820">"کم ترجیحی اطلاع کے آئیکنز دکھائیں"</string>
    <string name="other" msgid="429768510980739978">"دیگر"</string>
    <string name="accessibility_divider" msgid="2830785970889237307">"سپلٹ اسکرین تقسیم کار"</string>
    <string name="accessibility_action_divider_left_full" msgid="7598733539422375847">"بائیں فل اسکرین"</string>
    <string name="accessibility_action_divider_left_70" msgid="4919312892541727761">"بائیں %70"</string>
    <string name="accessibility_action_divider_left_50" msgid="3664701169564893826">"بائیں %50"</string>
    <string name="accessibility_action_divider_left_30" msgid="4358145268046362088">"بائیں %30"</string>
    <string name="accessibility_action_divider_right_full" msgid="8576057422864896305">"دائیں فل اسکرین"</string>
    <string name="accessibility_action_divider_top_full" msgid="4243901660795169777">"بالائی فل اسکرین"</string>
    <string name="accessibility_action_divider_top_70" msgid="6941226213260515072">"اوپر %70"</string>
    <string name="accessibility_action_divider_top_50" msgid="6275211443706497621">"اوپر %50"</string>
    <string name="accessibility_action_divider_top_30" msgid="5780597635887574916">"اوپر %30"</string>
    <string name="accessibility_action_divider_bottom_full" msgid="7352434720610115395">"نچلی فل اسکرین"</string>
    <string name="accessibility_qs_edit_tile_label" msgid="9079791448815232967">"پوزیشن <xliff:g id="POSITION">%1$d</xliff:g>، <xliff:g id="TILE_NAME">%2$s</xliff:g>۔ ترمیم کرنے کیلئے دو بار تھپتھپائیں۔"</string>
    <string name="accessibility_qs_edit_add_tile_label" msgid="8292218072049068613">"<xliff:g id="TILE_NAME">%1$s</xliff:g>۔ شامل کرنے کیلئے دو بار تھپتھپائیں۔"</string>
    <string name="accessibility_qs_edit_move_tile" msgid="6027997446473163426">"<xliff:g id="TILE_NAME">%1$s</xliff:g> کو منتقل کریں"</string>
    <string name="accessibility_qs_edit_remove_tile" msgid="3406781901949899624">"<xliff:g id="TILE_NAME">%1$s</xliff:g> ہٹائیں"</string>
    <string name="accessibility_qs_edit_tile_add" msgid="6289879620154587233">"پوزیشن <xliff:g id="TILE_NAME">%1$s</xliff:g> میں <xliff:g id="POSITION">%2$d</xliff:g> شامل کریں"</string>
    <string name="accessibility_qs_edit_tile_move" msgid="4841770637244326837">"<xliff:g id="TILE_NAME">%1$s</xliff:g> کو پوزیشن <xliff:g id="POSITION">%2$d</xliff:g> میں منتقل کریں"</string>
    <string name="accessibility_desc_quick_settings_edit" msgid="741658939453595297">"فوری ترتیبات کا ایڈیٹر۔"</string>
    <string name="accessibility_desc_notification_icon" msgid="7331265967584178674">"<xliff:g id="ID_1">%1$s</xliff:g> اطلاع: <xliff:g id="ID_2">%2$s</xliff:g>"</string>
    <string name="dock_forced_resizable" msgid="4689301323912928801">"ممکن ہے کہ ایپ سپلٹ اسکرین کے ساتھ کام نہ کرے۔"</string>
    <string name="dock_non_resizeble_failed_to_dock_text" msgid="7284915968096153808">"ایپ سپلٹ اسکرین کو سپورٹ نہیں کرتی۔"</string>
    <string name="forced_resizable_secondary_display" msgid="522558907654394940">"ممکن ہے ایپ ثانوی ڈسپلے پر کام نہ کرے۔"</string>
    <string name="activity_launch_on_secondary_display_failed_text" msgid="8446727617187998208">"ایپ ثانوی ڈسپلیز پر شروعات کا تعاون نہیں کرتی۔"</string>
    <string name="accessibility_quick_settings_settings" msgid="7098489591715844713">"ترتیبات کھولیں۔"</string>
    <string name="accessibility_quick_settings_expand" msgid="2609275052412521467">"فوری ترتیبات کھولیں۔"</string>
    <string name="accessibility_quick_settings_collapse" msgid="4674876336725041982">"فوری ترتیبات بند کریں۔"</string>
    <string name="accessibility_quick_settings_alarm_set" msgid="7237918261045099853">"الارم سیٹ ہو گیا۔"</string>
    <string name="accessibility_quick_settings_user" msgid="505821942882668619">"<xliff:g id="ID_1">%s</xliff:g> کے بطور سائن ان ہے"</string>
    <string name="data_connection_no_internet" msgid="691058178914184544">"انٹرنیٹ نہیں ہے"</string>
    <string name="accessibility_quick_settings_open_details" msgid="4879279912389052142">"تفصیلات کھولیں۔"</string>
    <string name="accessibility_quick_settings_not_available" msgid="6860875849497473854">"<xliff:g id="REASON">%s</xliff:g> کی وجہ سے دستیاب نہیں ہے"</string>
    <string name="accessibility_quick_settings_open_settings" msgid="536838345505030893">"<xliff:g id="ID_1">%s</xliff:g> ترتیبات کھولیں۔"</string>
    <string name="accessibility_quick_settings_edit" msgid="1523745183383815910">"ترتیبات کی ترتیب میں ترمیم کریں۔"</string>
    <string name="accessibility_quick_settings_page" msgid="7506322631645550961">"صفحہ <xliff:g id="ID_1">%1$d</xliff:g> از <xliff:g id="ID_2">%2$d</xliff:g>"</string>
    <string name="tuner_lock_screen" msgid="2267383813241144544">"مقفل اسکرین"</string>
    <string name="pip_phone_expand" msgid="1424988917240616212">"پھیلائیں"</string>
    <string name="pip_phone_minimize" msgid="9057117033655996059">"چھوٹی کریں"</string>
    <string name="pip_phone_close" msgid="8801864042095341824">"بند کریں"</string>
    <string name="pip_phone_settings" msgid="5687538631925004341">"ترتیبات"</string>
    <string name="pip_phone_dismiss_hint" msgid="5825740708095316710">"برخاست کرنے کیلئے نیچے گھسیٹیں"</string>
    <string name="pip_menu_title" msgid="6365909306215631910">"مینو"</string>
    <string name="pip_notification_title" msgid="8661573026059630525">"<xliff:g id="NAME">%s</xliff:g> تصویر میں تصویر میں ہے"</string>
    <string name="pip_notification_message" msgid="4991831338795022227">"اگر آپ نہیں چاہتے ہیں کہ <xliff:g id="NAME">%s</xliff:g> اس خصوصیت کا استعمال کرے تو ترتیبات کھولنے کے لیے تھپتھپا کر اسے آف کرے۔"</string>
    <string name="pip_play" msgid="333995977693142810">"چلائیں"</string>
    <string name="pip_pause" msgid="1139598607050555845">"موقوف کریں"</string>
    <string name="pip_skip_to_next" msgid="3864212650579956062">"نظرانداز کرکے اگلے پر جائیں"</string>
    <string name="pip_skip_to_prev" msgid="3742589641443049237">"نظرانداز کرکے پچھلے پر جائیں"</string>
    <string name="thermal_shutdown_title" msgid="2702966892682930264">"حرارت کی وجہ سے فون آف ہو گیا"</string>
    <string name="thermal_shutdown_message" msgid="7432744214105003895">"آپ کا فون اب حسب معمول کام کر رہا ہے"</string>
    <string name="thermal_shutdown_dialog_message" msgid="6745684238183492031">"آپ کا فون کافی گرم ہو گيا تھا، اس لئے سرد ہونے کیلئے یہ آف ہو گیا۔ اب آپ کا فون حسب معمول کام کر رہا ہے۔\n\nمندرجہ ذیل چیزیں کرنے پر آپ کا فون کافی گرم ہو سکتا ہے:\n	• ماخذ کا زیادہ استعمال کرنے والی ایپس (جیسے کہ گیمنگ، ویڈیو، یا نیویگیشن ایپس) کا استعمال کرنا\n	• بڑی فائلز ڈاؤن لوڈ یا اپ لوڈ کرنا\n	• اعلی درجہ حرارت میں فون کا استعمال کرنا"</string>
    <string name="high_temp_title" msgid="2218333576838496100">"فون گرم ہو رہا ہے"</string>
    <string name="high_temp_notif_message" msgid="163928048626045592">"فون کے ٹھنڈے ہو جانے تک کچھ خصوصیات محدود ہیں"</string>
    <string name="high_temp_dialog_message" msgid="3793606072661253968">"آپ کا فون خودکار طور پر ٹھنڈا ہونے کی کوشش کرے گا۔ آپ ابھی بھی اپنا فون استعمال کر سکتے ہیں، مگر ہو سکتا ہے یہ سست چلے۔\n\nایک بار آپ کا فون ٹھنڈا ہوجائے تو یہ معمول کے مطابق چلے گا۔"</string>
    <string name="high_temp_alarm_title" msgid="2359958549570161495">"چارجر ان پلگ کریں"</string>
    <string name="high_temp_alarm_notify_message" msgid="7186272817783835089">"اس آلہ کو چارج کرنے میں ایک مسئلہ ہے۔ پاور ایڈاپٹر کو ان پلگ کریں اور دھیان دیں کیونکہ تار گرم ہو سکتا ہے۔"</string>
    <string name="high_temp_alarm_help_care_steps" msgid="5017002218341329566">"نگہداشت کے اقدامات ملاحظہ کریں"</string>
    <string name="lockscreen_shortcut_left" msgid="1238765178956067599">"بائيں جانب کا شارٹ کٹ"</string>
    <string name="lockscreen_shortcut_right" msgid="4138414674531853719">"دائیں جانب کا شارٹ کٹ"</string>
    <string name="lockscreen_unlock_left" msgid="1417801334370269374">"بائيں جانب کے شارٹ کٹ سے بھی غیرمقفل ہوتا ہے"</string>
    <string name="lockscreen_unlock_right" msgid="4658008735541075346">"دائيں جانب کے شارٹ کٹ سے بھی غیرمقفل ہو تا ہے"</string>
    <string name="lockscreen_none" msgid="4710862479308909198">"کوئی نہیں"</string>
    <string name="tuner_launch_app" msgid="3906265365971743305">"<xliff:g id="APP">%1$s</xliff:g> شروع کریں"</string>
    <string name="tuner_other_apps" msgid="7767462881742291204">"دیگر ایپس"</string>
    <string name="tuner_circle" msgid="5270591778160525693">"حلقہ"</string>
    <string name="tuner_plus" msgid="4130366441154416484">"جمع کا نشان"</string>
    <string name="tuner_minus" msgid="5258518368944598545">"علامت تفریق"</string>
    <string name="tuner_left" msgid="5758862558405684490">"بائیں"</string>
    <string name="tuner_right" msgid="8247571132790812149">"دائیں"</string>
    <string name="tuner_menu" msgid="363690665924769420">"مینو"</string>
    <string name="tuner_app" msgid="6949280415826686972">"<xliff:g id="APP">%1$s</xliff:g> ایپ"</string>
    <string name="notification_channel_alerts" msgid="3385787053375150046">"الرٹس"</string>
    <string name="notification_channel_battery" msgid="9219995638046695106">"بیٹری"</string>
    <string name="notification_channel_screenshot" msgid="7665814998932211997">"اسکرین شاٹس"</string>
    <string name="notification_channel_general" msgid="4384774889645929705">"عمومی پیغامات"</string>
    <string name="notification_channel_storage" msgid="2720725707628094977">"اسٹوریج"</string>
    <string name="notification_channel_hints" msgid="7703783206000346876">"اشارات"</string>
    <string name="instant_apps" msgid="8337185853050247304">"فوری ایپس"</string>
    <string name="instant_apps_title" msgid="8942706782103036910">"<xliff:g id="APP">%1$s</xliff:g> چل رہی ہے"</string>
    <string name="instant_apps_message" msgid="6112428971833011754">"انسٹال کیے بغیر کھلنے والی ایپ۔"</string>
    <string name="instant_apps_message_with_help" msgid="1816952263531203932">"انسٹال کیے بغیر کھلنے والی ایپ۔ مزید جاننے کے لیے تھپتھپائيں۔"</string>
    <string name="app_info" msgid="5153758994129963243">"ایپ کی معلومات"</string>
    <string name="go_to_web" msgid="636673528981366511">"براؤزر پر جائیں"</string>
    <string name="mobile_data" msgid="4564407557775397216">"موبائل ڈیٹا"</string>
    <string name="mobile_data_text_format" msgid="6806501540022589786">"<xliff:g id="ID_1">%1$s</xliff:g> — <xliff:g id="ID_2">%2$s</xliff:g>"</string>
    <string name="mobile_carrier_text_format" msgid="8912204177152950766">"<xliff:g id="CARRIER_NAME">%1$s</xliff:g>، <xliff:g id="MOBILE_DATA_TYPE">%2$s</xliff:g>"</string>
    <string name="wifi_is_off" msgid="5389597396308001471">"‏Wi-Fi آف ہے"</string>
    <string name="bt_is_off" msgid="7436344904889461591">"بلوٹوتھ آف ہے"</string>
    <string name="dnd_is_off" msgid="3185706903793094463">"\'ڈسٹرب نہ کریں\' آف ہے"</string>
    <string name="qs_dnd_prompt_auto_rule" msgid="3535469468310002616">"\'ڈسٹرب نہ کریں\' کسی خودکار اصول (<xliff:g id="ID_1">%s</xliff:g>) کے ذریعہ آن ہو گیا تھا۔"</string>
    <string name="qs_dnd_prompt_app" msgid="4027984447935396820">"\'ڈسٹرب نہ کریں\' کسی ایپ (<xliff:g id="ID_1">%s</xliff:g>) کے ذریعہ آن ہو گیا تھا۔"</string>
    <string name="qs_dnd_prompt_auto_rule_app" msgid="1841469944118486580">"\'ڈسٹرب نہ کریں\' کسی خودکار اصول یا ایپ کے ذریعے آن ہو گیا تھا۔"</string>
    <string name="qs_dnd_until" msgid="7844269319043747955">"<xliff:g id="ID_1">%s</xliff:g> تک"</string>
    <string name="qs_dnd_keep" msgid="3829697305432866434">"رکھیں"</string>
    <string name="qs_dnd_replace" msgid="7712119051407052689">"بدلیں"</string>
    <string name="running_foreground_services_title" msgid="5137313173431186685">"ایپس پس منظر میں چل رہی ہیں"</string>
    <string name="running_foreground_services_msg" msgid="3009459259222695385">"بیٹری اور ڈیٹا استعمال کے بارے میں تفصیلات کے لیے تھپتھپائیں"</string>
    <string name="mobile_data_disable_title" msgid="5366476131671617790">"موبائل ڈیٹا آف کریں؟"</string>
    <string name="mobile_data_disable_message" msgid="8604966027899770415">"‏آپ کو <xliff:g id="CARRIER">%s</xliff:g> کے ذریعے ڈیٹا یا انٹرنیٹ تک رسائی حاصل نہیں ہوگی۔ انٹرنیٹ صرف Wi-Fi کے ذریعے دستیاب ہوگا۔"</string>
    <string name="mobile_data_disable_message_default_carrier" msgid="6496033312431658238">"آپ کا کریئر"</string>
    <string name="touch_filtered_warning" msgid="8119511393338714836">"چونکہ ایک ایپ اجازت کی درخواست کو مبہم کر رہی ہے، لہذا ترتیبات آپ کے جواب کی توثیق نہیں کر سکتی ہیں۔"</string>
    <string name="slice_permission_title" msgid="3262615140094151017">"<xliff:g id="APP_0">%1$s</xliff:g> کو <xliff:g id="APP_2">%2$s</xliff:g> کے سلائسز دکھانے کی اجازت دیں؟"</string>
    <string name="slice_permission_text_1" msgid="6675965177075443714">"- یہ <xliff:g id="APP">%1$s</xliff:g> کی معلومات پڑھ سکتا ہے"</string>
    <string name="slice_permission_text_2" msgid="6758906940360746983">"- یہ <xliff:g id="APP">%1$s</xliff:g> کے اندر کارروائیاں کر سکتا ہے"</string>
    <string name="slice_permission_checkbox" msgid="4242888137592298523">"<xliff:g id="APP">%1$s</xliff:g> کو کسی بھی ایپ سے سلائسز دکھانے کی اجازت دیں"</string>
    <string name="slice_permission_allow" msgid="6340449521277951123">"اجازت دیں"</string>
    <string name="slice_permission_deny" msgid="6870256451658176895">"مسترد کریں"</string>
    <string name="auto_saver_title" msgid="6873691178754086596">"بیٹری سیور شیڈول کرنے کے لیے تھپتھپائیں"</string>
    <string name="auto_saver_text" msgid="3214960308353838764">"جب بیٹری کے ختم ہونے کا امکان ہو تو آن کریں"</string>
    <string name="no_auto_saver_action" msgid="7467924389609773835">"نہیں شکریہ"</string>
    <string name="auto_saver_enabled_title" msgid="4294726198280286333">"بیٹری سیور شیڈول آن ہو گیا"</string>
    <string name="auto_saver_enabled_text" msgid="7889491183116752719">"بیٹری کے <xliff:g id="PERCENTAGE">%d</xliff:g>%% سے کم ہونے پر بیٹری سیور خودکار طور پر آن ہو جائے گا۔"</string>
    <string name="open_saver_setting_action" msgid="2111461909782935190">"ترتیبات"</string>
    <string name="auto_saver_okay_action" msgid="7815925750741935386">"سمجھ آ گئی"</string>
    <string name="heap_dump_tile_name" msgid="2464189856478823046">"Dump SysUI Heap"</string>
    <string name="sensor_privacy_mode" msgid="4462866919026513692">"سینسرز آف ہیں"</string>
    <string name="device_services" msgid="1549944177856658705">"آلہ کی سروس"</string>
    <string name="music_controls_no_title" msgid="4166497066552290938">"کوئی عنوان نہیں ہے"</string>
    <string name="restart_button_description" msgid="6916116576177456480">"یہ ایپ دوبارہ شروع کرنے کے لیے تھپتھپائیں اور پوری اسکرین پر جائیں۔"</string>
    <string name="bubbles_settings_button_description" msgid="7324245408859877545">"<xliff:g id="APP_NAME">%1$s</xliff:g> بلبلوں کے لیے ترتیبات"</string>
    <string name="manage_bubbles_text" msgid="6856830436329494850">"نظم کریں"</string>
    <string name="bubble_content_description_single" msgid="5175160674436546329">"<xliff:g id="APP_NAME">%2$s</xliff:g> کی جانب سے <xliff:g id="NOTIFICATION_TITLE">%1$s</xliff:g>"</string>
    <string name="bubble_content_description_stack" msgid="7907610717462651870">"<xliff:g id="APP_NAME">%2$s</xliff:g> اور <xliff:g id="BUBBLE_COUNT">%3$d</xliff:g> مزید سے <xliff:g id="NOTIFICATION_TITLE">%1$s</xliff:g>"</string>
    <string name="bubble_accessibility_action_move" msgid="3185080443743819178">"منتقل کریں"</string>
    <string name="bubble_accessibility_action_move_top_left" msgid="4347227665275929728">"اوپر بائیں جانب لے جائیں"</string>
    <string name="bubble_accessibility_action_move_top_right" msgid="6916868852433483569">"اوپر دائیں جانب لے جائيں"</string>
    <string name="bubble_accessibility_action_move_bottom_left" msgid="6339015902495504715">"نیچے بائیں جانب لے جائیں"</string>
    <string name="bubble_accessibility_action_move_bottom_right" msgid="7471571700628346212">"نیچے دائیں جانب لے جائیں"</string>
    <string name="bubble_dismiss_text" msgid="7071770411580452911">"برخاست کریں"</string>
    <string name="bubbles_dont_bubble_conversation" msgid="1033040343437428822">"بلبلہ گفتگو نہ کریں"</string>
    <string name="bubbles_user_education_title" msgid="5547017089271445797">"بلبلے کے ذریعے چیٹ کریں"</string>
    <string name="bubbles_user_education_description" msgid="1160281719576715211">"نئی گفتگوئیں فلوٹنگ آئیکن یا بلبلے کے طور پر ظاہر ہوں گی۔ بلبلہ کھولنے کے لیے تھپتھپائیں۔ اسے منتقل کرنے کے لیے گھسیٹیں۔"</string>
    <string name="bubbles_user_education_manage_title" msgid="2848511858160342320">"کسی بھی وقت بلبلے کو کنٹرول کریں"</string>
    <string name="bubbles_user_education_manage" msgid="1391639189507036423">"اس ایپ سے بلبلوں کو آف کرنے کے لیے نظم کریں پر تھپتھپائیں"</string>
    <string name="bubbles_user_education_got_it" msgid="8282812431953161143">"سمجھ آ گئی"</string>
    <string name="bubbles_app_settings" msgid="5779443644062348657">"<xliff:g id="NOTIFICATION_TITLE">%1$s</xliff:g> ترتیبات"</string>
    <string name="notification_content_system_nav_changed" msgid="5077913144844684544">"سسٹم نیویگیشن اپ ڈیٹ کیا گیا۔ تبدیلیاں کرنے کے لیے، ترتیبات پر جائیں۔"</string>
    <string name="notification_content_gesture_nav_available" msgid="4431460803004659888">"سسٹم نیویگیشن اپ ڈیٹ کرنے کے لیے ترتیبات پر جائیں"</string>
    <string name="inattentive_sleep_warning_title" msgid="3891371591713990373">"اسٹینڈ بائی"</string>
    <string name="priority_onboarding_show_at_top_text" msgid="1678400241025513541">"گفتگو کے سیکشن میں سب سے اوپر دکھائیں"</string>
    <string name="priority_onboarding_show_avatar_text" msgid="5756291381124091508">"مقفل سکرین پر پروفائل کی تصویر دکھائیں"</string>
    <string name="priority_onboarding_appear_as_bubble_text" msgid="4227039772250263122">"ایپس کے سب سے اوپر فلوٹنگ بلبلہ کے طور پر ظاہر ہوں"</string>
    <string name="priority_onboarding_ignores_dnd_text" msgid="2918952762719600529">"مداخلت کریں ڈسٹرب نہ کریں"</string>
    <string name="priority_onboarding_done_button_title" msgid="4569550984286506007">"سمجھ آ گئی"</string>
    <string name="magnification_overlay_title" msgid="6584179429612427958">"میگنیفیکیشن اوورلے ونڈو"</string>
    <string name="magnification_window_title" msgid="4863914360847258333">"میگنیفکیشن ونڈو"</string>
    <string name="magnification_controls_title" msgid="8421106606708891519">"میگنیفکیشن ونڈو کنٹرولز"</string>
    <string name="quick_controls_title" msgid="6839108006171302273">"آلہ کے کنٹرولز"</string>
    <string name="quick_controls_subtitle" msgid="1667408093326318053">"اپنے منسلک آلات کے لیے کنٹرولز شامل کریں"</string>
    <string name="quick_controls_setup_title" msgid="8901436655997849822">"آلہ کے کنٹرولز سیٹ اپ کریں"</string>
    <string name="quick_controls_setup_subtitle" msgid="1681506617879773824">"اپنے کنٹرول تک رسائی حاصل کرنے کے ليے پاور بٹن کو دبائیں رکھیں"</string>
    <string name="controls_providers_title" msgid="6879775889857085056">"کنٹرولز شامل کرنے کے لیے ایپ منتخب کریں"</string>
    <plurals name="controls_number_of_favorites" formatted="false" msgid="1057347832073807380">
      <item quantity="other"><xliff:g id="NUMBER_1">%s</xliff:g> کنٹرولز شامل کر دیے گئے۔</item>
      <item quantity="one"><xliff:g id="NUMBER_0">%s</xliff:g> کنٹرول شامل کر دیا گیا۔</item>
    </plurals>
    <string name="controls_favorite_default_title" msgid="967742178688938137">"کنٹرولز"</string>
    <string name="controls_favorite_subtitle" msgid="6604402232298443956">"پاور مینو سے رسائی حاصل کرنے کے لیے کنٹرولز کو منتخب کریں"</string>
    <string name="controls_favorite_rearrange" msgid="5616952398043063519">"کنٹرولز کو دوبارہ ترتیب دینے کے ليے پکڑیں اور گھسیٹیں"</string>
    <string name="controls_favorite_removed" msgid="5276978408529217272">"سبھی کنٹرولز ہٹا دیے گئے"</string>
    <string name="controls_favorite_toast_no_changes" msgid="7094494210840877931">"تبدیلیاں محفوظ نہیں ہوئیں"</string>
    <string name="controls_favorite_load_error" msgid="2533215155804455348">"تمام کنٹرولز کی فہرست لوڈ نہیں کی جا سکی۔"</string>
    <string name="controls_favorite_other_zone_header" msgid="9089613266575525252">"دیگر"</string>
    <string name="controls_dialog_title" msgid="2343565267424406202">"آلہ کے کنٹرولز میں شامل کریں"</string>
    <string name="controls_dialog_ok" msgid="7011816381344485651">"پسندیدگیوں میں شامل کریں"</string>
    <string name="controls_dialog_message" msgid="6292099631702047540">"<xliff:g id="APP">%s</xliff:g> نے آپ کی پسندیدگیوں میں شامل کرنے کے ليے یہ کنٹرول تجویز کیا۔"</string>
    <string name="controls_dialog_confirmation" msgid="586517302736263447">"کنٹرولز اپ ڈیٹ کیے گئے"</string>
    <string name="controls_pin_use_alphanumeric" msgid="8478371861023048414">"‏PIN میں حروف یا علامات شامل ہیں"</string>
    <string name="controls_pin_verify" msgid="3452778292918877662">"<xliff:g id="DEVICE">%s</xliff:g> کی تصدیق کریں"</string>
    <string name="controls_pin_wrong" msgid="6162694056042164211">"‏غلط PIN"</string>
    <string name="controls_pin_verifying" msgid="3755045989392131746">"توثیق ہو رہی ہے…"</string>
    <string name="controls_pin_instructions" msgid="6363309783822475238">"‏PIN درج کریں"</string>
    <string name="controls_pin_instructions_retry" msgid="1566667581012131046">"‏کوئی دوسرا PIN آزمائیں"</string>
    <string name="controls_confirmation_confirming" msgid="2596071302617310665">"توثیق کی جا رہی ہے…"</string>
    <string name="controls_confirmation_message" msgid="7744104992609594859">"<xliff:g id="DEVICE">%s</xliff:g> کی تبدیلی کی توثیق کریں"</string>
    <string name="controls_structure_tooltip" msgid="4355922222944447867">"مزید دیکھنے کیلئے سوائپ کریں"</string>
    <string name="controls_seeding_in_progress" msgid="3033855341410264148">"تجاویز لوڈ ہو رہی ہیں"</string>
    <string name="controls_media_close_session" msgid="9023534788828414585">"اس میڈیا سیشن کو بند کریں"</string>
    <string name="controls_error_timeout" msgid="794197289772728958">"غیر فعال، ایپ چیک کریں"</string>
    <string name="controls_error_retryable" msgid="864025882878378470">"خرابی، دوبارہ کوشش کی جا رہی ہے…"</string>
    <string name="controls_error_removed" msgid="6299213591234723805">"آلہ ہٹا دیا گیا"</string>
    <string name="controls_error_generic" msgid="352500456918362905">"صورتحال لوڈ نہیں ہو سکتی"</string>
    <string name="controls_error_failed" msgid="960228639198558525">"خرابی، دوبارہ کوشش کریں"</string>
    <string name="controls_in_progress" msgid="4421080500238215939">"پیشرفت میں"</string>
    <string name="controls_added_tooltip" msgid="4842812921719153085">"نئے کنٹرولز دیکھنے کے لیے پاور بٹن کو دبائے رکھیں"</string>
    <string name="controls_menu_add" msgid="4447246119229920050">"کنٹرولز شامل کریں"</string>
    <string name="controls_menu_edit" msgid="890623986951347062">"کنٹرولز میں ترمیم کریں"</string>
</resources><|MERGE_RESOLUTION|>--- conflicted
+++ resolved
@@ -255,10 +255,7 @@
     <!-- no translation found for accessibility_work_mode (1280025758672376313) -->
     <skip />
     <string name="accessibility_notification_dismissed" msgid="4411652015138892952">"اطلاع مسترد ہوگئی۔"</string>
-<<<<<<< HEAD
-=======
     <string name="accessibility_bubble_dismissed" msgid="270358867566720729">"بلبلہ مسترد کر دیا گیا۔"</string>
->>>>>>> b1baf041
     <string name="accessibility_desc_notification_shade" msgid="5355229129428759989">"اطلاعاتی شیڈ۔"</string>
     <string name="accessibility_desc_quick_settings" msgid="4374766941484719179">"فوری ترتیبات۔"</string>
     <string name="accessibility_desc_lock_screen" msgid="5983125095181194887">"مقفل اسکرین۔"</string>
@@ -434,8 +431,7 @@
     <string name="quick_settings_screen_record_label" msgid="1594046461509776676">"اسکرین ریکارڈر کریں"</string>
     <string name="quick_settings_screen_record_start" msgid="1574725369331638985">"آغاز"</string>
     <string name="quick_settings_screen_record_stop" msgid="8087348522976412119">"روکیں"</string>
-    <!-- no translation found for media_seamless_remote_device (177033467332920464) -->
-    <skip />
+    <string name="media_seamless_remote_device" msgid="177033467332920464">"آلہ"</string>
     <string name="recents_swipe_up_onboarding" msgid="2820265886420993995">"ایپس سوئچ کرنے کیلئے اوپر سوائپ کریں"</string>
     <string name="recents_quick_scrub_onboarding" msgid="765934300283514912">"تیزی سے ایپس کو سوئچ کرنے کے لیے دائیں طرف گھسیٹیں"</string>
     <string name="quick_step_accessibility_toggle_overview" msgid="7908949976727578403">"مجموعی جائزہ ٹوگل کریں"</string>
@@ -718,12 +714,7 @@
     <string name="notification_channel_summary_priority" msgid="7415770044553264622">"گفتگو کے سیکشن میں سب سے اوپر دکھاتا ہے اور بلبلہ کے طور پر ظاہر ہوتا ہے۔"</string>
     <string name="notification_conversation_channel_settings" msgid="2409977688430606835">"ترتیبات"</string>
     <string name="notification_priority_title" msgid="2079708866333537093">"ترجیح"</string>
-<<<<<<< HEAD
-    <!-- no translation found for no_shortcut (7176375126961212514) -->
-    <skip />
-=======
     <string name="no_shortcut" msgid="7176375126961212514">"<xliff:g id="APP_NAME">%1$s</xliff:g> گفتگو سے متعلق مخصوص ترتیبات کو سپورٹ نہیں کرتی"</string>
->>>>>>> b1baf041
     <string name="bubble_overflow_empty_title" msgid="3120029421991510842">"کوئی حالیہ بلبلہ نہیں"</string>
     <string name="bubble_overflow_empty_subtitle" msgid="2030874469510497397">"حالیہ بلبلے اور برخاست شدہ بلبلے یہاں ظاہر ہوں گے"</string>
     <string name="notification_unblockable_desc" msgid="2073030886006190804">"ان اطلاعات کی ترمیم نہیں کی جا سکتی۔"</string>
