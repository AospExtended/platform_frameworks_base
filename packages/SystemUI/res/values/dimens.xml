<?xml version="1.0" encoding="utf-8"?>
<!--
 * Copyright (c) 2006, The Android Open Source Project
 *
 * Licensed under the Apache License, Version 2.0 (the "License");
 * you may not use this file except in compliance with the License.
 * You may obtain a copy of the License at
 *
 *     http://www.apache.org/licenses/LICENSE-2.0
 *
 * Unless required by applicable law or agreed to in writing, software
 * distributed under the License is distributed on an "AS IS" BASIS,
 * WITHOUT WARRANTIES OR CONDITIONS OF ANY KIND, either express or implied.
 * See the License for the specific language governing permissions and
 * limitations under the License.
*/
-->
<resources>
    <!-- Recommended minimum clickable element dimension -->
    <dimen name="min_clickable_item_size">48dp</dimen>

    <dimen name="remote_input_view_text_stroke">2dp</dimen>

    <!-- Amount to offset bottom of notification peek window from top of status bar. -->
    <dimen name="peek_window_y_offset">-12dp</dimen>

    <!-- thickness (height) of the navigation bar on phones that require it -->
    <dimen name="navigation_bar_size">@*android:dimen/navigation_bar_height</dimen>
    <!-- Minimum swipe distance to catch the swipe gestures to invoke assist or switch tasks. -->
    <dimen name="navigation_bar_min_swipe_distance">48dp</dimen>
    <dimen name="navigation_bar_default_edge_height">500dp</dimen>

    <!-- thickness (height) of the dead zone at the top of the navigation bar,
         reducing false presses on navbar buttons; approx 2mm -->
    <dimen name="navigation_bar_deadzone_size">12dp</dimen>
    <!-- size of the dead zone when touches have recently occurred elsewhere on screen -->
    <dimen name="navigation_bar_deadzone_size_max">32dp</dimen>

    <!-- dimensions for the navigation bar handle -->
    <dimen name="navigation_handle_radius">1dp</dimen>
    <dimen name="navigation_handle_bottom">6dp</dimen>
    <dimen name="navigation_handle_horizontal_margin">30dp</dimen>
    <dimen name="navigation_handle_sample_horizontal_margin">10dp</dimen>
    <dimen name="navigation_home_handle_width">72dp</dimen>

    <!-- Size of the nav bar edge panels, should be greater to the
         edge sensitivity + the drag threshold -->
    <dimen name="navigation_edge_panel_width">70dp</dimen>
    <!-- Padding at the end of the navigation panel to allow the arrow not to be clipped off -->
    <dimen name="navigation_edge_panel_padding">8dp</dimen>
    <dimen name="navigation_edge_panel_height">96dp</dimen>
    <!-- The threshold to drag to trigger the edge action -->
    <dimen name="navigation_edge_action_drag_threshold">16dp</dimen>
    <!-- The minimum display position of the arrow on the screen -->
    <dimen name="navigation_edge_arrow_min_y">64dp</dimen>
    <!-- The amount by which the arrow is shifted to avoid the finger-->
    <dimen name="navigation_edge_finger_offset">48dp</dimen>

    <dimen name="floating_rotation_button_diameter">40dp</dimen>
    <dimen name="floating_rotation_button_min_margin">20dp</dimen>
    <dimen name="floating_rotation_button_taskbar_left_margin">20dp</dimen>
    <dimen name="floating_rotation_button_taskbar_bottom_margin">10dp</dimen>

    <!-- Height of notification icons in the status bar -->
    <dimen name="status_bar_icon_size">@*android:dimen/status_bar_icon_size</dimen>

    <!-- Default horizontal drawable padding for status bar icons. -->
    <dimen name="status_bar_horizontal_padding">2.5dp</dimen>

    <!-- Height of the battery icon in the status bar. -->
    <dimen name="status_bar_battery_icon_height">13.0dp</dimen>

    <!-- Width of the battery icon in the status bar. The battery drawable assumes a 12x20 canvas,
    so the width of the icon should be 13.0dp * (12.0 / 20.0) -->
    <dimen name="status_bar_battery_icon_width">7.8dp</dimen>

    <!-- The font size for the clock in the status bar. -->
    <dimen name="status_bar_clock_size">14sp</dimen>

    <!-- The starting padding for the clock in the status bar. -->
    <dimen name="status_bar_clock_starting_padding">7dp</dimen>

    <!-- The end padding for the clock in the status bar. -->
    <dimen name="status_bar_clock_end_padding">0dp</dimen>

    <!-- Starting padding for a left-aligned status bar clock -->
    <dimen name="status_bar_left_clock_starting_padding">0dp</dimen>

    <!-- End padding for left-aligned status bar clock -->
    <dimen name="status_bar_left_clock_end_padding">7dp</dimen>

    <!-- Spacing after the wifi signals that is present if there are any icons following it. -->
    <dimen name="status_bar_wifi_signal_spacer_width">2.5dp</dimen>

    <!-- Size of the view displaying the wifi signal icon in the status bar. -->
    <dimen name="status_bar_wifi_signal_size">@*android:dimen/status_bar_system_icon_size</dimen>

    <!-- Spacing before the airplane mode icon if there are any icons preceding it. -->
    <dimen name="status_bar_airplane_spacer_width">4dp</dimen>

    <!-- Spacing between system icons. -->
    <dimen name="status_bar_system_icon_spacing">0dp</dimen>

    <!-- The amount to scale each of the status bar icons by. A value of 1 means no scaling. -->
    <item name="status_bar_icon_scale_factor" format="float" type="dimen">1.0</item>

    <dimen name="group_overflow_number_size">@*android:dimen/notification_text_size</dimen>
    <dimen name="group_overflow_number_padding">@*android:dimen/notification_content_margin_end
    </dimen>

    <!-- max height of a notification such that the content can still fade out when closing -->
    <dimen name="max_notification_fadeout_height">100dp</dimen>

    <!-- End margin for the RSSI status icon of a device connected via bluetooth. -->
    <dimen name="status_bar_connected_device_signal_margin_end">16dp</dimen>

    <!-- The size of a bluetooth indicator icon that displays next to the RSSI status icon. -->
    <dimen name="status_bar_connected_device_bt_indicator_size">17dp</dimen>

    <!-- Height of a small notification in the status bar-->
    <dimen name="notification_min_height">@*android:dimen/notification_min_height</dimen>

    <!-- Increased height of a small notification in the status bar -->
    <dimen name="notification_min_height_increased">146dp</dimen>

    <!-- Increased height of a collapsed media notification in the status bar -->
    <dimen name="notification_min_height_media">160dp</dimen>

    <!-- Height of a small notification in the status bar which was used before android N -->
    <dimen name="notification_min_height_legacy">64dp</dimen>

    <!-- Height of a small notification in the status bar which was used before android P -->
    <dimen name="notification_min_height_before_p">92dp</dimen>

    <!-- Height of a small notification in the status bar which was used before android S -->
    <dimen name="notification_min_height_before_s">106dp</dimen>

    <!-- Height of a large notification in the status bar -->
    <dimen name="notification_max_height">358dp</dimen>

    <!-- Height of a heads up notification in the status bar for legacy custom views -->
    <dimen name="notification_max_heads_up_height_legacy">128dp</dimen>

    <!-- Height of a heads up notification in the status bar for custom views before android P -->
    <dimen name="notification_max_heads_up_height_before_p">148dp</dimen>

    <!-- Height of a heads up notification in the status bar for custom views before android S -->
    <dimen name="notification_max_heads_up_height_before_s">162dp</dimen>

    <!-- Height of a heads up notification in the status bar -->
    <dimen name="notification_max_heads_up_height">136dp</dimen>

    <!-- Height of a heads up notification in the status bar -->
    <dimen name="notification_max_heads_up_height_increased">188dp</dimen>

    <!-- Side padding on the lockscreen on the side of notifications -->
    <dimen name="notification_side_paddings">16dp</dimen>

    <!-- padding between the heads up and the statusbar -->
    <dimen name="heads_up_status_bar_padding">8dp</dimen>

    <!-- heads up elevation that is added if the view is pinned -->
    <dimen name="heads_up_pinned_elevation">16dp</dimen>

    <!-- Height of a messaging notifications with actions at least. Note that this is an upper bound
         and the notification won't use this much, but is measured with wrap_content -->
    <dimen name="notification_messaging_actions_min_height">196dp</dimen>

    <!-- a threshold in dp per second that is considered fast scrolling -->
    <dimen name="scroll_fast_threshold">1500dp</dimen>

    <!-- Height of a the shelf with the notification icons -->
    <dimen name="notification_shelf_height">48dp</dimen>

    <!-- Minimum height of a notification to be interactable -->
    <dimen name="notification_min_interaction_height">40dp</dimen>

    <!-- Radius for notifications corners without adjacent notifications -->
    <dimen name="notification_corner_radius">28dp</dimen>

    <!-- Distance over which notification corner animations run, near the shelf while scrolling. -->
    <dimen name="notification_corner_animation_distance">48dp</dimen>

    <!-- Radius for notifications corners with adjacent notifications -->
    <dimen name="notification_corner_radius_small">4dp</dimen>

    <!-- the padding of the shelf icon container -->
    <dimen name="shelf_icon_container_padding">13dp</dimen>

    <!-- The padding of a notification icon on top to the start of the notification. Used for custom
         views where the distance can't be measured -->
    <dimen name="notification_icon_appear_padding">15dp</dimen>

    <!-- Vertical translation of the shelf during animation that happens after the
    notification panel collapses -->
    <dimen name="shelf_appear_translation">42dp</dimen>

    <!-- Vertical translation of pulsing notification animations -->
    <dimen name="pulsing_notification_appear_translation">10dp</dimen>

    <!-- The amount the content shifts upwards when transforming into the shelf -->
    <dimen name="shelf_transform_content_shift">32dp</dimen>

    <!-- The y translation for keyguard indication text animation for rotating text in/out -->
    <dimen name="keyguard_indication_y_translation">24dp</dimen>

    <!-- The padding on the bottom of the notifications on the keyguard -->
    <dimen name="keyguard_indication_bottom_padding">16sp</dimen>

    <!-- The padding at start and end of indication text shown on AOD -->
    <dimen name="keyguard_indication_text_padding">16dp</dimen>

    <!-- Shadows under the clock, date and other keyguard text fields -->
    <dimen name="keyguard_shadow_radius">5</dimen>

    <!-- Minimum layouted height of a notification in the statusbar-->
    <dimen name="min_notification_layout_height">48dp</dimen>

    <!-- Size of the space to place a notification menu item -->
    <dimen name="notification_menu_icon_size">64dp</dimen>

    <!-- The space around a notification menu item  -->
    <dimen name="notification_menu_icon_padding">20dp</dimen>

    <!-- The vertical space around the buttons in the inline settings -->
    <dimen name="notification_guts_button_spacing">12dp</dimen>

    <!-- Extra horizontal space for properly aligning guts buttons with the notification content -->
    <dimen name="notification_guts_button_side_margin">8dp</dimen>

    <!-- The vertical padding a notification guts button has to fulfill the 48dp touch target -->
    <dimen name="notification_guts_button_vertical_padding">14dp</dimen>

    <!-- The horizontal padding for notification guts buttons-->
    <dimen name="notification_guts_button_horizontal_padding">8dp</dimen>

    <!-- The horizontal space around the buttons in the inline settings -->
    <dimen name="notification_guts_button_horizontal_spacing">8dp</dimen>

    <dimen name="notification_guts_conversation_header_height">84dp</dimen>
    <dimen name="notification_guts_conversation_icon_size">56dp</dimen>
    <dimen name="notification_guts_conversation_action_height">56dp</dimen>
    <dimen name="notification_guts_conversation_action_text_padding_start">32dp</dimen>
    <dimen name="conversation_onboarding_bullet_gap_width">6dp</dimen>

    <dimen name="notification_guts_header_top_padding">12dp</dimen>

    <!-- The height of the header in inline settings -->
    <dimen name="notification_guts_header_height">24dp</dimen>

    <!-- The text size of the header in inline settings -->
    <dimen name="notification_guts_header_text_size">16sp</dimen>

    <!-- The horizontal space between items in the alert selections in the inline settings -->
    <dimen name="notification_guts_option_horizontal_padding">15dp</dimen>

    <!-- The vertical space between items in the alert selections in the inline settings -->
    <dimen name="notification_guts_option_vertical_padding">16dp</dimen>

    <!-- The vertical space between the alert selections in the inline settings -->
    <dimen name="notification_guts_option_vertical_margin">6dp</dimen>

    <dimen name="notification_importance_toggle_size">48dp</dimen>
    <dimen name="notification_importance_toggle_marginTop">28dp</dimen>
    <dimen name="notification_importance_toggle_marginBottom">28dp</dimen>
    <dimen name="notification_importance_text_marginTop">20dp</dimen>
    <dimen name="notification_importance_button_separation">8dp</dimen>
    <dimen name="notification_importance_button_width">178dp</dimen>
    <dimen name="notification_importance_button_horiz_padding">28dp</dimen>
    <dimen name="notification_importance_drawable_padding">8dp</dimen>
    <dimen name="notification_importance_description_padding">20dp</dimen>
    <dimen name="notification_importance_header_text">12sp</dimen>
    <dimen name="notification_importance_description_text">14sp</dimen>
    <dimen name="notification_importance_channel_text">16sp</dimen>
    <dimen name="notification_importance_channel_group_text">14sp</dimen>
    <dimen name="notification_importance_button_text">14sp</dimen>
    <dimen name="notification_importance_button_padding">16dp</dimen>
    <dimen name="notification_importance_button_description_top_margin">12dp</dimen>
    <dimen name="rect_button_radius">8dp</dimen>

    <!-- The minimum height for the snackbar shown after the snooze option has been chosen. -->
    <dimen name="snooze_snackbar_min_height">56dp</dimen>

    <!-- The text size of options in the snooze menu. -->
    <dimen name="snooze_option_text_size">14sp</dimen>

    <!-- The padding around options int the snooze menu. -->
    <dimen name="snooze_option_padding">8dp</dimen>

    <!-- size at which Notification icons will be drawn in the status bar -->
    <dimen name="status_bar_icon_drawing_size">15dp</dimen>

    <!-- size at which Notification icons will be drawn on Ambient Display -->
    <dimen name="status_bar_icon_drawing_size_dark">
        @*android:dimen/notification_header_icon_size_ambient
    </dimen>

    <!-- size of notification icons when the notifications are hidden -->
    <dimen name="hidden_shelf_icon_size">16dp</dimen>

    <!-- opacity at which Notification icons will be drawn in the status bar -->
    <item type="dimen" name="status_bar_icon_drawing_alpha">90%</item>

    <!-- gap on either side of status bar notification icons -->
    <dimen name="status_bar_icon_padding">0dp</dimen>

    <!-- the padding on the start of the statusbar -->
    <dimen name="status_bar_padding_start">8dp</dimen>

    <!-- the padding on the end of the statusbar -->
    <dimen name="status_bar_padding_end">8dp</dimen>

    <!-- the padding on the top of the statusbar (usually 0) -->
    <dimen name="status_bar_padding_top">0dp</dimen>

    <!-- the radius of the overflow dot in the status bar -->
    <dimen name="overflow_dot_radius">2dp</dimen>

    <!-- the padding between dots in the icon overflow -->
    <dimen name="overflow_icon_dot_padding">3dp</dimen>

    <!-- Dimensions related to screenshots -->

    <!-- The padding on the global screenshot background image -->
    <dimen name="global_screenshot_legacy_bg_padding">20dp</dimen>
    <dimen name="global_screenshot_bg_padding">20dp</dimen>
    <dimen name="global_screenshot_bg_protection_height">400dp</dimen>
    <dimen name="global_screenshot_x_scale">80dp</dimen>
    <dimen name="screenshot_bg_protection_height">242dp</dimen>
    <dimen name="screenshot_preview_elevation">4dp</dimen>
    <dimen name="screenshot_offset_y">24dp</dimen>
    <dimen name="screenshot_offset_x">16dp</dimen>
    <dimen name="screenshot_dismiss_button_tappable_size">48dp</dimen>
    <dimen name="screenshot_dismiss_button_margin">8dp</dimen>
    <dimen name="screenshot_action_container_offset_y">16dp</dimen>
    <dimen name="screenshot_action_container_corner_radius">18dp</dimen>
    <dimen name="screenshot_action_container_padding_vertical">4dp</dimen>
    <dimen name="screenshot_action_container_margin_horizontal">8dp</dimen>
    <dimen name="screenshot_action_container_padding_right">8dp</dimen>
    <!-- Radius of the chip background on global screenshot actions -->
    <dimen name="screenshot_button_corner_radius">8dp</dimen>
    <!-- Margin between successive chips -->
    <dimen name="screenshot_action_chip_margin_start">8dp</dimen>
    <!-- Padding to make tappable chip height 48dp (18+11+11+4+4) -->
    <dimen name="screenshot_action_chip_margin_vertical">4dp</dimen>
    <dimen name="screenshot_action_chip_padding_vertical">11dp</dimen>
    <dimen name="screenshot_action_chip_icon_size">18sp</dimen>
    <!-- Padding on each side of the icon for icon-only chips -->
    <dimen name="screenshot_action_chip_icon_only_padding_horizontal">14dp</dimen>
    <!-- Padding at the edges of the chip for icon-and-text chips -->
    <dimen name="screenshot_action_chip_padding_horizontal">12dp</dimen>
    <!-- Spacing between chip icon and chip text -->
    <dimen name="screenshot_action_chip_spacing">8dp</dimen>
    <dimen name="screenshot_action_chip_text_size">14sp</dimen>
    <dimen name="screenshot_dismissal_height_delta">80dp</dimen>
    <dimen name="screenshot_crop_handle_thickness">3dp</dimen>


    <!-- The width of the view containing navigation buttons -->
    <dimen name="navigation_key_width">70dp</dimen>

    <!-- The width/height of the icon of a navigation button -->
    <dimen name="navigation_icon_size">32dp</dimen>

    <dimen name="navigation_key_padding">0dp</dimen>

    <!-- The width of the view containing the menu/ime navigation bar icons -->
    <dimen name="navigation_extra_key_width">36dp</dimen>

    <!-- The padding on the side of the navigation bar. Must be greater than or equal to
         navigation_extra_key_width -->
    <dimen name="navigation_side_padding">36dp</dimen>

    <!-- Default distance beyond which snaps to the matching target -->
    <dimen name="navbar_search_snap_margin">40dip</dimen>

    <!-- Diameter of outer shape drawable shown in navbar search-->
    <dimen name="navbar_search_outerring_diameter">340dp</dimen>

    <!-- Diameter of outer shape drawable shown in navbar search. Should be 1/2 of above value -->
    <dimen name="navbar_search_outerring_radius">170dp</dimen>

    <!-- Height of search panel including navigation bar height -->
    <dimen name="navbar_search_panel_height">230dip</dimen>

    <!-- Move the back button drawable for 3 button layout upwards in ime mode and in portrait -->
    <dimen name="navbar_back_button_ime_offset">2dp</dimen>

    <!-- Height of the draggable handle at the bottom of the phone notification panel -->
    <dimen name="close_handle_height">36dp</dimen>

    <!-- Amount of close_handle that will NOT overlap the notification list -->
    <dimen name="close_handle_underlap">32dp</dimen>

    <!-- Height of the status bar header bar in the car setting. -->
    <dimen name="car_status_bar_header_height">128dp</dimen>

    <!-- The bottom padding of the status bar header. -->
    <dimen name="status_bar_header_padding_bottom">48dp</dimen>

    <!-- The height of the container that holds the battery and time in the quick settings header.
    Preferred over using "@*android:dimen/quick_qs_offset_height" as system icons are not always
    present in quick settings (e.g. in split shade) and it's useful to be able to override this
    value in such cases.
         -->
    <dimen name="qs_header_system_icons_area_height">@*android:dimen/quick_qs_offset_height</dimen>

    <!-- How far the quick-quick settings panel extends below the status bar -->
    <dimen name="qs_quick_header_panel_height">128dp</dimen>

    <!-- The height of the container that holds the system icons in the quick settings header in the
         car setting. -->
    <dimen name="car_qs_header_system_icons_area_height">54dp</dimen>

    <!-- The height of the quick settings footer that holds the user switcher, settings icon,
         etc. -->
    <dimen name="qs_footer_height">96dp</dimen>

    <!-- The size of each of the icon buttons in the QS footer -->
    <dimen name="qs_footer_action_button_size">48dp</dimen>

    <dimen name="qs_footer_action_corner_radius">20dp</dimen>

    <!-- (48dp - 44dp) / 2 -->
    <dimen name="qs_footer_action_inset">2dp</dimen>

    <!-- Margins on each side of QS Footer -->
    <dimen name="qs_footer_margin">2dp</dimen>

    <!-- Padding on each QS Footer Icon to make the icons 20dpx20dp -->
    <dimen name="qs_footer_icon_padding">14dp</dimen>
    <!-- 3/4 of icon width 20dpx20dp -->
    <dimen name="qs_footer_tuner_icon_translation">15dp</dimen>

    <!-- The padding between the notifications and the quick settings container -->
    <dimen name="qs_notification_padding">@dimen/notification_side_paddings</dimen>

    <!-- In split shade mode notifications should be aligned to QS header so the value should be
         adjusted to qs header height and height of centered content inside of it:
        (quick_qs_offset_height (60dp)  - ongoing_appops_chip_height (24dp) ) / 2 -->
    <dimen name="notifications_top_padding_split_shade">18dp</dimen>

    <!-- Height of the status bar header bar when expanded -->
    <dimen name="status_bar_header_height_expanded">124dp</dimen>

    <!-- Height of the status bar header bar when on Keyguard -->
    <dimen name="status_bar_header_height_keyguard">40dp</dimen>

    <!-- Margin start of the system icons super container -->
    <dimen name="system_icons_super_container_margin_start">16dp</dimen>

    <!-- Margin end of the system icons super container when the avatar is missing. -->
    <dimen name="system_icons_super_container_avatarless_margin_end">6dp</dimen>

    <!-- Width for the notification panel and related windows -->
    <dimen name="match_parent">-1px</dimen>

    <!-- Height of status bar in split shade mode - visible only on large screens -->
    <dimen name="split_shade_header_height">@*android:dimen/quick_qs_offset_height</dimen>
    <dimen name="split_shade_header_min_height">@dimen/qs_header_row_min_height</dimen>

    <!-- The top margin of the panel that holds the list of notifications. -->
    <dimen name="notification_panel_margin_top">0dp</dimen>

    <!-- The bottom margin of the panel that holds the list of notifications. -->
    <dimen name="notification_panel_margin_bottom">0dp</dimen>

    <dimen name="notification_panel_width">@dimen/match_parent</dimen>

    <dimen name="brightness_mirror_height">48dp</dimen>

    <!-- The width of the panel that holds the quick settings. -->
    <dimen name="qs_panel_width">@dimen/notification_panel_width</dimen>

    <dimen name="volume_dialog_panel_transparent_padding_right">8dp</dimen>

    <dimen name="volume_dialog_panel_transparent_padding">20dp</dimen>

    <dimen name="volume_dialog_ringer_rows_padding">7dp</dimen>

    <dimen name="volume_dialog_stream_padding">12dp</dimen>

    <dimen name="volume_dialog_panel_width">56dp</dimen>

    <dimen name="volume_dialog_panel_width_half">28dp</dimen>

    <dimen name="volume_dialog_slider_width">42dp</dimen>

    <dimen name="volume_dialog_slider_corner_radius">21dp</dimen>

    <dimen name="volume_dialog_slider_height">116dp</dimen>

    <!-- (volume_dialog_panel_width - rounded_slider_icon_size) / 2 -->
    <dimen name="volume_slider_icon_inset">11dp</dimen>

    <dimen name="volume_dialog_track_width">4dp</dimen>

    <dimen name="volume_dialog_track_corner_radius">2dp</dimen>

    <dimen name="volume_dialog_ringer_size">42dp</dimen>

    <dimen name="volume_dialog_ringer_icon_padding">20dp</dimen>

    <dimen name="volume_dialog_caption_size">56dp</dimen>

    <dimen name="volume_dialog_tap_target_size">42dp</dimen>

    <dimen name="volume_dialog_spacer">4dp</dimen>

    <dimen name="volume_dialog_slider_margin_top">14dp</dimen>

    <dimen name="volume_dialog_slider_margin_bottom">-2dp</dimen>

    <dimen name="volume_dialog_row_margin_bottom">8dp</dimen>

    <dimen name="volume_dialog_elevation">9dp</dimen>

    <dimen name="volume_dialog_background_blur_radius">0dp</dimen>

    <dimen name="volume_tool_tip_right_margin">76dp</dimen>

    <dimen name="volume_tool_tip_bottom_margin">32dp</dimen>

    <dimen name="volume_tool_tip_arrow_corner_radius">2dp</dimen>

    <!-- Size of each item in the ringer selector drawer. -->
    <dimen name="volume_ringer_drawer_item_size">42dp</dimen>
    <dimen name="volume_ringer_drawer_item_size_half">21dp</dimen>

    <!-- Size of the icon inside each item in the ringer selector drawer. -->
    <dimen name="volume_ringer_drawer_icon_size">24dp</dimen>

    <!-- Gravity for the notification panel -->
    <integer name="notification_panel_layout_gravity">0x31</integer><!-- center_horizontal|top -->

    <!-- Padding for the lock icon on the keyguard. In pixels - should not scale with display size. -->
    <dimen name="lock_icon_padding">48px</dimen>

    <!-- Height of the carrier/wifi name label -->
    <dimen name="carrier_label_height">24dp</dimen>

    <!-- The distance you can pull a notification before it pops open -->
    <dimen name="one_finger_pop_limit">0dp</dimen>

    <!-- Minimum fraction of the screen that should be taken up by the notification panel.
         Not used at this screen size. -->
    <item type="dimen" name="notification_panel_min_height_frac">0%</item>

    <dimen name="blinds_pop_threshold">0dp</dimen>

    <!-- The size of the gesture span needed to activate the "pull" notification expansion -->
    <dimen name="pull_span_min">25dp</dimen>

    <dimen name="qs_corner_radius">28dp</dimen>
    <dimen name="qs_tile_height">84dp</dimen>
    <!--notification_side_paddings + notification_content_margin_start - (qs_quick_tile_size - qs_tile_background_size) / 2 -->
    <dimen name="qs_tile_layout_margin_side">18dp</dimen>
    <dimen name="qs_tile_margin_horizontal">8dp</dimen>
    <dimen name="qs_tile_margin_vertical">@dimen/qs_tile_margin_horizontal</dimen>
    <dimen name="qs_tile_margin_top_bottom">4dp</dimen>
    <dimen name="qs_tile_margin_top_bottom_negative">-4dp</dimen>
    <dimen name="qs_brightness_margin_top">8dp</dimen>
    <dimen name="qs_brightness_margin_bottom">24dp</dimen>
    <dimen name="qqs_layout_margin_top">16dp</dimen>
    <!-- The height of the qs customize header. Should be
         (qs_panel_padding_top (48dp) +  brightness_mirror_height (48dp) + qs_brightness_margin_top(8dp) + qs_brightness_margin_bottom (24dp)) -
         (Toolbar_minWidth (56dp) + qs_tile_margin_top_bottom (4dp))
    -->
    <dimen name="qs_customize_header_min_height">68dp</dimen>
    <dimen name="qs_customize_internal_side_paddings">8dp</dimen>
    <dimen name="qs_tile_icon_background_stroke_width">-1dp</dimen>
    <dimen name="qs_tile_background_size">56dp</dimen>
    <dimen name="qs_icon_size">20dp</dimen>
    <dimen name="qs_side_view_size">28dp</dimen>
    <dimen name="qs_label_container_margin">10dp</dimen>
    <dimen name="qs_quick_tile_size">60dp</dimen>
    <dimen name="qs_tile_padding">12dp</dimen>
    <dimen name="qs_tile_start_padding">16dp</dimen>
    <dimen name="qs_drawable_end_margin">4dp</dimen>
    <dimen name="qs_header_gear_translation">16dp</dimen>
    <dimen name="qs_header_tile_margin_bottom">18dp</dimen>
    <dimen name="qs_page_indicator_width">16dp</dimen>
    <dimen name="qs_page_indicator_height">8dp</dimen>
    <!-- The size of a single dot in relation to the whole animation.
         Scaled @dimen/qs_page_indicator-width by .4f.
    -->
    <dimen name="qs_page_indicator_dot_width">6.4dp</dimen>
    <dimen name="qs_tile_text_size">14sp</dimen>
    <dimen name="qs_tile_divider_height">1dp</dimen>
    <dimen name="qs_panel_padding">16dp</dimen>
    <dimen name="qs_dual_tile_height">112dp</dimen>
    <dimen name="qs_dual_tile_padding_vertical">8dp</dimen>
    <dimen name="qs_dual_tile_padding_horizontal">6dp</dimen>
    <dimen name="qs_tile_padding_top">14dp</dimen>
    <dimen name="qs_tile_padding_top_large_text">4dp</dimen>
    <dimen name="qs_tile_padding_bottom">16dp</dimen>
    <dimen name="qs_tile_spacing">4dp</dimen>
    <dimen name="qs_panel_padding_bottom">0dp</dimen>
    <dimen name="qs_panel_padding_top">48dp</dimen>
    <dimen name="qs_detail_header_height">56dp</dimen>
    <dimen name="qs_detail_header_padding">0dp</dimen>
    <dimen name="qs_detail_image_width">56dp</dimen>
    <dimen name="qs_detail_image_height">56dp</dimen>
    <dimen name="qs_detail_image_padding">16dp</dimen>
    <dimen name="qs_detail_item_height">48dp</dimen>
    <dimen name="qs_detail_header_text_size">20sp</dimen>
    <dimen name="qs_detail_button_text_size">14sp</dimen>
    <dimen name="qs_detail_item_primary_text_size">16sp</dimen>
    <dimen name="qs_detail_item_secondary_text_size">14sp</dimen>
    <dimen name="qs_detail_empty_text_size">14sp</dimen>
    <dimen name="qs_detail_header_margin_top">28dp</dimen>
    <dimen name="qs_detail_back_margin_end">16dp</dimen>
    <dimen name="qs_detail_header_text_padding">16dp</dimen>
    <dimen name="qs_data_usage_text_size">14sp</dimen>
    <dimen name="qs_data_usage_usage_text_size">36sp</dimen>
    <dimen name="qs_battery_padding">2dp</dimen>
    <dimen name="qs_detail_padding_start">16dp</dimen>
    <dimen name="qs_detail_items_padding_top">4dp</dimen>
    <dimen name="qs_detail_item_icon_size">24dp</dimen>
    <dimen name="qs_detail_item_icon_width">32dp</dimen>
    <dimen name="qs_detail_item_icon_marginStart">0dp</dimen>
    <dimen name="qs_detail_item_icon_marginEnd">20dp</dimen>
    <dimen name="qs_header_alarm_icon_size">@dimen/status_bar_icon_drawing_size</dimen>
    <dimen name="qs_header_mobile_icon_size">@dimen/status_bar_icon_drawing_size</dimen>
    <dimen name="qs_header_alarm_text_margin_start">6dp</dimen>
    <dimen name="qs_header_separator_width">8dp</dimen>
    <dimen name="qs_header_carrier_separator_width">6dp</dimen>
    <dimen name="qs_status_separator">32dp</dimen>
    <dimen name="qs_carrier_margin_width">4dp</dimen>
    <dimen name="qs_footer_icon_size">20dp</dimen>
    <dimen name="qs_header_top_padding">15dp</dimen>
    <dimen name="qs_header_bottom_padding">14dp</dimen>
    <dimen name="qs_header_row_min_height">48dp</dimen>

    <dimen name="qs_footer_padding">20dp</dimen>
    <dimen name="qs_security_footer_height">88dp</dimen>
    <dimen name="qs_security_footer_single_line_height">48dp</dimen>
    <dimen name="qs_footers_margin_bottom">8dp</dimen>
    <dimen name="qs_security_footer_background_inset">0dp</dimen>
    <dimen name="qs_security_footer_corner_radius">28dp</dimen>

    <dimen name="qs_notif_collapsed_space">64dp</dimen>

    <!-- Desired qs icon overlay size. -->
    <dimen name="qs_detail_icon_overlay_size">24dp</dimen>

    <dimen name="segmented_button_spacing">0dp</dimen>
    <dimen name="borderless_button_radius">2dp</dimen>

    <dimen name="restricted_padlock_pading">4dp</dimen>

    <!-- How far the expanded QS panel peeks from the header in collapsed state. -->
    <dimen name="qs_peek_height">0dp</dimen>

    <!-- How large the icons in the quick settings footer dialog are -->
    <dimen name="qs_footer_dialog_icon_size">24sp</dimen>
    <!-- Left and right margin of the icons -->
    <dimen name="qs_footer_dialog_icon_margin">8sp</dimen>
    <!-- Padding between subtitles and the following text in the QSFooter dialog -->
    <dimen name="qs_footer_dialog_subtitle_padding">20dp</dimen>

    <dimen name="qs_detail_margin_top">@*android:dimen/quick_qs_offset_height</dimen>

    <dimen name="seek_bar_height">3dp</dimen>
    <dimen name="seek_bar_corner_radius">3dp</dimen>

    <!-- Zen mode panel: condition item button padding -->
    <dimen name="zen_mode_condition_detail_button_padding">8dp</dimen>

    <!-- Zen mode panel: spacing between condition items -->
    <dimen name="zen_mode_condition_detail_item_spacing">12dp</dimen>

    <!-- Zen mode panel: spacing between two-line condition upper and lower lines -->
    <dimen name="zen_mode_condition_detail_item_interline_spacing">4dp</dimen>

    <!-- Zen mode panel: bottom padding, a bit less than qs_panel_padding -->
    <dimen name="zen_mode_condition_detail_bottom_padding">4dp</dimen>

    <!-- used by DessertCase -->
    <dimen name="dessert_case_cell_size">192dp</dimen>

    <!-- Default glow radius for GlowPadView -->
    <dimen name="glowpadview_glow_radius">75dip</dimen>

    <!-- Default distance from each snap target that GlowPadView considers a "hit" -->
    <dimen name="glowpadview_inner_radius">15dip</dimen>

    <!-- Z distance between notifications if they are in the stack -->
    <dimen name="z_distance_between_notifications">0.5dp</dimen>

    <!-- The height of the divider between the individual notifications. -->
    <dimen name="notification_divider_height">2dp</dimen>

    <!-- The min distance the notifications should be from the lock icon on the lock screen. -->
    <dimen name="min_lock_icon_padding">48dp</dimen>

    <!-- The corner radius of the shadow behind the notification. -->
    <dimen name="notification_shadow_radius">0dp</dimen>

    <!-- The alpha of the dividing line between child notifications of a notification group. -->
    <item name="notification_divider_alpha" format="float" type="dimen">1</item>

    <!-- The height of the divider between the individual notifications in a notification
         group. -->
    <dimen name="notification_children_container_divider_height">0.5dp</dimen>

    <!-- The horizontal margin of the content in the notification shade -->
    <dimen name="notification_shade_content_margin_horizontal">16dp</dimen>

    <!-- The top margin for the notification children container in its non-expanded form. -->
    <dimen name="notification_children_container_margin_top">
        @*android:dimen/notification_content_margin_top
    </dimen>

    <!-- The height of a notification header -->
    <dimen name="notification_header_height">@*android:dimen/notification_header_height</dimen>

    <!-- The height of the gap between adjacent notification sections. -->
    <dimen name="notification_section_divider_height">@dimen/notification_side_paddings</dimen>

    <!-- Size of the face pile shown on one-line (children of a group) conversation notifications -->
    <dimen name="conversation_single_line_face_pile_size">25dp</dimen>

    <!-- Size of the avatars within a face pile shown on one-line (children of a group) conversation notifications -->
    <dimen name="conversation_single_line_face_pile_avatar_size">17dp</dimen>

    <!-- Size of an avatar shown on one-line (children of a group) conversation notifications -->
    <dimen name="conversation_single_line_avatar_size">24dp</dimen>

    <!-- Border width for avatars in the face pile shown on one-line (children of a group) conversation notifications -->
    <dimen name="conversation_single_line_face_pile_protection_width">1dp</dimen>

    <!-- The minimum amount of top overscroll to go to the quick settings. -->
    <dimen name="min_top_overscroll_to_qs">36dp</dimen>

    <!-- The height of the speed bump view. -->
    <dimen name="speed_bump_height">16dp</dimen>

    <!-- Lockscreen unlocking falsing threshold. -->
    <dimen name="unlock_falsing_threshold">80dp</dimen>

    <!-- Lockscreen falsing threshold for quick settings. -->
    <dimen name="qs_falsing_threshold">60dp</dimen>

    <!-- Falsing threshold used when dismissing notifications from the lockscreen. -->
    <dimen name="swipe_helper_falsing_threshold">70dp</dimen>

    <!-- Minimum distance the user has to drag down to go to the full shade. -->
    <dimen name="keyguard_drag_down_min_distance">100dp</dimen>

    <!-- The margin between the status view and the notifications on Keyguard.-->
    <dimen name="keyguard_status_view_bottom_margin">20dp</dimen>
    <!-- Minimum margin between clock and status bar -->
    <dimen name="keyguard_clock_top_margin">36dp</dimen>
    <!-- The margin between top of clock and bottom of lock icon. -->
    <dimen name="keyguard_clock_lock_margin">16dp</dimen>
    <!-- The amount to shift the clocks during a small/large transition -->
    <dimen name="keyguard_clock_switch_y_shift">10dp</dimen>
    <!-- When large clock is showing, offset the smartspace by this amount -->
    <dimen name="keyguard_smartspace_top_offset">12dp</dimen>
    <!-- With the large clock, move up slightly from the center -->
    <dimen name="keyguard_large_clock_top_margin">-52dp</dimen>

    <!-- Default line spacing multiplier between hours and minutes of the keyguard clock -->
    <item name="keyguard_clock_line_spacing_scale" type="dimen" format="float">.7</item>
    <!-- Burmese line spacing multiplier between hours and minutes of the keyguard clock -->
    <item name="keyguard_clock_line_spacing_scale_burmese" type="dimen" format="float">1</item>

    <item name="scrim_behind_alpha" format="float" type="dimen">0.62</item>
    <dimen name="notification_scrim_corner_radius">32dp</dimen>

    <!-- The minimum amount the user needs to swipe to go to the camera / phone. -->
    <dimen name="keyguard_min_swipe_amount">110dp</dimen>

    <!-- The minimum background radius when swiping to a side for the camera / phone affordances. -->
    <dimen name="keyguard_affordance_min_background_radius">30dp</dimen>

    <!-- The size of the touch targets on the keyguard for the affordances. -->
    <dimen name="keyguard_affordance_touch_target_size">120dp</dimen>

    <!-- The grow amount for the camera and phone circles when hinting -->
    <dimen name="hint_grow_amount_sideways">60dp</dimen>

    <!-- Distance between notifications and header when they are considered to be colliding. -->
    <dimen name="header_notifications_collide_distance">48dp</dimen>

    <!-- Distance the user needs to drag vertically such that a swipe is accepted to unlock the
         device. -->
    <dimen name="unlock_move_distance">75dp</dimen>

    <!-- Move distance for the unlock hint animation on the lockscreen -->
    <dimen name="hint_move_distance">75dp</dimen>

    <!-- The overshoot amount when the panel flings open -->
    <dimen name="panel_overshoot_amount">16dp</dimen>

    <!-- The width of the region on the left/right edge of the screen for performing the camera/
         phone hints. -->
    <dimen name="edge_tap_area_width">48dp</dimen>

    <!-- The padding between notification children when collapsed -->
    <dimen name="notification_children_padding">4dp</dimen>

    <!-- The padding on top of the first notification to the children container -->
    <dimen name="notification_children_container_top_padding">8dp</dimen>

    <!-- end margin for multi user switch in expanded quick settings -->
    <dimen name="multi_user_switch_expanded_margin">8dp</dimen>

    <!-- end margin for multi user switch in collapsed quick settings -->
    <dimen name="multi_user_switch_collapsed_margin">13dp</dimen>

    <!-- end margin for multi user switch in collapsed quick settings -->
    <dimen name="multi_user_switch_keyguard_margin">3dp</dimen>

    <!-- end margin for system icons if multi user switch is hidden -->
    <dimen name="system_icons_switcher_hidden_expanded_margin">16dp</dimen>

    <dimen name="data_usage_graph_marker_width">4dp</dimen>

    <!-- The padding bottom of the clock group when QS is expanded. -->
    <dimen name="clock_expanded_bottom_margin">20dp</dimen>

    <!-- The padding bottom of the clock group when QS is collapsed. -->
    <dimen name="clock_collapsed_bottom_margin">10dp</dimen>

    <!-- The padding bottom of the clock group when QS is collapsed for large text -->
    <dimen name="clock_collapsed_bottom_margin_large_text">6dp</dimen>

    <!-- The width of the multi user switch on keyguard and collapsed QS header. -->
    <dimen name="multi_user_switch_width_collapsed">34dp</dimen>

    <!-- The width of the multi user switch in expanded QS header. -->
    <dimen name="multi_user_switch_width_expanded">48dp</dimen>

    <!-- The width of user avatar when on Keyguard -->
    <dimen name="multi_user_switch_width_keyguard">34dp</dimen>

    <!-- The width of user avatar when collapsed -->
    <dimen name="multi_user_avatar_collapsed_size">22dp</dimen>

    <!-- The width of user avatar when on Keyguard -->
    <dimen name="multi_user_avatar_keyguard_size">22dp</dimen>

    <!-- The width of user avatar when expanded -->
    <dimen name="multi_user_avatar_expanded_size">20dp</dimen>

    <!-- The font size of the time when collapsed in QS -->
    <dimen name="qs_time_collapsed_size">14sp</dimen>

    <!-- The font size of the time when expanded in QS -->
    <dimen name="qs_time_expanded_size">14sp</dimen>

    <!-- The font size of the "emergency calls only" label in QS -->
    <dimen name="qs_emergency_calls_only_text_size">12sp</dimen>

    <!-- The font size of the date in QS -->
    <dimen name="qs_date_collapsed_size">14sp</dimen>
    <!-- Amount the date/time move when emergency calls only is present -->
    <dimen name="qs_date_time_translation">8dp</dimen>

    <!-- Padding before battery level text in status bar, QS, and Keyguard -->
    <dimen name="battery_level_padding_start">4dp</dimen>

    <!-- The top padding of the clear all button -->
    <dimen name="clear_all_padding_top">12dp</dimen>

    <dimen name="notification_section_header_height">48dp</dimen>
    <dimen name="notification_section_header_padding_left">16dp</dimen>

    <!-- Largest size an avatar might need to be drawn in the user picker, status bar, or
         quick settings header -->
    <dimen name="max_avatar_size">48dp</dimen>

    <!-- Size of user icon + frame in the qs user picker (incl. frame) -->
    <dimen name="qs_framed_avatar_size">54dp</dimen>
    <!-- Size of user icon + frame in the keyguard user picker (incl. frame) -->
    <dimen name="kg_framed_avatar_size">32dp</dimen>

    <!-- Margin on the left side of the carrier text on Keyguard -->
    <dimen name="keyguard_carrier_text_margin">16dp</dimen>

    <!-- Margin on the left side of the battery % in the header. -->
    <dimen name="header_battery_margin_expanded">6dp</dimen>

    <!-- Margin on the left side of the battery % when on Keyguard. -->
    <dimen name="header_battery_margin_keyguard">6dp</dimen>

    <!-- Margin on the right side of the system icon group on Keyguard. -->
    <dimen name="system_icons_keyguard_padding_end">4dp</dimen>

    <!-- Additional translation (downwards) for appearing notifications when going to the full shade
         from Keyguard. -->
    <dimen name="go_to_full_shade_appearing_translation">200dp</dimen>

    <!-- The diameter of the search panel circle. -->
    <dimen name="assist_orb_size">144dp</dimen>

    <!-- The margin to the edge of the screen from where the orb starts to appear -->
    <dimen name="assist_orb_base_margin">22dp</dimen>

    <!-- The amount the orb translates when appearing -->
    <dimen name="assist_orb_travel_distance">26dp</dimen>

    <!-- The elevation of the orb -->
    <dimen name="assist_orb_elevation">12dp</dimen>

    <!-- The height of the scrim behind the orb. -->
    <dimen name="assist_orb_scrim_height">250dp</dimen>

    <!-- The height of the scrim behind the search panel circle. Should be navigation_bar_height
         + 8dp. -->
    <dimen name="assist_orb_navbar_scrim_height">56dp</dimen>

    <!-- The width/height of the keyguard bottom area icon view on keyguard. -->
    <dimen name="keyguard_affordance_height">48dp</dimen>
    <dimen name="keyguard_affordance_width">48dp</dimen>

    <dimen name="keyguard_affordance_fixed_height">48dp</dimen>
    <dimen name="keyguard_affordance_fixed_width">48dp</dimen>
    <dimen name="keyguard_affordance_fixed_radius">24dp</dimen>

    <dimen name="keyguard_affordance_horizontal_offset">32dp</dimen>
    <dimen name="keyguard_affordance_vertical_offset">32dp</dimen>
    <!-- Value should be at least sum of 'keyguard_affordance_width' +
         'keyguard_affordance_horizontal_offset' -->
    <dimen name="keyguard_indication_area_padding">82dp</dimen>

    <!-- The width/height of the unlock icon view on keyguard. -->
    <dimen name="keyguard_lock_height">42dp</dimen>
    <dimen name="keyguard_lock_width">42dp</dimen>
    <dimen name="keyguard_lock_padding">20dp</dimen>

    <dimen name="keyguard_indication_margin_bottom">32dp</dimen>
    <dimen name="lock_icon_margin_bottom">98dp</dimen>

    <!-- The text size for battery level -->
    <dimen name="battery_level_text_size">12sp</dimen>

    <!-- TrustDrawable: Minimum inner radius of the breathing animation -->
    <dimen name="trust_circle_inner_radius_visible_min">22dp</dimen>
    <!-- TrustDrawable: Maximum inner radius of the breathing animation -->
    <dimen name="trust_circle_inner_radius_visible_max">24dp</dimen>
    <!-- TrustDrawable: Inner radius at the end of the exit animation -->
    <dimen name="trust_circle_inner_radius_exit">38dp</dimen>
    <!-- TrustDrawable: Inner radius at the beginning of the enter animation -->
    <dimen name="trust_circle_inner_radius_enter">18dp</dimen>
    <!-- TrustDrawable: Thickness of the circle -->
    <dimen name="trust_circle_thickness">2dp</dimen>

    <!-- How much two taps can be apart to still be recognized as a double tap on the lockscreen -->
    <dimen name="double_tap_slop">32dp</dimen>

    <dimen name="battery_margin_bottom">0dp</dimen>

    <!-- Padding at the end of the view that displays the mobile signal icons. If the view is
         empty, then this padding will not be added to that view. -->
    <dimen name="mobile_signal_group_end_padding">0dp</dimen>

    <!-- Padding between the mobile data type and the strength indicator. -->
    <dimen name="mobile_data_icon_start_padding">0dp</dimen>

    <!-- Extra padding between the mobile data type icon and the strength indicator when the data
         type icon is wide. -->
    <dimen name="wide_type_icon_start_padding">2dp</dimen>

    <!-- Padding between the mobile signal indicator and the start icon when the roaming icon
         is displayed in the upper left corner. -->
    <dimen name="roaming_icon_start_padding">2dp</dimen>

    <!-- Extra padding between multiple phone signal icons. -->
    <dimen name="secondary_telephony_padding">2dp</dimen>

    <!-- Extra padding between the mobile data type icon and the strength indicator when the data
         type icon is wide for the tile in quick settings. -->
    <dimen name="wide_type_icon_start_padding_qs">3dp</dimen>

    <dimen name="signal_indicator_to_icon_frame_spacing">3dp</dimen>

    <!-- The maximum width of the navigation bar ripples. -->
    <dimen name="key_button_ripple_max_width">95dp</dimen>

    <!-- Inset shadow for FakeShadowDrawable. It is used to avoid gaps between the card
         and the shadow. -->
    <dimen name="fake_shadow_inset">1dp</dimen>

    <dimen name="fake_shadow_size">8dp</dimen>

    <!-- Starting margin before the signal cluster -->
    <dimen name="signal_cluster_margin_start">2.5dp</dimen>

    <!-- Padding between signal cluster and battery icon -->
    <dimen name="signal_cluster_battery_padding">6dp</dimen>

    <!-- Padding for signal cluster and battery icon when there are not icons in signal cluster -->
    <dimen name="no_signal_cluster_battery_padding">3dp</dimen>

    <!-- Screen pinning request width -->
    <dimen name="screen_pinning_request_width">@dimen/match_parent</dimen>
    <!-- Screen pinning request nav button circle heights -->
    <dimen name="screen_pinning_request_button_height">66dp</dimen>
    <!-- Screen pinning request nav button circle widths -->
    <dimen name="screen_pinning_request_button_width">84dp</dimen>
    <!-- Screen pinning request padding on top of inner circle -->
    <dimen name="screen_pinning_request_inner_padding">14dp</dimen>
    <!-- Screen pinning request seascape negative padding -->
    <dimen name="screen_pinning_request_seascape_padding_negative">-18dp</dimen>
    <!-- Screen pinning request seascape button offset -->
    <dimen name="screen_pinning_request_seascape_button_offset">-4dp</dimen>
    <!-- Screen pinning request padding on top of icons -->
    <dimen name="screen_pinning_request_nav_icon_padding">18dp</dimen>
    <!-- Screen pinning request padding on side of icons
         (makes the width match the nav bar)-->
    <dimen name="screen_pinning_request_nav_side_padding">7dp</dimen>
    <!-- Screen pinning request side views to match nav bar
         navigation_side_padding - 3 / 2 * (screen_pinning_request_button_width
                                                - navigation_key_width) -->
    <dimen name="screen_pinning_request_side_width">34dp</dimen>
    <!-- Screen pinning request controls padding on bigger screens -->
    <dimen name="screen_pinning_request_frame_padding">0dp</dimen>
    <!-- Screen pinning inner nav bar circle size -->
    <dimen name="screen_pinning_nav_highlight_size">56dp</dimen>
    <!-- Screen pinning inner nav bar outer circle size -->
    <dimen name="screen_pinning_nav_highlight_outer_size">84dp</dimen>
    <!-- Screen pinning description bullet gap width -->
    <dimen name="screen_pinning_description_bullet_gap_width">6sp</dimen>

    <!-- Padding to be used on the bottom of the fingerprint icon on Keyguard so it better aligns
         with the other icons. -->
    <dimen name="fingerprint_icon_additional_padding">4dp</dimen>

    <!-- Minimum margin of the notification panel on the side, when being positioned dynamically -->
    <dimen name="notification_panel_min_side_margin">48dp</dimen>

    <!-- Vertical spacing between multiple volume slider rows -->
    <dimen name="volume_slider_interspacing">8dp</dimen>

    <!-- Volume dialog vertical offset from the top of the screen -->
    <dimen name="volume_offset_top">0dp</dimen>

    <!-- Standard image button size for volume dialog buttons -->
    <dimen name="volume_button_size">48dp</dimen>

    <!-- Volume dialog root view bottom margin, at rest -->
    <dimen name="volume_dialog_margin_bottom">4dp</dimen>
    <dimen name="volume_dialog_padding_top">8dp</dimen>
    <dimen name="volume_dialog_padding_end">40dp</dimen>

    <dimen name="volume_row_padding_bottom">9.4dp</dimen>
    <dimen name="volume_row_padding_start">4dp</dimen>
    <dimen name="volume_row_header_padding_start">16dp</dimen>
    <dimen name="volume_row_height">64dp</dimen>
    <dimen name="volume_row_slider_height">192dp</dimen>
    <dimen name="volume_row_slider_padding_start">12dp</dimen>

    <dimen name="volume_expander_margin_end">2dp</dimen>
    <dimen name="volume_expander_margin_top">6dp</dimen>

    <!-- Thickness of the assist disclosure beams -->
    <dimen name="assist_disclosure_thickness">2.5dp</dimen>

    <!-- Thickness of the shadows of the assist disclosure beams -->
    <dimen name="assist_disclosure_shadow_thickness">1.5dp</dimen>

    <dimen name="fab_size">56dp</dimen>
    <dimen name="fab_margin">16dp</dimen>
    <dimen name="fab_elevation">12dp</dimen>
    <dimen name="fab_press_translation_z">9dp</dimen>

    <dimen name="battery_detail_graph_space_top">27dp</dimen>
    <dimen name="battery_detail_graph_space_bottom">27dp</dimen>

    <!-- Keyboard shortcuts helper -->
    <dimen name="ksh_layout_width">@dimen/match_parent</dimen>
    <dimen name="ksh_item_text_size">14sp</dimen>
    <dimen name="ksh_item_padding">4dp</dimen>
    <dimen name="ksh_item_margin_start">4dp</dimen>

    <!-- The size of corner radius of the arrow in the onboarding toast. -->
    <dimen name="recents_onboarding_toast_arrow_corner_radius">2dp</dimen>
    <!-- The start margin of quick scrub onboarding toast. -->
    <dimen name="recents_quick_scrub_onboarding_margin_start">8dp</dimen>

    <dimen name="default_gear_space">18dp</dimen>
    <dimen name="cell_overlay_padding">18dp</dimen>

    <!-- Global actions power menu -->
    <dimen name="global_actions_panel_width">120dp</dimen>
    <dimen name="global_actions_padding">12dp</dimen>
    <dimen name="global_actions_translate">9dp</dimen>

    <!-- Distance from the top of screen in pixels, to position the power menu near the button. -->
    <dimen name="global_actions_top_padding">330px</dimen>

    <!-- Global actions grid layout -->
    <dimen name="global_actions_grid_side_margin">4dp</dimen>
    <dimen name="global_actions_grid_container_bottom_margin">8dp</dimen>

    <!-- Used to workaround a bug where shadows are clipped during animations by expanding
         the bounds of the parent view. -->
    <dimen name="global_actions_grid_container_shadow_offset">20dp</dimen>
    <dimen name="global_actions_grid_container_negative_shadow_offset">-20dp</dimen>

    <!-- Global actions grid -->
    <dimen name="global_actions_grid_vertical_padding">3dp</dimen>
    <dimen name="global_actions_grid_horizontal_padding">3dp</dimen>

    <dimen name="global_actions_grid_item_layout_height">98dp</dimen>
    <dimen name="global_actions_grid_item_side_margin">5dp</dimen>
    <dimen name="global_actions_grid_item_vertical_margin">4dp</dimen>
    <dimen name="global_actions_grid_item_width">64dp</dimen>
    <dimen name="global_actions_grid_item_height">64dp</dimen>

    <dimen name="global_actions_grid_item_icon_width">20dp</dimen>
    <dimen name="global_actions_grid_item_icon_height">20dp</dimen>
    <dimen name="global_actions_grid_item_icon_top_margin">12dp</dimen>
    <dimen name="global_actions_grid_item_icon_side_margin">22dp</dimen>
    <dimen name="global_actions_grid_item_icon_bottom_margin">4dp</dimen>

    <!-- Margins at the left and right of the power menu and home controls widgets. -->
    <dimen name="global_actions_side_margin">10dp</dimen>

    <!-- Amount to shift the layout when exiting/entering for controls activities -->
    <dimen name="global_actions_controls_y_translation">20dp</dimen>

    <!-- Shift quick access wallet down in Global Actions when Controls are unavailable -->
    <dimen name="global_actions_wallet_top_margin">40dp</dimen>

    <!-- Shutdown and restart actions are larger in power options dialog -->
    <dimen name="global_actions_power_dialog_item_height">190dp</dimen>
    <dimen name="global_actions_power_dialog_item_width">255dp</dimen>
    <dimen name="global_actions_power_dialog_item_bottom_margin">45dp</dimen>

    <!-- Power Menu Lite -->
    <dimen name="global_actions_button_size">96dp</dimen>
    <dimen name="global_actions_button_padding">38dp</dimen>
    <dimen name="global_actions_corner_radius">28dp</dimen>
    <dimen name="global_actions_lite_padding">24dp</dimen>
    <dimen name="global_actions_info_margin">32dp</dimen>

    <!-- The maximum offset in either direction that elements are moved horizontally to prevent
         burn-in on AOD. -->
    <dimen name="burn_in_prevention_offset_x">8dp</dimen>

    <!-- The maximum offset in either direction that elements are moved vertically to prevent
         burn-in on AOD. -->
    <dimen name="burn_in_prevention_offset_y">50dp</dimen>

    <!-- The maximum offset in either direction that elements are moved vertically to prevent
         burn-in on AOD. -->
    <dimen name="burn_in_prevention_offset_y_large_clock">42dp</dimen>

    <!-- Clock maximum font size (dp is intentional, to prevent any further scaling) -->
    <dimen name="large_clock_text_size">150dp</dimen>
    <dimen name="clock_text_size">86dp</dimen>

    <!-- The maximum offset in either direction that icons move to prevent burn-in on AOD. -->
    <dimen name="default_burn_in_prevention_offset">15dp</dimen>

    <!-- The maximum offset for the under-display fingerprint sensor (UDFPS) icon in either
         direction that elements aer moved to prevent burn-in on AOD-->
    <dimen name="udfps_burn_in_offset_x">2dp</dimen>
    <dimen name="udfps_burn_in_offset_y">8dp</dimen>

    <dimen name="corner_size">8dp</dimen>
    <dimen name="top_padding">0dp</dimen>
    <dimen name="bottom_padding">48dp</dimen>
    <dimen name="edge_margin">8dp</dimen>

    <!-- The absolute side margins of quick settings -->
    <dimen name="quick_settings_bottom_margin_media">8dp</dimen>
    <dimen name="rounded_corner_content_padding">0dp</dimen>
    <dimen name="nav_content_padding">0dp</dimen>
    <dimen name="nav_quick_scrub_track_edge_padding">24dp</dimen>
    <dimen name="nav_quick_scrub_track_thickness">10dp</dimen>

    <!-- Navigation bar shadow params. -->
    <dimen name="nav_key_button_shadow_offset_x">0dp</dimen>
    <dimen name="nav_key_button_shadow_offset_y">1dp</dimen>
    <dimen name="nav_key_button_shadow_radius">0.5dp</dimen>

    <!-- Smart reply button. Total height 48dp, visible height 32dp. -->
    <dimen name="smart_reply_button_spacing">8dp</dimen>
    <dimen name="smart_reply_button_padding_vertical">14dp</dimen>
    <dimen name="smart_reply_button_padding_horizontal">16dp</dimen>
    <dimen name="smart_reply_button_action_padding_left">8dp</dimen>
    <dimen name="smart_reply_button_min_height">48dp</dimen>
    <dimen name="smart_reply_button_stroke_width">1dp</dimen>
    <dimen name="smart_reply_button_font_size">14sp</dimen>
    <dimen name="smart_reply_button_line_spacing_extra">6sp</dimen> <!-- Total line height 20sp. -->
    <!-- Corner radius = half of min_height to create rounded sides. -->
    <dimen name="smart_reply_button_corner_radius">8dp</dimen>
    <dimen name="smart_action_button_icon_size">18dp</dimen>
    <dimen name="smart_action_button_icon_padding">8dp</dimen>

    <!-- A reasonable upper bound for the height of the smart reply button. The measuring code
            needs to start with a guess for the maximum size. Currently two-line smart reply buttons
            add about 88dp of height to the notifications. -->
    <dimen name="smart_reply_button_max_height">100dp</dimen>

    <!-- The extra height that we allow a notification with a remote input history to be taller than
         the regular notification, when we have remote input history texts present. -->
    <dimen name="remote_input_history_extra_height">60dp</dimen>

    <!-- Biometric Dialog values -->
    <dimen name="biometric_dialog_biometric_icon_size">64dp</dimen>
    <dimen name="biometric_dialog_button_negative_max_width">160dp</dimen>
    <dimen name="biometric_dialog_button_positive_max_width">136dp</dimen>
    <dimen name="biometric_dialog_corner_size">4dp</dimen>
    <!-- Y translation when showing/dismissing the dialog-->
    <dimen name="biometric_dialog_animation_translation_offset">350dp</dimen>
    <dimen name="biometric_dialog_border_padding">4dp</dimen>
    <dimen name="biometric_dialog_elevation">1dp</dimen>
    <dimen name="biometric_dialog_icon_padding">16dp</dimen>
    <!-- Y translation for biometric contents when transitioning to device credential UI -->
    <dimen name="biometric_dialog_medium_to_large_translation_offset">100dp</dimen>
    <!-- Y translation for credential contents when animating in -->
    <dimen name="biometric_dialog_credential_translation_offset">60dp</dimen>

    <!-- Wireless Charging Animation values -->
    <dimen name="wireless_charging_dots_radius_start">0dp</dimen>
    <dimen name="wireless_charging_dots_radius_end">4dp</dimen>
    <dimen name="wireless_charging_circle_radius_start">28dp</dimen>
    <dimen name="wireless_charging_circle_radius_end">84dp</dimen>
    <integer name="wireless_charging_angle_offset">20</integer>
    <integer name="wireless_charging_scale_dots_duration">83</integer>
    <integer name="wireless_charging_num_dots">16</integer>
    <!-- Starting text size in sp of batteryLevel for wireless charging animation -->
    <item name="wireless_charging_anim_battery_level_text_size_start" format="float" type="dimen">
        0
    </item>
    <!-- Ending text size in sp of batteryLevel for wireless charging animation -->
    <item name="wireless_charging_anim_battery_level_text_size_end" format="float" type="dimen">48
    </item>
    <!-- time until battery info is at full opacity-->
    <integer name="wireless_charging_anim_opacity_offset">80</integer>
    <!-- duration batteryLevel opacity goes from 0 to 1 duration -->
    <integer name="wireless_charging_battery_level_text_opacity_duration">117</integer>
    <!-- battery text scale animation duration -->
    <integer name="wireless_charging_battery_level_text_scale_animation_duration">367</integer>
    <!--time until wireless charging animation starts to fade-->
    <integer name="wireless_charging_fade_offset">920</integer>
    <!-- duration wireless charging animation takes to full fade to 0 opacity -->
    <integer name="wireless_charging_fade_duration">200</integer>

    <!-- Wired charging on AOD, text animation duration -->
    <integer name="wired_charging_keyguard_text_animation_duration_down">500</integer>
    <!-- Wired charging on AOD, text animation duration -->
    <integer name="wired_charging_keyguard_text_animation_duration_up">300</integer>
    <!-- Wired charging on AOD, text animation distance -->
    <integer name="wired_charging_keyguard_text_animation_distance">-30</integer>

    <!-- Logout button -->
    <dimen name="logout_button_layout_height">32dp</dimen>
    <dimen name="logout_button_padding_horizontal">16dp</dimen>
    <dimen name="logout_button_margin_bottom">12dp</dimen>
    <dimen name="logout_button_corner_radius">4dp</dimen>

    <!--  Blur radius on status bar window and power menu  -->
    <dimen name="min_window_blur_radius">1px</dimen>
    <dimen name="max_window_blur_radius">23px</dimen>

    <!-- How much into a DisplayCutout's bounds we can go, on each side -->
    <dimen name="display_cutout_margin_consumption">0px</dimen>

    <!-- Height of the Ongoing App Ops chip -->
    <dimen name="ongoing_appops_chip_height">24dp</dimen>
    <!-- Side padding between background of Ongoing App Ops chip and content -->
    <dimen name="ongoing_appops_chip_side_padding">8dp</dimen>
    <!-- Margin between icons of Ongoing App Ops chip -->
    <dimen name="ongoing_appops_chip_icon_margin">4dp</dimen>
    <!-- Icon size of Ongoing App Ops chip -->
    <dimen name="ongoing_appops_chip_icon_size">16dp</dimen>
    <!-- Radius of Ongoing App Ops chip corners -->
    <dimen name="ongoing_appops_chip_bg_corner_radius">28dp</dimen>
    <!--  One or two privacy items  -->
    <dimen name="ongoing_appops_chip_min_width">56dp</dimen>
    <!--  Three privacy items. This value must not be exceeded  -->
    <dimen name="ongoing_appops_chip_max_width">76dp</dimen>
    <dimen name="ongoing_appops_dot_diameter">6dp</dimen>
    <!--  Total minimum padding to enforce to ensure that the dot can always show  -->
    <dimen name="ongoing_appops_dot_min_padding">20dp</dimen>

    <dimen name="ongoing_appops_dialog_side_margins">@dimen/notification_shade_content_margin_horizontal</dimen>

    <dimen name="ongoing_appops_dialog_circle_size">32dp</dimen>

    <dimen name="ongoing_appops_dialog_icon_size">20dp</dimen>

    <dimen name="ongoing_appops_dialog_side_padding">16dp</dimen>

    <!-- Size of the RAT type for CellularTile -->
    <dimen name="celltile_rat_type_size">10sp</dimen>

    <!-- Size of media cards in the QSPanel carousel -->
    <dimen name="qs_media_padding">16dp</dimen>
    <dimen name="qs_media_album_size_small">72dp</dimen>
    <dimen name="qs_media_album_size">84dp</dimen>
    <dimen name="qs_media_album_radius">14dp</dimen>
    <dimen name="qs_media_album_device_padding">26dp</dimen>
    <dimen name="qs_media_info_margin">12dp</dimen>
    <dimen name="qs_media_info_spacing">8dp</dimen>
    <dimen name="qs_media_icon_size">20dp</dimen>
    <dimen name="qs_media_icon_offset">4dp</dimen>
    <dimen name="qs_center_guideline_padding">10dp</dimen>
    <dimen name="qs_media_action_spacing">4dp</dimen>
    <dimen name="qs_media_action_margin">12dp</dimen>
    <dimen name="qs_seamless_height">24dp</dimen>
    <dimen name="qs_seamless_icon_size">12dp</dimen>
    <dimen name="qs_seamless_fallback_icon_size">@dimen/qs_seamless_icon_size</dimen>
    <dimen name="qs_seamless_fallback_margin">20dp</dimen>
    <dimen name="qs_footer_horizontal_margin">22dp</dimen>
    <dimen name="qs_media_disabled_seekbar_height">1dp</dimen>
    <dimen name="qs_media_enabled_seekbar_height">2dp</dimen>
    <dimen name="qs_media_enabled_seekbar_vertical_padding">28dp</dimen>
    <dimen name="qs_media_disabled_seekbar_vertical_padding">29dp</dimen>

    <!-- Size of Smartspace media recommendations cards in the QSPanel carousel -->
    <dimen name="qs_aa_media_rec_album_size_collapsed">72dp</dimen>
    <dimen name="qs_aa_media_rec_album_size_expanded">76dp</dimen>
    <dimen name="qs_aa_media_rec_album_margin">8dp</dimen>
    <dimen name="qs_aa_media_rec_album_margin_vert">4dp</dimen>
    <dimen name="qq_aa_media_rec_header_text_size">16sp</dimen>

    <!-- Window magnification -->
    <dimen name="magnification_border_drag_size">35dp</dimen>
    <dimen name="magnification_outer_border_margin">15dp</dimen>
    <dimen name="magnification_inner_border_margin">17dp</dimen>
    <dimen name="magnification_mirror_surface_margin">20dp</dimen>
    <dimen name="magnification_frame_move_short">5dp</dimen>
    <dimen name="magnification_frame_move_long">25dp</dimen>
    <dimen name="magnification_drag_view_size">36dp</dimen>
    <dimen name="magnification_controls_size">90dp</dimen>
    <dimen name="magnification_switch_button_size">48dp</dimen>
    <dimen name="magnification_switch_button_margin">16dp</dimen>
    <dimen name="magnifier_left_right_controls_width">35dp</dimen>
    <dimen name="magnifier_left_right_controls_height">45dp</dimen>
    <dimen name="magnifier_up_down_controls_width">45dp</dimen>
    <dimen name="magnifier_up_down_controls_height">40dp</dimen>
    <!-- The extra padding to show the whole outer border -->
    <dimen name="magnifier_drag_handle_padding">3dp</dimen>

    <!-- Home Controls -->
    <dimen name="controls_header_side_margin">4dp</dimen>
    <dimen name="controls_header_menu_size">48dp</dimen>
    <dimen name="controls_header_bottom_margin">24dp</dimen>
    <dimen name="controls_header_app_icon_size">24dp</dimen>
    <dimen name="controls_top_margin">48dp</dimen>
    <dimen name="control_header_text_size">20sp</dimen>
    <dimen name="control_item_text_size">16sp</dimen>
    <dimen name="control_menu_item_text_size">16sp</dimen>
    <dimen name="control_menu_item_min_height">56dp</dimen>
    <dimen name="control_menu_vertical_padding">12dp</dimen>
    <dimen name="control_menu_horizontal_padding">16dp</dimen>
    <dimen name="control_spinner_padding_vertical">24dp</dimen>
    <dimen name="control_spinner_padding_horizontal">20dp</dimen>
    <dimen name="control_text_size">14sp</dimen>
    <dimen name="control_icon_size">24dp</dimen>
    <dimen name="control_spacing">8dp</dimen>
    <dimen name="control_list_divider">1dp</dimen>
    <dimen name="control_corner_radius">14dp</dimen>
    <dimen name="control_height">104dp</dimen>
    <dimen name="control_padding">12dp</dimen>
    <dimen name="control_padding_adjustment">4dp</dimen>
    <dimen name="control_status_normal">14sp</dimen>
    <dimen name="control_status_expanded">18sp</dimen>
    <dimen name="control_base_item_margin">4dp</dimen>
    <dimen name="control_status_padding">3dp</dimen>
    <fraction name="controls_toggle_bg_intensity">5%</fraction>
    <fraction name="controls_dimmed_alpha">40%</fraction>
    <dimen name="controls_setup_top_margin">16dp</dimen>
    <dimen name="controls_setup_title">22sp</dimen>
    <dimen name="controls_setup_subtitle">14sp</dimen>
    <dimen name="controls_setup_vertical_padding">52dp</dimen>
    <dimen name="controls_detail_dialog_header_height">52dp</dimen>

    <!-- Home Controls activity view detail panel-->
    <dimen name="controls_activity_view_top_offset">100dp</dimen>
    <dimen name="controls_activity_view_side_offset">12dp</dimen>
    <dimen name="controls_activity_view_text_size">17sp</dimen>
    <dimen name="controls_activity_view_corner_radius">@*android:dimen/config_bottomDialogCornerRadius</dimen>

    <!-- Home Controls management screens -->
    <dimen name="controls_management_top_padding">48dp</dimen>
    <dimen name="controls_management_side_padding">16dp</dimen>
    <dimen name="controls_management_titles_margin">16dp</dimen>
    <dimen name="controls_management_footer_side_margin">8dp</dimen>
    <dimen name="controls_management_footer_top_margin">@dimen/controls_management_footer_side_margin</dimen>
    <dimen name="controls_management_list_margin">16dp</dimen>
    <dimen name="controls_management_indicator_top_margin">@dimen/controls_management_list_margin</dimen>
    <dimen name="controls_management_apps_list_margin">64dp</dimen>
    <dimen name="controls_management_editing_list_margin">48dp</dimen>
    <dimen name="controls_management_editing_divider_margin">24dp</dimen>
    <dimen name="controls_management_apps_extra_side_margin">8dp</dimen>
    <dimen name="controls_management_zone_top_margin">32dp</dimen>
    <dimen name="controls_management_favorites_top_margin">@dimen/controls_management_zone_top_margin</dimen>
    <dimen name="controls_management_status_side_margin">16dp</dimen>
    <dimen name="controls_management_page_indicator_height">24dp</dimen>
    <dimen name="controls_management_checkbox_size">25dp</dimen>
    <dimen name="controls_management_footer_height">72dp</dimen>
    <dimen name="controls_title_size">24sp</dimen>
    <dimen name="controls_subtitle_size">16sp</dimen>

    <dimen name="controls_app_icon_size">24dp</dimen>
    <dimen name="controls_app_icon_frame_side_padding">16dp</dimen>
    <dimen name="controls_app_icon_frame_top_padding">4dp</dimen>
    <dimen name="controls_app_icon_frame_bottom_padding">@dimen/controls_app_icon_frame_top_padding</dimen>
    <dimen name="controls_app_bottom_margin">8dp</dimen>
    <dimen name="controls_app_text_padding">8dp</dimen>
    <dimen name="controls_app_divider_height">2dp</dimen>
    <dimen name="controls_app_divider_side_margin">32dp</dimen>

    <item name="controls_thumbnail_shadow_x" type="dimen" format="float">2.0</item>
    <item name="controls_thumbnail_shadow_y" type="dimen" format="float">2.0</item>
    <item name="controls_thumbnail_shadow_radius" type="dimen" format="float">2.0</item>

    <dimen name="controls_card_margin">@dimen/control_base_item_margin</dimen>
    <item name="control_card_elevation" type="dimen" format="float">15</item>

    <dimen name="controls_dialog_padding">32dp</dimen>
    <dimen name="controls_dialog_control_width">200dp</dimen>

    <!-- Screen record dialog -->
    <dimen name="screenrecord_option_padding">18dp</dimen>
    <dimen name="screenrecord_logo_size">26dp</dimen>
    <dimen name="screenrecord_option_icon_size">24dp</dimen>
    <!-- Screen record status bar icon -->
    <dimen name="screenrecord_status_text_size">14sp</dimen>
    <dimen name="screenrecord_status_icon_radius">7dp</dimen>
    <dimen name="screenrecord_status_icon_width">21dp</dimen>
    <dimen name="screenrecord_status_icon_height">17.5dp</dimen>
    <dimen name="screenrecord_status_icon_bg_radius">8dp</dimen>

    <!-- Keyguard user switcher -->
    <dimen name="kg_user_switcher_text_size">16sp</dimen>

    <!-- Opacity at which the background for the shutdown UI will be drawn. -->
    <item name="shutdown_scrim_behind_alpha" format="float" type="dimen">0.95</item>

    <!--  Allow CornerHandleView and PathSpecCornerPathRenderer to decouple from corner-radius -->
    <dimen name="config_rounded_mask_size">@*android:dimen/rounded_corner_radius</dimen>
    <dimen name="config_rounded_mask_size_top">@*android:dimen/rounded_corner_radius_top</dimen>
    <dimen name="config_rounded_mask_size_bottom">@*android:dimen/rounded_corner_radius_bottom</dimen>

    <!-- Output switcher panel related dimensions -->
    <dimen name="media_output_dialog_list_margin">12dp</dimen>
    <dimen name="media_output_dialog_list_max_height">364dp</dimen>
    <dimen name="media_output_dialog_header_album_icon_size">52dp</dimen>
    <dimen name="media_output_dialog_header_back_icon_size">36dp</dimen>
    <dimen name="media_output_dialog_header_icon_padding">16dp</dimen>
    <dimen name="media_output_dialog_icon_corner_radius">16dp</dimen>
    <dimen name="media_output_dialog_title_anim_y_delta">12.5dp</dimen>

    <!-- Distance that the full shade transition takes in order for qs to fully transition to the
         shade -->
    <dimen name="lockscreen_shade_qs_transition_distance">200dp</dimen>

    <!-- Distance that the full shade transition takes in order for scrim to fully transition to
         the shade (in alpha) -->
    <dimen name="lockscreen_shade_scrim_transition_distance">80dp</dimen>

    <!-- Distance that the full shade transition takes in order for media to fully transition to
         the shade -->
    <dimen name="lockscreen_shade_media_transition_distance">120dp</dimen>

    <!-- Maximum overshoot for the topPadding of notifications when transitioning to the full
         shade -->
    <dimen name="lockscreen_shade_notification_movement">24dp</dimen>

    <!-- Maximum overshoot for the pulse expansion -->
    <dimen name="pulse_expansion_max_top_overshoot">32dp</dimen>

    <!-- Alpha in duration in ms for the auth ripple to become fully vislble. If set to 0,
         it is immediately visible. -->
    <integer name="auth_ripple_alpha_in_duration">100</integer>

    <dimen name="people_space_widget_radius">28dp</dimen>
    <dimen name="people_space_image_radius">20dp</dimen>
    <dimen name="people_space_messages_count_radius">12dp</dimen>
    <dimen name="people_space_widget_background_padding">6dp</dimen>
    <dimen name="required_width_for_medium">136dp</dimen>
    <dimen name="required_height_for_medium">80dp</dimen>
    <dimen name="required_width_for_large">120dp</dimen>
    <dimen name="required_height_for_large">168dp</dimen>
    <dimen name="default_width">146dp</dimen>
    <dimen name="default_height">92dp</dimen>
    <dimen name="avatar_size_for_medium_empty">64dp</dimen>
    <dimen name="avatar_size_for_medium">52dp</dimen>
    <dimen name="max_people_avatar_size_for_large_content">64dp</dimen>
    <dimen name="max_people_avatar_size">108dp</dimen>
    <dimen name="name_text_size_for_small">14sp</dimen>
    <dimen name="name_text_size_for_medium_content">12sp</dimen>
    <dimen name="name_text_size_for_large_content">14sp</dimen>
    <dimen name="empty_name_text_size_for_medium">12sp</dimen>
    <dimen name="max_name_text_size_for_medium">14sp</dimen>
    <dimen name="medium_height_for_max_name_text_size">104dp</dimen>
    <dimen name="name_text_size_for_large">16sp</dimen>
    <dimen name="content_text_size_for_medium">12sp</dimen>
    <dimen name="content_text_size_for_large">14sp</dimen>
    <dimen name="below_name_text_padding">16dp</dimen>
    <dimen name="above_notification_text_padding">22dp</dimen>
    <dimen name="before_messages_count_padding">40dp</dimen>
    <dimen name="before_predefined_icon_padding">30dp</dimen>
    <dimen name="regular_predefined_icon">18dp</dimen>
    <dimen name="larger_predefined_icon">24dp</dimen>
    <dimen name="largest_predefined_icon">32dp</dimen>
    <dimen name="availability_dot_status_padding">8dp</dimen>
    <dimen name="availability_dot_notification_padding">12dp</dimen>
    <dimen name="availability_dot_shown_padding">4dp</dimen>
    <dimen name="availability_dot_missing_padding">12dp</dimen>
    <dimen name="medium_content_padding_above_name">4dp</dimen>
    <dimen name="padding_above_predefined_icon_for_small">4dp</dimen>
    <dimen name="padding_between_suppressed_layout_items">8dp</dimen>

    <!-- Accessibility floating menu -->
    <dimen name="accessibility_floating_menu_elevation">3dp</dimen>
    <dimen name="accessibility_floating_menu_stroke_width">1dp</dimen>
    <dimen name="accessibility_floating_menu_stroke_inset">-2dp</dimen>
    <dimen name="accessibility_floating_menu_margin">16dp</dimen>
    <dimen name="accessibility_floating_menu_small_padding">6dp</dimen>
    <dimen name="accessibility_floating_menu_small_width_height">36dp</dimen>
    <dimen name="accessibility_floating_menu_small_single_radius">25dp</dimen>
    <dimen name="accessibility_floating_menu_small_multiple_radius">20dp</dimen>
    <dimen name="accessibility_floating_menu_large_padding">8dp</dimen>
    <dimen name="accessibility_floating_menu_large_width_height">56dp</dimen>
    <dimen name="accessibility_floating_menu_large_single_radius">35dp</dimen>
    <dimen name="accessibility_floating_menu_large_multiple_radius">35dp</dimen>

    <dimen name="accessibility_floating_tooltip_arrow_width">8dp</dimen>
    <dimen name="accessibility_floating_tooltip_arrow_height">16dp</dimen>
    <dimen name="accessibility_floating_tooltip_arrow_margin">-2dp</dimen>
    <dimen name="accessibility_floating_tooltip_arrow_corner_radius">2dp</dimen>
    <dimen name="accessibility_floating_tooltip_text_corner_radius">8dp</dimen>
    <dimen name="accessibility_floating_tooltip_margin">16dp</dimen>
    <dimen name="accessibility_floating_tooltip_padding">16dp</dimen>
    <dimen name="accessibility_floating_tooltip_font_size">14sp</dimen>

    <dimen name="rounded_slider_height">48dp</dimen>
    <!-- rounded_slider_height / 2 -->
    <dimen name="rounded_slider_corner_radius">24dp</dimen>
    <dimen name="rounded_slider_icon_size">20dp</dimen>
    <!-- (rounded_slider_height - rounded_slider_icon_size) / 2 -->
    <dimen name="rounded_slider_icon_inset">14dp</dimen>
    <!-- rounded_slider_corner_radius - rounded_slider_track_corner_radius -->
    <dimen name="rounded_slider_track_inset">22dp</dimen>
    <dimen name="rounded_slider_track_width">4dp</dimen>
    <!-- rounded_slider_track_width / 2 -->
    <dimen name="rounded_slider_track_corner_radius">2dp</dimen>
    <dimen name="rounded_slider_background_padding">8dp</dimen>
    <!-- rounded_slider_corner_radius + rounded_slider_background_padding -->
    <dimen name="rounded_slider_background_rounded_corner">32dp</dimen>

    <!-- inset for ic_lock_open within a DisabledUdfpsView -->
    <dimen name="udfps_unlock_icon_inset">16dp</dimen>

    <!-- Location on the screen of the center of the physical power button. This is a reasonable
    default that should be overridden by device-specific overlays. -->
    <dimen name="physical_power_button_center_screen_location_y">620px</dimen>

    <!-- Location on the screen of the center of the physical volume up/down buttons. This is a
    reasonable default that should be overridden by device-specific overlays. -->
    <dimen name="physical_volume_up_button_center_screen_location_y">950px</dimen>
    <dimen name="physical_volume_down_button_center_screen_location_y">1150px</dimen>

    <!-- Location on the screen of the center of the fingerprint sensor. For devices with under
     display fingerprint sensors, this directly corresponds to the fingerprint sensor's location.
     For devices with sensors on the back of the device, this corresponds to the location on the
     screen directly in front of the sensor. -->
    <dimen name="physical_fingerprint_sensor_center_screen_location_y">610px</dimen>

    <!-- Normalized location on the screen of the center of the physical usb charger port in
         portrait mode. This is a reasonable default that should be overridden by device-specific
         overlays. -->
    <item name="physical_charger_port_location_normalized_x" type="dimen" format="float">0.5</item>
    <item name="physical_charger_port_location_normalized_y" type="dimen" format="float">1</item>

    <!-- Wallet activity screen specs -->
    <dimen name="wallet_icon_size">36sp</dimen>
    <dimen name="wallet_screen_header_icon_size">56dp</dimen>
    <dimen name="wallet_screen_header_view_size">80dp</dimen>
    <dimen name="card_margin">16dp</dimen>
    <dimen name="wallet_card_carousel_container_top_margin">48dp</dimen>
    <dimen name="card_carousel_dot_offset">24dp</dimen>
    <dimen name="card_carousel_dot_unselected_radius">2dp</dimen>
    <dimen name="card_carousel_dot_selected_radius">3dp</dimen>
    <dimen name="card_carousel_dot_margin">4dp</dimen>
    <dimen name="min_wallet_empty_height">208dp</dimen>
    <dimen name="wallet_card_border_width">1dp</dimen>
    <dimen name="wallet_empty_state_corner_radius">24dp</dimen>
    <dimen name="wallet_tile_card_view_height">32dp</dimen>
    <dimen name="wallet_tile_card_view_width">50dp</dimen>
    <dimen name="wallet_button_horizontal_padding">24dp</dimen>
    <dimen name="wallet_button_vertical_padding">8dp</dimen>

    <!-- Ongoing call chip -->
    <dimen name="ongoing_call_chip_side_padding">12dp</dimen>
    <dimen name="ongoing_call_chip_icon_size">16dp</dimen>
    <!-- The padding between the icon and the text. -->
    <dimen name="ongoing_call_chip_icon_text_padding">4dp</dimen>
    <dimen name="ongoing_call_chip_corner_radius">28dp</dimen>

<<<<<<< HEAD
    <dimen name="drag_and_drop_icon_size">70dp</dimen>
=======
    <!-- Signal icon in internet dialog -->
    <dimen name="signal_strength_icon_size">24dp</dimen>
>>>>>>> 7b5e2982
</resources><|MERGE_RESOLUTION|>--- conflicted
+++ resolved
@@ -1599,10 +1599,8 @@
     <dimen name="ongoing_call_chip_icon_text_padding">4dp</dimen>
     <dimen name="ongoing_call_chip_corner_radius">28dp</dimen>
 
-<<<<<<< HEAD
     <dimen name="drag_and_drop_icon_size">70dp</dimen>
-=======
+
     <!-- Signal icon in internet dialog -->
     <dimen name="signal_strength_icon_size">24dp</dimen>
->>>>>>> 7b5e2982
 </resources>