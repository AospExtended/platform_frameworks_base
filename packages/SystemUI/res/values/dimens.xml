--- conflicted
+++ resolved
@@ -90,11 +90,7 @@
     <dimen name="status_bar_left_clock_starting_padding">0dp</dimen>
 
     <!-- End padding for left-aligned status bar clock -->
-<<<<<<< HEAD
-    <dimen name="status_bar_left_clock_end_padding">3dp</dimen>
-=======
     <dimen name="status_bar_left_clock_end_padding">2dp</dimen>
->>>>>>> 6c2cb687
 
     <!-- Spacing after the wifi signals that is present if there are any icons following it. -->
     <dimen name="status_bar_wifi_signal_spacer_width">2.5dp</dimen>
