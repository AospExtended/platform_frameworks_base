<?xml version="1.0" encoding="utf-8"?>
<!--
/**
 * Copyright (c) 2009, The Android Open Source Project
 *
 * Licensed under the Apache License, Version 2.0 (the "License");
 * you may not use this file except in compliance with the License.
 * You may obtain a copy of the License at
 *
 *     http://www.apache.org/licenses/LICENSE-2.0
 *
 * Unless required by applicable law or agreed to in writing, software
 * distributed under the License is distributed on an "AS IS" BASIS,
 * WITHOUT WARRANTIES OR CONDITIONS OF ANY KIND, either express or implied.
 * See the License for the specific language governing permissions and
 * limitations under the License.
 */
-->
<resources xmlns:xliff="urn:oasis:names:tc:xliff:document:1.2">
    <!-- Name of the status bar as seen in the applications info settings page. [CHAR LIMIT=12] -->
    <string name="app_label">System UI</string>

    <!-- The text for the button in the notification window-shade that clears
         all of the currently visible notifications. [CHAR LIMIT=10]-->
    <string name="status_bar_clear_all_button">Clear</string>

    <!-- The label in the bar at the top of the status bar when there are no notifications
         showing.  [CHAR LIMIT=40]-->
    <string name="status_bar_no_notifications_title">No notifications</string>

    <!-- The label for the group of notifications for ongoing events in the opened version of
         the status bar.  An ongoing call is the prime example of this.  The MP3 music player
         might be another example.   [CHAR LIMIT=40] -->
    <string name="status_bar_ongoing_events_title">Ongoing</string>

    <!-- The label for the group of notifications for recent events in the opened version of
         the status bar.  Recently received text messsages (SMS), emails, calendar alerts, etc.
         [CHAR LIMIT=40] -->
    <string name="status_bar_latest_events_title">Notifications</string>

    <!-- When the battery is low, this is displayed to the user in a dialog.  The title of the low battery alert.  [CHAR LIMIT=NONE]-->
    <string name="battery_low_title">Battery may run out soon</string>

    <!-- A message that appears when the battery level is getting low in a dialog.  This is
        appended to the subtitle of the low battery alert.  "percentage" is the percentage of battery
        remaining [CHAR LIMIT=none]-->
    <string name="battery_low_percent_format"><xliff:g id="percentage">%s</xliff:g> remaining</string>

    <!-- A message that appears when the battery remaining estimate is low in a dialog.  This is
    appended to the subtitle of the low battery alert.  "percentage" is the percentage of battery
    remaining. "time" is the amount of time remaining before the phone runs out of battery [CHAR LIMIT=none]-->
    <string name="battery_low_percent_format_hybrid"><xliff:g id="percentage">%1$s</xliff:g> remaining, about <xliff:g id="time">%2$s</xliff:g> left based on your usage</string>

    <!-- A message that appears when the battery remaining estimate is low in a dialog and insufficient
    data was present to say it is customized to the user. This is appended to the subtitle of the
    low battery alert.  "percentage" is the percentage of battery remaining. "time" is the amount
     of time remaining before the phone runs out of battery [CHAR LIMIT=none]-->
    <string name="battery_low_percent_format_hybrid_short"><xliff:g id="percentage">%1$s</xliff:g> remaining, about <xliff:g id="time">%2$s</xliff:g> left</string>

    <!-- Same as battery_low_percent_format, with a notice about battery saver if on. [CHAR LIMIT=none]-->
    <string name="battery_low_percent_format_saver_started"><xliff:g id="percentage">%s</xliff:g> remaining. Battery Saver is on.</string>

    <!-- A message that appears when a USB charger is plugged in and the device does not
    support charging on it.  That is, a charger that fits into the USB port and goes into
    a wall socket, not into a computer. (This happens because some devices require more
    current than the USB spec allows.  [CHAR LIMIT=NONE] -->
    <string name="invalid_charger">Can\'t charge via USB. Use the charger that came with your device.</string>

    <!-- First line of invalid_charger, used in the notification form.  [CHAR LIMIT=NONE]-->
    <string name="invalid_charger_title">Can\'t charge via USB</string>

    <!-- Second line of invalid_charger, used in the notification form.  [CHAR LIMIT=NONE]-->
    <string name="invalid_charger_text">Use the charger that came with your device</string>

    <!-- When the battery is low, this is the label of the button to go to the
         power usage activity to find out what drained the battery.  [CHAR LIMIT=30] -->
    <string name="battery_low_why">Settings</string>

    <!-- Battery saver confirmation dialog title [CHAR LIMIT=NONE]-->
    <string name="battery_saver_confirmation_title">Turn on Battery Saver?</string>

    <!-- The more generic version of the battery saver confirmation dialog title [CHAR LIMIT=NONE] -->
    <string name="battery_saver_confirmation_title_generic">About Battery Saver</string>

    <!-- Battery saver confirmation dialog ok text [CHAR LIMIT=40]-->
    <string name="battery_saver_confirmation_ok">Turn on</string>

    <!-- Battery saver notification action [CHAR LIMIT=NONE]-->
    <string name="battery_saver_start_action">Turn on Battery Saver</string>

    <!-- Name of the button that links to the Settings app. [CHAR LIMIT=NONE] -->
    <string name="status_bar_settings_settings_button">Settings</string>

    <!-- Name of the button that links to the Wifi settings screen. [CHAR LIMIT=NONE] -->
    <string name="status_bar_settings_wifi_button">Wi-Fi</string>

    <!-- Label in system panel saying the device will use the orientation sensor to rotate [CHAR LIMIT=30] -->
    <string name="status_bar_settings_auto_rotation">Auto-rotate screen</string>

    <!-- Abbreviation / label for mute brightness mode button. Should be all caps. [CHAR LIMIT=6] -->
    <string name="status_bar_settings_mute_label">MUTE</string>

    <!-- Abbreviation / label for automatic brightness mode button. Should be all caps. [CHAR LIMIT=6] -->
    <string name="status_bar_settings_auto_brightness_label">AUTO</string>

    <!-- Label in system panel saying the device will show notifications [CHAR LIMIT=30] -->
    <string name="status_bar_settings_notifications">Notifications</string>

    <!-- Separator for PLMN and SPN in network name. -->
    <string name="status_bar_network_name_separator" translatable="false"> - </string>

    <!-- Network connection string for Bluetooth Reverse Tethering -->
    <string name="bluetooth_tethered">Bluetooth tethered</string>
    <!-- Title of a button to open the settings for input methods [CHAR LIMIT=30] -->
    <string name="status_bar_input_method_settings_configure_input_methods">Set up input methods</string>

    <!-- Label of a toggle switch to disable use of the physical keyboard in favor of the IME. [CHAR LIMIT=25] -->
    <string name="status_bar_use_physical_keyboard">Physical keyboard</string>

    <!-- Prompt for the USB device permission dialog [CHAR LIMIT=80] -->
    <string name="usb_device_permission_prompt">Allow <xliff:g id="application" example= "Usb Mega Player">%1$s</xliff:g> to access <xliff:g id="usb_device" example="USB Headphones">%2$s</xliff:g>?</string>

    <!-- Checkbox label for USB device dialogs with warning text for USB device dialogs.  [CHAR LIMIT=200]-->
    <string name="usb_device_permission_prompt_warn">Allow <xliff:g id="application" example= "Usb Mega Player">%1$s</xliff:g> to access <xliff:g id="usb_device" example="USB Headphones">%2$s</xliff:g>?\nThis app has not been granted record permission but could capture audio through this USB device.</string>

    <!-- Prompt for the USB accessory permission dialog [CHAR LIMIT=80] -->
    <string name="usb_accessory_permission_prompt">Allow <xliff:g id="application" example= "Usb Mega Player">%1$s</xliff:g> to access <xliff:g id="usb_accessory"  example="USB Dock">%2$s</xliff:g>?</string>

    <!-- Prompt for the USB device confirm dialog [CHAR LIMIT=80] -->
    <string name="usb_device_confirm_prompt">Open <xliff:g id="application">%1$s</xliff:g> to handle <xliff:g id="usb_device">%2$s</xliff:g>?</string>

    <!-- Prompt for the USB device confirm dialog with warning text for USB device dialogs.  [CHAR LIMIT=200] -->
    <string name="usb_device_confirm_prompt_warn">Open <xliff:g id="application" example= "Usb Mega Player">%1$s</xliff:g> to handle <xliff:g id="usb_device" example="USB Headphones">%2$s</xliff:g>?\nThis app has not been granted record permission but could capture audio through this USB device.</string>

    <!-- Prompt for the USB accessory confirm dialog [CHAR LIMIT=80] -->
    <string name="usb_accessory_confirm_prompt">Open <xliff:g id="application">%1$s</xliff:g> to handle <xliff:g id="usb_accessory">%2$s</xliff:g>?</string>

    <!-- Prompt for the USB accessory URI dialog [CHAR LIMIT=80] -->
    <string name="usb_accessory_uri_prompt">No installed apps work with this USB accessory. Learn more about this accessory at <xliff:g id="url">%1$s</xliff:g></string>

    <!-- Title for USB accessory dialog.  Used when the name of the accessory cannot be determined.  [CHAR LIMIT=50] -->
    <string name="title_usb_accessory">USB accessory</string>

    <!-- View button label for USB dialogs.  [CHAR LIMIT=15] -->
    <string name="label_view">View</string>

    <!-- Checkbox label for USB device dialogs.  [CHAR LIMIT=50] -->
    <string name="always_use_device">Always open <xliff:g id="application">%1$s</xliff:g> when <xliff:g id="usb_device">%2$s</xliff:g> is connected</string>

    <!-- Checkbox label for USB accessory dialogs.  [CHAR LIMIT=50]-->
    <string name="always_use_accessory">Always open <xliff:g id="application">%1$s</xliff:g> when <xliff:g id="usb_accessory">%2$s</xliff:g> is connected</string>

    <!-- Title of confirmation dialog for USB debugging -->
    <string name="usb_debugging_title">Allow USB debugging?</string>

    <!-- Message of confirmation dialog for USB debugging -->
    <string name="usb_debugging_message">The computer\'s RSA key fingerprint is:\n<xliff:g id="fingerprint">%1$s</xliff:g></string>

    <!-- Option to always allow USB debugging from the attached computer -->
    <string name="usb_debugging_always">Always allow from this computer</string>

    <!-- Button label for confirming acceptance of enabling USB debugging [CHAR LIMIT=15] -->
    <string name="usb_debugging_allow">Allow</string>

    <!-- Title of notification shown when trying to enable USB debugging but a secondary user is the current foreground user. -->
    <string name="usb_debugging_secondary_user_title">USB debugging not allowed</string>

    <!-- Message of notification shown when trying to enable USB debugging but a secondary user is the current foreground user. -->
    <string name="usb_debugging_secondary_user_message">The user currently signed in to this device can\'t turn on USB debugging. To use this feature, switch to the primary user.</string>

    <!-- Title of confirmation dialog for wireless debugging [CHAR LIMIT=NONE] -->
    <string name="wifi_debugging_title">Allow wireless debugging on this network?</string>

    <!-- Message of confirmation dialog for wireless debugging [CHAR LIMIT=NONE] -->
    <string name="wifi_debugging_message">Network Name (SSID)\n<xliff:g id="ssid" example="My wifi">%1$s</xliff:g>\n\nWi\u2011Fi Address (BSSID)\n<xliff:g id="bssid" example="AB:CD:EF:12:34:56">%2$s</xliff:g></string>

    <!-- Option to always allow wireless debugging on this network [CHAR LIMIT=NONE] -->
    <string name="wifi_debugging_always">Always allow on this network</string>

    <!-- Button label for confirming acceptance of enabling wireless debugging [CHAR LIMIT=15] -->
    <string name="wifi_debugging_allow">Allow</string>

    <!-- Title of notification shown when trying to enable wireless debugging but a secondary user is the current foreground user. [CHAR LIMIT=NONE] -->
    <string name="wifi_debugging_secondary_user_title">Wireless debugging not allowed</string>

    <!-- Message of notification shown when trying to enable wireless debugging but a secondary user is the current foreground user. [CHAR LIMIT=NONE] -->
    <string name="wifi_debugging_secondary_user_message">The user currently signed in to this device can\u2019t turn on wireless debugging. To use this feature, switch to the primary user.</string>

    <!-- Title of USB contaminant presence dialog [CHAR LIMIT=NONE] -->
    <string name="usb_contaminant_title">USB port disabled</string>

    <!-- Message of USB contaminant presence dialog [CHAR LIMIT=NONE] -->
    <string name="usb_contaminant_message">To protect your device from liquid or debris, the USB port is disabled and won\u2019t detect any accessories.\n\nYou\u2019ll be notified when it\u2019s okay to use the USB port again.</string>

    <!-- Toast for enabling ports from USB contaminant dialog [CHAR LIMIT=NONE] -->
    <string name="usb_port_enabled">USB port enabled to detect chargers and accessories</string>

    <!-- Button text to disable contaminant detection [CHAR LIMIT=NONE] -->
    <string name="usb_disable_contaminant_detection">Enable USB</string>

    <!-- Button text to disable contaminant detection [CHAR LIMIT=NONE] -->
    <string name="learn_more">Learn more</string>

    <!-- Checkbox label for application compatibility mode ON (zooming app to look like it's running
         on a phone).  [CHAR LIMIT=25] -->
    <string name="compat_mode_on">Zoom to fill screen</string>

    <!-- Checkbox label for application compatibility mode OFF (normal mode on tablets).
         [CHAR LIMIT=25] -->
    <string name="compat_mode_off">Stretch to fill screen</string>

    <!-- Power menu item for taking a screenshot [CHAR LIMIT=20]-->
    <string name="global_action_screenshot">Screenshot</string>
    <!-- Message shown in power menu when smart lock has been disabled [CHAR_LIMIT=NONE] -->
    <string name="global_action_smart_lock_disabled">Smart Lock disabled</string>

    <!-- text to show in place of RemoteInput images when they cannot be shown.
         [CHAR LIMIT=50] -->
    <string name="remote_input_image_insertion_text">sent an image</string>

    <!-- Notification ticker displayed when a screenshot is being saved to the Gallery. [CHAR LIMIT=30] -->
    <string name="screenshot_saving_ticker">Saving screenshot\u2026</string>
    <!-- Informs the user that a screenshot is being saved. [CHAR LIMIT=50] -->
    <string name="screenshot_saving_title">Saving screenshot\u2026</string>
    <!-- Notification title displayed when a screenshot is saved to the Gallery. [CHAR LIMIT=50] -->
    <string name="screenshot_saved_title">Screenshot saved</string>
    <!-- Notification text displayed when a screenshot is saved to the Gallery. [CHAR LIMIT=100] -->
    <string name="screenshot_saved_text">Tap to view your screenshot</string>
    <!-- Notification title displayed when we fail to take a screenshot. [CHAR LIMIT=50] -->
    <string name="screenshot_failed_title">Couldn\'t save screenshot</string>
    <!-- Notification text displayed when we fail to save a screenshot due to locked storage. [CHAR LIMIT=100] -->
    <string name="screenshot_failed_to_save_user_locked_text">Device must be unlocked before screenshot can be saved</string>
    <!-- Notification text displayed when we fail to save a screenshot for unknown reasons. [CHAR LIMIT=100] -->
    <string name="screenshot_failed_to_save_unknown_text">Try taking screenshot again</string>
    <!-- Notification text displayed when we fail to save a screenshot. [CHAR LIMIT=100] -->
    <string name="screenshot_failed_to_save_text">Can\'t save screenshot</string>
    <!-- Notification text displayed when we fail to take a screenshot. [CHAR LIMIT=100] -->
    <string name="screenshot_failed_to_capture_text">Taking screenshots isn\'t allowed by the app or
        your organization</string>
    <!-- Label for UI element which allows editing the screenshot [CHAR LIMIT=30] -->
    <string name="screenshot_edit_label">Edit</string>
    <!-- Content description indicating that tapping the element will allow editing the screenshot [CHAR LIMIT=NONE] -->
    <string name="screenshot_edit_description">Edit screenshot</string>
    <!-- Label for UI element which allows the user to capture additional off-screen content in a screenshot. [CHAR LIMIT=30] -->
    <string name="screenshot_scroll_label">Capture more</string>
    <!-- Content description indicating that tapping a button will dismiss the screenshots UI [CHAR LIMIT=NONE] -->
    <string name="screenshot_dismiss_description">Dismiss screenshot</string>
    <!-- Content description indicating that the view is a preview of the screenshot that was just taken [CHAR LIMIT=NONE] -->
    <string name="screenshot_preview_description">Screenshot preview</string>
    <!-- Content description for the top boundary of the screenshot being cropped, with the current position as a percentage. [CHAR LIMIT=NONE] -->
    <string name="screenshot_top_boundary_pct">Top boundary <xliff:g id="percent" example="50">%1$d</xliff:g> percent</string>
    <!-- Content description for the bottom boundary of the screenshot being cropped, with the current position as a percentage. [CHAR LIMIT=NONE] -->
    <string name="screenshot_bottom_boundary_pct">Bottom boundary <xliff:g id="percent" example="50">%1$d</xliff:g> percent</string>
    <!-- Content description for the left boundary of the screenshot being cropped, with the current position as a percentage. [CHAR LIMIT=NONE] -->
    <string name="screenshot_left_boundary_pct">Left boundary <xliff:g id="percent" example="50">%1$d</xliff:g> percent</string>
    <!-- Content description for the right boundary of the screenshot being cropped, with the current position as a percentage. [CHAR LIMIT=NONE] -->
    <string name="screenshot_right_boundary_pct">Right boundary <xliff:g id="percent" example="50">%1$d</xliff:g> percent</string>

    <!-- Notification title displayed for screen recording [CHAR LIMIT=50]-->
    <string name="screenrecord_name">Screen Recorder</string>
    <!-- Processing screen recoding video in the background [CHAR LIMIT=30]-->
    <string name="screenrecord_background_processing_label">Processing screen recording</string>
    <!-- Description of the screen recording notification channel [CHAR LIMIT=NONE]-->
    <string name="screenrecord_channel_description">Ongoing notification for a screen record session</string>
    <!-- Title for the screen prompting the user to begin recording their screen [CHAR LIMIT=NONE]-->
    <string name="screenrecord_start_label">Start Recording?</string>
    <!-- Message reminding the user that sensitive information may be captured during a screen recording [CHAR_LIMIT=NONE]-->
    <string name="screenrecord_description">While recording, Android System can capture any sensitive information that\u2019s visible on your screen or played on your device. This includes passwords, payment info, photos, messages, and audio.</string>
    <!-- Label for a switch to enable recording audio [CHAR LIMIT=NONE]-->
    <string name="screenrecord_audio_label">Record audio</string>
    <!-- Label for the option to record audio from the device [CHAR LIMIT=NONE]-->
    <string name="screenrecord_device_audio_label">Device audio</string>
    <!-- Description of what audio may be captured from the device [CHAR LIMIT=NONE]-->
    <string name="screenrecord_device_audio_description">Sound from your device, like music, calls, and ringtones</string>
    <!-- Label for the option to enable microphone input during screen recording [CHAR LIMIT=NONE]-->
    <string name="screenrecord_mic_label">Microphone</string>
    <!-- Label for an option to record audio from both device and microphone [CHAR LIMIT=NONE]-->
    <string name="screenrecord_device_audio_and_mic_label">Device audio and microphone</string>
    <!-- Button to start a screen recording [CHAR LIMIT=50]-->
    <string name="screenrecord_start">Start</string>
    <!-- Notification text displayed when we are recording the screen [CHAR LIMIT=100]-->
    <string name="screenrecord_ongoing_screen_only">Recording screen</string>
    <!-- Notification text displayed when we are recording both the screen and audio [CHAR LIMIT=100]-->
    <string name="screenrecord_ongoing_screen_and_audio">Recording screen and audio</string>
    <!-- Label for the checkbox to enable showing location of touches during screen recording [CHAR LIMIT=NONE]-->
    <string name="screenrecord_taps_label">Show touches on screen</string>
    <!-- Label for notification that the user can tap to stop and save the screen recording [CHAR LIMIT=NONE] -->
    <string name="screenrecord_stop_text">Tap to stop</string>
    <!-- Label for notification action to stop and save the screen recording [CHAR LIMIT=35] -->
    <string name="screenrecord_stop_label">Stop</string>
    <!-- Label for notification action to pause screen recording [CHAR LIMIT=35] -->
    <string name="screenrecord_pause_label">Pause</string>
    <!-- Label for notification action to resume screen recording [CHAR LIMIT=35] -->
    <string name="screenrecord_resume_label">Resume</string>
    <!-- Label for notification action to cancel and discard screen recording [CHAR LIMIT=35] -->
    <string name="screenrecord_cancel_label">Cancel</string>
    <!-- Label for notification action to share screen recording [CHAR LIMIT=35] -->
    <string name="screenrecord_share_label">Share</string>
    <!-- A toast message shown after successfully canceling a screen recording [CHAR LIMIT=NONE] -->
    <string name="screenrecord_cancel_success">Screen recording canceled</string>
    <!-- Notification text shown after saving a screen recording [CHAR LIMIT=100] -->
    <string name="screenrecord_save_title">Screen recording saved</string>
    <!-- Subtext for a notification shown after saving a screen recording to prompt the user to view it [CHAR_LIMIT=100] -->
    <string name="screenrecord_save_text">Tap to view</string>
    <!-- A toast message shown when there is an error deleting a screen recording [CHAR LIMIT=NONE] -->
    <string name="screenrecord_delete_error">Error deleting screen recording</string>
    <!-- A toast message shown when the screen recording cannot be started due to insufficient permissions [CHAR LIMIT=NONE] -->
    <string name="screenrecord_permission_error">Failed to get permissions</string>
    <!-- A toast message shown when the screen recording cannot be started due to a generic error [CHAR LIMIT=NONE] -->
    <string name="screenrecord_start_error">Error starting screen recording</string>

    <!-- Title for the USB function chooser in UsbPreferenceActivity. [CHAR LIMIT=30] -->
    <string name="usb_preference_title">USB file transfer options</string>
    <!-- Label for the MTP USB function in UsbPreferenceActivity. [CHAR LIMIT=50] -->
    <string name="use_mtp_button_title">Mount as a media player (MTP)</string>
    <!-- Label for the PTP USB function in UsbPreferenceActivity. [CHAR LIMIT=50] -->
    <string name="use_ptp_button_title">Mount as a camera (PTP)</string>
    <!-- Label for the installer CD image option in UsbPreferenceActivity. [CHAR LIMIT=50] -->
    <string name="installer_cd_button_title">Install Android File Transfer app for Mac</string>

    <!-- Content description of the back button for accessibility (not shown on the screen). [CHAR LIMIT=NONE] -->
    <string name="accessibility_back">Back</string>
    <!-- Content description of the home button for accessibility (not shown on the screen). [CHAR LIMIT=NONE] -->
    <string name="accessibility_home">Home</string>
    <!-- Content description of the menu button for accessibility (not shown on the screen). [CHAR LIMIT=NONE] -->
    <string name="accessibility_menu">Menu</string>
    <!-- Content description of the accessibility button in the navigation bar (not shown on the screen). [CHAR LIMIT=NONE] -->
    <string name="accessibility_accessibility_button">Accessibility</string>
    <!-- Content description of the rotate button in the navigation bar (not shown on the screen). [CHAR LIMIT=NONE] -->
    <string name="accessibility_rotate_button">Rotate screen</string>
    <!-- Content description of the recents button for accessibility (not shown on the screen). [CHAR LIMIT=NONE] -->
    <string name="accessibility_recent">Overview</string>
    <!-- Content description of the search button for accessibility. [CHAR LIMIT=NONE] -->
    <string name="accessibility_search_light">Search</string>
    <!-- Content description of the camera button for accessibility (not shown on the screen). [CHAR LIMIT=NONE] -->
    <string name="accessibility_camera_button">Camera</string>
    <!-- Content description of the phone button for accessibility (not shown on the screen). [CHAR LIMIT=NONE] -->
    <string name="accessibility_phone_button">Phone</string>
    <!-- Content description of the phone button for accessibility (not shown on the screen). [CHAR LIMIT=NONE] -->
    <string name="accessibility_voice_assist_button">Voice Assist</string>
    <!-- Content description of the wallet button for accessibility (not shown on the screen). [CHAR LIMIT=NONE] -->
    <string name="accessibility_wallet_button">Wallet</string>
    <!-- Content description of the unlock button for accessibility (not shown on the screen). [CHAR LIMIT=NONE] -->
    <string name="accessibility_unlock_button">Unlock</string>
    <!-- Content description of the lock icon for accessibility (not shown on the screen). [CHAR LIMIT=NONE] -->
    <string name="accessibility_lock_icon">Device locked</string>
    <!-- Content description hint of the unlock button when fingerprint is on (not shown on the screen). [CHAR LIMIT=NONE] -->
    <string name="accessibility_waiting_for_fingerprint">Waiting for fingerprint</string>
    <!-- Accessibility action of the unlock button when fingerpint is on (not shown on the screen). [CHAR LIMIT=NONE] -->
    <string name="accessibility_unlock_without_fingerprint">Unlock without using your fingerprint</string>
    <!-- Content description of the Trusted Face icon for accessibility. [CHAR LIMIT=NONE] -->
    <string name="accessibility_scanning_face">Scanning face</string>
    <!-- Click action label for accessibility for the smart reply buttons (not shown on-screen).". [CHAR LIMIT=NONE] -->
    <string name="accessibility_send_smart_reply">Send</string>
    <!-- Content description of the manage notification button for accessibility (not shown on the screen). [CHAR LIMIT=NONE] -->
    <string name="accessibility_manage_notification">Manage notifications</string>
    <!-- Click action label for accessibility for the phone button. [CHAR LIMIT=NONE] -->
    <string name="phone_label">open phone</string>
    <!-- Click action label for accessibility for the voice assist button. This is not shown on-screen and is an accessibility label for the icon which launches the voice assist from the lock screen.[CHAR LIMIT=NONE] -->
    <string name="voice_assist_label">open voice assist</string>
    <!-- Click action label for accessibility for the phone button. [CHAR LIMIT=NONE] -->
    <string name="camera_label">open camera</string>
    <!-- Button name for "Cancel". [CHAR LIMIT=NONE] -->
    <string name="cancel">Cancel</string>

    <!-- Message shown when a biometric is authenticated, asking the user to confirm authentication [CHAR LIMIT=30] -->
    <string name="biometric_dialog_confirm">Confirm</string>
    <!-- Button name on BiometricPrompt shown when a biometric is detected but not authenticated. Tapping the button resumes authentication [CHAR LIMIT=30] -->
    <string name="biometric_dialog_try_again">Try again</string>
    <!-- Content description for empty spaces that are not taken by the biometric dialog. Clicking on these areas will cancel authentication and dismiss the biometric dialog [CHAR LIMIT=NONE] -->
    <string name="biometric_dialog_empty_space_description">Tap to cancel authentication</string>
    <!-- Content description for the face icon when the device is not authenticating anymore [CHAR LIMIT=NONE] -->
    <string name="biometric_dialog_face_icon_description_idle">Please try again</string>
    <!-- Content description for the face icon when the device is authenticating [CHAR LIMIT=NONE] -->
    <string name="biometric_dialog_face_icon_description_authenticating">Looking for your face</string>
    <!-- Content description for the face icon when the user has been authenticated [CHAR LIMIT=NONE] -->
    <string name="biometric_dialog_face_icon_description_authenticated">Face authenticated</string>
    <!-- Content description for the face icon when the user has been authenticated and the confirm button has been pressed [CHAR LIMIT=NONE] -->
    <string name="biometric_dialog_face_icon_description_confirmed">Confirmed</string>
    <!-- Message shown when a biometric is authenticated, waiting for the user to confirm authentication [CHAR LIMIT=40]-->
    <string name="biometric_dialog_tap_confirm">Tap Confirm to complete</string>
    <!-- Talkback string when a biometric is authenticated [CHAR LIMIT=NONE] -->
    <string name="biometric_dialog_authenticated">Authenticated</string>

    <!-- Button text shown on BiometricPrompt giving the user the option to use an alternate form of authentication (Pin) [CHAR LIMIT=30] -->
    <string name="biometric_dialog_use_pin">Use PIN</string>
    <!-- Button text shown on BiometricPrompt giving the user the option to use an alternate form of authentication (Pattern) [CHAR LIMIT=30] -->
    <string name="biometric_dialog_use_pattern">Use pattern</string>
    <!-- Button text shown on BiometricPrompt giving the user the option to use an alternate form of authentication (Pass) [CHAR LIMIT=30] -->
    <string name="biometric_dialog_use_password">Use password</string>
    <!-- Error string shown when the user enters an incorrect PIN [CHAR LIMIT=40]-->
    <string name="biometric_dialog_wrong_pin">Wrong PIN</string>
    <!-- Error string shown when the user enters an incorrect pattern [CHAR LIMIT=40]-->
    <string name="biometric_dialog_wrong_pattern">Wrong pattern</string>
    <!-- Error string shown when the user enters an incorrect password [CHAR LIMIT=40]-->
    <string name="biometric_dialog_wrong_password">Wrong password</string>
    <!-- Error string shown when the user enters too many incorrect attempts [CHAR LIMIT=120]-->
    <string name="biometric_dialog_credential_too_many_attempts">Too many incorrect attempts.\nTry again in <xliff:g id="number">%d</xliff:g> seconds.</string>

    <!-- Error string shown when the user enters an incorrect PIN/pattern/password and it counts towards the max attempts before the data on the device is wiped. [CHAR LIMIT=NONE]-->
    <string name="biometric_dialog_credential_attempts_before_wipe">Try again. Attempt <xliff:g id="attempts" example="1">%1$d</xliff:g> of <xliff:g id="max_attempts" example="3">%2$d</xliff:g>.</string>

    <!-- Title of a dialog shown when the user only has one attempt left to provide the correct PIN/pattern/password before the device, one of its users, or a work profile is wiped. [CHAR LIMIT=NONE] -->
    <string name="biometric_dialog_last_attempt_before_wipe_dialog_title">Your data will be deleted</string>
    <!-- Content of a dialog shown when the user only has one attempt left to provide the correct lock pattern before the device is wiped. [CHAR LIMIT=NONE] -->
    <string name="biometric_dialog_last_pattern_attempt_before_wipe_device">If you enter an incorrect pattern on the next attempt, this device\u2019s data will be deleted.</string>
    <!-- Content of a dialog shown when the user only has one attempt left to provide the correct PIN before the device is wiped. [CHAR LIMIT=NONE] -->
    <string name="biometric_dialog_last_pin_attempt_before_wipe_device">If you enter an incorrect PIN on the next attempt, this device\u2019s data will be deleted.</string>
    <!-- Content of a dialog shown when the user only has one attempt left to provide the correct password before the device is wiped. [CHAR LIMIT=NONE] -->
    <string name="biometric_dialog_last_password_attempt_before_wipe_device">If you enter an incorrect password on the next attempt, this device\u2019s data will be deleted.</string>
    <!-- Content of a dialog shown when the user only has one attempt left to provide the correct lock pattern before the user is removed. [CHAR LIMIT=NONE] -->
    <string name="biometric_dialog_last_pattern_attempt_before_wipe_user">If you enter an incorrect pattern on the next attempt, this user will be deleted.</string>
    <!-- Content of a dialog shown when the user only has one attempt left to provide the correct PIN before the user is removed. [CHAR LIMIT=NONE] -->
    <string name="biometric_dialog_last_pin_attempt_before_wipe_user">If you enter an incorrect PIN on the next attempt, this user will be deleted.</string>
    <!-- Content of a dialog shown when the user only has one attempt left to provide the correct password before the user is removed. [CHAR LIMIT=NONE] -->
    <string name="biometric_dialog_last_password_attempt_before_wipe_user">If you enter an incorrect password on the next attempt, this user will be deleted.</string>
    <!-- Content of a dialog shown when the user only has one attempt left to provide the correct pattern before the work profile is removed. [CHAR LIMIT=NONE] -->
    <string name="biometric_dialog_last_pattern_attempt_before_wipe_profile">If you enter an incorrect pattern on the next attempt, your work profile and its data will be deleted.</string>
    <!-- Content of a dialog shown when the user only has one attempt left to provide the correct PIN before the work profile is removed. [CHAR LIMIT=NONE] -->
    <string name="biometric_dialog_last_pin_attempt_before_wipe_profile">If you enter an incorrect PIN on the next attempt, your work profile and its data will be deleted.</string>
    <!-- Content of a dialog shown when the user only has one attempt left to provide the correct password before the work profile is removed. [CHAR LIMIT=NONE] -->
    <string name="biometric_dialog_last_password_attempt_before_wipe_profile">If you enter an incorrect password on the next attempt, your work profile and its data will be deleted.</string>

    <!-- Content of a dialog shown when the user has failed to provide the device lock too many times and the device is wiped. [CHAR LIMIT=NONE] -->
    <string name="biometric_dialog_failed_attempts_now_wiping_device">Too many incorrect attempts. This device\u2019s data will be deleted.</string>
    <!-- Content of a dialog shown when the user has failed to provide the user lock too many times and the user is removed. [CHAR LIMIT=NONE] -->
    <string name="biometric_dialog_failed_attempts_now_wiping_user">Too many incorrect attempts. This user will be deleted.</string>
    <!-- Content of a dialog shown when the user has failed to provide the work lock too many times and the work profile is removed. [CHAR LIMIT=NONE] -->
    <string name="biometric_dialog_failed_attempts_now_wiping_profile">Too many incorrect attempts. This work profile and its data will be deleted.</string>
    <!-- Button label to dismiss the dialog telling the user the device, user, or work profile has been wiped. [CHAR LIMIT=40] -->
    <string name="biometric_dialog_now_wiping_dialog_dismiss">Dismiss</string>

    <!-- Message shown when the system-provided fingerprint dialog is shown, asking for authentication -->
    <string name="fingerprint_dialog_touch_sensor">Touch the fingerprint sensor</string>
    <!-- Content description of the fingerprint icon when the system-provided fingerprint dialog is showing, for accessibility (not shown on the screen). [CHAR LIMIT=NONE] -->
    <string name="accessibility_fingerprint_dialog_fingerprint_icon">Fingerprint icon</string>
    <!-- Message shown to inform the user a face cannot be recognized and fingerprint should instead be used.[CHAR LIMIT=50] -->
    <string name="fingerprint_dialog_use_fingerprint_instead">Can\u2019t recognize face. Use fingerprint instead.</string>
    <!-- Message shown to ask the user to use fingerprint to continue.[CHAR LIMIT=50] -->
    <string name="fingerprint_dialog_use_fingerprint">Use your fingerprint to continue</string>
    <!-- Message shown to ask the user to use screenlock to continue.[CHAR LIMIT=NONE] -->
    <string name="fingerprint_dialog_cant_recognize_fp_use_screenlock">Can\u2019t recognize fingerprint. Use screen lock instead.</string>
    <!-- Message shown to inform the user a face cannot be recognized and fingerprint should instead be used.[CHAR LIMIT=50] -->
    <string name="keyguard_face_failed_use_fp">@string/fingerprint_dialog_use_fingerprint_instead</string>

    <!-- Message shown when the system-provided face dialog is shown, asking for authentication [CHAR LIMIT=30] -->
    <string name="face_dialog_looking_for_face">Looking for you\u2026</string>
    <!-- Content description of the face icon when the system-provided face dialog is showing, for accessibility (not shown on the screen). [CHAR LIMIT=NONE] -->
    <string name="accessibility_face_dialog_face_icon">Face icon</string>

    <!-- Content description of the compatibility zoom button for accessibility (not shown on the screen). [CHAR LIMIT=NONE] -->
    <string name="accessibility_compatibility_zoom_button">Compatibility zoom button.</string>

    <!-- Content description of picture of the compatibility zoom example for accessibility (not shown on the screen). [CHAR LIMIT=NONE] -->
    <string name="accessibility_compatibility_zoom_example">Zoom smaller to larger screen.</string>

    <!-- Content description of the bluetooth icon when connected for accessibility (not shown on the screen). [CHAR LIMIT=NONE] -->
    <string name="accessibility_bluetooth_connected">Bluetooth connected.</string>
    <!-- Content description of the bluetooth icon when connecting for accessibility (not shown on the screen). [CHAR LIMIT=NONE] -->
    <string name="accessibility_bluetooth_disconnected">Bluetooth disconnected.</string>

    <!-- Content description of the battery when no battery for accessibility (not shown on the screen). [CHAR LIMIT=NONE] -->
    <string name="accessibility_no_battery">No battery.</string>
    <!-- Content description of the battery when it is one bar for accessibility (not shown on the screen). [CHAR LIMIT=NONE] -->
    <string name="accessibility_battery_one_bar">Battery one bar.</string>
    <!-- Content description of the battery when it is two bars for accessibility (not shown on the screen). [CHAR LIMIT=NONE] -->
    <string name="accessibility_battery_two_bars">Battery two bars.</string>
     <!-- Content description of the battery when it is three bars for accessibility (not shown on the screen). [CHAR LIMIT=NONE] -->
    <string name="accessibility_battery_three_bars">Battery three bars.</string>
    <!-- Content description of the battery when it is full for accessibility (not shown on the screen). [CHAR LIMIT=NONE] -->
    <string name="accessibility_battery_full">Battery full.</string>
    <!-- Content description of the battery when battery state is unknown for accessibility (not shown on the screen). [CHAR LIMIT=NONE] -->
    <string name="accessibility_battery_unknown">Battery percentage unknown.</string>

    <!-- Content description of the wifi label showing what we are connected to. [CHAR LIMIT=NONE] -->
    <string name="accessibility_wifi_name">Connected to <xliff:g id="wifi" example="Home Network">%s</xliff:g>.</string>

    <!-- Content description of the bluetooth label showing what we are connected to. [CHAR LIMIT=NONE] -->
    <string name="accessibility_bluetooth_name">Connected to <xliff:g id="bluetooth" example="Car Audio">%s</xliff:g>.</string>

    <!-- Content description of the cast label showing what we are connected to. [CHAR LIMIT=NONE] -->
    <string name="accessibility_cast_name">Connected to <xliff:g id="cast" example="TV">%s</xliff:g>.</string>


    <!-- Content description of the WiMAX signal when no signal for accessibility (not shown on the screen). [CHAR LIMIT=NONE] -->
    <string name="accessibility_no_wimax">No WiMAX.</string>
    <!-- Content description of the WiMAX signal when it is one bar for accessibility (not shown on the screen). [CHAR LIMIT=NONE] -->
    <string name="accessibility_wimax_one_bar">WiMAX one bar.</string>
    <!-- Content description of the WiMAX signal when it is two bars for accessibility (not shown on the screen). [CHAR LIMIT=NONE] -->
    <string name="accessibility_wimax_two_bars">WiMAX two bars.</string>
    <!-- Content description of the WiMAX signal when it is three bars for accessibility (not shown on the screen). [CHAR LIMIT=NONE] -->
    <string name="accessibility_wimax_three_bars">WiMAX three bars.</string>
    <!-- Content description of the WiMAX signal when it is full for accessibility (not shown on the screen). [CHAR LIMIT=NONE] -->
    <string name="accessibility_wimax_signal_full">WiMAX signal full.</string>

    <!-- Content description of an item with no signal for accessibility (not shown on the screen). [CHAR LIMIT=NONE] -->
    <string name="accessibility_no_signal">No signal.</string>
    <!-- Content description of an item with no signal and no connection for accessibility (not shown on the screen) [CHAR LIMIT=NONE] -->
    <string name="accessibility_not_connected">Not connected.</string>
    <!-- Content description of an item with zero signal bars for accessibility (not shown on the screen). [CHAR LIMIT=NONE] -->
    <string name="accessibility_zero_bars">Zero bars.</string>
    <!-- Content description of an item with one signal bar for accessibility (not shown on the screen). [CHAR LIMIT=NONE] -->
    <string name="accessibility_one_bar">One bar.</string>
    <!-- Content description of an item with two signal bars for accessibility (not shown on the screen). [CHAR LIMIT=NONE] -->
    <string name="accessibility_two_bars">Two bars.</string>
    <!-- Content description of an item with three signal bars for accessibility (not shown on the screen). [CHAR LIMIT=NONE] -->
    <string name="accessibility_three_bars">Three bars.</string>
    <!-- Content description of an item with full signal for accessibility (not shown on the screen). [CHAR LIMIT=NONE] -->
    <string name="accessibility_signal_full">Signal full.</string>

    <!-- Content description of an item that is turned on for accessibility (not shown on the screen). [CHAR LIMIT=NONE] -->
    <string name="accessibility_desc_on">On.</string>
    <!-- Content description of an item that is turned off for accessibility (not shown on the screen). [CHAR LIMIT=NONE] -->
    <string name="accessibility_desc_off">Off.</string>
    <!-- Content description of an item that is connected for accessibility (not shown on the screen). [CHAR LIMIT=NONE] -->
    <string name="accessibility_desc_connected">Connected.</string>
    <!-- Content description of an item that is connecting for accessibility (not shown on the screen). [CHAR LIMIT=NONE] -->
    <string name="accessibility_desc_connecting">Connecting.</string>

    <!-- Content description of the data connection type HSPA and its variants. [CHAR LIMIT=NONE] -->
    <string name="data_connection_hspa">HSPA</string>

    <!-- Content description of the data connection type 5Ge. [CHAR LIMIT=NONE] -->
    <string name="data_connection_5ge" translatable="false">5Ge</string>


    <!-- Content description of the roaming data connection type. [CHAR LIMIT=NONE] -->
    <string name="data_connection_roaming">Roaming</string>

    <!-- Content description of the data connection type WiFi for accessibility (not shown on the screen). [CHAR LIMIT=NONE] -->
    <string name="accessibility_data_connection_wifi">Wi-Fi</string>

    <!-- Content description of the data connection with no SIM for accessibility (not shown on the screen). [CHAR LIMIT=NONE] -->
    <string name="accessibility_no_sim">No SIM.</string>

    <!-- Content description of the cell data. [CHAR LIMIT=NONE] -->
    <string name="accessibility_cell_data">Mobile Data</string>

    <!-- Content description of the cell data being enabled. [CHAR LIMIT=NONE] -->
    <string name="accessibility_cell_data_on">Mobile Data On</string>

    <!-- Content description of the cell data being disabled but shortened. [CHAR LIMIT=20] -->
    <string name="cell_data_off">Off</string>

    <!-- Content description of the bluetooth tethering icon for accessibility (not shown on the screen). [CHAR LIMIT=NONE] -->
    <string name="accessibility_bluetooth_tether">Bluetooth tethering.</string>

    <!-- Content description of the airplane mode icon for accessibility (not shown on the screen). [CHAR LIMIT=NONE] -->
    <string name="accessibility_airplane_mode">Airplane mode.</string>

    <!-- Content description of the VPN icon for accessibility (not shown on the screen). [CHAR LIMIT=NONE] -->
    <string name="accessibility_vpn_on">VPN on.</string>

    <!-- Content description of the no sim icon for accessibility (not shown on the screen). [CHAR LIMIT=NONE] -->
    <string name="accessibility_no_sims">No SIM card.</string>

    <!-- Content description of button to open battery details icon for accessibility (not shown on the screen). [CHAR LIMIT=NONE] -->
    <string name="accessibility_battery_details">Open battery details</string>

    <!-- Content description of the battery level icon for accessibility (not shown on the screen). [CHAR LIMIT=NONE] -->
    <string name="accessibility_battery_level">Battery <xliff:g id="number">%d</xliff:g> percent.</string>

    <!-- Content description of the battery level icon for accessibility, including the estimated time remaining before the phone runs out of battery (not shown on the screen). [CHAR LIMIT=NONE] -->
    <string name="accessibility_battery_level_with_estimate">Battery <xliff:g id="percentage" example="95%">%1$s</xliff:g> percent, about <xliff:g id="time" example="Until 3:15pm">%2$s</xliff:g> left based on your usage</string>

    <!-- Content description of the battery level icon for accessibility while the device is charging (not shown on the screen). [CHAR LIMIT=NONE] -->
    <string name="accessibility_battery_level_charging">Battery charging, <xliff:g id="battery_percentage">%d</xliff:g> percent.</string>

    <!-- Content description of the button for showing a settings panel in the notification panel for accessibility (not shown on the screen). [CHAR LIMIT=NONE] -->
    <string name="accessibility_settings_button">System settings.</string>

    <!-- Content description of the button for showing a notifications panel in the notification panel for accessibility (not shown on the screen). [CHAR LIMIT=NONE] -->
    <string name="accessibility_notifications_button">Notifications.</string>

    <!-- Content description of overflow icon container of the notifications for accessibility (not shown on the screen)[CHAR LIMIT=NONE] -->
    <string name="accessibility_overflow_action">See all notifications</string>

    <!-- Content description of the button for removing a notification in the notification panel for accessibility (not shown on the screen). [CHAR LIMIT=NONE] -->
    <string name="accessibility_remove_notification">Clear notification.</string>

    <!-- Content description of the enabled GPS icon in the notification panel for accessibility (not shown on the screen). [CHAR LIMIT=NONE] -->
    <string name="accessibility_gps_enabled">GPS enabled.</string>

    <!-- Content description of the acquiring GPS icon in the notification panel for accessibility (not shown on the screen). [CHAR LIMIT=NONE] -->
    <string name="accessibility_gps_acquiring">GPS acquiring.</string>

    <!-- Content description of the TeleTypewriter(TTY) enabled icon in the notification panel for accessibility (not shown on the screen). [CHAR LIMIT=NONE] -->
    <string name="accessibility_tty_enabled">TeleTypewriter enabled.</string>

    <!-- Content description of the ringer vibrate icon in the notification panel for accessibility (not shown on the screen). [CHAR LIMIT=NONE] -->
    <string name="accessibility_ringer_vibrate">Ringer vibrate.</string>

    <!-- Content description of the ringer silent icon in the notification panel for accessibility (not shown on the screen). [CHAR LIMIT=NONE] -->
    <string name="accessibility_ringer_silent">Ringer silent.</string>

    <!-- Content description of the cast icon in the notification panel for accessibility (not shown on the screen). [CHAR LIMIT=NONE] -->
    <string name="accessibility_casting">@string/quick_settings_casting</string>

    <!-- Content description of the work mode icon in the notification panel for accessibility (not shown on the screen). [CHAR LIMIT=NONE] -->
    <string name="accessibility_work_mode">@string/quick_settings_work_mode_label</string>

    <!-- Content description to tell the user a notification has been removed from the notification shade -->
    <string name="accessibility_notification_dismissed">Notification dismissed.</string>

    <!-- Content description for the notification shade panel (not shown on the screen). [CHAR LIMIT=NONE] -->
    <string name="accessibility_desc_notification_shade">Notification shade.</string>
    <!-- Content description for the quick settings panel (not shown on the screen). [CHAR LIMIT=NONE] -->
    <string name="accessibility_desc_quick_settings">Quick settings.</string>
    <!-- Content description for the lock screen (not shown on the screen). [CHAR LIMIT=NONE] -->
    <string name="accessibility_desc_lock_screen">Lock screen.</string>
    <!-- Content description for the settings button in the status bar header. [CHAR LIMIT=NONE] -->
    <string name="accessibility_desc_settings">Settings</string>
    <!-- Content description for the recent apps panel (not shown on the screen). [CHAR LIMIT=NONE] -->
    <string name="accessibility_desc_recent_apps">Overview.</string>
    <!-- Content description for the work profile lock screen. This prevents work profile apps from being used, but personal apps can be used as normal (not shown on the screen). [CHAR LIMIT=NONE] -->
    <string name="accessibility_desc_work_lock">Work lock screen</string>
    <!-- Content description for the close button in the zen mode panel introduction message. [CHAR LIMIT=NONE] -->
    <string name="accessibility_desc_close">Close</string>

    <!-- Content description of the wifi tile in quick settings (not shown on the screen). [CHAR LIMIT=NONE] -->
    <string name="accessibility_quick_settings_wifi"><xliff:g id="signal" example="Three bars">%1$s</xliff:g>.</string>
    <!-- Announcement made when the wifi is turned off (not shown on the screen). [CHAR LIMIT=NONE] -->
    <string name="accessibility_quick_settings_wifi_changed_off">Wifi turned off.</string>
    <!-- Announcement made when the wifi is turned on (not shown on the screen). [CHAR LIMIT=NONE] -->
    <string name="accessibility_quick_settings_wifi_changed_on">Wifi turned on.</string>
    <!-- Content description of the mobile data tile in quick settings (not shown on the screen). [CHAR LIMIT=NONE] -->
    <string name="accessibility_quick_settings_mobile">Mobile <xliff:g id="signal" example="Three bars">%1$s</xliff:g>. <xliff:g id="type" example="4G">%2$s</xliff:g>. <xliff:g id="network" example="T-Mobile">%3$s</xliff:g>.</string>
    <!-- Content description of the battery tile in quick settings (not shown on the screen). [CHAR LIMIT=NONE] -->
    <string name="accessibility_quick_settings_battery">Battery <xliff:g id="state" example="50% charging">%s</xliff:g>.</string>
    <!-- Content description of the airplane mode tile in quick settings when off (not shown on the screen). [CHAR LIMIT=NONE] -->
    <string name="accessibility_quick_settings_airplane_off">Airplane mode off.</string>
    <!-- Content description of the airplane mode tile in quick settings when on (not shown on the screen). [CHAR LIMIT=NONE] -->
    <string name="accessibility_quick_settings_airplane_on">Airplane mode on.</string>
    <!-- Announcement made when the airplane mode changes to off (not shown on the screen). [CHAR LIMIT=NONE] -->
    <string name="accessibility_quick_settings_airplane_changed_off">Airplane mode turned off.</string>
    <!-- Announcement made when the airplane mode changes to on (not shown on the screen). [CHAR LIMIT=NONE] -->
    <string name="accessibility_quick_settings_airplane_changed_on">Airplane mode turned on.</string>
    <!-- Content description of the do not disturb tile in quick settings when on in none (not shown on the screen). [CHAR LIMIT=NONE] -->
    <string name="accessibility_quick_settings_dnd_none_on">total silence</string>
    <!-- Content description of the do not disturb tile in quick settings when on in alarms only (not shown on the screen). [CHAR LIMIT=NONE] -->
    <string name="accessibility_quick_settings_dnd_alarms_on">alarms only</string>
     <!-- Content description of the do not disturb tile in quick settings (not shown on the screen). [CHAR LIMIT=NONE] -->
    <string name="accessibility_quick_settings_dnd">Do Not Disturb.</string>
    <!-- Announcement made when do not disturb changes to off (not shown on the screen). [CHAR LIMIT=NONE] -->
    <string name="accessibility_quick_settings_dnd_changed_off">Do Not Disturb turned off.</string>
    <!-- Announcement made when do not disturb changes to on (not shown on the screen). [CHAR LIMIT=NONE] -->
    <string name="accessibility_quick_settings_dnd_changed_on">Do Not Disturb turned on.</string>
    <!-- Content description of the bluetooth tile in quick settings (not shown on the screen). [CHAR LIMIT=NONE] -->
    <string name="accessibility_quick_settings_bluetooth">Bluetooth.</string>
    <!-- Content description of the bluetooth tile in quick settings when off (not shown on the screen). [CHAR LIMIT=NONE] -->
    <string name="accessibility_quick_settings_bluetooth_off">Bluetooth off.</string>
    <!-- Content description of the bluetooth tile in quick settings when on (not shown on the screen). [CHAR LIMIT=NONE] -->
    <string name="accessibility_quick_settings_bluetooth_on">Bluetooth on.</string>
    <!-- Content description of the bluetooth tile in quick settings when connecting (not shown on the screen). [CHAR LIMIT=NONE] -->
    <string name="accessibility_quick_settings_bluetooth_connecting">Bluetooth connecting.</string>
    <!-- Content description of the bluetooth tile in quick settings when connected (not shown on the screen). [CHAR LIMIT=NONE] -->
    <string name="accessibility_quick_settings_bluetooth_connected">Bluetooth connected.</string>
    <!-- Announcement made when the bluetooth is turned off (not shown on the screen). [CHAR LIMIT=NONE] -->
    <string name="accessibility_quick_settings_bluetooth_changed_off">Bluetooth turned off.</string>
    <!-- Announcement made when the bluetooth is turned on (not shown on the screen). [CHAR LIMIT=NONE] -->
    <string name="accessibility_quick_settings_bluetooth_changed_on">Bluetooth turned on.</string>
    <!-- Content description of the location tile in quick settings when off (not shown on the screen). [CHAR LIMIT=NONE] -->
    <string name="accessibility_quick_settings_location_off">Location reporting off.</string>
    <!-- Content description of the location tile in quick settings when on (not shown on the screen). [CHAR LIMIT=NONE] -->
    <string name="accessibility_quick_settings_location_on">Location reporting on.</string>
    <!-- Announcement made when the location tile changes to off (not shown on the screen). [CHAR LIMIT=NONE] -->
    <string name="accessibility_quick_settings_location_changed_off">Location reporting turned off.</string>
    <!-- Announcement made when the location tile changes to on (not shown on the screen). [CHAR LIMIT=NONE] -->
    <string name="accessibility_quick_settings_location_changed_on">Location reporting turned on.</string>
    <!-- Content description of the alarm tile in quick settings (not shown on the screen). [CHAR LIMIT=NONE] -->
    <string name="accessibility_quick_settings_alarm">Alarm set for <xliff:g id="time" example="Wed 3:30 PM">%s</xliff:g>.</string>
    <!-- Content description of quick settings detail panel close button (not shown on the screen). [CHAR LIMIT=NONE] -->
    <string name="accessibility_quick_settings_close">Close panel.</string>
    <!-- Content description of zen mode time condition plus button (not shown on the screen). [CHAR LIMIT=NONE] -->
    <string name="accessibility_quick_settings_more_time">More time.</string>
    <!-- Content description of zen mode time condition minus button (not shown on the screen). [CHAR LIMIT=NONE] -->
    <string name="accessibility_quick_settings_less_time">Less time.</string>
    <!-- Content description of the flashlight tile in quick settings when off (not shown on the screen). [CHAR LIMIT=NONE] -->
    <string name="accessibility_quick_settings_flashlight_off">Flashlight off.</string>
    <!-- Content description of the flashlight tile in quick settings when unavailable (not shown on the screen). [CHAR LIMIT=NONE] -->
    <string name="accessibility_quick_settings_flashlight_unavailable">Flashlight unavailable.</string>
    <!-- Content description of the flashlight tile in quick settings when on (not shown on the screen). [CHAR LIMIT=NONE] -->
    <string name="accessibility_quick_settings_flashlight_on">Flashlight on.</string>
    <!-- Announcement made when the flashlight state changes to off (not shown on the screen). [CHAR LIMIT=NONE] -->
    <string name="accessibility_quick_settings_flashlight_changed_off">Flashlight turned off.</string>
    <!-- Announcement made when the flashlight state changes to on (not shown on the screen). [CHAR LIMIT=NONE] -->
    <string name="accessibility_quick_settings_flashlight_changed_on">Flashlight turned on.</string>
    <!-- Announcement made when the color inversion state changes to off (not shown on the screen). [CHAR LIMIT=NONE] -->
    <string name="accessibility_quick_settings_color_inversion_changed_off">Color inversion turned off.</string>
    <!-- Announcement made when the color inversion state changes to on (not shown on the screen). [CHAR LIMIT=NONE] -->
    <string name="accessibility_quick_settings_color_inversion_changed_on">Color inversion turned on.</string>
    <!-- Announcement made when the hotspot state changes to off (not shown on the screen). [CHAR LIMIT=NONE] -->
    <string name="accessibility_quick_settings_hotspot_changed_off">Mobile hotspot turned off.</string>
    <!-- Announcement made when the hotspot state changes to on (not shown on the screen). [CHAR LIMIT=NONE] -->
    <string name="accessibility_quick_settings_hotspot_changed_on">Mobile hotspot turned on.</string>
    <!-- Announcement made when the screen stopped casting (not shown on the screen). [CHAR LIMIT=NONE] -->
    <string name="accessibility_casting_turned_off">Screen casting stopped.</string>
    <!-- Announcement made when the work mode changes to off (not shown on the screen). Paused is used as a verb. [CHAR LIMIT=NONE] -->
    <string name="accessibility_quick_settings_work_mode_changed_off">Work mode paused.</string>
    <!-- Announcement made when the work mode changes to on (not shown on the screen). [CHAR LIMIT=NONE] -->
    <string name="accessibility_quick_settings_work_mode_changed_on">Work mode turned on.</string>
    <!-- Announcement made when the Data Saver changes to off (not shown on the screen). [CHAR LIMIT=NONE] -->
    <string name="accessibility_quick_settings_data_saver_changed_off">Data Saver turned off.</string>
    <!-- Announcement made when the Data Saver changes to on (not shown on the screen). [CHAR LIMIT=NONE] -->
    <string name="accessibility_quick_settings_data_saver_changed_on">Data Saver turned on.</string>
    <!-- Announcement made when the Sensor Privacy changes to off (not shown on the screen). [CHAR LIMIT=NONE] -->
    <string name="accessibility_quick_settings_sensor_privacy_changed_off">Sensor Privacy turned off.</string>
    <!-- Announcement made when the Sensor Privacy changes to on (not shown on the screen). [CHAR LIMIT=NONE] -->
    <string name="accessibility_quick_settings_sensor_privacy_changed_on">Sensor Privacy turned on.</string>

    <!-- Content description of the display brightness slider (not shown on the screen). [CHAR LIMIT=NONE] -->
    <string name="accessibility_brightness">Display brightness</string>

    <!-- Content description of the charging indicator on Ambient Display (lower-power version of the lock screen). [CHAR LIMIT=NONE] -->
    <string name="accessibility_ambient_display_charging">Charging</string>

    <!-- Title of dialog shown when 2G-3G data usage has exceeded limit and has been disabled. [CHAR LIMIT=48] -->
    <string name="data_usage_disabled_dialog_3g_title">2G-3G data is paused</string>
    <!-- Title of dialog shown when 4G data usage has exceeded limit and has been disabled. [CHAR LIMIT=48] -->
    <string name="data_usage_disabled_dialog_4g_title">4G data is paused</string>
    <!-- Title of dialog shown when mobile data usage has exceeded limit and has been disabled. [CHAR LIMIT=48] -->
    <string name="data_usage_disabled_dialog_mobile_title">Mobile data is paused</string>
    <!-- Title of dialog shown when data usage has exceeded limit and has been disabled. [CHAR LIMIT=48] -->
    <string name="data_usage_disabled_dialog_title">Data is paused</string>
    <!-- Body of dialog shown when data usage has exceeded limit and has been disabled. [CHAR LIMIT=NONE] -->
    <string name="data_usage_disabled_dialog">The data limit you set has been reached. You are no longer using mobile data.\n\nIf you resume, charges may apply for data usage.</string>
    <!-- Dialog button indicating that data connection should be re-enabled. [CHAR LIMIT=28] -->
    <string name="data_usage_disabled_dialog_enable">Resume</string>

    <!-- Notification text: when GPS is getting a fix [CHAR LIMIT=50] -->
    <string name="gps_notification_searching_text">Searching for GPS</string>

    <!-- Notification text: when GPS has found a fix [CHAR LIMIT=50] -->
    <string name="gps_notification_found_text">Location set by GPS</string>

    <!-- Accessibility text describing the presence of active location requests by one or more apps -->
    <string name="accessibility_location_active">Location requests active</string>

    <!-- Accessibility text describing sensors off active. [CHAR LIMIT=NONE] -->
    <string name="accessibility_sensors_off_active">Sensors off active</string>

    <!-- Content description of the clear button in the notification panel for accessibility (not shown on the screen). [CHAR LIMIT=NONE] -->
    <string name="accessibility_clear_all">Clear all notifications.</string>

    <!-- The overflow indicator shown when a group has more notification inside the group than the visible ones. An example is "+ 3" [CHAR LIMIT=5] -->
    <string name="notification_group_overflow_indicator">+ <xliff:g id="number" example="3">%s</xliff:g></string>

    <!-- Content description describing how many more notifications are in a group [CHAR LIMIT=NONE] -->
    <plurals name="notification_group_overflow_description">
        <item quantity="one"><xliff:g id="number" example="1">%s</xliff:g> more notification inside.</item>
        <item quantity="other"><xliff:g id="number" example="3">%s</xliff:g> more notifications inside.</item>
    </plurals>

    <!-- Format to use to summarize a message from a contact in a single line of text. For example: "Julia: How's it going?". [CHAR LIMIT=NONE] -->
    <string name="notification_summary_message_format"><xliff:g id="contact_name" example="Julia">%1$s</xliff:g>: <xliff:g id="message_content" example="How is it going?">%2$s</xliff:g></string>

    <!-- Content description of button in notification inspector for system settings relating to
         notifications from this application [CHAR LIMIT=NONE] -->
    <string name="status_bar_notification_inspect_item_title">Notification settings</string>

    <!-- Content description of button in notification inspetor for application-provided settings
         for its own notifications [CHAR LIMIT=NONE] -->
    <string name="status_bar_notification_app_settings_title"><xliff:g id="app_name" example="Calendar">%s</xliff:g> settings</string>

    <!-- Description of the button in the phone-style notification panel that controls auto-rotation, when auto-rotation is on. [CHAR LIMIT=NONE] -->
    <string name="accessibility_rotation_lock_off">Screen will rotate automatically.</string>

    <!-- Description of the button in the phone-style notification panel that controls auto-rotation, when auto-rotation is off. [CHAR LIMIT=NONE] -->
    <string name="accessibility_rotation_lock_on_landscape">Screen is locked in landscape orientation.</string>

    <!-- Description of the button in the phone-style notification panel that controls auto-rotation, when auto-rotation is off. [CHAR LIMIT=NONE] -->
    <string name="accessibility_rotation_lock_on_portrait">Screen is locked in portrait orientation.</string>

    <!-- Announcement made when the screen is rotating automatically again (not shown on the screen). [CHAR LIMIT=NONE] -->
    <string name="accessibility_rotation_lock_off_changed">Screen will now rotate automatically.</string>

    <!-- Announcement made when the rotation lock state changes to landscape only (not shown on the screen). [CHAR LIMIT=NONE] -->
    <string name="accessibility_rotation_lock_on_landscape_changed">Screen is now locked in landscape orientation.</string>

    <!-- Announcement made when the rotation lock state changes to portrait only (not shown on the screen).  [CHAR LIMIT=NONE] -->
    <string name="accessibility_rotation_lock_on_portrait_changed">Screen is now locked in portrait orientation.</string>

    <!-- Name of the K-release easter egg: a display case for all our tastiest desserts. [CHAR LIMIT=30] -->
    <string name="dessert_case">Dessert Case</string>

    <!-- Name of the launcher shortcut icon that allows dreams to be started immediately [CHAR LIMIT=20] -->
    <string name="start_dreams">Screen saver</string>

    <!-- Textual description of Ethernet connections -->
    <string name="ethernet_label">Ethernet</string>

    <!-- QuickSettings: Onboarding text that introduces users to long press on an option in order to view the option's menu in Settings [CHAR LIMIT=NONE] -->
    <string name="quick_settings_header_onboarding_text">Touch &amp; hold icons for more options</string>
    <!-- QuickSettings: Do not disturb [CHAR LIMIT=NONE] -->
    <string name="quick_settings_dnd_label">Do Not Disturb</string>
    <!-- QuickSettings: Do not disturb - Priority only [CHAR LIMIT=NONE] -->
    <string name="quick_settings_dnd_priority_label">Priority only</string>
    <!-- QuickSettings: Do not disturb - Alarms only [CHAR LIMIT=NONE] -->
    <string name="quick_settings_dnd_alarms_label">Alarms only</string>
    <!-- QuickSettings: Do not disturb - Total silence [CHAR LIMIT=NONE] -->
    <string name="quick_settings_dnd_none_label">Total silence</string>
    <!-- QuickSettings: Bluetooth [CHAR LIMIT=NONE] -->
    <string name="quick_settings_bluetooth_label">Bluetooth</string>
    <!-- QuickSettings: Bluetooth (Multiple) [CHAR LIMIT=NONE] -->
    <string name="quick_settings_bluetooth_multiple_devices_label">Bluetooth (<xliff:g id="number">%d</xliff:g> Devices)</string>
    <!-- QuickSettings: Bluetooth (Off) [CHAR LIMIT=NONE] -->
    <string name="quick_settings_bluetooth_off_label">Bluetooth Off</string>
    <!-- QuickSettings: Bluetooth detail panel, text when there are no items [CHAR LIMIT=NONE] -->
    <string name="quick_settings_bluetooth_detail_empty_text">No paired devices available</string>
    <!-- QuickSettings: Bluetooth secondary label for the battery level of a connected device [CHAR LIMIT=20]-->
    <string name="quick_settings_bluetooth_secondary_label_battery_level"><xliff:g id="battery_level_as_percentage">%s</xliff:g> battery</string>
    <!-- QuickSettings: Bluetooth secondary label for an audio device being connected [CHAR LIMIT=20]-->
    <string name="quick_settings_bluetooth_secondary_label_audio">Audio</string>
    <!-- QuickSettings: Bluetooth secondary label for a headset being connected [CHAR LIMIT=20]-->
    <string name="quick_settings_bluetooth_secondary_label_headset">Headset</string>
    <!-- QuickSettings: Bluetooth secondary label for an input/IO device being connected [CHAR LIMIT=20]-->
    <string name="quick_settings_bluetooth_secondary_label_input">Input</string>
    <!-- QuickSettings: Bluetooth secondary label for a Hearing Aids device being connected [CHAR LIMIT=20]-->
    <string name="quick_settings_bluetooth_secondary_label_hearing_aids">Hearing Aids</string>
    <!-- QuickSettings: Bluetooth secondary label shown when bluetooth is being enabled [CHAR LIMIT=NONE] -->
    <string name="quick_settings_bluetooth_secondary_label_transient">Turning on&#8230;</string>
    <!-- QuickSettings: Brightness [CHAR LIMIT=NONE] -->
    <string name="quick_settings_brightness_label">Brightness</string>
    <!-- QuickSettings: Rotation Unlocked [CHAR LIMIT=NONE] -->
    <string name="quick_settings_rotation_unlocked_label">Auto-rotate</string>
    <!-- Accessibility label for Auto-ratate QuickSettings tile [CHAR LIMIT=NONE] -->
    <string name="accessibility_quick_settings_rotation">Auto-rotate screen</string>
    <!-- Accessibility label for value of Auto-ratate QuickSettings tile [CHAR LIMIT=NONE] -->
    <string name="accessibility_quick_settings_rotation_value"><xliff:g name="rotation" example="Portrait">%s</xliff:g> mode</string>
    <!-- QuickSettings: Rotation Locked [CHAR LIMIT=NONE] -->
    <string name="quick_settings_rotation_locked_label">Rotation locked</string>
    <!-- QuickSettings: Locked to Portrait [CHAR LIMIT=NONE] -->
    <string name="quick_settings_rotation_locked_portrait_label">Portrait</string>
    <!-- QuickSettings: Locked to Landscape [CHAR LIMIT=NONE] -->
    <string name="quick_settings_rotation_locked_landscape_label">Landscape</string>
    <!-- QuickSettings: IME [CHAR LIMIT=NONE] -->
    <string name="quick_settings_ime_label">Input Method</string>
    <!-- QuickSettings: Location [CHAR LIMIT=NONE] -->
    <string name="quick_settings_location_label">Location</string>
    <!-- QuickSettings: Location (Off) [CHAR LIMIT=NONE] -->
    <string name="quick_settings_location_off_label">Location Off</string>
    <!-- QuickSettings: Camera [CHAR LIMIT=NONE] -->
    <string name="quick_settings_camera_label">Camera access</string>
    <!-- QuickSettings: Microphone [CHAR LIMIT=NONE] -->
    <string name="quick_settings_mic_label">Mic access</string>
    <!-- QuickSettings: Camera or microphone access is allowed [CHAR LIMIT=NONE] -->
    <string name="quick_settings_camera_mic_available">Available</string>
    <!-- QuickSettings: Camera or microphone access is blocked [CHAR LIMIT=NONE] -->
    <string name="quick_settings_camera_mic_blocked">Blocked</string>
    <!-- QuickSettings: Media device [CHAR LIMIT=NONE] -->
    <string name="quick_settings_media_device_label">Media device</string>
    <!-- QuickSettings: RSSI [CHAR LIMIT=NONE] -->
    <string name="quick_settings_rssi_label">RSSI</string>
    <!-- QuickSettings: RSSI (No network) [CHAR LIMIT=NONE] -->
    <string name="quick_settings_rssi_emergency_only">Emergency Calls Only</string>
    <!-- QuickSettings: Settings [CHAR LIMIT=NONE] -->
    <string name="quick_settings_settings_label">Settings</string>
    <!-- QuickSettings: Time [CHAR LIMIT=NONE] -->
    <string name="quick_settings_time_label">Time</string>
    <!-- QuickSettings: User [CHAR LIMIT=NONE] -->
    <string name="quick_settings_user_label">Me</string>
    <!-- QuickSettings: Title of the user detail panel [CHAR LIMIT=NONE] -->
    <string name="quick_settings_user_title">User</string>
    <!-- QuickSettings: Label on the item for adding a new user [CHAR LIMIT=NONE] -->
    <string name="quick_settings_user_new_user">New user</string>
    <!-- QuickSettings: Wifi [CHAR LIMIT=NONE] -->
    <string name="quick_settings_wifi_label">Wi-Fi</string>
    <!-- QuickSettings: Internet [CHAR LIMIT=NONE] -->
    <string name="quick_settings_internet_label">Internet</string>
    <!-- QuickSettings: networks available [CHAR LIMIT=NONE] -->
    <string name="quick_settings_networks_available">Networks available</string>
    <!-- QuickSettings: networks unavailable [CHAR LIMIT=NONE] -->
    <string name="quick_settings_networks_unavailable">Networks unavailable</string>
    <!-- QuickSettings: Wifi (Not connected) [CHAR LIMIT=NONE] -->
    <string name="quick_settings_wifi_not_connected">Not Connected</string>
    <!-- QuickSettings: Wifi (No network) [CHAR LIMIT=NONE] -->
    <string name="quick_settings_wifi_no_network">No Network</string>
    <!-- QuickSettings: Wifi (Off) [CHAR LIMIT=NONE] -->
    <string name="quick_settings_wifi_off_label">Wi-Fi Off</string>
    <!-- QuickSettings: Wifi (On) [CHAR LIMIT=NONE] -->
    <string name="quick_settings_wifi_on_label">Wi-Fi On</string>
    <!-- QuickSettings: Wifi detail panel, text when there are no items [CHAR LIMIT=NONE] -->
    <string name="quick_settings_wifi_detail_empty_text">No Wi-Fi networks available</string>
    <!-- QuickSettings: Wifi secondary label shown when the wifi is being enabled [CHAR LIMIT=NONE] -->
    <string name="quick_settings_wifi_secondary_label_transient">Turning on&#8230;</string>
    <!-- QuickSettings: Cast title [CHAR LIMIT=NONE] -->
    <string name="quick_settings_cast_title">Screen Cast</string>
    <!-- QuickSettings: Cast detail panel, status text when casting [CHAR LIMIT=NONE] -->
    <string name="quick_settings_casting">Casting</string>
    <!-- QuickSettings: Cast detail panel, default device name [CHAR LIMIT=NONE] -->
    <string name="quick_settings_cast_device_default_name">Unnamed device</string>
     <!-- QuickSettings: Cast detail panel, default device description [CHAR LIMIT=NONE] -->
    <string name="quick_settings_cast_device_default_description">Ready to cast</string>
    <!-- QuickSettings: Cast detail panel, text when there are no items [CHAR LIMIT=NONE] -->
    <string name="quick_settings_cast_detail_empty_text">No devices available</string>
    <!-- QuickSettings: Cast unavailable, text when not connected to WiFi [CHAR LIMIT=NONE] -->
    <string name="quick_settings_cast_no_wifi">Wi\u2011Fi not connected</string>
    <!-- QuickSettings: Brightness dialog title [CHAR LIMIT=NONE] -->
    <string name="quick_settings_brightness_dialog_title">Brightness</string>
    <!-- QuickSettings: Brightness dialog auto brightness button [CHAR LIMIT=NONE] -->
    <string name="quick_settings_brightness_dialog_auto_brightness_label">AUTO</string>
    <!-- QuickSettings: Label for the toggle that controls whether display inversion is enabled. [CHAR LIMIT=NONE] -->
    <string name="quick_settings_inversion_label">Invert colors</string>
    <!-- QuickSettings: Label for the toggle that controls whether display color correction is enabled. [CHAR LIMIT=NONE] -->
    <string name="quick_settings_color_space_label">Color correction mode</string>
    <!-- QuickSettings: Control panel: Label for button that navigates to settings. [CHAR LIMIT=NONE] -->
    <string name="quick_settings_more_settings">More settings</string>
    <!-- QuickSettings: Control panel: Label for button that navigates to user settings. [CHAR LIMIT=NONE] -->
    <string name="quick_settings_more_user_settings">User settings</string>
    <!-- QuickSettings: Control panel: Label for button that dismisses control panel. [CHAR LIMIT=NONE] -->
    <string name="quick_settings_done">Done</string>
    <!-- QuickSettings: Control panel: Label for button that dismisses user switcher control panel. [CHAR LIMIT=NONE] -->
    <string name="quick_settings_close_user_panel">Close</string>
    <!-- QuickSettings: Control panel: Label for connected device. [CHAR LIMIT=NONE] -->
    <string name="quick_settings_connected">Connected</string>
    <!-- QuickSettings: Control panel: Label for connected device, showing remote device battery level. [CHAR LIMIT=NONE] -->
    <string name="quick_settings_connected_battery_level">Connected, battery <xliff:g id="battery_level_as_percentage">%1$s</xliff:g></string>
    <!-- QuickSettings: Control panel: Label for connecting device. [CHAR LIMIT=NONE] -->
    <string name="quick_settings_connecting">Connecting...</string>
    <!-- QuickSettings: Tethering. [CHAR LIMIT=NONE] -->
    <string name="quick_settings_tethering_label">Tethering</string>
    <!-- QuickSettings: Hotspot. [CHAR LIMIT=NONE] -->
    <string name="quick_settings_hotspot_label">Hotspot</string>
    <!-- QuickSettings: Hotspot. Secondary label shown when the hotspot is being enabled [CHAR LIMIT=NONE] -->
    <string name="quick_settings_hotspot_secondary_label_transient">Turning on&#8230;</string>
    <!-- QuickSettings: Hotspot. Secondary label shown when Data Saver mode is enabled to explain to
         the user why they can't toggle the hotspot tile. [CHAR LIMIT=20] -->
    <string name="quick_settings_hotspot_secondary_label_data_saver_enabled">Data Saver is on</string>
    <!-- QuickSettings: Hotspot: Secondary label for how many devices are connected to the hotspot [CHAR LIMIT=NONE] -->
    <plurals name="quick_settings_hotspot_secondary_label_num_devices">
        <item quantity="one">%d device</item>
        <item quantity="other">%d devices</item>
    </plurals>
    <!-- QuickSettings: Notifications [CHAR LIMIT=NONE] -->
    <string name="quick_settings_notifications_label">Notifications</string>
    <!-- QuickSettings: Flashlight [CHAR LIMIT=NONE] -->
    <string name="quick_settings_flashlight_label">Flashlight</string>
    <!-- QuickSettings: Flashlight, used when it's not available due to camera in use [CHAR LIMIT=NONE] -->
    <string name="quick_settings_flashlight_camera_in_use">Camera in use</string>
    <!-- QuickSettings: Cellular detail panel title [CHAR LIMIT=NONE] -->
    <string name="quick_settings_cellular_detail_title">Mobile data</string>
    <!-- QuickSettings: Cellular detail panel, data usage title [CHAR LIMIT=NONE] -->
    <string name="quick_settings_cellular_detail_data_usage">Data usage</string>
    <!-- QuickSettings: Cellular detail panel, remaining data title [CHAR LIMIT=NONE] -->
    <string name="quick_settings_cellular_detail_remaining_data">Remaining data</string>
    <!-- QuickSettings: Cellular detail panel, over limit title [CHAR LIMIT=NONE] -->
    <string name="quick_settings_cellular_detail_over_limit">Over limit</string>
    <!-- QuickSettings: Cellular detail panel, data used format string [CHAR LIMIT=NONE] -->
    <string name="quick_settings_cellular_detail_data_used"><xliff:g id="data_used" example="2.0 GB">%s</xliff:g> used</string>
    <!-- QuickSettings: Cellular detail panel, data limit format string [CHAR LIMIT=NONE] -->
    <string name="quick_settings_cellular_detail_data_limit"><xliff:g id="data_limit" example="2.0 GB">%s</xliff:g> limit</string>
    <!-- QuickSettings: Cellular detail panel, data warning format string [CHAR LIMIT=NONE] -->
    <string name="quick_settings_cellular_detail_data_warning"><xliff:g id="data_limit" example="2.0 GB">%s</xliff:g> warning</string>
    <!-- QuickSettings: This string is in the easy-to-view settings that a user can pull down from
    the top of their phone's screen. This is a label for a toggle to turn the work profile on and
    off. This means a separate profile on a user's phone that's specifically for their
    work apps and managed by their company. "Work" is used as an adjective. [CHAR LIMIT=NONE] -->
    <string name="quick_settings_work_mode_label">Work apps</string>
    <!-- QuickSettings: Label for the toggle to activate Night display (renamed "Night Light" with title caps). [CHAR LIMIT=20] -->
    <string name="quick_settings_night_display_label">Night Light</string>
    <!-- QuickSettings: Secondary text for when the Night Light will be enabled at sunset. [CHAR LIMIT=20] -->
    <string name="quick_settings_night_secondary_label_on_at_sunset">On at sunset</string>
    <!-- QuickSettings: Secondary text for when the Night Light will be on until sunrise. [CHAR LIMIT=20] -->
    <string name="quick_settings_night_secondary_label_until_sunrise">Until sunrise</string>
    <!-- QuickSettings: Secondary text for when the Night Light will be enabled at some user-selected time. [CHAR LIMIT=20] -->
    <string name="quick_settings_night_secondary_label_on_at">On at <xliff:g id="time" example="10 pm">%s</xliff:g></string>
    <!-- QuickSettings: Secondary text for when the Night Light or some other tile will be on until some user-selected time. [CHAR LIMIT=20] -->
    <string name="quick_settings_secondary_label_until">Until <xliff:g id="time" example="7 am">%s</xliff:g></string>
    <!-- QuickSettings: Label for the toggle to activate dark theme (A.K.A Dark Mode). [CHAR LIMIT=20] -->
    <string name="quick_settings_ui_mode_night_label">Dark theme</string>
    <!-- QuickSettings: Secondary text for the dark theme tile when enabled by battery saver. [CHAR LIMIT=20] -->
    <string name="quick_settings_dark_mode_secondary_label_battery_saver">Battery Saver</string>
    <!-- QuickSettings: Secondary text for when the Dark Mode will be enabled at sunset. [CHAR LIMIT=20] -->
    <string name="quick_settings_dark_mode_secondary_label_on_at_sunset">On at sunset</string>
    <!-- QuickSettings: Secondary text for when the Dark Mode will be on until sunrise. [CHAR LIMIT=20] -->
    <string name="quick_settings_dark_mode_secondary_label_until_sunrise">Until sunrise</string>
    <!-- QuickSettings: Secondary text for when the Dark theme will be enabled at some user-selected time. [CHAR LIMIT=20] -->
    <string name="quick_settings_dark_mode_secondary_label_on_at">On at <xliff:g id="time" example="10 pm">%s</xliff:g></string>
    <!-- QuickSettings: Secondary text for when the Dark theme or some other tile will be on until some user-selected time. [CHAR LIMIT=20] -->
    <string name="quick_settings_dark_mode_secondary_label_until">Until <xliff:g id="time" example="7 am">%s</xliff:g></string>

    <!-- QuickSettings: NFC tile [CHAR LIMIT=NONE] -->
    <string name="quick_settings_nfc_label">NFC</string>
    <!-- QuickSettings: NFC (off) [CHAR LIMIT=NONE] -->
    <string name="quick_settings_nfc_off">NFC is disabled</string>
    <!-- QuickSettings: NFC (on) [CHAR LIMIT=NONE] -->
    <string name="quick_settings_nfc_on">NFC is enabled</string>

    <!-- QuickSettings: Screen record tile [CHAR LIMIT=NONE] -->
    <string name="quick_settings_screen_record_label">Screen record</string>
    <!-- QuickSettings: Text to prompt the user to begin a new recording [CHAR LIMIT=20] -->
    <string name="quick_settings_screen_record_start">Start</string>
    <!-- QuickSettings: Text to prompt the user to stop an ongoing recording [CHAR LIMIT=20] -->
    <string name="quick_settings_screen_record_stop">Stop</string>

    <!--- Title of dialog triggered if the microphone is disabled but an app tried to access it. [CHAR LIMIT=150] -->
    <string name="sensor_privacy_start_use_mic_dialog_title">Unblock device microphone?</string>
    <!--- Title of dialog triggered if the camera is disabled but an app tried to access it. [CHAR LIMIT=150] -->
    <string name="sensor_privacy_start_use_camera_dialog_title">Unblock device camera?</string>
    <!--- Title of dialog triggered if the camera is disabled but an app tried to access it. [CHAR LIMIT=150] -->
    <string name="sensor_privacy_start_use_mic_camera_dialog_title">Unblock device camera and microphone?</string>

    <!--- Content of dialog triggered if the microphone is disabled but an app tried to access it. [CHAR LIMIT=NONE] -->
    <string name="sensor_privacy_start_use_mic_dialog_content">This unblocks access for all apps and services allowed to use your microphone.</string>
    <!--- Content of dialog triggered if the camera is disabled but an app tried to access it. [CHAR LIMIT=NONE] -->
    <string name="sensor_privacy_start_use_camera_dialog_content">This unblocks access for all apps and services allowed to use your camera.</string>
    <!--- Content of dialog triggered if the camera is disabled but an app tried to access it. [CHAR LIMIT=NONE] -->
    <string name="sensor_privacy_start_use_mic_camera_dialog_content">This unblocks access for all apps and services allowed to use your camera or microphone.</string>

    <!-- Default name for the media device shown in the output switcher when the name is not available [CHAR LIMIT=30] -->
    <string name="media_seamless_remote_device">Device</string>

    <!-- QuickStep: Accessibility to toggle overview [CHAR LIMIT=40] -->
    <string name="quick_step_accessibility_toggle_overview">Toggle Overview</string>

    <!-- Expanded Status Bar Header: Battery Charged [CHAR LIMIT=40] -->
    <string name="expanded_header_battery_charged">Charged</string>

    <!-- Expanded Status Bar Header: Charging, no known time [CHAR LIMIT=40] -->
    <string name="expanded_header_battery_charging">Charging</string>

    <!-- Expanded Status Bar Header: Charging, showing time left until charged [CHAR LIMIT=40] -->
    <string name="expanded_header_battery_charging_with_time"><xliff:g id="charging_time" example="2 hrs 25 min">%s</xliff:g> until full</string>

    <!-- Expanded Status Bar Header: Not charging [CHAR LIMIT=40] -->
    <string name="expanded_header_battery_not_charging">Not charging</string>

    <!-- Shows up when there is a user SSL CA Cert installed on the
         device.  Indicates to the user that SSL traffic can be intercepted.
         If the text fits on one line (~14 chars), it should start with a
         linebreak to position it correctly.  [CHAR LIMIT=45] -->
    <string name="ssl_ca_cert_warning">Network may\nbe monitored</string>

    <!-- Description of the unlock target in the Slide unlock screen. [CHAR LIMIT=NONE] -->
    <string name="description_target_search">Search</string>
    <!-- Description of the up direction in which one can to slide the handle in the Slide unlock screen. [CHAR LIMIT=NONE] -->
    <string name="description_direction_up">Slide up for <xliff:g id="target_description" example="Unlock">%s</xliff:g>.</string>
    <!-- Description of the left direction in which one can to slide the handle in the Slide unlock screen. [CHAR LIMIT=NONE] -->
    <string name="description_direction_left">"Slide left for <xliff:g id="target_description" example="Unlock">%s</xliff:g>.</string>

    <!-- Zen mode: Priority only introduction message on first use -->
    <string name="zen_priority_introduction">You won\'t be disturbed by sounds and vibrations, except from alarms, reminders, events, and callers you specify. You\'ll still hear anything you choose to play including music, videos, and games.</string>

    <!-- Zen mode: Alarms only introduction message on first use -->
    <string name="zen_alarms_introduction">You won\'t be disturbed by sounds and vibrations, except from alarms. You\'ll still hear anything you choose to play including music, videos, and games.</string>

    <!-- Zen mode: Priority only customization button label -->
    <string name="zen_priority_customize_button">Customize</string>

    <!-- Zen mode: Total silence introduction message on first use (voice capable devices) -->
    <string name="zen_silence_introduction_voice">This blocks ALL sounds and vibrations, including from alarms, music, videos, and games. You\'ll still be able to make phone calls.</string>

    <!-- Zen mode: Total silence introduction message on first use (non-voice capable devices) -->
    <string name="zen_silence_introduction">This blocks ALL sounds and vibrations, including from alarms, music, videos, and games.</string>

    <!-- Text for overflow card on Keyguard when there is not enough space for all notifications on Keyguard. [CHAR LIMIT=1] -->
    <string name="keyguard_more_overflow_text">+<xliff:g id="number_of_notifications" example="5">%d</xliff:g></string>

    <!-- An explanation for the visual speed bump in the notifications, which will appear when you click on it. [CHAR LIMIT=50] -->
    <string name="speed_bump_explanation">Less urgent notifications below</string>

    <!-- Shows to explain the double tap interaction with notifications: After tapping a notification on Keyguard, this will explain users to tap again to launch a notification. [CHAR LIMIT=60] -->
    <string name="notification_tap_again">Tap again to open</string>

    <!-- Asks for a second tap as confirmation on an item that normally requires one tap. [CHAR LIMIT=60] -->
    <string name="tap_again">Tap again</string>

    <!-- Message shown when lock screen is tapped or face authentication fails. [CHAR LIMIT=60] -->
    <string name="keyguard_unlock">Swipe up to open</string>

    <!-- Message shown when lock screen is tapped or face authentication fails. Provides extra instructions for how the user can enter their device (unlock or proceed to home) [CHAR LIMIT=60] -->
    <string name="keyguard_unlock_press">Press to open</string>

    <!-- Message shown when face authentication fails and the pin pad is visible. [CHAR LIMIT=60] -->
    <string name="keyguard_retry">Swipe up to try again</string>

    <!-- Message shown when notifying user to unlock in order to use NFC. [CHAR LIMIT=60] -->
    <string name="require_unlock_for_nfc">Unlock to use NFC</string>

    <!-- Text on keyguard screen and in Quick Settings footer indicating that the user's device belongs to their organization. [CHAR LIMIT=60] -->
    <string name="do_disclosure_generic">This device belongs to your organization</string>

    <!-- Text on keyguard screen and in Quick Settings footer indicating that user's device belongs to their organization. [CHAR LIMIT=40] -->
    <string name="do_disclosure_with_name">This device belongs to <xliff:g id="organization_name" example="Foo, Inc.">%s</xliff:g></string>

    <!-- Text on keyguard screen and in Quick Settings footer indicating that the user's device is provided by the Creditor. [CHAR LIMIT=60] -->
    <string name="do_financed_disclosure_with_name">This device is provided by <xliff:g id="organization_name" example="Foo, Inc.">%s</xliff:g></string>

    <!-- Shows when people have clicked on the phone icon [CHAR LIMIT=60] -->
    <string name="phone_hint">Swipe from icon for phone</string>

    <!-- Shows when people have clicked on the voice assist icon [CHAR LIMIT=60] -->
    <string name="voice_hint">Swipe from icon for voice assist</string>

    <!-- Shows when people have clicked on the camera icon [CHAR LIMIT=60] -->
    <string name="camera_hint">Swipe from icon for camera</string>

    <!-- Accessibility content description for Interruption level: None. [CHAR LIMIT=NONE] -->
    <string name="interruption_level_none_with_warning">Total silence.  This will also silence screen readers.</string>

    <!-- Interruption level: None. [CHAR LIMIT=40] -->
    <string name="interruption_level_none">Total silence</string>

    <!-- Interruption level: Priority. [CHAR LIMIT=40] -->
    <string name="interruption_level_priority">Priority only</string>

    <!-- Interruption level: Alarms only. [CHAR LIMIT=40] -->
    <string name="interruption_level_alarms">Alarms only</string>

    <!-- Interruption level: None.  Optimized for narrow two-line display. [CHAR LIMIT=40] -->
    <string name="interruption_level_none_twoline">Total\nsilence</string>

    <!-- Interruption level: Priority.  Optimized for narrow two-line display. [CHAR LIMIT=40] -->
    <string name="interruption_level_priority_twoline">Priority\nonly</string>

    <!-- Interruption level: Alarms only.  Optimized for narrow two-line display. [CHAR LIMIT=40] -->
    <string name="interruption_level_alarms_twoline">Alarms\nonly</string>

    <!-- Indication on the keyguard that is shown when the device is wirelessly charging. [CHAR LIMIT=80]-->
    <string name="keyguard_indication_charging_time_wireless"><xliff:g id="percentage" example="20%">%2$s</xliff:g> • Charging wirelessly • Full in <xliff:g id="charging_time_left" example="4 hr, 2 min">%1$s</xliff:g></string>

    <!-- Indication on the keyguard that is shown when the device is charging. [CHAR LIMIT=50]-->
    <string name="keyguard_indication_charging_time"><xliff:g id="percentage">%2$s</xliff:g> • Charging • Full in <xliff:g id="charging_time_left" example="4 hr, 2 min">%1$s</xliff:g></string>

    <!-- Indication on the keyguard that is shown when the device is charging rapidly. Should match keyguard_plugged_in_charging_fast [CHAR LIMIT=50]-->
    <string name="keyguard_indication_charging_time_fast"><xliff:g id="percentage">%2$s</xliff:g> • Charging rapidly • Full in <xliff:g id="charging_time_left" example="4 hr, 2 min">%1$s</xliff:g></string>

    <!-- Indication on the keyguard that is shown when the device is charging slowly. Should match keyguard_plugged_in_charging_slowly [CHAR LIMIT=50]-->
    <string name="keyguard_indication_charging_time_slowly"><xliff:g id="percentage">%2$s</xliff:g> • Charging slowly • Full in <xliff:g id="charging_time_left" example="4 hr, 2 min">%1$s</xliff:g></string>

    <!-- Related to user switcher --><skip/>

    <!-- Accessibility label for the button that opens the user switcher. -->
    <string name="accessibility_multi_user_switch_switcher">Switch user</string>

    <!-- Accessibility label for the button that opens the user switcher and announces the current user. -->
    <string name="accessibility_multi_user_switch_switcher_with_current">Switch user, current user <xliff:g id="current_user_name" example="John Doe">%s</xliff:g></string>

    <!-- Accessibility label for the user icon on the lock screen. -->
    <string name="accessibility_multi_user_switch_inactive">Current user <xliff:g id="current_user_name" example="John Doe">%s</xliff:g></string>

    <!-- Accessibility label for the button that opens the quick contact of the user. -->
    <string name="accessibility_multi_user_switch_quick_contact">Show profile</string>

    <!-- Label for the adding a new user in the user switcher [CHAR LIMIT=35] -->
    <string name="user_add_user">Add user</string>

    <!-- Name for a freshly added user [CHAR LIMIT=30] -->
    <string name="user_new_user_name">New user</string>

    <!-- Title of the confirmation dialog when exiting guest session [CHAR LIMIT=NONE] -->
    <string name="guest_exit_guest_dialog_title">Remove guest?</string>

    <!-- Message of the confirmation dialog when exiting guest session [CHAR LIMIT=NONE] -->
    <string name="guest_exit_guest_dialog_message">All apps and data in this session will be deleted.</string>

    <!-- Label for button in confirmation dialog when exiting guest session [CHAR LIMIT=35] -->
    <string name="guest_exit_guest_dialog_remove">Remove</string>

    <!-- Title of the notification when resuming an existing guest session [CHAR LIMIT=NONE] -->
    <string name="guest_wipe_session_title">Welcome back, guest!</string>

    <!-- Message of the notification when resuming an existing guest session [CHAR LIMIT=NONE] -->
    <string name="guest_wipe_session_message">Do you want to continue your session?</string>

    <!-- Notification when resuming an existing guest session: Action that starts a new session [CHAR LIMIT=35] -->
    <string name="guest_wipe_session_wipe">Start over</string>

    <!-- Notification when resuming an existing guest session: Action that continues with the current session [CHAR LIMIT=35] -->
    <string name="guest_wipe_session_dontwipe">Yes, continue</string>

    <!-- Title of the notification shown to a new guest user [CHAR LIMIT=60] -->
    <string name="guest_notification_title">Guest user</string>

    <!-- Text of the notification shown to a new guest user [CHAR LIMIT=60] -->
    <string name="guest_notification_text">To delete apps and data, remove guest user</string>

    <!-- Remove action in the notification shown to a new guest user [CHAR LIMIT=30] -->
    <string name="guest_notification_remove_action">REMOVE GUEST</string>

    <!-- Title of the notification shown to logout the current user [CHAR LIMIT=60] -->
    <string name="user_logout_notification_title">Logout user</string>

    <!-- Text of the notification shown to logout the current user [CHAR LIMIT=60] -->
    <string name="user_logout_notification_text">Logout current user</string>

    <!-- Logout action in the notification shown to logout the current user [CHAR LIMIT=30] -->
    <string name="user_logout_notification_action">LOGOUT USER</string>

    <!-- Title for add user confirmation dialog [CHAR LIMIT=30] -->
    <string name="user_add_user_title" msgid="2108112641783146007">Add new user?</string>

    <!-- Message for add user confirmation dialog - short version. [CHAR LIMIT=none] -->
    <string name="user_add_user_message_short" msgid="1511354412249044381">When you add a new user, that person needs to set up their space.\n\nAny user can update apps for all other users. </string>

    <!-- Title for the dialog that lets users know that the maximum allowed number of users on the device has been reached. [CHAR LIMIT=35]-->
    <string name="user_limit_reached_title">User limit reached</string>

    <!-- Message that tells people what's the maximum number of uses allowed on the device. [CHAR_LIMIT=NONE]-->
    <plurals name="user_limit_reached_message">
        <item quantity="one">Only one user can be created.</item>
        <item quantity="other">You can add up to <xliff:g id="count" example="3">%d</xliff:g> users.</item>
    </plurals>

    <!-- Title of the confirmation dialog for deleting a user [CHAR LIMIT=NONE] -->
    <string name="user_remove_user_title">Remove user?</string>

    <!-- Message of the confirmation dialog for deleting a user [CHAR LIMIT=NONE] -->
    <string name="user_remove_user_message">All apps and data of this user will be deleted.</string>

    <!-- Label for button in confirmation dialog when exiting guest session [CHAR LIMIT=35] -->
    <string name="user_remove_user_remove">Remove</string>

    <!-- Battery saver notification title. [CHAR LIMIT=60]-->
    <string name="battery_saver_notification_title">Battery Saver is on</string>

    <!-- Battery saver notification text. [CHAR LIMIT=60] -->
    <string name="battery_saver_notification_text">Reduces performance and background data</string>

    <!-- Battery saver notification action text. [CHAR LIMIT=60] -->
    <string name="battery_saver_notification_action_text">Turn off Battery Saver</string>

    <!-- Media projection permission dialog warning text. [CHAR LIMIT=NONE] -->
    <string name="media_projection_dialog_text"><xliff:g id="app_seeking_permission" example="Hangouts">%s</xliff:g> will have access to all of the information that is visible on your screen or played from your device while recording or casting. This includes information such as passwords, payment details, photos, messages, and audio that you play.</string>

    <!-- Media projection permission dialog warning text for system services. [CHAR LIMIT=NONE] -->
    <string name="media_projection_dialog_service_text">The service providing this function will have access to all of the information that is visible on your screen or played from your device while recording or casting. This includes information such as passwords, payment details, photos, messages, and audio that you play.</string>

    <!-- Media projection permission dialog warning title for system services. [CHAR LIMIT=NONE] -->
    <string name="media_projection_dialog_service_title">Start recording or casting?</string>

    <!-- Media projection permission dialog warning title. [CHAR LIMIT=NONE] -->
    <string name="media_projection_dialog_title">Start recording or casting with <xliff:g id="app_seeking_permission" example="Hangouts">%s</xliff:g>?</string>

    <!-- Media projection permission dialog permanent grant check box. [CHAR LIMIT=NONE] -->
    <string name="media_projection_remember_text">Don\'t show again</string>

    <!-- The text to clear all notifications. [CHAR LIMIT=60] -->
    <string name="clear_all_notifications_text">Clear all</string>

    <!-- The text for the manage notifications link. [CHAR LIMIT=40] -->
    <string name="manage_notifications_text">Manage</string>

    <!-- The text for the notification history link. [CHAR LIMIT=40] -->
    <string name="manage_notifications_history_text">History</string>

    <!-- Section title for notifications that have recently appeared. [CHAR LIMIT=40] -->
    <string name="notification_section_header_incoming">New</string>

    <!-- Section title for notifications that do not vibrate or make noise. [CHAR LIMIT=40] -->
    <string name="notification_section_header_gentle">Silent</string>

    <!-- Section title for notifications that vibrate or make noise. [CHAR LIMIT=40] -->
    <string name="notification_section_header_alerting">Notifications</string>

    <!-- Section title for conversational notifications. [CHAR LIMIT=40] -->
    <string name="notification_section_header_conversations">Conversations</string>

    <!-- Content description for accessibility: Tapping this button will dismiss all gentle notifications [CHAR LIMIT=NONE] -->
    <string name="accessibility_notification_section_header_gentle_clear_all">Clear all silent notifications</string>

    <!-- The text to show in the notifications shade when dnd is suppressing notifications. [CHAR LIMIT=100] -->
    <string name="dnd_suppressing_shade_text">Notifications paused by Do Not Disturb</string>

    <!-- Media projection permission dialog action text. [CHAR LIMIT=60] -->
    <string name="media_projection_action_text">Start now</string>

    <!-- Text which is shown in the notification shade when there are no notifications. [CHAR LIMIT=30] -->
    <string name="empty_shade_text">No notifications</string>

    <!-- Footer profile owned text [CHAR LIMIT=50] -->
    <string name="profile_owned_footer">Profile may be monitored</string>

    <!-- Footer vpn present text [CHAR LIMIT=50] -->
    <string name="vpn_footer">Network may be monitored</string>

    <!-- Footer vpn present text [CHAR LIMIT=50] -->
    <string name="branded_vpn_footer">Network may be monitored</string>

    <!-- Disclosure at the bottom of Quick Settings that indicates that parental controls are enabled. [CHAR LIMIT=100] -->
    <string name="quick_settings_disclosure_parental_controls">This device is managed by your parent</string>

    <!-- Disclosure at the bottom of Quick Settings that indicates that the user's device belongs to their organization, and the organization can monitor network traffic on that device. [CHAR LIMIT=100] -->
    <string name="quick_settings_disclosure_management_monitoring">Your organization owns this device and may monitor network traffic</string>

    <!-- Disclosure at the bottom of Quick Settings that indicates that the user's device belongs to their organization, and the organization can monitor network traffic on that device. The placeholder is the organization's name. [CHAR LIMIT=100] -->
    <string name="quick_settings_disclosure_named_management_monitoring"><xliff:g id="organization_name" example="Foo, Inc.">%1$s</xliff:g> owns this device and may monitor network traffic</string>

    <!-- Disclosure at the bottom of Quick Settings that indicates that the user's financed device belongs to the Creditor. The placeholder is the Creditor's name. [CHAR LIMIT=100] -->
    <string name="quick_settings_financed_disclosure_named_management">This device is provided by <xliff:g id="organization_name" example="Foo, Inc.">%s</xliff:g></string>

    <!-- Disclosure at the bottom of Quick Settings that indicates that the user's device belongs to their organization, and the device is connected to a VPN. The placeholder is the VPN name. [CHAR LIMIT=100] -->
    <string name="quick_settings_disclosure_management_named_vpn">This device belongs to your organization and is connected to <xliff:g id="vpn_app" example="Foo VPN App">%1$s</xliff:g></string>

    <!-- Disclosure at the bottom of Quick Settings that indicates that the user's device belongs to their organization, and the device is connected to a VPN. The first placeholder is the organization name, and the second placeholder is the VPN name. [CHAR LIMIT=100] -->
    <string name="quick_settings_disclosure_named_management_named_vpn">This device belongs to <xliff:g id="organization_name" example="Foo, Inc.">%1$s</xliff:g> and is connected to <xliff:g id="vpn_app" example="Foo VPN App">%2$s</xliff:g></string>

    <!-- Disclosure at the bottom of Quick Settings that indicates that the user's device belongs to their organization. [CHAR LIMIT=100] -->
    <string name="quick_settings_disclosure_management">This device belongs to your organization</string>

    <!-- Disclosure at the bottom of Quick Settings that indicates that the user's device belongs to their organization. The placeholder is the organization's name. [CHAR LIMIT=100] -->
    <string name="quick_settings_disclosure_named_management">This device belongs to <xliff:g id="organization_name" example="Foo, Inc.">%1$s</xliff:g></string>

    <!-- Disclosure at the bottom of Quick Settings that indicates that the user's device belongs to their organization, and the device is connected to multiple VPNs. [CHAR LIMIT=100] -->
    <string name="quick_settings_disclosure_management_vpns">This device belongs to your organization and is connected to VPNs</string>

    <!-- Disclosure at the bottom of Quick Settings that indicates that the user's device belongs to their organization, and the device is connected to multiple VPNs. The placeholder is the organization's name. [CHAR LIMIT=100] -->
    <string name="quick_settings_disclosure_named_management_vpns">This device belongs to <xliff:g id="organization_name" example="Foo, Inc.">%1$s</xliff:g> and is connected to VPNs</string>

    <!-- Disclosure at the bottom of Quick Settings that indicates that the device has a managed profile which can be monitored by the profile owner [CHAR LIMIT=100] -->
    <string name="quick_settings_disclosure_managed_profile_monitoring">Your organization may monitor network traffic in your work profile</string>

    <!-- Disclosure at the bottom of Quick Settings that indicates that the device has a managed profile which can be monitored by the profile owner [CHAR LIMIT=100] -->
    <string name="quick_settings_disclosure_named_managed_profile_monitoring"><xliff:g id="organization_name" example="Foo, Inc.">%1$s</xliff:g> may monitor network traffic in your work profile</string>

    <!-- Disclosure at the bottom of Quick Settings that indicates that the user's device has a managed profile where network activity is visible to their IT admin [CHAR LIMIT=100] -->
    <string name="quick_settings_disclosure_managed_profile_network_activity">Work profile network activity is visible to your IT admin</string>

    <!-- Disclosure at the bottom of Quick Settings that indicates that a certificate authorithy is installed on this device and the traffic might be monitored [CHAR LIMIT=100] -->
    <string name="quick_settings_disclosure_monitoring">Network may be monitored</string>

    <!-- Disclosure at the bottom of Quick Settings that indicates that the device is connected to multiple VPNs. [CHAR LIMIT=100] -->
    <string name="quick_settings_disclosure_vpns">This device is connected to VPNs</string>

    <!-- Disclosure at the bottom of Quick Settings that indicates that the device is connected to a VPN in the work profile. The placeholder is the VPN name. [CHAR LIMIT=100] -->
    <string name="quick_settings_disclosure_managed_profile_named_vpn">Your work profile is connected to <xliff:g id="vpn_app" example="Foo VPN App">%1$s</xliff:g></string>

    <!-- Disclosure at the bottom of Quick Settings that indicates that the device is connected to a VPN in the personal profile (instead of the work profile). The placeholder is the VPN name. [CHAR LIMIT=100] -->
    <string name="quick_settings_disclosure_personal_profile_named_vpn">Your personal profile is connected to <xliff:g id="vpn_app" example="Foo VPN App">%1$s</xliff:g></string>

    <!-- Disclosure at the bottom of Quick Settings that indicates that the device is connected to a VPN. The placeholder is the VPN name. [CHAR LIMIT=100] -->
    <string name="quick_settings_disclosure_named_vpn">This device is connected to <xliff:g id="vpn_app" example="Foo VPN App">%1$s</xliff:g></string>

    <!-- Monitoring dialog title for financed device [CHAR LIMIT=60] -->
    <string name="monitoring_title_financed_device">This device is provided by <xliff:g id="organization_name" example="Foo, Inc.">%s</xliff:g></string>

    <!-- Monitoring dialog title for device owned devices [CHAR LIMIT=35] -->
    <string name="monitoring_title_device_owned">Device management</string>

    <!-- Monitoring dialog title for profile owned devices [CHAR LIMIT=35] -->
    <string name="monitoring_title_profile_owned">Profile monitoring</string>

    <!-- Monitoring dialog title for normal devices  [CHAR LIMIT=35]-->
    <string name="monitoring_title">Network monitoring</string>

    <!-- STOPSHIP Monitoring strings still need to be finalized and approved -->
    <!-- Monitoring dialog subtitle for the section describing VPN [CHAR LIMIT=35]-->
    <string name="monitoring_subtitle_vpn">VPN</string>

    <!-- Monitoring dialog subtitle for the section describing network logging [CHAR LIMIT=35]-->
    <string name="monitoring_subtitle_network_logging">Network logging</string>

    <!-- Monitoring dialog subtitle for the section describing certificate authorities [CHAR LIMIT=35]-->
    <string name="monitoring_subtitle_ca_certificate">CA certificates</string>

    <!-- Monitoring dialog disable vpn button [CHAR LIMIT=30] -->
    <string name="disable_vpn">Disable VPN</string>

    <!-- Monitoring dialog disconnect vpn button [CHAR LIMIT=30] -->
    <string name="disconnect_vpn">Disconnect VPN</string>

    <!-- Monitoring dialog label for button opening a page with more information on the admin's abilities [CHAR LIMIT=30] -->
    <string name="monitoring_button_view_policies">View Policies</string>

    <!-- Monitoring dialog label for button opening a page with more information on parental controls [CHAR LIMIT=30] -->
    <string name="monitoring_button_view_controls">View controls</string>

    <!-- Dialog that a user can access via Quick Settings. The dialog describes what the IT admin can monitor (and the changes they can make) on the user's device. [CHAR LIMIT=NONE]-->
    <string name="monitoring_description_named_management">This device belongs to <xliff:g id="organization_name" example="Foo, Inc.">%1$s</xliff:g>.\n\nYour IT admin can monitor and manage settings, corporate access, apps, data associated with your device, and your device\'s location information.\n\nFor more information, contact your IT admin.</string>

    <!-- Dialog that a user can access via Quick Settings. The dialog describes what a Creditor can monitor (and the changes they can make) on the user's financed device. [CHAR LIMIT=NONE]-->
    <string name="monitoring_financed_description_named_management"><xliff:g id="organization_name" example="Foo, Inc.">%1$s</xliff:g> may be able to access data associated with this device, manage apps, and change this device\’s settings.\n\nIf you have questions, contact <xliff:g id="organization_name" example="Foo, Inc.">%2$s</xliff:g>.</string>

    <!-- Dialog that a user can access via Quick Settings. The dialog describes what the IT admin can monitor (and the changes they can make) on the user's device. [CHAR LIMIT=NONE]-->
    <string name="monitoring_description_management">This device belongs to your organization.\n\nYour IT admin can monitor and manage settings, corporate access, apps, data associated with your device, and your device\'s location information.\n\nFor more information, contact your IT admin.</string>

    <!-- Monitoring dialog: Description of a CA Certificate. [CHAR LIMIT=NONE]-->
    <string name="monitoring_description_management_ca_certificate">Your organization installed a certificate authority on this device. Your secure network traffic may be monitored or modified.</string>

    <!-- Monitoring dialog: Description of a CA Certificate in the work profile. [CHAR LIMIT=NONE]-->
    <string name="monitoring_description_managed_profile_ca_certificate">Your organization installed a certificate authority in your work profile. Your secure network traffic may be monitored or modified.</string>

    <!-- Monitoring dialog: Description of a CA Certificate. [CHAR LIMIT=NONE]-->
    <string name="monitoring_description_ca_certificate">A certificate authority is installed on this device. Your secure network traffic may be monitored or modified.</string>

    <!-- Monitoring dialog: Description of Network Logging. [CHAR LIMIT=NONE]-->
    <string name="monitoring_description_management_network_logging">Your admin has turned on network logging, which monitors traffic on your device.</string>

    <!-- Monitoring dialog: Description of Network Logging in the work profile. [CHAR LIMIT=NONE]-->
    <string name="monitoring_description_managed_profile_network_logging">Your admin has turned on network logging, which monitors traffic in your work profile but not in your personal profile.</string>

    <!-- Monitoring dialog: Description of an active VPN. [CHAR LIMIT=NONE]-->
    <string name="monitoring_description_named_vpn">You\'re connected to <xliff:g id="vpn_app" example="Foo VPN App">%1$s</xliff:g>, which can monitor your network activity, including emails, apps, and websites.</string>

    <!-- Monitoring dialog: Description of two active VPNs. [CHAR LIMIT=NONE]-->
    <string name="monitoring_description_two_named_vpns">You\'re connected to <xliff:g id="vpn_app" example="Foo VPN App">%1$s</xliff:g> and <xliff:g id="vpn_app" example="Bar VPN App">%2$s</xliff:g>, which can monitor your network activity, including emails, apps, and websites.</string>

    <!-- Monitoring dialog: Description of an active VPN in the work profile. [CHAR LIMIT=NONE]-->
    <string name="monitoring_description_managed_profile_named_vpn">Your work profile is connected to <xliff:g id="vpn_app" example="Foo VPN App">%1$s</xliff:g>, which can monitor your network activity, including emails, apps, and websites.</string>

    <!-- Monitoring dialog: Description of an active VPN in the personal profile (as opposed to the work profile). [CHAR LIMIT=NONE]-->
    <string name="monitoring_description_personal_profile_named_vpn">Your personal profile is connected to <xliff:g id="vpn_app" example="Foo VPN App">%1$s</xliff:g>, which can monitor your network activity, including emails, apps, and websites.</string>

    <!-- Monitoring dialog: Header indicating that the device is managed by a Device Owner app [CHAR LIMIT=80] -->
    <string name="monitoring_description_do_header_generic">Your device is managed by <xliff:g id="device_owner_app" example="Google Mobile Management">%1$s</xliff:g>.</string>

    <!-- Monitoring dialog: Header indicating that the device is managed by a Device Owner app [CHAR LIMIT=60] -->
    <string name="monitoring_description_do_header_with_name"><xliff:g id="organization_name" example="Foo, Inc.">%1$s</xliff:g> uses <xliff:g id="device_owner_app" example="Google Mobile Management">%2$s</xliff:g> to manage your device.</string>

    <!-- Monitoring dialog: Part of text body explaining what a Device Owner app can do [CHAR LIMIT=130] -->
    <string name="monitoring_description_do_body">Your admin can monitor and manage settings, corporate access, apps, data associated with your device, and your device\'s location information.</string>

    <!-- Monitoring dialog: Space that separates the body text and the "learn more" link that follows it. [CHAR LIMIT=5] -->
    <string name="monitoring_description_do_learn_more_separator">" "</string>

    <!-- Monitoring dialog: Link to learn more about what a Device Owner app can do [CHAR LIMIT=55] -->
    <string name="monitoring_description_do_learn_more">Learn more</string>

    <!-- Monitoring dialog: Part of text body explaining that a VPN is connected and what it can do, for devices managed by a Device Owner app [CHAR LIMIT=130] -->
    <string name="monitoring_description_do_body_vpn">You\'re connected to <xliff:g id="vpn_app">%1$s</xliff:g>, which can monitor your network activity, including emails, apps, and websites.</string>

    <!-- Monitoring dialog: Space that separates the VPN body text and the "Open VPN Settings" link that follows it. [CHAR LIMIT=5] -->
    <string name="monitoring_description_vpn_settings_separator">" "</string>

    <!-- Monitoring dialog: Link to open the VPN settings page [CHAR LIMIT=60] -->
    <string name="monitoring_description_vpn_settings">Open VPN settings</string>

    <!-- Monitoring dialog: Space that separates the CA certs body text and the "Open trusted credentials" link that follows it. [CHAR LIMIT=5] -->
    <string name="monitoring_description_ca_cert_settings_separator">" "</string>

    <!-- Monitoring dialog: Link to open the settings page containing CA certificates [CHAR LIMIT=NONE] -->
    <string name="monitoring_description_ca_cert_settings">Open trusted credentials</string>

    <!-- Monitoring dialog: Network logging text [CHAR LIMIT=400] -->
    <string name="monitoring_description_network_logging">Your admin has turned on network logging, which monitors traffic on your device.\n\nFor more information, contact your admin.</string>

    <!-- Monitoring dialog VPN text [CHAR LIMIT=400] -->
    <string name="monitoring_description_vpn">You gave an app permission to set up a VPN connection.\n\nThis app can monitor your device and network activity, including emails, apps, and websites.</string>

    <!-- Monitoring dialog VPN with profile owner text [CHAR LIMIT=400] -->
    <string name="monitoring_description_vpn_profile_owned">Your work profile is managed by <xliff:g id="organization">%1$s</xliff:g>.\n\nYour admin is capable of monitoring your network activity including emails, apps, and websites.\n\nFor more information, contact your admin.\n\nYou\'re also connected to a VPN, which can monitor your network activity.</string>

    <!-- Dialog that a user can access via Quick Settings. [CHAR LIMIT=NONE]-->
    <string name="monitoring_description_parental_controls">This device is managed by your parent. Your parent can see and manage information such as the apps you use, your location, and your screen time.</string>


    <!-- Name for a generic legacy VPN connection [CHAR LIMIT=20] -->
    <string name="legacy_vpn_name">VPN</string>

    <!-- Monitoring dialog text for single app (no profile or device owner) [CHAR LIMIT=400] -->
    <string name="monitoring_description_app">You\'re connected to
        <xliff:g id="application">%1$s</xliff:g>, which can monitor your network activity,
        including emails, apps, and websites.</string>

    <!-- Monitoring dialog text for single app (inside personal profile) [CHAR LIMIT=400] -->
    <string name="monitoring_description_app_personal">You\'re connected to <xliff:g id="application">%1$s</xliff:g>, which can monitor your personal network activity, including emails, apps, and websites.</string>

    <!-- Monitoring dialog text for single app (inside personal profile) [CHAR LIMIT=400] -->
    <string name="branded_monitoring_description_app_personal">You\'re connected to <xliff:g id="application">%1$s</xliff:g>, which can monitor your personal network activity, including emails, apps, and websites.</string>

    <!-- Monitoring dialog text for single app (inside work profile) [CHAR LIMIT=400] -->
    <string name="monitoring_description_app_work">Your work profile is managed by
        <xliff:g id="organization">%1$s</xliff:g>. The profile is connected to
        <xliff:g id="application">%2$s</xliff:g>, which can monitor your work network activity,
        including emails, apps, and websites.\n\nFor more information, contact your admin.</string>

    <!-- Monitoring dialog text for multiple apps (in personal and work profiles) [CHAR LIMIT=400] -->
    <string name="monitoring_description_app_personal_work">Your work profile is managed by
        <xliff:g id="organization">%1$s</xliff:g>. The profile is connected to
        <xliff:g id="application_work">%2$s</xliff:g>, which can monitor your work network activity,
        including emails, apps, and websites.\n\nYou\'re also connected to
        <xliff:g id="application_personal">%3$s</xliff:g>, which can monitor your personal network
        activity.</string>

    <!-- Indication on the keyguard that appears when a trust agents unlocks the device. [CHAR LIMIT=40] -->
    <string name="keyguard_indication_trust_unlocked">Kept unlocked by TrustAgent</string>

    <!-- Indication on the keyguard that appears when the user disables trust agents until the next time they unlock manually. [CHAR LIMIT=NONE] -->
    <string name="keyguard_indication_trust_disabled">Device will stay locked until you manually unlock</string>

    <!-- Indication on the keyguard that appears when trust agents unlocks the device and device is plugged in. [CHAR LIMIT=NONE] -->
    <string name="keyguard_indication_trust_unlocked_plugged_in"><xliff:g id="keyguard_indication" example="Kept unlocked by TrustAgent">%1$s</xliff:g>\n<xliff:g id="power_indication" example="Charging Slowly">%2$s</xliff:g></string>

    <!-- Title of notification educating the user about enabling notifications on the lockscreen. [CHAR LIMIT=40] -->
    <string name="hidden_notifications_title">Get notifications faster</string>

    <!-- Body of notification educating the user about enabling notifications on the lockscreen. [CHAR LIMIT=60] -->
    <string name="hidden_notifications_text">See them before you unlock</string>

    <!-- Cancel action for notification educating the user about enabling notifications on the lockscreen. [CHAR LIMIT=20] -->
    <string name="hidden_notifications_cancel">No thanks</string>

    <!-- continue action for notification educating the user about enabling notifications on the lockscreen. [CHAR LIMIT=20] -->
    <string name="hidden_notifications_setup">Set up</string>

    <!-- Accessibility string for current zen mode and selected exit condition. A template that simply concatenates existing mode string and the current condition description. [CHAR LIMIT=20] -->
    <string name="zen_mode_and_condition"><xliff:g id="zen_mode" example="Priority interruptions only">%1$s</xliff:g>. <xliff:g id="exit_condition" example="For one hour">%2$s</xliff:g></string>

    <!-- Button label for ending zen mode in the volume dialog -->
    <string name="volume_zen_end_now">Turn off now</string>

    <!-- Content description for accessibility (not shown on the screen): volume dialog settings button. [CHAR LIMIT=NONE] -->
    <string name="accessibility_volume_settings">Sound settings</string>

    <!-- Content description for accessibility (not shown on the screen): volume dialog expand button. [CHAR LIMIT=NONE] -->
    <string name="accessibility_volume_expand">Expand</string>

    <!-- Content description for accessibility (not shown on the screen): volume dialog collapse button. [CHAR LIMIT=NONE] -->
    <string name="accessibility_volume_collapse">Collapse</string>

    <!-- Label for the odi caption initial tool tip. [CHAR LIMIT=28] -->
    <string name="volume_odi_captions_tip">Automatically caption media</string>

    <!-- Content description for accessibility: Clear the odi caption tool tip. [CHAR LIMIT=NONE] -->
    <string name="accessibility_volume_close_odi_captions_tip">Close captions tip</string>

    <!-- Content description for accessibility: Captions button. [CHAR LIMIT=NONE] -->
    <string name="volume_odi_captions_content_description">Captions overlay</string>

    <!-- Content description for accessibility: Hint if click will enable. [CHAR LIMIT=NONE] -->
    <string name="volume_odi_captions_hint_enable">enable</string>
    <!-- Content description for accessibility: Hint if click will disable. [CHAR LIMIT=NONE] -->
    <string name="volume_odi_captions_hint_disable">disable</string>

    <!-- content description for audio output chooser [CHAR LIMIT=NONE]-->
    <string name="accessibility_output_chooser">Switch output device</string>

    <!-- Screen pinning dialog title. -->
    <string name="screen_pinning_title">App is pinned</string>
    <!-- Screen pinning dialog description. -->
    <string name="screen_pinning_description">This keeps it in view until you unpin. Touch &amp; hold Back and Overview to unpin.</string>
    <string name="screen_pinning_description_recents_invisible">This keeps it in view until you unpin. Touch &amp; hold Back and Home to unpin.</string>
    <string name="screen_pinning_description_gestural">This keeps it in view until you unpin. Swipe up &amp; hold to unpin.</string>
    <!-- Screen pinning dialog description. -->
    <string name="screen_pinning_description_accessible">This keeps it in view until you unpin. Touch &amp; hold Overview to unpin.</string>
    <string name="screen_pinning_description_recents_invisible_accessible">This keeps it in view until you unpin. Touch &amp; hold Home to unpin.</string>
    <!-- Screen pinning security warning: personal data, email, contacts may be exposed while screen is pinned. [CHAR LIMIT=NONE] -->
    <string name="screen_pinning_exposes_personal_data">Personal data may be accessible (such as contacts and email content).</string>
    <!-- Screen pinning security warning: a pinned app can still launch other apps. [CHAR LIMIT=NONE] -->
    <string name="screen_pinning_can_open_other_apps">Pinned app may open other apps.</string>
    <!-- Notify use that they are in Lock-to-app -->
    <string name="screen_pinning_toast">To unpin this app, touch &amp; hold Back and Overview
        buttons</string>
    <string name="screen_pinning_toast_recents_invisible">To unpin this app, touch &amp; hold Back
        and Home buttons</string>
    <!-- Notify (in toast) user how to unpin screen in gesture navigation mode [CHAR LIMIT=NONE] -->
    <string name="screen_pinning_toast_gesture_nav">To unpin this app, swipe up &amp; hold</string>
    <!-- Screen pinning positive response. -->
    <string name="screen_pinning_positive">Got it</string>
    <!-- Screen pinning negative response. -->
    <string name="screen_pinning_negative">No thanks</string>
    <!-- Enter/Exiting screen pinning indication. -->
    <string name="screen_pinning_start">App pinned</string>
    <string name="screen_pinning_exit">App unpinned</string>


    <!-- Hide quick settings tile confirmation title -->
    <string name="quick_settings_reset_confirmation_title">Hide <xliff:g id="tile_label" example="Hotspot">%1$s</xliff:g>?</string>

    <!-- Hide quick settings tile confirmation message -->
    <string name="quick_settings_reset_confirmation_message">It will reappear the next time you turn it on in settings.</string>

    <!-- Hide quick settings tile confirmation button -->
    <string name="quick_settings_reset_confirmation_button">Hide</string>

    <!-- volume stream names. All nouns. -->
    <string name="stream_voice_call">Call</string> <!-- STREAM_VOICE_CALL -->
    <string name="stream_system">System</string> <!-- STREAM_SYSTEM -->
    <string name="stream_ring">Ring</string> <!-- STREAM_RING -->
    <string name="stream_music">Media</string> <!-- STREAM_MUSIC -->
    <string name="stream_alarm">Alarm</string> <!-- STREAM_ALARM -->
    <string name="stream_notification">Notification</string> <!-- STREAM_NOTIFICATION -->
    <string name="stream_bluetooth_sco">Bluetooth</string> <!-- STREAM_BLUETOOTH_SCO -->
    <string name="stream_system_enforced" translatable="false">System enforced</string> <!-- STREAM_SYSTEM_ENFORCED -->
    <string name="stream_dtmf">Dual multi tone frequency</string> <!-- STREAM_DTMF -->
    <string name="stream_tts" translatable="false">Transmitted Through Speaker</string> <!-- STREAM_TTS -->
    <string name="stream_accessibility">Accessibility</string> <!-- STREAM_ACCESSIBILITY -->

    <string name="ring_toggle_title">Calls</string>
    <string name="volume_ringer_status_normal">Ring</string>
    <string name="volume_ringer_status_vibrate">Vibrate</string>
    <string name="volume_ringer_status_silent">Mute</string>

    <!-- Shown in the header of quick settings to indicate to the user that their phone ringer is on vibrate. [CHAR_LIMIT=NONE] -->
    <string name="qs_status_phone_vibrate">Phone on vibrate</string>
    <!-- Shown in the header of quick settings to indicate to the user that their phone ringer is on silent (muted). [CHAR_LIMIT=NONE] -->
    <string name="qs_status_phone_muted">Phone muted</string>

    <string name="volume_stream_muted" translatable="false">%s silent</string>
    <string name="volume_stream_vibrate" translatable="false">%s vibrate</string>
    <string name="volume_stream_suppressed" translatable="false">%1$s silent — %2$s</string>
    <string name="volume_stream_muted_dnd" translatable="false">%s silent — Total silence</string>
    <string name="volume_stream_limited_dnd" translatable="false">%s — Priority only</string>
    <string name="volume_stream_vibrate_dnd" translatable="false">%s vibrate — Priority only</string>

    <string name="volume_stream_content_description_unmute">%1$s. Tap to unmute.</string>
    <string name="volume_stream_content_description_vibrate">%1$s. Tap to set to vibrate. Accessibility services may be muted.</string>
    <string name="volume_stream_content_description_mute">%1$s. Tap to mute. Accessibility services may be muted.</string>
    <string name="volume_stream_content_description_vibrate_a11y">%1$s. Tap to set to vibrate.</string>
    <string name="volume_stream_content_description_mute_a11y">%1$s. Tap to mute.</string>

    <string name="volume_ringer_change">Tap to change ringer mode</string>

    <!-- Hint for accessibility. For example: double tap to mute [CHAR_LIMIT=NONE] -->
    <string name="volume_ringer_hint_mute">mute</string>
    <!-- Hint for accessibility. For example: double tap to unmute [CHAR_LIMIT=NONE] -->
    <string name="volume_ringer_hint_unmute">unmute</string>
    <!-- Hint for accessibility. For example: double tap to vibrate [CHAR_LIMIT=NONE] -->
    <string name="volume_ringer_hint_vibrate">vibrate</string>

    <string name="volume_dialog_title">%s volume controls</string>

    <string name="volume_dialog_ringer_guidance_ring">Calls and notifications will ring (<xliff:g id="volume level" example="56">%1$s</xliff:g>)</string>

    <string name="output_title">Media output</string>
    <string name="output_calls_title">Phone call output</string>
    <string name="output_none_found">No devices found</string>
    <string name="output_none_found_service_off">No devices found. Try turning on <xliff:g id="service" example="Bluetooth">%1$s</xliff:g></string>
    <string name="output_service_bt">Bluetooth</string>
    <string name="output_service_wifi">Wi-Fi</string>
    <string name="output_service_bt_wifi">Bluetooth and Wi-Fi</string>

    <!-- Name of special SystemUI debug settings -->
    <string name="system_ui_tuner">System UI Tuner</string>

    <!-- Preference to show/hide embedded battery percentage [CHAR LIMIT=50] -->
    <string name="show_battery_percentage">Show embedded battery percentage</string>

    <!-- Summary for battery percentage preference [CHAR LIMIT=NONE] -->
    <string name="show_battery_percentage_summary">Show battery level percentage inside the status bar icon when not charging</string>

    <!-- Name of quick settings -->
    <string name="quick_settings">Quick Settings</string>

    <!-- Name of status bar -->
    <string name="status_bar">Status bar</string>

    <!-- Name of overview -->
    <string name="overview">Overview</string>

    <!-- Name of System UI demo mode (mode with preset icons for screenshots) -->
    <string name="demo_mode">System UI demo mode</string>

    <!-- Enable demo mode -->
    <string name="enable_demo_mode">Enable demo mode</string>

    <!-- Show demo mode icons -->
    <string name="show_demo_mode">Show demo mode</string>

    <!-- Name of the ethernet status bar icon. -->
    <string name="status_bar_ethernet">Ethernet</string>

    <!-- Name of the alarm status bar icon. -->
    <string name="status_bar_alarm">Alarm</string>

    <!-- Wallet strings -->
    <!-- Wallet empty state, title [CHAR LIMIT=32] -->
    <string name="wallet_title">Wallet</string>
    <!-- Wallet empty state label. [CHAR LIMIT=NONE] -->
    <string name="wallet_empty_state_label">Get set up to make faster, more secure purchases with your phone</string>
    <!-- Label of the button at the bottom prompting user enter wallet app. [CHAR LIMIT=NONE] -->
    <string name="wallet_app_button_label">Show all</string>
    <!-- Label of the button underneath the card carousel prompting user unlock device. [CHAR LIMIT=NONE] -->
    <string name="wallet_action_button_label_unlock">Unlock to pay</string>
    <!-- Secondary label of the quick access wallet tile if no card. [CHAR LIMIT=NONE] -->
    <string name="wallet_secondary_label_no_card">Add a card</string>
    <!-- Secondary label of the quick access wallet tile if wallet is still updating. [CHAR LIMIT=NONE] -->
    <string name="wallet_secondary_label_updating">Updating</string>
    <!-- Secondary label of the quick access wallet tile if device locked. [CHAR LIMIT=NONE] -->
    <string name="wallet_secondary_label_device_locked">Unlock to use</string>
    <!-- Message shown when an unknown failure occurred when fetching cards. [CHAR LIMIT=NONE] -->
    <string name="wallet_error_generic">There was a problem getting your cards, please try again later</string>
    <!-- Overflow menu item label to open the lockscreen settings in wallet activity. [CHAR LIMIT=NONE] -->
    <string name="wallet_lockscreen_settings_label">Lock screen settings</string>

    <!-- Name of the work status bar icon. -->
    <string name="status_bar_work">Work profile</string>

    <!-- Name of the airplane status bar icon. -->
    <string name="status_bar_airplane">Airplane mode</string>

    <!-- Description for adding  a quick settings tile -->
    <string name="add_tile">Add tile</string>

    <!-- Name of a quick settings tile controlled by broadcast -->
    <string name="broadcast_tile">Broadcast Tile</string>

    <!-- For preview release. DO NOT TRANSLATE -->
    <string name="regrettable_lack_of_easter_egg">
        ¯\\_(ツ)_/¯
    </string>

    <!-- Warning text when an alarm might be silenced by Do Not Disturb [CHAR LIMIT=NONE] -->
    <string name="zen_alarm_warning_indef">You won\'t hear your next alarm <xliff:g id="when" example="at 7:00 AM">%1$s</xliff:g> unless you turn this off before then</string>

    <!-- Warning text when an alarm might be silenced by Do Not Disturb due to a time-based condition [CHAR LIMIT=NONE] -->
    <string name="zen_alarm_warning">You won\'t hear your next alarm <xliff:g id="when" example="at 7:00 AM">%1$s</xliff:g></string>

    <!-- Alarm template for near alarms [CHAR LIMIT=25] -->
    <string name="alarm_template">at <xliff:g id="when" example="7:00 AM">%1$s</xliff:g></string>

    <!-- Alarm template for far alarms [CHAR LIMIT=25] -->
    <string name="alarm_template_far">on <xliff:g id="when" example="Fri 7:00 AM">%1$s</xliff:g></string>

    <!-- Accessibility label for Quick Settings detail screens [CHAR LIMIT=NONE] -->
    <string name="accessibility_quick_settings_detail">Quick Settings, <xliff:g id="title" example="Wi-Fi">%s</xliff:g>.</string>

    <!-- Accessibility label for hotspot icon [CHAR LIMIT=NONE] -->
    <string name="accessibility_status_bar_hotspot">Hotspot</string>

    <!-- Accessibility label for managed profile icon (not shown on screen) [CHAR LIMIT=NONE] -->
    <string name="accessibility_managed_profile">Work profile</string>

    <!-- Title of warning when entering System UI tuner for first time [CHAR LIMIT=NONE] -->
    <string name="tuner_warning_title">Fun for some but not for all</string>

    <!-- Warning for users entering the System UI tuner for the first time [CHAR LIMIT=NONE]-->
    <string name="tuner_warning">System UI Tuner gives you extra ways to tweak and customize the Android user interface. These experimental features may change, break, or disappear in future releases. Proceed with caution.</string>

    <!-- Warning for users entering the System UI tuner [CHAR LIMIT=NONE]-->
    <string name="tuner_persistent_warning">These experimental features may change, break, or disappear in future releases. Proceed with caution.</string>

    <!-- Generic "got it" acceptance of dialog or cling [CHAR LIMIT=NONE] -->
    <string name="got_it">Got it</string>

    <!-- Toast describing tuner has been enabled [CHAR LIMIT=NONE] -->
    <string name="tuner_toast">Congrats! System UI Tuner has been added to Settings</string>

    <!-- Option to remove the tuner from settings [CHAR LIMIT=NONE] -->
    <string name="remove_from_settings">Remove from Settings</string>

    <!-- Dialog asking if the tuner should really be removed from settings [CHAR LIMIT=NONE]-->
    <string name="remove_from_settings_prompt">Remove System UI Tuner from Settings and stop using all of its features?"</string>

    <!-- Displayed when user launches an app that was uninstalled  [CHAR LIMIT=NONE] -->
    <string name="activity_not_found">Application is not installed on your device</string>

    <!-- Name of setting to show clock seconds [CHAR LIMIT=40] -->
    <string name="clock_seconds">Show clock seconds</string>
    <!-- Description of setting to show clock seconds [CHAR LIMIT=NONE] -->
    <string name="clock_seconds_desc">Show clock seconds in the status bar. May impact battery life.</string>

    <!-- Button that leads to page to rearrange quick settings tiles [CHAR LIMIT=60] -->
    <string name="qs_rearrange">Rearrange Quick Settings</string>
    <!-- Option to show brightness bar in quick settings [CHAR LIMIT=60] -->
    <string name="show_brightness">Show brightness in Quick Settings</string>
    <!-- Option to use new paging layout in quick settings [CHAR LIMIT=60] -->
    <string name="qs_paging" translatable="false">Use the new Quick Settings</string>

    <!-- Category in the System UI Tuner settings, where new/experimental
         settings are -->
    <string name="experimental">Experimental</string>

    <string name="qs_customize" translatable="false">Allow long-press customize in Quick Settings</string>
    <string name="qs_customize_info" translatable="false">Info</string>
    <string name="qs_customize_remove" translatable="false">Remove</string>
    <string name="no_tiles_add" translatable="false">No tiles to add</string>

    <!-- Dialog title asking if Bluetooth should be enabled [CHAR LIMIT=NONE] -->
    <string name="enable_bluetooth_title">Turn on Bluetooth?</string>

    <!-- Dialog message explaining why Bluetooth should be enabled when a packaged keyboard is
         conncted to the device [CHAR LIMIT=NONE] -->
    <string name="enable_bluetooth_message">To connect your keyboard with your tablet, you first have to turn on Bluetooth.</string>

    <!-- Bluetooth enablement ok text [CHAR LIMIT=40] -->
    <string name="enable_bluetooth_confirmation_ok">Turn on</string>

    <!-- [CHAR LIMIT=100] Notification importance option -->
    <string name="show_silently">Show notifications silently</string>
    <!-- [CHAR LIMIT=100] Notification importance option -->
    <string name="block">Block all notifications</string>
    <!-- [CHAR LIMIT=100] Notification importance option -->
    <string name="do_not_silence">Don\'t silence</string>
    <!-- [CHAR LIMIT=100] Notification importance option -->
    <string name="do_not_silence_block">Don\'t silence or block</string>

    <!-- [CHAR LIMIT=NONE] Importance Tuner setting title -->
    <string name="tuner_full_importance_settings">Power notification controls</string>
    <string name="tuner_full_importance_settings_on">On</string>
    <string name="tuner_full_importance_settings_off">Off</string>
    <string name="power_notification_controls_description">With power notification controls, you can set an importance level from 0 to 5 for an app\'s notifications.
        \n\n<b>Level 5</b>
        \n- Show at the top of the notification list
        \n- Allow full screen interruption
        \n- Always peek
        \n\n<b>Level 4</b>
        \n- Prevent full screen interruption
        \n- Always peek
        \n\n<b>Level 3</b>
        \n- Prevent full screen interruption
        \n- Never peek
        \n\n<b>Level 2</b>
        \n- Prevent full screen interruption
        \n- Never peek
        \n- Never make sound and vibration
        \n\n<b>Level 1</b>
        \n- Prevent full screen interruption
        \n- Never peek
        \n- Never make sound or vibrate
        \n- Hide from lock screen and status bar
        \n- Show at the bottom of the notification list
        \n\n<b>Level 0</b>
        \n- Block all notifications from the app
    </string>

    <!-- Notification Inline Controls: Header for apps that are not yet using notification channels. -->
    <string name="notification_header_default_channel">Notifications</string>

    <!-- Notification Inline Controls: Shown when a channel's notifications are currently blocked -->
    <string name="notification_channel_disabled">You won\'t see these notifications anymore</string>

    <!-- Notification inline controls: Shown when a channel's notifications are minimized -->
    <string name="notification_channel_minimized">These notifications will be minimized</string>

    <!-- Notification inline controls: Shown when a channel's notifications are silenced [CHAR_LIMIT=100] -->
    <string name="notification_channel_silenced">These notifications will be shown silently</string>

    <!-- Notification inline controls: Shown when a channel's notifications are set to alert [CHAR_LIMIT=100] -->
    <string name="notification_channel_unsilenced">These notifications will alert you</string>

    <!-- Notification Inline controls: continue receiving notifications prompt, channel level -->
    <string name="inline_blocking_helper">You usually dismiss these notifications.
    \nKeep showing them?</string>

    <!-- Notification Inline controls: button to dismiss the blocking helper [CHAR_LIMIT=20] -->
    <string name="inline_done_button">Done</string>

    <!-- Notification Inline controls: button to dismiss the blocking helper [CHAR_LIMIT=20] -->
    <string name="inline_ok_button">Apply</string>

    <!-- Notification Inline controls: continue receiving notifications prompt, channel level -->
    <string name="inline_keep_showing">Keep showing these notifications?</string>

    <!-- Notification inline controls: block notifications button [CHAR_LIMIT=25] -->
    <string name="inline_stop_button">Stop notifications</string>

    <!-- Notification inline controls: button to deliver notifications silently from this channel [CHAR_LIMIT=30] -->
    <string name="inline_deliver_silently_button">Deliver Silently</string>

    <!-- Notification inline controls: button to block notifications from this channel [CHAR_LIMIT=20] -->
    <string name="inline_block_button">Block</string>

    <!-- Notification inline controls: keep getting notifications button [CHAR_LIMIT=25] -->
    <string name="inline_keep_button">Keep showing</string>

    <!-- Notification inline controls: minimize notifications button [CHAR_LIMIT=20] -->
    <string name="inline_minimize_button">Minimize</string>

    <!-- Notification inline controls: button to show notifications silently, without alerting the user [CHAR_LIMIT=35] -->
    <string name="inline_silent_button_silent">Silent</string>

    <!-- Notification inline controls: button to continue showing notifications silently [CHAR_LIMIT=35] -->
    <string name="inline_silent_button_stay_silent">Stay silent</string>

    <!-- Notification inline controls: button to make notifications alert the user [CHAR_LIMIT=35] -->
    <string name="inline_silent_button_alert">Alerting</string>

    <!-- Notification inline controls: button to continue alerting the user when notifications arrive [CHAR_LIMIT=35] -->
    <string name="inline_silent_button_keep_alerting">Keep alerting</string>

    <!-- Notification inline controls: button to show block screen [CHAR_LIMIT=35] -->
    <string name="inline_turn_off_notifications">Turn off notifications</string>

    <!-- Notification Inline controls: continue receiving notifications prompt, app level -->
    <string name="inline_keep_showing_app">Keep showing notifications from this app?</string>

    <!-- [CHAR LIMIT=100] Notification Importance title -->
    <string name="notification_silence_title">Silent</string>

    <!-- [CHAR LIMIT=100] Notification Importance title -->
    <string name="notification_alert_title">Default</string>

    <!-- [CHAR LIMIT=100] Notification Importance title -->
    <string name="notification_automatic_title">Automatic</string>

    <!-- [CHAR LIMIT=150] Notification Importance title: low importance level summary -->
    <string name="notification_channel_summary_low">No sound or vibration</string>

    <!-- [CHAR LIMIT=150] Notification Importance title: low importance level summary -->
    <string name="notification_conversation_summary_low">No sound or vibration and appears lower in conversation section</string>

    <!-- [CHAR LIMIT=150] Notification Importance title: normal importance level summary -->
    <string name="notification_channel_summary_default">May ring or vibrate based on phone settings</string>

    <!-- [CHAR LIMIT=150] Conversation Notification Importance title: normal conversation level, with bubbling summary -->
    <string name="notification_channel_summary_default_with_bubbles">May ring or vibrate based on phone settings. Conversations from <xliff:g id="app_name" example="YouTube">%1$s</xliff:g> bubble by default.</string>

    <!-- [CHAR LIMIT=150] Notification Importance title: bubble level summary -->
    <string name="notification_channel_summary_bubble">Keeps your attention with a floating shortcut to this content.</string>

    <!-- [CHAR LIMIT=150] Notification Importance title: automatic importance level summary -->
    <string name="notification_channel_summary_automatic">Have the system determine if this notification should make sound or vibration</string>

    <!-- [CHAR LIMIT=150] Notification Importance title: automatic importance level summary (alerted) -->
    <string name="notification_channel_summary_automatic_alerted">&lt;b>Status:&lt;/b> Promoted to Default</string>

    <!-- [CHAR LIMIT=150] Notification Importance title: automatic importance level summary (silenced) -->
    <string name="notification_channel_summary_automatic_silenced">&lt;b>Status:&lt;/b> Demoted to Silent</string>

    <!-- [CHAR LIMIT=150] Notification Importance title: automatic importance level summary (promoted) -->
    <string name="notification_channel_summary_automatic_promoted">&lt;b>Status:&lt;/b> Ranked Higher</string>

    <!-- [CHAR LIMIT=150] Notification Importance title: automatic importance level summary (demoted) -->
    <string name="notification_channel_summary_automatic_demoted">&lt;b>Status:&lt;/b> Ranked Lower</string>

    <!-- [CHAR LIMIT=150] Notification Importance title: important conversation level summary -->
    <string name="notification_channel_summary_priority_baseline">Shows at the top of conversation notifications and as a profile picture on lock screen</string>
    <string name="notification_channel_summary_priority_bubble">Shows at the top of conversation notifications and as a profile picture on lock screen, appears as a bubble</string>
    <string name="notification_channel_summary_priority_dnd">Shows at the top of conversation notifications and as a profile picture on lock screen, interrupts Do Not Disturb</string>
    <string name="notification_channel_summary_priority_all">Shows at the top of conversation notifications and as a profile picture on lock screen, appears as a bubble, interrupts Do Not Disturb</string>

    <!--[CHAR LIMIT=30] Linkable text to Settings app -->
    <string name="notification_conversation_channel_settings">Settings</string>

    <!-- [CHAR LIMIT=150] Notification Importance title: important conversation level -->
    <string name="notification_priority_title">Priority</string>

    <!-- Text shown in notification guts for conversation notifications that don't implement the full feature -->
    <string name="no_shortcut"><xliff:g id="app_name" example="YouTube">%1$s</xliff:g> doesn\u2019t support conversation features</string>

    <!-- Notification: Control panel: Label that displays when the app's notifications cannot be blocked. -->
    <string name="notification_unblockable_desc">These notifications can\'t be modified.</string>

    <!-- Notification: Control panel: label that displays when viewing settings for a group of notifications posted to multiple channels. -->
    <string name="notification_multichannel_desc">This group of notifications cannot be configured here</string>

    <!-- Notification: Control panel: Label for the app that posted this notification, if it's not the package that the notification was posted for -->
    <string name="notification_delegate_header">Proxied notification</string>

    <!-- [CHAR LIMIT=40 Notification: Label for the inline channel blocking view -->
    <string name="notification_channel_dialog_title">All <xliff:g id="app_name" example="YouTube">%1$s</xliff:g> notifications</string>

    <!-- [CHAR LIMIT=20 Notification: "See more" button -->
    <string name="see_more_title">See more</string>

    <!-- Notification Inline controls: describes what the app is doing in the background [CHAR_LIMIT=NONE] -->
    <string name="appops_camera">This app is using the camera.</string>
    <!-- Notification Inline controls: describes what the app is doing in the background [CHAR_LIMIT=NONE] -->
    <string name="appops_microphone">This app is using the microphone.</string>
    <!-- Notification Inline controls: describes what the app is doing in the background [CHAR_LIMIT=NONE] -->
    <string name="appops_overlay">This app is displaying over other apps on your screen.</string>
    <!-- Notification Inline controls: describes what the app is doing in the background [CHAR_LIMIT=NONE] -->
    <string name="appops_camera_mic">This app is using the microphone and camera.</string>
    <!-- Notification Inline controls: describes what the app is doing in the background [CHAR_LIMIT=NONE] -->
    <string name="appops_camera_overlay">This app is displaying over other apps on your screen and using the camera.</string>
    <!-- Notification Inline controls: describes what the app is doing in the background [CHAR_LIMIT=NONE] -->
    <string name="appops_mic_overlay">This app is displaying over other apps on your screen and using the microphone.</string>
    <!-- Notification Inline controls: describes what the app is doing in the background [CHAR_LIMIT=NONE] -->
    <string name="appops_camera_mic_overlay">This app is displaying over other apps on your screen and using the microphone and camera.</string>

    <string name="notification_appops_settings">Settings</string>
    <string name="notification_appops_ok">OK</string>

    <!-- Notification Inline controls: describes how the notification was adjusted [CHAR_LIMIT=NONE] -->
    <string name="feedback_alerted">This notification was automatically &lt;b>promoted to Default&lt;/b> by the system.</string>
    <!-- Notification Inline controls: describes how the notification was adjusted [CHAR_LIMIT=NONE] -->
    <string name="feedback_silenced">This notification was automatically &lt;b>demoted to Silent&lt;/b> by the system.</string>
    <!-- Notification Inline controls: describes how the notification was adjusted [CHAR_LIMIT=NONE] -->
    <string name="feedback_promoted">This notification was automatically &lt;b>ranked higher&lt;/b> in your shade.</string>
    <!-- Notification Inline controls: describes how the notification was adjusted [CHAR_LIMIT=NONE] -->
    <string name="feedback_demoted">This notification was automatically &lt;b>ranked lower&lt;/b> in your shade.</string>
    <!-- Notification Inline controls: prompts the user for feedback [CHAR_LIMIT=NONE] -->
    <string name="feedback_prompt">Let the developer know your feedback. Was this correct?</string>
    <!-- Notification Inline controls: responds to user provided feedback [CHAR_LIMIT=NONE] -->
    <string name="feedback_response">Thanks for your feedback!</string>
    <string name="feedback_ok">OK</string>

    <!-- Notification: Control panel: Accessibility description for expanded inline controls view, used
        to control settings about notifications related to the current notification.  -->
    <string name="notification_channel_controls_opened_accessibility">Notification controls for <xliff:g id="app_name" example="YouTube">%1$s</xliff:g> opened</string>
    <!-- Notification: Control panel: Accessibility description for announcing the closing of the
        inline controls view.  -->
    <string name="notification_channel_controls_closed_accessibility">Notification controls for <xliff:g id="app_name" example="YouTube">%1$s</xliff:g> closed</string>
    <!-- Notification: Control panel: Accessibility description for switch that is used to enable
        or disable notifications from this channel -->
    <string name="notification_channel_switch_accessibility">Allow notifications from this channel</string>
    <!-- Notification: Control panel: Label for button that launches notification settings. Used
        when this app has only defined a single channel for notifications. -->
    <string name="notification_more_settings">More settings</string>
    <!-- Notification: Control panel: Label for a link that launches notification settings in the
        app that sent the notification. -->
    <string name="notification_app_settings">Customize</string>
    <!-- Notification: Control panel: Label for button that dismisses control panel. [CHAR LIMIT=NONE] -->
    <string name="notification_done">Done</string>
    <!-- Notification: inline controls: undo block button -->
    <string name="inline_undo">Undo</string>
    <!-- Notification: Conversation: control panel, label for button that demotes notification from conversation to normal notification -->
    <string name="demote">Mark this notification as not a conversation</string>

    <!-- [CHAR LIMIT=100] This conversation is marked as important -->
    <string name="notification_conversation_favorite">Important conversation</string>

    <!-- [CHAR LIMIT=100] This conversation is not marked as important -->
    <string name="notification_conversation_unfavorite">Not an important conversation</string>

    <!-- [CHAR LIMIT=100] This conversation is silenced (will not make sound or vibrate)-->
    <string name="notification_conversation_mute">Silenced</string>

    <!-- [CHAR LIMIT=100] This conversation is alerting (may make sound and/or vibrate)-->
    <string name="notification_conversation_unmute">Alerting</string>

    <!-- [CHAR LIMIT=100] Show notification as bubble -->
    <string name="notification_conversation_bubble">Show bubble</string>

    <!-- [CHAR LIMIT=100] Turn off bubbles for notification -->
    <string name="notification_conversation_unbubble">Remove bubbles</string>

    <!-- [CHAR LIMIT=100] Add this conversation to home screen -->
    <string name="notification_conversation_home_screen">Add to home screen</string>

    <!-- Notification: Menu row: Content description for menu items. [CHAR LIMIT=NONE] -->
    <string name="notification_menu_accessibility"><xliff:g id="app_name" example="YouTube">%1$s</xliff:g> <xliff:g id="menu_description" example="notification controls">%2$s</xliff:g></string>

    <!-- Notification: Menu row: Content description for the gear menu item. [CHAR LIMIT=NONE] -->
    <string name="notification_menu_gear_description">notification controls</string>

    <!-- Notification: Menu row: Content description for the snooze icon. [CHAR LIMIT=NONE] -->
    <string name="notification_menu_snooze_description">notification snooze options</string>

    <!-- Notification: Menu row: Label for the snooze action shown in local context menu. [CHAR LIMIT=NONE] -->
    <string name="notification_menu_snooze_action">Remind me</string>

    <!-- Notification: Menu row: Label for the snooze action shown in local context menu. [CHAR LIMIT=NONE] -->
    <string name="notification_menu_settings_action">Settings</string>

    <!-- Notification: Snooze panel: Snooze undo button label. [CHAR LIMIT=50]-->
    <string name="snooze_undo">Undo</string>

    <!-- Notification: Snooze panel: message indicating how long the notification was snoozed for. [CHAR LIMIT=100]-->
    <string name="snoozed_for_time">Snoozed for <xliff:g id="time_amount" example="15 minutes">%1$s</xliff:g></string>

    <!-- Notification:Snooze panel: Snooze options for hours -->
    <plurals name="snoozeHourOptions">
        <item quantity="one">%d hour</item>
        <item quantity="two">%d hours</item>
        <item quantity="few">%d hours</item>
        <item quantity="other">%d hours</item>
    </plurals>

   <!--  Notification: Snooze panel: Snooze options for minutes -->
   <plurals name="snoozeMinuteOptions">
        <item quantity="one">%d minute</item>
        <item quantity="few">%d minutes</item>
        <item quantity="other">%d minutes</item>
    </plurals>

    <!-- Title of the battery settings detail panel [CHAR LIMIT=20] -->
    <string name="battery_panel_title">Battery usage</string>

    <!-- Summary of battery saver not available [CHAR LIMIT=NONE] -->
    <string name="battery_detail_charging_summary">Battery Saver not available during charging</string>

    <!-- Title of switch for battery saver [CHAR LIMIT=NONE] -->
    <string name="battery_detail_switch_title">Battery Saver</string>

    <!-- Summary of switch for battery saver [CHAR LIMIT=NONE] -->
    <string name="battery_detail_switch_summary">Reduces performance and background data</string>

    <!-- Name used for certain Keyboard keys on gamepads, e.g. "Button L1". -->
    <string name="keyboard_key_button_template">Button <xliff:g id="name">%1$s</xliff:g></string>
    <!-- Name used to refer to the "Home" key on the keyboard. -->
    <string name="keyboard_key_home">Home</string>
    <!-- Name used to refer to the "Back" key on the keyboard. -->
    <string name="keyboard_key_back">Back</string>
    <!-- Name used to refer to the "Up" arrow key on the keyboard. -->
    <string name="keyboard_key_dpad_up">Up</string>
    <!-- Name used to refer to the "Down" arrow key on the keyboard. -->
    <string name="keyboard_key_dpad_down">Down</string>
    <!-- Name used to refer to the "Left" arrow key on the keyboard. -->
    <string name="keyboard_key_dpad_left">Left</string>
    <!-- Name used to refer to the "Right" arrow key on the keyboard. -->
    <string name="keyboard_key_dpad_right">Right</string>
    <!-- Name used to refer to the "Center" arrow key on the keyboard. -->
    <string name="keyboard_key_dpad_center">Center</string>
    <!-- Name used to refer to the "Tab" key on the keyboard. -->
    <string name="keyboard_key_tab">Tab</string>
    <!-- Name used to refer to the "Space" key on the keyboard. -->
    <string name="keyboard_key_space">Space</string>
    <!-- Name used to refer to the "Enter" key on the keyboard. -->
    <string name="keyboard_key_enter">Enter</string>
    <!-- Name used to refer to the "Backspace" key on the keyboard. -->
    <string name="keyboard_key_backspace">Backspace</string>
    <!-- Name used to refer to the "Play/Pause" media key on the keyboard. -->
    <string name="keyboard_key_media_play_pause">Play/Pause</string>
    <!-- Name used to refer to the "Stop" media key on the keyboard. -->
    <string name="keyboard_key_media_stop">Stop</string>
    <!-- Name used to refer to the "Next" media key on the keyboard. -->
    <string name="keyboard_key_media_next">Next</string>
    <!-- Name used to refer to the "Previous" media key on the keyboard. -->
    <string name="keyboard_key_media_previous">Previous</string>
    <!-- Name used to refer to the "Rewind" media key on the keyboard. -->
    <string name="keyboard_key_media_rewind">Rewind</string>
    <!-- Name used to refer to the "Fast Forward" media key on the keyboard. -->
    <string name="keyboard_key_media_fast_forward">Fast Forward</string>
    <!-- Name used to refer to the "Page Up" key on the keyboard. -->
    <string name="keyboard_key_page_up">Page Up</string>
    <!-- Name used to refer to the "Page Down" key on the keyboard. -->
    <string name="keyboard_key_page_down">Page Down</string>
    <!-- Name used to refer to the "Delete" key on the keyboard. -->
    <string name="keyboard_key_forward_del">Delete</string>
    <!-- Name used to refer to the "Home" move key on the keyboard. -->
    <string name="keyboard_key_move_home">Home</string>
    <!-- Name used to refer to the "End" move key on the keyboard. -->
    <string name="keyboard_key_move_end">End</string>
    <!-- Name used to refer to the "Insert" key on the keyboard. -->
    <string name="keyboard_key_insert">Insert</string>
    <!-- Name used to refer to the "Num Lock" key on the keyboard. -->
    <string name="keyboard_key_num_lock">Num Lock</string>
    <!-- Name used to refer to keys on the numeric pad of the keyboard, e.g. "Numpad 9". -->
    <string name="keyboard_key_numpad_template">Numpad <xliff:g id="name">%1$s</xliff:g></string>
    <!-- Content description for the delete button on an image attachment when using inline reply via notification [CHAR LIMIT=NONE] -->
    <string name="notif_inline_reply_remove_attachment_description">Remove attachment</string>
    <!-- User visible title for the system-wide keyboard shortcuts list. -->
    <string name="keyboard_shortcut_group_system">System</string>
    <!-- User visible title for the keyboard shortcut that takes the user to the home screen. -->
    <string name="keyboard_shortcut_group_system_home">Home</string>
    <!-- User visible title for the the keyboard shortcut that takes the user to the recents screen. -->
    <string name="keyboard_shortcut_group_system_recents">Recents</string>
    <!-- User visible title for the the keyboard shortcut that triggers the back action. -->
    <string name="keyboard_shortcut_group_system_back">Back</string>
    <!-- User visible title for the the keyboard shortcut that triggers the notification shade. -->
    <string name="keyboard_shortcut_group_system_notifications">Notifications</string>
    <!-- User visible title for the the keyboard shortcut that triggers the keyboard shortcuts helper. -->
    <string name="keyboard_shortcut_group_system_shortcuts_helper">Keyboard Shortcuts</string>
    <!-- User visible title for the the keyboard shortcut that switches to the next hardware keyboard layout. [CHAR LIMIT=30] -->
    <string name="keyboard_shortcut_group_system_switch_input">Switch keyboard layout</string>

    <!-- User visible title for the system-wide applications keyboard shortcuts list. -->
    <string name="keyboard_shortcut_group_applications">Applications</string>
    <!-- User visible title for the keyboard shortcut that takes the user to the assist app. -->
    <string name="keyboard_shortcut_group_applications_assist">Assist</string>
    <!-- User visible title for the keyboard shortcut that takes the user to the browser app. -->
    <string name="keyboard_shortcut_group_applications_browser">Browser</string>
    <!-- User visible title for the keyboard shortcut that takes the user to the contacts app. -->
    <string name="keyboard_shortcut_group_applications_contacts">Contacts</string>
    <!-- User visible title for the keyboard shortcut that takes the user to the email app. -->
    <string name="keyboard_shortcut_group_applications_email">Email</string>
    <!-- User visible title for the keyboard shortcut that takes the user to the SMS messaging app. -->
    <string name="keyboard_shortcut_group_applications_sms">SMS</string>
    <!-- User visible title for the keyboard shortcut that takes the user to the music app. -->
    <string name="keyboard_shortcut_group_applications_music">Music</string>
    <!-- User visible title for the keyboard shortcut that takes the user to the YouTube app. -->
    <string name="keyboard_shortcut_group_applications_youtube">YouTube</string>
    <!-- User visible title for the keyboard shortcut that takes the user to the calendar app. -->
    <string name="keyboard_shortcut_group_applications_calendar">Calendar</string>

    <!-- SysUI Tuner: Option to show full do not disturb panel in volume [CHAR LIMIT=60] -->
    <string name="tuner_full_zen_title">Show with volume controls</string>

    <!-- SysUI Tuner: Label for screen about do not disturb settings [CHAR LIMIT=60] -->
    <string name="volume_and_do_not_disturb">Do Not Disturb</string>

    <!-- SysUI Tuner: Switch to control whether volume buttons enter/exit do
         not disturb [CHAR LIMIT=60] -->
    <string name="volume_dnd_silent">Volume buttons shortcut</string>

    <!-- SysUI Tuner: Switch to control volume up behavior [CHAR LIMIT=60] -->
    <string name="volume_up_silent">Exit Do Not Disturb on volume up</string>

    <!-- Name of the battery icon in status bar [CHAR LIMIT=30] -->
    <string name="battery">Battery</string>

    <!-- Name of the clock in status bar [CHAR LIMIT=30] -->
    <string name="clock">Clock</string>

    <!-- Name of the headset in status bar [CHAR LIMIT=30] -->
    <string name="headset">Headset</string>

    <!-- Accessibility description for long click on a quick settings tile - this is used in the
         context of the sentence "double tap and hold to _Open settings_" [CHAR LIMIT=NONE] -->
    <string name="accessibility_long_click_tile">Open settings</string>

    <!-- Accessibility description of headphones icon [CHAR LIMIT=NONE] -->
    <string name="accessibility_status_bar_headphones">Headphones connected</string>

    <!-- Accessibility description of headset icon [CHAR LIMIT=NONE] -->
    <string name="accessibility_status_bar_headset">Headset connected</string>

    <!-- Label for quick settings tile for data saver [CHAR LIMIT=30] -->
    <string name="data_saver">Data Saver</string>

    <!-- Accessibility description for data saver being on [CHAR LIMIT=NONE] -->
    <string name="accessibility_data_saver_on">Data Saver is on</string>

    <!-- Accessibility description for data saver being off [CHAR LIMIT=NONE] -->
    <string name="accessibility_data_saver_off">Data Saver is off</string>

    <!-- Label for feature switch [CHAR LIMIT=30] -->
    <string name="switch_bar_on">On</string>

    <!-- Label for feature switch [CHAR LIMIT=30] -->
    <string name="switch_bar_off">Off</string>

    <!-- The tile in quick settings is unavailable. [CHAR LIMIT=32] -->
    <string name="tile_unavailable">Unavailable</string>

    <!-- The tile in quick settings is disabled by a device administration policy [CHAR LIMIT=32] -->
    <string name="tile_disabled">Disabled</string>

    <!-- SysUI Tuner: Button that leads to the navigation bar customization screen [CHAR LIMIT=60] -->
    <string name="nav_bar">Navigation bar</string>

    <!-- Label for navigation edge panel for gestures [CHAR LIMIT=60] -->
    <string name="nav_bar_edge_panel" translatable="false">Navigation bar Edge Panel</string>

    <!-- SysUI Tuner: Button that controls layout of navigation bar [CHAR LIMIT=60] -->
    <string name="nav_bar_layout">Layout</string>

    <!-- SysUI Tuner: Setting for button type in nav bar [CHAR LIMIT=60] -->
    <string name="left_nav_bar_button_type">Extra left button type</string>

    <!-- SysUI Tuner: Setting for button type in nav bar [CHAR LIMIT=60] -->
    <string name="right_nav_bar_button_type">Extra right button type</string>


    <!-- SysUI Tuner: Added to nav bar option to indicate it is the default [CHAR LIMIT=60] -->
    <string name="nav_bar_default"> (default)</string>

    <!-- SysUI Tuner: Labels for different types of navigation bar buttons [CHAR LIMIT=60] -->
    <string-array name="nav_bar_buttons">
        <item>Clipboard</item>
        <item>Keycode</item>
        <item>Rotate confirm, keyboard switcher</item>
        <item>None</item>
    </string-array>
    <string-array name="nav_bar_button_values" translatable="false">
        <item>clipboard</item>
        <item>key</item>
        <item>menu_ime</item>
        <item>space</item>
    </string-array>

    <!-- SysUI Tuner: Labels for different types of navigation bar layouts [CHAR LIMIT=60] -->
    <string-array name="nav_bar_layouts">
        <item>Normal</item>
        <item>Compact</item>
        <item>Left-leaning</item>
        <item>Right-leaning</item>
    </string-array>

    <string-array name="nav_bar_layouts_values" translatable="false">
        <item>default</item>
        <item>left;back,home,recent;right</item>
        <item>left,back,home,recent,right;space;space</item>
        <item>space;space;left,back,home,recent,right</item>
    </string-array>

    <!-- SysUI Tuner: Name of Combination Menu / Keyboard Switcher button [CHAR LIMIT=30] -->
    <string name="menu_ime">Keyboard switcher</string>
    <!-- SysUI Tuner: Save the current settings [CHAR LIMIT=30] -->
    <string name="save">Save</string>
    <!-- SysUI Tuner: Reset to default settings [CHAR LIMIT=30] -->
    <string name="reset">Reset</string>

    <!-- SysUI Tuner: Adjust button width dialog title [CHAR LIMIT=60] -->
    <string name="adjust_button_width">Adjust button width</string>

    <!-- SysUI Tuner: Nav bar button that holds the clipboard [CHAR LIMIT=30] -->
    <string name="clipboard">Clipboard</string>

    <!-- SysUI Tuner: Accessibility description for custom nav key [CHAR LIMIT=NONE] -->
    <string name="accessibility_key">Custom navigation button</string>

    <!-- SysUI Tuner: Nav bar button that emulates a keycode [CHAR LIMIT=30] -->
    <string name="left_keycode">Left keycode</string>

    <!-- SysUI Tuner: Nav bar button that emulates a keycode [CHAR LIMIT=30] -->
    <string name="right_keycode">Right keycode</string>

    <!-- SysUI Tuner: Settings to change nav bar icon [CHAR LIMIT=30] -->
    <string name="left_icon">Left icon</string>

    <!-- SysUI Tuner: Settings to change nav bar icon [CHAR LIMIT=30] -->
    <string name="right_icon">Right icon</string>

    <!-- Label for area where tiles can be dragged out of [CHAR LIMIT=60] -->
    <string name="drag_to_add_tiles">Hold and drag to add tiles</string>

    <!-- Label for header of customize QS [CHAR LIMIT=60] -->
    <string name="drag_to_rearrange_tiles">Hold and drag to rearrange tiles</string>

    <!-- Label for area where tiles can be dragged in to [CHAR LIMIT=60] -->
    <string name="drag_to_remove_tiles">Drag here to remove</string>

    <!-- Label to indicate to users that additional tiles cannot be removed. [CHAR LIMIT=60] -->
    <string name="drag_to_remove_disabled">You need at least <xliff:g id="min_num_tiles" example="6">%1$d</xliff:g> tiles</string>

    <!-- Button to edit the tile ordering of quick settings [CHAR LIMIT=60] -->
    <string name="qs_edit">Edit</string>

    <!-- SysUI Tuner: Options for how clock is displayed [CHAR LIMIT=NONE] -->
    <string name="tuner_time">Time</string>

    <!-- SysUI Tuner: Options for how clock is displayed [CHAR LIMIT=NONE] -->
    <string-array name="clock_options">
        <item>Show hours, minutes, and seconds</item>
        <item>Show hours and minutes (default)</item>
        <item>Don\'t show this icon</item>
    </string-array>

    <!-- SysUI Tuner: Options for how battery is displayed [CHAR LIMIT=NONE] -->
    <string-array name="battery_options">
        <item>Always show percentage</item>
        <item>Show percentage when charging (default)</item>
        <item>Don\'t show this icon</item>
    </string-array>

    <!-- SysUI Tuner: Switch for showing low-priority notification icons in status bar [CHAR LIMIT=NONE] -->
    <string name="tuner_low_priority">Show low-priority notification icons</string>

    <!-- SysUI Tuner: Other section -->
    <string name="other">Other</string>

    <!-- Accessibility description of action to remove QS tile on click. It will read as "Double-tap to remove tile" in screen readers [CHAR LIMIT=NONE] -->
    <string name="accessibility_qs_edit_remove_tile_action">remove tile</string>

    <!-- Accessibility action of action to add QS tile to end. It will read as "Double-tap to add tile to end" in screen readers [CHAR LIMIT=NONE] -->
    <string name="accessibility_qs_edit_tile_add_action">add tile to end</string>

    <!-- Accessibility action for context menu to move QS tile [CHAR LIMIT=NONE] -->
    <string name="accessibility_qs_edit_tile_start_move">Move tile</string>

    <!-- Accessibility action for context menu to add QS tile [CHAR LIMIT=NONE] -->
    <string name="accessibility_qs_edit_tile_start_add">Add tile</string>

    <!-- Accessibility description when QS tile is to be moved, indicating the destination position [CHAR LIMIT=NONE] -->
    <string name="accessibility_qs_edit_tile_move_to_position">Move to <xliff:g id="position" example="5">%1$d</xliff:g></string>

    <!-- Accessibility description when QS tile is to be added, indicating the destination position [CHAR LIMIT=NONE] -->
    <string name="accessibility_qs_edit_tile_add_to_position">Add to position <xliff:g id="position" example="5">%1$d</xliff:g></string>

    <!-- Accessibility description indicating the currently selected tile's position. Only used for tiles that are currently in use [CHAR LIMIT=NONE] -->
    <string name="accessibility_qs_edit_position">Position <xliff:g id="position" example="5">%1$d</xliff:g></string>

    <!-- Accessibility announcement after a tile has been added [CHAR LIMIT=NONE] -->
    <string name="accessibility_qs_edit_tile_added">Tile added</string>

    <!-- Accessibility announcement after a tile has been added [CHAR LIMIT=NONE] -->
    <string name="accessibility_qs_edit_tile_removed">Tile removed</string>

    <!-- Accessibility label for window when QS editing is happening [CHAR LIMIT=NONE] -->
    <string name="accessibility_desc_quick_settings_edit">Quick settings editor.</string>

    <!-- Accessibility label for the notification icons in the collapsed status bar. Not shown on screen [CHAR LIMIT=NONE] -->
    <string name="accessibility_desc_notification_icon"><xliff:g name="app_name" example="Gmail">%1$s</xliff:g> notification: <xliff:g name="notification_text" example="5 new messages">%2$s</xliff:g></string>

    <!-- Label for button that reports a touch that was wrongly rejected by the lockscreen. For debugging only. [CHAR LIMIT=NONE] -->
    <string name="report_rejected_touch" translatable="false">Report rejected touch</string>

    <!-- accessibility label for button to open settings [CHAR LIMIT=NONE] -->
    <string name="accessibility_quick_settings_settings">Open settings.</string>

    <!-- accessibility label for button to expand quick settings [CHAR LIMIT=NONE] -->
    <string name="accessibility_quick_settings_expand">Open quick settings.</string>

    <!-- accessibility label for button to collapse quick settings [CHAR LIMIT=NONE] -->
    <string name="accessibility_quick_settings_collapse">Close quick settings.</string>

    <!-- accessibility label for alarm icon [CHAR LIMIT=NONE] -->
    <string name="accessibility_quick_settings_alarm_set">Alarm set.</string>

    <!-- accessibility label for button to select user [CHAR LIMIT=NONE] -->
    <string name="accessibility_quick_settings_user">Signed in as <xliff:g name="user" example="John">%s</xliff:g></string>

    <!-- Accessibility description (not shown on the screen) of action to open user switcher when the multi-user icon is clicked. It will read as "Double-tap to choose user" in screen readers [CHAR LIMIT=NONE] -->
    <string name="accessibility_quick_settings_choose_user_action">choose user</string>

    <!-- Content description for no internet connection [CHAR LIMIT=NONE] -->
    <string name="data_connection_no_internet">No internet</string>

    <!-- accessibility label for quick settings items that open a details page [CHAR LIMIT=NONE] -->
    <string name="accessibility_quick_settings_open_details">Open details.</string>

    <!-- accessibility label for quick settings items that are currently disabled. Must have a reason [CHAR LIMIT=NONE] -->
    <string name="accessibility_quick_settings_not_available">Unvailable due to <xliff:g name="reason" id="reason" example="Wifi not available">%s</xliff:g></string>

    <!-- accessibility label for quick settings items that open a details page [CHAR LIMIT=NONE] -->
    <string name="accessibility_quick_settings_open_settings">Open <xliff:g name="page" example="Bluetooth">%s</xliff:g> settings.</string>

    <!-- accessibility label for button to edit quick settings [CHAR LIMIT=NONE] -->
    <string name="accessibility_quick_settings_edit">Edit order of settings.</string>

    <!-- accessibility label for button to open power menu [CHAR LIMIT=NONE] -->
    <string name="accessibility_quick_settings_power_menu">Power menu</string>

    <!-- accessibility label for paging indicator in quick settings [CHAR LIMITi=NONE] -->
    <string name="accessibility_quick_settings_page">Page <xliff:g name="current_page" example="1">%1$d</xliff:g> of <xliff:g name="num_pages" example="2">%2$d</xliff:g></string>

    <!-- Plugin control section of the tuner. Non-translatable since it should
         not appear on production builds ever. -->
    <string name="plugins" translatable="false">Plugins</string>

    <!-- Ambient display section of the tuner. Non-translatable since it should
        not appear on production builds ever. -->
    <string name="tuner_doze" translatable="false">Ambient Display</string>

    <!-- Ambient display always-on of the tuner. Non-translatable since it should
        not appear on production builds ever. -->
    <string name="tuner_doze_always_on" translatable="false">Always on</string>

    <!-- SysUI Tuner: Section to customize lockscreen shortcuts [CHAR LIMIT=60] -->
    <string name="tuner_lock_screen">Lock screen</string>

    <!-- Tuner string -->
    <string name="change_theme_reboot" translatable="false">Changing the theme requires a restart.</string>
    <!-- Tuner string -->
    <string name="theme" translatable="false">Theme</string>
    <!-- Tuner string -->
    <string name="default_theme" translatable="false">Default</string>

    <!-- Title for notification & dialog that the user's phone last shut down because it got too hot. [CHAR LIMIT=40] -->
    <string name="thermal_shutdown_title">Phone turned off due to heat</string>
    <!-- Message body for notification that user's phone last shut down because it got too hot. [CHAR LIMIT=120] -->
    <string name="thermal_shutdown_message">Your phone is now running normally.\nTap for more info</string>
    <!-- Text body for dialog alerting user that their phone last shut down because it got too hot. [CHAR LIMIT=500] -->
    <string name="thermal_shutdown_dialog_message">Your phone was too hot, so it turned off to cool down. Your phone is now running normally.\n\nYour phone may get too hot if you:\n\t&#8226; Use resource-intensive apps (such as gaming, video, or navigation apps)\n\t&#8226; Download or upload large files\n\t&#8226; Use your phone in high temperatures</string>
    <!-- Text help link for care instructions for overheating devices [CHAR LIMIT=40] -->
    <string name="thermal_shutdown_dialog_help_text">See care steps</string>
    <!-- URL for care instructions for overheating devices -->
    <string name="thermal_shutdown_dialog_help_url" translatable="false"></string>

    <!-- Title for notification (and dialog) that user's phone has reached a certain temperature and may start to slow down in order to cool down. [CHAR LIMIT=30] -->
    <string name="high_temp_title">Phone is getting warm</string>
    <!-- Message body for notification that user's phone has reached a certain temperature and may start to slow down in order to cool down. [CHAR LIMIT=120] -->
    <string name="high_temp_notif_message">Some features limited while phone cools down.\nTap for more info</string>
    <!-- Text body for dialog alerting user that their phone has reached a certain temperature and may start to slow down in order to cool down. [CHAR LIMIT=350] -->
    <string name="high_temp_dialog_message">Your phone will automatically try to cool down. You can still use your phone, but it may run slower.\n\nOnce your phone has cooled down, it will run normally.</string>
    <!-- Text help link for care instructions for overheating devices [CHAR LIMIT=40] -->
    <string name="high_temp_dialog_help_text">See care steps</string>
    <!-- URL for care instructions for overheating devices -->
    <string name="high_temp_dialog_help_url" translatable="false"></string>

    <!-- Title for alarm dialog alerting user the usb adapter has reached a certain temperature that should disconnect charging cable immediately. [CHAR LIMIT=30] -->
    <string name="high_temp_alarm_title">Unplug charger</string>
    <!-- Text body for dialog alerting user the usb adapter has reached a certain temperature that should disconnect charging cable immediately. [CHAR LIMIT=300] -->
    <string name="high_temp_alarm_notify_message">There\u2019s an issue charging this device. Unplug the power adapter, and take care as the cable may be warm.</string>
    <!-- Text for See care steps button [CHAR LIMIT=300] -->
    <string name="high_temp_alarm_help_care_steps">See care steps</string>
    <!-- Text link directs to usb overheat help page. -->
    <string name="high_temp_alarm_help_url" translatable="false">help_uri_usb_warm</string>

    <!-- SysUI Tuner: Button to select lock screen shortcut [CHAR LIMIT=60] -->
    <string name="lockscreen_shortcut_left">Left shortcut</string>

    <!-- SysUI Tuner: Button to select lock screen shortcut [CHAR LIMIT=60] -->
    <string name="lockscreen_shortcut_right">Right shortcut</string>

    <!-- SysUI Tuner: Switch to control if device gets unlocked by left shortcut [CHAR LIMIT=60] -->
    <string name="lockscreen_unlock_left">Left shortcut also unlocks</string>

    <!-- SysUI Tuner: Switch to control if device gets unlocked by right shortcut [CHAR LIMIT=60] -->
    <string name="lockscreen_unlock_right">Right shortcut also unlocks</string>

    <!-- SysUI Tuner: Summary of no shortcut being selected [CHAR LIMIT=60] -->
    <string name="lockscreen_none">None</string>

    <!-- SysUI Tuner: Format string for describing launching an app [CHAR LIMIT=60] -->
    <string name="tuner_launch_app">Launch <xliff:g id="app" example="Settings">%1$s</xliff:g></string>

    <!-- SysUI Tuner: Label for section of other apps that can be launched [CHAR LIMIT=60] -->
    <string name="tuner_other_apps">Other apps</string>

    <!-- SysUI Tuner: Label for icon shaped like a circle [CHAR LIMIT=60] -->
    <string name="tuner_circle">Circle</string>

    <!-- SysUI Tuner: Label for icon shaped like a plus [CHAR LIMIT=60] -->
    <string name="tuner_plus">Plus</string>

    <!-- SysUI Tuner: Label for icon shaped like a minus [CHAR LIMIT=60] -->
    <string name="tuner_minus">Minus</string>

    <!-- SysUI Tuner: Label for icon shaped like a left [CHAR LIMIT=60] -->
    <string name="tuner_left">Left</string>

    <!-- SysUI Tuner: Label for icon shaped like a right [CHAR LIMIT=60] -->
    <string name="tuner_right">Right</string>

    <!-- SysUI Tuner: Label for icon shaped like a menu [CHAR LIMIT=60] -->
    <string name="tuner_menu">Menu</string>

    <!-- SysUI Tuner: App subheading for shortcut selection [CHAR LIMIT=60] -->
    <string name="tuner_app"><xliff:g id="app">%1$s</xliff:g> app</string>

    <!-- Title for the notification channel containing important alerts. [CHAR LIMIT=NONE] -->
    <string name="notification_channel_alerts">Alerts</string>
    <!-- Title for the notification channel for battery warnings (i.e. < 15%). [CHAR LIMIT=NONE] -->
    <string name="notification_channel_battery">Battery</string>
    <!-- Title for the notification channel dedicated to screenshot progress. [CHAR LIMIT=NONE] -->
    <string name="notification_channel_screenshot">Screenshots</string>
    <!-- Title for the notification channel for miscellaneous notices. [CHAR LIMIT=NONE] -->
    <string name="notification_channel_general">General Messages</string>
    <!-- Title for the notification channel for problems with storage (i.e. low disk). [CHAR LIMIT=NONE] -->
    <string name="notification_channel_storage">Storage</string>
    <!-- Title for the notification channel for hints and suggestions. [CHAR LIMIT=NONE] -->
    <string name="notification_channel_hints">Hints</string>

    <!-- App label of the instant apps notification [CHAR LIMIT=60] -->
    <string name="instant_apps">Instant Apps</string>

    <!-- Title of notification indicating that an instant app is running. [CHAR LIMIT=60] -->
    <string name="instant_apps_title"><xliff:g id="app" example="Gmail">%1$s</xliff:g> running</string>

    <!-- Message of the instant apps notification indicating they don't need install. [CHAR LIMIT=NONE] -->
    <string name="instant_apps_message">App opened without being installed.</string>

    <!-- Message of the instant apps notification indicating they don't need install, plus a link to more information. [CHAR LIMIT=NONE] -->
    <string name="instant_apps_message_with_help">App opened without being installed. Tap to learn more.</string>

    <!-- URL of the webpage that explains instant apps. -->
    <string name="instant_apps_help_url" translatable="false"></string>

    <!-- Action label for launching app info on the specified app [CHAR LIMIT=20] -->
    <string name="app_info">App info</string>

    <!-- Action label for switching to a browser for an instant app [CHAR LIMIT=20] -->
    <string name="go_to_web">Go to browser</string>

    <!-- Quick settings tile for toggling mobile data [CHAR LIMIT=20] -->
    <string name="mobile_data">Mobile data</string>

    <!-- Quick settings tile secondary label format combining roaming with the mobile data type. [CHAR LIMIT=NONE] -->
    <string name="mobile_data_text_format"><xliff:g name="roaming_status" example="Roaming">%1$s</xliff:g> \u2014 <xliff:g name="mobile_data_type" example="LTE">%2$s</xliff:g></string>

    <!-- Quick settings tile secondary label format combining carrier name with the mobile data tye. [CHAR LIMIT=NONE] -->
    <string name="mobile_carrier_text_format"><xliff:g id="carrier_name" example="Test">%1$s</xliff:g>, <xliff:g id="mobile_data_type" example="LTE">%2$s</xliff:g></string>

    <!-- Label for when wifi is off in QS detail panel [CHAR LIMIT=NONE] -->
    <string name="wifi_is_off">Wi-Fi is off</string>

    <!-- Label for when bluetooth is off in QS detail panel [CHAR LIMIT=NONE] -->
    <string name="bt_is_off">Bluetooth is off</string>

    <!-- Label for when Do not disturb is off in QS detail panel [CHAR LIMIT=NONE] -->
    <string name="dnd_is_off">Do Not Disturb is off</string>

    <!-- Prompt for when Do not disturb is on from automatic rule in QS [CHAR LIMIT=NONE] -->
    <string name="qs_dnd_prompt_auto_rule">Do Not Disturb was turned on by an automatic rule (<xliff:g name="rule">%s</xliff:g>).</string>

    <!-- Prompt for when Do not disturb is on from app in QS [CHAR LIMIT=NONE] -->
    <string name="qs_dnd_prompt_app">Do Not Disturb was turned on by an app (<xliff:g name="app">%s</xliff:g>).</string>

    <!-- Prompt for when Do not disturb is on from automatic rule or app in QS [CHAR LIMIT=NONE] -->
    <string name="qs_dnd_prompt_auto_rule_app">Do Not Disturb was turned on by an automatic rule or app.</string>

    <!-- Description of Do Not Disturb option in QS that ends at the specified time[CHAR LIMIT=20] -->
    <string name="qs_dnd_until">Until <xliff:g name="time">%s</xliff:g></string>

    <!-- Do Not Disturb button to keep the current settings [CHAR LIMIT=20] -->
    <string name="qs_dnd_keep">Keep</string>

    <!-- Do Not Disturb button to change the current settings [CHAR LIMIT=20] -->
    <string name="qs_dnd_replace">Replace</string>

    <!-- Title of the "running foreground services" dialog. [CHAR LIMIT=NONE] -->
    <string name="running_foreground_services_title">Apps running in background</string>

    <!-- Descriptive text of an item in the "running foreground services" dialog, telling the
        user what will happen when they tap on that item (which is an application that has
        been identified for them as running). [CHAR LIMIT=NONE] -->
    <string name="running_foreground_services_msg">Tap for details on battery and data usage</string>

    <!-- Title of the dialog to turn off data usage [CHAR LIMIT=NONE] -->
    <string name="mobile_data_disable_title">Turn off mobile data?</string>

    <!-- Message body of the dialog to turn off data usage [CHAR LIMIT=NONE] -->
    <string name="mobile_data_disable_message">You won\’t have access to data or the internet through <xliff:g id="carrier" example="T-Mobile">%s</xliff:g>. Internet will only be available via Wi-Fi.</string>

    <!-- Text used to refer to the user's current carrier in mobile_data_disable_message if the users's mobile network carrier name is not available [CHAR LIMIT=NONE] -->
    <string name="mobile_data_disable_message_default_carrier">your carrier</string>

    <!-- Warning shown when user input has been blocked due to another app overlaying screen
     content. Since we don't know what the app is showing on top of the input target, we
     can't verify user consent. [CHAR LIMIT=NONE] -->
    <string name="touch_filtered_warning">Because an app is obscuring a permission request, Settings
        can’t verify your response.</string>

    <!-- Title of prompt requesting access to display slices [CHAR LIMIT=NONE] -->
    <string name="slice_permission_title">Allow <xliff:g id="app" example="Example App">%1$s</xliff:g> to show <xliff:g id="app_2" example="Other Example App">%2$s</xliff:g> slices?</string>

    <!-- Description of what kind of access is given to a slice host [CHAR LIMIT=NONE] -->
    <string name="slice_permission_text_1"> - It can read information from <xliff:g id="app" example="Example App">%1$s</xliff:g></string>
    <!-- Description of what kind of access is given to a slice host [CHAR LIMIT=NONE] -->
    <string name="slice_permission_text_2"> - It can take actions inside <xliff:g id="app" example="Example App">%1$s</xliff:g></string>

    <!-- Text on checkbox allowing the app to show slices from all apps [CHAR LIMIT=NONE] -->
    <string name="slice_permission_checkbox">Allow <xliff:g id="app" example="Example App">%1$s</xliff:g> to show slices from any app</string>

    <!-- Option to grant the slice permission request on the screen [CHAR LIMIT=15] -->
    <string name="slice_permission_allow">Allow</string>

    <!-- Option to grant the slice permission request on the screen [CHAR LIMIT=15] -->
    <string name="slice_permission_deny">Deny</string>

    <!-- List of packages for which we don't want to show recents onboarding, add into overlay as needed. -->
    <string-array name="recents_onboarding_blacklisted_packages" translatable="false">
    </string-array>

    <!-- The title of the notification to suggest enabling automatic battery saver.  [CHAR LIMIT=NONE]-->
    <string name="auto_saver_title">Tap to schedule Battery Saver</string>

    <!-- The content of the notification to suggest enabling automatic battery saver.  [CHAR LIMIT=NONE]-->
    <string name="auto_saver_text">Turn on when battery is likely to run out</string>

    <!-- An action on the notification to suggest enabling automatic battery saver: Do not turn on automatic battery saver.  [CHAR LIMIT=NONE]-->
    <string name="no_auto_saver_action">No thanks</string>

    <!-- The title of the dialog that tells that scheduled (i.e. automatic) battery saver has been turned on. [CHAR LIMIT=NONE]-->
    <string name="auto_saver_enabled_title">Battery Saver schedule turned on</string>

    <!-- The content of the dialog that tells that scheduled (i.e. automatic) battery saver has been turned on. [CHAR LIMIT=NONE]-->
    <string name="auto_saver_enabled_text">Battery Saver will turn on automatically once battery goes below <xliff:g id="percentage">%d</xliff:g>%%.</string>

    <!-- An action on the dialog that tells that scheduled (i.e. automatic) battery saver: open the battery saver setting.  [CHAR LIMIT=NONE]-->
    <string name="open_saver_setting_action">Settings</string>

    <!-- An action on the dialog that tells that scheduled (i.e. automatic) battery saver: user acknowledges and closes the dialog.  [CHAR LIMIT=NONE]-->
    <string name="auto_saver_okay_action">Got it</string>

    <!-- URl of the webpage that explains battery saver. -->
    <string name="help_uri_battery_saver_learn_more_link_target" translatable="false"></string>

    <!-- Name for a quick settings tile, used only by platform developers, to extract the SystemUI process memory and send it to another
         app for debugging. Will not be seen by users. [CHAR LIMIT=20] -->
    <string name="heap_dump_tile_name">Dump SysUI Heap</string>

    <!-- Content description for ongoing privacy chip. Use with a single app [CHAR LIMIT=NONE]-->
    <string name="ongoing_privacy_chip_content_single_app"><xliff:g id="app" example="Example App">%1$s</xliff:g> is using your <xliff:g id="types_list" example="camera, location">%2$s</xliff:g>.</string>

    <!-- Content description for ongoing privacy chip. Use with multiple apps [CHAR LIMIT=NONE]-->
    <string name="ongoing_privacy_chip_content_multiple_apps">Applications are using your <xliff:g id="types_list" example="camera, location">%s</xliff:g>.</string>

    <!-- Separator for types. Include spaces before and after if needed [CHAR LIMIT=10] -->
    <string name="ongoing_privacy_dialog_separator">,\u0020</string>

    <!-- Separator for types, before last type. Include spaces before and after if needed [CHAR LIMIT=10] -->
    <string name="ongoing_privacy_dialog_last_separator">\u0020and\u0020</string>

    <!-- Text for privacy dialog, using sensitive app op (one of camera, location, microphone) right now [CHAR LIMIT=NONE] -->
    <string name="ongoing_privacy_dialog_using_op">Being used by <xliff:g id="application_name" example="Photos">%1$s</xliff:g></string>

    <!-- Text for privacy dialog, recently used sensitive app op (one of camera, location, microphone) [CHAR LIMIT=NONE] -->
    <string name="ongoing_privacy_dialog_recent_op">Recently used by <xliff:g id="application_name" example="Photos">%1$s</xliff:g></string>

    <!-- Text for privacy dialog, indicating that the application is the enterprise version [CHAR LIMIT=NONE] -->
    <string name="ongoing_privacy_dialog_enterprise">(work)</string>

    <!-- Text for privacy dialog, identifying the phone call app [CHAR LIMIT=NONE]-->
    <string name="ongoing_privacy_dialog_phonecall">Phone call</string>

    <!-- Text for privacy dialog, indicating that an app (or multiple) is using an op on behalf of another [CHAR LIMIT=NONE] -->
    <string name="ongoing_privacy_dialog_attribution_text">(through <xliff:g id="application name(s)" example="Maps, and Assistant">%s</xliff:g>)</string>

    <!-- Text for camera app op [CHAR LIMIT=20]-->
    <string name="privacy_type_camera">camera</string>

    <!-- Text for location app op [CHAR LIMIT=20]-->
    <string name="privacy_type_location">location</string>

    <!-- Text for microphone app op [CHAR LIMIT=20]-->
    <string name="privacy_type_microphone">microphone</string>

    <!-- Text for the quick setting tile for sensor privacy [CHAR LIMIT=30] -->
    <string name="sensor_privacy_mode">Sensors off</string>

    <!-- Name for device services grouping system uid apps in Ongoing Privacy Dialog [CHAR_LIMIT=NONE] -->
    <string name="device_services">Device Services</string>

    <!-- What to show on the ambient display player when song doesn't have a title. [CHAR LIMIT=20] -->
    <string name="music_controls_no_title">No title</string>

    <!-- Action in accessibility menu to move the stack of bubbles [CHAR LIMIT=20] -->
    <string name="bubble_accessibility_action_move">Move</string>

    <!-- Notification content text when the system navigation mode changes as a result of changing the default launcher [CHAR LIMIT=NONE] -->
    <string name="notification_content_system_nav_changed">System navigation updated. To make changes, go to Settings.</string>

    <!-- Notification content text when switching to a default launcher that supports gesture navigation [CHAR LIMIT=NONE] -->
    <string name="notification_content_gesture_nav_available">Go to Settings to update system navigation</string>

    <!-- Title of the overlay warning the user to interact with the device or it will go to sleep. [CHAR LIMIT=25] -->
    <string name="inattentive_sleep_warning_title">Standby</string>

    <!-- Window Magnification strings -->
    <!-- Title for Magnification Window [CHAR LIMIT=NONE] -->
    <string name="magnification_window_title">Magnification Window</string>
    <!-- Title for Magnification Controls Window [CHAR LIMIT=NONE] -->
    <string name="magnification_controls_title">Magnification Window Controls</string>
    <!-- Action in accessibility menu to zoom in content of the magnification window. [CHAR LIMIT=30] -->
    <string name="accessibility_control_zoom_in">Zoom in</string>
    <!-- Action in accessibility menu to zoom out content of the magnification window. [CHAR LIMIT=30] -->
    <string name="accessibility_control_zoom_out">Zoom out</string>
    <!-- Action in accessibility menu to move the magnification window up. [CHAR LIMIT=30] -->
    <string name="accessibility_control_move_up">Move up</string>
    <!-- Action in accessibility menu to move the magnification window down. [CHAR LIMIT=30] -->
    <string name="accessibility_control_move_down">Move down</string>
    <!-- Action in accessibility menu to move the magnification window left. [CHAR LIMIT=30] -->
    <string name="accessibility_control_move_left">Move left</string>
    <!-- Action in accessibility menu to move the magnification window right. [CHAR LIMIT=30] -->
    <string name="accessibility_control_move_right">Move right</string>
    <!-- Content description for magnification mode switch. [CHAR LIMIT=NONE] -->
    <string name="magnification_mode_switch_description">Magnification switch</string>
    <!-- A11y state description for magnification mode switch that device is in full-screen mode. [CHAR LIMIT=NONE] -->
    <string name="magnification_mode_switch_state_full_screen">Magnify full screen</string>
    <!-- A11y state description for magnification mode switch that device is in window mode. [CHAR LIMIT=NONE] -->
    <string name="magnification_mode_switch_state_window">Magnify part of screen</string>
    <!-- Click action label for magnification switch. [CHAR LIMIT=NONE] -->
    <string name="magnification_mode_switch_click_label">Switch</string>

    <!-- Accessibility floating menu strings -->
    <!-- Message for the accessibility floating button migration tooltip. It shows when the user use gestural navigation then upgrade their system. It will tell the user the accessibility gesture had been replaced by accessibility floating button. [CHAR LIMIT=100] -->
    <string name="accessibility_floating_button_migration_tooltip">Accessibility button replaced the accessibility gesture\n\n<annotation id="link">View settings</annotation></string>
    <!-- Message for the accessibility floating button settings tooltip. It shows when the user use gestural navigation then upgrade their system. It will tell the user to have another option to switch from the accessibility gesture to a button. [CHAR LIMIT=100] -->
    <string name="accessibility_floating_button_switch_migration_tooltip">You can switch from the accessibility gesture to a button\n\n<annotation id="link">Settings</annotation></string>
    <!-- Message for the accessibility floating button docking tooltip. It shows when the user first time drag the button. It will tell the user about docking behavior. [CHAR LIMIT=70] -->
    <string name="accessibility_floating_button_docking_tooltip">Move button to the edge to hide it temporarily</string>
    <!-- Action in accessibility menu to move the accessibility floating button to the top left of the screen. [CHAR LIMIT=30] -->
    <string name="accessibility_floating_button_action_move_top_left">Move top left</string>
    <!-- Action in accessibility menu to move the accessibility floating button to the top right of the screen. [CHAR LIMIT=30] -->
    <string name="accessibility_floating_button_action_move_top_right">Move top right</string>
    <!-- Action in accessibility menu to move the accessibility floating button to the bottom left of the screen. [CHAR LIMIT=30]-->
    <string name="accessibility_floating_button_action_move_bottom_left">Move bottom left</string>
    <!-- Action in accessibility menu to move the accessibility floating button to the bottom right of the screen. [CHAR LIMIT=30]-->
    <string name="accessibility_floating_button_action_move_bottom_right">Move bottom right</string>
    <!-- Action in accessibility menu to move the accessibility floating button to the edge and hide it to half. [CHAR LIMIT=30]-->
    <string name="accessibility_floating_button_action_move_to_edge_and_hide_to_half">Move to edge and hide</string>
    <!-- Action in accessibility menu to move the accessibility floating button out the edge and show. [CHAR LIMIT=36]-->
    <string name="accessibility_floating_button_action_move_out_edge_and_show">Move out edge and show</string>
    <!-- Action in accessibility menu to toggle on/off the accessibility feature. [CHAR LIMIT=30]-->
    <string name="accessibility_floating_button_action_double_tap_to_toggle">toggle</string>

    <!-- Device Controls strings -->
    <!-- Device Controls, Quick Settings tile title [CHAR LIMIT=30] -->
    <string name="quick_controls_title">Device controls</string>

    <!-- Controls management providers screen title [CHAR LIMIT=60]-->
    <string name="controls_providers_title">Choose app to add controls</string>
    <!-- Number of favorites for controls management screen [CHAR LIMIT=NONE]-->
    <plurals name="controls_number_of_favorites">
        <item quantity="one"><xliff:g id="number" example="1">%s</xliff:g> control added.</item>
        <item quantity="other"><xliff:g id="number" example="3">%s</xliff:g> controls added.</item>
    </plurals>

    <!-- Removed control in management screen [CHAR LIMIT=20] -->
    <string name="controls_removed">Removed</string>

    <!-- a11y state description for a control that is currently favorited [CHAR LIMIT=NONE] -->
    <string name="accessibility_control_favorite">Favorited</string>
    <!-- a11y state description for a control that is currently favorited with its position [CHAR LIMIT=NONE] -->
    <string name="accessibility_control_favorite_position">Favorited, position <xliff:g id="number" example="1">%d</xliff:g></string>
    <!-- a11y state description for a control that is currently not favorited [CHAR LIMIT=NONE] -->
    <string name="accessibility_control_not_favorite">Unfavorited</string>
    <!-- a11y action to favorite a control. It will read as "Double-tap to favorite" in screen readers [CHAR LIMIT=NONE] -->
    <string name="accessibility_control_change_favorite">favorite</string>
    <!-- a11y action to unfavorite a control. It will read as "Double-tap to unfavorite" in screen readers [CHAR LIMIT=NONE] -->
    <string name="accessibility_control_change_unfavorite">unfavorite</string>
    <!-- a11y action to move a control to the position specified by the parameter [CHAR LIMIT=NONE] -->
    <string name="accessibility_control_move">Move to position <xliff:g id="number" example="1">%d</xliff:g></string>

    <!-- Controls management controls screen default title [CHAR LIMIT=30] -->
    <string name="controls_favorite_default_title">Controls</string>
    <!-- Controls management controls screen subtitle [CHAR LIMIT=NONE] -->
    <string name="controls_favorite_subtitle">Choose controls to access from Quick Settings</string>
    <!-- Controls management editing screen, user direction for rearranging controls [CHAR LIMIT=NONE] -->
    <string name="controls_favorite_rearrange">Hold &amp; drag to rearrange controls</string>

    <!-- Controls management editing screen, text to indicate that all the favorites have been removed [CHAR LIMIT=NONE] -->
    <string name="controls_favorite_removed">All controls removed</string>

    <!-- Controls management favorites screen, See other apps with changes made [CHAR LIMIT=NONE] -->
    <string name="controls_favorite_toast_no_changes">Changes not saved</string>

    <!-- Controls management favorites screen. See other apps button [CHAR LIMIT=30] -->
    <string name="controls_favorite_see_other_apps">See other apps</string>

    <!-- Controls management controls screen error on load message [CHAR LIMIT=NONE] -->
    <string name="controls_favorite_load_error">Controls could not be loaded. Check the <xliff:g id="app" example="System UI">%s</xliff:g> app to make sure that the app settings haven\u2019t changed.</string>
    <!-- Controls management controls screen no controls found on load message [CHAR LIMIT=NONE] -->
    <string name="controls_favorite_load_none">Compatible controls unavailable</string>
    <!-- Controls management controls screen header for Other zone [CHAR LIMIT=60] -->
    <string name="controls_favorite_other_zone_header">Other</string>

    <!-- Controls dialog title [CHAR LIMIT=40] -->
    <string name="controls_dialog_title">Add to device controls</string>
    <!-- Controls dialog add to favorites [CHAR LIMIT=40] -->
    <string name="controls_dialog_ok">Add</string>
    <!-- Controls dialog message. Indicates app that suggested this control [CHAR LIMIT=NONE] -->
    <string name="controls_dialog_message">Suggested by <xliff:g id="app" example="System UI">%s</xliff:g></string>
    <!-- Controls dialog confirmation [CHAR LIMIT=30] -->
    <string name="controls_dialog_confirmation">Controls updated</string>

    <!-- Controls tile secondary label when device is locked and user does not want access to controls from lockscreen [CHAR LIMIT=20] -->
    <string name="controls_tile_locked">Device locked</string>

    <!-- Controls PIN entry dialog, switch to alphanumeric keyboard [CHAR LIMIT=100] -->
    <string name="controls_pin_use_alphanumeric">PIN contains letters or symbols</string>
    <!-- Controls PIN entry dialog, title [CHAR LIMIT=30] -->
    <string name="controls_pin_verify">Verify <xliff:g id="device" example="Backdoor lock">%s</xliff:g></string>
    <!-- Controls PIN entry dialog, title when 1st attempt failed [CHAR LIMIT=30] -->
    <string name="controls_pin_wrong">Wrong PIN</string>
    <!-- Controls PIN entry dialog, waiting to verify [CHAR LIMIT=30] -->
    <string name="controls_pin_verifying">Verifying\u2026</string>
    <!-- Controls PIN entry dialog, text hint [CHAR LIMIT=30] -->
    <string name="controls_pin_instructions">Enter PIN</string>
    <!-- Controls PIN entry dialog, text hint, retry [CHAR LIMIT=30] -->
    <string name="controls_pin_instructions_retry">Try another PIN</string>
    <!-- Controls confirmation dialog, waiting to confirm [CHAR LIMIT=30] -->
    <string name="controls_confirmation_confirming">Confirming\u2026</string>
    <!-- Controls confirmation dialog, user prompt [CHAR LIMIT=NONE] -->
    <string name="controls_confirmation_message">Confirm change for <xliff:g id="device" example="Backdoor lock">%s</xliff:g></string>

    <!-- Tooltip to show in management screen when there are multiple structures [CHAR_LIMIT=50] -->
    <string name="controls_structure_tooltip">Swipe to see more</string>

    <!-- Message to tell the user to wait while systemui attempts to load a set of
         recommended controls [CHAR_LIMIT=60] -->
    <string name="controls_seeding_in_progress">Loading recommendations</string>

    <!-- Title for media controls [CHAR_LIMIT=50] -->
    <string name="controls_media_title">Media</string>
    <!-- Explanation for closing controls associated with a specific media session [CHAR_LIMIT=50] -->
    <string name="controls_media_close_session">Hide this media session?</string>
    <!-- Explanation that controls associated with a specific media session are active [CHAR_LIMIT=50] -->
    <string name="controls_media_active_session">The current media session cannot be hidden.</string>
    <!-- Label for a button that will hide media controls [CHAR_LIMIT=30] -->
    <string name="controls_media_dismiss_button">Dismiss</string>
    <!-- Label for button to resume media playback [CHAR_LIMIT=NONE] -->
    <string name="controls_media_resume">Resume</string>
    <!-- Label for button to go to media control settings screen [CHAR_LIMIT=30] -->
    <string name="controls_media_settings_button">Settings</string>
    <!-- Description for media control's playing media item, including information for the media's title, the artist, and source app [CHAR LIMIT=NONE]-->
    <string name="controls_media_playing_item_description"><xliff:g id="song_name" example="Daily mix">%1$s</xliff:g> by <xliff:g id="artist_name" example="Various artists">%2$s</xliff:g> is playing from <xliff:g id="app_label" example="Spotify">%3$s</xliff:g></string>

    <!-- Title for Smartspace recommendation card within media controls. The "Play" means the action to play a media [CHAR_LIMIT=10] -->
    <string name="controls_media_smartspace_rec_title">Play</string>
    <!-- Description for Smartspace recommendation card within media controls [CHAR_LIMIT=NONE] -->
    <string name="controls_media_smartspace_rec_description">Open <xliff:g id="app_label" example="Spotify">%1$s</xliff:g></string>
    <!-- Description for Smartspace recommendation's media item, including information for the media's title, the artist, and source app [CHAR LIMIT=NONE]-->
    <string name="controls_media_smartspace_rec_item_description">Play <xliff:g id="song_name" example="Daily mix">%1$s</xliff:g> by <xliff:g id="artist_name" example="Various artists">%2$s</xliff:g> from <xliff:g id="app_label" example="Spotify">%3$s</xliff:g></string>
    <!-- Description for Smartspace recommendation's media item which doesn't have artist info, including information for the media's title and the source app [CHAR LIMIT=NONE]-->
    <string name="controls_media_smartspace_rec_item_no_artist_description">Play <xliff:g id="song_name" example="Daily mix">%1$s</xliff:g> from <xliff:g id="app_label" example="Spotify">%2$s</xliff:g></string>

    <!-- Error message indicating that a control timed out while waiting for an update [CHAR_LIMIT=30] -->
    <string name="controls_error_timeout">Inactive, check app</string>
    <!-- Error message indicating that an unspecified error occurred while getting the status, and
         a retry will be attempted [CHAR LIMIT=30] -->
    <string name="controls_error_retryable">Error, retrying\u2026</string>
    <!-- Error message indicating that the control is no longer available in the application [CHAR LIMIT=30] -->
    <string name="controls_error_removed">Not found</string>
    <!-- Title for dialog indicating that the control is no longer available in the application [CHAR LIMIT=30] -->
    <string name="controls_error_removed_title">Control is unavailable</string>
    <!-- Message body for dialog indicating that the control is no longer available in the application [CHAR LIMIT=NONE] -->
    <string name="controls_error_removed_message">Couldn\u2019t access <xliff:g id="device" example="Backdoor lock">%1$s</xliff:g>. Check the <xliff:g id="application" example="Google Home">%2$s</xliff:g> app to make sure the control is still available and that the app settings haven\u2019t changed.</string>
    <!-- Text for button to open the corresponding application [CHAR_LIMIT=20] -->
    <string name="controls_open_app">Open app</string>
    <!-- Error message indicating that an unspecified error occurred while getting the status [CHAR LIMIT=30] -->
    <string name="controls_error_generic">Can\u2019t load status</string>
    <!-- Error message indicating that a control action failed [CHAR_LIMIT=30] -->
    <string name="controls_error_failed">Error, try again</string>
    <!-- Stateless control message informing the user that a routine has started [CHAR_LIMIT=30] -->
    <string name="controls_in_progress">In progress</string>
    <!-- Tooltip informing user where the recently added controls are [CHAR_LIMIT=100] -->
    <string name="controls_added_tooltip">Open Quick Settings to see new controls</string>

    <!-- Controls menu, add [CHAR_LIMIT=30] -->
    <string name="controls_menu_add">Add controls</string>
    <!-- Controls menu, edit [CHAR_LIMIT=30] -->
    <string name="controls_menu_edit">Edit controls</string>

    <!-- Title for the media output group dialog with media related devices [CHAR LIMIT=50] -->
    <string name="media_output_dialog_add_output">Add outputs</string>
    <!-- Title for the media output slice with group devices [CHAR LIMIT=50] -->
    <string name="media_output_dialog_group">Group</string>
    <!-- Summary for media output group with only one device which is active [CHAR LIMIT=NONE] -->
    <string name="media_output_dialog_single_device">1 device selected</string>
    <!-- Summary for media output group with the active device count [CHAR LIMIT=NONE] -->
    <string name="media_output_dialog_multiple_devices"><xliff:g id="count" example="2">%1$d</xliff:g> devices selected</string>
    <!-- Summary for disconnected status [CHAR LIMIT=50] -->
    <string name="media_output_dialog_disconnected"><xliff:g id="device_name" example="My device">%1$s</xliff:g> (disconnected)</string>
    <!-- Summary for connecting error message [CHAR LIMIT=NONE] -->
    <string name="media_output_dialog_connect_failed">Couldn\'t connect. Try again.</string>
    <!-- Title for pairing item [CHAR LIMIT=60] -->
    <string name="media_output_dialog_pairing_new">Pair new device</string>

    <!-- Label for clip data when copying the build number off QS [CHAR LIMIT=NONE]-->
    <string name="build_number_clip_data_label">Build number</string>
    <!-- Text to display when copying the build number off QS [CHAR LIMIT=NONE]-->
    <string name="build_number_copy_toast">Build number copied to clipboard.</string>

     <!-- Status for conversation without interaction data [CHAR LIMIT=120] -->
    <string name="basic_status">Open conversation</string>
    <!--Title text for Conversation widget set up screen [CHAR LIMIT=180] -->
    <string name="select_conversation_title">Conversation widgets</string>
    <!--Text explaining to tap a conversation to select it show in their Conversation widget [CHAR LIMIT=180] -->
    <string name="select_conversation_text">Tap a conversation to add it to your Home screen</string>
    <!--Text explaining there are no existing conversations to show in their Conversation widget [CHAR LIMIT=100] -->
    <string name="no_conversations_text">Your recent conversations will show up here</string>
    <!--Text header for priority conversation tiles available to be added to the home screen [CHAR LIMIT=100] -->
    <string name="priority_conversations">Priority conversations</string>
    <!--Text header for recent conversation tiles available to be added to the home screen [CHAR LIMIT=100] -->
    <string name="recent_conversations">Recent conversations</string>
    <!-- Text for button dismissing configuration activity with no conversations [CHAR LIMIT=20] -->
    <string name="okay">Okay</string>
    <!-- Timestamp for notification with exact time in days plural [CHAR LIMIT=25] -->
    <string name="days_timestamp"><xliff:g id="duration" example="5">%1$s</xliff:g> days ago</string>
    <!-- Timestamp for notification from one week ago[CHAR LIMIT=25] -->
    <string name="one_week_timestamp">1 week ago</string>
    <!-- Timestamp for notification from two weeks ago [CHAR LIMIT=25] -->
    <string name="two_weeks_timestamp">2 weeks ago</string>
    <!-- Timestamp for notification when over one week ago [CHAR LIMIT=25] -->
    <string name="over_one_week_timestamp">Over 1 week ago</string>
    <!-- Timestamp for notification when over two weeks ago [CHAR LIMIT=25] -->
    <string name="over_two_weeks_timestamp">Over 2 weeks ago</string>
    <!-- Status text on the Conversation widget for a birthday today [CHAR LIMIT=20] -->
    <string name="birthday_status">Birthday</string>
    <!-- Content description text on the Conversation widget for a birthday today [CHAR LIMIT=150] -->
    <string name="birthday_status_content_description">It\'s <xliff:g id="name" example="Anna">%1$s</xliff:g>\’s birthday</string>
    <!-- Status text on the Conversation widget for an upcoming birthday [CHAR LIMIT=20] -->
    <string name="upcoming_birthday_status">Birthday soon</string>
    <!-- Content description text on the Conversation widget for an upcoming birthday [CHAR LIMIT=150] -->
    <string name="upcoming_birthday_status_content_description">It\'s <xliff:g id="name" example="Anna">%1$s</xliff:g>\’s birthday soon</string>
    <!-- Status text on the Conversation widget for an anniversary [CHAR LIMIT=20] -->
    <string name="anniversary_status">Anniversary</string>
    <!-- Content description text on the Conversation widget for an anniversary [CHAR LIMIT=150] -->
    <string name="anniversary_status_content_description">It\'s <xliff:g id="name" example="Anna">%1$s</xliff:g>\’s anniversary</string>
    <!-- Status text on the Conversation widget for sharing location [CHAR LIMIT=20] -->
    <string name="location_status">Sharing location</string>
    <!-- Content description text on the Conversation widget for sharing location [CHAR LIMIT=150] -->
    <string name="location_status_content_description"><xliff:g id="name" example="Anna">%1$s</xliff:g> is sharing location</string>
    <!-- Status text on the Conversation widget for a new story posted [CHAR LIMIT=20] -->
    <string name="new_story_status">New story</string>
    <!-- Content description text on the Conversation widget for a new story posted on social channels, usually a photograph. [CHAR LIMIT=150] -->
    <string name="new_story_status_content_description"><xliff:g id="name" example="Anna">%1$s</xliff:g> shared a new story</string>
    <!-- Status text on the Conversation widget for watching a video [CHAR LIMIT=20] -->
    <string name="video_status">Watching</string>
    <!-- Status text on the Conversation widget for listening to audio [CHAR LIMIT=20] -->
    <string name="audio_status">Listening</string>
    <!-- Status text on the Conversation widget for playing a game [CHAR LIMIT=20] -->
    <string name="game_status">Playing</string>
    <!-- Empty user name before user has selected a friend for their Conversation widget [CHAR LIMIT=10] -->
    <string name="empty_user_name">Friends</string>
    <!-- Empty status shown before user has selected a friend for their Conversation widget [CHAR LIMIT=20] -->
    <string name="empty_status">Let’s chat tonight!</string>
    <!-- Empty status shown temporarily before we've been able to load the conversation for their Conversation widget after reboots [CHAR LIMIT=40] -->
    <string name="status_before_loading">Content will show up soon</string>
    <!-- Default text for missed call notifications on their Conversation widget [CHAR LIMIT=20] -->
    <string name="missed_call">Missed call</string>
    <!-- Text when a Notification may have more messages than the number indicated [CHAR LIMIT=5] -->
    <string name="messages_count_overflow_indicator"><xliff:g id="number" example="7">%d</xliff:g>+</string>
    <!-- Description text for adding a Conversation widget [CHAR LIMIT=100] -->
    <string name="people_tile_description">See recent messages, missed calls, and status updates</string>
    <!-- Title text displayed for the Conversation widget [CHAR LIMIT=50] -->
    <string name="people_tile_title">Conversation</string>
    <!-- Text when the Conversation widget when Do Not Disturb is suppressing the notification. [CHAR LIMIT=50] -->
    <string name="paused_by_dnd">Paused by Do Not Disturb</string>
    <!-- Content description text on the Conversation widget when a person has sent a new text message [CHAR LIMIT=150] -->
    <string name="new_notification_text_content_description"><xliff:g id="name" example="Anna">%1$s</xliff:g> sent a message: <xliff:g id="notification" example="Hey! How is your day going">%2$s</xliff:g></string>
    <!-- Content description text on the Conversation widget when a person has sent a new image message [CHAR LIMIT=150] -->
    <string name="new_notification_image_content_description"><xliff:g id="name" example="Anna">%1$s</xliff:g> sent an image</string>
    <!-- Content description text on the Conversation widget when a person has a new status posted [CHAR LIMIT=150] -->
    <string name="new_status_content_description"><xliff:g id="name" example="Anna">%1$s</xliff:g> has a status update: <xliff:g id="status" example="Listening to music">%2$s</xliff:g></string>
    <!-- Content description text on the Conversation widget when a person is  available, meaning online on an application [CHAR LIMIT=150] -->
    <string name="person_available">Available</string>

    <!-- Title to display in a notification when ACTION_BATTERY_CHANGED.EXTRA_PRESENT field is false
    [CHAR LIMIT=NONE] -->
    <string name="battery_state_unknown_notification_title">Problem reading your battery meter</string>
    <!-- Text to display in a notification when ACTION_BATTERY_CHANGED.EXTRA_PRESENT field is false
    [CHAR LIMIT=NONE] -->
    <string name="battery_state_unknown_notification_text">Tap for more information</string>

    <!-- Secondary label for alarm tile when there is no next alarm information [CHAR LIMIT=20] -->
    <string name="qs_alarm_tile_no_alarm">No alarm set</string>

    <!-- Accessibility label for fingerprint sensor [CHAR LIMIT=NONE] -->
    <string name="accessibility_fingerprint_label">Fingerprint sensor</string>
    <!-- Accessibility label for disabled udfps sensor [CHAR LIMIT=NONE] -->
    <string name="accessibility_udfps_disabled_button">Fingerprint sensor disabled</string>
    <!-- Accessibility action for tapping on an affordance that will bring up the user's
    pin/pattern/password bouncer (ie: "Double tap to authenticate") [CHAR LIMIT=NONE] -->
    <string name="accessibility_authenticate_hint">authenticate</string>
    <!-- Accessibility action for tapping on an affordance on an unlocked lock screen (ie: "Double
     tap to enter device") [CHAR LIMIT=NONE] -->
    <string name="accessibility_enter_hint">enter device</string>
    <!-- Message shown to suggest authentication using fingerprint [CHAR LIMIT=60]-->
    <string name="keyguard_try_fingerprint">Use fingerprint to open</string>
    <!-- Accessibility announcement to inform user to unlock using the fingerprint sensor [CHAR LIMIT=NONE] -->
    <string name="accessibility_fingerprint_bouncer">Authentication required. Touch the fingerprint sensor to authenticate.</string>

    <!-- Content description for a chip in the status bar showing that the user is currently on a phone call. [CHAR LIMIT=NONE] -->
    <string name="ongoing_phone_call_content_description">Ongoing phone call</string>
<<<<<<< HEAD
=======

    <!-- Placeholder for string describing changes in global actions -->
    <string name="global_actions_change_description" translatable="false"><xliff:g>%1$s</xliff:g></string>
    <!-- URL for more information about changes in global actions -->
    <string name="global_actions_change_url" translatable="false"></string>

    <!-- Provider Model: Title of the airplane mode in the internet dialog. [CHAR LIMIT=50] -->
    <string name="airplane_mode">Airplane mode</string>
    <!-- Provider Model: Default title of the mobile network in the mobile layout. [CHAR LIMIT=50] -->
    <string name="mobile_data_settings_title">Mobile data</string>
    <!-- Provider Model: Summary text separator for preferences including a short description
         (eg. "Connected / 5G"). [CHAR LIMIT=50] -->
    <string name="preference_summary_default_combination"><xliff:g id="state" example="Connected">%1$s</xliff:g> / <xliff:g id="networkMode" example="LTE">%2$s</xliff:g></string>
    <!-- Provider Model:
         Summary indicating that a SIM has an active mobile data connection [CHAR LIMIT=50] -->
    <string name="mobile_data_connection_active">Connected</string>
    <!-- Provider Model:
     Summary indicating that a SIM has no mobile data connection [CHAR LIMIT=50] -->
    <string name="mobile_data_off_summary">Internet won\u0027t auto\u2011connect</string>
    <!-- Provider Model:
     Summary indicating that a active SIM and no network available [CHAR LIMIT=50] -->
    <string name="mobile_data_no_connection">No connection</string>
    <!-- Provider Model: Summary indicating that no other networks available [CHAR LIMIT=50] -->
    <string name="non_carrier_network_unavailable">No other networks available</string>
    <!-- Provider Model: Summary indicating that no networks available [CHAR LIMIT=50] -->
    <string name="all_network_unavailable">No networks available</string>
    <!-- Provider Model: Panel title text for turning on the Wi-Fi networks. [CHAR LIMIT=40] -->
    <string name="turn_on_wifi">Wi\u2011Fi</string>
    <!-- Provider Model: Title for detail page of wifi network [CHAR LIMIT=30] -->
    <string name="pref_title_network_details" msgid="7329759534269363308">"Network details"</string>
    <!-- Provider Model: Panel subtitle for tapping a network to connect to internet. [CHAR LIMIT=60] -->
    <string name="tap_a_network_to_connect">Tap a network to connect</string>
    <!-- Provider Model: Wi-Fi settings. text displayed when Wi-Fi is on and network list is empty [CHAR LIMIT=50]-->
    <string name="wifi_empty_list_wifi_on">Searching for networks\u2026</string>
    <!-- Provider Model: Failure notification for connect -->
    <string name="wifi_failed_connect_message">Failed to connect to network</string>
    <!-- Provider Model: Title to see all the networks [CHAR LIMIT=50] -->
    <string name="see_all_networks">See all</string>
>>>>>>> 7b5e2982
</resources><|MERGE_RESOLUTION|>--- conflicted
+++ resolved
@@ -2989,13 +2989,6 @@
 
     <!-- Content description for a chip in the status bar showing that the user is currently on a phone call. [CHAR LIMIT=NONE] -->
     <string name="ongoing_phone_call_content_description">Ongoing phone call</string>
-<<<<<<< HEAD
-=======
-
-    <!-- Placeholder for string describing changes in global actions -->
-    <string name="global_actions_change_description" translatable="false"><xliff:g>%1$s</xliff:g></string>
-    <!-- URL for more information about changes in global actions -->
-    <string name="global_actions_change_url" translatable="false"></string>
 
     <!-- Provider Model: Title of the airplane mode in the internet dialog. [CHAR LIMIT=50] -->
     <string name="airplane_mode">Airplane mode</string>
@@ -3029,5 +3022,4 @@
     <string name="wifi_failed_connect_message">Failed to connect to network</string>
     <!-- Provider Model: Title to see all the networks [CHAR LIMIT=50] -->
     <string name="see_all_networks">See all</string>
->>>>>>> 7b5e2982
 </resources>