--- conflicted
+++ resolved
@@ -27,7 +27,7 @@
 
 /**
  * Temporary callbacks into SystemUI.
- * Next id = 27
+ * Next id = 29
  */
 interface ISystemUiProxy {
 
@@ -152,19 +152,18 @@
     void onQuickSwitchToNewTask(int rotation) = 25;
 
     /**
-<<<<<<< HEAD
-    * Start the one-handed mode.
-    */
+     * Start the one-handed mode.
+     */
     void startOneHandedMode() = 26;
 
     /**
-    * Stop the one-handed mode.
-    */
+     * Stop the one-handed mode.
+     */
     void stopOneHandedMode() = 27;
-=======
+ 
+    /**
      * Handle the provided image as if it was a screenshot.
      */
     void handleImageBundleAsScreenshot(in Bundle screenImageBundle, in Rect locationInScreen,
-              in Insets visibleInsets, in Task.TaskKey task) = 26;
->>>>>>> 2e8946bb
+              in Insets visibleInsets, in Task.TaskKey task) = 28;
 }