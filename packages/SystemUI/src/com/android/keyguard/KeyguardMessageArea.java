/*
 * Copyright (C) 2011 The Android Open Source Project
 *
 * Licensed under the Apache License, Version 2.0 (the "License");
 * you may not use this file except in compliance with the License.
 * You may obtain a copy of the License at
 *
 *      http://www.apache.org/licenses/LICENSE-2.0
 *
 * Unless required by applicable law or agreed to in writing, software
 * distributed under the License is distributed on an "AS IS" BASIS,
 * WITHOUT WARRANTIES OR CONDITIONS OF ANY KIND, either express or implied.
 * See the License for the specific language governing permissions and
 * limitations under the License.
 */

package com.android.keyguard;

import android.content.Context;
import android.content.res.ColorStateList;
import android.content.res.Configuration;
import android.content.res.TypedArray;
import android.graphics.Color;
import android.os.Handler;
import android.os.Looper;
import android.os.SystemClock;
import android.text.TextUtils;
import android.util.AttributeSet;
import android.util.TypedValue;
import android.view.View;
import android.view.ViewGroup;
import android.widget.TextView;

import androidx.annotation.Nullable;

import com.android.internal.policy.SystemBarUtils;
import com.android.settingslib.Utils;
import com.android.systemui.R;

import java.lang.ref.WeakReference;

/***
 * Manages a number of views inside of the given layout. See below for a list of widgets.
 */
public class KeyguardMessageArea extends TextView implements SecurityMessageDisplay {
    /** Handler token posted with accessibility announcement runnables. */
    private static final Object ANNOUNCE_TOKEN = new Object();

    /**
     * Delay before speaking an accessibility announcement. Used to prevent
     * lift-to-type from interrupting itself.
     */
    private static final long ANNOUNCEMENT_DELAY = 250;
    private static final int DEFAULT_COLOR = -1;

    private final Handler mHandler;

    private ColorStateList mDefaultColorState;
    private CharSequence mMessage;
    private ColorStateList mNextMessageColorState = ColorStateList.valueOf(DEFAULT_COLOR);
    private boolean mBouncerVisible;
    private boolean mAltBouncerShowing;
    /**
     * Container that wraps the KeyguardMessageArea - may be null if current view hierarchy doesn't
     * contain {@link R.id.keyguard_message_area_container}.
     */
    @Nullable
    private ViewGroup mContainer;
    private int mContainerTopMargin;
    private int mLastOrientation = -1;

    public KeyguardMessageArea(Context context, AttributeSet attrs) {
        super(context, attrs);
        setLayerType(LAYER_TYPE_HARDWARE, null); // work around nested unclipped SaveLayer bug

        mHandler = new Handler(Looper.myLooper());
        onThemeChanged();
    }

    @Override
    protected void onAttachedToWindow() {
        super.onAttachedToWindow();
        mContainer = getRootView().findViewById(R.id.keyguard_message_area_container);
    }

    void onConfigChanged(Configuration newConfig) {
<<<<<<< HEAD
        if (mContainer == null) {
            return;
        }
=======
>>>>>>> 5f68b5ed
        final int newTopMargin = SystemBarUtils.getStatusBarHeight(getContext());
        if (mContainerTopMargin != newTopMargin) {
            mContainerTopMargin = newTopMargin;
            ViewGroup.MarginLayoutParams lp =
                (ViewGroup.MarginLayoutParams) mContainer.getLayoutParams();
            lp.topMargin = mContainerTopMargin;
            mContainer.setLayoutParams(lp);
        }

        if (mLastOrientation != newConfig.orientation) {
            mLastOrientation = newConfig.orientation;
            int messageAreaTopMargin = 0;
            if (newConfig.orientation == Configuration.ORIENTATION_PORTRAIT) {
                messageAreaTopMargin = mContext.getResources().getDimensionPixelSize(
                        R.dimen.keyguard_lock_padding);
            }

            ViewGroup.MarginLayoutParams lp = (ViewGroup.MarginLayoutParams) getLayoutParams();
            lp.topMargin = messageAreaTopMargin;
            setLayoutParams(lp);
        }
    }

    @Override
    public void setNextMessageColor(ColorStateList colorState) {
        mNextMessageColorState = colorState;
    }

    void onThemeChanged() {
        TypedArray array = mContext.obtainStyledAttributes(new int[] {
                android.R.attr.textColorPrimary
        });
        ColorStateList newTextColors = ColorStateList.valueOf(array.getColor(0, Color.RED));
        array.recycle();
        mDefaultColorState = newTextColors;
        update();
    }

    void reloadColor() {
        mDefaultColorState = Utils.getColorAttr(getContext(), android.R.attr.textColorPrimary);
        update();
    }

    void onDensityOrFontScaleChanged() {
        TypedArray array = mContext.obtainStyledAttributes(R.style.Keyguard_TextView, new int[] {
                android.R.attr.textSize
        });
        setTextSize(TypedValue.COMPLEX_UNIT_PX, array.getDimensionPixelSize(0, 0));
        array.recycle();
    }

    @Override
    public void setMessage(CharSequence msg) {
        if (!TextUtils.isEmpty(msg)) {
            securityMessageChanged(msg);
        } else {
            clearMessage();
        }
    }

    @Override
    public void setMessage(int resId) {
        CharSequence message = null;
        if (resId != 0) {
            message = getContext().getResources().getText(resId);
        }
        setMessage(message);
    }

    @Override
    public void formatMessage(int resId, Object... formatArgs) {
        CharSequence message = null;
        if (resId != 0) {
            message = getContext().getString(resId, formatArgs);
        }
        setMessage(message);
    }

    public static KeyguardMessageArea findSecurityMessageDisplay(View v) {
        KeyguardMessageArea messageArea = v.findViewById(R.id.keyguard_message_area);
        if (messageArea == null) {
            messageArea = v.getRootView().findViewById(R.id.keyguard_message_area);
        }
        if (messageArea == null) {
            throw new RuntimeException("Can't find keyguard_message_area in " + v.getClass());
        }
        return messageArea;
    }

    private void securityMessageChanged(CharSequence message) {
        mMessage = message;
        update();
        mHandler.removeCallbacksAndMessages(ANNOUNCE_TOKEN);
        mHandler.postAtTime(new AnnounceRunnable(this, getText()), ANNOUNCE_TOKEN,
                (SystemClock.uptimeMillis() + ANNOUNCEMENT_DELAY));
    }

    private void clearMessage() {
        mMessage = null;
        update();
    }

    void update() {
        CharSequence status = mMessage;
        setVisibility(TextUtils.isEmpty(status) || (!mBouncerVisible && !mAltBouncerShowing)
                ? INVISIBLE : VISIBLE);
        setText(status);
        ColorStateList colorState = mDefaultColorState;
        if (mNextMessageColorState.getDefaultColor() != DEFAULT_COLOR) {
            colorState = mNextMessageColorState;
            mNextMessageColorState = ColorStateList.valueOf(DEFAULT_COLOR);
        }
        if (mAltBouncerShowing) {
            // alt bouncer has a black scrim, so always show the text in white
            colorState = ColorStateList.valueOf(Color.WHITE);
        }
        setTextColor(colorState);
    }

    public void setBouncerVisible(boolean bouncerVisible) {
        mBouncerVisible = bouncerVisible;
    }

    /**
     * Set whether the alt bouncer is showing
     */
    void setAltBouncerShowing(boolean showing) {
        if (mAltBouncerShowing != showing) {
            mAltBouncerShowing = showing;
            update();
        }
    }

    /**
     * Runnable used to delay accessibility announcements.
     */
    private static class AnnounceRunnable implements Runnable {
        private final WeakReference<View> mHost;
        private final CharSequence mTextToAnnounce;

        AnnounceRunnable(View host, CharSequence textToAnnounce) {
            mHost = new WeakReference<View>(host);
            mTextToAnnounce = textToAnnounce;
        }

        @Override
        public void run() {
            final View host = mHost.get();
            if (host != null) {
                host.announceForAccessibility(mTextToAnnounce);
            }
        }
    }
}<|MERGE_RESOLUTION|>--- conflicted
+++ resolved
@@ -84,12 +84,6 @@
     }
 
     void onConfigChanged(Configuration newConfig) {
-<<<<<<< HEAD
-        if (mContainer == null) {
-            return;
-        }
-=======
->>>>>>> 5f68b5ed
         final int newTopMargin = SystemBarUtils.getStatusBarHeight(getContext());
         if (mContainerTopMargin != newTopMargin) {
             mContainerTopMargin = newTopMargin;
