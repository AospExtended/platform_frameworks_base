--- conflicted
+++ resolved
@@ -112,21 +112,13 @@
 
         // Password entry area
         int passwordHeight = res.getDimensionPixelSize(R.dimen.keyguard_password_height);
-<<<<<<< HEAD
-        View pinEntry = findViewById(getPasswordTextViewId());
-=======
         View pinEntry = mContainer.findViewById(R.id.pinEntry);
->>>>>>> 5f68b5ed
         ViewGroup.LayoutParams lp = pinEntry.getLayoutParams();
         lp.height = passwordHeight;
         pinEntry.setLayoutParams(lp);
 
         // Below row0
-<<<<<<< HEAD
-        View row0 = findViewById(R.id.row0);
-=======
         View row0 = mContainer.findViewById(R.id.row0);
->>>>>>> 5f68b5ed
         row0.setPadding(0, 0, 0, verticalMargin);
 
         // Above the emergency contact area
