/*
 * Copyright (C) 2013 The Android Open Source Project
 *
 * Licensed under the Apache License, Version 2.0 (the "License");
 * you may not use this file except in compliance with the License.
 * You may obtain a copy of the License at
 *
 *      http://www.apache.org/licenses/LICENSE-2.0
 *
 * Unless required by applicable law or agreed to in writing, software
 * distributed under the License is distributed on an "AS IS" BASIS,
 * WITHOUT WARRANTIES OR CONDITIONS OF ANY KIND, either express or implied.
 * See the License for the specific language governing permissions and
 * limitations under the License.
 */
package com.android.systemui;

import static android.app.StatusBarManager.DISABLE2_SYSTEM_ICONS;
import static android.app.StatusBarManager.DISABLE_NONE;

import static com.android.systemui.DejankUtils.whitelistIpcs;
import static com.android.systemui.util.SysuiLifecycle.viewAttachLifecycle;

import static java.lang.annotation.RetentionPolicy.SOURCE;

import android.animation.LayoutTransition;
import android.animation.ObjectAnimator;
import android.annotation.IntDef;
import android.app.ActivityManager;
import android.content.ContentResolver;
import android.content.Context;
import android.content.res.Resources;
import android.content.res.TypedArray;
import android.database.ContentObserver;
import android.graphics.Rect;
import android.graphics.drawable.Drawable;
import android.net.Uri;
import android.os.Handler;
import android.os.UserHandle;
import android.provider.Settings;
import android.text.TextUtils;
import android.util.ArraySet;
import android.util.AttributeSet;
import android.util.TypedValue;
import android.view.Gravity;
import android.view.LayoutInflater;
import android.view.View;
import android.view.ViewGroup;
import android.widget.ImageView;
import android.widget.LinearLayout;
import android.widget.TextView;

import androidx.annotation.StyleRes;

import com.android.settingslib.Utils;
import com.android.settingslib.graph.CircleBatteryDrawable;
import com.android.settingslib.graph.FullCircleBatteryDrawable;
import com.android.settingslib.graph.ThemedBatteryDrawable;
import com.android.systemui.broadcast.BroadcastDispatcher;
import com.android.systemui.plugins.DarkIconDispatcher;
import com.android.systemui.plugins.DarkIconDispatcher.DarkReceiver;
import com.android.systemui.settings.CurrentUserTracker;
import com.android.systemui.statusbar.CommandQueue;
import com.android.systemui.statusbar.phone.StatusBarIconController;
import com.android.systemui.statusbar.policy.BatteryController;
import com.android.systemui.statusbar.policy.BatteryController.BatteryStateChangeCallback;
import com.android.systemui.statusbar.policy.ConfigurationController;
import com.android.systemui.statusbar.policy.ConfigurationController.ConfigurationListener;
import com.android.systemui.util.Utils.DisableStateTracker;

import java.io.FileDescriptor;
import java.io.PrintWriter;
import java.lang.annotation.Retention;
import java.text.NumberFormat;
import java.util.ArrayList;

public class BatteryMeterView extends LinearLayout implements
        BatteryStateChangeCallback, DarkReceiver, ConfigurationListener {


    @Retention(SOURCE)
    @IntDef({MODE_DEFAULT, MODE_ON, MODE_OFF, MODE_ESTIMATE})
    public @interface BatteryPercentMode {}
    public static final int MODE_DEFAULT = 0;
    public static final int MODE_ON = 1;
    public static final int MODE_OFF = 2;
    public static final int MODE_ESTIMATE = 3;


    private static final int BATTERY_STYLE_PORTRAIT = 0;
    private static final int BATTERY_STYLE_CIRCLE = 1;
    private static final int BATTERY_STYLE_DOTTED_CIRCLE = 2;
    private static final int BATTERY_STYLE_FULL_CIRCLE = 3;
    private static final int BATTERY_STYLE_TEXT = 4; /*hidden icon*/
    private static final int BATTERY_STYLE_HIDDEN = 5;

    private static final int BATTERY_PERCENT_HIDDEN = 0;
    private static final int BATTERY_PERCENT_SHOW_INSIDE = 1;
    private static final int BATTERY_PERCENT_SHOW_OUTSIDE = 2;

    private final CircleBatteryDrawable mCircleDrawable;
    private final FullCircleBatteryDrawable mFullCircleDrawable;
    private final ThemedBatteryDrawable mThemedDrawable;
    private final String mSlotBattery;
    private final ImageView mBatteryIconView;
    private final CurrentUserTracker mUserTracker;
    private TextView mBatteryPercentView;

    private BatteryController mBatteryController;
    private SettingObserver mSettingObserver;
    private final @StyleRes int mPercentageStyleId;
    private int mTextColor;
    private int mLevel;
    private int mShowPercentMode = MODE_DEFAULT;
<<<<<<< HEAD

    private boolean mCharging;
    public int mBatteryStyle = BATTERY_STYLE_PORTRAIT;
    public int mShowBatteryPercent;
=======
    private boolean mShowPercentAvailable;
    // Some places may need to show the battery conditionally, and not obey the tuner
    private boolean mIgnoreTunerUpdates;
    private boolean mIsSubscribedForTunerUpdates;
    private boolean mCharging;
    // Error state where we know nothing about the current battery state
    private boolean mBatteryStateUnknown;
    // Lazily-loaded since this is expected to be a rare-if-ever state
    private Drawable mUnknownStateDrawable;
>>>>>>> ba595d5d

    private DualToneHandler mDualToneHandler;
    private int mUser;

    private boolean mIsQsHeader;

    private final ArrayList<BatteryMeterViewCallbacks> mCallbacks = new ArrayList<>();

    /**
     * Whether we should use colors that adapt based on wallpaper/the scrim behind quick settings.
     */
    private boolean mUseWallpaperTextColors;

    private int mNonAdaptedSingleToneColor;
    private int mNonAdaptedForegroundColor;
    private int mNonAdaptedBackgroundColor;

    public BatteryMeterView(Context context, AttributeSet attrs) {
        this(context, attrs, 0);
    }

    public BatteryMeterView(Context context, AttributeSet attrs, int defStyle) {
        super(context, attrs, defStyle);
        BroadcastDispatcher broadcastDispatcher = Dependency.get(BroadcastDispatcher.class);

        setOrientation(LinearLayout.HORIZONTAL);
        setGravity(Gravity.CENTER_VERTICAL | Gravity.START);

        TypedArray atts = context.obtainStyledAttributes(attrs, R.styleable.BatteryMeterView,
                defStyle, 0);
        final int frameColor = atts.getColor(R.styleable.BatteryMeterView_frameColor,
                context.getColor(R.color.meter_background_color));
        mPercentageStyleId = atts.getResourceId(R.styleable.BatteryMeterView_textAppearance, 0);
        mThemedDrawable = new ThemedBatteryDrawable(context, frameColor);
        mCircleDrawable = new CircleBatteryDrawable(context, frameColor);
        mFullCircleDrawable = new FullCircleBatteryDrawable(context, frameColor);
        atts.recycle();

        mSettingObserver = new SettingObserver(new Handler(context.getMainLooper()));


        addOnAttachStateChangeListener(
                new DisableStateTracker(DISABLE_NONE, DISABLE2_SYSTEM_ICONS,
                        Dependency.get(CommandQueue.class)));

        setupLayoutTransition();

        mSlotBattery = context.getString(
                com.android.internal.R.string.status_bar_battery);
        mBatteryIconView = new ImageView(context);
        mBatteryIconView.setImageDrawable(mThemedDrawable);
        final MarginLayoutParams mlp = new MarginLayoutParams(
                getResources().getDimensionPixelSize(R.dimen.status_bar_battery_icon_width),
                getResources().getDimensionPixelSize(R.dimen.status_bar_battery_icon_height));
        mlp.setMargins(0, 0, 0,
                getResources().getDimensionPixelOffset(R.dimen.battery_margin_bottom));
        addView(mBatteryIconView, mlp);

        updateShowPercent();
        mDualToneHandler = new DualToneHandler(context);
        // Init to not dark at all.
        onDarkChanged(new Rect(), 0, DarkIconDispatcher.DEFAULT_ICON_TINT);

        mUserTracker = new CurrentUserTracker(broadcastDispatcher) {
            @Override
            public void onUserSwitched(int newUserId) {
                mUser = newUserId;
                getContext().getContentResolver().unregisterContentObserver(mSettingObserver);
                updateShowPercent();
            }
        };

        setClipChildren(false);
        setClipToPadding(false);
        mSettingObserver.observe();
        Dependency.get(ConfigurationController.class).observe(viewAttachLifecycle(this), this);
    }

    private void setupLayoutTransition() {
        LayoutTransition transition = new LayoutTransition();
        transition.setDuration(200);

        ObjectAnimator appearAnimator = ObjectAnimator.ofFloat(null, "alpha", 0f, 1f);
        transition.setAnimator(LayoutTransition.APPEARING, appearAnimator);
        transition.setInterpolator(LayoutTransition.APPEARING, Interpolators.ALPHA_IN);

        ObjectAnimator disappearAnimator = ObjectAnimator.ofFloat(null, "alpha", 1f, 0f);
        transition.setInterpolator(LayoutTransition.DISAPPEARING, Interpolators.ALPHA_OUT);
        transition.setAnimator(LayoutTransition.DISAPPEARING, disappearAnimator);

        setLayoutTransition(transition);
    }

    public void setForceShowPercent(boolean show) {
        setPercentShowMode(show ? MODE_ON : MODE_DEFAULT);
    }

    /**
     * Force a particular mode of showing percent
     *
     * 0 - No preference
     * 1 - Force on
     * 2 - Force off
     * @param mode desired mode (none, on, off)
     */
    public void setPercentShowMode(@BatteryPercentMode int mode) {
        mShowPercentMode = mode;
        updateShowPercent();
    }

    /**
     * Sets whether the battery meter view uses the wallpaperTextColor. If we're not using it, we'll
     * revert back to dark-mode-based/tinted colors.
     *
     * @param shouldUseWallpaperTextColor whether we should use wallpaperTextColor for all
     *                                    components
     */
    public void useWallpaperTextColor(boolean shouldUseWallpaperTextColor) {
        if (shouldUseWallpaperTextColor == mUseWallpaperTextColors) {
            return;
        }

        mUseWallpaperTextColors = shouldUseWallpaperTextColor;

        if (mUseWallpaperTextColors) {
            updateColors(
                    Utils.getColorAttrDefaultColor(mContext, R.attr.wallpaperTextColor),
                    Utils.getColorAttrDefaultColor(mContext, R.attr.wallpaperTextColorSecondary),
                    Utils.getColorAttrDefaultColor(mContext, R.attr.wallpaperTextColor));
        } else {
            updateColors(mNonAdaptedForegroundColor, mNonAdaptedBackgroundColor,
                    mNonAdaptedSingleToneColor);
        }
    }

    public void setColorsFromContext(Context context) {
        if (context == null) {
            return;
        }

        mDualToneHandler.setColorsFromContext(context);
    }

    @Override
    public boolean hasOverlappingRendering() {
        return false;
    }

    private void updateSettings() {
        updateSbBatteryStyle();
        updateSbShowBatteryPercent();
    }

    private void updateSbBatteryStyle() {
        mBatteryStyle = Settings.System.getInt(mContext.getContentResolver(),
                Settings.System.STATUS_BAR_BATTERY_STYLE, BATTERY_STYLE_PORTRAIT);
        updateBatteryStyle();
        updateVisibility();
        for (int i = 0; i < mCallbacks.size(); i++) {
            mCallbacks.get(i).onHiddenBattery(mBatteryStyle == BATTERY_STYLE_HIDDEN);
        }
    }

    private void updateSbShowBatteryPercent() {
        //updateSbBatteryStyle already called
        switch (mBatteryStyle) {
            case BATTERY_STYLE_TEXT:
                mShowBatteryPercent = BATTERY_PERCENT_SHOW_OUTSIDE;
                updatePercentView();
                return;
            case BATTERY_STYLE_HIDDEN:
                mShowBatteryPercent = BATTERY_PERCENT_HIDDEN;
                updatePercentView();
                return;
            default:
                mShowBatteryPercent = Settings.System.getInt(mContext.getContentResolver(),
                        Settings.System.STATUS_BAR_SHOW_BATTERY_PERCENT, BATTERY_PERCENT_HIDDEN);
                updatePercentView();
        }
    }

    @Override
    public void onAttachedToWindow() {
        super.onAttachedToWindow();
        mBatteryController = Dependency.get(BatteryController.class);
        mBatteryController.addCallback(this);
        mUser = ActivityManager.getCurrentUser();
        getContext().getContentResolver().registerContentObserver(
                Settings.Global.getUriFor(Settings.Global.BATTERY_ESTIMATES_LAST_UPDATE_TIME),
                false, mSettingObserver);
        updateShowPercent();
        updateSettings();
        mUserTracker.startTracking();
        mSettingObserver.observe();
    }

    @Override
    public void onDetachedFromWindow() {
        super.onDetachedFromWindow();
        mUserTracker.stopTracking();
        mBatteryController.removeCallback(this);
        getContext().getContentResolver().unregisterContentObserver(mSettingObserver);
    }

    @Override
    public void onBatteryLevelChanged(int level, boolean pluggedIn, boolean charging) {
        if (mLevel != level) {
            mLevel = level;
            mThemedDrawable.setBatteryLevel(mLevel);
            mCircleDrawable.setBatteryLevel(mLevel);
            mFullCircleDrawable.setBatteryLevel(mLevel);
        }
        if (mCharging != pluggedIn) {
            mCharging = pluggedIn;
            mThemedDrawable.setCharging(mCharging);
            mCircleDrawable.setCharging(mCharging);
            mFullCircleDrawable.setCharging(mCharging);
            updateShowPercent();
        } else {
            updatePercentText();
        }
    }

    @Override
    public void onPowerSaveChanged(boolean isPowerSave) {
        mThemedDrawable.setPowerSaveEnabled(isPowerSave);
        mCircleDrawable.setPowerSaveEnabled(isPowerSave);
        mFullCircleDrawable.setPowerSaveEnabled(isPowerSave);
        updateShowPercent();
    }

    private TextView loadPercentView() {
        return (TextView) LayoutInflater.from(getContext())
                .inflate(R.layout.battery_percentage_view, null);
    }

    /**
     * Updates percent view by removing old one and reinflating if necessary
     */
    public void updatePercentView() {
        updateShowPercent();
    }

    private void updatePercentText() {
        if (mBatteryStateUnknown) {
            setContentDescription(getContext().getString(R.string.accessibility_battery_unknown));
            return;
        }

        if (mBatteryController == null) {
            return;
        }

        if (mBatteryPercentView != null) {
            if (mShowPercentMode == MODE_ESTIMATE && !mCharging) {
                mBatteryController.getEstimatedTimeRemainingString((String estimate) -> {
                    if (estimate != null) {
                        if (mBatteryPercentView != null) {
                            batteryPercentViewSetText(estimate);
                        }
                        setContentDescription(getContext().getString(
                                R.string.accessibility_battery_level_with_estimate,
                                mLevel, estimate));
                    } else {
                        setPercentTextAtCurrentLevel();
                    }
                });
            } else {
                setPercentTextAtCurrentLevel();
            }
        } else {
            setContentDescription(
                    getContext().getString(mCharging ? R.string.accessibility_battery_level_charging
                            : R.string.accessibility_battery_level, mLevel));
        }
    }

    private void setPercentTextAtCurrentLevel() {
        if (mBatteryPercentView != null) {
            // Use the high voltage symbol ⚡ (u26A1 unicode) but prevent the system
            // to load its emoji colored variant with the uFE0E flag
            String bolt = "\u26A1\uFE0E";
            CharSequence mChargeIndicator = mCharging && (mBatteryStyle == BATTERY_STYLE_TEXT)
                ? (bolt + " ") : "";
            batteryPercentViewSetText(mChargeIndicator +
                NumberFormat.getPercentInstance().format(mLevel / 100f));
            setContentDescription(
                    getContext().getString(mCharging ? R.string.accessibility_battery_level_charging
                            : R.string.accessibility_battery_level, mLevel));
        }
    }

    private void removeBatteryPercentView() {
        if (mBatteryPercentView != null) {
            removeView(mBatteryPercentView);
            mBatteryPercentView = null;
        }
    }

    private void updateShowPercent() {
        final boolean showing = mBatteryPercentView != null;
<<<<<<< HEAD
        final boolean drawPercentInside = mShowPercentMode == MODE_DEFAULT &&
                mShowBatteryPercent == BATTERY_PERCENT_SHOW_INSIDE;
        final boolean drawPercentOnly = mShowPercentMode == MODE_ESTIMATE ||
                mShowPercentMode == MODE_ON || mShowBatteryPercent == BATTERY_PERCENT_SHOW_OUTSIDE;
        if (!(!mIsQsHeader && mBatteryStyle == BATTERY_STYLE_HIDDEN)
                && drawPercentOnly && (!drawPercentInside || mCharging)) {
            mThemedDrawable.setShowPercent(false);
            mCircleDrawable.setShowPercent(false);
            mFullCircleDrawable.setShowPercent(false);
=======
        // TODO(b/140051051)
        final boolean systemSetting = 0 != whitelistIpcs(() -> Settings.System
                .getIntForUser(getContext().getContentResolver(),
                SHOW_BATTERY_PERCENT, 0, mUser));
        boolean shouldShow =
                (mShowPercentAvailable && systemSetting && mShowPercentMode != MODE_OFF)
                || mShowPercentMode == MODE_ON
                || mShowPercentMode == MODE_ESTIMATE;
        shouldShow = shouldShow && !mBatteryStateUnknown;

        if (shouldShow) {
>>>>>>> ba595d5d
            if (!showing) {
                mBatteryPercentView = loadPercentView();
                if (mPercentageStyleId != 0) { // Only set if specified as attribute
                    mBatteryPercentView.setTextAppearance(mPercentageStyleId);
                }
                if (mTextColor != 0) mBatteryPercentView.setTextColor(mTextColor);
                addView(mBatteryPercentView,
                        new ViewGroup.LayoutParams(
                                LayoutParams.WRAP_CONTENT,
                                LayoutParams.MATCH_PARENT));
            }
            if (mBatteryStyle == BATTERY_STYLE_TEXT) {
                mBatteryPercentView.setPaddingRelative(0, 0, 0, 0);
            } else {
                Resources res = getContext().getResources();
                mBatteryPercentView.setPaddingRelative(
                        res.getDimensionPixelSize(R.dimen.battery_level_padding_start), 0, 0, 0);
            }
        } else {
            removeBatteryPercentView();
            mThemedDrawable.setShowPercent(drawPercentInside);
            mCircleDrawable.setShowPercent(drawPercentInside);
            mFullCircleDrawable.setShowPercent(drawPercentInside);
        }
        updatePercentText();
    }

    public void setIsQsHeader(boolean isQs) {
        mIsQsHeader = isQs;
    }

    public void updateVisibility() {
        if (mBatteryStyle == BATTERY_STYLE_TEXT || mBatteryStyle == BATTERY_STYLE_HIDDEN) {
            mBatteryIconView.setVisibility(View.GONE);
            mBatteryIconView.setImageDrawable(null);
            //setVisibility(View.GONE);
        } else {
            mBatteryIconView.setVisibility(View.VISIBLE);
            //setVisibility(View.VISIBLE);
            scaleBatteryMeterViews();
        }
    }

    private void batteryPercentViewSetText(CharSequence text) {
        CharSequence currentText = mBatteryPercentView.getText();
        if (!currentText.toString().equals(text.toString())) {
            mBatteryPercentView.setText(text);
        }
    }

    @Override
    public void onDensityOrFontScaleChanged() {
        scaleBatteryMeterViews();
        updateSettings();
    }

    @Override
    public void onOverlayChanged() {
        updateShowPercent();
        updateSettings();
    }

    private Drawable getUnknownStateDrawable() {
        if (mUnknownStateDrawable == null) {
            mUnknownStateDrawable = mContext.getDrawable(R.drawable.ic_battery_unknown);
            mUnknownStateDrawable.setTint(mTextColor);
        }

        return mUnknownStateDrawable;
    }

    @Override
    public void onBatteryUnknownStateChanged(boolean isUnknown) {
        if (mBatteryStateUnknown == isUnknown) {
            return;
        }

        mBatteryStateUnknown = isUnknown;

        if (mBatteryStateUnknown) {
            mBatteryIconView.setImageDrawable(getUnknownStateDrawable());
        } else {
            mBatteryIconView.setImageDrawable(mDrawable);
        }

        updateShowPercent();
    }

    /**
     * Looks up the scale factor for status bar icons and scales the battery view by that amount.
     */
    private void scaleBatteryMeterViews() {
        Resources res = getContext().getResources();
        TypedValue typedValue = new TypedValue();

        res.getValue(R.dimen.status_bar_icon_scale_factor, typedValue, true);
        float iconScaleFactor = typedValue.getFloat();

        int batteryHeight = mBatteryStyle == BATTERY_STYLE_CIRCLE || mBatteryStyle == BATTERY_STYLE_DOTTED_CIRCLE
                || mBatteryStyle == BATTERY_STYLE_FULL_CIRCLE ?
                res.getDimensionPixelSize(R.dimen.status_bar_battery_icon_circle_width) :
                res.getDimensionPixelSize(R.dimen.status_bar_battery_icon_height);
        int batteryWidth = mBatteryStyle == BATTERY_STYLE_CIRCLE || mBatteryStyle == BATTERY_STYLE_DOTTED_CIRCLE
                || mBatteryStyle == BATTERY_STYLE_FULL_CIRCLE ?
                res.getDimensionPixelSize(R.dimen.status_bar_battery_icon_circle_width) :
                res.getDimensionPixelSize(R.dimen.status_bar_battery_icon_width);
        int marginBottom = res.getDimensionPixelSize(R.dimen.battery_margin_bottom);

        LinearLayout.LayoutParams scaledLayoutParams = new LinearLayout.LayoutParams(
                (int) (batteryWidth * iconScaleFactor), (int) (batteryHeight * iconScaleFactor));
        scaledLayoutParams.setMargins(0, 0, 0, marginBottom);

        mBatteryIconView.setLayoutParams(scaledLayoutParams);
    }

    public void updateBatteryStyle() {
        switch (mBatteryStyle) {
            case BATTERY_STYLE_TEXT:
            case BATTERY_STYLE_HIDDEN:
            break;
            case BATTERY_STYLE_PORTRAIT:
            mBatteryIconView.setImageDrawable(mThemedDrawable);
            break;
            case BATTERY_STYLE_FULL_CIRCLE:
            mBatteryIconView.setImageDrawable(mFullCircleDrawable);
            break;
            default:
            mCircleDrawable.setMeterStyle(mBatteryStyle);
            mBatteryIconView.setImageDrawable(mCircleDrawable);
            break;
        }
    }

    @Override
    public void onDarkChanged(Rect area, float darkIntensity, int tint) {
        float intensity = DarkIconDispatcher.isInArea(area, this) ? darkIntensity : 0;
        mNonAdaptedSingleToneColor = mDualToneHandler.getSingleColor(intensity);
        mNonAdaptedForegroundColor = mDualToneHandler.getFillColor(intensity);
        mNonAdaptedBackgroundColor = mDualToneHandler.getBackgroundColor(intensity);

        if (!mUseWallpaperTextColors) {
            updateColors(mNonAdaptedForegroundColor, mNonAdaptedBackgroundColor,
                    mNonAdaptedSingleToneColor);
        }
    }

    private void updateColors(int foregroundColor, int backgroundColor, int singleToneColor) {
        mThemedDrawable.setColors(foregroundColor, backgroundColor, singleToneColor);
        mCircleDrawable.setColors(foregroundColor, backgroundColor, singleToneColor);
        mFullCircleDrawable.setColors(foregroundColor, backgroundColor, singleToneColor);
        mTextColor = singleToneColor;
        if (mBatteryPercentView != null) {
            mBatteryPercentView.setTextColor(singleToneColor);
        }

        if (mUnknownStateDrawable != null) {
            mUnknownStateDrawable.setTint(singleToneColor);
        }
    }

    public void dump(FileDescriptor fd, PrintWriter pw, String[] args) {
        String powerSave = mThemedDrawable == null ? null : mThemedDrawable.getPowerSaveEnabled() + "";
        CharSequence percent = mBatteryPercentView == null ? null : mBatteryPercentView.getText();
        pw.println("  BatteryMeterView:");
        pw.println("    mThemedDrawable.getPowerSave: " + powerSave);
        pw.println("    mBatteryPercentView.getText(): " + percent);
        pw.println("    mTextColor: #" + Integer.toHexString(mTextColor));
        pw.println("    mBatteryStateUnknown: " + mBatteryStateUnknown);
        pw.println("    mLevel: " + mLevel);
    }

    private final class SettingObserver extends ContentObserver {
        public SettingObserver(Handler handler) {
            super(handler);
        }


        void observe() {
            ContentResolver resolver = getContext().getContentResolver();
            resolver.registerContentObserver(Settings.System.getUriFor(
                    Settings.System.STATUS_BAR_BATTERY_STYLE),
                    false, this, UserHandle.USER_ALL);
            resolver.registerContentObserver(Settings.System.getUriFor(
                    Settings.System.STATUS_BAR_SHOW_BATTERY_PERCENT),
                    false, this, UserHandle.USER_ALL);
        }

        @Override
        public void onChange(boolean selfChange, Uri uri) {
            super.onChange(selfChange, uri);
            updateShowPercent();
            updateSettings();
            /*if (TextUtils.equals(uri.getLastPathSegment(),
                    Settings.Global.BATTERY_ESTIMATES_LAST_UPDATE_TIME)) {
                // update the text for sure if the estimate in the cache was updated
                updatePercentText();
            }*/ //updatePercentText gets called always by updateShowPercent
        }
    }

    public interface BatteryMeterViewCallbacks {
        default void onHiddenBattery(boolean hidden) {}
    }

    public void addCallback(BatteryMeterViewCallbacks callback) {
        mCallbacks.add(callback);
    }

    public void removeCallback(BatteryMeterViewCallbacks callbacks) {
        mCallbacks.remove(callbacks);
    }
}<|MERGE_RESOLUTION|>--- conflicted
+++ resolved
@@ -112,22 +112,13 @@
     private int mTextColor;
     private int mLevel;
     private int mShowPercentMode = MODE_DEFAULT;
-<<<<<<< HEAD
-
     private boolean mCharging;
     public int mBatteryStyle = BATTERY_STYLE_PORTRAIT;
     public int mShowBatteryPercent;
-=======
-    private boolean mShowPercentAvailable;
-    // Some places may need to show the battery conditionally, and not obey the tuner
-    private boolean mIgnoreTunerUpdates;
-    private boolean mIsSubscribedForTunerUpdates;
-    private boolean mCharging;
     // Error state where we know nothing about the current battery state
     private boolean mBatteryStateUnknown;
     // Lazily-loaded since this is expected to be a rare-if-ever state
     private Drawable mUnknownStateDrawable;
->>>>>>> ba595d5d
 
     private DualToneHandler mDualToneHandler;
     private int mUser;
@@ -429,29 +420,18 @@
 
     private void updateShowPercent() {
         final boolean showing = mBatteryPercentView != null;
-<<<<<<< HEAD
         final boolean drawPercentInside = mShowPercentMode == MODE_DEFAULT &&
                 mShowBatteryPercent == BATTERY_PERCENT_SHOW_INSIDE;
         final boolean drawPercentOnly = mShowPercentMode == MODE_ESTIMATE ||
                 mShowPercentMode == MODE_ON || mShowBatteryPercent == BATTERY_PERCENT_SHOW_OUTSIDE;
-        if (!(!mIsQsHeader && mBatteryStyle == BATTERY_STYLE_HIDDEN)
-                && drawPercentOnly && (!drawPercentInside || mCharging)) {
+        boolean shouldShow =
+            !(!mIsQsHeader && mBatteryStyle == BATTERY_STYLE_HIDDEN)
+                && drawPercentOnly && (!drawPercentInside || mCharging);
+        shouldShow = shouldShow && !mBatteryStateUnknown;
+        if (shouldShow) {
             mThemedDrawable.setShowPercent(false);
             mCircleDrawable.setShowPercent(false);
             mFullCircleDrawable.setShowPercent(false);
-=======
-        // TODO(b/140051051)
-        final boolean systemSetting = 0 != whitelistIpcs(() -> Settings.System
-                .getIntForUser(getContext().getContentResolver(),
-                SHOW_BATTERY_PERCENT, 0, mUser));
-        boolean shouldShow =
-                (mShowPercentAvailable && systemSetting && mShowPercentMode != MODE_OFF)
-                || mShowPercentMode == MODE_ON
-                || mShowPercentMode == MODE_ESTIMATE;
-        shouldShow = shouldShow && !mBatteryStateUnknown;
-
-        if (shouldShow) {
->>>>>>> ba595d5d
             if (!showing) {
                 mBatteryPercentView = loadPercentView();
                 if (mPercentageStyleId != 0) { // Only set if specified as attribute
@@ -533,8 +513,6 @@
 
         if (mBatteryStateUnknown) {
             mBatteryIconView.setImageDrawable(getUnknownStateDrawable());
-        } else {
-            mBatteryIconView.setImageDrawable(mDrawable);
         }
 
         updateShowPercent();
