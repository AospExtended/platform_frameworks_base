--- conflicted
+++ resolved
@@ -326,11 +326,8 @@
     @Inject Lazy<RecordingController> mRecordingController;
     @Inject Lazy<ProtoTracer> mProtoTracer;
     @Inject Lazy<Divider> mDivider;
-<<<<<<< HEAD
     @Inject Lazy<CustomSettingsService> mCustomSettingsService;
-=======
     @Inject Lazy<MediaOutputDialogFactory> mMediaOutputDialogFactory;
->>>>>>> b17db7a3
 
     @Inject
     public Dependency() {
