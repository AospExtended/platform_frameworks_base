--- conflicted
+++ resolved
@@ -62,10 +62,7 @@
 import android.provider.Settings.Secure;
 import android.util.DisplayMetrics;
 import android.util.Log;
-<<<<<<< HEAD
-=======
 import android.view.Display;
->>>>>>> 539d92be
 import android.view.DisplayCutout;
 import android.view.DisplayCutout.BoundsPosition;
 import android.view.DisplayInfo;
@@ -130,11 +127,7 @@
     @VisibleForTesting
     protected Point mRoundedDefaultTop = new Point(0, 0);
     @VisibleForTesting
-<<<<<<< HEAD
-    protected int mRoundedDefaultBottom;
-=======
     protected Point mRoundedDefaultBottom = new Point(0, 0);
->>>>>>> 539d92be
     @VisibleForTesting
     protected View[] mOverlays;
     @Nullable
@@ -288,7 +281,6 @@
                 } else {
                     removeOverlay(i);
                 }
-<<<<<<< HEAD
             }
         } else {
             removeAllOverlays();
@@ -360,79 +352,6 @@
             return;
         }
 
-=======
-            }
-        } else {
-            removeAllOverlays();
-        }
-
-        if (hasOverlays()) {
-            if (mIsRegistered) {
-                return;
-            }
-            DisplayMetrics metrics = new DisplayMetrics();
-            mDisplayManager.getDisplay(DEFAULT_DISPLAY).getMetrics(metrics);
-            mDensity = metrics.density;
-
-            mMainHandler.post(() -> mTunerService.addTunable(this, SIZE));
-
-            // Watch color inversion and invert the overlay as needed.
-            if (mColorInversionSetting == null) {
-                mColorInversionSetting = new SecureSetting(mContext, mHandler,
-                        Secure.ACCESSIBILITY_DISPLAY_INVERSION_ENABLED) {
-                    @Override
-                    protected void handleValueChanged(int value, boolean observedChange) {
-                        updateColorInversion(value);
-                    }
-                };
-
-                mColorInversionSetting.setListening(true);
-                mColorInversionSetting.onChange(false);
-            }
-
-            IntentFilter filter = new IntentFilter();
-            filter.addAction(Intent.ACTION_USER_SWITCHED);
-            mBroadcastDispatcher.registerReceiver(mUserSwitchIntentReceiver, filter,
-                    new HandlerExecutor(mHandler), UserHandle.ALL);
-            mIsRegistered = true;
-        } else {
-            mMainHandler.post(() -> mTunerService.removeTunable(this));
-
-            if (mColorInversionSetting != null) {
-                mColorInversionSetting.setListening(false);
-            }
-
-            mBroadcastDispatcher.unregisterReceiver(mUserSwitchIntentReceiver);
-            mIsRegistered = false;
-        }
-    }
-
-    @VisibleForTesting
-    DisplayCutout getCutout() {
-        return mContext.getDisplay().getCutout();
-    }
-
-    @VisibleForTesting
-    boolean hasOverlays() {
-        if (mOverlays == null) {
-            return false;
-        }
-
-        for (int i = 0; i < BOUNDS_POSITION_LENGTH; i++) {
-            if (mOverlays[i] != null) {
-                return true;
-            }
-        }
-        mOverlays = null;
-        return false;
-    }
-
-    private void removeAllOverlays() {
-        if (mOverlays == null) {
-            return;
-        }
-
->>>>>>> 539d92be
         for (int i = 0; i < BOUNDS_POSITION_LENGTH; i++) {
             if (mOverlays[i] != null) {
                 removeOverlay(i);
@@ -440,7 +359,6 @@
         }
         mOverlays = null;
     }
-<<<<<<< HEAD
 
     private void removeOverlay(@BoundsPosition int pos) {
         if (mOverlays == null || mOverlays[pos] == null) {
@@ -450,17 +368,6 @@
         mOverlays[pos] = null;
     }
 
-=======
-
-    private void removeOverlay(@BoundsPosition int pos) {
-        if (mOverlays == null || mOverlays[pos] == null) {
-            return;
-        }
-        mWindowManager.removeViewImmediate(mOverlays[pos]);
-        mOverlays[pos] = null;
-    }
-
->>>>>>> 539d92be
     private void createOverlay(@BoundsPosition int pos) {
         if (mOverlays == null) {
             mOverlays = new View[BOUNDS_POSITION_LENGTH];
@@ -473,12 +380,7 @@
         if (mOverlays[pos] != null) {
             return;
         }
-<<<<<<< HEAD
-        mOverlays[pos] = LayoutInflater.from(mContext)
-                .inflate(R.layout.rounded_corners, null);
-=======
         mOverlays[pos] = overlayForPosition(pos);
->>>>>>> 539d92be
 
         mCutoutViews[pos] = new DisplayCutoutView(mContext, pos, this);
         ((ViewGroup) mOverlays[pos]).addView(mCutoutViews[pos]);
@@ -507,8 +409,6 @@
                 new ValidatingPreDrawListener(mOverlays[pos]));
     }
 
-<<<<<<< HEAD
-=======
     /**
      * Allow overrides for top/bottom positions
      */
@@ -526,7 +426,6 @@
         }
     }
 
->>>>>>> 539d92be
     private void updateView(@BoundsPosition int pos) {
         if (mOverlays == null || mOverlays[pos] == null) {
             return;
@@ -756,43 +655,6 @@
         if (shouldShowRoundedCorner(pos)) {
             final int gravity = getRoundedCornerGravity(pos, id == R.id.left);
             ((FrameLayout.LayoutParams) rounded.getLayoutParams()).gravity = gravity;
-<<<<<<< HEAD
-            rounded.setRotation(getRoundedCornerRotation(gravity));
-            rounded.setVisibility(View.VISIBLE);
-        }
-    }
-
-    private int getRoundedCornerGravity(@BoundsPosition int pos, boolean isStart) {
-        final int rotatedPos = getBoundPositionFromRotation(pos, mRotation);
-        switch (rotatedPos) {
-            case BOUNDS_POSITION_LEFT:
-                return isStart ? Gravity.TOP | Gravity.LEFT : Gravity.BOTTOM | Gravity.LEFT;
-            case BOUNDS_POSITION_TOP:
-                return isStart ? Gravity.TOP | Gravity.LEFT : Gravity.TOP | Gravity.RIGHT;
-            case BOUNDS_POSITION_RIGHT:
-                return isStart ? Gravity.TOP | Gravity.RIGHT : Gravity.BOTTOM | Gravity.RIGHT;
-            case BOUNDS_POSITION_BOTTOM:
-                return isStart ? Gravity.BOTTOM | Gravity.LEFT : Gravity.BOTTOM | Gravity.RIGHT;
-            default:
-                throw new IllegalArgumentException("Incorrect position: " + rotatedPos);
-        }
-    }
-
-    private int getRoundedCornerRotation(int gravity) {
-        switch (gravity) {
-            case Gravity.TOP | Gravity.LEFT:
-                return 0;
-            case Gravity.TOP | Gravity.RIGHT:
-                return 90;
-            case Gravity.BOTTOM | Gravity.LEFT:
-                return 270;
-            case Gravity.BOTTOM | Gravity.RIGHT:
-                return 180;
-            default:
-                throw new IllegalArgumentException("Unsupported gravity: " + gravity);
-        }
-    }
-=======
             setRoundedCornerOrientation(rounded, gravity);
             rounded.setVisibility(View.VISIBLE);
         }
@@ -853,27 +715,6 @@
         if (!hasRoundedCorners()) {
             return false;
         }
->>>>>>> 539d92be
-
-        DisplayCutout cutout = getCutout();
-        // for cutout is null or cutout with only waterfall.
-        final boolean emptyBoundsOrWaterfall = cutout == null || cutout.isBoundsEmpty();
-        // Shows rounded corner on left and right overlays only when there is no top or bottom
-        // cutout.
-        final int rotatedTop = getBoundPositionFromRotation(BOUNDS_POSITION_TOP, mRotation);
-        final int rotatedBottom = getBoundPositionFromRotation(BOUNDS_POSITION_BOTTOM, mRotation);
-        if (emptyBoundsOrWaterfall || !cutout.getBoundingRectsAll()[rotatedTop].isEmpty()
-                || !cutout.getBoundingRectsAll()[rotatedBottom].isEmpty()) {
-            return pos == BOUNDS_POSITION_TOP || pos == BOUNDS_POSITION_BOTTOM;
-        } else {
-            return pos == BOUNDS_POSITION_LEFT || pos == BOUNDS_POSITION_RIGHT;
-        }
-    }
-
-    private boolean shouldShowRoundedCorner(@BoundsPosition int pos) {
-        if (!hasRoundedCorners()) {
-            return false;
-        }
 
         DisplayCutout cutout = getCutout();
         // for cutout is null or cutout with only waterfall.
@@ -931,16 +772,6 @@
         });
     }
 
-<<<<<<< HEAD
-    private void updateRoundedCornerSize(int sizeDefault, int sizeTop, int sizeBottom) {
-        if (mOverlays == null) {
-            return;
-        }
-        if (sizeTop == 0) {
-            sizeTop = sizeDefault;
-        }
-        if (sizeBottom == 0) {
-=======
     private void updateRoundedCornerSize(
             Point sizeDefault,
             Point sizeTop,
@@ -952,7 +783,6 @@
             sizeTop = sizeDefault;
         }
         if (sizeBottom.x == 0) {
->>>>>>> 539d92be
             sizeBottom = sizeDefault;
         }
 
@@ -979,17 +809,10 @@
     }
 
     @VisibleForTesting
-<<<<<<< HEAD
-    protected void setSize(View view, int pixelSize) {
-        LayoutParams params = view.getLayoutParams();
-        params.width = pixelSize;
-        params.height = pixelSize;
-=======
     protected void setSize(View view, Point pixelSize) {
         LayoutParams params = view.getLayoutParams();
         params.width = pixelSize.x;
         params.height = pixelSize.y;
->>>>>>> 539d92be
         view.setLayoutParams(params);
     }
 
