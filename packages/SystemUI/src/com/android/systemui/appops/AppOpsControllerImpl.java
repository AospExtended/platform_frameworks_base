--- conflicted
+++ resolved
@@ -68,15 +68,12 @@
     private final AppOpsManager mAppOps;
     private final AudioManager mAudioManager;
     private final LocationManager mLocationManager;
-<<<<<<< HEAD
-=======
 
     // mLocationProviderPackages are cached and updated only occasionally
     private static final long LOCATION_PROVIDER_UPDATE_FREQUENCY_MS = 30000;
     private long mLastLocationProviderPackageUpdate;
     private List<String> mLocationProviderPackages;
 
->>>>>>> ff2866cf
     private H mBGHandler;
     private final List<AppOpsController.Callback> mCallbacks = new ArrayList<>();
     private final ArrayMap<Integer, Set<Callback>> mCallbacksByCode = new ArrayMap<>();
@@ -342,12 +339,7 @@
             return true;
         }
 
-<<<<<<< HEAD
-        if (appOpCode == AppOpsManager.OP_CAMERA && mLocationManager.isProviderPackage(
-                packageName)) {
-=======
         if (appOpCode == AppOpsManager.OP_CAMERA && isLocationProvider(packageName)) {
->>>>>>> ff2866cf
             return true;
         }
 
