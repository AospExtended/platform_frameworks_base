--- conflicted
+++ resolved
@@ -85,13 +85,9 @@
     public AppOpsControllerImpl(
             Context context,
             @Background Looper bgLooper,
-<<<<<<< HEAD
-            DumpManager dumpManager) {
-=======
             DumpManager dumpManager,
             PermissionFlagsCache cache
     ) {
->>>>>>> 9a85dc9c
         mAppOps = (AppOpsManager) context.getSystemService(Context.APP_OPS_SERVICE);
         mFlagsCache = cache;
         mBGHandler = new H(bgLooper);
