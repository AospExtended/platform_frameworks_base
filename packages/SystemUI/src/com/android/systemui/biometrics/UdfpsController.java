--- conflicted
+++ resolved
@@ -127,13 +127,9 @@
     @NonNull private final KeyguardBypassController mKeyguardBypassController;
     @NonNull private final ConfigurationController mConfigurationController;
     @NonNull private final SystemClock mSystemClock;
-<<<<<<< HEAD
     @VisibleForTesting @NonNull final BiometricDisplayListener mOrientationListener;
-=======
     @NonNull private final UnlockedScreenOffAnimationController
             mUnlockedScreenOffAnimationController;
-    @VisibleForTesting @NonNull final BiometricOrientationEventListener mOrientationListener;
->>>>>>> 04c515b8
     // Currently the UdfpsController supports a single UDFPS sensor. If devices have multiple
     // sensors, this, in addition to a lot of the code here, will be updated.
     @VisibleForTesting final FingerprintSensorPropertiesInternal mSensorProps;
