--- conflicted
+++ resolved
@@ -45,19 +45,6 @@
     private static final String NEW_COORDS_OVERRIDE =
             "com.android.systemui.biometrics.UdfpsNewCoords";
 
-<<<<<<< HEAD
-    static final int ENROLL_STAGE_COUNT = 4;
-
-    // TODO(b/198928407): Consolidate with FingerprintEnrollEnrolling
-    private static final int[] STAGE_THRESHOLDS = new int[] {
-            2, // center
-            18, // guided
-            22, // fingertip
-            38, // edges
-    };
-
-=======
->>>>>>> 6c2cb687
     interface Listener {
         void onEnrollmentProgress(int remaining, int totalSteps);
         void onEnrollmentHelp(int remaining, int totalSteps);
@@ -135,21 +122,12 @@
         }
     }
 
-<<<<<<< HEAD
-    static int getStageThreshold(int index) {
-        return STAGE_THRESHOLDS[index];
-    }
-
-    static int getLastStageThreshold() {
-        return STAGE_THRESHOLDS[ENROLL_STAGE_COUNT - 1];
-=======
     int getStageCount() {
         return mFingerprintManager.getEnrollStageCount();
     }
 
     int getStageThresholdSteps(int totalSteps, int stageIndex) {
         return Math.round(totalSteps * mFingerprintManager.getEnrollStageThreshold(stageIndex));
->>>>>>> 6c2cb687
     }
 
     boolean shouldShowProgressBar() {
@@ -157,33 +135,15 @@
     }
 
     void onEnrollmentProgress(int remaining) {
-        Log.d(TAG, "onEnrollmentProgress: remaining = " + remaining
-                + ", mRemainingSteps = " + mRemainingSteps
-                + ", mTotalSteps = " + mTotalSteps
-                + ", mLocationsEnrolled = " + mLocationsEnrolled
-                + ", mCenterTouchCount = " + mCenterTouchCount);
+        if (mTotalSteps == -1) {
+            mTotalSteps = remaining;
+        }
 
         if (remaining != mRemainingSteps) {
             mLocationsEnrolled++;
             if (isCenterEnrollmentStage()) {
                 mCenterTouchCount++;
             }
-<<<<<<< HEAD
-        }
-
-        if (mTotalSteps == -1) {
-            mTotalSteps = remaining;
-
-            // Allocate (or subtract) any extra steps for the first enroll stage.
-            final int extraSteps = mTotalSteps - getLastStageThreshold();
-            if (extraSteps != 0) {
-                for (int stageIndex = 0; stageIndex < ENROLL_STAGE_COUNT; stageIndex++) {
-                    STAGE_THRESHOLDS[stageIndex] =
-                            Math.max(0, STAGE_THRESHOLDS[stageIndex] + extraSteps);
-                }
-            }
-=======
->>>>>>> 6c2cb687
         }
 
         mRemainingSteps = remaining;
@@ -214,11 +174,7 @@
         if (mTotalSteps == -1 || mRemainingSteps == -1) {
             return true;
         }
-<<<<<<< HEAD
-        return mTotalSteps - mRemainingSteps < STAGE_THRESHOLDS[0];
-=======
         return mTotalSteps - mRemainingSteps < getStageThresholdSteps(mTotalSteps, 0);
->>>>>>> 6c2cb687
     }
 
     boolean isGuidedEnrollmentStage() {
@@ -226,12 +182,8 @@
             return false;
         }
         final int progressSteps = mTotalSteps - mRemainingSteps;
-<<<<<<< HEAD
-        return progressSteps >= STAGE_THRESHOLDS[0] && progressSteps < STAGE_THRESHOLDS[1];
-=======
         return progressSteps >= getStageThresholdSteps(mTotalSteps, 0)
                 && progressSteps < getStageThresholdSteps(mTotalSteps, 1);
->>>>>>> 6c2cb687
     }
 
     boolean isTipEnrollmentStage() {
@@ -239,23 +191,15 @@
             return false;
         }
         final int progressSteps = mTotalSteps - mRemainingSteps;
-<<<<<<< HEAD
-        return progressSteps >= STAGE_THRESHOLDS[1] && progressSteps < STAGE_THRESHOLDS[2];
-=======
         return progressSteps >= getStageThresholdSteps(mTotalSteps, 1)
                 && progressSteps < getStageThresholdSteps(mTotalSteps, 2);
->>>>>>> 6c2cb687
     }
 
     boolean isEdgeEnrollmentStage() {
         if (mTotalSteps == -1 || mRemainingSteps == -1) {
             return false;
         }
-<<<<<<< HEAD
-        return mTotalSteps - mRemainingSteps >= STAGE_THRESHOLDS[2];
-=======
         return mTotalSteps - mRemainingSteps >= getStageThresholdSteps(mTotalSteps, 2);
->>>>>>> 6c2cb687
     }
 
     @NonNull
