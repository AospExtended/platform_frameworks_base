--- conflicted
+++ resolved
@@ -79,31 +79,16 @@
 
     void onEnrollmentProgress(int remaining, int totalSteps) {
         mHandler.post(() -> {
-<<<<<<< HEAD
-            mFingerprintProgressDrawable.setEnrollmentProgress(remaining, totalSteps);
-=======
             mFingerprintProgressDrawable.onEnrollmentProgress(remaining, totalSteps);
->>>>>>> 6c2cb687
             mFingerprintDrawable.onEnrollmentProgress(remaining, totalSteps);
         });
     }
 
     void onEnrollmentHelp(int remaining, int totalSteps) {
-<<<<<<< HEAD
-        mHandler.post(
-                () -> mFingerprintProgressDrawable.setEnrollmentProgress(remaining, totalSteps));
-    }
-
-    void onLastStepAcquired() {
-        mHandler.post(() -> {
-            mFingerprintProgressDrawable.onLastStepAcquired();
-        });
-=======
         mHandler.post(() -> mFingerprintProgressDrawable.onEnrollmentHelp(remaining, totalSteps));
     }
 
     void onLastStepAcquired() {
         mHandler.post(mFingerprintProgressDrawable::onLastStepAcquired);
->>>>>>> 6c2cb687
     }
 }