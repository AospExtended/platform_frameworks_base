/*
 * Copyright (C) 2021 The Android Open Source Project
 *
 * Licensed under the Apache License, Version 2.0 (the "License");
 * you may not use this file except in compliance with the License.
 * You may obtain a copy of the License at
 *
 *      http://www.apache.org/licenses/LICENSE-2.0
 *
 * Unless required by applicable law or agreed to in writing, software
 * distributed under the License is distributed on an "AS IS" BASIS,
 * WITHOUT WARRANTIES OR CONDITIONS OF ANY KIND, either express or implied.
 * See the License for the specific language governing permissions and
 * limitations under the License.
 */

package com.android.systemui.biometrics;

import static com.android.systemui.statusbar.StatusBarState.KEYGUARD;

import android.annotation.NonNull;
import android.content.res.Configuration;
import android.util.MathUtils;
import android.view.MotionEvent;

import com.android.keyguard.KeyguardUpdateMonitor;
import com.android.systemui.R;
import com.android.systemui.dump.DumpManager;
import com.android.systemui.plugins.statusbar.StatusBarStateController;
import com.android.systemui.statusbar.LockscreenShadeTransitionController;
import com.android.systemui.statusbar.StatusBarState;
import com.android.systemui.statusbar.phone.KeyguardBouncer;
import com.android.systemui.statusbar.phone.StatusBar;
import com.android.systemui.statusbar.phone.StatusBarKeyguardViewManager;
import com.android.systemui.statusbar.phone.UnlockedScreenOffAnimationController;
import com.android.systemui.statusbar.policy.ConfigurationController;
import com.android.systemui.statusbar.policy.KeyguardStateController;
<<<<<<< HEAD
import com.android.systemui.util.concurrency.DelayableExecutor;
=======
import com.android.systemui.util.time.SystemClock;
>>>>>>> 6c2cb687

import java.io.FileDescriptor;
import java.io.PrintWriter;

/**
 * Class that coordinates non-HBM animations during keyguard authentication.
 */
public class UdfpsKeyguardViewController extends UdfpsAnimationViewController<UdfpsKeyguardView> {
    @NonNull private final StatusBarKeyguardViewManager mKeyguardViewManager;
    @NonNull private final KeyguardUpdateMonitor mKeyguardUpdateMonitor;
    @NonNull private final LockscreenShadeTransitionController mLockScreenShadeTransitionController;
    @NonNull private final ConfigurationController mConfigurationController;
<<<<<<< HEAD
=======
    @NonNull private final SystemClock mSystemClock;
>>>>>>> 6c2cb687
    @NonNull private final KeyguardStateController mKeyguardStateController;
    @NonNull private final UdfpsController mUdfpsController;
    @NonNull private final UnlockedScreenOffAnimationController
            mUnlockedScreenOffAnimationController;

    private boolean mShowingUdfpsBouncer;
    private boolean mUdfpsRequested;
    private boolean mQsExpanded;
    private boolean mFaceDetectRunning;
    private int mStatusBarState;
    private float mTransitionToFullShadeProgress;
    private float mLastDozeAmount;
    private long mLastUdfpsBouncerShowTime = -1;
    private float mStatusBarExpansion;
    private boolean mLaunchTransitionFadingAway;

    private float mStatusBarExpansion;
    private boolean mLaunchTransitionFadingAway;

    /**
     * hidden amount of pin/pattern/password bouncer
     * {@link KeyguardBouncer#EXPANSION_VISIBLE} (0f) to
     * {@link KeyguardBouncer#EXPANSION_HIDDEN} (1f)
     */
    private float mInputBouncerHiddenAmount;
    private boolean mIsBouncerVisible;

    protected UdfpsKeyguardViewController(
            @NonNull UdfpsKeyguardView view,
            @NonNull StatusBarStateController statusBarStateController,
            @NonNull StatusBar statusBar,
            @NonNull StatusBarKeyguardViewManager statusBarKeyguardViewManager,
            @NonNull KeyguardUpdateMonitor keyguardUpdateMonitor,
            @NonNull DumpManager dumpManager,
            @NonNull LockscreenShadeTransitionController transitionController,
            @NonNull ConfigurationController configurationController,
<<<<<<< HEAD
            @NonNull KeyguardStateController keyguardStateController,
=======
            @NonNull SystemClock systemClock,
            @NonNull KeyguardStateController keyguardStateController,
            @NonNull UnlockedScreenOffAnimationController unlockedScreenOffAnimationController,
>>>>>>> 6c2cb687
            @NonNull UdfpsController udfpsController) {
        super(view, statusBarStateController, statusBar, dumpManager);
        mKeyguardViewManager = statusBarKeyguardViewManager;
        mKeyguardUpdateMonitor = keyguardUpdateMonitor;
        mLockScreenShadeTransitionController = transitionController;
        mConfigurationController = configurationController;
<<<<<<< HEAD
=======
        mSystemClock = systemClock;
>>>>>>> 6c2cb687
        mKeyguardStateController = keyguardStateController;
        mUdfpsController = udfpsController;
        mUnlockedScreenOffAnimationController = unlockedScreenOffAnimationController;
    }

    @Override
    @NonNull String getTag() {
        return "UdfpsKeyguardViewController";
    }

    @Override
    public void onInit() {
        super.onInit();
        mKeyguardViewManager.setAlternateAuthInterceptor(mAlternateAuthInterceptor);
    }

    @Override
    protected void onViewAttached() {
        super.onViewAttached();
        final float dozeAmount = mStatusBarStateController.getDozeAmount();
        mLastDozeAmount = dozeAmount;
        mStateListener.onDozeAmountChanged(dozeAmount, dozeAmount);
        mStatusBarStateController.addCallback(mStateListener);

        mUdfpsRequested = false;

        mLaunchTransitionFadingAway = mKeyguardStateController.isLaunchTransitionFadingAway();
        mKeyguardStateController.addCallback(mKeyguardStateControllerCallback);
        mStatusBarState = mStatusBarStateController.getState();
        mQsExpanded = mKeyguardViewManager.isQsExpanded();
        mInputBouncerHiddenAmount = KeyguardBouncer.EXPANSION_HIDDEN;
        mIsBouncerVisible = mKeyguardViewManager.bouncerIsOrWillBeShowing();
        mConfigurationController.addCallback(mConfigurationListener);
        mStatusBar.addExpansionChangedListener(mStatusBarExpansionChangedListener);
        updateAlpha();
        updatePauseAuth();

        mKeyguardViewManager.setAlternateAuthInterceptor(mAlternateAuthInterceptor);
        mLockScreenShadeTransitionController.setUdfpsKeyguardViewController(this);
        mUnlockedScreenOffAnimationController.addCallback(mUnlockedScreenOffCallback);
    }

    @Override
    protected void onViewDetached() {
        super.onViewDetached();
        mFaceDetectRunning = false;

        mKeyguardStateController.removeCallback(mKeyguardStateControllerCallback);
        mStatusBarStateController.removeCallback(mStateListener);
        mKeyguardViewManager.removeAlternateAuthInterceptor(mAlternateAuthInterceptor);
        mKeyguardUpdateMonitor.requestFaceAuthOnOccludingApp(false);
        mConfigurationController.removeCallback(mConfigurationListener);
        mStatusBar.removeExpansionChangedListener(mStatusBarExpansionChangedListener);
        if (mLockScreenShadeTransitionController.getUdfpsKeyguardViewController() == this) {
            mLockScreenShadeTransitionController.setUdfpsKeyguardViewController(null);
        }
        mUnlockedScreenOffAnimationController.removeCallback(mUnlockedScreenOffCallback);
    }

    @Override
    public void dump(FileDescriptor fd, PrintWriter pw, String[] args) {
        super.dump(fd, pw, args);
        pw.println("mShowingUdfpsBouncer=" + mShowingUdfpsBouncer);
        pw.println("mFaceDetectRunning=" + mFaceDetectRunning);
        pw.println("mStatusBarState=" + StatusBarState.toShortString(mStatusBarState));
        pw.println("mQsExpanded=" + mQsExpanded);
        pw.println("mIsBouncerVisible=" + mIsBouncerVisible);
        pw.println("mInputBouncerHiddenAmount=" + mInputBouncerHiddenAmount);
        pw.println("mStatusBarExpansion=" + mStatusBarExpansion);
        pw.println("unpausedAlpha=" + mView.getUnpausedAlpha());
        pw.println("mUdfpsRequested=" + mUdfpsRequested);
        pw.println("mView.mUdfpsRequested=" + mView.mUdfpsRequested);
        pw.println("mLaunchTransitionFadingAway=" + mLaunchTransitionFadingAway);
    }

    /**
     * Overrides non-bouncer show logic in shouldPauseAuth to still show icon.
     * @return whether the udfpsBouncer has been newly shown or hidden
     */
    private boolean showUdfpsBouncer(boolean show) {
        if (mShowingUdfpsBouncer == show) {
            return false;
        }

        boolean udfpsAffordanceWasNotShowing = shouldPauseAuth();
        mShowingUdfpsBouncer = show;
        if (mShowingUdfpsBouncer) {
<<<<<<< HEAD
=======
            mLastUdfpsBouncerShowTime = mSystemClock.uptimeMillis();
        }
        if (mShowingUdfpsBouncer) {
>>>>>>> 6c2cb687
            if (udfpsAffordanceWasNotShowing) {
                mView.animateInUdfpsBouncer(null);
            }

            if (mKeyguardViewManager.isOccluded()) {
                mKeyguardUpdateMonitor.requestFaceAuthOnOccludingApp(true);
            }

            mView.announceForAccessibility(mView.getContext().getString(
                    R.string.accessibility_fingerprint_bouncer));
        } else {
            mKeyguardUpdateMonitor.requestFaceAuthOnOccludingApp(false);
        }
        updateAlpha();
        updatePauseAuth();
        return true;
    }

    /**
     * Returns true if the fingerprint manager is running but we want to temporarily pause
     * authentication. On the keyguard, we may want to show udfps when the shade
     * is expanded, so this can be overridden with the showBouncer method.
     */
    public boolean shouldPauseAuth() {
        if (mShowingUdfpsBouncer) {
            return false;
        }

        if (mUdfpsRequested && !mNotificationShadeExpanded
                && (!mIsBouncerVisible
                || mInputBouncerHiddenAmount != KeyguardBouncer.EXPANSION_VISIBLE)) {
            return false;
        }

        if (mLaunchTransitionFadingAway) {
            return true;
        }

        if (mStatusBarState != KEYGUARD) {
            return true;
        }

        if (mQsExpanded) {
            return true;
        }

        if (mInputBouncerHiddenAmount < .5f || mIsBouncerVisible) {
            return true;
        }

        return false;
    }

    @Override
    public boolean listenForTouchesOutsideView() {
        return true;
    }

    @Override
    public void onTouchOutsideView() {
        maybeShowInputBouncer();
    }

    /**
     * If we were previously showing the udfps bouncer, hide it and instead show the regular
     * (pin/pattern/password) bouncer.
     *
     * Does nothing if we weren't previously showing the UDFPS bouncer.
     */
    private void maybeShowInputBouncer() {
        if (mShowingUdfpsBouncer && hasUdfpsBouncerShownWithMinTime()) {
            mKeyguardViewManager.showBouncer(true);
            mKeyguardViewManager.resetAlternateAuth(false);
        }
    }

    /**
     * Whether the udfps bouncer has shown for at least 200ms before allowing touches outside
     * of the udfps icon area to dismiss the udfps bouncer and show the pin/pattern/password
     * bouncer.
     */
    private boolean hasUdfpsBouncerShownWithMinTime() {
        return (mSystemClock.uptimeMillis() - mLastUdfpsBouncerShowTime) > 200;
    }

    /**
     * Set the progress we're currently transitioning to the full shade. 0.0f means we're not
     * transitioning yet, while 1.0f means we've fully dragged down.
     */
    public void setTransitionToFullShadeProgress(float progress) {
        mTransitionToFullShadeProgress = progress;
        updateAlpha();
    }

    private void updateAlpha() {
        // fade icon on transitions to showing the status bar, but if mUdfpsRequested, then
        // the keyguard is occluded by some application - so instead use the input bouncer
        // hidden amount to determine the fade
        float expansion = mUdfpsRequested ? mInputBouncerHiddenAmount : mStatusBarExpansion;
        int alpha = mShowingUdfpsBouncer ? 255
                : (int) MathUtils.constrain(
                    MathUtils.map(.5f, .9f, 0f, 255f, expansion),
                    0f, 255f);
        if (!mShowingUdfpsBouncer) {
            alpha *= (1.0f - mTransitionToFullShadeProgress);
        }
        mView.setUnpausedAlpha(alpha);
    }

    private final StatusBarStateController.StateListener mStateListener =
            new StatusBarStateController.StateListener() {
        @Override
        public void onDozeAmountChanged(float linear, float eased) {
            if (mLastDozeAmount < linear) {
                showUdfpsBouncer(false);
            }
            mView.onDozeAmountChanged(linear, eased);
            mLastDozeAmount = linear;
            updatePauseAuth();
        }

        @Override
        public void onStateChanged(int statusBarState) {
            mStatusBarState = statusBarState;
            mView.setStatusBarState(statusBarState);
            updatePauseAuth();
        }
    };

    private final StatusBarKeyguardViewManager.AlternateAuthInterceptor mAlternateAuthInterceptor =
            new StatusBarKeyguardViewManager.AlternateAuthInterceptor() {
                @Override
                public boolean showAlternateAuthBouncer() {
                    return showUdfpsBouncer(true);
                }

                @Override
                public boolean hideAlternateAuthBouncer() {
                    return showUdfpsBouncer(false);
                }

                @Override
                public boolean isShowingAlternateAuthBouncer() {
                    return mShowingUdfpsBouncer;
                }

                @Override
                public void requestUdfps(boolean request, int color) {
                    mUdfpsRequested = request;
                    mView.requestUdfps(request, color);
                    updateAlpha();
                    updatePauseAuth();
                }

                @Override
                public boolean isAnimating() {
                    return false;
                }

                @Override
                public void setQsExpanded(boolean expanded) {
                    mQsExpanded = expanded;
                    updatePauseAuth();
                }

                @Override
                public boolean onTouch(MotionEvent event) {
                    if (mTransitionToFullShadeProgress != 0) {
                        return false;
                    }
                    return mUdfpsController.onTouch(event);
                }

                @Override
                public void setBouncerExpansionChanged(float expansion) {
                    mInputBouncerHiddenAmount = expansion;
                    updateAlpha();
                    updatePauseAuth();
                }

                @Override
                public void onBouncerVisibilityChanged() {
                    mIsBouncerVisible = mKeyguardViewManager.isBouncerShowing();
                    if (!mIsBouncerVisible) {
                        mInputBouncerHiddenAmount = 1f;
                    } else if (mKeyguardViewManager.isBouncerShowing()) {
                        mInputBouncerHiddenAmount = 0f;
                    }
                    updateAlpha();
                    updatePauseAuth();
                }

                @Override
                public void dump(PrintWriter pw) {
                    pw.println(getTag());
                }
            };

    private final ConfigurationController.ConfigurationListener mConfigurationListener =
            new ConfigurationController.ConfigurationListener() {
                @Override
                public void onUiModeChanged() {
                    mView.updateColor();
                }

                @Override
                public void onThemeChanged() {
                    mView.updateColor();
                }

                @Override
                public void onOverlayChanged() {
                    mView.updateColor();
                }

                @Override
                public void onConfigChanged(Configuration newConfig) {
                    mView.updateColor();
                }
            };

    private final StatusBar.ExpansionChangedListener mStatusBarExpansionChangedListener =
            new StatusBar.ExpansionChangedListener() {
                @Override
                public void onExpansionChanged(float expansion, boolean expanded) {
                    mStatusBarExpansion = expansion;
                    updateAlpha();
                }
            };

    private final KeyguardStateController.Callback mKeyguardStateControllerCallback =
            new KeyguardStateController.Callback() {
                @Override
                public void onLaunchTransitionFadingAwayChanged() {
                    mLaunchTransitionFadingAway =
                            mKeyguardStateController.isLaunchTransitionFadingAway();
                    updatePauseAuth();
                }
            };
<<<<<<< HEAD
=======

    private final UnlockedScreenOffAnimationController.Callback mUnlockedScreenOffCallback =
            (linear, eased) -> mStateListener.onDozeAmountChanged(linear, eased);
>>>>>>> 6c2cb687
}<|MERGE_RESOLUTION|>--- conflicted
+++ resolved
@@ -35,11 +35,7 @@
 import com.android.systemui.statusbar.phone.UnlockedScreenOffAnimationController;
 import com.android.systemui.statusbar.policy.ConfigurationController;
 import com.android.systemui.statusbar.policy.KeyguardStateController;
-<<<<<<< HEAD
-import com.android.systemui.util.concurrency.DelayableExecutor;
-=======
 import com.android.systemui.util.time.SystemClock;
->>>>>>> 6c2cb687
 
 import java.io.FileDescriptor;
 import java.io.PrintWriter;
@@ -52,10 +48,7 @@
     @NonNull private final KeyguardUpdateMonitor mKeyguardUpdateMonitor;
     @NonNull private final LockscreenShadeTransitionController mLockScreenShadeTransitionController;
     @NonNull private final ConfigurationController mConfigurationController;
-<<<<<<< HEAD
-=======
     @NonNull private final SystemClock mSystemClock;
->>>>>>> 6c2cb687
     @NonNull private final KeyguardStateController mKeyguardStateController;
     @NonNull private final UdfpsController mUdfpsController;
     @NonNull private final UnlockedScreenOffAnimationController
@@ -72,9 +65,6 @@
     private float mStatusBarExpansion;
     private boolean mLaunchTransitionFadingAway;
 
-    private float mStatusBarExpansion;
-    private boolean mLaunchTransitionFadingAway;
-
     /**
      * hidden amount of pin/pattern/password bouncer
      * {@link KeyguardBouncer#EXPANSION_VISIBLE} (0f) to
@@ -92,23 +82,16 @@
             @NonNull DumpManager dumpManager,
             @NonNull LockscreenShadeTransitionController transitionController,
             @NonNull ConfigurationController configurationController,
-<<<<<<< HEAD
-            @NonNull KeyguardStateController keyguardStateController,
-=======
             @NonNull SystemClock systemClock,
             @NonNull KeyguardStateController keyguardStateController,
             @NonNull UnlockedScreenOffAnimationController unlockedScreenOffAnimationController,
->>>>>>> 6c2cb687
             @NonNull UdfpsController udfpsController) {
         super(view, statusBarStateController, statusBar, dumpManager);
         mKeyguardViewManager = statusBarKeyguardViewManager;
         mKeyguardUpdateMonitor = keyguardUpdateMonitor;
         mLockScreenShadeTransitionController = transitionController;
         mConfigurationController = configurationController;
-<<<<<<< HEAD
-=======
         mSystemClock = systemClock;
->>>>>>> 6c2cb687
         mKeyguardStateController = keyguardStateController;
         mUdfpsController = udfpsController;
         mUnlockedScreenOffAnimationController = unlockedScreenOffAnimationController;
@@ -196,12 +179,9 @@
         boolean udfpsAffordanceWasNotShowing = shouldPauseAuth();
         mShowingUdfpsBouncer = show;
         if (mShowingUdfpsBouncer) {
-<<<<<<< HEAD
-=======
             mLastUdfpsBouncerShowTime = mSystemClock.uptimeMillis();
         }
         if (mShowingUdfpsBouncer) {
->>>>>>> 6c2cb687
             if (udfpsAffordanceWasNotShowing) {
                 mView.animateInUdfpsBouncer(null);
             }
@@ -441,10 +421,7 @@
                     updatePauseAuth();
                 }
             };
-<<<<<<< HEAD
-=======
 
     private final UnlockedScreenOffAnimationController.Callback mUnlockedScreenOffCallback =
             (linear, eased) -> mStateListener.onDozeAmountChanged(linear, eased);
->>>>>>> 6c2cb687
 }