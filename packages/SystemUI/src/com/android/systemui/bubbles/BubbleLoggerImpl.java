/*
 * Copyright (C) 2020 The Android Open Source Project
 *
 * Licensed under the Apache License, Version 2.0 (the "License");
 * you may not use this file except in compliance with the License.
 * You may obtain a copy of the License at
 *
 *      http://www.apache.org/licenses/LICENSE-2.0
 *
 * Unless required by applicable law or agreed to in writing, software
 * distributed under the License is distributed on an "AS IS" BASIS,
 * WITHOUT WARRANTIES OR CONDITIONS OF ANY KIND, either express or implied.
 * See the License for the specific language governing permissions and
 * limitations under the License.
 */

package com.android.systemui.bubbles;

import android.os.UserHandle;

import com.android.internal.logging.UiEventLoggerImpl;
import com.android.systemui.shared.system.SysUiStatsLog;

/**
 * Implementation of UiEventLogger for logging bubble UI events.
 *
 * See UiEventReported atom in atoms.proto for more context.
 */
public class BubbleLoggerImpl extends UiEventLoggerImpl implements BubbleLogger {

    /**
     * @param b Bubble involved in this UI event
     * @param e UI event
     */
    public void log(Bubble b, UiEventEnum e) {
<<<<<<< HEAD
        super.log(e, b.getUser().getIdentifier(), b.getPackageName());
=======
        logWithInstanceId(e, b.getAppUid(), b.getPackageName(), b.getInstanceId());
>>>>>>> 8f9cf019
    }

    /**
     * @param b Bubble removed from overflow
     * @param r Reason that bubble was removed
     */
    public void logOverflowRemove(Bubble b, @BubbleController.DismissReason int r) {
        if (r == BubbleController.DISMISS_NOTIF_CANCEL) {
            log(b, BubbleLogger.Event.BUBBLE_OVERFLOW_REMOVE_CANCEL);
        } else if (r == BubbleController.DISMISS_GROUP_CANCELLED) {
            log(b, BubbleLogger.Event.BUBBLE_OVERFLOW_REMOVE_GROUP_CANCEL);
        } else if (r == BubbleController.DISMISS_NO_LONGER_BUBBLE) {
            log(b, BubbleLogger.Event.BUBBLE_OVERFLOW_REMOVE_NO_LONGER_BUBBLE);
        } else if (r == BubbleController.DISMISS_BLOCKED) {
            log(b, BubbleLogger.Event.BUBBLE_OVERFLOW_REMOVE_BLOCKED);
        }
    }

    /**
     * @param b Bubble added to overflow
     * @param r Reason that bubble was added to overflow
     */
    public void logOverflowAdd(Bubble b, @BubbleController.DismissReason int r) {
        if (r == BubbleController.DISMISS_AGED) {
            log(b, Event.BUBBLE_OVERFLOW_ADD_AGED);
        } else if (r == BubbleController.DISMISS_USER_GESTURE) {
            log(b, Event.BUBBLE_OVERFLOW_ADD_USER_GESTURE);
        }
    }

    void logStackUiChanged(String packageName, int action, int bubbleCount, float normalX,
            float normalY) {
        SysUiStatsLog.write(SysUiStatsLog.BUBBLE_UI_CHANGED,
                packageName,
                null /* notification channel */,
                0 /* notification ID */,
                0 /* bubble position */,
                bubbleCount,
                action,
                normalX,
                normalY,
                false /* unread bubble */,
                false /* on-going bubble */,
                false /* isAppForeground (unused) */);
    }

    void logShowOverflow(String packageName, int currentUserId) {
        super.log(BubbleLogger.Event.BUBBLE_OVERFLOW_SELECTED, currentUserId,
                packageName);
    }

    void logBubbleUiChanged(Bubble bubble, String packageName, int action, int bubbleCount,
            float normalX, float normalY, int index) {
        SysUiStatsLog.write(SysUiStatsLog.BUBBLE_UI_CHANGED,
                packageName,
                bubble.getChannelId() /* notification channel */,
                bubble.getNotificationId() /* notification ID */,
                index,
                bubbleCount,
                action,
                normalX,
                normalY,
                bubble.showInShade() /* isUnread */,
                false /* isOngoing (unused) */,
                false /* isAppForeground (unused) */);
    }
}<|MERGE_RESOLUTION|>--- conflicted
+++ resolved
@@ -33,11 +33,7 @@
      * @param e UI event
      */
     public void log(Bubble b, UiEventEnum e) {
-<<<<<<< HEAD
-        super.log(e, b.getUser().getIdentifier(), b.getPackageName());
-=======
         logWithInstanceId(e, b.getAppUid(), b.getPackageName(), b.getInstanceId());
->>>>>>> 8f9cf019
     }
 
     /**
