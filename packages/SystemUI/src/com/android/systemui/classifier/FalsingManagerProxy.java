/*
 * Copyright (C) 2019 The Android Open Source Project
 *
 * Licensed under the Apache License, Version 2.0 (the "License");
 * you may not use this file except in compliance with the License.
 * You may obtain a copy of the License at
 *
 *      http://www.apache.org/licenses/LICENSE-2.0
 *
 * Unless required by applicable law or agreed to in writing, software
 * distributed under the License is distributed on an "AS IS" BASIS,
 * WITHOUT WARRANTIES OR CONDITIONS OF ANY KIND, either express or implied.
 * See the License for the specific language governing permissions and
 * limitations under the License.
 */

package com.android.systemui.classifier;

import static com.android.internal.config.sysui.SystemUiDeviceConfigFlags.BRIGHTLINE_FALSING_MANAGER_ENABLED;

import android.content.Context;
import android.hardware.SensorManager;
import android.net.Uri;
import android.provider.DeviceConfig;
import android.util.DisplayMetrics;
import android.view.MotionEvent;

import androidx.annotation.NonNull;

import com.android.internal.annotations.VisibleForTesting;
import com.android.keyguard.KeyguardUpdateMonitor;
import com.android.systemui.Dumpable;
import com.android.systemui.classifier.brightline.BrightLineFalsingManager;
import com.android.systemui.classifier.brightline.FalsingDataProvider;
import com.android.systemui.dagger.qualifiers.Main;
import com.android.systemui.dagger.qualifiers.UiBackground;
import com.android.systemui.dock.DockManager;
import com.android.systemui.dump.DumpManager;
import com.android.systemui.plugins.FalsingManager;
import com.android.systemui.plugins.FalsingPlugin;
import com.android.systemui.plugins.PluginListener;
import com.android.systemui.plugins.statusbar.StatusBarStateController;
import com.android.systemui.shared.plugins.PluginManager;
import com.android.systemui.util.DeviceConfigProxy;
import com.android.systemui.util.sensors.ProximitySensor;

import java.io.FileDescriptor;
import java.io.PrintWriter;
import java.util.concurrent.Executor;

import javax.inject.Inject;
import javax.inject.Singleton;

/**
 * Simple passthrough implementation of {@link FalsingManager} allowing plugins to swap in.
 *
 * {@link FalsingManagerImpl} is used when a Plugin is not loaded.
 */
@Singleton
public class FalsingManagerProxy implements FalsingManager, Dumpable {

    private static final String PROXIMITY_SENSOR_TAG = "FalsingManager";

    private final ProximitySensor mProximitySensor;
<<<<<<< HEAD
    private final DisplayMetrics mDisplayMetrics;
=======
    private final FalsingDataProvider mFalsingDataProvider;
>>>>>>> 539d92be
    private FalsingManager mInternalFalsingManager;
    private DeviceConfig.OnPropertiesChangedListener mDeviceConfigListener;
    private final DeviceConfigProxy mDeviceConfig;
    private boolean mBrightlineEnabled;
    private final DockManager mDockManager;
    private final KeyguardUpdateMonitor mKeyguardUpdateMonitor;
    private Executor mUiBgExecutor;
    private final StatusBarStateController mStatusBarStateController;

    @Inject
    FalsingManagerProxy(Context context, PluginManager pluginManager, @Main Executor executor,
<<<<<<< HEAD
            DisplayMetrics displayMetrics, ProximitySensor proximitySensor,
=======
            ProximitySensor proximitySensor,
>>>>>>> 539d92be
            DeviceConfigProxy deviceConfig, DockManager dockManager,
            KeyguardUpdateMonitor keyguardUpdateMonitor,
            DumpManager dumpManager,
            @UiBackground Executor uiBgExecutor,
<<<<<<< HEAD
            StatusBarStateController statusBarStateController) {
        mDisplayMetrics = displayMetrics;
=======
            StatusBarStateController statusBarStateController,
            FalsingDataProvider falsingDataProvider) {
>>>>>>> 539d92be
        mProximitySensor = proximitySensor;
        mDockManager = dockManager;
        mKeyguardUpdateMonitor = keyguardUpdateMonitor;
        mUiBgExecutor = uiBgExecutor;
        mStatusBarStateController = statusBarStateController;
<<<<<<< HEAD
        mProximitySensor.setTag(PROXIMITY_SENSOR_TAG);
        mProximitySensor.setSensorDelay(SensorManager.SENSOR_DELAY_GAME);
=======
        mFalsingDataProvider = falsingDataProvider;
        mProximitySensor.setTag(PROXIMITY_SENSOR_TAG);
        mProximitySensor.setDelay(SensorManager.SENSOR_DELAY_GAME);
>>>>>>> 539d92be
        mDeviceConfig = deviceConfig;
        mDeviceConfigListener =
                properties -> onDeviceConfigPropertiesChanged(context, properties.getNamespace());
        setupFalsingManager(context);
        mDeviceConfig.addOnPropertiesChangedListener(
                DeviceConfig.NAMESPACE_SYSTEMUI,
                executor,
                mDeviceConfigListener
        );

        final PluginListener<FalsingPlugin> mPluginListener = new PluginListener<FalsingPlugin>() {
            public void onPluginConnected(FalsingPlugin plugin, Context context) {
                FalsingManager pluginFalsingManager = plugin.getFalsingManager(context);
                if (pluginFalsingManager != null) {
                    mInternalFalsingManager.cleanup();
                    mInternalFalsingManager = pluginFalsingManager;
                }
            }

            public void onPluginDisconnected(FalsingPlugin plugin) {
                mInternalFalsingManager = new FalsingManagerImpl(context, mUiBgExecutor);
            }
        };

        pluginManager.addPluginListener(mPluginListener, FalsingPlugin.class);

        dumpManager.registerDumpable("FalsingManager", this);
    }

    private void onDeviceConfigPropertiesChanged(Context context, String namespace) {
        if (!DeviceConfig.NAMESPACE_SYSTEMUI.equals(namespace)) {
            return;
        }

        setupFalsingManager(context);
    }

    /**
     * Chooses the FalsingManager implementation.
     */
    private void setupFalsingManager(Context context) {
        boolean brightlineEnabled = mDeviceConfig.getBoolean(
                DeviceConfig.NAMESPACE_SYSTEMUI, BRIGHTLINE_FALSING_MANAGER_ENABLED, true);
        if (brightlineEnabled == mBrightlineEnabled && mInternalFalsingManager != null) {
            return;
        }
        mBrightlineEnabled = brightlineEnabled;

        if (mInternalFalsingManager != null) {
            mInternalFalsingManager.cleanup();
        }
        if (!brightlineEnabled) {
            mInternalFalsingManager = new FalsingManagerImpl(context, mUiBgExecutor);
        } else {
            mInternalFalsingManager = new BrightLineFalsingManager(
<<<<<<< HEAD
                    new FalsingDataProvider(mDisplayMetrics),
=======
                    mFalsingDataProvider,
>>>>>>> 539d92be
                    mKeyguardUpdateMonitor,
                    mProximitySensor,
                    mDeviceConfig,
                    mDockManager,
                    mStatusBarStateController
            );
        }
    }

    /**
     * Returns the FalsingManager implementation in use.
     */
    @VisibleForTesting
    FalsingManager getInternalFalsingManager() {
        return mInternalFalsingManager;
    }

    @Override
    public void onSuccessfulUnlock() {
        mInternalFalsingManager.onSuccessfulUnlock();
    }

    @Override
    public void onNotificationActive() {
        mInternalFalsingManager.onNotificationActive();
    }

    @Override
    public void setShowingAod(boolean showingAod) {
        mInternalFalsingManager.setShowingAod(showingAod);
    }

    @Override
    public void onNotificatonStartDraggingDown() {
        mInternalFalsingManager.onNotificatonStartDraggingDown();
    }

    @Override
    public boolean isUnlockingDisabled() {
        return mInternalFalsingManager.isUnlockingDisabled();
    }

    @Override
    public boolean isFalseTouch() {
        return mInternalFalsingManager.isFalseTouch();
    }

    @Override
    public void onNotificatonStopDraggingDown() {
        mInternalFalsingManager.onNotificatonStartDraggingDown();
    }

    @Override
    public void setNotificationExpanded() {
        mInternalFalsingManager.setNotificationExpanded();
    }

    @Override
    public boolean isClassifierEnabled() {
        return mInternalFalsingManager.isClassifierEnabled();
    }

    @Override
    public void onQsDown() {
        mInternalFalsingManager.onQsDown();
    }

    @Override
    public void setQsExpanded(boolean expanded) {
        mInternalFalsingManager.setQsExpanded(expanded);
    }

    @Override
    public boolean shouldEnforceBouncer() {
        return mInternalFalsingManager.shouldEnforceBouncer();
    }

    @Override
    public void onTrackingStarted(boolean secure) {
        mInternalFalsingManager.onTrackingStarted(secure);
    }

    @Override
    public void onTrackingStopped() {
        mInternalFalsingManager.onTrackingStopped();
    }

    @Override
    public void onLeftAffordanceOn() {
        mInternalFalsingManager.onLeftAffordanceOn();
    }

    @Override
    public void onCameraOn() {
        mInternalFalsingManager.onCameraOn();
    }

    @Override
    public void onAffordanceSwipingStarted(boolean rightCorner) {
        mInternalFalsingManager.onAffordanceSwipingStarted(rightCorner);
    }

    @Override
    public void onAffordanceSwipingAborted() {
        mInternalFalsingManager.onAffordanceSwipingAborted();
    }

    @Override
    public void onStartExpandingFromPulse() {
        mInternalFalsingManager.onStartExpandingFromPulse();
    }

    @Override
    public void onExpansionFromPulseStopped() {
        mInternalFalsingManager.onExpansionFromPulseStopped();
    }

    @Override
    public Uri reportRejectedTouch() {
        return mInternalFalsingManager.reportRejectedTouch();
    }

    @Override
    public void onScreenOnFromTouch() {
        mInternalFalsingManager.onScreenOnFromTouch();
    }

    @Override
    public boolean isReportingEnabled() {
        return mInternalFalsingManager.isReportingEnabled();
    }

    @Override
    public void onUnlockHintStarted() {
        mInternalFalsingManager.onUnlockHintStarted();
    }

    @Override
    public void onCameraHintStarted() {
        mInternalFalsingManager.onCameraHintStarted();
    }

    @Override
    public void onLeftAffordanceHintStarted() {
        mInternalFalsingManager.onLeftAffordanceHintStarted();
    }

    @Override
    public void onScreenTurningOn() {
        mInternalFalsingManager.onScreenTurningOn();
    }

    @Override
    public void onScreenOff() {
        mInternalFalsingManager.onScreenOff();
    }

    @Override
    public void onNotificationStopDismissing() {
        mInternalFalsingManager.onNotificationStopDismissing();
    }

    @Override
    public void onNotificationDismissed() {
        mInternalFalsingManager.onNotificationDismissed();
    }

    @Override
    public void onNotificationStartDismissing() {
        mInternalFalsingManager.onNotificationStartDismissing();
    }

    @Override
    public void onNotificationDoubleTap(boolean accepted, float dx, float dy) {
        mInternalFalsingManager.onNotificationDoubleTap(accepted, dx, dy);
    }

    @Override
    public void onBouncerShown() {
        mInternalFalsingManager.onBouncerShown();
    }

    @Override
    public void onBouncerHidden() {
        mInternalFalsingManager.onBouncerHidden();
    }

    @Override
    public void onTouchEvent(MotionEvent ev, int width, int height) {
        mInternalFalsingManager.onTouchEvent(ev, width, height);
    }

    @Override
    public void dump(@NonNull FileDescriptor fd, @NonNull PrintWriter pw, @NonNull String[] args) {
        mInternalFalsingManager.dump(pw);
    }

    @Override
    public void dump(PrintWriter pw) {
        mInternalFalsingManager.dump(pw);
    }

    @Override
    public void cleanup() {
        mDeviceConfig.removeOnPropertiesChangedListener(mDeviceConfigListener);
        mInternalFalsingManager.cleanup();
    }
}<|MERGE_RESOLUTION|>--- conflicted
+++ resolved
@@ -22,7 +22,6 @@
 import android.hardware.SensorManager;
 import android.net.Uri;
 import android.provider.DeviceConfig;
-import android.util.DisplayMetrics;
 import android.view.MotionEvent;
 
 import androidx.annotation.NonNull;
@@ -62,11 +61,7 @@
     private static final String PROXIMITY_SENSOR_TAG = "FalsingManager";
 
     private final ProximitySensor mProximitySensor;
-<<<<<<< HEAD
-    private final DisplayMetrics mDisplayMetrics;
-=======
     private final FalsingDataProvider mFalsingDataProvider;
->>>>>>> 539d92be
     private FalsingManager mInternalFalsingManager;
     private DeviceConfig.OnPropertiesChangedListener mDeviceConfigListener;
     private final DeviceConfigProxy mDeviceConfig;
@@ -78,35 +73,21 @@
 
     @Inject
     FalsingManagerProxy(Context context, PluginManager pluginManager, @Main Executor executor,
-<<<<<<< HEAD
-            DisplayMetrics displayMetrics, ProximitySensor proximitySensor,
-=======
             ProximitySensor proximitySensor,
->>>>>>> 539d92be
             DeviceConfigProxy deviceConfig, DockManager dockManager,
             KeyguardUpdateMonitor keyguardUpdateMonitor,
             DumpManager dumpManager,
             @UiBackground Executor uiBgExecutor,
-<<<<<<< HEAD
-            StatusBarStateController statusBarStateController) {
-        mDisplayMetrics = displayMetrics;
-=======
             StatusBarStateController statusBarStateController,
             FalsingDataProvider falsingDataProvider) {
->>>>>>> 539d92be
         mProximitySensor = proximitySensor;
         mDockManager = dockManager;
         mKeyguardUpdateMonitor = keyguardUpdateMonitor;
         mUiBgExecutor = uiBgExecutor;
         mStatusBarStateController = statusBarStateController;
-<<<<<<< HEAD
-        mProximitySensor.setTag(PROXIMITY_SENSOR_TAG);
-        mProximitySensor.setSensorDelay(SensorManager.SENSOR_DELAY_GAME);
-=======
         mFalsingDataProvider = falsingDataProvider;
         mProximitySensor.setTag(PROXIMITY_SENSOR_TAG);
         mProximitySensor.setDelay(SensorManager.SENSOR_DELAY_GAME);
->>>>>>> 539d92be
         mDeviceConfig = deviceConfig;
         mDeviceConfigListener =
                 properties -> onDeviceConfigPropertiesChanged(context, properties.getNamespace());
@@ -162,11 +143,7 @@
             mInternalFalsingManager = new FalsingManagerImpl(context, mUiBgExecutor);
         } else {
             mInternalFalsingManager = new BrightLineFalsingManager(
-<<<<<<< HEAD
-                    new FalsingDataProvider(mDisplayMetrics),
-=======
                     mFalsingDataProvider,
->>>>>>> 539d92be
                     mKeyguardUpdateMonitor,
                     mProximitySensor,
                     mDeviceConfig,
