--- conflicted
+++ resolved
@@ -234,12 +234,9 @@
             UiEventLogger uiEventLogger,
             NavigationBarOverlayController navBarOverlayController,
             ConfigurationController configurationController,
-<<<<<<< HEAD
             NavigationBarA11yHelper navigationBarA11yHelper,
-            TaskbarDelegate taskbarDelegate) {
-=======
+            TaskbarDelegate taskbarDelegate,
             UserTracker userTracker) {
->>>>>>> 49a91f2b
         return new NavigationBarController(context,
                 windowManager,
                 assistManagerLazy,
@@ -265,12 +262,9 @@
                 uiEventLogger,
                 navBarOverlayController,
                 configurationController,
-<<<<<<< HEAD
                 navigationBarA11yHelper,
-                taskbarDelegate);
-=======
+                taskbarDelegate,
                 userTracker);
->>>>>>> 49a91f2b
     }
 
     /** */
