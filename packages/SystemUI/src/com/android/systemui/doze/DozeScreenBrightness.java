/*
 * Copyright (C) 2017 The Android Open Source Project
 *
 * Licensed under the Apache License, Version 2.0 (the "License");
 * you may not use this file except in compliance with the License.
 * You may obtain a copy of the License at
 *
 *      http://www.apache.org/licenses/LICENSE-2.0
 *
 * Unless required by applicable law or agreed to in writing, software
 * distributed under the License is distributed on an "AS IS" BASIS,
 * WITHOUT WARRANTIES OR CONDITIONS OF ANY KIND, either express or implied.
 * See the License for the specific language governing permissions and
 * limitations under the License.
 */

package com.android.systemui.doze;

import android.content.BroadcastReceiver;
import android.content.Context;
import android.content.Intent;
import android.content.IntentFilter;
import android.hardware.Sensor;
import android.hardware.SensorEvent;
import android.hardware.SensorEventListener;
import android.hardware.SensorManager;
import android.os.Handler;
import android.os.SystemProperties;
import android.os.Trace;
import android.os.UserHandle;
import android.provider.Settings;
import android.view.Display;

import com.android.internal.annotations.VisibleForTesting;
import com.android.systemui.broadcast.BroadcastDispatcher;

/**
 * Controls the screen brightness when dozing.
 */
public class DozeScreenBrightness extends BroadcastReceiver implements DozeMachine.Part,
        SensorEventListener {
    private static final boolean DEBUG_AOD_BRIGHTNESS = SystemProperties
            .getBoolean("debug.aod_brightness", false);
    protected static final String ACTION_AOD_BRIGHTNESS =
            "com.android.systemui.doze.AOD_BRIGHTNESS";
    protected static final String BRIGHTNESS_BUCKET = "brightness_bucket";

    private final Context mContext;
    private final DozeMachine.Service mDozeService;
    private final DozeHost mDozeHost;
    private final Handler mHandler;
    private final SensorManager mSensorManager;
    private final Sensor mLightSensor;
    private final BroadcastDispatcher mBroadcastDispatcher;
    private final int[] mSensorToBrightness;
    private final int[] mSensorToScrimOpacity;
    private final boolean mDebuggable;

    private boolean mRegistered;
    private int mDefaultDozeBrightness;
    private boolean mPaused = false;
    private boolean mScreenOff = false;
    private int mLastSensorValue = -1;

    /**
     * Debug value used for emulating various display brightness buckets:
     *
     * {@code am broadcast -p com.android.systemui -a com.android.systemui.doze.AOD_BRIGHTNESS
     * --ei brightness_bucket 1}
     */
    private int mDebugBrightnessBucket = -1;
    private DozeMachine.State mState;

    @VisibleForTesting
    public DozeScreenBrightness(Context context, DozeMachine.Service service,
            SensorManager sensorManager, Sensor lightSensor,
            BroadcastDispatcher broadcastDispatcher, DozeHost host,
            Handler handler, int defaultDozeBrightness, int[] sensorToBrightness,
            int[] sensorToScrimOpacity, boolean debuggable) {
        mContext = context;
        mDozeService = service;
        mSensorManager = sensorManager;
        mLightSensor = lightSensor;
        mBroadcastDispatcher = broadcastDispatcher;
        mDozeHost = host;
        mHandler = handler;
        mDebuggable = debuggable;

        mDefaultDozeBrightness = defaultDozeBrightness;
        mSensorToBrightness = sensorToBrightness;
        mSensorToScrimOpacity = sensorToScrimOpacity;

        if (mDebuggable) {
            IntentFilter filter = new IntentFilter();
            filter.addAction(ACTION_AOD_BRIGHTNESS);
            mBroadcastDispatcher.registerReceiverWithHandler(this, filter, handler, UserHandle.ALL);
        }
    }

    public DozeScreenBrightness(Context context, DozeMachine.Service service,
            SensorManager sensorManager, Sensor lightSensor,
            BroadcastDispatcher broadcastDispatcher, DozeHost host, Handler handler,
            AlwaysOnDisplayPolicy policy) {
        this(context, service, sensorManager, lightSensor, broadcastDispatcher, host, handler,
                context.getResources().getInteger(
                        com.android.internal.R.integer.config_screenBrightnessDoze),
                policy.screenBrightnessArray, policy.dimmingScrimArray, DEBUG_AOD_BRIGHTNESS);
    }

    @Override
    public void transitionTo(DozeMachine.State oldState, DozeMachine.State newState) {
        mState = newState;
        switch (newState) {
            case INITIALIZED:
<<<<<<< HEAD
                resetBrightnessToDefault();
                break;
            case DOZE_AOD:
            case DOZE_REQUEST_PULSE:
            case DOZE_AOD_DOCKED:
                setLightSensorEnabled(true);
                break;
=======
>>>>>>> 539d92be
            case DOZE:
                resetBrightnessToDefault();
                break;
            case FINISH:
                onDestroy();
                break;
        }
        if (newState != DozeMachine.State.FINISH) {
            setScreenOff(newState == DozeMachine.State.DOZE);
            setPaused(newState == DozeMachine.State.DOZE_AOD_PAUSED);
        }
    }

    @Override
    public void onScreenState(int state) {
        if (!mScreenOff
                && (mState == DozeMachine.State.DOZE_AOD
                     || mState == DozeMachine.State.DOZE_AOD_DOCKED)
                && (state == Display.STATE_DOZE || state == Display.STATE_DOZE_SUSPEND)) {
            setLightSensorEnabled(true);
        } else {
            setLightSensorEnabled(false);
        }
    }

    private void onDestroy() {
        setLightSensorEnabled(false);
        if (mDebuggable) {
            mBroadcastDispatcher.unregisterReceiver(this);
        }
    }

    @Override
    public void onSensorChanged(SensorEvent event) {
        Trace.beginSection("DozeScreenBrightness.onSensorChanged" + event.values[0]);
        try {
            if (mRegistered) {
                mLastSensorValue = (int) event.values[0];
                updateBrightnessAndReady(false /* force */);
            }
        } finally {
            Trace.endSection();
        }
    }

    private void updateBrightnessAndReady(boolean force) {
        if (force || mRegistered || mDebugBrightnessBucket != -1) {
            int sensorValue = mDebugBrightnessBucket == -1
                    ? mLastSensorValue : mDebugBrightnessBucket;
            int brightness = computeBrightness(sensorValue);
            boolean brightnessReady = brightness > 0;
            if (brightnessReady) {
                mDozeService.setDozeScreenBrightness(clampToUserSetting(brightness));
            }

            int scrimOpacity = -1;
            if (mLightSensor == null) {
                // No light sensor, scrims are always transparent.
                scrimOpacity = 0;
            } else if (brightnessReady) {
                // Only unblank scrim once brightness is ready.
                scrimOpacity = computeScrimOpacity(sensorValue);
            }
            if (scrimOpacity >= 0) {
                mDozeHost.setAodDimmingScrim(scrimOpacity / 255f);
            }
        }
    }

    private int computeScrimOpacity(int sensorValue) {
        if (sensorValue < 0 || sensorValue >= mSensorToScrimOpacity.length) {
            return -1;
        }
        return mSensorToScrimOpacity[sensorValue];
    }

    private int computeBrightness(int sensorValue) {
        if (sensorValue < 0 || sensorValue >= mSensorToBrightness.length) {
            return -1;
        }
        return mSensorToBrightness[sensorValue];
    }

    @Override
    public void onAccuracyChanged(Sensor sensor, int accuracy) {
    }

    private void resetBrightnessToDefault() {
        mDozeService.setDozeScreenBrightness(clampToUserSetting(mDefaultDozeBrightness));
        mDozeHost.setAodDimmingScrim(0f);
    }
    //TODO: brightnessfloat change usages to float.
    private int clampToUserSetting(int brightness) {
        int userSetting = Settings.System.getIntForUser(mContext.getContentResolver(),
                Settings.System.SCREEN_BRIGHTNESS, Integer.MAX_VALUE,
                UserHandle.USER_CURRENT);
        return Math.min(brightness, userSetting);
    }

    private void setLightSensorEnabled(boolean enabled) {
        if (enabled && !mRegistered && mLightSensor != null) {
            // Wait until we get an event from the sensor until indicating ready.
            mRegistered = mSensorManager.registerListener(this, mLightSensor,
                    SensorManager.SENSOR_DELAY_NORMAL, mHandler);
            mLastSensorValue = -1;
        } else if (!enabled && mRegistered) {
            mSensorManager.unregisterListener(this);
            mRegistered = false;
            mLastSensorValue = -1;
            // Sensor is not enabled, hence we use the default brightness and are always ready.
        }
    }

    private void setPaused(boolean paused) {
        if (mPaused != paused) {
            mPaused = paused;
            updateBrightnessAndReady(false /* force */);
        }
    }

    private void setScreenOff(boolean screenOff) {
        if (mScreenOff != screenOff) {
            mScreenOff = screenOff;
            updateBrightnessAndReady(true /* force */);
        }
    }

    @Override
    public void onReceive(Context context, Intent intent) {
        mDebugBrightnessBucket = intent.getIntExtra(BRIGHTNESS_BUCKET, -1);
        updateBrightnessAndReady(false /* force */);
    }
}<|MERGE_RESOLUTION|>--- conflicted
+++ resolved
@@ -112,16 +112,6 @@
         mState = newState;
         switch (newState) {
             case INITIALIZED:
-<<<<<<< HEAD
-                resetBrightnessToDefault();
-                break;
-            case DOZE_AOD:
-            case DOZE_REQUEST_PULSE:
-            case DOZE_AOD_DOCKED:
-                setLightSensorEnabled(true);
-                break;
-=======
->>>>>>> 539d92be
             case DOZE:
                 resetBrightnessToDefault();
                 break;
