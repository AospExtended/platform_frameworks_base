--- conflicted
+++ resolved
@@ -102,10 +102,7 @@
             AlwaysOnDisplayPolicy alwaysOnDisplayPolicy,
             WakefulnessLifecycle wakefulnessLifecycle,
             DozeParameters dozeParameters,
-<<<<<<< HEAD
-=======
             DockManager dockManager,
->>>>>>> 6c2cb687
             UnlockedScreenOffAnimationController unlockedScreenOffAnimationController) {
         mContext = context;
         mDozeService = service;
@@ -115,10 +112,7 @@
         mDozeParameters = dozeParameters;
         mDozeHost = host;
         mHandler = handler;
-<<<<<<< HEAD
-=======
         mDockManager = dockManager;
->>>>>>> 6c2cb687
         mUnlockedScreenOffAnimationController = unlockedScreenOffAnimationController;
 
         mDefaultDozeBrightness = alwaysOnDisplayPolicy.defaultDozeBrightness;
