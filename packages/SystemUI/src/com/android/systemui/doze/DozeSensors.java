/*
 * Copyright (C) 2016 The Android Open Source Project
 *
 * Licensed under the Apache License, Version 2.0 (the "License");
 * you may not use this file except in compliance with the License.
 * You may obtain a copy of the License at
 *
 *      http://www.apache.org/licenses/LICENSE-2.0
 *
 * Unless required by applicable law or agreed to in writing, software
 * distributed under the License is distributed on an "AS IS" BASIS,
 * WITHOUT WARRANTIES OR CONDITIONS OF ANY KIND, either express or implied.
 * See the License for the specific language governing permissions and
 * limitations under the License.
 */

package com.android.systemui.doze;

import static com.android.systemui.plugins.SensorManagerPlugin.Sensor.TYPE_WAKE_DISPLAY;
import static com.android.systemui.plugins.SensorManagerPlugin.Sensor.TYPE_WAKE_LOCK_SCREEN;

import android.annotation.AnyThread;
import android.app.ActivityManager;
import android.app.AlarmManager;
import android.content.ContentResolver;
import android.content.Context;
import android.database.ContentObserver;
import android.hardware.Sensor;
import android.hardware.SensorEventListener;
import android.hardware.SensorManager;
import android.hardware.TriggerEvent;
import android.hardware.TriggerEventListener;
import android.hardware.display.AmbientDisplayConfiguration;
import android.net.Uri;
import android.os.Handler;
import android.os.SystemClock;
import android.os.UserHandle;
import android.provider.Settings;
import android.text.TextUtils;
import android.util.Log;

import androidx.annotation.VisibleForTesting;

import com.android.internal.logging.MetricsLogger;
import com.android.internal.logging.nano.MetricsProto;
import com.android.systemui.R;
import com.android.systemui.plugins.SensorManagerPlugin;
import com.android.systemui.statusbar.phone.DozeParameters;
import com.android.systemui.util.AlarmTimeout;
import com.android.systemui.util.AsyncSensorManager;
import com.android.systemui.util.wakelock.WakeLock;

import java.io.PrintWriter;
import java.util.List;
import java.util.function.Consumer;

public class DozeSensors {

    private static final boolean DEBUG = DozeService.DEBUG;

    private static final String TAG = "DozeSensors";

    private final Context mContext;
    private final AlarmManager mAlarmManager;
    private final SensorManager mSensorManager;
    private final ContentResolver mResolver;
    private final TriggerSensor mPickupSensor;
    private final DozeParameters mDozeParameters;
    private final AmbientDisplayConfiguration mConfig;
    private final WakeLock mWakeLock;
    private final Consumer<Boolean> mProxCallback;
    private final Callback mCallback;
    @VisibleForTesting
    protected TriggerSensor[] mSensors;

    private final Handler mHandler = new Handler();
    private final ProxSensor mProxSensor;
    private long mDebounceFrom;
    private boolean mSettingRegistered;
    private boolean mListening;
    private boolean mPaused;

    public DozeSensors(Context context, AlarmManager alarmManager, SensorManager sensorManager,
            DozeParameters dozeParameters, AmbientDisplayConfiguration config, WakeLock wakeLock,
            Callback callback, Consumer<Boolean> proxCallback, AlwaysOnDisplayPolicy policy) {
        mContext = context;
        mAlarmManager = alarmManager;
        mSensorManager = sensorManager;
        mDozeParameters = dozeParameters;
        mConfig = config;
        mWakeLock = wakeLock;
        mProxCallback = proxCallback;
        mResolver = mContext.getContentResolver();

        boolean alwaysOn = mConfig.alwaysOnEnabled(UserHandle.USER_CURRENT);
        mSensors = new TriggerSensor[] {
                new TriggerSensor(
                        mSensorManager.getDefaultSensor(Sensor.TYPE_SIGNIFICANT_MOTION),
                        null /* setting */,
                        dozeParameters.getPulseOnSigMotion(),
                        DozeLog.PULSE_REASON_SENSOR_SIGMOTION, false /* touchCoords */,
                        false /* touchscreen */),
                mPickupSensor = new TriggerSensor(
                        mSensorManager.getDefaultSensor(Sensor.TYPE_PICK_UP_GESTURE),
                        Settings.Secure.DOZE_PICK_UP_GESTURE,
                        true /* settingDef */,
                        config.dozePickupSensorAvailable(),
                        DozeLog.REASON_SENSOR_PICKUP, false /* touchCoords */,
                        false /* touchscreen */,
                        false /* ignoresSetting */,
                        mDozeParameters.getPickupPerformsProxCheck()),
                new TriggerSensor(
                        findSensorWithType(config.doubleTapSensorType()),
                        Settings.Secure.DOZE_DOUBLE_TAP_GESTURE,
                        true /* configured */,
                        DozeLog.REASON_SENSOR_DOUBLE_TAP,
                        dozeParameters.doubleTapReportsTouchCoordinates(),
                        true /* touchscreen */),
                new TriggerSensor(
                        findSensorWithType(config.tapSensorType()),
                        Settings.Secure.DOZE_TAP_SCREEN_GESTURE,
                        true /* configured */,
                        DozeLog.REASON_SENSOR_TAP,
                        false /* reports touch coordinates */,
                        true /* touchscreen */),
                new TriggerSensor(
                        findSensorWithType(config.longPressSensorType()),
                        Settings.Secure.DOZE_PULSE_ON_LONG_PRESS,
                        false /* settingDef */,
                        true /* configured */,
                        DozeLog.PULSE_REASON_SENSOR_LONG_PRESS,
                        true /* reports touch coordinates */,
                        true /* touchscreen */),
                new PluginSensor(
                        new SensorManagerPlugin.Sensor(TYPE_WAKE_DISPLAY),
                        Settings.Secure.DOZE_WAKE_DISPLAY_GESTURE,
                        mConfig.wakeScreenGestureAvailable() && alwaysOn,
                        DozeLog.REASON_SENSOR_WAKE_UP,
                        false /* reports touch coordinates */,
                        false /* touchscreen */),
                new PluginSensor(
                        new SensorManagerPlugin.Sensor(TYPE_WAKE_LOCK_SCREEN),
                        Settings.Secure.DOZE_WAKE_LOCK_SCREEN_GESTURE,
                        mConfig.wakeScreenGestureAvailable(),
                        DozeLog.PULSE_REASON_SENSOR_WAKE_LOCK_SCREEN,
                        false /* reports touch coordinates */,
                        false /* touchscreen */, mConfig.getWakeLockScreenDebounce()),
        };

        mProxSensor = new ProxSensor(policy);
        mCallback = callback;
    }

    /**
     * Temporarily disable some sensors to avoid turning on the device while the user is
     * turning it off.
     */
    public void requestTemporaryDisable() {
        mDebounceFrom = SystemClock.uptimeMillis();
    }

    private Sensor findSensorWithType(String type) {
        return findSensorWithType(mSensorManager, type);
    }

    static Sensor findSensorWithType(SensorManager sensorManager, String type) {
        if (TextUtils.isEmpty(type)) {
            return null;
        }
        List<Sensor> sensorList = sensorManager.getSensorList(Sensor.TYPE_ALL);
        for (Sensor s : sensorList) {
            if (type.equals(s.getStringType())) {
                return s;
            }
        }
        return null;
    }

    /**
     * If sensors should be registered and sending signals.
     */
    public void setListening(boolean listen) {
        if (mListening == listen) {
            return;
        }
        mListening = listen;
        updateListening();
    }

    /**
     * Unregister sensors, when listening, unless they are prox gated.
     * @see #setListening(boolean)
     */
    public void setPaused(boolean paused) {
        if (mPaused == paused) {
            return;
        }
        mPaused = paused;
        updateListening();
    }

    /**
     * Registers/unregisters sensors based on internal state.
     */
    public void updateListening() {
        boolean anyListening = false;
        for (TriggerSensor s : mSensors) {
            // We don't want to be listening while we're PAUSED (prox sensor is covered)
            // except when the sensor is already gated by prox.
            boolean listen = mListening && (!mPaused || s.performsProxCheck());
            s.setListening(listen);
            if (listen) {
                anyListening = true;
            }
        }

        if (!anyListening) {
            mResolver.unregisterContentObserver(mSettingsObserver);
        } else if (!mSettingRegistered) {
            for (TriggerSensor s : mSensors) {
                s.registerSettingsObserver(mSettingsObserver);
            }
        }
        mSettingRegistered = anyListening;
    }

    /** Set the listening state of only the sensors that require the touchscreen. */
    public void setTouchscreenSensorsListening(boolean listening) {
        for (TriggerSensor sensor : mSensors) {
            if (sensor.mRequiresTouchscreen) {
                sensor.setListening(listening);
            }
        }
    }

    public void onUserSwitched() {
        for (TriggerSensor s : mSensors) {
            s.updateListening();
        }
    }

    public void setProxListening(boolean listen) {
        mProxSensor.setRequested(listen);
    }

    private final ContentObserver mSettingsObserver = new ContentObserver(mHandler) {
        @Override
        public void onChange(boolean selfChange, Uri uri, int userId) {
            if (userId != ActivityManager.getCurrentUser()) {
                return;
            }
            for (TriggerSensor s : mSensors) {
                s.updateListening();
            }
        }
    };

    public void setDisableSensorsInterferingWithProximity(boolean disable) {
        mPickupSensor.setDisabled(disable);
    }

    /** Ignore the setting value of only the sensors that require the touchscreen. */
    public void ignoreTouchScreenSensorsSettingInterferingWithDocking(boolean ignore) {
        for (TriggerSensor sensor : mSensors) {
            if (sensor.mRequiresTouchscreen) {
                sensor.ignoreSetting(ignore);
            }
        }
    }

    /** Dump current state */
    public void dump(PrintWriter pw) {
        for (TriggerSensor s : mSensors) {
            pw.print("  Sensor: "); pw.println(s.toString());
        }
        pw.print("  ProxSensor: "); pw.println(mProxSensor.toString());
    }

    /**
     * @return true if prox is currently far, false if near or null if unknown.
     */
    public Boolean isProximityCurrentlyFar() {
        return mProxSensor.mCurrentlyFar;
    }

    private class ProxSensor implements SensorEventListener {

        boolean mRequested;
        boolean mRegistered;
        Boolean mCurrentlyFar;
        long mLastNear;
        final AlarmTimeout mCooldownTimer;
        final AlwaysOnDisplayPolicy mPolicy;
        final Sensor mSensor;
<<<<<<< HEAD
=======
        final boolean mUsingBrightnessSensor;
>>>>>>> 2fc30b6e

        public ProxSensor(AlwaysOnDisplayPolicy policy) {
            mPolicy = policy;
            mCooldownTimer = new AlarmTimeout(mAlarmManager, this::updateRegistered,
                    "prox_cooldown", mHandler);

            // The default prox sensor can be noisy, so let's use a prox gated brightness sensor
            // if available.
            Sensor sensor = DozeSensors.findSensorWithType(mSensorManager,
                    mContext.getString(R.string.doze_brightness_sensor_type));
<<<<<<< HEAD
=======
            mUsingBrightnessSensor = sensor != null;
>>>>>>> 2fc30b6e
            if (sensor == null) {
                sensor = mSensorManager.getDefaultSensor(Sensor.TYPE_PROXIMITY);
            }
            mSensor = sensor;
        }

        void setRequested(boolean requested) {
            if (mRequested == requested) {
                // Send an update even if we don't re-register.
                mHandler.post(() -> {
                    if (mCurrentlyFar != null) {
                        mProxCallback.accept(mCurrentlyFar);
                    }
                });
                return;
            }
            mRequested = requested;
            updateRegistered();
        }

        private void updateRegistered() {
            setRegistered(mRequested && !mCooldownTimer.isScheduled());
        }

        private void setRegistered(boolean register) {
            if (mRegistered == register) {
                return;
            }
            if (register) {
                mRegistered = mSensorManager.registerListener(this, mSensor,
                        SensorManager.SENSOR_DELAY_NORMAL, mHandler);
            } else {
                mSensorManager.unregisterListener(this);
                mRegistered = false;
                mCurrentlyFar = null;
            }
        }

        @Override
        public void onSensorChanged(android.hardware.SensorEvent event) {
            if (DEBUG) Log.d(TAG, "onSensorChanged " + event);

            if (mUsingBrightnessSensor) {
                // The custom brightness sensor is gated by the proximity sensor and will return 0
                // whenever prox is covered.
                mCurrentlyFar = event.values[0] > 0;
            } else {
                mCurrentlyFar = event.values[0] >= event.sensor.getMaximumRange();
            }
            mProxCallback.accept(mCurrentlyFar);

            long now = SystemClock.elapsedRealtime();
            if (mCurrentlyFar == null) {
                // Sensor has been unregistered by the proxCallback. Do nothing.
            } else if (!mCurrentlyFar) {
                mLastNear = now;
            } else if (mCurrentlyFar && now - mLastNear < mPolicy.proxCooldownTriggerMs) {
                // If the last near was very recent, we might be using more power for prox
                // wakeups than we're saving from turning of the screen. Instead, turn it off
                // for a while.
                mCooldownTimer.schedule(mPolicy.proxCooldownPeriodMs,
                        AlarmTimeout.MODE_IGNORE_IF_SCHEDULED);
                updateRegistered();
            }
        }

        @Override
        public void onAccuracyChanged(Sensor sensor, int accuracy) {
        }

        @Override
        public String toString() {
            return String.format("{registered=%s, requested=%s, coolingDown=%s, currentlyFar=%s,"
                    + " sensor=%s}", mRegistered, mRequested, mCooldownTimer.isScheduled(),
                    mCurrentlyFar, mSensor);
        }
    }

    @VisibleForTesting
    class TriggerSensor extends TriggerEventListener {
        final Sensor mSensor;
        final boolean mConfigured;
        final int mPulseReason;
        private final String mSetting;
        private final boolean mReportsTouchCoordinates;
        private final boolean mSettingDefault;
        private final boolean mRequiresTouchscreen;
        private final boolean mSensorPerformsProxCheck;

        protected boolean mRequested;
        protected boolean mRegistered;
        protected boolean mDisabled;
        protected boolean mIgnoresSetting;

        public TriggerSensor(Sensor sensor, String setting, boolean configured, int pulseReason,
                boolean reportsTouchCoordinates, boolean requiresTouchscreen) {
            this(sensor, setting, true /* settingDef */, configured, pulseReason,
                    reportsTouchCoordinates, requiresTouchscreen);
        }

        public TriggerSensor(Sensor sensor, String setting, boolean settingDef,
                boolean configured, int pulseReason, boolean reportsTouchCoordinates,
                boolean requiresTouchscreen) {
            this(sensor, setting, settingDef, configured, pulseReason, reportsTouchCoordinates,
                    requiresTouchscreen, false /* ignoresSetting */,
                    false /* sensorPerformsProxCheck */);
        }

        private TriggerSensor(Sensor sensor, String setting, boolean settingDef,
                boolean configured, int pulseReason, boolean reportsTouchCoordinates,
                boolean requiresTouchscreen, boolean ignoresSetting,
                boolean sensorPerformsProxCheck) {
            mSensor = sensor;
            mSetting = setting;
            mSettingDefault = settingDef;
            mConfigured = configured;
            mPulseReason = pulseReason;
            mReportsTouchCoordinates = reportsTouchCoordinates;
            mRequiresTouchscreen = requiresTouchscreen;
            mIgnoresSetting = ignoresSetting;
            mSensorPerformsProxCheck = sensorPerformsProxCheck;
        }

        public void setListening(boolean listen) {
            if (mRequested == listen) return;
            mRequested = listen;
            updateListening();
        }

        public void setDisabled(boolean disabled) {
            if (mDisabled == disabled) return;
            mDisabled = disabled;
            updateListening();
        }

        public void ignoreSetting(boolean ignored) {
            if (mIgnoresSetting == ignored) return;
            mIgnoresSetting = ignored;
            updateListening();
        }

        public void updateListening() {
            if (!mConfigured || mSensor == null) return;
            if (mRequested && !mDisabled && (enabledBySetting() || mIgnoresSetting)
                    && !mRegistered) {
                mRegistered = mSensorManager.requestTriggerSensor(this, mSensor);
                if (DEBUG) Log.d(TAG, "requestTriggerSensor " + mRegistered);
            } else if (mRegistered) {
                final boolean rt = mSensorManager.cancelTriggerSensor(this, mSensor);
                if (DEBUG) Log.d(TAG, "cancelTriggerSensor " + rt);
                mRegistered = false;
            }
        }

        protected boolean enabledBySetting() {
            if (!mConfig.enabled(UserHandle.USER_CURRENT)) {
                return false;
            } else if (TextUtils.isEmpty(mSetting)) {
                return true;
            }
            return Settings.Secure.getIntForUser(mResolver, mSetting, mSettingDefault ? 1 : 0,
                    UserHandle.USER_CURRENT) != 0;
        }

        @Override
        public String toString() {
            return new StringBuilder("{mRegistered=").append(mRegistered)
                    .append(", mRequested=").append(mRequested)
                    .append(", mDisabled=").append(mDisabled)
                    .append(", mConfigured=").append(mConfigured)
                    .append(", mIgnoresSetting=").append(mIgnoresSetting)
                    .append(", mSensor=").append(mSensor).append("}").toString();
        }

        @Override
        @AnyThread
        public void onTrigger(TriggerEvent event) {
            DozeLog.traceSensor(mContext, mPulseReason);
            mHandler.post(mWakeLock.wrap(() -> {
                if (DEBUG) Log.d(TAG, "onTrigger: " + triggerEventToString(event));
                if (mSensor != null && mSensor.getType() == Sensor.TYPE_PICK_UP_GESTURE) {
                    int subType = (int) event.values[0];
                    MetricsLogger.action(
                            mContext, MetricsProto.MetricsEvent.ACTION_AMBIENT_GESTURE,
                            subType);
                }

                mRegistered = false;
                float screenX = -1;
                float screenY = -1;
                if (mReportsTouchCoordinates && event.values.length >= 2) {
                    screenX = event.values[0];
                    screenY = event.values[1];
                }
                mCallback.onSensorPulse(mPulseReason, mSensorPerformsProxCheck, screenX, screenY,
                        event.values);
                if (!mRegistered) {
                    updateListening();  // reregister, this sensor only fires once
                }
            }));
        }

        /**
         * If the sensor itself performs proximity checks, to avoid pocket dialing.
         * Gated sensors don't need to be stopped when the {@link DozeMachine} is
         * {@link DozeMachine.State#DOZE_AOD_PAUSED}.
         */
        public boolean performsProxCheck() {
            return mSensorPerformsProxCheck;
        }

        public void registerSettingsObserver(ContentObserver settingsObserver) {
            if (mConfigured && !TextUtils.isEmpty(mSetting)) {
                mResolver.registerContentObserver(
                        Settings.Secure.getUriFor(mSetting), false /* descendants */,
                        mSettingsObserver, UserHandle.USER_ALL);
            }
        }

        protected String triggerEventToString(TriggerEvent event) {
            if (event == null) return null;
            final StringBuilder sb = new StringBuilder("SensorEvent[")
                    .append(event.timestamp).append(',')
                    .append(event.sensor.getName());
            if (event.values != null) {
                for (int i = 0; i < event.values.length; i++) {
                    sb.append(',').append(event.values[i]);
                }
            }
            return sb.append(']').toString();
        }
    }

    /**
     * A Sensor that is injected via plugin.
     */
    @VisibleForTesting
    class PluginSensor extends TriggerSensor implements SensorManagerPlugin.SensorEventListener {

        final SensorManagerPlugin.Sensor mPluginSensor;
        private long mDebounce;

        PluginSensor(SensorManagerPlugin.Sensor sensor, String setting, boolean configured,
                int pulseReason, boolean reportsTouchCoordinates, boolean requiresTouchscreen) {
            this(sensor, setting, configured, pulseReason, reportsTouchCoordinates,
                    requiresTouchscreen, 0L /* debounce */);
        }

        PluginSensor(SensorManagerPlugin.Sensor sensor, String setting, boolean configured,
                int pulseReason, boolean reportsTouchCoordinates, boolean requiresTouchscreen,
                long debounce) {
            super(null, setting, configured, pulseReason, reportsTouchCoordinates,
                    requiresTouchscreen);
            mPluginSensor = sensor;
            mDebounce = debounce;
        }

        @Override
        public void updateListening() {
            if (!mConfigured) return;
            AsyncSensorManager asyncSensorManager = (AsyncSensorManager) mSensorManager;
            if (mRequested && !mDisabled && (enabledBySetting() || mIgnoresSetting)
                    && !mRegistered) {
                asyncSensorManager.registerPluginListener(mPluginSensor, this);
                mRegistered = true;
                if (DEBUG) Log.d(TAG, "registerPluginListener");
            } else if (mRegistered) {
                asyncSensorManager.unregisterPluginListener(mPluginSensor, this);
                mRegistered = false;
                if (DEBUG) Log.d(TAG, "unregisterPluginListener");
            }
        }

        @Override
        public String toString() {
            return new StringBuilder("{mRegistered=").append(mRegistered)
                    .append(", mRequested=").append(mRequested)
                    .append(", mDisabled=").append(mDisabled)
                    .append(", mConfigured=").append(mConfigured)
                    .append(", mIgnoresSetting=").append(mIgnoresSetting)
                    .append(", mSensor=").append(mPluginSensor).append("}").toString();
        }

        private String triggerEventToString(SensorManagerPlugin.SensorEvent event) {
            if (event == null) return null;
            final StringBuilder sb = new StringBuilder("PluginTriggerEvent[")
                    .append(event.getSensor()).append(',')
                    .append(event.getVendorType());
            if (event.getValues() != null) {
                for (int i = 0; i < event.getValues().length; i++) {
                    sb.append(',').append(event.getValues()[i]);
                }
            }
            return sb.append(']').toString();
        }

        @Override
        public void onSensorChanged(SensorManagerPlugin.SensorEvent event) {
            DozeLog.traceSensor(mContext, mPulseReason);
            mHandler.post(mWakeLock.wrap(() -> {
                final long now = SystemClock.uptimeMillis();
                if (now < mDebounceFrom + mDebounce) {
                    Log.d(TAG, "onSensorEvent dropped: " + triggerEventToString(event));
                    return;
                }
                if (DEBUG) Log.d(TAG, "onSensorEvent: " + triggerEventToString(event));
                mCallback.onSensorPulse(mPulseReason, true /* sensorPerformsProxCheck */, -1, -1,
                        event.getValues());
            }));
        }
    }

    public interface Callback {

        /**
         * Called when a sensor requests a pulse
         * @param pulseReason Requesting sensor, e.g. {@link DozeLog#REASON_SENSOR_PICKUP}
         * @param sensorPerformedProxCheck true if the sensor already checked for FAR proximity.
         * @param screenX the location on the screen where the sensor fired or -1
 *                if the sensor doesn't support reporting screen locations.
         * @param screenY the location on the screen where the sensor fired or -1
         * @param rawValues raw values array from the event.
         */
        void onSensorPulse(int pulseReason, boolean sensorPerformedProxCheck,
                float screenX, float screenY, float[] rawValues);
    }
}<|MERGE_RESOLUTION|>--- conflicted
+++ resolved
@@ -292,10 +292,7 @@
         final AlarmTimeout mCooldownTimer;
         final AlwaysOnDisplayPolicy mPolicy;
         final Sensor mSensor;
-<<<<<<< HEAD
-=======
         final boolean mUsingBrightnessSensor;
->>>>>>> 2fc30b6e
 
         public ProxSensor(AlwaysOnDisplayPolicy policy) {
             mPolicy = policy;
@@ -306,10 +303,7 @@
             // if available.
             Sensor sensor = DozeSensors.findSensorWithType(mSensorManager,
                     mContext.getString(R.string.doze_brightness_sensor_type));
-<<<<<<< HEAD
-=======
             mUsingBrightnessSensor = sensor != null;
->>>>>>> 2fc30b6e
             if (sensor == null) {
                 sensor = mSensorManager.getDefaultSensor(Sensor.TYPE_PROXIMITY);
             }
