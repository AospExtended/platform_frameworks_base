--- conflicted
+++ resolved
@@ -96,62 +96,6 @@
     private boolean mWantProx;
     private boolean mWantSensors;
     private boolean mWantTouchScreenSensors;
-
-    @VisibleForTesting
-    public enum DozingUpdateUiEvent implements UiEventLogger.UiEventEnum {
-        @UiEvent(doc = "Dozing updated due to notification.")
-        DOZING_UPDATE_NOTIFICATION(433),
-
-        @UiEvent(doc = "Dozing updated due to sigmotion.")
-        DOZING_UPDATE_SIGMOTION(434),
-
-        @UiEvent(doc = "Dozing updated because sensor was picked up.")
-        DOZING_UPDATE_SENSOR_PICKUP(435),
-
-        @UiEvent(doc = "Dozing updated because sensor was double tapped.")
-        DOZING_UPDATE_SENSOR_DOUBLE_TAP(436),
-
-        @UiEvent(doc = "Dozing updated because sensor was long squeezed.")
-        DOZING_UPDATE_SENSOR_LONG_SQUEEZE(437),
-
-        @UiEvent(doc = "Dozing updated due to docking.")
-        DOZING_UPDATE_DOCKING(438),
-
-        @UiEvent(doc = "Dozing updated because sensor woke up.")
-        DOZING_UPDATE_SENSOR_WAKEUP(439),
-
-        @UiEvent(doc = "Dozing updated because sensor woke up the lockscreen.")
-        DOZING_UPDATE_SENSOR_WAKE_LOCKSCREEN(440),
-
-        @UiEvent(doc = "Dozing updated because sensor was tapped.")
-        DOZING_UPDATE_SENSOR_TAP(441);
-
-        private final int mId;
-
-        DozingUpdateUiEvent(int id) {
-            mId = id;
-        }
-
-        @Override
-        public int getId() {
-            return mId;
-        }
-
-        static DozingUpdateUiEvent fromReason(int reason) {
-            switch (reason) {
-                case 1: return DOZING_UPDATE_NOTIFICATION;
-                case 2: return DOZING_UPDATE_SIGMOTION;
-                case 3: return DOZING_UPDATE_SENSOR_PICKUP;
-                case 4: return DOZING_UPDATE_SENSOR_DOUBLE_TAP;
-                case 5: return DOZING_UPDATE_SENSOR_LONG_SQUEEZE;
-                case 6: return DOZING_UPDATE_DOCKING;
-                case 7: return DOZING_UPDATE_SENSOR_WAKEUP;
-                case 8: return DOZING_UPDATE_SENSOR_WAKE_LOCKSCREEN;
-                case 9: return DOZING_UPDATE_SENSOR_TAP;
-                default: return null;
-            }
-        }
-    }
 
     @VisibleForTesting
     public enum DozingUpdateUiEvent implements UiEventLogger.UiEventEnum {
@@ -455,19 +399,12 @@
                 break;
             case DOZE_PULSING:
             case DOZE_PULSING_BRIGHT:
-<<<<<<< HEAD
-            case DOZE_AOD_DOCKED:
-                mDozeSensors.setTouchscreenSensorsListening(false);
-                mDozeSensors.setProxListening(true);
-                mDozeSensors.setPaused(false);
-=======
                 mWantProx = true;
                 mWantTouchScreenSensors = false;
                 break;
             case DOZE_AOD_DOCKED:
                 mWantProx = false;
                 mWantTouchScreenSensors = false;
->>>>>>> 539d92be
                 break;
             case DOZE_PULSE_DONE:
                 mDozeSensors.requestTemporaryDisable();
