/*
 * Copyright (C) 2017 The Android Open Source Project
 *
 * Licensed under the Apache License, Version 2.0 (the "License"); you may not use this file
 * except in compliance with the License. You may obtain a copy of the License at
 *
 *      http://www.apache.org/licenses/LICENSE-2.0
 *
 * Unless required by applicable law or agreed to in writing, software distributed under the
 * License is distributed on an "AS IS" BASIS, WITHOUT WARRANTIES OR CONDITIONS OF ANY
 * KIND, either express or implied. See the License for the specific language governing
 * permissions and limitations under the License.
 */

package com.android.systemui.globalactions;

import static android.view.ViewGroup.LayoutParams.MATCH_PARENT;

import static com.android.internal.widget.LockPatternUtils.StrongAuthTracker.STRONG_AUTH_REQUIRED_AFTER_BOOT;
import static com.android.systemui.shared.system.QuickStepContract.SYSUI_STATE_GLOBAL_ACTIONS_SHOWING;

import android.animation.Animator;
import android.animation.AnimatorListenerAdapter;
import android.animation.AnimatorSet;
import android.animation.ObjectAnimator;
import android.annotation.Nullable;
import android.app.IActivityManager;
import android.app.PendingIntent;
import android.app.admin.DevicePolicyManager;
import android.app.trust.TrustManager;
import android.content.Context;
import android.content.DialogInterface;
import android.content.pm.PackageManager;
import android.content.res.Resources;
import android.database.ContentObserver;
import android.graphics.drawable.Drawable;
import android.media.AudioManager;
import android.os.Handler;
import android.os.UserManager;
import android.os.Vibrator;
import android.provider.Settings;
import android.service.dreams.IDreamManager;
import android.telecom.TelecomManager;
import android.transition.AutoTransition;
import android.transition.TransitionManager;
import android.transition.TransitionSet;
import android.view.IWindowManager;
import android.view.View;
import android.view.ViewGroup;
import android.view.Window;
import android.view.WindowInsets;
import android.view.WindowManager;
import android.widget.FrameLayout;
import android.widget.TextView;

import androidx.lifecycle.LifecycleOwner;

import com.android.internal.R;
import com.android.internal.annotations.VisibleForTesting;
import com.android.internal.logging.MetricsLogger;
import com.android.internal.logging.UiEventLogger;
import com.android.internal.statusbar.IStatusBarService;
import com.android.internal.view.RotationPolicy;
import com.android.internal.widget.LockPatternUtils;
import com.android.systemui.animation.Interpolators;
import com.android.systemui.broadcast.BroadcastDispatcher;
import com.android.systemui.colorextraction.SysuiColorExtractor;
import com.android.systemui.dagger.qualifiers.Background;
import com.android.systemui.dagger.qualifiers.Main;
import com.android.systemui.model.SysUiState;
import com.android.systemui.plugins.ActivityStarter;
import com.android.systemui.plugins.GlobalActions.GlobalActionsManager;
import com.android.systemui.plugins.GlobalActionsPanelPlugin;
import com.android.systemui.statusbar.NotificationShadeDepthController;
import com.android.systemui.statusbar.NotificationShadeWindowController;
import com.android.systemui.statusbar.phone.StatusBar;
import com.android.systemui.statusbar.policy.ConfigurationController;
import com.android.systemui.statusbar.policy.KeyguardStateController;
import com.android.systemui.telephony.TelephonyListenerManager;
import com.android.systemui.util.RingerModeTracker;
import com.android.systemui.util.leak.RotationUtils;
import com.android.systemui.util.settings.GlobalSettings;
import com.android.systemui.util.settings.SecureSettings;

import java.util.concurrent.Executor;

import javax.inject.Inject;
import javax.inject.Provider;

/**
 * Helper to show the global actions dialog.  Each item is an {@link Action} that may show depending
 * on whether the keyguard is showing, and whether the device is provisioned.
 * This version includes wallet.
 */
public class GlobalActionsDialog extends GlobalActionsDialogLite
        implements DialogInterface.OnDismissListener,
        DialogInterface.OnShowListener,
        ConfigurationController.ConfigurationListener,
        GlobalActionsPanelPlugin.Callbacks,
        LifecycleOwner {

    private static final String TAG = "GlobalActionsDialog";

    private final LockPatternUtils mLockPatternUtils;
    private final KeyguardStateController mKeyguardStateController;
    private final NotificationShadeDepthController mDepthController;
    private final SysUiState mSysUiState;
    private final ActivityStarter mActivityStarter;
    private final SysuiColorExtractor mSysuiColorExtractor;
    private final IStatusBarService mStatusBarService;
    private final NotificationShadeWindowController mNotificationShadeWindowController;
    private GlobalActionsPanelPlugin mWalletPlugin;

    @VisibleForTesting
    boolean mShowLockScreenCards = false;

    private final KeyguardStateController.Callback mKeyguardStateControllerListener =
            new KeyguardStateController.Callback() {
        @Override
        public void onUnlockedChanged() {
            if (mDialog != null) {
                ActionsDialog dialog = (ActionsDialog) mDialog;
                boolean unlocked = mKeyguardStateController.isUnlocked();
                if (dialog.mWalletViewController != null) {
                    dialog.mWalletViewController.onDeviceLockStateChanged(!unlocked);
                }

                if (unlocked) {
                    dialog.hideLockMessage();
                }
            }
        }
    };

    private final ContentObserver mSettingsObserver = new ContentObserver(mMainHandler) {
        @Override
        public void onChange(boolean selfChange) {
            onPowerMenuLockScreenSettingsChanged();
        }
    };

    /**
     * @param context everything needs a context :(
     */
    @Inject
    public GlobalActionsDialog(
            Context context,
            GlobalActionsManager windowManagerFuncs,
            AudioManager audioManager,
            IDreamManager iDreamManager,
            DevicePolicyManager devicePolicyManager,
            LockPatternUtils lockPatternUtils,
            BroadcastDispatcher broadcastDispatcher,
            TelephonyListenerManager telephonyListenerManager,
            GlobalSettings globalSettings,
            SecureSettings secureSettings,
            @Nullable Vibrator vibrator,
            @Main Resources resources,
            ConfigurationController configurationController,
            ActivityStarter activityStarter,
            KeyguardStateController keyguardStateController,
            UserManager userManager,
            TrustManager trustManager,
            IActivityManager iActivityManager,
            @Nullable TelecomManager telecomManager,
            MetricsLogger metricsLogger,
            NotificationShadeDepthController depthController,
            SysuiColorExtractor colorExtractor,
            IStatusBarService statusBarService,
            NotificationShadeWindowController notificationShadeWindowController,
            IWindowManager iWindowManager,
            @Background Executor backgroundExecutor,
            UiEventLogger uiEventLogger,
            RingerModeTracker ringerModeTracker,
            SysUiState sysUiState,
            @Main Handler handler,
            PackageManager packageManager,
            StatusBar statusBar) {

        super(context,
                windowManagerFuncs,
                audioManager,
                iDreamManager,
                devicePolicyManager,
                lockPatternUtils,
                broadcastDispatcher,
                telephonyListenerManager,
                globalSettings,
                secureSettings,
                vibrator,
                resources,
                configurationController,
                keyguardStateController,
                userManager,
                trustManager,
                iActivityManager,
                telecomManager,
                metricsLogger,
                depthController,
                colorExtractor,
                statusBarService,
                notificationShadeWindowController,
                iWindowManager,
                backgroundExecutor,
                uiEventLogger,
<<<<<<< HEAD
                ringerModeTracker, sysUiState, handler, statusBar);
=======
                null,
                ringerModeTracker,
                sysUiState,
                handler,
                packageManager,
                statusBar);
>>>>>>> d2455e0c

        mLockPatternUtils = lockPatternUtils;
        mKeyguardStateController = keyguardStateController;
        mDepthController = depthController;
        mSysuiColorExtractor = colorExtractor;
        mStatusBarService = statusBarService;
        mNotificationShadeWindowController = notificationShadeWindowController;
        mSysUiState = sysUiState;
        mActivityStarter = activityStarter;

        mKeyguardStateController.addCallback(mKeyguardStateControllerListener);

        // Listen for changes to show pay on the power menu while locked
        onPowerMenuLockScreenSettingsChanged();
        mGlobalSettings.registerContentObserver(
                Settings.Secure.getUriFor(Settings.Secure.POWER_MENU_LOCKED_SHOW_CONTENT),
                false /* notifyForDescendants */,
                mSettingsObserver);
    }

    @Override
    public void destroy() {
        super.destroy();
        mKeyguardStateController.removeCallback(mKeyguardStateControllerListener);
        mGlobalSettings.unregisterContentObserver(mSettingsObserver);
    }

    /**
     * Show the global actions dialog (creating if necessary)
     *
     * @param keyguardShowing True if keyguard is showing
     */
    public void showOrHideDialog(boolean keyguardShowing, boolean isDeviceProvisioned,
            GlobalActionsPanelPlugin walletPlugin) {
        mWalletPlugin = walletPlugin;
        super.showOrHideDialog(keyguardShowing, isDeviceProvisioned);
    }

    /**
     * Returns the maximum number of power menu items to show based on which GlobalActions
     * layout is being used.
     */
    @VisibleForTesting
    @Override
    protected int getMaxShownPowerItems() {
        return getContext().getResources().getInteger(
                com.android.systemui.R.integer.power_menu_max_columns);
    }

    /**
     * Create the global actions dialog.
     *
     * @return A new dialog.
     */
    @Override
    protected ActionsDialogLite createDialog() {
        initDialogItems();

        mDepthController.setShowingHomeControls(true);
        ActionsDialog dialog = new ActionsDialog(getContext(), mAdapter, mOverflowAdapter,
                this::getWalletViewController, mDepthController, mSysuiColorExtractor,
                mStatusBarService, mNotificationShadeWindowController,
                mSysUiState, this::onRotate, isKeyguardShowing(), mPowerAdapter, getEventLogger(),
                getStatusBar());

        if (shouldShowLockMessage(dialog)) {
            dialog.showLockMessage();
        }
        dialog.setCanceledOnTouchOutside(false); // Handled by the custom class.
        dialog.setOnDismissListener(this);
        dialog.setOnShowListener(this);

        return dialog;
    }

    @Nullable
    private GlobalActionsPanelPlugin.PanelViewController getWalletViewController() {
        if (mWalletPlugin == null) {
            return null;
        }
        return mWalletPlugin.onPanelShown(this, !mKeyguardStateController.isUnlocked());
    }

    /**
     * Implements {@link GlobalActionsPanelPlugin.Callbacks#dismissGlobalActionsMenu()}, which is
     * called when the quick access wallet requests that an intent be started (with lock screen
     * shown first if needed).
     */
    @Override
    public void startPendingIntentDismissingKeyguard(PendingIntent pendingIntent) {
        mActivityStarter.startPendingIntentDismissingKeyguard(pendingIntent);
    }

    @Override
    protected int getEmergencyTextColor(Context context) {
        return context.getResources().getColor(
                com.android.systemui.R.color.global_actions_emergency_text);
    }

    @Override
    protected int getEmergencyIconColor(Context context) {
        return getContext().getResources().getColor(
                com.android.systemui.R.color.global_actions_emergency_text);
    }

    @Override
    protected int getEmergencyBackgroundColor(Context context) {
        return getContext().getResources().getColor(
                com.android.systemui.R.color.global_actions_emergency_background);
    }

    @Override
    protected int getGridItemLayoutResource() {
        return com.android.systemui.R.layout.global_actions_grid_item_v2;
    }

    @VisibleForTesting
    static class ActionsDialog extends ActionsDialogLite {

        private final Provider<GlobalActionsPanelPlugin.PanelViewController> mWalletFactory;
        @Nullable private GlobalActionsPanelPlugin.PanelViewController mWalletViewController;
        private ResetOrientationData mResetOrientationData;
        @VisibleForTesting ViewGroup mLockMessageContainer;
        private TextView mLockMessage;

        ActionsDialog(Context context, MyAdapter adapter, MyOverflowAdapter overflowAdapter,
                Provider<GlobalActionsPanelPlugin.PanelViewController> walletFactory,
                NotificationShadeDepthController depthController,
                SysuiColorExtractor sysuiColorExtractor, IStatusBarService statusBarService,
                NotificationShadeWindowController notificationShadeWindowController,
                SysUiState sysuiState, Runnable onRotateCallback, boolean keyguardShowing,
                MyPowerOptionsAdapter powerAdapter, UiEventLogger uiEventLogger,
                StatusBar statusBar) {
            super(context, com.android.systemui.R.style.Theme_SystemUI_Dialog_GlobalActions,
                    adapter, overflowAdapter, depthController, sysuiColorExtractor,
                    statusBarService, notificationShadeWindowController, sysuiState,
                    onRotateCallback, keyguardShowing, powerAdapter, uiEventLogger,
                    statusBar);
            mWalletFactory = walletFactory;

            // Update window attributes
            Window window = getWindow();
            window.getAttributes().systemUiVisibility |= View.SYSTEM_UI_FLAG_LAYOUT_FULLSCREEN
                    | View.SYSTEM_UI_FLAG_LAYOUT_STABLE
                    | View.SYSTEM_UI_FLAG_LAYOUT_HIDE_NAVIGATION;
            window.setLayout(MATCH_PARENT, MATCH_PARENT);
            window.clearFlags(WindowManager.LayoutParams.FLAG_DIM_BEHIND);
            window.addFlags(
                    WindowManager.LayoutParams.FLAG_LAYOUT_IN_SCREEN
                            | WindowManager.LayoutParams.FLAG_NOT_TOUCH_MODAL
                            | WindowManager.LayoutParams.FLAG_LAYOUT_INSET_DECOR
                            | WindowManager.LayoutParams.FLAG_SHOW_WHEN_LOCKED
                            | WindowManager.LayoutParams.FLAG_WATCH_OUTSIDE_TOUCH
                            | WindowManager.LayoutParams.FLAG_HARDWARE_ACCELERATED);
            setTitle(R.string.global_actions);
            initializeLayout();
        }

        private boolean isWalletViewAvailable() {
            return mWalletViewController != null && mWalletViewController.getPanelContent() != null;
        }

        private void initializeWalletView() {
            if (mWalletFactory == null) {
                return;
            }
            mWalletViewController = mWalletFactory.get();
            if (!isWalletViewAvailable()) {
                return;
            }

            boolean isLandscapeWalletViewShown = mContext.getResources().getBoolean(
                    com.android.systemui.R.bool.global_actions_show_landscape_wallet_view);

            int rotation = RotationUtils.getRotation(mContext);
            boolean rotationLocked = RotationPolicy.isRotationLocked(mContext);
            if (rotation != RotationUtils.ROTATION_NONE) {
                if (rotationLocked) {
                    if (mResetOrientationData == null) {
                        mResetOrientationData = new ResetOrientationData();
                        mResetOrientationData.locked = true;
                        mResetOrientationData.rotation = rotation;
                    }

                    // Unlock rotation, so user can choose to rotate to portrait to see the panel.
                    // This call is posted so that the rotation does not change until post-layout,
                    // otherwise onConfigurationChanged() may not get invoked.
                    mGlobalActionsLayout.post(() ->
                            RotationPolicy.setRotationLockAtAngle(
                                    mContext, false, RotationUtils.ROTATION_NONE));

                    if (!isLandscapeWalletViewShown) {
                        return;
                    }
                }
            } else {
                if (!rotationLocked) {
                    if (mResetOrientationData == null) {
                        mResetOrientationData = new ResetOrientationData();
                        mResetOrientationData.locked = false;
                    }
                }

                boolean shouldLockRotation = !isLandscapeWalletViewShown;
                if (rotationLocked != shouldLockRotation) {
                    // Locks the screen to portrait if the landscape / seascape orientation does not
                    // show the wallet view, so the user doesn't accidentally hide the panel.
                    // This call is posted so that the rotation does not change until post-layout,
                    // otherwise onConfigurationChanged() may not get invoked.
                    mGlobalActionsLayout.post(() ->
                            RotationPolicy.setRotationLockAtAngle(
                            mContext, shouldLockRotation, RotationUtils.ROTATION_NONE));
                }
            }

            // Disable rotation suggestions, if enabled
            setRotationSuggestionsEnabled(false);

            FrameLayout panelContainer =
                    findViewById(com.android.systemui.R.id.global_actions_wallet);
            FrameLayout.LayoutParams panelParams =
                    new FrameLayout.LayoutParams(
                            FrameLayout.LayoutParams.MATCH_PARENT,
                            FrameLayout.LayoutParams.MATCH_PARENT);
            panelParams.topMargin = mContext.getResources().getDimensionPixelSize(
                    com.android.systemui.R.dimen.global_actions_wallet_top_margin);
            View walletView = mWalletViewController.getPanelContent();
            panelContainer.addView(walletView, panelParams);
            // Smooth transitions when wallet is resized, which can happen when a card is added
            ViewGroup root = findViewById(com.android.systemui.R.id.global_actions_grid_root);
            if (root != null) {
                walletView.addOnLayoutChangeListener((v, l, t, r, b, ol, ot, or, ob) -> {
                    int oldHeight = ob - ot;
                    int newHeight = b - t;
                    if (oldHeight > 0 && oldHeight != newHeight) {
                        TransitionSet transition = new AutoTransition()
                                .setDuration(250)
                                .setOrdering(TransitionSet.ORDERING_TOGETHER);
                        TransitionManager.beginDelayedTransition(root, transition);
                    }
                });
            }
        }

        @Override
        protected int getLayoutResource() {
            return com.android.systemui.R.layout.global_actions_grid_v2;
        }

        @Override
        protected void initializeLayout() {
            super.initializeLayout();
            mLockMessageContainer = requireViewById(
                    com.android.systemui.R.id.global_actions_lock_message_container);
            mLockMessage = requireViewById(com.android.systemui.R.id.global_actions_lock_message);
            initializeWalletView();
            getWindow().setBackgroundDrawable(mBackgroundDrawable);
        }

        @Override
        protected void showDialog() {
            mShowing = true;
            mNotificationShadeWindowController.setRequestTopUi(true, TAG);
            mSysUiState.setFlag(SYSUI_STATE_GLOBAL_ACTIONS_SHOWING, true)
                    .commitUpdate(mContext.getDisplayId());

            ViewGroup root = (ViewGroup) mGlobalActionsLayout.getRootView();
            root.setOnApplyWindowInsetsListener((v, windowInsets) -> {
                root.setPadding(windowInsets.getStableInsetLeft(),
                        windowInsets.getStableInsetTop(),
                        windowInsets.getStableInsetRight(),
                        windowInsets.getStableInsetBottom());
                return WindowInsets.CONSUMED;
            });

            mBackgroundDrawable.setAlpha(0);
            float xOffset = mGlobalActionsLayout.getAnimationOffsetX();
            ObjectAnimator alphaAnimator =
                    ObjectAnimator.ofFloat(mContainer, "alpha", 0f, 1f);
            alphaAnimator.setInterpolator(Interpolators.LINEAR_OUT_SLOW_IN);
            alphaAnimator.setDuration(183);
            alphaAnimator.addUpdateListener((animation) -> {
                float animatedValue = animation.getAnimatedFraction();
                int alpha = (int) (animatedValue * mScrimAlpha * 255);
                mBackgroundDrawable.setAlpha(alpha);
                mDepthController.updateGlobalDialogVisibility(animatedValue,
                        mGlobalActionsLayout);
            });

            ObjectAnimator xAnimator =
                    ObjectAnimator.ofFloat(mContainer, "translationX", xOffset, 0f);
            xAnimator.setInterpolator(Interpolators.LINEAR_OUT_SLOW_IN);
            xAnimator.setDuration(350);

            AnimatorSet animatorSet = new AnimatorSet();
            animatorSet.playTogether(alphaAnimator, xAnimator);
            animatorSet.start();
        }

        @Override
        protected void dismissInternal() {
            super.dismissInternal();
        }

        @Override
        protected void completeDismiss() {
            dismissWallet();
            resetOrientation();
            super.completeDismiss();
        }

        private void dismissWallet() {
            if (mWalletViewController != null) {
                mWalletViewController.onDismissed();
                // The wallet controller should not be re-used after being dismissed.
                mWalletViewController = null;
            }
        }

        private void resetOrientation() {
            if (mResetOrientationData != null) {
                RotationPolicy.setRotationLockAtAngle(mContext, mResetOrientationData.locked,
                        mResetOrientationData.rotation);
            }
            setRotationSuggestionsEnabled(true);
        }

        @Override
        public void refreshDialog() {
            // ensure dropdown menus are dismissed before re-initializing the dialog
            dismissWallet();
            super.refreshDialog();
        }

        void hideLockMessage() {
            if (mLockMessageContainer.getVisibility() == View.VISIBLE) {
                mLockMessageContainer.animate().alpha(0).setDuration(150).setListener(
                        new AnimatorListenerAdapter() {
                            @Override
                            public void onAnimationEnd(Animator animation) {
                                mLockMessageContainer.setVisibility(View.GONE);
                            }
                        }).start();
            }
        }

        void showLockMessage() {
            Drawable lockIcon = mContext.getDrawable(com.android.internal.R.drawable.ic_lock);
            lockIcon.setTint(mContext.getColor(com.android.systemui.R.color.control_primary_text));
            mLockMessage.setCompoundDrawablesWithIntrinsicBounds(null, lockIcon, null, null);
            mLockMessageContainer.setVisibility(View.VISIBLE);
        }

        private static class ResetOrientationData {
            public boolean locked;
            public int rotation;
        }
    }

    /**
     * Determines whether or not debug mode has been activated for the Global Actions Panel.
     */
    private static boolean isPanelDebugModeEnabled(Context context) {
        return Settings.Secure.getInt(context.getContentResolver(),
                Settings.Secure.GLOBAL_ACTIONS_PANEL_DEBUG_ENABLED, 0) == 1;
    }

    /**
     * Determines whether or not the Global Actions menu should be forced to use the newer
     * grid-style layout.
     */
    private static boolean isForceGridEnabled(Context context) {
        return isPanelDebugModeEnabled(context);
    }

    private boolean shouldShowLockMessage(ActionsDialog dialog) {
        return isWalletAvailableAfterUnlock(dialog);
    }

    // Temporary while we move items out of the power menu
    private boolean isWalletAvailableAfterUnlock(ActionsDialog dialog) {
        boolean isLockedAfterBoot = mLockPatternUtils.getStrongAuthForUser(getCurrentUser().id)
                == STRONG_AUTH_REQUIRED_AFTER_BOOT;
        return !mKeyguardStateController.isUnlocked()
                && (!mShowLockScreenCards || isLockedAfterBoot)
                && dialog.isWalletViewAvailable();
    }

    private void onPowerMenuLockScreenSettingsChanged() {
        mShowLockScreenCards = mSecureSettings.getInt(
                Settings.Secure.POWER_MENU_LOCKED_SHOW_CONTENT, 0) != 0;
    }
}<|MERGE_RESOLUTION|>--- conflicted
+++ resolved
@@ -203,16 +203,11 @@
                 iWindowManager,
                 backgroundExecutor,
                 uiEventLogger,
-<<<<<<< HEAD
-                ringerModeTracker, sysUiState, handler, statusBar);
-=======
-                null,
                 ringerModeTracker,
                 sysUiState,
                 handler,
                 packageManager,
                 statusBar);
->>>>>>> d2455e0c
 
         mLockPatternUtils = lockPatternUtils;
         mKeyguardStateController = keyguardStateController;
