--- conflicted
+++ resolved
@@ -154,12 +154,9 @@
             UiEventLogger uiEventLogger,
             NavigationBarOverlayController navBarOverlayController,
             ConfigurationController configurationController,
-<<<<<<< HEAD
             NavigationBarA11yHelper navigationBarA11yHelper,
-            TaskbarDelegate taskbarDelegate) {
-=======
+            TaskbarDelegate taskbarDelegate,
             UserTracker userTracker) {
->>>>>>> 49a91f2b
         mContext = context;
         mWindowManager = windowManager;
         mAssistManagerLazy = assistManagerLazy;
@@ -377,11 +374,8 @@
                 mHandler,
                 mNavBarOverlayController,
                 mUiEventLogger,
-<<<<<<< HEAD
-                mNavigationBarA11yHelper);
-=======
+                mNavigationBarA11yHelper,
                 mUserTracker);
->>>>>>> 49a91f2b
         mNavigationBars.put(displayId, navBar);
 
         View navigationBarView = navBar.createView(savedState);
