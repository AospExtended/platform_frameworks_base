--- conflicted
+++ resolved
@@ -58,11 +58,8 @@
     private final ArrayList<View> mQuickQsViews = new ArrayList<>();
     private final QuickQSPanel mQuickQsPanel;
     private final QSPanel mQsPanel;
-<<<<<<< HEAD
-=======
     private final QSPanelController mQsPanelController;
     private final QuickQSPanelController mQuickQSPanelController;
->>>>>>> f4c81035
     private final QSSecurityFooter mSecurityFooter;
     private final QS mQs;
 
@@ -91,24 +88,17 @@
 
     @Inject
     public QSAnimator(QS qs, QuickQSPanel quickPanel, QSPanel panel,
-<<<<<<< HEAD
-=======
             QSPanelController qsPanelController, QuickQSPanelController quickQSPanelController,
             QSTileHost qsTileHost,
->>>>>>> f4c81035
             QSSecurityFooter securityFooter) {
         mQs = qs;
         mQuickQsPanel = quickPanel;
         mQsPanel = panel;
-<<<<<<< HEAD
-        mSecurityFooter = securityFooter;
-=======
         mQsPanelController = qsPanelController;
         mQuickQSPanelController = quickQSPanelController;
         mSecurityFooter = securityFooter;
         mHost = qsTileHost;
         mHost.addCallback(this);
->>>>>>> f4c81035
         mQsPanel.addOnAttachStateChangeListener(this);
         qs.getView().addOnLayoutChangeListener(this);
         if (mQsPanel.isAttachedToWindow()) {
