--- conflicted
+++ resolved
@@ -143,13 +143,8 @@
             QSDetailDisplayer qsDetailDisplayer, @Named(QS_PANEL) MediaHost qsMediaHost,
             @Named(QUICK_QS_PANEL) MediaHost qqsMediaHost,
             KeyguardBypassController keyguardBypassController,
-<<<<<<< HEAD
             QSFragmentComponent.Factory qsComponentFactory,
-            FalsingManager falsingManager) {
-=======
-            QSFragmentComponent.Factory qsComponentFactory, FeatureFlags featureFlags,
             FalsingManager falsingManager, DumpManager dumpManager) {
->>>>>>> 0f8dfa53
         mRemoteInputQuickSettingsDisabler = remoteInputQsDisabler;
         mInjectionInflater = injectionInflater;
         mCommandQueue = commandQueue;
