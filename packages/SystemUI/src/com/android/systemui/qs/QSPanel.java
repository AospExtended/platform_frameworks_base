--- conflicted
+++ resolved
@@ -42,10 +42,6 @@
 import com.android.internal.widget.RemeasuringLinearLayout;
 import com.android.systemui.Dependency;
 import com.android.systemui.R;
-<<<<<<< HEAD
-import com.android.systemui.dump.DumpManager;
-=======
->>>>>>> f4c81035
 import com.android.systemui.media.MediaHierarchyManager;
 import com.android.systemui.media.MediaHost;
 import com.android.systemui.plugins.qs.DetailAdapter;
@@ -76,10 +72,6 @@
     private static final String TAG = "QSPanel";
 
     protected final Context mContext;
-<<<<<<< HEAD
-    protected final ArrayList<TileRecord> mRecords = new ArrayList<>();
-=======
->>>>>>> f4c81035
     protected final MediaHost mMediaHost;
 
     /**
@@ -146,10 +138,6 @@
     public QSPanel(
             @Named(VIEW_CONTEXT) Context context,
             AttributeSet attrs,
-<<<<<<< HEAD
-            DumpManager dumpManager,
-=======
->>>>>>> f4c81035
             QSLogger qsLogger,
             @Named(QS_PANEL) MediaHost mediaHost,
             UiEventLogger uiEventLogger
@@ -165,10 +153,6 @@
         });
         mContext = context;
         mQSLogger = qsLogger;
-<<<<<<< HEAD
-        mDumpManager = dumpManager;
-=======
->>>>>>> f4c81035
         mUiEventLogger = uiEventLogger;
 
         setOrientation(VERTICAL);
@@ -206,18 +190,10 @@
             mQsTileRevealController = new QSTileRevealController(mContext, this,
                     (PagedTileLayout) mRegularTileLayout);
         }
-<<<<<<< HEAD
-        mQSLogger.logAllTilesChangeListening(mListening, getDumpableTag(), mCachedSpecs);
+        mQSLogger.logAllTilesChangeListening(mListening, getDumpableTag(), "");
     }
 
     protected void onMediaVisibilityChanged(Boolean visible) {
-        switchTileLayout(false);
-=======
-        mQSLogger.logAllTilesChangeListening(mListening, getDumpableTag(), "");
-    }
-
-    protected void onMediaVisibilityChanged(Boolean visible) {
->>>>>>> f4c81035
         if (mMediaVisibilityChangedListener != null) {
             mMediaVisibilityChangedListener.accept(visible);
         }
@@ -334,13 +310,6 @@
         if (mTileLayout != null) {
             mTileLayout.setListening(false);
         }
-<<<<<<< HEAD
-        for (TileRecord record : mRecords) {
-            record.tile.removeCallbacks();
-        }
-        mRecords.clear();
-=======
->>>>>>> f4c81035
         super.onDetachedFromWindow();
     }
 
@@ -393,15 +362,6 @@
         mCallback = callback;
     }
 
-<<<<<<< HEAD
-    void setHost(QSTileHost host) {
-        mHost = host;
-        mHost.addCallback(this);
-        setTiles(mHost.getTiles());
-    }
-
-=======
->>>>>>> f4c81035
     void setCustomizer(QSCustomizer customizer) {
         mCustomizePanel = customizer;
     }
@@ -477,14 +437,6 @@
                 listener -> listener.onConfigurationChange(newConfig));
 
         updateBrightnessMirror();
-<<<<<<< HEAD
-
-        if (newConfig.orientation != mLastOrientation) {
-            mLastOrientation = newConfig.orientation;
-            switchTileLayout(false);
-        }
-=======
->>>>>>> f4c81035
     }
 
     @Override
@@ -492,16 +444,9 @@
         super.onFinishInflate();
         mFooter = findViewById(R.id.qs_footer);
         mDivider = findViewById(R.id.divider);
-<<<<<<< HEAD
-        switchTileLayout(true /* force */);
-    }
-
-    boolean switchTileLayout(boolean force) {
-=======
     }
 
     boolean switchTileLayout(boolean force, List<QSPanelControllerBase.TileRecord> records) {
->>>>>>> f4c81035
         /** Whether or not the QuickQSPanel currently contains a media player. */
         boolean horizontal = shouldUseHorizontalLayout();
         if (mDivider != null) {
@@ -691,23 +636,6 @@
         }
     }
 
-<<<<<<< HEAD
-    private String getTilesSpecs() {
-        return mRecords.stream()
-                .map(tileRecord ->  tileRecord.tile.getTileSpec())
-                .collect(Collectors.joining(","));
-    }
-
-    public void refreshAllTiles() {
-        if (mBrightnessController != null) {
-            mBrightnessController.checkRestrictionAndSetEnabled();
-        }
-        for (TileRecord r : mRecords) {
-            r.tile.refreshState();
-        }
-    }
-=======
->>>>>>> f4c81035
 
     public void showDetailAdapter(boolean show, DetailAdapter adapter, int[] locationInWindow) {
         int xInWindow = locationInWindow[0];
@@ -907,18 +835,6 @@
         return mTileLayout;
     }
 
-<<<<<<< HEAD
-    QSTileView getTileView(QSTile tile) {
-        for (TileRecord r : mRecords) {
-            if (r.tile == tile) {
-                return r.tileView;
-            }
-        }
-        return null;
-    }
-
-=======
->>>>>>> f4c81035
     @Nullable
     public View getDivider() {
         return mDivider;
@@ -1028,13 +944,6 @@
         mMediaVisibilityChangedListener = visibilityChangedListener;
     }
 
-<<<<<<< HEAD
-    public void setBrightnessController(BrightnessController brightnessController) {
-        mBrightnessController = brightnessController;
-    }
-
-=======
->>>>>>> f4c81035
     public boolean isListening() {
         return mListening;
     }
