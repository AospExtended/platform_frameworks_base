--- conflicted
+++ resolved
@@ -34,14 +34,11 @@
 import com.android.systemui.qs.customize.QSCustomizerController;
 import com.android.systemui.qs.dagger.QSScope;
 import com.android.systemui.qs.logging.QSLogger;
-<<<<<<< HEAD
 import com.android.systemui.settings.brightness.BrightnessMirrorHandler;
 import com.android.systemui.settings.brightness.BrightnessSliderController;
 import com.android.systemui.statusbar.policy.BrightnessMirrorController;
 import com.android.systemui.settings.brightness.BrightnessController;
 import com.android.systemui.tuner.TunerService;
-=======
->>>>>>> 7920f82a
 
 import java.util.ArrayList;
 import java.util.List;
@@ -66,6 +63,9 @@
                 updateBrightnessMirror();
             };
 
+    // brightness is visible only in split shade
+    private final QuickQSBrightnessController mBrightnessController;
+    private final BrightnessMirrorHandler mBrightnessMirrorHandler;
     private final FooterActionsController mFooterActionsController;
 
     @Inject
@@ -75,7 +75,6 @@
             @Named(QUICK_QS_PANEL) MediaHost mediaHost,
             MetricsLogger metricsLogger, UiEventLogger uiEventLogger, QSLogger qsLogger,
             DumpManager dumpManager,
-<<<<<<< HEAD
             QuickQSBrightnessController quickQSBrightnessController,
             @Named(QQS_FOOTER) FooterActionsController footerActionsController,
             TunerService tunerService
@@ -85,12 +84,6 @@
         mTunerService = tunerService;
         mBrightnessController = quickQSBrightnessController;
         mBrightnessMirrorHandler = new BrightnessMirrorHandler(mBrightnessController);
-=======
-            @Named(QQS_FOOTER) FooterActionsController footerActionsController
-    ) {
-        super(view, qsTileHost, qsCustomizerController, usingMediaPlayer, mediaHost, metricsLogger,
-                uiEventLogger, qsLogger, dumpManager);
->>>>>>> 7920f82a
         mFooterActionsController = footerActionsController;
     }
 
@@ -100,12 +93,9 @@
         mMediaHost.setExpansion(0.0f);
         mMediaHost.setShowsOnlyActiveMedia(true);
         mMediaHost.init(MediaHierarchyManager.LOCATION_QQS);
-<<<<<<< HEAD
         mBrightnessController.init(true);
         mBrightnessController.refreshVisibility(mTunerService.getValue(
                     QQS_BRIGHTNESS_SLIDER, 0) == 1);
-=======
->>>>>>> 7920f82a
         mFooterActionsController.init();
         mFooterActionsController.refreshVisibility(mTunerService.getValue(
                     QQS_FOOTER_ACTIONS, 0) == 1);
@@ -162,14 +152,10 @@
 
     @Override
     protected void onConfigurationChanged() {
-<<<<<<< HEAD
         mBrightnessController.refreshVisibility(mTunerService.getValue(
                     QQS_BRIGHTNESS_SLIDER, 0) ==  1);
         mFooterActionsController.refreshVisibility(mTunerService.getValue(
                     QQS_FOOTER_ACTIONS, 0) == 1);
-=======
-        mFooterActionsController.refreshVisibility(mShouldUseSplitNotificationShade);
->>>>>>> 7920f82a
     }
 
     @Override
@@ -192,7 +178,6 @@
     public int getNumQuickTiles() {
         return mView.getNumQuickTiles();
     }
-<<<<<<< HEAD
 
     public void setBrightnessMirror(BrightnessMirrorController brightnessMirrorController) {
         mBrightnessMirrorController = brightnessMirrorController;
@@ -204,6 +189,4 @@
             mBrightnessController.setMirror(mBrightnessMirrorController);
         }
     }
-=======
->>>>>>> 7920f82a
 }