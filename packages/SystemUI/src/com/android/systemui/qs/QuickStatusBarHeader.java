/*
 * Copyright (C) 2017 The Android Open Source Project
 *
 * Licensed under the Apache License, Version 2.0 (the "License"); you may not use this file
 * except in compliance with the License. You may obtain a copy of the License at
 *
 *      http://www.apache.org/licenses/LICENSE-2.0
 *
 * Unless required by applicable law or agreed to in writing, software distributed under the
 * License is distributed on an "AS IS" BASIS, WITHOUT WARRANTIES OR CONDITIONS OF ANY
 * KIND, either express or implied. See the License for the specific language governing
 * permissions and limitations under the License.
 */

package com.android.systemui.qs;

import static android.app.StatusBarManager.DISABLE2_QUICK_SETTINGS;
import static android.view.ViewGroup.LayoutParams.WRAP_CONTENT;

import android.content.Context;
import android.content.Intent;
import android.content.res.Configuration;
import android.content.res.Resources;
import android.graphics.Color;
import android.graphics.Rect;
import android.net.Uri;
import android.os.VibrationEffect;
import android.os.Vibrator;
import android.provider.AlarmClock;
import android.provider.CalendarContract;
import android.util.AttributeSet;
import android.util.Pair;
import android.view.DisplayCutout;
import android.view.View;
import android.view.ViewGroup;
import android.view.WindowInsets;
import android.widget.FrameLayout;
import android.widget.LinearLayout;
import android.widget.Space;

import androidx.annotation.NonNull;

import com.android.settingslib.Utils;
import com.android.systemui.BatteryMeterView;
import com.android.systemui.Dependency;
import com.android.systemui.plugins.ActivityStarter;
import com.android.systemui.R;
import com.android.systemui.qs.QSDetail.Callback;
import com.android.systemui.statusbar.phone.StatusBarIconController.TintedIconManager;
import com.android.systemui.statusbar.phone.StatusBarWindowView;
import com.android.systemui.statusbar.phone.StatusIconContainer;
import com.android.systemui.statusbar.policy.Clock;
import com.android.systemui.statusbar.policy.VariableDateView;

import java.util.List;

/**
 * View that contains the top-most bits of the QS panel (primarily the status bar with date, time,
 * battery, carrier info and privacy icons) and also contains the {@link QuickQSPanel}.
 */
public class QuickStatusBarHeader extends FrameLayout implements
        View.OnClickListener, View.OnLongClickListener {

    private boolean mExpanded;
    private boolean mQsDisabled;

    private TouchAnimator mAlphaAnimator;
    private TouchAnimator mTranslationAnimator;
    private TouchAnimator mIconsAlphaAnimator;
    private TouchAnimator mIconsAlphaAnimatorFixed;

    protected QuickQSPanel mHeaderQsPanel;
    private View mDatePrivacyView;
    private View mDateView;
    // DateView next to clock. Visible on QQS
    private VariableDateView mClockDateView;
    private View mSecurityHeaderView;
    private View mClockIconsView;
    private View mContainer;

    private View mQSCarriers;
    private ViewGroup mClockContainer;
    private Clock mClockView;
    private Space mDatePrivacySeparator;
    private View mClockIconsSeparator;
    private boolean mShowClockIconsSeparator;
    private View mRightLayout;
    private View mDateContainer;
    private View mPrivacyContainer;

    private BatteryMeterView mBatteryRemainingIcon;
    private StatusIconContainer mIconContainer;
    private View mPrivacyChip;

    private TintedIconManager mTintedIconManager;
    private QSExpansionPathInterpolator mQSExpansionPathInterpolator;

    private int mRoundedCornerPadding = 0;
    private int mWaterfallTopInset;
    private int mCutOutPaddingLeft;
    private int mCutOutPaddingRight;
    private float mKeyguardExpansionFraction;
    private int mTextColorPrimary = Color.TRANSPARENT;
    private int mTopViewMeasureHeight;

    @NonNull
    private List<String> mRssiIgnoredSlots;
    private boolean mIsSingleCarrier;

    private boolean mHasCenterCutout;
    private boolean mConfigShowBatteryEstimate;

    private final ActivityStarter mActivityStarter;
    private final Vibrator mVibrator;

    public QuickStatusBarHeader(Context context, AttributeSet attrs) {
        super(context, attrs);
        mActivityStarter = Dependency.get(ActivityStarter.class);
        mVibrator = (Vibrator) context.getSystemService(Context.VIBRATOR_SERVICE);
    }

    /**
     * How much the view containing the clock and QQS will translate down when QS is fully expanded.
     *
     * This matches the measured height of the view containing the date and privacy icons.
     */
    public int getOffsetTranslation() {
        return mTopViewMeasureHeight;
    }

    @Override
    protected void onFinishInflate() {
        super.onFinishInflate();

        mHeaderQsPanel = findViewById(R.id.quick_qs_panel);
        mDatePrivacyView = findViewById(R.id.quick_status_bar_date_privacy);
        mClockIconsView = findViewById(R.id.quick_qs_status_icons);
        mQSCarriers = findViewById(R.id.carrier_group);
        mContainer = findViewById(R.id.qs_container);
        mIconContainer = findViewById(R.id.statusIcons);
        mPrivacyChip = findViewById(R.id.privacy_chip);
        mDateView = findViewById(R.id.date);
<<<<<<< HEAD
        mDateView.setOnClickListener(this);
=======
        mClockDateView = findViewById(R.id.date_clock);
>>>>>>> 6c2cb687
        mSecurityHeaderView = findViewById(R.id.header_text_container);
        mClockIconsSeparator = findViewById(R.id.separator);
        mRightLayout = findViewById(R.id.rightLayout);
        mDateContainer = findViewById(R.id.date_container);
        mPrivacyContainer = findViewById(R.id.privacy_container);

        mClockContainer = findViewById(R.id.clock_container);
        mClockView = findViewById(R.id.clock);
        mClockView.setQsHeader();
        mClockView.setOnClickListener(this);
        mClockView.setOnLongClickListener(this);
        mDatePrivacySeparator = findViewById(R.id.space);
        // Tint for the battery icons are handled in setupHost()
        mBatteryRemainingIcon = findViewById(R.id.batteryRemainingIcon);

        updateResources();
        Configuration config = mContext.getResources().getConfiguration();
        setDatePrivacyContainersWidth(config.orientation == Configuration.ORIENTATION_LANDSCAPE);
        setSecurityHeaderContainerVisibility(
                config.orientation == Configuration.ORIENTATION_LANDSCAPE);

        mBatteryRemainingIcon.setIsQsHeader(true);
        // QS will always show the estimate, and BatteryMeterView handles the case where
        // it's unavailable or charging
        mBatteryRemainingIcon.setPercentShowMode(BatteryMeterView.MODE_ESTIMATE);

        mIconsAlphaAnimatorFixed = new TouchAnimator.Builder()
                .addFloat(mIconContainer, "alpha", 0, 1)
                .addFloat(mBatteryRemainingIcon, "alpha", 0, 1)
                .build();
    }

    void onAttach(TintedIconManager iconManager,
            QSExpansionPathInterpolator qsExpansionPathInterpolator,
            List<String> rssiIgnoredSlots) {
        mTintedIconManager = iconManager;
        mRssiIgnoredSlots = rssiIgnoredSlots;
        int fillColor = Utils.getColorAttrDefaultColor(getContext(),
                android.R.attr.textColorPrimary);

        // Set the correct tint for the status icons so they contrast
        iconManager.setTint(fillColor);

        mQSExpansionPathInterpolator = qsExpansionPathInterpolator;
        updateAnimators();
    }

    void setIsSingleCarrier(boolean isSingleCarrier) {
        mIsSingleCarrier = isSingleCarrier;
        updateAlphaAnimator();
    }

    public QuickQSPanel getHeaderQsPanel() {
        return mHeaderQsPanel;
    }

    @Override
    protected void onMeasure(int widthMeasureSpec, int heightMeasureSpec) {
        super.onMeasure(widthMeasureSpec, heightMeasureSpec);
        if (mDatePrivacyView.getMeasuredHeight() != mTopViewMeasureHeight) {
            mTopViewMeasureHeight = mDatePrivacyView.getMeasuredHeight();
            post(this::updateAnimators);
        }
    }

    @Override
    protected void onConfigurationChanged(Configuration newConfig) {
        super.onConfigurationChanged(newConfig);
        updateResources();
        setDatePrivacyContainersWidth(newConfig.orientation == Configuration.ORIENTATION_LANDSCAPE);
        setSecurityHeaderContainerVisibility(
                newConfig.orientation == Configuration.ORIENTATION_LANDSCAPE);
    }

    @Override
    public void onRtlPropertiesChanged(int layoutDirection) {
        super.onRtlPropertiesChanged(layoutDirection);
        updateResources();
    }

    @Override
    public void onClick(View v) {
        // Clock view is still there when the panel is not expanded
        // Making sure we get the date action when the user clicks on it
        // but actually is seeing the date
        if (mExpanded && v == mClockView) {
            mActivityStarter.postStartActivityDismissingKeyguard(new Intent(
                    AlarmClock.ACTION_SHOW_ALARMS), 0);
        } else if (v == mDateView || (v == mClockView && !mExpanded)) {
            Uri.Builder builder = CalendarContract.CONTENT_URI.buildUpon();
            builder.appendPath("time");
            builder.appendPath(Long.toString(System.currentTimeMillis()));
            Intent todayIntent = new Intent(Intent.ACTION_VIEW, builder.build());
            mActivityStarter.postStartActivityDismissingKeyguard(todayIntent, 0);
        }
    }

    @Override
    public boolean onLongClick(View v) {
        if (v == mClockView || v == mDateView) {
            Intent nIntent = new Intent(Intent.ACTION_MAIN);
            nIntent.setClassName("com.android.settings",
                    "com.android.settings.Settings$DateTimeSettingsActivity");
            mActivityStarter.startActivity(nIntent, true /* dismissShade */);
            mVibrator.vibrate(VibrationEffect.createOneShot(50, VibrationEffect.DEFAULT_AMPLITUDE));
            return true;
        }
        return false;
    }

    private void setDatePrivacyContainersWidth(boolean landscape) {
        LinearLayout.LayoutParams lp = (LinearLayout.LayoutParams) mDateContainer.getLayoutParams();
        lp.width = landscape ? WRAP_CONTENT : 0;
        lp.weight = landscape ? 0f : 1f;
        mDateContainer.setLayoutParams(lp);

        lp = (LinearLayout.LayoutParams) mPrivacyContainer.getLayoutParams();
        lp.width = landscape ? WRAP_CONTENT : 0;
        lp.weight = landscape ? 0f : 1f;
        mPrivacyContainer.setLayoutParams(lp);
    }

    private void setSecurityHeaderContainerVisibility(boolean landscape) {
        mSecurityHeaderView.setVisibility(landscape ? VISIBLE : GONE);
    }

    private void updateBatteryMode() {
        if (mConfigShowBatteryEstimate) {
            mBatteryRemainingIcon.setPercentShowMode(BatteryMeterView.MODE_ESTIMATE);
        } else {
            mBatteryRemainingIcon.setPercentShowMode(BatteryMeterView.MODE_ON);
        }
    }

    void updateResources() {
        Resources resources = mContext.getResources();

        mConfigShowBatteryEstimate = resources.getBoolean(R.bool.config_showBatteryEstimateQSBH);

        mRoundedCornerPadding = resources.getDimensionPixelSize(
                R.dimen.rounded_corner_content_padding);

        int qsOffsetHeight = resources.getDimensionPixelSize(
                com.android.internal.R.dimen.quick_qs_offset_height);

        mDatePrivacyView.getLayoutParams().height =
                Math.max(qsOffsetHeight, mDatePrivacyView.getMinimumHeight());
        mDatePrivacyView.setLayoutParams(mDatePrivacyView.getLayoutParams());

        mClockIconsView.getLayoutParams().height =
                Math.max(qsOffsetHeight, mClockIconsView.getMinimumHeight());
        mClockIconsView.setLayoutParams(mClockIconsView.getLayoutParams());

        ViewGroup.LayoutParams lp = getLayoutParams();
        if (mQsDisabled) {
            lp.height = mClockIconsView.getLayoutParams().height;
        } else {
            lp.height = WRAP_CONTENT;
        }
        setLayoutParams(lp);

        int textColor = Utils.getColorAttrDefaultColor(mContext, android.R.attr.textColorPrimary);
        if (textColor != mTextColorPrimary) {
            int textColorSecondary = Utils.getColorAttrDefaultColor(mContext,
                    android.R.attr.textColorSecondary);
            mTextColorPrimary = textColor;
            mClockView.setTextColor(textColor);
            if (mTintedIconManager != null) {
                mTintedIconManager.setTint(textColor);
            }
            mBatteryRemainingIcon.updateColors(mTextColorPrimary, textColorSecondary,
                    mTextColorPrimary);
        }

        MarginLayoutParams qqsLP = (MarginLayoutParams) mHeaderQsPanel.getLayoutParams();
        qqsLP.topMargin = mContext.getResources()
                .getDimensionPixelSize(R.dimen.qqs_layout_margin_top);
        mHeaderQsPanel.setLayoutParams(qqsLP);

        updateBatteryMode();
        updateHeadersPadding();
        updateAnimators();

        updateClockDatePadding();
    }

    private void updateClockDatePadding() {
        int startPadding = mContext.getResources()
                .getDimensionPixelSize(R.dimen.status_bar_left_clock_starting_padding);
        int endPadding = mContext.getResources()
                .getDimensionPixelSize(R.dimen.status_bar_left_clock_end_padding);
        mClockView.setPaddingRelative(
                startPadding,
                mClockView.getPaddingTop(),
                endPadding,
                mClockView.getPaddingBottom()
        );

        MarginLayoutParams lp = (MarginLayoutParams) mClockDateView.getLayoutParams();
        lp.setMarginStart(endPadding);
        mClockDateView.setLayoutParams(lp);
    }

    private void updateAnimators() {
        updateAlphaAnimator();
        int offset = mTopViewMeasureHeight;

        mTranslationAnimator = new TouchAnimator.Builder()
                .addFloat(mContainer, "translationY", 0, offset)
                .setInterpolator(mQSExpansionPathInterpolator != null
                        ? mQSExpansionPathInterpolator.getYInterpolator()
                        : null)
                .build();
    }

    private void updateAlphaAnimator() {
        TouchAnimator.Builder builder = new TouchAnimator.Builder()
                .addFloat(mSecurityHeaderView, "alpha", 0, 1)
                // These views appear on expanding down
                .addFloat(mDateView, "alpha", 0, 0, 1)
                .addFloat(mClockDateView, "alpha", 1, 0, 0)
                .addFloat(mQSCarriers, "alpha", 0, 1)
                .setListener(new TouchAnimator.ListenerAdapter() {
                    @Override
                    public void onAnimationAtEnd() {
                        super.onAnimationAtEnd();
                        if (!mIsSingleCarrier) {
                            mIconContainer.addIgnoredSlots(mRssiIgnoredSlots);
                        }
                        // Make it gone so there's enough room for carrier names
                        mClockDateView.setVisibility(View.GONE);
                    }

                    @Override
                    public void onAnimationStarted() {
                        mClockDateView.setVisibility(View.VISIBLE);
                        mClockDateView.setFreezeSwitching(true);
                        setSeparatorVisibility(false);
                        if (!mIsSingleCarrier) {
                            mIconContainer.addIgnoredSlots(mRssiIgnoredSlots);
                        }
                    }

                    @Override
                    public void onAnimationAtStart() {
                        super.onAnimationAtStart();
                        mClockDateView.setFreezeSwitching(false);
                        mClockDateView.setVisibility(View.VISIBLE);
                        setSeparatorVisibility(mShowClockIconsSeparator);
                        // In QQS we never ignore RSSI.
                        mIconContainer.removeIgnoredSlots(mRssiIgnoredSlots);
                    }
                });
        mAlphaAnimator = builder.build();
    }

    void setChipVisibility(boolean visibility) {
        mPrivacyChip.setVisibility(visibility ? View.VISIBLE : View.GONE);
        if (visibility) {
            // Animates the icons and battery indicator from alpha 0 to 1, when the chip is visible
            mIconsAlphaAnimator = mIconsAlphaAnimatorFixed;
            mIconsAlphaAnimator.setPosition(mKeyguardExpansionFraction);
        } else {
            mIconsAlphaAnimator = null;
            mIconContainer.setAlpha(1);
            mBatteryRemainingIcon.setAlpha(1);
        }

    }

    /** */
    public void setExpanded(boolean expanded, QuickQSPanelController quickQSPanelController) {
        if (mExpanded == expanded) return;
        mExpanded = expanded;
        quickQSPanelController.setExpanded(expanded);
	mDateView.setVisibility(mClockView.isClockDateEnabled() ? View.INVISIBLE : View.VISIBLE);
        updateEverything();
    }

    /**
     * Animates the inner contents based on the given expansion details.
     *
     * @param forceExpanded whether we should show the state expanded forcibly
     * @param expansionFraction how much the QS panel is expanded/pulled out (up to 1f)
     * @param panelTranslationY how much the panel has physically moved down vertically (required
     *                          for keyguard animations only)
     */
    public void setExpansion(boolean forceExpanded, float expansionFraction,
                             float panelTranslationY) {
        final float keyguardExpansionFraction = forceExpanded ? 1f : expansionFraction;

        if (mAlphaAnimator != null) {
            mAlphaAnimator.setPosition(keyguardExpansionFraction);
        }
        if (mTranslationAnimator != null) {
            mTranslationAnimator.setPosition(keyguardExpansionFraction);
        }
        if (mIconsAlphaAnimator != null) {
            mIconsAlphaAnimator.setPosition(keyguardExpansionFraction);
        }
        // If forceExpanded (we are opening QS from lockscreen), the animators have been set to
        // position = 1f.
        if (forceExpanded) {
            setTranslationY(panelTranslationY);
        } else {
            setTranslationY(0);
        }

        mKeyguardExpansionFraction = keyguardExpansionFraction;
    }

    public void disable(int state1, int state2, boolean animate) {
        final boolean disabled = (state2 & DISABLE2_QUICK_SETTINGS) != 0;
        if (disabled == mQsDisabled) return;
        mQsDisabled = disabled;
        mHeaderQsPanel.setDisabledByPolicy(disabled);
        mClockIconsView.setVisibility(mQsDisabled ? View.GONE : View.VISIBLE);
        updateResources();
    }

    @Override
    public WindowInsets onApplyWindowInsets(WindowInsets insets) {
        // Handle padding of the views
        DisplayCutout cutout = insets.getDisplayCutout();
        Pair<Integer, Integer> cornerCutoutPadding = StatusBarWindowView.cornerCutoutMargins(
                cutout, getDisplay());
        Pair<Integer, Integer> padding =
                StatusBarWindowView.paddingNeededForCutoutAndRoundedCorner(
                        cutout, cornerCutoutPadding, -1);
        mDatePrivacyView.setPadding(padding.first, 0, padding.second, 0);
        if (cutout == null) {
            mDateContainer.setPadding(0, 0, 0, 0);
        }
        LinearLayout.LayoutParams datePrivacySeparatorLayoutParams =
                (LinearLayout.LayoutParams) mDatePrivacySeparator.getLayoutParams();
        LinearLayout.LayoutParams mClockIconsSeparatorLayoutParams =
                (LinearLayout.LayoutParams) mClockIconsSeparator.getLayoutParams();
        boolean cornerCutout = cornerCutoutPadding != null
                && (cornerCutoutPadding.first == 0 || cornerCutoutPadding.second == 0);
        if (cutout != null) {
            Rect topCutout = cutout.getBoundingRectTop();
            if (topCutout.isEmpty() || cornerCutout) {
                datePrivacySeparatorLayoutParams.width = 0;
                mDatePrivacySeparator.setVisibility(View.GONE);
                mClockIconsSeparatorLayoutParams.width = 0;
                setSeparatorVisibility(false);
                mShowClockIconsSeparator = false;
                mHasCenterCutout = false;
            } else {
                datePrivacySeparatorLayoutParams.width = topCutout.width();
                mDatePrivacySeparator.setVisibility(View.VISIBLE);
                mClockIconsSeparatorLayoutParams.width = topCutout.width();
                mShowClockIconsSeparator = true;
                setSeparatorVisibility(mKeyguardExpansionFraction == 0f);
                mHasCenterCutout = true;
            }
        }
        mDatePrivacySeparator.setLayoutParams(datePrivacySeparatorLayoutParams);
        mClockIconsSeparator.setLayoutParams(mClockIconsSeparatorLayoutParams);
        mCutOutPaddingLeft = padding.first;
        mCutOutPaddingRight = padding.second;
        mWaterfallTopInset = cutout == null ? 0 : cutout.getWaterfallInsets().top;

        updateBatteryMode();
        updateHeadersPadding();
        return super.onApplyWindowInsets(insets);
    }

    /**
     * Sets the visibility of the separator between clock and icons.
     *
     * This separator is "visible" when there is a center cutout, to block that space. In that
     * case, the clock and the layout on the right (containing the icons and the battery meter) are
     * set to weight 1 to take the available space.
     * @param visible whether the separator between clock and icons should be visible.
     */
    private void setSeparatorVisibility(boolean visible) {
        int newVisibility = visible ? View.VISIBLE : View.GONE;
        if (mClockIconsSeparator.getVisibility() == newVisibility) return;

        mClockIconsSeparator.setVisibility(visible ? View.VISIBLE : View.GONE);
        mQSCarriers.setVisibility(visible ? View.GONE : View.VISIBLE);

        LinearLayout.LayoutParams lp =
                (LinearLayout.LayoutParams) mClockContainer.getLayoutParams();
        lp.width = visible ? 0 : WRAP_CONTENT;
        lp.weight = visible ? 1f : 0f;
        mClockContainer.setLayoutParams(lp);

        lp = (LinearLayout.LayoutParams) mRightLayout.getLayoutParams();
        lp.width = visible ? 0 : WRAP_CONTENT;
        lp.weight = visible ? 1f : 0f;
        mRightLayout.setLayoutParams(lp);
    }

    private void updateHeadersPadding() {
        setContentMargins(mDatePrivacyView, 0, 0);
        setContentMargins(mClockIconsView, 0, 0);
        int paddingLeft = 0;
        int paddingRight = 0;

        FrameLayout.LayoutParams lp = (FrameLayout.LayoutParams) getLayoutParams();
        int leftMargin = lp.leftMargin;
        int rightMargin = lp.rightMargin;

        // The clock might collide with cutouts, let's shift it out of the way.
        // We only do that if the inset is bigger than our own padding, since it's nicer to
        // align with
        if (mCutOutPaddingLeft > 0) {
            // if there's a cutout, let's use at least the rounded corner inset
            int cutoutPadding = Math.max(mCutOutPaddingLeft, mRoundedCornerPadding);
            paddingLeft = Math.max(cutoutPadding - leftMargin, 0);
        }
        if (mCutOutPaddingRight > 0) {
            // if there's a cutout, let's use at least the rounded corner inset
            int cutoutPadding = Math.max(mCutOutPaddingRight, mRoundedCornerPadding);
            paddingRight = Math.max(cutoutPadding - rightMargin, 0);
        }

        mDatePrivacyView.setPadding(paddingLeft,
                mWaterfallTopInset,
                paddingRight,
                0);
    }

    public void updateEverything() {
        post(() -> setClickable(!mExpanded));
    }

    public void setCallback(Callback qsPanelCallback) {
        mHeaderQsPanel.setCallback(qsPanelCallback);
    }

    private void setContentMargins(View view, int marginStart, int marginEnd) {
        MarginLayoutParams lp = (MarginLayoutParams) view.getLayoutParams();
        lp.setMarginStart(marginStart);
        lp.setMarginEnd(marginEnd);
        view.setLayoutParams(lp);
    }

    /**
     * Scroll the headers away.
     *
     * @param scrollY the scroll of the QSPanel container
     */
    public void setExpandedScrollAmount(int scrollY) {
        mClockIconsView.setScrollY(scrollY);
        mDatePrivacyView.setScrollY(scrollY);
    }
}<|MERGE_RESOLUTION|>--- conflicted
+++ resolved
@@ -140,11 +140,8 @@
         mIconContainer = findViewById(R.id.statusIcons);
         mPrivacyChip = findViewById(R.id.privacy_chip);
         mDateView = findViewById(R.id.date);
-<<<<<<< HEAD
         mDateView.setOnClickListener(this);
-=======
         mClockDateView = findViewById(R.id.date_clock);
->>>>>>> 6c2cb687
         mSecurityHeaderView = findViewById(R.id.header_text_container);
         mClockIconsSeparator = findViewById(R.id.separator);
         mRightLayout = findViewById(R.id.rightLayout);
