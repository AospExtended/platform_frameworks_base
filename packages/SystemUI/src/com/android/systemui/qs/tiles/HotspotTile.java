--- conflicted
+++ resolved
@@ -47,12 +47,8 @@
 import javax.inject.Inject;
 
 /** Quick settings tile: Hotspot **/
-<<<<<<< HEAD
 public class HotspotTile extends SecureQSTile<BooleanState> {
-=======
-public class HotspotTile extends QSTileImpl<BooleanState> {
-
->>>>>>> 6c2cb687
+
     private final Icon mEnabledStatic = ResourceIcon.get(R.drawable.ic_hotspot);
 
     private final HotspotController mHotspotController;
