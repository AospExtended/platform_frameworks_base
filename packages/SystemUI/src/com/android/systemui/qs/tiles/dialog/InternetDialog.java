/*
 * Copyright (C) 2021 The Android Open Source Project
 *
 * Licensed under the Apache License, Version 2.0 (the "License");
 * you may not use this file except in compliance with the License.
 * You may obtain a copy of the License at
 *
 *      http://www.apache.org/licenses/LICENSE-2.0
 *
 * Unless required by applicable law or agreed to in writing, software
 * distributed under the License is distributed on an "AS IS" BASIS,
 * WITHOUT WARRANTIES OR CONDITIONS OF ANY KIND, either express or implied.
 * See the License for the specific language governing permissions and
 * limitations under the License.
 */
package com.android.systemui.qs.tiles.dialog;

import static android.view.WindowManager.LayoutParams.FLAG_LAYOUT_NO_LIMITS;

import static com.android.systemui.Prefs.Key.QS_HAS_TURNED_OFF_MOBILE_DATA;

import android.app.AlertDialog;
import android.content.Context;
import android.content.Intent;
import android.graphics.Color;
import android.graphics.drawable.ColorDrawable;
import android.graphics.drawable.Drawable;
import android.net.Network;
import android.net.NetworkCapabilities;
import android.net.wifi.ScanResult;
import android.net.wifi.WifiManager;
import android.os.Bundle;
import android.os.Handler;
import android.telephony.ServiceState;
import android.telephony.SignalStrength;
import android.telephony.SubscriptionManager;
import android.telephony.TelephonyDisplayInfo;
import android.telephony.TelephonyManager;
import android.text.Html;
import android.text.TextUtils;
import android.util.Log;
import android.view.Gravity;
import android.view.LayoutInflater;
import android.view.View;
import android.view.ViewGroup;
import android.view.ViewTreeObserver;
import android.view.Window;
import android.view.WindowInsets;
import android.view.WindowManager;
import android.widget.Button;
import android.widget.ImageView;
import android.widget.LinearLayout;
import android.widget.ProgressBar;
import android.widget.Space;
import android.widget.Switch;
import android.widget.TextView;

import androidx.annotation.VisibleForTesting;
import androidx.recyclerview.widget.LinearLayoutManager;
import androidx.recyclerview.widget.RecyclerView;

import com.android.internal.logging.UiEvent;
import com.android.internal.logging.UiEventLogger;
import com.android.settingslib.Utils;
import com.android.systemui.Prefs;
import com.android.systemui.R;
import com.android.systemui.dagger.SysUISingleton;
import com.android.systemui.dagger.qualifiers.Main;
import com.android.systemui.statusbar.phone.SystemUIDialog;
import com.android.wifitrackerlib.WifiEntry;

import java.util.List;

/**
 * Dialog for showing mobile network, connected Wi-Fi network and Wi-Fi networks.
 */
@SysUISingleton
public class InternetDialog extends SystemUIDialog implements
        InternetDialogController.InternetDialogCallback, Window.Callback {
    private static final String TAG = "InternetDialog";
    private static final boolean DEBUG = Log.isLoggable(TAG, Log.DEBUG);

    static final long PROGRESS_DELAY_MS = 2000L;

    private final Handler mHandler;
    private final LinearLayoutManager mLayoutManager;

    @VisibleForTesting
    protected InternetAdapter mAdapter;
    @VisibleForTesting
    protected WifiManager mWifiManager;
    @VisibleForTesting
    protected View mDialogView;
    @VisibleForTesting
    protected WifiEntry mConnectedWifiEntry;

    private InternetDialogFactory mInternetDialogFactory;
    private SubscriptionManager mSubscriptionManager;
    private TelephonyManager mTelephonyManager;
    private AlertDialog mAlertDialog;
    private UiEventLogger mUiEventLogger;
    private Context mContext;
    private InternetDialogController mInternetDialogController;
    private TextView mInternetDialogTitle;
    private TextView mInternetDialogSubTitle;
    private View mDivider;
    private ProgressBar mProgressBar;
    private LinearLayout mInternetListLayout;
    private LinearLayout mConnectedWifListLayout;
    private LinearLayout mConnectedWifList;
    private LinearLayout mMobileNetworkLayout;
    private LinearLayout mMobileNetworkList;
    private LinearLayout mTurnWifiOnLayout;
    private LinearLayout mSeeAllLayout;
    private Space mSpace;
    private RecyclerView mWifiRecyclerView;
    private ImageView mConnectedWifiIcon;
    private ImageView mWifiSettingsIcon;
    private TextView mConnectedWifiTitleText;
    private TextView mConnectedWifiSummaryText;
    private ImageView mSignalIcon;
    private TextView mMobileTitleText;
    private TextView mMobileSummaryText;
    private Switch mMobileDataToggle;
    private Switch mWiFiToggle;
    private Button mDoneButton;
    private Drawable mBackgroundOn;
    private int mListMaxHeight;
    private int mDefaultDataSubId = SubscriptionManager.INVALID_SUBSCRIPTION_ID;
    private boolean mCanConfigMobileData;

    // Wi-Fi scanning progress bar
    protected boolean mIsProgressBarVisible;
    protected boolean mIsSearchingHidden;
    protected final Runnable mHideProgressBarRunnable = () -> {
        setProgressBarVisible(false);
    };
    protected Runnable mHideSearchingRunnable = () -> {
        mIsSearchingHidden = true;
        mInternetDialogSubTitle.setText(getSubtitleText());
    };

    private final ViewTreeObserver.OnGlobalLayoutListener mInternetListLayoutListener = () -> {
        // Set max height for list
        if (mInternetListLayout.getHeight() > mListMaxHeight) {
            ViewGroup.LayoutParams params = mInternetListLayout.getLayoutParams();
            params.height = mListMaxHeight;
            mInternetListLayout.setLayoutParams(params);
        }
    };

    public InternetDialog(Context context, InternetDialogFactory internetDialogFactory,
            InternetDialogController internetDialogController, boolean canConfigMobileData,
            boolean aboveStatusBar, UiEventLogger uiEventLogger, @Main Handler handler) {
        super(context, R.style.Theme_SystemUI_Dialog_Internet);
        if (DEBUG) {
            Log.d(TAG, "Init InternetDialog");
        }
        mContext = context;
        mHandler = handler;
        mInternetDialogFactory = internetDialogFactory;
        mInternetDialogController = internetDialogController;
        mSubscriptionManager = mInternetDialogController.getSubscriptionManager();
        mDefaultDataSubId = mInternetDialogController.getDefaultDataSubscriptionId();
        mTelephonyManager = mInternetDialogController.getTelephonyManager();
        mWifiManager = mInternetDialogController.getWifiManager();
        mCanConfigMobileData = canConfigMobileData;

        mLayoutManager = new LinearLayoutManager(mContext) {
            @Override
            public boolean canScrollVertically() {
                return false;
            }
        };
        mListMaxHeight = context.getResources().getDimensionPixelSize(
                R.dimen.internet_dialog_list_max_height);
        mUiEventLogger = uiEventLogger;
        mAdapter = new InternetAdapter(mInternetDialogController);
        if (!aboveStatusBar) {
            getWindow().setType(WindowManager.LayoutParams.TYPE_APPLICATION_OVERLAY);
        }
    }

    @Override
    public void onCreate(Bundle savedInstanceState) {
        super.onCreate(savedInstanceState);
        if (DEBUG) {
            Log.d(TAG, "onCreate");
        }
        mUiEventLogger.log(InternetDialogEvent.INTERNET_DIALOG_SHOW);
        mDialogView = LayoutInflater.from(mContext).inflate(R.layout.internet_connectivity_dialog,
                null);
        final Window window = getWindow();
        final WindowManager.LayoutParams layoutParams = window.getAttributes();
        layoutParams.gravity = Gravity.BOTTOM;
        // Move down the dialog to overlay the navigation bar.
        layoutParams.setFitInsetsTypes(
                layoutParams.getFitInsetsTypes() & ~WindowInsets.Type.navigationBars());
        layoutParams.setFitInsetsSides(WindowInsets.Side.all());
        layoutParams.setFitInsetsIgnoringVisibility(true);
        window.setAttributes(layoutParams);
        window.setContentView(mDialogView);
        window.setLayout(ViewGroup.LayoutParams.MATCH_PARENT, ViewGroup.LayoutParams.WRAP_CONTENT);
        window.setWindowAnimations(R.style.Animation_InternetDialog);
        window.setBackgroundDrawable(new ColorDrawable(Color.TRANSPARENT));
        window.addFlags(FLAG_LAYOUT_NO_LIMITS);

        mInternetDialogTitle = mDialogView.requireViewById(R.id.internet_dialog_title);
        mInternetDialogSubTitle = mDialogView.requireViewById(R.id.internet_dialog_subtitle);
        mDivider = mDialogView.requireViewById(R.id.divider);
        mProgressBar = mDialogView.requireViewById(R.id.wifi_searching_progress);
        mInternetListLayout = mDialogView.requireViewById(R.id.internet_list);
        mMobileNetworkLayout = mDialogView.requireViewById(R.id.mobile_network_layout);
        mMobileNetworkList = mDialogView.requireViewById(R.id.mobile_network_list);
        mTurnWifiOnLayout = mDialogView.requireViewById(R.id.turn_on_wifi_layout);
        mConnectedWifListLayout = mDialogView.requireViewById(R.id.wifi_connected_layout);
        mConnectedWifList = mDialogView.requireViewById(R.id.wifi_connected_list);
        mConnectedWifiIcon = mDialogView.requireViewById(R.id.wifi_connected_icon);
        mConnectedWifiTitleText = mDialogView.requireViewById(R.id.wifi_connected_title);
        mConnectedWifiSummaryText = mDialogView.requireViewById(R.id.wifi_connected_summary);
        mWifiSettingsIcon = mDialogView.requireViewById(R.id.wifi_settings_icon);
        mWifiRecyclerView = mDialogView.requireViewById(R.id.wifi_list_layout);
        mSeeAllLayout = mDialogView.requireViewById(R.id.see_all_layout);
        mSpace = mDialogView.requireViewById(R.id.space);
        mDoneButton = mDialogView.requireViewById(R.id.done);
        mSignalIcon = mDialogView.requireViewById(R.id.signal_icon);
        mMobileTitleText = mDialogView.requireViewById(R.id.mobile_title);
        mMobileSummaryText = mDialogView.requireViewById(R.id.mobile_summary);
        mMobileDataToggle = mDialogView.requireViewById(R.id.mobile_toggle);
        mWiFiToggle = mDialogView.requireViewById(R.id.wifi_toggle);
        mBackgroundOn = mContext.getDrawable(R.drawable.settingslib_switch_bar_bg_on);
        mInternetListLayout.getViewTreeObserver().addOnGlobalLayoutListener(
                mInternetListLayoutListener);
        mInternetDialogTitle.setText(getDialogTitleText());
        mInternetDialogTitle.setGravity(Gravity.START | Gravity.CENTER_VERTICAL);

        setOnClickListener();
        mTurnWifiOnLayout.setBackground(null);
        mWifiRecyclerView.setLayoutManager(mLayoutManager);
        mWifiRecyclerView.setAdapter(mAdapter);
    }

    @Override
    public void onStart() {
        super.onStart();
        if (DEBUG) {
            Log.d(TAG, "onStart");
        }
        mInternetDialogController.onStart(this);
    }

    @Override
    public void onStop() {
        super.onStop();
        if (DEBUG) {
            Log.d(TAG, "onStop");
        }
        mHandler.removeCallbacks(mHideProgressBarRunnable);
        mHandler.removeCallbacks(mHideSearchingRunnable);
        mMobileNetworkLayout.setOnClickListener(null);
        mMobileDataToggle.setOnCheckedChangeListener(null);
        mConnectedWifListLayout.setOnClickListener(null);
        mSeeAllLayout.setOnClickListener(null);
        mWiFiToggle.setOnCheckedChangeListener(null);
        mDoneButton.setOnClickListener(null);
        mInternetDialogController.onStop();
        mInternetDialogFactory.destroyDialog();
    }

    @Override
    public void dismissDialog() {
        if (DEBUG) {
            Log.d(TAG, "dismissDialog");
        }
        mInternetDialogFactory.destroyDialog();
        dismiss();
    }

    void updateDialog() {
        if (DEBUG) {
            Log.d(TAG, "updateDialog");
        }
        if (mInternetDialogController.isAirplaneModeEnabled()) {
            mInternetDialogSubTitle.setVisibility(View.GONE);
        } else {
            mInternetDialogSubTitle.setText(getSubtitleText());
        }
        showProgressBar();
        setMobileDataLayout(mInternetDialogController.activeNetworkIsCellular());
        setConnectedWifiLayout();
        boolean isWifiEnabled = mWifiManager.isWifiEnabled();
        mWiFiToggle.setChecked(isWifiEnabled);
        int visible = isWifiEnabled ? View.VISIBLE : View.GONE;
        mWifiRecyclerView.setVisibility(visible);
        mAdapter.notifyDataSetChanged();
        mSeeAllLayout.setVisibility(visible);
        mSpace.setVisibility(isWifiEnabled ? View.GONE : View.VISIBLE);
    }

    private void setOnClickListener() {
        mMobileNetworkLayout.setOnClickListener(v -> {
            if (mInternetDialogController.isMobileDataEnabled()) {
                if (!mInternetDialogController.activeNetworkIsCellular()) {
                    mInternetDialogController.connectCarrierNetwork();
                }
            }
        });
        mMobileDataToggle.setOnCheckedChangeListener(
                (buttonView, isChecked) -> {
                    if (!isChecked && shouldShowMobileDialog()) {
                        showTurnOffMobileDialog();
                    } else if (!shouldShowMobileDialog()) {
                        mInternetDialogController.setMobileDataEnabled(mContext, mDefaultDataSubId,
                                isChecked, false);
                    }
                });
        mConnectedWifListLayout.setOnClickListener(v -> onClickConnectedWifi());
        mSeeAllLayout.setOnClickListener(v -> onClickSeeMoreButton());
        mWiFiToggle.setOnCheckedChangeListener(
                (buttonView, isChecked) -> {
                    buttonView.setChecked(isChecked);
                    mWifiManager.setWifiEnabled(isChecked);
                    mSpace.setVisibility(isChecked ? View.GONE : View.VISIBLE);
                });
        mDoneButton.setOnClickListener(v -> dismiss());
    }

    private void setMobileDataLayout(boolean isCellularNetwork) {
        if (mInternetDialogController.isAirplaneModeEnabled()
                || !mInternetDialogController.hasCarrier()) {
            mMobileNetworkLayout.setVisibility(View.GONE);
        } else {
            mMobileDataToggle.setChecked(mInternetDialogController.isMobileDataEnabled());
            mMobileNetworkLayout.setVisibility(View.VISIBLE);
            mMobileTitleText.setText(getMobileNetworkTitle());
            if (!TextUtils.isEmpty(getMobileNetworkSummary())) {
                mMobileSummaryText.setText(
                        Html.fromHtml(getMobileNetworkSummary(), Html.FROM_HTML_MODE_LEGACY));
                mMobileSummaryText.setVisibility(View.VISIBLE);
            } else {
                mMobileSummaryText.setVisibility(View.GONE);
            }
            mSignalIcon.setImageDrawable(getSignalStrengthDrawable());
            if (mInternetDialogController.isNightMode()) {
                int titleColor = isCellularNetwork ? mContext.getColor(
                        R.color.connected_network_primary_color) : Utils.getColorAttrDefaultColor(
                        mContext, android.R.attr.textColorPrimary);
                int summaryColor = isCellularNetwork ? mContext.getColor(
                        R.color.connected_network_secondary_color) : Utils.getColorAttrDefaultColor(
                        mContext, android.R.attr.textColorSecondary);

                mMobileTitleText.setTextColor(titleColor);
                mMobileSummaryText.setTextColor(summaryColor);
            }
            mMobileNetworkLayout.setBackground(isCellularNetwork ? mBackgroundOn : null);

            mMobileDataToggle.setVisibility(mCanConfigMobileData ? View.VISIBLE : View.INVISIBLE);
        }
    }

    private void setConnectedWifiLayout() {
        if (!mWifiManager.isWifiEnabled() || mConnectedWifiEntry == null) {
            mConnectedWifListLayout.setBackground(null);
            mConnectedWifListLayout.setVisibility(View.GONE);
            return;
        }
        mConnectedWifListLayout.setVisibility(View.VISIBLE);
        mConnectedWifiTitleText.setText(getConnectedWifiTitle());
        mConnectedWifiSummaryText.setText(getConnectedWifiSummary());
        mConnectedWifiIcon.setImageDrawable(
                mInternetDialogController.getConnectedWifiDrawable(mConnectedWifiEntry));
<<<<<<< HEAD
        mConnectedWifiTitleText.setTextColor(
                mContext.getColor(R.color.connected_network_primary_color));
        mConnectedWifiSummaryText.setTextColor(
                mContext.getColor(R.color.connected_network_tertiary_color));
=======
        if (mInternetDialogController.isNightMode()) {
            mConnectedWifiTitleText.setTextColor(
                    mContext.getColor(R.color.connected_network_primary_color));
            mConnectedWifiSummaryText.setTextColor(
                    mContext.getColor(R.color.connected_network_secondary_color));
        }
>>>>>>> a1c0da71
        mWifiSettingsIcon.setColorFilter(
                mContext.getColor(R.color.connected_network_primary_color));
        mConnectedWifListLayout.setBackground(mBackgroundOn);
    }

    void onClickConnectedWifi() {
        mInternetDialogController.launchWifiNetworkDetailsSetting();
    }

    void onClickSeeMoreButton() {
        mInternetDialogController.launchNetworkSetting();
    }

    CharSequence getDialogTitleText() {
        return mInternetDialogController.getDialogTitleText();
    }

    CharSequence getSubtitleText() {
        return mInternetDialogController.getSubtitleText(
                mIsProgressBarVisible && !mIsSearchingHidden);
    }

    private Drawable getSignalStrengthDrawable() {
        return mInternetDialogController.getSignalStrengthDrawable();
    }

    CharSequence getMobileNetworkTitle() {
        return mInternetDialogController.getMobileNetworkTitle();
    }

    String getMobileNetworkSummary() {
        return mInternetDialogController.getMobileNetworkSummary();
    }

    String getConnectedWifiTitle() {
        return mInternetDialogController.getDefaultWifiTitle();
    }

    String getConnectedWifiSummary() {
        return mInternetDialogController.getDefaultWifiSummary();
    }

    protected void showProgressBar() {
        if (mWifiManager == null || !mWifiManager.isWifiEnabled()) {
            setProgressBarVisible(false);
            return;
        }
        setProgressBarVisible(true);
        List<ScanResult> wifiScanResults = mWifiManager.getScanResults();
        if (wifiScanResults != null && wifiScanResults.size() > 0) {
            mHandler.postDelayed(mHideProgressBarRunnable, PROGRESS_DELAY_MS);
        } else if (!mIsSearchingHidden) {
            mHandler.postDelayed(mHideSearchingRunnable, PROGRESS_DELAY_MS);
        }
    }

    private void setProgressBarVisible(boolean visible) {
        if (mWifiManager.isWifiEnabled() && mAdapter.mHolderView != null
                && mAdapter.mHolderView.isAttachedToWindow()) {
            mIsProgressBarVisible = true;
        }
        mIsProgressBarVisible = visible;
        mProgressBar.setVisibility(mIsProgressBarVisible ? View.VISIBLE : View.GONE);
        mDivider.setVisibility(mIsProgressBarVisible ? View.GONE : View.VISIBLE);
        mInternetDialogSubTitle.setText(getSubtitleText());
    }

    private boolean shouldShowMobileDialog() {
        boolean flag = Prefs.getBoolean(mContext, QS_HAS_TURNED_OFF_MOBILE_DATA,
                false);
        if (mInternetDialogController.isMobileDataEnabled() && !flag) {
            return true;
        }
        return false;
    }

    private void showTurnOffMobileDialog() {
        CharSequence carrierName =
                mSubscriptionManager.getDefaultDataSubscriptionInfo().getCarrierName();
        boolean isInService = mInternetDialogController.isVoiceStateInService();
        if (TextUtils.isEmpty(carrierName) || !isInService) {
            carrierName = mContext.getString(R.string.mobile_data_disable_message_default_carrier);
        }
        mAlertDialog = new Builder(mContext)
                .setTitle(R.string.mobile_data_disable_title)
                .setMessage(mContext.getString(R.string.mobile_data_disable_message, carrierName))
                .setNegativeButton(android.R.string.cancel, (d, w) -> {
                    mMobileDataToggle.setChecked(true);
                })
                .setPositiveButton(
                        com.android.internal.R.string.alert_windows_notification_turn_off_action,
                        (d, w) -> {
                            mInternetDialogController.setMobileDataEnabled(mContext,
                                    mDefaultDataSubId, false, false);
                            mMobileDataToggle.setChecked(false);
                            Prefs.putBoolean(mContext, QS_HAS_TURNED_OFF_MOBILE_DATA, true);
                        })
                .create();
        mAlertDialog.setOnCancelListener(dialog -> mMobileDataToggle.setChecked(true));
        mAlertDialog.getWindow().setType(WindowManager.LayoutParams.TYPE_KEYGUARD_DIALOG);
        SystemUIDialog.setShowForAllUsers(mAlertDialog, true);
        SystemUIDialog.registerDismissListener(mAlertDialog);
        SystemUIDialog.setWindowOnTop(mAlertDialog);
        mAlertDialog.show();
    }

    @Override
    public void onRefreshCarrierInfo() {
        mHandler.post(() -> updateDialog());
    }

    @Override
    public void onSimStateChanged() {
        mHandler.post(() -> updateDialog());
    }

    @Override
    public void onCapabilitiesChanged(Network network, NetworkCapabilities networkCapabilities) {
        mHandler.post(() -> updateDialog());
    }

    @Override
    public void onSubscriptionsChanged(int defaultDataSubId) {
        mDefaultDataSubId = defaultDataSubId;
        mTelephonyManager = mTelephonyManager.createForSubscriptionId(mDefaultDataSubId);
        mHandler.post(() -> updateDialog());
    }

    @Override
    public void onServiceStateChanged(ServiceState serviceState) {
        mHandler.post(() -> updateDialog());
    }

    @Override
    public void onDataConnectionStateChanged(int state, int networkType) {
        mAdapter.notifyDataSetChanged();
        mHandler.post(() -> updateDialog());
    }

    @Override
    public void onSignalStrengthsChanged(SignalStrength signalStrength) {
        mHandler.post(() -> updateDialog());
    }

    @Override
    public void onDisplayInfoChanged(TelephonyDisplayInfo telephonyDisplayInfo) {
        mHandler.post(() -> updateDialog());
    }

    @Override
    public void onAccessPointsChanged(List<WifiEntry> wifiEntryList, WifiEntry connectedEntry) {
        mConnectedWifiEntry = connectedEntry;
        mAdapter.notifyDataSetChanged();
        mHandler.post(() -> updateDialog());
    }

    @Override
    public void onWindowFocusChanged(boolean hasFocus) {
        super.onWindowFocusChanged(hasFocus);
        if (mAlertDialog != null && !mAlertDialog.isShowing()) {
            if (!hasFocus && isShowing()) {
                dismiss();
            }
        }
    }

    @Override
    public void onWifiStateReceived(Context context, Intent intent) {
        if (intent == null) {
            return;
        }

        String action = intent.getAction();
        if (action.equals(WifiManager.SCAN_RESULTS_AVAILABLE_ACTION)) {
            mInternetDialogController.scanWifiAccessPoints();
            showProgressBar();
            return;
        }

        if (action.equals(WifiManager.NETWORK_STATE_CHANGED_ACTION)) {
            mHandler.post(() -> updateDialog());
        }
    }

    public enum InternetDialogEvent implements UiEventLogger.UiEventEnum {
        @UiEvent(doc = "The Internet dialog became visible on the screen.")
        INTERNET_DIALOG_SHOW(843);

        private final int mId;

        InternetDialogEvent(int id) {
            mId = id;
        }

        @Override
        public int getId() {
            return mId;
        }
    }
}<|MERGE_RESOLUTION|>--- conflicted
+++ resolved
@@ -369,19 +369,12 @@
         mConnectedWifiSummaryText.setText(getConnectedWifiSummary());
         mConnectedWifiIcon.setImageDrawable(
                 mInternetDialogController.getConnectedWifiDrawable(mConnectedWifiEntry));
-<<<<<<< HEAD
-        mConnectedWifiTitleText.setTextColor(
-                mContext.getColor(R.color.connected_network_primary_color));
-        mConnectedWifiSummaryText.setTextColor(
-                mContext.getColor(R.color.connected_network_tertiary_color));
-=======
         if (mInternetDialogController.isNightMode()) {
             mConnectedWifiTitleText.setTextColor(
                     mContext.getColor(R.color.connected_network_primary_color));
             mConnectedWifiSummaryText.setTextColor(
                     mContext.getColor(R.color.connected_network_secondary_color));
         }
->>>>>>> a1c0da71
         mWifiSettingsIcon.setColorFilter(
                 mContext.getColor(R.color.connected_network_primary_color));
         mConnectedWifListLayout.setBackground(mBackgroundOn);
