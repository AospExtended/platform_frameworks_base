--- conflicted
+++ resolved
@@ -324,12 +324,7 @@
         if (drawable == null) {
             return null;
         }
-<<<<<<< HEAD
-        drawable.setTint(Utils.getColorAttrDefaultColor(mContext,
-                com.android.internal.R.attr.colorControlNormal));
-=======
         drawable.setTint(mContext.getColor(R.color.connected_network_primary_color));
->>>>>>> a1c0da71
         return drawable;
     }
 
@@ -355,14 +350,9 @@
                 drawable = shared.get();
             }
 
-<<<<<<< HEAD
-            drawable.setTint(
-                    Utils.getColorAttrDefaultColor(mContext, android.R.attr.colorControlNormal));
-=======
             drawable.setTint(activeNetworkIsCellular() ? mContext.getColor(
                     R.color.connected_network_primary_color) : Utils.getColorAttrDefaultColor(
                     mContext, android.R.attr.textColorTertiary));
->>>>>>> a1c0da71
         } catch (Throwable e) {
             e.printStackTrace();
         }
