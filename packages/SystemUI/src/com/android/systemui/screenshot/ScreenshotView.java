--- conflicted
+++ resolved
@@ -116,17 +116,10 @@
     private static final long SCREENSHOT_TO_CORNER_X_DURATION_MS = 234;
     private static final long SCREENSHOT_TO_CORNER_Y_DURATION_MS = 500;
     private static final long SCREENSHOT_TO_CORNER_SCALE_DURATION_MS = 234;
-<<<<<<< HEAD
     private static final long SCREENSHOT_ACTIONS_EXPANSION_DURATION_MS = 300;
     private static final long SCREENSHOT_ACTIONS_ALPHA_DURATION_MS = 75;
-    private static final long SCREENSHOT_DISMISS_Y_DURATION_MS = 350;
+    private static final long SCREENSHOT_DISMISS_X_DURATION_MS = 350;
     private static final long SCREENSHOT_DISMISS_ALPHA_DURATION_MS = 183;
-=======
-    private static final long SCREENSHOT_ACTIONS_EXPANSION_DURATION_MS = 400;
-    private static final long SCREENSHOT_ACTIONS_ALPHA_DURATION_MS = 100;
-    private static final long SCREENSHOT_DISMISS_X_DURATION_MS = 350;
-    private static final long SCREENSHOT_DISMISS_ALPHA_DURATION_MS = 350;
->>>>>>> 6c2cb687
     private static final long SCREENSHOT_DISMISS_ALPHA_OFFSET_MS = 50; // delay before starting fade
     private static final float SCREENSHOT_ACTIONS_START_SCALE_X = .7f;
     private static final float ROUNDED_CORNER_RADIUS = .25f;
