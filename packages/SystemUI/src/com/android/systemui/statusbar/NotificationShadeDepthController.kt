/*
 * Copyright (C) 2020 The Android Open Source Project
 *
 * Licensed under the Apache License, Version 2.0 (the "License");
 * you may not use this file except in compliance with the License.
 * You may obtain a copy of the License at
 *
 *      http://www.apache.org/licenses/LICENSE-2.0
 *
 * Unless required by applicable law or agreed to in writing, software
 * distributed under the License is distributed on an "AS IS" BASIS,
 * WITHOUT WARRANTIES OR CONDITIONS OF ANY KIND, either express or implied.
 * See the License for the specific language governing permissions and
 * limitations under the License.
 */

package com.android.systemui.statusbar

import android.animation.Animator
import android.animation.AnimatorListenerAdapter
import android.animation.ValueAnimator
import android.app.WallpaperManager
import android.os.SystemClock
import android.os.Trace
import android.util.IndentingPrintWriter
import android.util.Log
import android.util.MathUtils
import android.view.Choreographer
import android.view.View
import androidx.annotation.VisibleForTesting
import androidx.dynamicanimation.animation.FloatPropertyCompat
import androidx.dynamicanimation.animation.SpringAnimation
import androidx.dynamicanimation.animation.SpringForce
import com.android.systemui.Dumpable
import com.android.systemui.animation.Interpolators
import com.android.systemui.dagger.SysUISingleton
import com.android.systemui.dump.DumpManager
import com.android.systemui.plugins.statusbar.StatusBarStateController
import com.android.systemui.statusbar.phone.BiometricUnlockController
import com.android.systemui.statusbar.phone.BiometricUnlockController.MODE_WAKE_AND_UNLOCK
import com.android.systemui.statusbar.phone.DozeParameters
import com.android.systemui.statusbar.phone.PanelExpansionListener
import com.android.systemui.statusbar.phone.ScrimController
import com.android.systemui.statusbar.policy.KeyguardStateController
import java.io.FileDescriptor
import java.io.PrintWriter
import javax.inject.Inject
import kotlin.math.max
import kotlin.math.sign

/**
 * Controller responsible for statusbar window blur.
 */
@SysUISingleton
class NotificationShadeDepthController @Inject constructor(
    private val statusBarStateController: StatusBarStateController,
    private val blurUtils: BlurUtils,
    private val biometricUnlockController: BiometricUnlockController,
    private val keyguardStateController: KeyguardStateController,
    private val choreographer: Choreographer,
    private val wallpaperManager: WallpaperManager,
    private val notificationShadeWindowController: NotificationShadeWindowController,
    private val dozeParameters: DozeParameters,
    dumpManager: DumpManager
) : PanelExpansionListener, Dumpable {
    companion object {
        private const val WAKE_UP_ANIMATION_ENABLED = true
        private const val VELOCITY_SCALE = 100f
        private const val MAX_VELOCITY = 3000f
        private const val MIN_VELOCITY = -MAX_VELOCITY
        private const val INTERACTION_BLUR_FRACTION = 0.8f
        private const val ANIMATION_BLUR_FRACTION = 1f - INTERACTION_BLUR_FRACTION
        private const val TAG = "DepthController"
    }

    lateinit var root: View
    private var blurRoot: View? = null
    private var keyguardAnimator: Animator? = null
    private var notificationAnimator: Animator? = null
    private var updateScheduled: Boolean = false
    @VisibleForTesting
    var shadeExpansion = 0f
    private var isClosed: Boolean = true
    private var isOpen: Boolean = false
    private var isBlurred: Boolean = false
    private var listeners = mutableListOf<DepthListener>()

    private var prevTracking: Boolean = false
    private var prevTimestamp: Long = -1
    private var prevShadeDirection = 0
    private var prevShadeVelocity = 0f

    // Only for dumpsys
    private var lastAppliedBlur = 0

<<<<<<< HEAD
=======
    // Shade expansion offset that happens when pulling down on a HUN.
    var panelPullDownMinFraction = 0f

>>>>>>> 6c2cb687
    var shadeAnimation = DepthAnimation()

    @VisibleForTesting
    var brightnessMirrorSpring = DepthAnimation()
    var brightnessMirrorVisible: Boolean = false
        set(value) {
            field = value
            brightnessMirrorSpring.animateTo(if (value) blurUtils.blurRadiusOfRatio(1f).toInt()
                else 0)
        }

    var qsPanelExpansion = 0f
        set(value) {
            if (value.isNaN()) {
                Log.w(TAG, "Invalid qs expansion")
                return
            }
            if (field == value) return
            field = value
            scheduleUpdate()
        }

    /**
     * How much we're transitioning to the full shade
     */
    var transitionToFullShadeProgress = 0f
        set(value) {
            if (field == value) return
            field = value
            scheduleUpdate()
        }

    /**
     * When launching an app from the shade, the animations progress should affect how blurry the
     * shade is, overriding the expansion amount.
     */
    var blursDisabledForAppLaunch: Boolean = false
        set(value) {
            if (field == value) {
                return
            }
            field = value
            scheduleUpdate()

            if (shadeExpansion == 0f && shadeAnimation.radius == 0f) {
                return
            }
            // Do not remove blurs when we're re-enabling them
            if (!value) {
                return
            }

            shadeAnimation.animateTo(0)
            shadeAnimation.finishIfRunning()
        }

    /**
     * Force stop blur effect when necessary.
     */
    private var scrimsVisible: Boolean = false
        set(value) {
            if (field == value) return
            field = value
            scheduleUpdate()
        }

    /**
     * Blur radius of the wake-up animation on this frame.
     */
    private var wakeAndUnlockBlurRadius = 0f
        set(value) {
            if (field == value) return
            field = value
            scheduleUpdate()
        }

    /**
     * Callback that updates the window blur value and is called only once per frame.
     */
    @VisibleForTesting
    val updateBlurCallback = Choreographer.FrameCallback {
        updateScheduled = false
        val animationRadius = MathUtils.constrain(shadeAnimation.radius,
                blurUtils.minBlurRadius.toFloat(), blurUtils.maxBlurRadius.toFloat())
        val expansionRadius = blurUtils.blurRadiusOfRatio(
                Interpolators.getNotificationScrimAlpha(
                        if (shouldApplyShadeBlur()) shadeExpansion else 0f, false))
        var combinedBlur = (expansionRadius * INTERACTION_BLUR_FRACTION +
                animationRadius * ANIMATION_BLUR_FRACTION)
<<<<<<< HEAD
        val qsExpandedRatio = qsPanelExpansion * shadeExpansion
=======
        val qsExpandedRatio = Interpolators.getNotificationScrimAlpha(qsPanelExpansion,
                false /* notification */) * shadeExpansion
>>>>>>> 6c2cb687
        combinedBlur = max(combinedBlur, blurUtils.blurRadiusOfRatio(qsExpandedRatio))
        combinedBlur = max(combinedBlur, blurUtils.blurRadiusOfRatio(transitionToFullShadeProgress))
        var shadeRadius = max(combinedBlur, wakeAndUnlockBlurRadius)

        if (blursDisabledForAppLaunch) {
            shadeRadius = 0f
        }

        var zoomOut = MathUtils.saturate(blurUtils.ratioOfBlurRadius(shadeRadius))
        var blur = shadeRadius.toInt()

        // Make blur be 0 if it is necessary to stop blur effect.
        if (scrimsVisible) {
            blur = 0
            zoomOut = 0f
        }

        if (!blurUtils.supportsBlursOnWindows()) {
            blur = 0
        }

        // Brightness slider removes blur, but doesn't affect zooms
        blur = (blur * (1f - brightnessMirrorSpring.ratio)).toInt()

        val opaque = scrimsVisible && !blursDisabledForAppLaunch
        Trace.traceCounter(Trace.TRACE_TAG_APP, "shade_blur_radius", blur)
        blurUtils.applyBlur(blurRoot?.viewRootImpl ?: root.viewRootImpl, blur, opaque)
        lastAppliedBlur = blur
        try {
            if (root.isAttachedToWindow && root.windowToken != null) {
                wallpaperManager.setWallpaperZoomOut(root.windowToken, zoomOut)
            } else {
                Log.i(TAG, "Won't set zoom. Window not attached $root")
            }
        } catch (e: IllegalArgumentException) {
            Log.w(TAG, "Can't set zoom. Window is gone: ${root.windowToken}", e)
        }
        listeners.forEach {
            it.onWallpaperZoomOutChanged(zoomOut)
            it.onBlurRadiusChanged(blur)
        }
        notificationShadeWindowController.setBackgroundBlurRadius(blur)
    }

    /**
     * Animate blurs when unlocking.
     */
    private val keyguardStateCallback = object : KeyguardStateController.Callback {
        override fun onKeyguardFadingAwayChanged() {
            if (!keyguardStateController.isKeyguardFadingAway ||
                    biometricUnlockController.mode != MODE_WAKE_AND_UNLOCK) {
                return
            }

            keyguardAnimator?.cancel()
            keyguardAnimator = ValueAnimator.ofFloat(1f, 0f).apply {
                // keyguardStateController.keyguardFadingAwayDuration might be zero when unlock by
                // fingerprint due to there is no window container, see AppTransition#goodToGo.
                // We use DozeParameters.wallpaperFadeOutDuration as an alternative.
                duration = dozeParameters.wallpaperFadeOutDuration
                startDelay = keyguardStateController.keyguardFadingAwayDelay
                interpolator = Interpolators.FAST_OUT_SLOW_IN
                addUpdateListener { animation: ValueAnimator ->
                    wakeAndUnlockBlurRadius =
                            blurUtils.blurRadiusOfRatio(animation.animatedValue as Float)
                }
                addListener(object : AnimatorListenerAdapter() {
                    override fun onAnimationEnd(animation: Animator?) {
                        keyguardAnimator = null
                        scheduleUpdate()
                    }
                })
                start()
            }
        }

        override fun onKeyguardShowingChanged() {
            if (keyguardStateController.isShowing) {
                keyguardAnimator?.cancel()
                notificationAnimator?.cancel()
            }
        }
    }

    private val statusBarStateCallback = object : StatusBarStateController.StateListener {
        override fun onStateChanged(newState: Int) {
            updateShadeAnimationBlur(
                    shadeExpansion, prevTracking, prevShadeVelocity, prevShadeDirection)
            scheduleUpdate()
        }

        override fun onDozingChanged(isDozing: Boolean) {
            if (isDozing) {
                shadeAnimation.finishIfRunning()
                brightnessMirrorSpring.finishIfRunning()
            }
        }

        override fun onDozeAmountChanged(linear: Float, eased: Float) {
            wakeAndUnlockBlurRadius = blurUtils.blurRadiusOfRatio(eased)
            scheduleUpdate()
        }
    }

    init {
        dumpManager.registerDumpable(javaClass.name, this)
        if (WAKE_UP_ANIMATION_ENABLED) {
            keyguardStateController.addCallback(keyguardStateCallback)
        }
        statusBarStateController.addCallback(statusBarStateCallback)
        notificationShadeWindowController.setScrimsVisibilityListener {
            // Stop blur effect when scrims is opaque to avoid unnecessary GPU composition.
            visibility -> scrimsVisible = visibility == ScrimController.OPAQUE
        }
        shadeAnimation.setStiffness(SpringForce.STIFFNESS_LOW)
        shadeAnimation.setDampingRatio(SpringForce.DAMPING_RATIO_NO_BOUNCY)
    }

    fun addListener(listener: DepthListener) {
        listeners.add(listener)
    }

    fun removeListener(listener: DepthListener) {
        listeners.remove(listener)
    }

    /**
     * Update blurs when pulling down the shade
     */
    override fun onPanelExpansionChanged(rawExpansion: Float, tracking: Boolean) {
        val timestamp = SystemClock.elapsedRealtimeNanos()
        val expansion = MathUtils.saturate(
                (rawExpansion - panelPullDownMinFraction) / (1f - panelPullDownMinFraction))

        if (shadeExpansion == expansion && prevTracking == tracking) {
            prevTimestamp = timestamp
            return
        }

        var deltaTime = 1f
        if (prevTimestamp < 0) {
            prevTimestamp = timestamp
        } else {
            deltaTime = MathUtils.constrain(
                    ((timestamp - prevTimestamp) / 1E9).toFloat(), 0.00001f, 1f)
        }

        val diff = expansion - shadeExpansion
        val shadeDirection = sign(diff).toInt()
        val shadeVelocity = MathUtils.constrain(
            VELOCITY_SCALE * diff / deltaTime, MIN_VELOCITY, MAX_VELOCITY)
        updateShadeAnimationBlur(expansion, tracking, shadeVelocity, shadeDirection)

        prevShadeDirection = shadeDirection
        prevShadeVelocity = shadeVelocity
        shadeExpansion = expansion
        prevTracking = tracking
        prevTimestamp = timestamp

        scheduleUpdate()
    }

    private fun updateShadeAnimationBlur(
        expansion: Float,
        tracking: Boolean,
        velocity: Float,
        direction: Int
    ) {
        if (shouldApplyShadeBlur()) {
            if (expansion > 0f) {
                // Blur view if user starts animating in the shade.
                if (isClosed) {
                    animateBlur(true, velocity)
                    isClosed = false
                }

                // If we were blurring out and the user stopped the animation, blur view.
                if (tracking && !isBlurred) {
                    animateBlur(true, 0f)
                }

                // If shade is being closed and the user isn't interacting with it, un-blur.
                if (!tracking && direction < 0 && isBlurred) {
                    animateBlur(false, velocity)
                }

                if (expansion == 1f) {
                    if (!isOpen) {
                        isOpen = true
                        // If shade is open and view is not blurred, blur.
                        if (!isBlurred) {
                            animateBlur(true, velocity)
                        }
                    }
                } else {
                    isOpen = false
                }
                // Automatic animation when the user closes the shade.
            } else if (!isClosed) {
                isClosed = true
                // If shade is closed and view is not blurred, blur.
                if (isBlurred) {
                    animateBlur(false, velocity)
                }
            }
        } else {
            animateBlur(false, 0f)
            isClosed = true
            isOpen = false
        }
    }

    private fun animateBlur(blur: Boolean, velocity: Float) {
        isBlurred = blur

        val targetBlurNormalized = if (blur && shouldApplyShadeBlur()) {
            1f
        } else {
            0f
        }

        shadeAnimation.setStartVelocity(velocity)
        shadeAnimation.animateTo(blurUtils.blurRadiusOfRatio(targetBlurNormalized).toInt())
    }

    private fun scheduleUpdate(viewToBlur: View? = null) {
        if (updateScheduled) {
            return
        }
        updateScheduled = true
        blurRoot = viewToBlur
        choreographer.postFrameCallback(updateBlurCallback)
    }

    /**
     * Should blur be applied to the shade currently. This is mainly used to make sure that
     * on the lockscreen, the wallpaper isn't blurred.
     */
    private fun shouldApplyShadeBlur(): Boolean {
        val state = statusBarStateController.state
        return (state == StatusBarState.SHADE || state == StatusBarState.SHADE_LOCKED) &&
                !keyguardStateController.isKeyguardFadingAway
    }

    override fun dump(fd: FileDescriptor, pw: PrintWriter, args: Array<out String>) {
        IndentingPrintWriter(pw, "  ").let {
            it.println("StatusBarWindowBlurController:")
            it.increaseIndent()
            it.println("shadeExpansion: $shadeExpansion")
            it.println("shouldApplyShaeBlur: ${shouldApplyShadeBlur()}")
            it.println("shadeAnimation: ${shadeAnimation.radius}")
            it.println("brightnessMirrorRadius: ${brightnessMirrorSpring.radius}")
            it.println("wakeAndUnlockBlur: $wakeAndUnlockBlurRadius")
            it.println("blursDisabledForAppLaunch: $blursDisabledForAppLaunch")
            it.println("qsPanelExpansion: $qsPanelExpansion")
            it.println("transitionToFullShadeProgress: $transitionToFullShadeProgress")
            it.println("lastAppliedBlur: $lastAppliedBlur")
        }
    }

    /**
     * Animation helper that smoothly animates the depth using a spring and deals with frame
     * invalidation.
     */
    inner class DepthAnimation() {
        /**
         * Blur radius visible on the UI, in pixels.
         */
        var radius = 0f

        /**
         * Depth ratio of the current blur radius.
         */
        val ratio
            get() = blurUtils.ratioOfBlurRadius(radius)

        /**
         * Radius that we're animating to.
         */
        private var pendingRadius = -1

        /**
         * View on {@link Surface} that wants depth.
         */
        private var view: View? = null

        private var springAnimation = SpringAnimation(this, object :
                FloatPropertyCompat<DepthAnimation>("blurRadius") {
            override fun setValue(rect: DepthAnimation?, value: Float) {
                radius = value
                scheduleUpdate(view)
            }

            override fun getValue(rect: DepthAnimation?): Float {
                return radius
            }
        })

        init {
            springAnimation.spring = SpringForce(0.0f)
            springAnimation.spring.dampingRatio = SpringForce.DAMPING_RATIO_NO_BOUNCY
            springAnimation.spring.stiffness = SpringForce.STIFFNESS_HIGH
            springAnimation.addEndListener { _, _, _, _ -> pendingRadius = -1 }
        }

        fun animateTo(newRadius: Int, viewToBlur: View? = null) {
            if (pendingRadius == newRadius && view == viewToBlur) {
                return
            }
            view = viewToBlur
            pendingRadius = newRadius
            springAnimation.animateToFinalPosition(newRadius.toFloat())
        }

        fun finishIfRunning() {
            if (springAnimation.isRunning) {
                springAnimation.skipToEnd()
            }
        }

        fun setStiffness(stiffness: Float) {
            springAnimation.spring.stiffness = stiffness
        }

        fun setDampingRatio(dampingRation: Float) {
            springAnimation.spring.dampingRatio = dampingRation
        }

        fun setStartVelocity(velocity: Float) {
            springAnimation.setStartVelocity(velocity)
        }
    }

    /**
     * Invoked when changes are needed in z-space
     */
    interface DepthListener {
        /**
         * Current wallpaper zoom out, where 0 is the closest, and 1 the farthest
         */
        fun onWallpaperZoomOutChanged(zoomOut: Float)

        @JvmDefault
        fun onBlurRadiusChanged(blurRadius: Int) {}
    }
}<|MERGE_RESOLUTION|>--- conflicted
+++ resolved
@@ -93,12 +93,9 @@
     // Only for dumpsys
     private var lastAppliedBlur = 0
 
-<<<<<<< HEAD
-=======
     // Shade expansion offset that happens when pulling down on a HUN.
     var panelPullDownMinFraction = 0f
 
->>>>>>> 6c2cb687
     var shadeAnimation = DepthAnimation()
 
     @VisibleForTesting
@@ -188,12 +185,8 @@
                         if (shouldApplyShadeBlur()) shadeExpansion else 0f, false))
         var combinedBlur = (expansionRadius * INTERACTION_BLUR_FRACTION +
                 animationRadius * ANIMATION_BLUR_FRACTION)
-<<<<<<< HEAD
-        val qsExpandedRatio = qsPanelExpansion * shadeExpansion
-=======
         val qsExpandedRatio = Interpolators.getNotificationScrimAlpha(qsPanelExpansion,
                 false /* notification */) * shadeExpansion
->>>>>>> 6c2cb687
         combinedBlur = max(combinedBlur, blurUtils.blurRadiusOfRatio(qsExpandedRatio))
         combinedBlur = max(combinedBlur, blurUtils.blurRadiusOfRatio(transitionToFullShadeProgress))
         var shadeRadius = max(combinedBlur, wakeAndUnlockBlurRadius)
