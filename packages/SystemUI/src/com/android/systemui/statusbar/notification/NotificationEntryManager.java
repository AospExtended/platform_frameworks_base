--- conflicted
+++ resolved
@@ -36,10 +36,7 @@
 import com.android.internal.annotations.VisibleForTesting;
 import com.android.internal.statusbar.NotificationVisibility;
 import com.android.systemui.Dumpable;
-<<<<<<< HEAD
-=======
 import com.android.systemui.bubbles.BubbleController;
->>>>>>> 539d92be
 import com.android.systemui.statusbar.FeatureFlags;
 import com.android.systemui.statusbar.NotificationLifetimeExtender;
 import com.android.systemui.statusbar.NotificationListener;
@@ -193,11 +190,8 @@
         }
     }
 
-<<<<<<< HEAD
-=======
     private final Lazy<BubbleController> mBubbleControllerLazy;
 
->>>>>>> 539d92be
     /**
      * Injected constructor. See {@link NotificationsModule}.
      */
@@ -210,10 +204,7 @@
             Lazy<NotificationRowBinder> notificationRowBinderLazy,
             Lazy<NotificationRemoteInputManager> notificationRemoteInputManagerLazy,
             LeakDetector leakDetector,
-<<<<<<< HEAD
-=======
             Lazy<BubbleController> bubbleController,
->>>>>>> 539d92be
             ForegroundServiceDismissalFeatureController fgsFeatureController) {
         mLogger = logger;
         mGroupManager = groupManager;
@@ -224,10 +215,7 @@
         mRemoteInputManagerLazy = notificationRemoteInputManagerLazy;
         mLeakDetector = leakDetector;
         mFgsFeatureController = fgsFeatureController;
-<<<<<<< HEAD
-=======
         mBubbleControllerLazy = bubbleController;
->>>>>>> 539d92be
     }
 
     /** Once called, the NEM will start processing notification events from system server. */
@@ -515,7 +503,6 @@
                 mLogger.logNotifRemoved(entry.getKey(), removedByUser);
                 for (NotificationEntryListener listener : mNotificationEntryListeners) {
                     listener.onEntryRemoved(entry, visibility, removedByUser, reason);
-<<<<<<< HEAD
                 }
                 for (NotifCollectionListener listener : mNotifCollectionListeners) {
                     // NEM doesn't have a good knowledge of reasons so defaulting to unknown.
@@ -524,16 +511,6 @@
                 for (NotifCollectionListener listener : mNotifCollectionListeners) {
                     listener.onEntryCleanUp(entry);
                 }
-=======
-                }
-                for (NotifCollectionListener listener : mNotifCollectionListeners) {
-                    // NEM doesn't have a good knowledge of reasons so defaulting to unknown.
-                    listener.onEntryRemoved(entry, REASON_UNKNOWN);
-                }
-                for (NotifCollectionListener listener : mNotifCollectionListeners) {
-                    listener.onEntryCleanUp(entry);
-                }
->>>>>>> 539d92be
                 mLeakDetector.trackGarbage(entry);
             }
         }
@@ -675,7 +652,6 @@
         for (NotifCollectionListener listener : mNotifCollectionListeners) {
             listener.onEntryUpdated(entry);
         }
-<<<<<<< HEAD
 
         if (!mFeatureFlags.isNewNotifPipelineRenderingEnabled()) {
             mNotificationRowBinderLazy.get()
@@ -685,17 +661,6 @@
                             mInflationCallback);
         }
 
-=======
-
-        if (!mFeatureFlags.isNewNotifPipelineRenderingEnabled()) {
-            mNotificationRowBinderLazy.get()
-                    .inflateViews(
-                            entry,
-                            () -> performRemoveNotification(notification, REASON_CANCEL),
-                            mInflationCallback);
-        }
-
->>>>>>> 539d92be
         updateNotifications("updateNotificationInternal");
 
         if (DEBUG) {
@@ -867,7 +832,6 @@
                 continue;
             }
             filtered.add(entry);
-<<<<<<< HEAD
         }
 
         return filtered;
@@ -961,102 +925,6 @@
     /**
      * @return {@code true} if there is at least one notification that should be visible right now
      */
-    public boolean hasActiveNotifications() {
-        return mReadOnlyNotifications.size() != 0;
-=======
-        }
-
-        return filtered;
-    }
-
-    //TODO: Get rid of this in favor of NotificationUpdateHandler#updateNotificationRanking
-    /**
-     * @param rankingMap the {@link RankingMap} to apply to the current notification list
-     * @param reason the reason for calling this method, which will be logged
-     */
-    public void updateRanking(RankingMap rankingMap, String reason) {
-        updateRankingAndSort(rankingMap, reason);
-        for (NotifCollectionListener listener : mNotifCollectionListeners) {
-            listener.onRankingApplied();
-        }
-    }
-
-    /** Resorts / filters the current notification set with the current RankingMap */
-    public void reapplyFilterAndSort(String reason) {
-        updateRankingAndSort(mRankingManager.getRankingMap(), reason);
-    }
-
-    /** Calls to NotificationRankingManager and updates mSortedAndFiltered */
-    private void updateRankingAndSort(@NonNull RankingMap rankingMap, String reason) {
-        mSortedAndFiltered.clear();
-        mSortedAndFiltered.addAll(mRankingManager.updateRanking(
-                rankingMap, mActiveNotifications.values(), reason));
-    }
-
-    /** dump the current active notification list. Called from StatusBar */
-    public void dump(PrintWriter pw, String indent) {
-        pw.println("NotificationEntryManager");
-        int filteredLen = mSortedAndFiltered.size();
-        pw.print(indent);
-        pw.println("active notifications: " + filteredLen);
-        int active;
-        for (active = 0; active < filteredLen; active++) {
-            NotificationEntry e = mSortedAndFiltered.get(active);
-            dumpEntry(pw, indent, active, e);
-        }
-        synchronized (mActiveNotifications) {
-            int totalLen = mActiveNotifications.size();
-            pw.print(indent);
-            pw.println("inactive notifications: " + (totalLen - active));
-            int inactiveCount = 0;
-            for (int i = 0; i < totalLen; i++) {
-                NotificationEntry entry = mActiveNotifications.valueAt(i);
-                if (!mSortedAndFiltered.contains(entry)) {
-                    dumpEntry(pw, indent, inactiveCount, entry);
-                    inactiveCount++;
-                }
-            }
-        }
-    }
-
-    private void dumpEntry(PrintWriter pw, String indent, int i, NotificationEntry e) {
-        pw.print(indent);
-        pw.println("  [" + i + "] key=" + e.getKey() + " icon=" + e.getIcons().getStatusBarIcon());
-        StatusBarNotification n = e.getSbn();
-        pw.print(indent);
-        pw.println("      pkg=" + n.getPackageName() + " id=" + n.getId() + " importance="
-                + e.getRanking().getImportance());
-        pw.print(indent);
-        pw.println("      notification=" + n.getNotification());
-    }
-
-    /**
-     * This is the answer to the question "what notifications should the user be seeing right now?"
-     * These are sorted and filtered, and directly inform the notification shade what to show
-     *
-     * @return A read-only list of the currently active notifications
-     */
-    public List<NotificationEntry> getVisibleNotifications() {
-        return mReadOnlyNotifications;
-    }
-
-    /**
-     * Returns a collections containing ALL notifications we know about, including ones that are
-     * hidden or for other users. See {@link CommonNotifCollection#getAllNotifs()}.
-     */
-    @Override
-    public Collection<NotificationEntry> getAllNotifs() {
-        return mReadOnlyAllNotifications;
-    }
-
-    /** @return A count of the active notifications */
-    public int getActiveNotificationsCount() {
-        return mReadOnlyNotifications.size();
-    }
-
-    /**
-     * @return {@code true} if there is at least one notification that should be visible right now
-     */
     public boolean hasVisibleNotifications() {
         if (mReadOnlyNotifications.size() == 0) {
             return false;
@@ -1071,7 +939,6 @@
         }
 
         return false;
->>>>>>> 539d92be
     }
 
     @Override
