/*
 * Copyright (C) 2019 The Android Open Source Project
 *
 * Licensed under the Apache License, Version 2.0 (the "License");
 * you may not use this file except in compliance with the License.
 * You may obtain a copy of the License at
 *
 *      http://www.apache.org/licenses/LICENSE-2.0
 *
 * Unless required by applicable law or agreed to in writing, software
 * distributed under the License is distributed on an "AS IS" BASIS,
 * WITHOUT WARRANTIES OR CONDITIONS OF ANY KIND, either express or implied.
 * See the License for the specific language governing permissions and
 * limitations under the License.
 */

package com.android.systemui.statusbar.notification.collection;

import static android.app.Notification.CATEGORY_ALARM;
import static android.app.Notification.CATEGORY_CALL;
import static android.app.Notification.CATEGORY_EVENT;
import static android.app.Notification.CATEGORY_MESSAGE;
import static android.app.Notification.CATEGORY_REMINDER;
import static android.app.Notification.FLAG_BUBBLE;
import static android.app.NotificationManager.Policy.SUPPRESSED_EFFECT_AMBIENT;
import static android.app.NotificationManager.Policy.SUPPRESSED_EFFECT_FULL_SCREEN_INTENT;
import static android.app.NotificationManager.Policy.SUPPRESSED_EFFECT_NOTIFICATION_LIST;
import static android.app.NotificationManager.Policy.SUPPRESSED_EFFECT_PEEK;
import static android.app.NotificationManager.Policy.SUPPRESSED_EFFECT_STATUS_BAR;

import android.annotation.NonNull;
import android.app.Notification;
import android.app.NotificationChannel;
import android.app.NotificationManager.Policy;
import android.app.Person;
import android.content.Context;
import android.graphics.drawable.Icon;
import android.os.Bundle;
import android.os.Parcelable;
import android.os.SystemClock;
import android.service.notification.NotificationListenerService;
import android.service.notification.SnoozeCriterion;
import android.service.notification.StatusBarNotification;
import android.text.TextUtils;
import android.util.ArraySet;
import android.view.View;
import android.widget.ImageView;

import androidx.annotation.Nullable;

import com.android.internal.annotations.VisibleForTesting;
import com.android.internal.statusbar.StatusBarIcon;
import com.android.internal.util.ArrayUtils;
import com.android.internal.util.ContrastColorUtil;
import com.android.systemui.R;
import com.android.systemui.statusbar.InflationTask;
import com.android.systemui.statusbar.StatusBarIconView;
import com.android.systemui.statusbar.notification.InflationException;
import com.android.systemui.statusbar.notification.row.ExpandableNotificationRow;
import com.android.systemui.statusbar.notification.row.NotificationContentInflater.InflationFlag;
import com.android.systemui.statusbar.notification.row.NotificationGuts;

import java.util.ArrayList;
import java.util.Collections;
import java.util.List;
import java.util.Objects;

/**
 * Represents a notification that the system UI knows about
 *
 * Whenever the NotificationManager tells us about the existence of a new notification, we wrap it
 * in a NotificationEntry. Thus, every notification has an associated NotificationEntry, even if
 * that notification is never displayed to the user (for example, if it's filtered out for some
 * reason).
 *
 * Entries store information about the current state of the notification. Essentially:
 * anything that needs to persist or be modifiable even when the notification's views don't
 * exist. Any other state should be stored on the views/view controllers themselves.
 *
 * At the moment, there are many things here that shouldn't be and vice-versa. Hopefully we can
 * clean this up in the future.
 */
public final class NotificationEntry {
    private static final long LAUNCH_COOLDOWN = 2000;
    private static final long REMOTE_INPUT_COOLDOWN = 500;
    private static final long INITIALIZATION_DELAY = 400;
    private static final long NOT_LAUNCHED_YET = -LAUNCH_COOLDOWN;
    private static final int COLOR_INVALID = 1;
    public final String key;
    public StatusBarNotification notification;
    public NotificationChannel channel;
    public long lastAudiblyAlertedMs;
    public boolean noisy;
    public boolean ambient;
    public int importance;
    public StatusBarIconView icon;
    public StatusBarIconView expandedIcon;
    public StatusBarIconView centeredIcon;
    public StatusBarIconView aodIcon;
    private boolean interruption;
    public boolean autoRedacted; // whether the redacted notification was generated by us
    public int targetSdk;
    private long lastFullScreenIntentLaunchTime = NOT_LAUNCHED_YET;
    public CharSequence remoteInputText;
    public List<SnoozeCriterion> snoozeCriteria;
    public int userSentiment = NotificationListenerService.Ranking.USER_SENTIMENT_NEUTRAL;
    /** Smart Actions provided by the NotificationAssistantService. */
    @NonNull
    public List<Notification.Action> systemGeneratedSmartActions = Collections.emptyList();
    /** Smart replies provided by the NotificationAssistantService. */
    @NonNull
    public CharSequence[] systemGeneratedSmartReplies = new CharSequence[0];

    /**
     * If {@link android.app.RemoteInput#getEditChoicesBeforeSending} is enabled, and the user is
     * currently editing a choice (smart reply), then this field contains the information about the
     * suggestion being edited. Otherwise <code>null</code>.
     */
    public EditedSuggestionInfo editedSuggestionInfo;

    @VisibleForTesting
    public int suppressedVisualEffects;
    public boolean suspended;

    private NotificationEntry parent; // our parent (if we're in a group)
    private ExpandableNotificationRow row; // the outer expanded view

    private int mCachedContrastColor = COLOR_INVALID;
    private int mCachedContrastColorIsFor = COLOR_INVALID;
    private InflationTask mRunningTask = null;
    private Throwable mDebugThrowable;
    public CharSequence remoteInputTextWhenReset;
    public long lastRemoteInputSent = NOT_LAUNCHED_YET;
    public ArraySet<Integer> mActiveAppOps = new ArraySet<>(3);
    public CharSequence headsUpStatusBarText;
    public CharSequence headsUpStatusBarTextPublic;

    private long initializationTime = -1;

    /**
     * Whether or not this row represents a system notification. Note that if this is
     * {@code null}, that means we were either unable to retrieve the info or have yet to
     * retrieve the info.
     */
    public Boolean mIsSystemNotification;

    /**
     * Has the user sent a reply through this Notification.
     */
    private boolean hasSentReply;

    /**
     * Whether this notification has been approved globally, at the app level, and at the channel
     * level for bubbling.
     */
    public boolean canBubble;

    /**
     * Whether this notification should be shown in the shade when it is also displayed as a bubble.
     *
     * <p>When a notification is a bubble we don't show it in the shade once the bubble has been
     * expanded</p>
     */
    private boolean mShowInShadeWhenBubble;

    /**
     * Whether the user has dismissed this notification when it was in bubble form.
     */
    private boolean mUserDismissedBubble;

    /**
     * Whether this notification is shown to the user as a high priority notification: visible on
     * the lock screen/status bar and in the top section in the shade.
     */
    private boolean mHighPriority;

    private boolean mIsTopBucket;

<<<<<<< HEAD
=======
    private boolean mSensitive = true;
    private Runnable mOnSensitiveChangedListener;
    private boolean mAutoHeadsUp;
    private boolean mPulseSupressed;

>>>>>>> 2fc30b6e
    public NotificationEntry(StatusBarNotification n) {
        this(n, null);
    }

    public NotificationEntry(
            StatusBarNotification n,
            @Nullable NotificationListenerService.Ranking ranking) {
        this.key = n.getKey();
        this.notification = n;
        if (ranking != null) {
            populateFromRanking(ranking);
        }
    }

    public void populateFromRanking(@NonNull NotificationListenerService.Ranking ranking) {
        channel = ranking.getChannel();
        lastAudiblyAlertedMs = ranking.getLastAudiblyAlertedMillis();
        importance = ranking.getImportance();
        ambient = ranking.isAmbient();
        snoozeCriteria = ranking.getSnoozeCriteria();
        userSentiment = ranking.getUserSentiment();
        systemGeneratedSmartActions = ranking.getSmartActions() == null
                ? Collections.emptyList() : ranking.getSmartActions();
        systemGeneratedSmartReplies = ranking.getSmartReplies() == null
                ? new CharSequence[0]
                : ranking.getSmartReplies().toArray(new CharSequence[0]);
        suppressedVisualEffects = ranking.getSuppressedVisualEffects();
        suspended = ranking.isSuspended();
        canBubble = ranking.canBubble();
    }

    public void setInterruption() {
        interruption = true;
    }

    public boolean hasInterrupted() {
        return interruption;
    }

    public boolean isHighPriority() {
        return mHighPriority;
    }

    public void setIsHighPriority(boolean highPriority) {
        this.mHighPriority = highPriority;
    }

    /**
     * @return True if the notif should appear in the "top" or "important" section of notifications
     * (as opposed to the "bottom" or "silent" section). This is usually the same as
     * {@link #isHighPriority()}, but there are certain exceptions, such as media notifs.
     */
    public boolean isTopBucket() {
        return mIsTopBucket;
    }
    public void setIsTopBucket(boolean isTopBucket) {
        mIsTopBucket = isTopBucket;
    }

    public boolean isBubble() {
        return (notification.getNotification().flags & FLAG_BUBBLE) != 0;
    }

    public void setBubbleDismissed(boolean userDismissed) {
        mUserDismissedBubble = userDismissed;
    }

    public boolean isBubbleDismissed() {
        return mUserDismissedBubble;
    }

    /**
     * Sets whether this notification should be shown in the shade when it is also displayed as a
     * bubble.
     */
    public void setShowInShadeWhenBubble(boolean showInShade) {
        mShowInShadeWhenBubble = showInShade;
    }

    /**
     * Whether this notification should be shown in the shade when it is also displayed as a
     * bubble.
     */
    public boolean showInShadeWhenBubble() {
        // We always show it in the shade if non-clearable
        return !isRowDismissed() && (!isClearable() || mShowInShadeWhenBubble);
    }

    /**
     * Returns the data needed for a bubble for this notification, if it exists.
     */
    public Notification.BubbleMetadata getBubbleMetadata() {
        return notification.getNotification().getBubbleMetadata();
    }

    /**
     * Resets the notification entry to be re-used.
     */
    public void reset() {
        if (row != null) {
            row.reset();
        }
    }

    public ExpandableNotificationRow getRow() {
        return row;
    }

    //TODO: This will go away when we have a way to bind an entry to a row
    public void setRow(ExpandableNotificationRow row) {
        this.row = row;
    }

    @Nullable
    public List<NotificationEntry> getChildren() {
        if (row == null) {
            return null;
        }

        List<ExpandableNotificationRow> rowChildren = row.getNotificationChildren();
        if (rowChildren == null) {
            return null;
        }

        ArrayList<NotificationEntry> children = new ArrayList<>();
        for (ExpandableNotificationRow child : rowChildren) {
            children.add(child.getEntry());
        }

        return children;
    }

    public void notifyFullScreenIntentLaunched() {
        setInterruption();
        lastFullScreenIntentLaunchTime = SystemClock.elapsedRealtime();
    }

    public boolean hasJustLaunchedFullScreenIntent() {
        return SystemClock.elapsedRealtime() < lastFullScreenIntentLaunchTime + LAUNCH_COOLDOWN;
    }

    public boolean hasJustSentRemoteInput() {
        return SystemClock.elapsedRealtime() < lastRemoteInputSent + REMOTE_INPUT_COOLDOWN;
    }

    public boolean hasFinishedInitialization() {
        return initializationTime == -1
                || SystemClock.elapsedRealtime() > initializationTime + INITIALIZATION_DELAY;
    }

    /**
     * Create the icons for a notification
     * @param context the context to create the icons with
     * @param sbn the notification
     * @throws InflationException Exception if required icons are not valid or specified
     */
    public void createIcons(Context context, StatusBarNotification sbn)
            throws InflationException {
        Notification n = sbn.getNotification();
        final Icon smallIcon = n.getSmallIcon();
        if (smallIcon == null) {
            throw new InflationException("No small icon in notification from "
                    + sbn.getPackageName());
        }

        // Construct the icon.
        icon = new StatusBarIconView(context,
                sbn.getPackageName() + "/0x" + Integer.toHexString(sbn.getId()), sbn);
        icon.setScaleType(ImageView.ScaleType.CENTER_INSIDE);

        // Construct the expanded icon.
        expandedIcon = new StatusBarIconView(context,
                sbn.getPackageName() + "/0x" + Integer.toHexString(sbn.getId()), sbn);
        expandedIcon.setScaleType(ImageView.ScaleType.CENTER_INSIDE);

        // Construct the expanded icon.
        aodIcon = new StatusBarIconView(context,
                sbn.getPackageName() + "/0x" + Integer.toHexString(sbn.getId()), sbn);
        aodIcon.setScaleType(ImageView.ScaleType.CENTER_INSIDE);
        aodIcon.setIncreasedSize(true);

        final StatusBarIcon ic = new StatusBarIcon(
                sbn.getUser(),
                sbn.getPackageName(),
                smallIcon,
                n.iconLevel,
                n.number,
                StatusBarIconView.contentDescForNotification(context, n));

        if (!icon.set(ic) || !expandedIcon.set(ic) || !aodIcon.set(ic)) {
            icon = null;
            expandedIcon = null;
            centeredIcon = null;
            aodIcon = null;
            throw new InflationException("Couldn't create icon: " + ic);
        }
        expandedIcon.setVisibility(View.INVISIBLE);
        expandedIcon.setOnVisibilityChangedListener(
                newVisibility -> {
                    if (row != null) {
                        row.setIconsVisible(newVisibility != View.VISIBLE);
                    }
                });

        // Construct the centered icon
        if (notification.getNotification().isMediaNotification()) {
            centeredIcon = new StatusBarIconView(context,
                    sbn.getPackageName() + "/0x" + Integer.toHexString(sbn.getId()), sbn);
            centeredIcon.setScaleType(ImageView.ScaleType.CENTER_INSIDE);

            if (!centeredIcon.set(ic)) {
                centeredIcon = null;
                throw new InflationException("Couldn't update centered icon: " + ic);
            }
        }
    }

    public void setIconTag(int key, Object tag) {
        if (icon != null) {
            icon.setTag(key, tag);
            expandedIcon.setTag(key, tag);
        }

        if (centeredIcon != null) {
            centeredIcon.setTag(key, tag);
        }

        if (aodIcon != null) {
            aodIcon.setTag(key, tag);
        }
    }

    /**
     * Update the notification icons.
     *
     * @param context the context to create the icons with.
     * @param sbn the notification to read the icon from.
     * @throws InflationException Exception if required icons are not valid or specified
     */
    public void updateIcons(Context context, StatusBarNotification sbn)
            throws InflationException {
        if (icon != null) {
            // Update the icon
            Notification n = sbn.getNotification();
            final StatusBarIcon ic = new StatusBarIcon(
                    notification.getUser(),
                    notification.getPackageName(),
                    n.getSmallIcon(),
                    n.iconLevel,
                    n.number,
                    StatusBarIconView.contentDescForNotification(context, n));
            icon.setNotification(sbn);
            expandedIcon.setNotification(sbn);
            aodIcon.setNotification(sbn);
            if (!icon.set(ic) || !expandedIcon.set(ic) || !aodIcon.set(ic)) {
                throw new InflationException("Couldn't update icon: " + ic);
            }

            if (centeredIcon != null) {
                centeredIcon.setNotification(sbn);
                if (!centeredIcon.set(ic)) {
                    throw new InflationException("Couldn't update centered icon: " + ic);
                }
            }
        }
    }

    public int getContrastedColor(Context context, boolean isLowPriority,
            int backgroundColor) {
        int rawColor = isLowPriority ? Notification.COLOR_DEFAULT :
                notification.getNotification().color;
        if (mCachedContrastColorIsFor == rawColor && mCachedContrastColor != COLOR_INVALID) {
            return mCachedContrastColor;
        }
        final int contrasted = ContrastColorUtil.resolveContrastColor(context, rawColor,
                backgroundColor);
        mCachedContrastColorIsFor = rawColor;
        mCachedContrastColor = contrasted;
        return mCachedContrastColor;
    }

    /**
     * Returns our best guess for the most relevant text summary of the latest update to this
     * notification, based on its type. Returns null if there should not be an update message.
     */
    public CharSequence getUpdateMessage(Context context) {
        final Notification underlyingNotif = notification.getNotification();
        final Class<? extends Notification.Style> style = underlyingNotif.getNotificationStyle();

        try {
            if (Notification.BigTextStyle.class.equals(style)) {
                // Return the big text, it is big so probably important. If it's not there use the
                // normal text.
                CharSequence bigText =
                        underlyingNotif.extras.getCharSequence(Notification.EXTRA_BIG_TEXT);
                return !TextUtils.isEmpty(bigText)
                        ? bigText
                        : underlyingNotif.extras.getCharSequence(Notification.EXTRA_TEXT);
            } else if (Notification.MessagingStyle.class.equals(style)) {
                final List<Notification.MessagingStyle.Message> messages =
                        Notification.MessagingStyle.Message.getMessagesFromBundleArray(
                                (Parcelable[]) underlyingNotif.extras.get(
                                        Notification.EXTRA_MESSAGES));

                final Notification.MessagingStyle.Message latestMessage =
                        Notification.MessagingStyle.findLatestIncomingMessage(messages);

                if (latestMessage != null) {
                    final CharSequence personName = latestMessage.getSenderPerson() != null
                            ? latestMessage.getSenderPerson().getName()
                            : null;

                    // Prepend the sender name if available since group chats also use messaging
                    // style.
                    if (!TextUtils.isEmpty(personName)) {
                        return context.getResources().getString(
                                R.string.notification_summary_message_format,
                                personName,
                                latestMessage.getText());
                    } else {
                        return latestMessage.getText();
                    }
                }
            } else if (Notification.InboxStyle.class.equals(style)) {
                CharSequence[] lines =
                        underlyingNotif.extras.getCharSequenceArray(Notification.EXTRA_TEXT_LINES);

                // Return the last line since it should be the most recent.
                if (lines != null && lines.length > 0) {
                    return lines[lines.length - 1];
                }
            } else if (Notification.MediaStyle.class.equals(style)) {
                // Return nothing, media updates aren't typically useful as a text update.
                return null;
            } else {
                // Default to text extra.
                return underlyingNotif.extras.getCharSequence(Notification.EXTRA_TEXT);
            }
        } catch (ClassCastException | NullPointerException | ArrayIndexOutOfBoundsException e) {
            // No use crashing, we'll just return null and the caller will assume there's no update
            // message.
            e.printStackTrace();
        }

        return null;
    }

    /**
     * Abort all existing inflation tasks
     */
    public void abortTask() {
        if (mRunningTask != null) {
            mRunningTask.abort();
            mRunningTask = null;
        }
    }

    public void setInflationTask(InflationTask abortableTask) {
        // abort any existing inflation
        InflationTask existing = mRunningTask;
        abortTask();
        mRunningTask = abortableTask;
        if (existing != null && mRunningTask != null) {
            mRunningTask.supersedeTask(existing);
        }
    }

    public void onInflationTaskFinished() {
        mRunningTask = null;
    }

    @VisibleForTesting
    public InflationTask getRunningTask() {
        return mRunningTask;
    }

    /**
     * Set a throwable that is used for debugging
     *
     * @param debugThrowable the throwable to save
     */
    public void setDebugThrowable(Throwable debugThrowable) {
        mDebugThrowable = debugThrowable;
    }

    public Throwable getDebugThrowable() {
        return mDebugThrowable;
    }

    public void onRemoteInputInserted() {
        lastRemoteInputSent = NOT_LAUNCHED_YET;
        remoteInputTextWhenReset = null;
    }

    public void setHasSentReply() {
        hasSentReply = true;
    }

    public boolean isLastMessageFromReply() {
        if (!hasSentReply) {
            return false;
        }
        Bundle extras = notification.getNotification().extras;
        CharSequence[] replyTexts = extras.getCharSequenceArray(
                Notification.EXTRA_REMOTE_INPUT_HISTORY);
        if (!ArrayUtils.isEmpty(replyTexts)) {
            return true;
        }
        Parcelable[] messages = extras.getParcelableArray(Notification.EXTRA_MESSAGES);
        if (messages != null && messages.length > 0) {
            Parcelable message = messages[messages.length - 1];
            if (message instanceof Bundle) {
                Notification.MessagingStyle.Message lastMessage =
                        Notification.MessagingStyle.Message.getMessageFromBundle(
                                (Bundle) message);
                if (lastMessage != null) {
                    Person senderPerson = lastMessage.getSenderPerson();
                    if (senderPerson == null) {
                        return true;
                    }
                    Person user = extras.getParcelable(Notification.EXTRA_MESSAGING_PERSON);
                    return Objects.equals(user, senderPerson);
                }
            }
        }
        return false;
    }

    public void setInitializationTime(long time) {
        if (initializationTime == -1) {
            initializationTime = time;
        }
    }

    public void sendAccessibilityEvent(int eventType) {
        if (row != null) {
            row.sendAccessibilityEvent(eventType);
        }
    }

    /**
     * Used by NotificationMediaManager to determine... things
     * @return {@code true} if we are a media notification
     */
    public boolean isMediaNotification() {
        if (row == null) return false;

        return row.isMediaRow();
    }

    /**
     * We are a top level child if our parent is the list of notifications duh
     * @return {@code true} if we're a top level notification
     */
    public boolean isTopLevelChild() {
        return row != null && row.isTopLevelChild();
    }

    public void resetUserExpansion() {
        if (row != null) row.resetUserExpansion();
    }

    public void freeContentViewWhenSafe(@InflationFlag int inflationFlag) {
        if (row != null) row.freeContentViewWhenSafe(inflationFlag);
    }

    public boolean rowExists() {
        return row != null;
    }

    public boolean isRowDismissed() {
        return row != null && row.isDismissed();
    }

    public boolean isRowRemoved() {
        return row != null && row.isRemoved();
    }

    /**
     * @return {@code true} if the row is null or removed
     */
    public boolean isRemoved() {
        //TODO: recycling invalidates this
        return row == null || row.isRemoved();
    }

    public boolean isRowPinned() {
        return row != null && row.isPinned();
    }

    public void setRowPinned(boolean pinned) {
        if (row != null) row.setPinned(pinned);
    }

    public boolean isRowHeadsUp() {
        return row != null && row.isHeadsUp();
    }

    public boolean showingPulsing() {
        return row != null && row.showingPulsing();
    }

    public void setHeadsUp(boolean shouldHeadsUp) {
        if (row != null) row.setHeadsUp(shouldHeadsUp);
    }

    public void setHeadsUpAnimatingAway(boolean animatingAway) {
        if (row != null) row.setHeadsUpAnimatingAway(animatingAway);
    }

    /**
     * Set that this notification was automatically heads upped. This happens for example when
     * the user bypasses the lockscreen and media is playing.
     */
    public void setAutoHeadsUp(boolean autoHeadsUp) {
        mAutoHeadsUp = autoHeadsUp;
    }

    /**
     * @return if this notification was automatically heads upped. This happens for example when
     *      * the user bypasses the lockscreen and media is playing.
     */
    public boolean isAutoHeadsUp() {
        return mAutoHeadsUp;
    }

    public boolean mustStayOnScreen() {
        return row != null && row.mustStayOnScreen();
    }

    public void setHeadsUpIsVisible() {
        if (row != null) row.setHeadsUpIsVisible();
    }

    //TODO: i'm imagining a world where this isn't just the row, but I could be rwong
    public ExpandableNotificationRow getHeadsUpAnimationView() {
        return row;
    }

    public void setUserLocked(boolean userLocked) {
        if (row != null) row.setUserLocked(userLocked);
    }

    public void setUserExpanded(boolean userExpanded, boolean allowChildExpansion) {
        if (row != null) row.setUserExpanded(userExpanded, allowChildExpansion);
    }

    public void setGroupExpansionChanging(boolean changing) {
        if (row != null) row.setGroupExpansionChanging(changing);
    }

    public void notifyHeightChanged(boolean needsAnimation) {
        if (row != null) row.notifyHeightChanged(needsAnimation);
    }

    public void closeRemoteInput() {
        if (row != null) row.closeRemoteInput();
    }

    public boolean areChildrenExpanded() {
        return row != null && row.areChildrenExpanded();
    }

    public boolean keepInParent() {
        return row != null && row.keepInParent();
    }

    //TODO: probably less confusing to say "is group fully visible"
    public boolean isGroupNotFullyVisible() {
        return row == null || row.isGroupNotFullyVisible();
    }

    public NotificationGuts getGuts() {
        if (row != null) return row.getGuts();
        return null;
    }

    public void removeRow() {
        if (row != null) row.setRemoved();
    }

    public boolean isSummaryWithChildren() {
        return row != null && row.isSummaryWithChildren();
    }

    public void setKeepInParent(boolean keep) {
        if (row != null) row.setKeepInParent(keep);
    }

    public void onDensityOrFontScaleChanged() {
        if (row != null) row.onDensityOrFontScaleChanged();
    }

    public boolean areGutsExposed() {
        return row != null && row.getGuts() != null && row.getGuts().isExposed();
    }

    public boolean isChildInGroup() {
        return parent == null;
    }

    /**
     * @return Can the underlying notification be cleared? This can be different from whether the
     *         notification can be dismissed in case notifications are sensitive on the lockscreen.
     * @see #canViewBeDismissed()
     */
    public boolean isClearable() {
        if (notification == null || !notification.isClearable()) {
            return false;
        }

        List<NotificationEntry> children = getChildren();
        if (children != null && children.size() > 0) {
            for (int i = 0; i < children.size(); i++) {
                NotificationEntry child =  children.get(i);
                if (!child.isClearable()) {
                    return false;
                }
            }
        }
        return true;
    }

    public boolean canViewBeDismissed() {
        if (row == null) return true;
        return row.canViewBeDismissed();
    }

    @VisibleForTesting
    boolean isExemptFromDndVisualSuppression() {
        if (isNotificationBlockedByPolicy(notification.getNotification())) {
            return false;
        }

        if ((notification.getNotification().flags
                & Notification.FLAG_FOREGROUND_SERVICE) != 0) {
            return true;
        }
        if (notification.getNotification().isMediaNotification()) {
            return true;
        }
        if (mIsSystemNotification != null && mIsSystemNotification) {
            return true;
        }
        return false;
    }

    private boolean shouldSuppressVisualEffect(int effect) {
        if (isExemptFromDndVisualSuppression()) {
            return false;
        }
        return (suppressedVisualEffects & effect) != 0;
    }

    /**
     * Returns whether {@link Policy#SUPPRESSED_EFFECT_FULL_SCREEN_INTENT}
     * is set for this entry.
     */
    public boolean shouldSuppressFullScreenIntent() {
        return shouldSuppressVisualEffect(SUPPRESSED_EFFECT_FULL_SCREEN_INTENT);
    }

    /**
     * Returns whether {@link Policy#SUPPRESSED_EFFECT_PEEK}
     * is set for this entry.
     */
    public boolean shouldSuppressPeek() {
        return shouldSuppressVisualEffect(SUPPRESSED_EFFECT_PEEK);
    }

    /**
     * Returns whether {@link Policy#SUPPRESSED_EFFECT_STATUS_BAR}
     * is set for this entry.
     */
    public boolean shouldSuppressStatusBar() {
        return shouldSuppressVisualEffect(SUPPRESSED_EFFECT_STATUS_BAR);
    }

    /**
     * Returns whether {@link Policy#SUPPRESSED_EFFECT_AMBIENT}
     * is set for this entry.
     */
    public boolean shouldSuppressAmbient() {
        return shouldSuppressVisualEffect(SUPPRESSED_EFFECT_AMBIENT);
    }

    /**
     * Returns whether {@link Policy#SUPPRESSED_EFFECT_NOTIFICATION_LIST}
     * is set for this entry.
     */
    public boolean shouldSuppressNotificationList() {
        return shouldSuppressVisualEffect(SUPPRESSED_EFFECT_NOTIFICATION_LIST);
    }

    /**
     * Categories that are explicitly called out on DND settings screens are always blocked, if
     * DND has flagged them, even if they are foreground or system notifications that might
     * otherwise visually bypass DND.
     */
    private static boolean isNotificationBlockedByPolicy(Notification n) {
        return isCategory(CATEGORY_CALL, n)
                || isCategory(CATEGORY_MESSAGE, n)
                || isCategory(CATEGORY_ALARM, n)
                || isCategory(CATEGORY_EVENT, n)
                || isCategory(CATEGORY_REMINDER, n);
    }

    private static boolean isCategory(String category, Notification n) {
        return Objects.equals(n.category, category);
    }

    /**
     * Set this notification to be sensitive.
     *
     * @param sensitive true if the content of this notification is sensitive right now
     * @param deviceSensitive true if the device in general is sensitive right now
     */
    public void setSensitive(boolean sensitive, boolean deviceSensitive) {
        getRow().setSensitive(sensitive, deviceSensitive);
        if (sensitive != mSensitive) {
            mSensitive = sensitive;
            if (mOnSensitiveChangedListener != null) {
                mOnSensitiveChangedListener.run();
            }
        }
    }

    public boolean isSensitive() {
        return mSensitive;
    }

    public void setOnSensitiveChangedListener(Runnable listener) {
        mOnSensitiveChangedListener = listener;
    }

    public boolean isPulseSuppressed() {
        return mPulseSupressed;
    }

    public void setPulseSuppressed(boolean suppressed) {
        mPulseSupressed = suppressed;
    }

    /** Information about a suggestion that is being edited. */
    public static class EditedSuggestionInfo {

        /**
         * The value of the suggestion (before any user edits).
         */
        public final CharSequence originalText;

        /**
         * The index of the suggestion that is being edited.
         */
        public final int index;

        public EditedSuggestionInfo(CharSequence originalText, int index) {
            this.originalText = originalText;
            this.index = index;
        }
    }

    /**
     * Returns whether the notification is a foreground service. It shows that this is an ongoing
     * bubble.
     */
    public boolean isForegroundService() {
        return (notification.getNotification().flags & Notification.FLAG_FOREGROUND_SERVICE) != 0;
    }
}<|MERGE_RESOLUTION|>--- conflicted
+++ resolved
@@ -176,14 +176,11 @@
 
     private boolean mIsTopBucket;
 
-<<<<<<< HEAD
-=======
     private boolean mSensitive = true;
     private Runnable mOnSensitiveChangedListener;
     private boolean mAutoHeadsUp;
     private boolean mPulseSupressed;
 
->>>>>>> 2fc30b6e
     public NotificationEntry(StatusBarNotification n) {
         this(n, null);
     }
