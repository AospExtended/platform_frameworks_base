/*
 * Copyright (C) 2014 The Android Open Source Project
 *
 * Licensed under the Apache License, Version 2.0 (the "License");
 * you may not use this file except in compliance with the License.
 * You may obtain a copy of the License at
 *
 *      http://www.apache.org/licenses/LICENSE-2.0
 *
 * Unless required by applicable law or agreed to in writing, software
 * distributed under the License is distributed on an "AS IS" BASIS,
 * WITHOUT WARRANTIES OR CONDITIONS OF ANY KIND, either express or implied.
 * See the License for the specific language governing permissions and
 * limitations under the License.
 */

package com.android.systemui.statusbar.notification.stack;

import static com.android.internal.jank.InteractionJankMonitor.CUJ_NOTIFICATION_SHADE_SCROLL_FLING;
import static com.android.systemui.statusbar.notification.stack.NotificationSectionsManagerKt.BUCKET_SILENT;
import static com.android.systemui.statusbar.notification.stack.StackStateAnimator.ANIMATION_DURATION_SWIPE;
import static com.android.systemui.util.InjectionInflationController.VIEW_CONTEXT;
import static com.android.systemui.util.Utils.shouldUseSplitNotificationShade;

import static java.lang.annotation.RetentionPolicy.SOURCE;

import android.animation.Animator;
import android.animation.AnimatorListenerAdapter;
import android.animation.TimeAnimator;
import android.animation.ValueAnimator;
import android.annotation.ColorInt;
import android.annotation.IntDef;
import android.annotation.NonNull;
import android.annotation.Nullable;
import android.content.Context;
import android.content.Intent;
import android.content.res.Configuration;
import android.content.res.Resources;
import android.graphics.Canvas;
import android.graphics.Color;
import android.graphics.Outline;
import android.graphics.Paint;
import android.graphics.Path;
import android.graphics.PointF;
import android.graphics.Rect;
import android.os.Bundle;
import android.os.SystemProperties;
import android.os.UserHandle;
import android.provider.Settings;
import android.util.AttributeSet;
import android.util.Log;
import android.util.MathUtils;
import android.util.Pair;
import android.view.DisplayCutout;
import android.view.InputDevice;
import android.view.LayoutInflater;
import android.view.MotionEvent;
import android.view.VelocityTracker;
import android.view.View;
import android.view.ViewConfiguration;
import android.view.ViewGroup;
import android.view.ViewOutlineProvider;
import android.view.ViewTreeObserver;
import android.view.WindowInsets;
import android.view.accessibility.AccessibilityEvent;
import android.view.accessibility.AccessibilityNodeInfo;
import android.view.animation.AnimationUtils;
import android.view.animation.Interpolator;
import android.widget.OverScroller;
import android.widget.ScrollView;

import com.android.internal.annotations.VisibleForTesting;
import com.android.internal.graphics.ColorUtils;
import com.android.internal.jank.InteractionJankMonitor;
import com.android.keyguard.KeyguardSliceView;
import com.android.settingslib.Utils;
import com.android.systemui.Dumpable;
import com.android.systemui.ExpandHelper;
import com.android.systemui.R;
import com.android.systemui.animation.Interpolators;
import com.android.systemui.plugins.statusbar.NotificationSwipeActionHelper;
import com.android.systemui.statusbar.CommandQueue;
import com.android.systemui.statusbar.EmptyShadeView;
import com.android.systemui.statusbar.FeatureFlags;
import com.android.systemui.statusbar.NotificationRemoteInputManager;
import com.android.systemui.statusbar.NotificationShelf;
import com.android.systemui.statusbar.NotificationShelfController;
import com.android.systemui.statusbar.RemoteInputController;
import com.android.systemui.statusbar.StatusBarState;
import com.android.systemui.statusbar.notification.ExpandAnimationParameters;
import com.android.systemui.statusbar.notification.FakeShadowView;
import com.android.systemui.statusbar.notification.NotificationActivityStarter;
import com.android.systemui.statusbar.notification.NotificationUtils;
import com.android.systemui.statusbar.notification.ShadeViewRefactor;
import com.android.systemui.statusbar.notification.ShadeViewRefactor.RefactorComponent;
import com.android.systemui.statusbar.notification.collection.NotificationEntry;
import com.android.systemui.statusbar.notification.collection.render.GroupExpansionManager;
import com.android.systemui.statusbar.notification.collection.render.GroupMembershipManager;
import com.android.systemui.statusbar.notification.logging.NotificationLogger;
import com.android.systemui.statusbar.notification.row.ActivatableNotificationView;
import com.android.systemui.statusbar.notification.row.ExpandableNotificationRow;
import com.android.systemui.statusbar.notification.row.ExpandableView;
import com.android.systemui.statusbar.notification.row.FooterView;
import com.android.systemui.statusbar.notification.row.ForegroundServiceDungeonView;
import com.android.systemui.statusbar.notification.row.StackScrollerDecorView;
import com.android.systemui.statusbar.phone.HeadsUpAppearanceController;
import com.android.systemui.statusbar.phone.HeadsUpTouchHelper;
import com.android.systemui.statusbar.phone.ShadeController;
import com.android.systemui.statusbar.phone.StatusBar;
import com.android.systemui.statusbar.phone.UnlockedScreenOffAnimationController;
import com.android.systemui.statusbar.policy.HeadsUpUtil;
import com.android.systemui.statusbar.policy.ScrollAdapter;
import com.android.systemui.util.Assert;

import java.io.FileDescriptor;
import java.io.PrintWriter;
import java.lang.annotation.Retention;
import java.util.ArrayList;
import java.util.Collections;
import java.util.Comparator;
import java.util.HashSet;
import java.util.List;
import java.util.function.BiConsumer;
import java.util.function.Consumer;

import javax.inject.Inject;
import javax.inject.Named;

/**
 * A layout which handles a dynamic amount of notifications and presents them in a scrollable stack.
 */
public class NotificationStackScrollLayout extends ViewGroup implements Dumpable {

    public static final float BACKGROUND_ALPHA_DIMMED = 0.7f;
    private static final String TAG = "StackScroller";

    // Usage:
    // adb shell setprop persist.debug.nssl true && adb reboot
    private static final boolean DEBUG = SystemProperties.getBoolean("persist.debug.nssl",
            false /* default */);

    private static final float RUBBER_BAND_FACTOR_NORMAL = 0.35f;
    private static final float RUBBER_BAND_FACTOR_AFTER_EXPAND = 0.15f;
    private static final float RUBBER_BAND_FACTOR_ON_PANEL_EXPAND = 0.21f;
    /**
     * Sentinel value for no current active pointer. Used by {@link #mActivePointerId}.
     */
    private static final int INVALID_POINTER = -1;
    /**
     * The distance in pixels between sections when the sections are directly adjacent (no visible
     * gap is drawn between them). In this case we don't want to round their corners.
     */
    private static final int DISTANCE_BETWEEN_ADJACENT_SECTIONS_PX = 1;
    private KeyguardBypassEnabledProvider mKeyguardBypassEnabledProvider;

    private ExpandHelper mExpandHelper;
    private NotificationSwipeHelper mSwipeHelper;
    private int mCurrentStackHeight = Integer.MAX_VALUE;
    private final Paint mBackgroundPaint = new Paint();
    private final boolean mShouldDrawNotificationBackground;
    private boolean mHighPriorityBeforeSpeedBump;
    private boolean mDismissRtl;

    private float mExpandedHeight;
    private int mOwnScrollY;
    private int mMaxLayoutHeight;

    private VelocityTracker mVelocityTracker;
    private OverScroller mScroller;
    /** Last Y position reported by {@link #mScroller}, used to calculate scroll delta. */
    private int mLastScrollerY;
    /**
     * True if the max position was set to a known position on the last call to {@link #mScroller}.
     */
    private boolean mIsScrollerBoundSet;
    private Runnable mFinishScrollingCallback;
    private int mTouchSlop;
    private float mSlopMultiplier;
    private int mMinimumVelocity;
    private int mMaximumVelocity;
    private int mOverflingDistance;
    private float mMaxOverScroll;
    private boolean mIsBeingDragged;
    private int mLastMotionY;
    private int mDownX;
    private int mActivePointerId = INVALID_POINTER;
    private boolean mTouchIsClick;
    private float mInitialTouchX;
    private float mInitialTouchY;

    private Paint mDebugPaint;
    private int mContentHeight;
    private int mIntrinsicContentHeight;
    private int mCollapsedSize;
    private int mPaddingBetweenElements;
    private int mMaxTopPadding;
    private int mTopPadding;
    private int mBottomMargin;
    private int mBottomInset = 0;
    private float mQsExpansionFraction;

    /**
     * The algorithm which calculates the properties for our children
     */
    private final StackScrollAlgorithm mStackScrollAlgorithm;
    private final AmbientState mAmbientState;

    private GroupMembershipManager mGroupMembershipManager;
    private GroupExpansionManager mGroupExpansionManager;
    private NotificationActivityStarter mNotificationActivityStarter;
    private HashSet<ExpandableView> mChildrenToAddAnimated = new HashSet<>();
    private ArrayList<View> mAddedHeadsUpChildren = new ArrayList<>();
    private ArrayList<ExpandableView> mChildrenToRemoveAnimated = new ArrayList<>();
    private ArrayList<ExpandableView> mChildrenChangingPositions = new ArrayList<>();
    private HashSet<View> mFromMoreCardAdditions = new HashSet<>();
    private ArrayList<AnimationEvent> mAnimationEvents = new ArrayList<>();
    private ArrayList<View> mSwipedOutViews = new ArrayList<>();
    private final StackStateAnimator mStateAnimator = new StackStateAnimator(this);
    private boolean mAnimationsEnabled;
    private boolean mChangePositionInProgress;
    private boolean mChildTransferInProgress;

    private int mSpeedBumpIndex = -1;
    private boolean mSpeedBumpIndexDirty = true;

    /**
     * The raw amount of the overScroll on the top, which is not rubber-banded.
     */
    private float mOverScrolledTopPixels;

    /**
     * The raw amount of the overScroll on the bottom, which is not rubber-banded.
     */
    private float mOverScrolledBottomPixels;
    private NotificationLogger.OnChildLocationsChangedListener mListener;
    private OnOverscrollTopChangedListener mOverscrollTopChangedListener;
    private ExpandableView.OnHeightChangedListener mOnHeightChangedListener;
    private OnEmptySpaceClickListener mOnEmptySpaceClickListener;
    private boolean mNeedsAnimation;
    private boolean mTopPaddingNeedsAnimation;
    private boolean mDimmedNeedsAnimation;
    private boolean mHideSensitiveNeedsAnimation;
    private boolean mActivateNeedsAnimation;
    private boolean mGoToFullShadeNeedsAnimation;
    private boolean mIsExpanded = true;
    private boolean mChildrenUpdateRequested;
    private boolean mIsExpansionChanging;
    private boolean mPanelTracking;
    private boolean mExpandingNotification;
    private boolean mExpandedInThisMotion;
    private boolean mShouldShowShelfOnly;
    protected boolean mScrollingEnabled;
    protected FooterView mFooterView;
    protected EmptyShadeView mEmptyShadeView;
    private boolean mDismissAllInProgress;
    private boolean mFadeNotificationsOnDismiss;
    private FooterDismissListener mFooterDismissListener;
    private boolean mFlingAfterUpEvent;

    /**
     * Was the scroller scrolled to the top when the down motion was observed?
     */
    private boolean mScrolledToTopOnFirstDown;
    /**
     * The minimal amount of over scroll which is needed in order to switch to the quick settings
     * when over scrolling on a expanded card.
     */
    private float mMinTopOverScrollToEscape;
    private int mIntrinsicPadding;
    private float mStackTranslation;
    private float mTopPaddingOverflow;
    private boolean mDontReportNextOverScroll;
    private boolean mDontClampNextScroll;
    private boolean mNeedViewResizeAnimation;
    private ExpandableView mExpandedGroupView;
    private boolean mEverythingNeedsAnimation;

    /**
     * The maximum scrollPosition which we are allowed to reach when a notification was expanded.
     * This is needed to avoid scrolling too far after the notification was collapsed in the same
     * motion.
     */
    private int mMaxScrollAfterExpand;
    boolean mCheckForLeavebehind;

    /**
     * Should in this touch motion only be scrolling allowed? It's true when the scroller was
     * animating.
     */
    private boolean mOnlyScrollingInThisMotion;
    private boolean mDisallowDismissInThisMotion;
    private boolean mDisallowScrollingInThisMotion;
    private long mGoToFullShadeDelay;
    private ViewTreeObserver.OnPreDrawListener mChildrenUpdater
            = new ViewTreeObserver.OnPreDrawListener() {
        @Override
        public boolean onPreDraw() {
            updateForcedScroll();
            updateChildren();
            mChildrenUpdateRequested = false;
            getViewTreeObserver().removeOnPreDrawListener(this);
            return true;
        }
    };

    private StatusBar mStatusBar;
    private int[] mTempInt2 = new int[2];
    private boolean mGenerateChildOrderChangedEvent;
    private HashSet<Runnable> mAnimationFinishedRunnables = new HashSet<>();
    private HashSet<ExpandableView> mClearTransientViewsWhenFinished = new HashSet<>();
    private HashSet<Pair<ExpandableNotificationRow, Boolean>> mHeadsUpChangeAnimations
            = new HashSet<>();
    private boolean mTrackingHeadsUp;
    private boolean mForceNoOverlappingRendering;
    private final ArrayList<Pair<ExpandableNotificationRow, Boolean>> mTmpList = new ArrayList<>();
    private boolean mAnimationRunning;
    private ViewTreeObserver.OnPreDrawListener mRunningAnimationUpdater
            = new ViewTreeObserver.OnPreDrawListener() {
        @Override
        public boolean onPreDraw() {
            onPreDrawDuringAnimation();
            return true;
        }
    };
    private NotificationSection[] mSections;
    private boolean mAnimateNextBackgroundTop;
    private boolean mAnimateNextBackgroundBottom;
    private boolean mAnimateNextSectionBoundsChange;
    private int mBgColor;
    private float mDimAmount;
    private ValueAnimator mDimAnimator;
    private ArrayList<ExpandableView> mTmpSortedChildren = new ArrayList<>();
    private final Animator.AnimatorListener mDimEndListener = new AnimatorListenerAdapter() {
        @Override
        public void onAnimationEnd(Animator animation) {
            mDimAnimator = null;
        }
    };
    private ValueAnimator.AnimatorUpdateListener mDimUpdateListener
            = new ValueAnimator.AnimatorUpdateListener() {

        @Override
        public void onAnimationUpdate(ValueAnimator animation) {
            setDimAmount((Float) animation.getAnimatedValue());
        }
    };
    protected ViewGroup mQsContainer;
    private boolean mContinuousShadowUpdate;
    private boolean mContinuousBackgroundUpdate;
    private ViewTreeObserver.OnPreDrawListener mShadowUpdater
            = () -> {
                updateViewShadows();
                return true;
            };
    private ViewTreeObserver.OnPreDrawListener mBackgroundUpdater = () -> {
                updateBackground();
                return true;
            };
    private Comparator<ExpandableView> mViewPositionComparator = (view, otherView) -> {
        float endY = view.getTranslationY() + view.getActualHeight();
        float otherEndY = otherView.getTranslationY() + otherView.getActualHeight();
        if (endY < otherEndY) {
            return -1;
        } else if (endY > otherEndY) {
            return 1;
        } else {
            // The two notifications end at the same location
            return 0;
        }
    };
    private final ViewOutlineProvider mOutlineProvider = new ViewOutlineProvider() {
        @Override
        public void getOutline(View view, Outline outline) {
            if (mAmbientState.isHiddenAtAll()) {
                float xProgress = mHideXInterpolator.getInterpolation(
                        (1 - mLinearHideAmount) * mBackgroundXFactor);
                outline.setRoundRect(mBackgroundAnimationRect,
                        MathUtils.lerp(mCornerRadius / 2.0f, mCornerRadius,
                                xProgress));
                outline.setAlpha(1.0f - mAmbientState.getHideAmount());
            } else {
                ViewOutlineProvider.BACKGROUND.getOutline(view, outline);
            }
        }
    };
    private boolean mPulsing;
    private boolean mScrollable;
    private View mForcedScroll;

    /**
     * @see #setHideAmount(float, float)
     */
    private float mInterpolatedHideAmount = 0f;

    /**
     * @see #setHideAmount(float, float)
     */
    private float mLinearHideAmount = 0f;

    /**
     * How fast the background scales in the X direction as a factor of the Y expansion.
     */
    private float mBackgroundXFactor = 1f;

    private boolean mQsExpanded;
    private boolean mForwardScrollable;
    private boolean mBackwardScrollable;
    private NotificationShelf mShelf;
    private int mMaxDisplayedNotifications = -1;
    private int mStatusBarHeight;
    private int mMinInteractionHeight;
    private final Rect mClipRect = new Rect();
    private boolean mIsClipped;
    private Rect mRequestedClipBounds;
    private boolean mInHeadsUpPinnedMode;
    private boolean mHeadsUpAnimatingAway;
    private int mStatusBarState;
    private int mCachedBackgroundColor;
    private boolean mHeadsUpGoingAwayAnimationsAllowed = true;
    private Runnable mReflingAndAnimateScroll = () -> {
        animateScroll();
    };
    private int mCornerRadius;
    private int mSidePaddings;
    private final Rect mBackgroundAnimationRect = new Rect();
    private ArrayList<BiConsumer<Float, Float>> mExpandedHeightListeners = new ArrayList<>();
    private int mHeadsUpInset;

    /**
     * The position of the scroll boundary relative to this view. This is where the notifications
     * stop scrolling and will start to clip instead.
     */
    private int mQsScrollBoundaryPosition;
    private HeadsUpAppearanceController mHeadsUpAppearanceController;
    private final Rect mTmpRect = new Rect();
    private DismissListener mDismissListener;
    private DismissAllAnimationListener mDismissAllAnimationListener;
    private NotificationRemoteInputManager mRemoteInputManager;
    private ShadeController mShadeController;
    private Consumer<Boolean> mOnStackYChanged;

    protected boolean mClearAllEnabled;

    private Interpolator mHideXInterpolator = Interpolators.FAST_OUT_SLOW_IN;

    private final NotificationSectionsManager mSectionsManager;
    private ForegroundServiceDungeonView mFgsSectionView;
    private boolean mAnimateBottomOnLayout;
    private float mLastSentAppear;
    private float mLastSentExpandedHeight;
    private boolean mWillExpand;
    private int mGapHeight;

    /**
     * The extra inset during the full shade transition
     */
    private float mExtraTopInsetForFullShadeTransition;

    private int mWaterfallTopInset;
    private NotificationStackScrollLayoutController mController;

    private boolean mKeyguardMediaControllorVisible;

    /**
     * The clip path used to clip the view in a rounded way.
     */
    private final Path mRoundedClipPath = new Path();

    /**
     * Should we use rounded rect clipping right now
     */
    private boolean mShouldUseRoundedRectClipping = false;

    private int mRoundedRectClippingLeft;
    private int mRoundedRectClippingTop;
    private int mRoundedRectClippingBottom;
    private int mRoundedRectClippingRight;
    private float[] mBgCornerRadii = new float[8];

    /**
<<<<<<< HEAD
     * Are we launching a notification right now
     */
    private boolean mLaunchingNotification;
=======
     * Whether stackY should be animated in case the view is getting shorter than the scroll
     * position and this scrolling will lead to the top scroll inset getting smaller.
     */
    private boolean mAnimateStackYForContentHeightChange = false;

    /**
     * Are we launching a notification right now
     */
    private boolean mLaunchingNotification;

    /**
     * Do notifications dismiss with normal transitioning
     */
    private boolean mDismissUsingRowTranslationX = true;
>>>>>>> 4721ef7c
    private NotificationEntry mTopHeadsUpEntry;
    private long mNumHeadsUp;
    private NotificationStackScrollLayoutController.TouchHandler mTouchHandler;
    private final FeatureFlags mFeatureFlags;
    private final UnlockedScreenOffAnimationController mUnlockedScreenOffAnimationController;
    private boolean mShouldUseSplitNotificationShade;

    private final ExpandableView.OnHeightChangedListener mOnChildHeightChangedListener =
            new ExpandableView.OnHeightChangedListener() {
                @Override
                public void onHeightChanged(ExpandableView view, boolean needsAnimation) {
                    onChildHeightChanged(view, needsAnimation);
                }

                @Override
                public void onReset(ExpandableView view) {
                    onChildHeightReset(view);
                }
            };

    private Consumer<Integer> mScrollListener;
    private final ScrollAdapter mScrollAdapter = new ScrollAdapter() {
        @Override
        public boolean isScrolledToTop() {
            return mOwnScrollY == 0;
        }

        @Override
        public boolean isScrolledToBottom() {
            return mOwnScrollY >= getScrollRange();
        }

        @Override
        public View getHostView() {
            return NotificationStackScrollLayout.this;
        }
    };

    @Inject
    public NotificationStackScrollLayout(
            @Named(VIEW_CONTEXT) Context context,
            AttributeSet attrs,
            NotificationSectionsManager notificationSectionsManager,
            GroupMembershipManager groupMembershipManager,
            GroupExpansionManager groupExpansionManager,
            AmbientState ambientState,
            FeatureFlags featureFlags,
            UnlockedScreenOffAnimationController unlockedScreenOffAnimationController) {
        super(context, attrs, 0, 0);
        Resources res = getResources();
        mSectionsManager = notificationSectionsManager;
        mFeatureFlags = featureFlags;
        mUnlockedScreenOffAnimationController = unlockedScreenOffAnimationController;
        updateSplitNotificationShade();
        mSectionsManager.initialize(this, LayoutInflater.from(context));
        mSections = mSectionsManager.createSectionsForBuckets();

        mAmbientState = ambientState;
        mBgColor = Utils.getColorAttr(mContext, android.R.attr.colorBackgroundFloating)
                .getDefaultColor();
        int minHeight = res.getDimensionPixelSize(R.dimen.notification_min_height);
        int maxHeight = res.getDimensionPixelSize(R.dimen.notification_max_height);
        mExpandHelper = new ExpandHelper(getContext(), mExpandHelperCallback,
                minHeight, maxHeight);
        mExpandHelper.setEventSource(this);
        mExpandHelper.setScrollAdapter(mScrollAdapter);

        mStackScrollAlgorithm = createStackScrollAlgorithm(context);
        mShouldDrawNotificationBackground =
                res.getBoolean(R.bool.config_drawNotificationBackground);
        setOutlineProvider(mOutlineProvider);

        boolean willDraw = mShouldDrawNotificationBackground || DEBUG;
        setWillNotDraw(!willDraw);
        mBackgroundPaint.setAntiAlias(true);
        if (DEBUG) {
            mDebugPaint = new Paint();
            mDebugPaint.setColor(0xffff0000);
            mDebugPaint.setStrokeWidth(2);
            mDebugPaint.setStyle(Paint.Style.STROKE);
            mDebugPaint.setTextSize(25f);
        }
        mClearAllEnabled = res.getBoolean(R.bool.config_enableNotificationsClearAll);
        mGroupMembershipManager = groupMembershipManager;
        mGroupExpansionManager = groupExpansionManager;
    }

    void initializeForegroundServiceSection(ForegroundServiceDungeonView fgsSectionView) {
        if (mFgsSectionView != null) {
            return;
        }
        mFgsSectionView = fgsSectionView;
        addView(mFgsSectionView, -1);
    }

    void updateDismissRtlSetting(boolean dismissRtl) {
        mDismissRtl = dismissRtl;
        for (int i = 0; i < getChildCount(); i++) {
            View child = getChildAt(i);
            if (child instanceof ExpandableNotificationRow) {
                ((ExpandableNotificationRow) child).setDismissRtl(dismissRtl);
            }
        }
    }

    /**
     * Set the overexpansion of the panel to be applied to the view.
     */
    void setOverExpansion(float margin) {
        mAmbientState.setOverExpansion(margin);
        updateStackPosition();
        requestChildrenUpdate();
    }

    @Override
    @ShadeViewRefactor(RefactorComponent.SHADE_VIEW)
    protected void onFinishInflate() {
        super.onFinishInflate();

        inflateEmptyShadeView();
        inflateFooterView();
    }

    /**
     * @return the height at which we will wake up when pulsing
     */
    public float getWakeUpHeight() {
        ExpandableView firstChild = getFirstChildWithBackground();
        if (firstChild != null) {
            if (mKeyguardBypassEnabledProvider.getBypassEnabled()) {
                return firstChild.getHeadsUpHeightWithoutHeader();
            } else {
                return firstChild.getCollapsedHeight();
            }
        }
        return 0f;
    }

    void reinflateViews() {
        inflateFooterView();
        inflateEmptyShadeView();
        updateFooter();
        mSectionsManager.reinflateViews(LayoutInflater.from(mContext));
    }

    @VisibleForTesting
    @ShadeViewRefactor(RefactorComponent.SHADE_VIEW)
    public void updateFooter() {
        if (mFooterView == null) {
            return;
        }
        // TODO: move this logic to controller, which will invoke updateFooterView directly
        boolean showDismissView = mClearAllEnabled &&
                mController.hasActiveClearableNotifications(ROWS_ALL);
        RemoteInputController remoteInputController = mRemoteInputManager.getController();
        boolean showFooterView = (showDismissView || mController.hasActiveNotifications())
                && mStatusBarState != StatusBarState.KEYGUARD
                && !mUnlockedScreenOffAnimationController.isScreenOffAnimationPlaying()
                && (remoteInputController == null || !remoteInputController.isRemoteInputActive());
        boolean showHistory = Settings.Secure.getIntForUser(mContext.getContentResolver(),
                Settings.Secure.NOTIFICATION_HISTORY_ENABLED, 0, UserHandle.USER_CURRENT) == 1;

        updateFooterView(showFooterView, showDismissView, showHistory);
    }

    /**
     * Return whether there are any clearable notifications
     */
    @ShadeViewRefactor(RefactorComponent.SHADE_VIEW)
    boolean hasActiveClearableNotifications(@SelectedRows int selection) {
        return mController.hasActiveClearableNotifications(selection);
    }

    @ShadeViewRefactor(RefactorComponent.SHADE_VIEW)
    public NotificationSwipeActionHelper getSwipeActionHelper() {
        return mSwipeHelper;
    }

    void updateBgColor() {
        mBgColor = Utils.getColorAttr(mContext, android.R.attr.colorBackgroundFloating)
                .getDefaultColor();
        updateBackgroundDimming();
        for (int i = 0; i < getChildCount(); i++) {
            View child = getChildAt(i);
            if (child instanceof ActivatableNotificationView) {
                ((ActivatableNotificationView) child).updateBackgroundColors();
            }
        }
    }

    @ShadeViewRefactor(RefactorComponent.DECORATOR)
    protected void onDraw(Canvas canvas) {
        if (mShouldDrawNotificationBackground
                && (mSections[0].getCurrentBounds().top
                < mSections[mSections.length - 1].getCurrentBounds().bottom
                || mAmbientState.isDozing())) {
            drawBackground(canvas);
        } else if (mInHeadsUpPinnedMode || mHeadsUpAnimatingAway) {
            drawHeadsUpBackground(canvas);
        }

        if (DEBUG) {
            int y = mTopPadding;
            mDebugPaint.setColor(Color.RED);
            canvas.drawLine(0, y, getWidth(), y, mDebugPaint);

            y = getLayoutHeight();
            mDebugPaint.setColor(Color.YELLOW);
            canvas.drawLine(0, y, getWidth(), y, mDebugPaint);

            y = getHeight() - getEmptyBottomMargin();
            mDebugPaint.setColor(Color.GREEN);
            canvas.drawLine(0, y, getWidth(), y, mDebugPaint);

            y = (int) (mAmbientState.getStackY());
            mDebugPaint.setColor(Color.CYAN);
            canvas.drawLine(0, y, getWidth(), y, mDebugPaint);

            y = (int) (mAmbientState.getStackY() + mAmbientState.getStackHeight());
            mDebugPaint.setColor(Color.BLUE);
            canvas.drawLine(0, y, getWidth(), y, mDebugPaint);
        }
    }

    @ShadeViewRefactor(RefactorComponent.DECORATOR)
    private void drawBackground(Canvas canvas) {
        int lockScreenLeft = mSidePaddings;
        int lockScreenRight = getWidth() - mSidePaddings;
        int lockScreenTop = mSections[0].getCurrentBounds().top;
        int lockScreenBottom = mSections[mSections.length - 1].getCurrentBounds().bottom;
        int hiddenLeft = getWidth() / 2;
        int hiddenTop = mTopPadding;

        float yProgress = 1 - mInterpolatedHideAmount;
        float xProgress = mHideXInterpolator.getInterpolation(
                (1 - mLinearHideAmount) * mBackgroundXFactor);

        int left = (int) MathUtils.lerp(hiddenLeft, lockScreenLeft, xProgress);
        int right = (int) MathUtils.lerp(hiddenLeft, lockScreenRight, xProgress);
        int top = (int) MathUtils.lerp(hiddenTop, lockScreenTop, yProgress);
        int bottom = (int) MathUtils.lerp(hiddenTop, lockScreenBottom, yProgress);
        mBackgroundAnimationRect.set(
                left,
                top,
                right,
                bottom);

        int backgroundTopAnimationOffset = top - lockScreenTop;
        // TODO(kprevas): this may not be necessary any more since we don't display the shelf in AOD
        boolean anySectionHasVisibleChild = false;
        for (NotificationSection section : mSections) {
            if (section.needsBackground()) {
                anySectionHasVisibleChild = true;
                break;
            }
        }
        boolean shouldDrawBackground;
        if (mKeyguardBypassEnabledProvider.getBypassEnabled() && onKeyguard()) {
            shouldDrawBackground = isPulseExpanding();
        } else {
            shouldDrawBackground = !mAmbientState.isDozing() || anySectionHasVisibleChild;
        }
        if (shouldDrawBackground) {
            drawBackgroundRects(canvas, left, right, top, backgroundTopAnimationOffset);
        }

        updateClipping();
    }

    /**
     * Draws round rects for each background section.
     *
     * We want to draw a round rect for each background section as defined by {@link #mSections}.
     * However, if two sections are directly adjacent with no gap between them (e.g. on the
     * lockscreen where the shelf can appear directly below the high priority section, or while
     * scrolling the shade so that the top of the shelf is right at the bottom of the high priority
     * section), we don't want to round the adjacent corners.
     *
     * Since {@link Canvas} doesn't provide a way to draw a half-rounded rect, this means that we
     * need to coalesce the backgrounds for adjacent sections and draw them as a single round rect.
     * This method tracks the top of each rect we need to draw, then iterates through the visible
     * sections.  If a section is not adjacent to the previous section, we draw the previous rect
     * behind the sections we've accumulated up to that point, then start a new rect at the top of
     * the current section.  When we're done iterating we will always have one rect left to draw.
     */
    private void drawBackgroundRects(Canvas canvas, int left, int right, int top,
            int animationYOffset) {
        int backgroundRectTop = top;
        int lastSectionBottom =
                mSections[0].getCurrentBounds().bottom + animationYOffset;
        int currentLeft = left;
        int currentRight = right;
        boolean first = true;
        for (NotificationSection section : mSections) {
            if (!section.needsBackground()) {
                continue;
            }
            int sectionTop = section.getCurrentBounds().top + animationYOffset;
            int ownLeft = Math.min(Math.max(left, section.getCurrentBounds().left), right);
            int ownRight = Math.max(Math.min(right, section.getCurrentBounds().right), ownLeft);
            // If sections are directly adjacent to each other, we don't want to draw them
            // as separate roundrects, as the rounded corners right next to each other look
            // bad.
            if (sectionTop - lastSectionBottom > DISTANCE_BETWEEN_ADJACENT_SECTIONS_PX
                    || ((currentLeft != ownLeft || currentRight != ownRight) && !first)) {
                canvas.drawRoundRect(currentLeft,
                        backgroundRectTop,
                        currentRight,
                        lastSectionBottom,
                        mCornerRadius, mCornerRadius, mBackgroundPaint);
                backgroundRectTop = sectionTop;
            }
            currentLeft = ownLeft;
            currentRight = ownRight;
            lastSectionBottom =
                    section.getCurrentBounds().bottom + animationYOffset;
            first = false;
        }
        canvas.drawRoundRect(currentLeft,
                backgroundRectTop,
                currentRight,
                lastSectionBottom,
                mCornerRadius, mCornerRadius, mBackgroundPaint);
    }

    private void drawHeadsUpBackground(Canvas canvas) {
        int left = mSidePaddings;
        int right = getWidth() - mSidePaddings;

        float top = getHeight();
        float bottom = 0;
        int childCount = getChildCount();
        for (int i = 0; i < childCount; i++) {
            View child = getChildAt(i);
            if (child.getVisibility() != View.GONE
                    && child instanceof ExpandableNotificationRow) {
                ExpandableNotificationRow row = (ExpandableNotificationRow) child;
                if ((row.isPinned() || row.isHeadsUpAnimatingAway()) && row.getTranslation() < 0
                        && row.getProvider().shouldShowGutsOnSnapOpen()) {
                    top = Math.min(top, row.getTranslationY());
                    bottom = Math.max(bottom, row.getTranslationY() + row.getActualHeight());
                }
            }
        }

        if (top < bottom) {
            canvas.drawRoundRect(
                    left, top, right, bottom,
                    mCornerRadius, mCornerRadius, mBackgroundPaint);
        }
    }

    @ShadeViewRefactor(RefactorComponent.SHADE_VIEW)
    void updateBackgroundDimming() {
        // No need to update the background color if it's not being drawn.
        if (!mShouldDrawNotificationBackground) {
            return;
        }
        // Interpolate between semi-transparent notification panel background color
        // and white AOD separator.
        float colorInterpolation = MathUtils.smoothStep(0.4f /* start */, 1f /* end */,
                mLinearHideAmount);
        int color = ColorUtils.blendARGB(mBgColor, Color.WHITE, colorInterpolation);

        if (mCachedBackgroundColor != color) {
            mCachedBackgroundColor = color;
            mBackgroundPaint.setColor(color);
            invalidate();
        }
    }

    private void reinitView() {
        initView(getContext(), mKeyguardBypassEnabledProvider, mSwipeHelper);
    }

    @ShadeViewRefactor(RefactorComponent.SHADE_VIEW)
    void initView(Context context,
            KeyguardBypassEnabledProvider keyguardBypassEnabledProvider,
            NotificationSwipeHelper swipeHelper) {
        mScroller = new OverScroller(getContext());
        mKeyguardBypassEnabledProvider = keyguardBypassEnabledProvider;
        mSwipeHelper = swipeHelper;

        setDescendantFocusability(FOCUS_AFTER_DESCENDANTS);
        setClipChildren(false);
        final ViewConfiguration configuration = ViewConfiguration.get(context);
        mTouchSlop = configuration.getScaledTouchSlop();
        mSlopMultiplier = configuration.getScaledAmbiguousGestureMultiplier();
        mMinimumVelocity = configuration.getScaledMinimumFlingVelocity();
        mMaximumVelocity = configuration.getScaledMaximumFlingVelocity();
        mOverflingDistance = configuration.getScaledOverflingDistance();

        Resources res = context.getResources();
        mCollapsedSize = res.getDimensionPixelSize(R.dimen.notification_min_height);
        mGapHeight = res.getDimensionPixelSize(R.dimen.notification_section_divider_height);
        mStackScrollAlgorithm.initView(context);
        mAmbientState.reload(context);
        mPaddingBetweenElements = Math.max(1,
                res.getDimensionPixelSize(R.dimen.notification_divider_height));
        mMinTopOverScrollToEscape = res.getDimensionPixelSize(
                R.dimen.min_top_overscroll_to_qs);
        mStatusBarHeight = res.getDimensionPixelSize(R.dimen.status_bar_height);
        mBottomMargin = res.getDimensionPixelSize(R.dimen.notification_panel_margin_bottom);
        mSidePaddings = res.getDimensionPixelSize(R.dimen.notification_side_paddings);
        mMinInteractionHeight = res.getDimensionPixelSize(
                R.dimen.notification_min_interaction_height);
        mCornerRadius = res.getDimensionPixelSize(R.dimen.notification_corner_radius);
        mHeadsUpInset = mStatusBarHeight + res.getDimensionPixelSize(
                R.dimen.heads_up_status_bar_padding);
        mQsScrollBoundaryPosition = res.getDimensionPixelSize(
                com.android.internal.R.dimen.quick_qs_offset_height);
    }

    void updateCornerRadius() {
        int newRadius = getResources().getDimensionPixelSize(R.dimen.notification_corner_radius);
        if (mCornerRadius != newRadius) {
            mCornerRadius = newRadius;
            invalidate();
        }
    }

    @ShadeViewRefactor(RefactorComponent.COORDINATOR)
    private void notifyHeightChangeListener(ExpandableView view) {
        notifyHeightChangeListener(view, false /* needsAnimation */);
    }

    @ShadeViewRefactor(RefactorComponent.COORDINATOR)
    private void notifyHeightChangeListener(ExpandableView view, boolean needsAnimation) {
        if (mOnHeightChangedListener != null) {
            mOnHeightChangedListener.onHeightChanged(view, needsAnimation);
        }
    }

    public boolean isPulseExpanding() {
        return mAmbientState.isPulseExpanding();
    }

    public int getSpeedBumpIndex() {
        if (mSpeedBumpIndexDirty) {
            mSpeedBumpIndexDirty = false;
            int speedBumpIndex = 0;
            int currentIndex = 0;
            final int n = getChildCount();
            for (int i = 0; i < n; i++) {
                View view = getChildAt(i);
                if (view.getVisibility() == View.GONE
                        || !(view instanceof ExpandableNotificationRow)) {
                    continue;
                }
                ExpandableNotificationRow row = (ExpandableNotificationRow) view;
                currentIndex++;
                boolean beforeSpeedBump;
                if (mHighPriorityBeforeSpeedBump) {
                    beforeSpeedBump = row.getEntry().getBucket() < BUCKET_SILENT;
                } else {
                    beforeSpeedBump = !row.getEntry().isAmbient();
                }
                if (beforeSpeedBump) {
                    speedBumpIndex = currentIndex;
                }
            }

            mSpeedBumpIndex = speedBumpIndex;
        }
        return mSpeedBumpIndex;
    }

    @Override
    @ShadeViewRefactor(RefactorComponent.SHADE_VIEW)
    protected void onMeasure(int widthMeasureSpec, int heightMeasureSpec) {
        super.onMeasure(widthMeasureSpec, heightMeasureSpec);

        int width = MeasureSpec.getSize(widthMeasureSpec);
        int childWidthSpec = MeasureSpec.makeMeasureSpec(width - mSidePaddings * 2,
                MeasureSpec.getMode(widthMeasureSpec));
        // Don't constrain the height of the children so we know how big they'd like to be
        int childHeightSpec = MeasureSpec.makeMeasureSpec(MeasureSpec.getSize(heightMeasureSpec),
                MeasureSpec.UNSPECIFIED);

        // We need to measure all children even the GONE ones, such that the heights are calculated
        // correctly as they are used to calculate how many we can fit on the screen.
        final int size = getChildCount();
        for (int i = 0; i < size; i++) {
            measureChild(getChildAt(i), childWidthSpec, childHeightSpec);
        }
    }

    @Override
    @ShadeViewRefactor(RefactorComponent.SHADE_VIEW)
    protected void onLayout(boolean changed, int l, int t, int r, int b) {
        // we layout all our children centered on the top
        float centerX = getWidth() / 2.0f;
        for (int i = 0; i < getChildCount(); i++) {
            View child = getChildAt(i);
            // We need to layout all children even the GONE ones, such that the heights are
            // calculated correctly as they are used to calculate how many we can fit on the screen
            float width = child.getMeasuredWidth();
            float height = child.getMeasuredHeight();
            child.layout((int) (centerX - width / 2.0f),
                    0,
                    (int) (centerX + width / 2.0f),
                    (int) height);
        }
        setMaxLayoutHeight(getHeight());
        updateContentHeight();
        clampScrollPosition();
        requestChildrenUpdate();
        updateFirstAndLastBackgroundViews();
        updateAlgorithmLayoutMinHeight();
        updateOwnTranslationZ();

        // Once the layout has finished, we don't need to animate any scrolling clampings anymore.
        mAnimateStackYForContentHeightChange = false;
    }

    @ShadeViewRefactor(RefactorComponent.STATE_RESOLVER)
    private void requestAnimationOnViewResize(ExpandableNotificationRow row) {
        if (mAnimationsEnabled && (mIsExpanded || row != null && row.isPinned())) {
            mNeedViewResizeAnimation = true;
            mNeedsAnimation = true;
        }
    }

    @ShadeViewRefactor(RefactorComponent.STATE_RESOLVER)
    public void setChildLocationsChangedListener(
            NotificationLogger.OnChildLocationsChangedListener listener) {
        mListener = listener;
    }

    @ShadeViewRefactor(RefactorComponent.LAYOUT_ALGORITHM)
    private void setMaxLayoutHeight(int maxLayoutHeight) {
        mMaxLayoutHeight = maxLayoutHeight;
        updateAlgorithmHeightAndPadding();
    }

    @ShadeViewRefactor(RefactorComponent.LAYOUT_ALGORITHM)
    private void updateAlgorithmHeightAndPadding() {
        mAmbientState.setLayoutHeight(getLayoutHeight());
        updateAlgorithmLayoutMinHeight();
        mAmbientState.setTopPadding(mTopPadding);
    }

    @ShadeViewRefactor(RefactorComponent.LAYOUT_ALGORITHM)
    private void updateAlgorithmLayoutMinHeight() {
        mAmbientState.setLayoutMinHeight(mQsExpanded || isHeadsUpTransition()
                ? getLayoutMinHeight() : 0);
    }

    /**
     * Updates the children views according to the stack scroll algorithm. Call this whenever
     * modifications to {@link #mOwnScrollY} are performed to reflect it in the view layout.
     */
    @ShadeViewRefactor(RefactorComponent.STATE_RESOLVER)
    private void updateChildren() {
        updateScrollStateForAddedChildren();
        mAmbientState.setCurrentScrollVelocity(mScroller.isFinished()
                ? 0
                : mScroller.getCurrVelocity());
        mStackScrollAlgorithm.resetViewStates(mAmbientState, getSpeedBumpIndex());
        if (!isCurrentlyAnimating() && !mNeedsAnimation) {
            applyCurrentState();
        } else {
            startAnimationToState();
        }
    }

    @ShadeViewRefactor(RefactorComponent.SHADE_VIEW)
    private void onPreDrawDuringAnimation() {
        mShelf.updateAppearance();
        if (!mNeedsAnimation && !mChildrenUpdateRequested) {
            updateBackground();
        }
    }

    @ShadeViewRefactor(RefactorComponent.STATE_RESOLVER)
    private void updateScrollStateForAddedChildren() {
        if (mChildrenToAddAnimated.isEmpty()) {
            return;
        }
        for (int i = 0; i < getChildCount(); i++) {
            ExpandableView child = (ExpandableView) getChildAt(i);
            if (mChildrenToAddAnimated.contains(child)) {
                final int startingPosition = getPositionInLinearLayout(child);
                final int childHeight = getIntrinsicHeight(child) + mPaddingBetweenElements;
                if (startingPosition < mOwnScrollY) {
                    // This child starts off screen, so let's keep it offscreen to keep the
                    // others visible

                    setOwnScrollY(mOwnScrollY + childHeight);
                }
            }
        }
        clampScrollPosition();
    }

    @ShadeViewRefactor(RefactorComponent.SHADE_VIEW)
    private void updateForcedScroll() {
        if (mForcedScroll != null && (!mForcedScroll.hasFocus()
                || !mForcedScroll.isAttachedToWindow())) {
            mForcedScroll = null;
        }
        if (mForcedScroll != null) {
            ExpandableView expandableView = (ExpandableView) mForcedScroll;
            int positionInLinearLayout = getPositionInLinearLayout(expandableView);
            int targetScroll = targetScrollForView(expandableView, positionInLinearLayout);
            int outOfViewScroll = positionInLinearLayout + expandableView.getIntrinsicHeight();
            targetScroll = Math.max(0, Math.min(targetScroll, getScrollRange()));
            // Only apply the scroll if we're scrolling the view upwards, or the view is so
            // far up that it is not visible anymore.
            if (mOwnScrollY < targetScroll || outOfViewScroll < mOwnScrollY) {
                setOwnScrollY(targetScroll);
            }
        }
    }

    @ShadeViewRefactor(RefactorComponent.STATE_RESOLVER)
    void requestChildrenUpdate() {
        if (!mChildrenUpdateRequested) {
            getViewTreeObserver().addOnPreDrawListener(mChildrenUpdater);
            mChildrenUpdateRequested = true;
            invalidate();
        }
    }

    /**
     * Returns best effort count of visible notifications.
     */
    public int getVisibleNotificationCount() {
        int count = 0;
        for (int i = 0; i < getChildCount(); i++) {
            final View child = getChildAt(i);
            if (child.getVisibility() != View.GONE && child instanceof ExpandableNotificationRow) {
                count++;
            }
        }
        return count;
    }

    @ShadeViewRefactor(RefactorComponent.STATE_RESOLVER)
    private boolean isCurrentlyAnimating() {
        return mStateAnimator.isRunning();
    }

    @ShadeViewRefactor(RefactorComponent.COORDINATOR)
    private void clampScrollPosition() {
        int scrollRange = getScrollRange();
        if (scrollRange < mOwnScrollY) {
            boolean animateStackY = false;
            if (scrollRange < getScrollAmountToScrollBoundary()
                    && mAnimateStackYForContentHeightChange) {
                // if the scroll boundary updates the position of the stack,
                animateStackY = true;
            }
            setOwnScrollY(scrollRange, animateStackY);
        }
    }

    @ShadeViewRefactor(RefactorComponent.SHADE_VIEW)
    public int getTopPadding() {
        return mTopPadding;
    }

    @ShadeViewRefactor(RefactorComponent.SHADE_VIEW)
    private void setTopPadding(int topPadding, boolean animate) {
        if (mTopPadding != topPadding) {
            mTopPadding = topPadding;
            updateAlgorithmHeightAndPadding();
            updateContentHeight();
            if (animate && mAnimationsEnabled && mIsExpanded) {
                mTopPaddingNeedsAnimation = true;
                mNeedsAnimation = true;
            }
            updateStackPosition();
            requestChildrenUpdate();
            notifyHeightChangeListener(null, animate);
        }
    }

    /**
     * Apply expansion fraction to the y position and height of the notifications panel.
     */
    private void updateStackPosition() {
        updateStackPosition(false /* listenerNeedsAnimation */);
    }

    /**
     * Apply expansion fraction to the y position and height of the notifications panel.
     * @param listenerNeedsAnimation does the listener need to animate?
     */
    private void updateStackPosition(boolean listenerNeedsAnimation) {
        // Consider interpolating from an mExpansionStartY for use on lockscreen and AOD
        float endTopPosition = mTopPadding + mExtraTopInsetForFullShadeTransition
                + mAmbientState.getOverExpansion();
        final float fraction = mAmbientState.getExpansionFraction();
        final float stackY = MathUtils.lerp(0, endTopPosition, fraction);
        mAmbientState.setStackY(stackY);
        if (mOnStackYChanged != null) {
            mOnStackYChanged.accept(listenerNeedsAnimation);
        }
        if (mQsExpansionFraction <= 0) {
            final float stackEndHeight = Math.max(0f,
                    getHeight() - getEmptyBottomMargin() - mTopPadding);
            mAmbientState.setStackEndHeight(stackEndHeight);
            mAmbientState.setStackHeight(
                    MathUtils.lerp(stackEndHeight * StackScrollAlgorithm.START_FRACTION,
                            stackEndHeight, fraction));
        }
    }

    /**
     * Add a listener when the StackY changes. The argument signifies whether an animation is
     * needed.
     */
    void setOnStackYChanged(Consumer<Boolean> onStackYChanged) {
        mOnStackYChanged = onStackYChanged;
    }

    /**
     * Update the height of the panel.
     *
     * @param height the expanded height of the panel
     */
    @ShadeViewRefactor(RefactorComponent.COORDINATOR)
    public void setExpandedHeight(float height) {
        final float shadeBottom = getHeight() - getEmptyBottomMargin();
        final float expansionFraction = MathUtils.saturate(height / shadeBottom);
        mAmbientState.setExpansionFraction(expansionFraction);
        updateStackPosition();

        mExpandedHeight = height;
        setIsExpanded(height > 0);
        int minExpansionHeight = getMinExpansionHeight();
        if (height < minExpansionHeight) {
            mClipRect.left = 0;
            mClipRect.right = getWidth();
            mClipRect.top = 0;
            mClipRect.bottom = (int) height;
            height = minExpansionHeight;
            setRequestedClipBounds(mClipRect);
        } else {
            setRequestedClipBounds(null);
        }
        int stackHeight;
        float translationY;
        float appearEndPosition = getAppearEndPosition();
        float appearStartPosition = getAppearStartPosition();
        float appearFraction = 1.0f;
        boolean appearing = height < appearEndPosition;
        mAmbientState.setAppearing(appearing);
        if (!appearing) {
            translationY = 0;
            if (mShouldShowShelfOnly) {
                stackHeight = mTopPadding + mShelf.getIntrinsicHeight();
            } else if (mQsExpanded) {
                int stackStartPosition = mContentHeight - mTopPadding + mIntrinsicPadding;
                int stackEndPosition = mMaxTopPadding + mShelf.getIntrinsicHeight();
                if (stackStartPosition <= stackEndPosition) {
                    stackHeight = stackEndPosition;
                } else {
                    if (mShouldUseSplitNotificationShade) {
                        // This prevents notifications from being collapsed when QS is expanded.
                        stackHeight = (int) height;
                    } else {
                        stackHeight = (int) NotificationUtils.interpolate(stackStartPosition,
                                stackEndPosition, mQsExpansionFraction);
                    }
                }
            } else {
                stackHeight = (int) height;
            }
        } else {
            appearFraction = calculateAppearFraction(height);
            if (appearFraction >= 0) {
                translationY = NotificationUtils.interpolate(getExpandTranslationStart(), 0,
                        appearFraction);
            } else {
                // This may happen when pushing up a heads up. We linearly push it up from the
                // start
                translationY = height - appearStartPosition + getExpandTranslationStart();
            }
            stackHeight = (int) (height - translationY);
            if (isHeadsUpTransition()) {
                translationY = MathUtils.lerp(mHeadsUpInset - mTopPadding, 0, appearFraction);
            }
        }
        mAmbientState.setAppearFraction(appearFraction);
        if (stackHeight != mCurrentStackHeight) {
            mCurrentStackHeight = stackHeight;
            updateAlgorithmHeightAndPadding();
            requestChildrenUpdate();
        }
        setStackTranslation(translationY);
        notifyAppearChangedListeners();
    }

    private void notifyAppearChangedListeners() {
        float appear;
        float expandAmount;
        if (mKeyguardBypassEnabledProvider.getBypassEnabled() && onKeyguard()) {
            appear = calculateAppearFractionBypass();
            expandAmount = getPulseHeight();
        } else {
            appear = MathUtils.saturate(calculateAppearFraction(mExpandedHeight));
            expandAmount = mExpandedHeight;
        }
        if (appear != mLastSentAppear || expandAmount != mLastSentExpandedHeight) {
            mLastSentAppear = appear;
            mLastSentExpandedHeight = expandAmount;
            for (int i = 0; i < mExpandedHeightListeners.size(); i++) {
                BiConsumer<Float, Float> listener = mExpandedHeightListeners.get(i);
                listener.accept(expandAmount, appear);
            }
        }
    }

    @ShadeViewRefactor(RefactorComponent.COORDINATOR)
    private void setRequestedClipBounds(Rect clipRect) {
        mRequestedClipBounds = clipRect;
        updateClipping();
    }

    /**
     * Return the height of the content ignoring the footer.
     */
    @ShadeViewRefactor(RefactorComponent.COORDINATOR)
    public int getIntrinsicContentHeight() {
        return mIntrinsicContentHeight;
    }

    @ShadeViewRefactor(RefactorComponent.STATE_RESOLVER)
    public void updateClipping() {
        boolean clipped = mRequestedClipBounds != null && !mInHeadsUpPinnedMode
                && !mHeadsUpAnimatingAway;
        boolean clipToOutline = false;
        if (mIsClipped != clipped) {
            mIsClipped = clipped;
        }

        if (mAmbientState.isHiddenAtAll()) {
            clipToOutline = false;
            invalidateOutline();
            if (isFullyHidden()) {
                setClipBounds(null);
            }
        } else if (clipped) {
            setClipBounds(mRequestedClipBounds);
        } else {
            setClipBounds(null);
        }

        setClipToOutline(clipToOutline);
    }

    /**
     * @return The translation at the beginning when expanding.
     * Measured relative to the resting position.
     */
    @ShadeViewRefactor(RefactorComponent.COORDINATOR)
    private float getExpandTranslationStart() {
        return -mTopPadding + getMinExpansionHeight() - mShelf.getIntrinsicHeight();
    }

    /**
     * @return the position from where the appear transition starts when expanding.
     * Measured in absolute height.
     */
    @ShadeViewRefactor(RefactorComponent.COORDINATOR)
    private float getAppearStartPosition() {
        if (isHeadsUpTransition()) {
            final NotificationSection firstVisibleSection = getFirstVisibleSection();
            final int pinnedHeight = firstVisibleSection != null
                    ? firstVisibleSection.getFirstVisibleChild().getPinnedHeadsUpHeight()
                    : 0;
            return mHeadsUpInset + pinnedHeight;
        }
        return getMinExpansionHeight();
    }

    /**
     * @return the height of the top heads up notification when pinned. This is different from the
     * intrinsic height, which also includes whether the notification is system expanded and
     * is mainly used when dragging down from a heads up notification.
     */
    @ShadeViewRefactor(RefactorComponent.COORDINATOR)
    private int getTopHeadsUpPinnedHeight() {
        if (mTopHeadsUpEntry == null) {
            return 0;
        }
        ExpandableNotificationRow row = mTopHeadsUpEntry.getRow();
        if (row.isChildInGroup()) {
            final NotificationEntry groupSummary =
                    mGroupMembershipManager.getGroupSummary(row.getEntry());
            if (groupSummary != null) {
                row = groupSummary.getRow();
            }
        }
        return row.getPinnedHeadsUpHeight();
    }

    /**
     * @return the position from where the appear transition ends when expanding.
     * Measured in absolute height.
     */
    @ShadeViewRefactor(RefactorComponent.COORDINATOR)
    private float getAppearEndPosition() {
        int appearPosition = 0;
        int visibleNotifCount = getVisibleNotificationCount();
        if (mEmptyShadeView.getVisibility() == GONE && visibleNotifCount > 0) {
            if (isHeadsUpTransition()
                    || (mInHeadsUpPinnedMode && !mAmbientState.isDozing())) {
                if (mShelf.getVisibility() != GONE && visibleNotifCount > 1) {
                    appearPosition += mShelf.getIntrinsicHeight() + mPaddingBetweenElements;
                }
                appearPosition += getTopHeadsUpPinnedHeight()
                        + getPositionInLinearLayout(mAmbientState.getTrackedHeadsUpRow());
            } else if (mShelf.getVisibility() != GONE) {
                appearPosition += mShelf.getIntrinsicHeight();
            }
        } else {
            appearPosition = mEmptyShadeView.getHeight();
        }
        return appearPosition + (onKeyguard() ? mTopPadding : mIntrinsicPadding);
    }

    @ShadeViewRefactor(RefactorComponent.SHADE_VIEW)
    private boolean isHeadsUpTransition() {
        return mAmbientState.getTrackedHeadsUpRow() != null;
    }

    /**
     * @param height the height of the panel
     * @return the fraction of the appear animation that has been performed
     */
    @ShadeViewRefactor(RefactorComponent.COORDINATOR)
    public float calculateAppearFraction(float height) {
        float appearEndPosition = getAppearEndPosition();
        float appearStartPosition = getAppearStartPosition();
        return (height - appearStartPosition)
                / (appearEndPosition - appearStartPosition);
    }

    @ShadeViewRefactor(RefactorComponent.COORDINATOR)
    public float getStackTranslation() {
        return mStackTranslation;
    }

    @ShadeViewRefactor(RefactorComponent.COORDINATOR)
    private void setStackTranslation(float stackTranslation) {
        if (stackTranslation != mStackTranslation) {
            mStackTranslation = stackTranslation;
            mAmbientState.setStackTranslation(stackTranslation);
            requestChildrenUpdate();
        }
    }

    /**
     * Get the current height of the view. This is at most the msize of the view given by a the
     * layout but it can also be made smaller by setting {@link #mCurrentStackHeight}
     *
     * @return either the layout height or the externally defined height, whichever is smaller
     */
    @ShadeViewRefactor(RefactorComponent.SHADE_VIEW)
    private int getLayoutHeight() {
        return Math.min(mMaxLayoutHeight, mCurrentStackHeight);
    }

    @ShadeViewRefactor(RefactorComponent.ADAPTER)
    public void setQsContainer(ViewGroup qsContainer) {
        mQsContainer = qsContainer;
    }

    @ShadeViewRefactor(RefactorComponent.ADAPTER)
    public static boolean isPinnedHeadsUp(View v) {
        if (v instanceof ExpandableNotificationRow) {
            ExpandableNotificationRow row = (ExpandableNotificationRow) v;
            return row.isHeadsUp() && row.isPinned();
        }
        return false;
    }

    @ShadeViewRefactor(RefactorComponent.ADAPTER)
    private boolean isHeadsUp(View v) {
        if (v instanceof ExpandableNotificationRow) {
            ExpandableNotificationRow row = (ExpandableNotificationRow) v;
            return row.isHeadsUp();
        }
        return false;
    }

    @ShadeViewRefactor(RefactorComponent.COORDINATOR)
    private ExpandableView getChildAtPosition(float touchX, float touchY) {
        return getChildAtPosition(
                touchX, touchY, true /* requireMinHeight */, true /* ignoreDecors */);
    }

    /**
     * Get the child at a certain screen location.
     *
     * @param touchX           the x coordinate
     * @param touchY           the y coordinate
     * @param requireMinHeight Whether a minimum height is required for a child to be returned.
     * @param ignoreDecors     Whether decors can be returned
     * @return the child at the given location.
     */
    @ShadeViewRefactor(RefactorComponent.COORDINATOR)
    ExpandableView getChildAtPosition(float touchX, float touchY,
            boolean requireMinHeight, boolean ignoreDecors) {
        // find the view under the pointer, accounting for GONE views
        final int count = getChildCount();
        for (int childIdx = 0; childIdx < count; childIdx++) {
            ExpandableView slidingChild = (ExpandableView) getChildAt(childIdx);
            if (slidingChild.getVisibility() != VISIBLE
                    || (ignoreDecors && slidingChild instanceof StackScrollerDecorView)) {
                continue;
            }
            float childTop = slidingChild.getTranslationY();
            float top = childTop + slidingChild.getClipTopAmount();
            float bottom = childTop + slidingChild.getActualHeight()
                    - slidingChild.getClipBottomAmount();

            // Allow the full width of this view to prevent gesture conflict on Keyguard (phone and
            // camera affordance).
            int left = 0;
            int right = getWidth();

            if ((bottom - top >= mMinInteractionHeight || !requireMinHeight)
                    && touchY >= top && touchY <= bottom && touchX >= left && touchX <= right) {
                if (slidingChild instanceof ExpandableNotificationRow) {
                    ExpandableNotificationRow row = (ExpandableNotificationRow) slidingChild;
                    NotificationEntry entry = row.getEntry();
                    if (!mIsExpanded && row.isHeadsUp() && row.isPinned()
                            && mTopHeadsUpEntry.getRow() != row
                            && mGroupMembershipManager.getGroupSummary(mTopHeadsUpEntry) != entry) {
                        continue;
                    }
                    return row.getViewAtPosition(touchY - childTop);
                }
                return slidingChild;
            }
        }
        return null;
    }

    public ExpandableView getChildAtRawPosition(float touchX, float touchY) {
        getLocationOnScreen(mTempInt2);
        return getChildAtPosition(touchX - mTempInt2[0], touchY - mTempInt2[1]);
    }

    @ShadeViewRefactor(RefactorComponent.SHADE_VIEW)
    public void setScrollingEnabled(boolean enable) {
        mScrollingEnabled = enable;
    }

    @ShadeViewRefactor(RefactorComponent.SHADE_VIEW)
    public void lockScrollTo(View v) {
        if (mForcedScroll == v) {
            return;
        }
        mForcedScroll = v;
        scrollTo(v);
    }

    @ShadeViewRefactor(RefactorComponent.SHADE_VIEW)
    public boolean scrollTo(View v) {
        ExpandableView expandableView = (ExpandableView) v;
        int positionInLinearLayout = getPositionInLinearLayout(v);
        int targetScroll = targetScrollForView(expandableView, positionInLinearLayout);
        int outOfViewScroll = positionInLinearLayout + expandableView.getIntrinsicHeight();

        // Only apply the scroll if we're scrolling the view upwards, or the view is so far up
        // that it is not visible anymore.
        if (mOwnScrollY < targetScroll || outOfViewScroll < mOwnScrollY) {
            mScroller.startScroll(mScrollX, mOwnScrollY, 0, targetScroll - mOwnScrollY);
            mDontReportNextOverScroll = true;
            animateScroll();
            return true;
        }
        return false;
    }

    /**
     * @return the scroll necessary to make the bottom edge of {@param v} align with the top of
     * the IME.
     */
    @ShadeViewRefactor(RefactorComponent.COORDINATOR)
    private int targetScrollForView(ExpandableView v, int positionInLinearLayout) {
        return positionInLinearLayout + v.getIntrinsicHeight() +
                getImeInset() - getHeight()
                + ((!isExpanded() && isPinnedHeadsUp(v)) ? mHeadsUpInset : getTopPadding());
    }

    @Override
    @ShadeViewRefactor(RefactorComponent.COORDINATOR)
    public WindowInsets onApplyWindowInsets(WindowInsets insets) {
        mBottomInset = insets.getSystemWindowInsetBottom();

        mWaterfallTopInset = 0;
        final DisplayCutout cutout = insets.getDisplayCutout();
        if (cutout != null) {
            mWaterfallTopInset = cutout.getWaterfallInsets().top;
        }

        int range = getScrollRange();
        if (mOwnScrollY > range) {
            // HACK: We're repeatedly getting staggered insets here while the IME is
            // animating away. To work around that we'll wait until things have settled.
            removeCallbacks(mReclamp);
            postDelayed(mReclamp, 50);
        } else if (mForcedScroll != null) {
            // The scroll was requested before we got the actual inset - in case we need
            // to scroll up some more do so now.
            scrollTo(mForcedScroll);
        }
        return insets;
    }

    @ShadeViewRefactor(RefactorComponent.STATE_RESOLVER)
    private Runnable mReclamp = new Runnable() {
        @Override
        public void run() {
            int range = getScrollRange();
            mScroller.startScroll(mScrollX, mOwnScrollY, 0, range - mOwnScrollY);
            mDontReportNextOverScroll = true;
            mDontClampNextScroll = true;
            animateScroll();
        }
    };

    @ShadeViewRefactor(RefactorComponent.SHADE_VIEW)
    public void setExpandingEnabled(boolean enable) {
        mExpandHelper.setEnabled(enable);
    }

    @ShadeViewRefactor(RefactorComponent.SHADE_VIEW)
    private boolean isScrollingEnabled() {
        return mScrollingEnabled;
    }

    @ShadeViewRefactor(RefactorComponent.SHADE_VIEW)
    boolean onKeyguard() {
        return mStatusBarState == StatusBarState.KEYGUARD;
    }

    @Override
    @ShadeViewRefactor(RefactorComponent.SHADE_VIEW)
    protected void onConfigurationChanged(Configuration newConfig) {
        super.onConfigurationChanged(newConfig);
        Resources res = getResources();
<<<<<<< HEAD
        mShouldUseSplitNotificationShade = shouldUseSplitNotificationShade(mFeatureFlags, res);
        updateUseRoundedRectClipping();
=======
        updateSplitNotificationShade();
>>>>>>> 4721ef7c
        mStatusBarHeight = res.getDimensionPixelOffset(R.dimen.status_bar_height);
        float densityScale = res.getDisplayMetrics().density;
        mSwipeHelper.setDensityScale(densityScale);
        float pagingTouchSlop = ViewConfiguration.get(getContext()).getScaledPagingTouchSlop();
        mSwipeHelper.setPagingTouchSlop(pagingTouchSlop);
        reinitView();
    }

    @ShadeViewRefactor(RefactorComponent.STATE_RESOLVER)
    public void dismissViewAnimated(View child, Runnable endRunnable, int delay, long duration) {
        mSwipeHelper.dismissChild(child, 0, endRunnable, delay, true, duration,
                true /* isDismissAll */);
    }

    @ShadeViewRefactor(RefactorComponent.STATE_RESOLVER)
    private void snapViewIfNeeded(NotificationEntry entry) {
        ExpandableNotificationRow child = entry.getRow();
        boolean animate = mIsExpanded || isPinnedHeadsUp(child);
        // If the child is showing the notification menu snap to that
        if (child.getProvider() != null) {
            float targetLeft = child.getProvider().isMenuVisible() ? child.getTranslation() : 0;
            mSwipeHelper.snapChildIfNeeded(child, animate, targetLeft);
        }
    }

    @ShadeViewRefactor(RefactorComponent.ADAPTER)
    public ViewGroup getViewParentForNotification(NotificationEntry entry) {
        return this;
    }

    /**
     * Perform a scroll upwards and adapt the overscroll amounts accordingly
     *
     * @param deltaY The amount to scroll upwards, has to be positive.
     * @return The amount of scrolling to be performed by the scroller,
     * not handled by the overScroll amount.
     */
    @ShadeViewRefactor(RefactorComponent.SHADE_VIEW)
    private float overScrollUp(int deltaY, int range) {
        deltaY = Math.max(deltaY, 0);
        float currentTopAmount = getCurrentOverScrollAmount(true);
        float newTopAmount = currentTopAmount - deltaY;
        if (currentTopAmount > 0) {
            setOverScrollAmount(newTopAmount, true /* onTop */,
                    false /* animate */);
        }
        // Top overScroll might not grab all scrolling motion,
        // we have to scroll as well.
        float scrollAmount = newTopAmount < 0 ? -newTopAmount : 0.0f;
        float newScrollY = mOwnScrollY + scrollAmount;
        if (newScrollY > range) {
            if (!mExpandedInThisMotion) {
                float currentBottomPixels = getCurrentOverScrolledPixels(false);
                // We overScroll on the bottom
                setOverScrolledPixels(currentBottomPixels + newScrollY - range,
                        false /* onTop */,
                        false /* animate */);
            }
            setOwnScrollY(range);
            scrollAmount = 0.0f;
        }
        return scrollAmount;
    }

    /**
     * Perform a scroll downward and adapt the overscroll amounts accordingly
     *
     * @param deltaY The amount to scroll downwards, has to be negative.
     * @return The amount of scrolling to be performed by the scroller,
     * not handled by the overScroll amount.
     */
    @ShadeViewRefactor(RefactorComponent.SHADE_VIEW)
    private float overScrollDown(int deltaY) {
        deltaY = Math.min(deltaY, 0);
        float currentBottomAmount = getCurrentOverScrollAmount(false);
        float newBottomAmount = currentBottomAmount + deltaY;
        if (currentBottomAmount > 0) {
            setOverScrollAmount(newBottomAmount, false /* onTop */,
                    false /* animate */);
        }
        // Bottom overScroll might not grab all scrolling motion,
        // we have to scroll as well.
        float scrollAmount = newBottomAmount < 0 ? newBottomAmount : 0.0f;
        float newScrollY = mOwnScrollY + scrollAmount;
        if (newScrollY < 0) {
            float currentTopPixels = getCurrentOverScrolledPixels(true);
            // We overScroll on the top
            setOverScrolledPixels(currentTopPixels - newScrollY,
                    true /* onTop */,
                    false /* animate */);
            setOwnScrollY(0);
            scrollAmount = 0.0f;
        }
        return scrollAmount;
    }

    @ShadeViewRefactor(RefactorComponent.STATE_RESOLVER)
    private void initVelocityTrackerIfNotExists() {
        if (mVelocityTracker == null) {
            mVelocityTracker = VelocityTracker.obtain();
        }
    }

    @ShadeViewRefactor(RefactorComponent.STATE_RESOLVER)
    private void recycleVelocityTracker() {
        if (mVelocityTracker != null) {
            mVelocityTracker.recycle();
            mVelocityTracker = null;
        }
    }

    @ShadeViewRefactor(RefactorComponent.STATE_RESOLVER)
    private void initOrResetVelocityTracker() {
        if (mVelocityTracker == null) {
            mVelocityTracker = VelocityTracker.obtain();
        } else {
            mVelocityTracker.clear();
        }
    }

    @ShadeViewRefactor(RefactorComponent.SHADE_VIEW)
    public void setFinishScrollingCallback(Runnable runnable) {
        mFinishScrollingCallback = runnable;
    }

    @ShadeViewRefactor(RefactorComponent.STATE_RESOLVER)
    private void animateScroll() {
        if (mScroller.computeScrollOffset()) {
            int oldY = mOwnScrollY;
            int y = mScroller.getCurrY();

            if (oldY != y) {
                int range = getScrollRange();
                if (y < 0 && oldY >= 0 || y > range && oldY <= range) {
                    // This frame takes us into overscroll, so set the max overscroll based on
                    // the current velocity
                    setMaxOverScrollFromCurrentVelocity();
                }

                if (mDontClampNextScroll) {
                    range = Math.max(range, oldY);
                }
                customOverScrollBy(y - oldY, oldY, range,
                        (int) (mMaxOverScroll));
            }
            postOnAnimation(mReflingAndAnimateScroll);
        } else {
            mDontClampNextScroll = false;
            if (mFinishScrollingCallback != null) {
                mFinishScrollingCallback.run();
            }
        }
    }

    private void setMaxOverScrollFromCurrentVelocity() {
        float currVelocity = mScroller.getCurrVelocity();
        if (currVelocity >= mMinimumVelocity) {
            mMaxOverScroll = Math.abs(currVelocity) / 1000 * mOverflingDistance;
        }
    }

    /**
     * Scrolls by the given delta, overscrolling if needed.  If called during a fling and the delta
     * would cause us to exceed the provided maximum overscroll, springs back instead.
     *
     * This method performs the determination of whether we're exceeding the overscroll and clamps
     * the scroll amount if so.  The actual scrolling/overscrolling happens in
     * {@link #onCustomOverScrolled(int, boolean)}
     * @param deltaY         The (signed) number of pixels to scroll.
     * @param scrollY        The current scroll position (absolute scrolling only).
     * @param scrollRangeY   The maximum allowable scroll position (absolute scrolling only).
     * @param maxOverScrollY The current (unsigned) limit on number of pixels to overscroll by.
     */
    @ShadeViewRefactor(RefactorComponent.STATE_RESOLVER)
    private void customOverScrollBy(int deltaY, int scrollY, int scrollRangeY, int maxOverScrollY) {
        int newScrollY = scrollY + deltaY;
        final int top = -maxOverScrollY;
        final int bottom = maxOverScrollY + scrollRangeY;

        boolean clampedY = false;
        if (newScrollY > bottom) {
            newScrollY = bottom;
            clampedY = true;
        } else if (newScrollY < top) {
            newScrollY = top;
            clampedY = true;
        }

        onCustomOverScrolled(newScrollY, clampedY);
    }

    /**
     * Set the amount of overScrolled pixels which will force the view to apply a rubber-banded
     * overscroll effect based on numPixels. By default this will also cancel animations on the
     * same overScroll edge.
     *
     * @param numPixels The amount of pixels to overScroll by. These will be scaled according to
     *                  the rubber-banding logic.
     * @param onTop     Should the effect be applied on top of the scroller.
     * @param animate   Should an animation be performed.
     */
    @ShadeViewRefactor(RefactorComponent.STATE_RESOLVER)
    public void setOverScrolledPixels(float numPixels, boolean onTop, boolean animate) {
        setOverScrollAmount(numPixels * getRubberBandFactor(onTop), onTop, animate, true);
    }

    /**
     * Set the effective overScroll amount which will be directly reflected in the layout.
     * By default this will also cancel animations on the same overScroll edge.
     *
     * @param amount  The amount to overScroll by.
     * @param onTop   Should the effect be applied on top of the scroller.
     * @param animate Should an animation be performed.
     */

    @ShadeViewRefactor(RefactorComponent.STATE_RESOLVER)
    public void setOverScrollAmount(float amount, boolean onTop, boolean animate) {
        setOverScrollAmount(amount, onTop, animate, true);
    }

    /**
     * Set the effective overScroll amount which will be directly reflected in the layout.
     *
     * @param amount          The amount to overScroll by.
     * @param onTop           Should the effect be applied on top of the scroller.
     * @param animate         Should an animation be performed.
     * @param cancelAnimators Should running animations be cancelled.
     */
    @ShadeViewRefactor(RefactorComponent.STATE_RESOLVER)
    public void setOverScrollAmount(float amount, boolean onTop, boolean animate,
            boolean cancelAnimators) {
        setOverScrollAmount(amount, onTop, animate, cancelAnimators, isRubberbanded(onTop));
    }

    /**
     * Set the effective overScroll amount which will be directly reflected in the layout.
     *
     * @param amount          The amount to overScroll by.
     * @param onTop           Should the effect be applied on top of the scroller.
     * @param animate         Should an animation be performed.
     * @param cancelAnimators Should running animations be cancelled.
     * @param isRubberbanded  The value which will be passed to
     *                        {@link OnOverscrollTopChangedListener#onOverscrollTopChanged}
     */
    @ShadeViewRefactor(RefactorComponent.STATE_RESOLVER)
    public void setOverScrollAmount(float amount, boolean onTop, boolean animate,
            boolean cancelAnimators, boolean isRubberbanded) {
        if (cancelAnimators) {
            mStateAnimator.cancelOverScrollAnimators(onTop);
        }
        setOverScrollAmountInternal(amount, onTop, animate, isRubberbanded);
    }

    @ShadeViewRefactor(RefactorComponent.STATE_RESOLVER)
    private void setOverScrollAmountInternal(float amount, boolean onTop, boolean animate,
            boolean isRubberbanded) {
        amount = Math.max(0, amount);
        if (animate) {
            mStateAnimator.animateOverScrollToAmount(amount, onTop, isRubberbanded);
        } else {
            setOverScrolledPixels(amount / getRubberBandFactor(onTop), onTop);
            mAmbientState.setOverScrollAmount(amount, onTop);
            if (onTop) {
                notifyOverscrollTopListener(amount, isRubberbanded);
            }
            requestChildrenUpdate();
        }
    }

    @ShadeViewRefactor(RefactorComponent.COORDINATOR)
    private void notifyOverscrollTopListener(float amount, boolean isRubberbanded) {
        mExpandHelper.onlyObserveMovements(amount > 1.0f);
        if (mDontReportNextOverScroll) {
            mDontReportNextOverScroll = false;
            return;
        }
        if (mOverscrollTopChangedListener != null) {
            mOverscrollTopChangedListener.onOverscrollTopChanged(amount, isRubberbanded);
        }
    }

    @ShadeViewRefactor(RefactorComponent.COORDINATOR)
    public void setOverscrollTopChangedListener(
            OnOverscrollTopChangedListener overscrollTopChangedListener) {
        mOverscrollTopChangedListener = overscrollTopChangedListener;
    }

    @ShadeViewRefactor(RefactorComponent.COORDINATOR)
    public float getCurrentOverScrollAmount(boolean top) {
        return mAmbientState.getOverScrollAmount(top);
    }

    @ShadeViewRefactor(RefactorComponent.COORDINATOR)
    public float getCurrentOverScrolledPixels(boolean top) {
        return top ? mOverScrolledTopPixels : mOverScrolledBottomPixels;
    }

    @ShadeViewRefactor(RefactorComponent.COORDINATOR)
    private void setOverScrolledPixels(float amount, boolean onTop) {
        if (onTop) {
            mOverScrolledTopPixels = amount;
        } else {
            mOverScrolledBottomPixels = amount;
        }
    }

    /**
     * Scrolls to the given position, overscrolling if needed.  If called during a fling and the
     * position exceeds the provided maximum overscroll, springs back instead.
     *
     * @param scrollY The target scroll position.
     * @param clampedY Whether this value was clamped by the calling method, meaning we've reached
     *                 the overscroll limit.
     */
    @ShadeViewRefactor(RefactorComponent.COORDINATOR)
    private void onCustomOverScrolled(int scrollY, boolean clampedY) {
        // Treat animating scrolls differently; see #computeScroll() for why.
        if (!mScroller.isFinished()) {
            setOwnScrollY(scrollY);
            if (clampedY) {
                springBack();
            } else {
                float overScrollTop = getCurrentOverScrollAmount(true);
                if (mOwnScrollY < 0) {
                    notifyOverscrollTopListener(-mOwnScrollY, isRubberbanded(true));
                } else {
                    notifyOverscrollTopListener(overScrollTop, isRubberbanded(true));
                }
            }
        } else {
            setOwnScrollY(scrollY);
        }
    }

    /**
     * Springs back from an overscroll by stopping the {@link #mScroller} and animating the
     * overscroll amount back to zero.
     */
    @ShadeViewRefactor(RefactorComponent.STATE_RESOLVER)
    private void springBack() {
        int scrollRange = getScrollRange();
        boolean overScrolledTop = mOwnScrollY <= 0;
        boolean overScrolledBottom = mOwnScrollY >= scrollRange;
        if (overScrolledTop || overScrolledBottom) {
            boolean onTop;
            float newAmount;
            if (overScrolledTop) {
                onTop = true;
                newAmount = -mOwnScrollY;
                setOwnScrollY(0);
                mDontReportNextOverScroll = true;
            } else {
                onTop = false;
                newAmount = mOwnScrollY - scrollRange;
                setOwnScrollY(scrollRange);
            }
            setOverScrollAmount(newAmount, onTop, false);
            setOverScrollAmount(0.0f, onTop, true);
            mScroller.forceFinished(true);
        }
    }

    @ShadeViewRefactor(RefactorComponent.COORDINATOR)
    private int getScrollRange() {
        // In current design, it only use the top HUN to treat all of HUNs
        // although there are more than one HUNs
        int contentHeight = mContentHeight;
        if (!isExpanded() && mInHeadsUpPinnedMode) {
            contentHeight = mHeadsUpInset + getTopHeadsUpPinnedHeight();
        }
        int scrollRange = Math.max(0, contentHeight - mMaxLayoutHeight);
        int imeInset = getImeInset();
        scrollRange += Math.min(imeInset, Math.max(0, contentHeight - (getHeight() - imeInset)));
        return scrollRange;
    }

    @ShadeViewRefactor(RefactorComponent.COORDINATOR)
    private int getImeInset() {
        return Math.max(0, mBottomInset - (getRootView().getHeight() - getHeight()));
    }

    /**
     * @return the first child which has visibility unequal to GONE
     */
    @ShadeViewRefactor(RefactorComponent.SHADE_VIEW)
    public ExpandableView getFirstChildNotGone() {
        int childCount = getChildCount();
        for (int i = 0; i < childCount; i++) {
            View child = getChildAt(i);
            if (child.getVisibility() != View.GONE && child != mShelf) {
                return (ExpandableView) child;
            }
        }
        return null;
    }

    /**
     * @return The first child which has visibility unequal to GONE which is currently below the
     * given translationY or equal to it.
     */
    @ShadeViewRefactor(RefactorComponent.COORDINATOR)
    private View getFirstChildBelowTranlsationY(float translationY, boolean ignoreChildren) {
        int childCount = getChildCount();
        for (int i = 0; i < childCount; i++) {
            View child = getChildAt(i);
            if (child.getVisibility() == View.GONE) {
                continue;
            }
            float rowTranslation = child.getTranslationY();
            if (rowTranslation >= translationY) {
                return child;
            } else if (!ignoreChildren && child instanceof ExpandableNotificationRow) {
                ExpandableNotificationRow row = (ExpandableNotificationRow) child;
                if (row.isSummaryWithChildren() && row.areChildrenExpanded()) {
                    List<ExpandableNotificationRow> notificationChildren =
                            row.getAttachedChildren();
                    for (int childIndex = 0; childIndex < notificationChildren.size();
                            childIndex++) {
                        ExpandableNotificationRow rowChild = notificationChildren.get(childIndex);
                        if (rowChild.getTranslationY() + rowTranslation >= translationY) {
                            return rowChild;
                        }
                    }
                }
            }
        }
        return null;
    }

    /**
     * @return the last child which has visibility unequal to GONE
     */
    @ShadeViewRefactor(RefactorComponent.COORDINATOR)
    public ExpandableView getLastChildNotGone() {
        int childCount = getChildCount();
        for (int i = childCount - 1; i >= 0; i--) {
            View child = getChildAt(i);
            if (child.getVisibility() != View.GONE && child != mShelf) {
                return (ExpandableView) child;
            }
        }
        return null;
    }

    private ExpandableNotificationRow getLastRowNotGone() {
        int childCount = getChildCount();
        for (int i = childCount - 1; i >= 0; i--) {
            View child = getChildAt(i);
            if (child instanceof ExpandableNotificationRow && child.getVisibility() != View.GONE) {
                return (ExpandableNotificationRow) child;
            }
        }
        return null;
    }

    /**
     * @return the number of children which have visibility unequal to GONE
     */
    @ShadeViewRefactor(RefactorComponent.COORDINATOR)
    public int getNotGoneChildCount() {
        int childCount = getChildCount();
        int count = 0;
        for (int i = 0; i < childCount; i++) {
            ExpandableView child = (ExpandableView) getChildAt(i);
            if (child.getVisibility() != View.GONE && !child.willBeGone() && child != mShelf) {
                count++;
            }
        }
        return count;
    }

    @ShadeViewRefactor(RefactorComponent.STATE_RESOLVER)
    private void updateContentHeight() {
        final float scrimTopPadding = mAmbientState.isOnKeyguard() ? 0 : mSidePaddings;
        int height = (int) scrimTopPadding;
        float previousPaddingRequest = mPaddingBetweenElements;
        int numShownItems = 0;
        int numShownNotifs = 0;
        boolean finish = false;
        int maxDisplayedNotifications = mMaxDisplayedNotifications;
        ExpandableView previousView = null;

        for (int i = 0; i < getChildCount(); i++) {
            ExpandableView expandableView = (ExpandableView) getChildAt(i);
            boolean footerViewOnLockScreen = expandableView == mFooterView && onKeyguard();

            if (expandableView.getVisibility() != View.GONE
                    && !expandableView.hasNoContentHeight() && !footerViewOnLockScreen) {

                boolean limitReached = maxDisplayedNotifications != -1
                        && numShownNotifs >= maxDisplayedNotifications;
                final float viewHeight;
                if (limitReached) {
                    viewHeight = mShelf.getIntrinsicHeight();
                    finish = true;
                } else {
                    viewHeight = expandableView.getIntrinsicHeight();
                }
                if (height != 0) {
                    height += mPaddingBetweenElements;
                }
                float gapHeight = calculateGapHeight(previousView, expandableView, numShownNotifs);
                height += gapHeight;
                height += viewHeight;

                numShownItems++;
                if (viewHeight > 0 || !(expandableView instanceof MediaHeaderView)) {
                    // Only count the media as a notification if it has a positive height.
                    numShownNotifs++;
                }
                previousView = expandableView;
                if (finish) {
                    break;
                }
            }
        }
        mIntrinsicContentHeight = height;

        // The topPadding can be bigger than the regular padding when qs is expanded, in that
        // state the maxPanelHeight and the contentHeight should be bigger
        mContentHeight = height + Math.max(mIntrinsicPadding, mTopPadding) + mBottomMargin;
        updateScrollability();
        clampScrollPosition();
        updateStackPosition();
        mAmbientState.setContentHeight(mContentHeight);
    }

    /**
     * Calculate the gap height between two different views
     *
     * @param previous the previousView
     * @param current the currentView
     * @param visibleIndex the visible index in the list
     *
     * @return the gap height needed before the current view
     */
    public float calculateGapHeight(
            ExpandableView previous,
            ExpandableView current,
            int visibleIndex
    ) {
       return mStackScrollAlgorithm.getGapHeightForChild(mSectionsManager, visibleIndex, current,
                previous);
    }

    @ShadeViewRefactor(RefactorComponent.SHADE_VIEW)
    public boolean hasPulsingNotifications() {
        return mPulsing;
    }

    @ShadeViewRefactor(RefactorComponent.SHADE_VIEW)
    private void updateScrollability() {
        boolean scrollable = !mQsExpanded && getScrollRange() > 0;
        if (scrollable != mScrollable) {
            mScrollable = scrollable;
            setFocusable(scrollable);
            updateForwardAndBackwardScrollability();
        }
    }

    @ShadeViewRefactor(RefactorComponent.SHADE_VIEW)
    private void updateForwardAndBackwardScrollability() {
        boolean forwardScrollable = mScrollable && !mScrollAdapter.isScrolledToBottom();
        boolean backwardsScrollable = mScrollable && !mScrollAdapter.isScrolledToTop();
        boolean changed = forwardScrollable != mForwardScrollable
                || backwardsScrollable != mBackwardScrollable;
        mForwardScrollable = forwardScrollable;
        mBackwardScrollable = backwardsScrollable;
        if (changed) {
            sendAccessibilityEvent(AccessibilityEvent.TYPE_WINDOW_CONTENT_CHANGED);
        }
    }

    @ShadeViewRefactor(RefactorComponent.SHADE_VIEW)
    private void updateBackground() {
        // No need to update the background color if it's not being drawn.
        if (!mShouldDrawNotificationBackground) {
            return;
        }

        updateBackgroundBounds();
        if (didSectionBoundsChange()) {
            boolean animate = mAnimateNextSectionBoundsChange || mAnimateNextBackgroundTop
                    || mAnimateNextBackgroundBottom || areSectionBoundsAnimating();
            if (!isExpanded()) {
                abortBackgroundAnimators();
                animate = false;
            }
            if (animate) {
                startBackgroundAnimation();
            } else {
                for (NotificationSection section : mSections) {
                    section.resetCurrentBounds();
                }
                invalidate();
            }
        } else {
            abortBackgroundAnimators();
        }
        mAnimateNextBackgroundTop = false;
        mAnimateNextBackgroundBottom = false;
        mAnimateNextSectionBoundsChange = false;
    }

    @ShadeViewRefactor(RefactorComponent.STATE_RESOLVER)
    private void abortBackgroundAnimators() {
        for (NotificationSection section : mSections) {
            section.cancelAnimators();
        }
    }

    private boolean didSectionBoundsChange() {
        for (NotificationSection section : mSections) {
            if (section.didBoundsChange()) {
                return true;
            }
        }
        return false;
    }

    @ShadeViewRefactor(RefactorComponent.STATE_RESOLVER)
    private boolean areSectionBoundsAnimating() {
        for (NotificationSection section : mSections) {
            if (section.areBoundsAnimating()) {
                return true;
            }
        }
        return false;
    }

    @ShadeViewRefactor(RefactorComponent.STATE_RESOLVER)
    private void startBackgroundAnimation() {
        // TODO(kprevas): do we still need separate fields for top/bottom?
        // or can each section manage its own animation state?
        NotificationSection firstVisibleSection = getFirstVisibleSection();
        NotificationSection lastVisibleSection = getLastVisibleSection();
        for (NotificationSection section : mSections) {
            section.startBackgroundAnimation(
                    section == firstVisibleSection
                            ? mAnimateNextBackgroundTop
                            : mAnimateNextSectionBoundsChange,
                    section == lastVisibleSection
                            ? mAnimateNextBackgroundBottom
                            : mAnimateNextSectionBoundsChange);
        }
    }

    /**
     * Update the background bounds to the new desired bounds
     */
    @ShadeViewRefactor(RefactorComponent.SHADE_VIEW)
    private void updateBackgroundBounds() {
        int left = mSidePaddings;
        int right = getWidth() - mSidePaddings;
        for (NotificationSection section : mSections) {
            section.getBounds().left = left;
            section.getBounds().right = right;
        }

        if (!mIsExpanded) {
            for (NotificationSection section : mSections) {
                section.getBounds().top = 0;
                section.getBounds().bottom = 0;
            }
            return;
        }
        int minTopPosition;
        NotificationSection lastSection = getLastVisibleSection();
        boolean onKeyguard = mStatusBarState == StatusBarState.KEYGUARD;
        if (!onKeyguard) {
            minTopPosition = (int) (mTopPadding + mStackTranslation);
        } else if (lastSection == null) {
            minTopPosition = mTopPadding;
        } else {
            // The first sections could be empty while there could still be elements in later
            // sections. The position of these first few sections is determined by the position of
            // the first visible section.
            NotificationSection firstVisibleSection = getFirstVisibleSection();
            firstVisibleSection.updateBounds(0 /* minTopPosition*/, 0 /* minBottomPosition */,
                    false /* shiftPulsingWithFirst */);
            minTopPosition = firstVisibleSection.getBounds().top;
        }
        boolean shiftPulsingWithFirst = mNumHeadsUp <= 1
                && (mAmbientState.isDozing()
                        || (mKeyguardBypassEnabledProvider.getBypassEnabled() && onKeyguard));
        for (NotificationSection section : mSections) {
            int minBottomPosition = minTopPosition;
            if (section == lastSection) {
                // We need to make sure the section goes all the way to the shelf
                minBottomPosition = (int) (ViewState.getFinalTranslationY(mShelf)
                        + mShelf.getIntrinsicHeight());
            }
            minTopPosition = section.updateBounds(minTopPosition, minBottomPosition,
                    shiftPulsingWithFirst);
            shiftPulsingWithFirst = false;
        }
    }

    private NotificationSection getFirstVisibleSection() {
        for (NotificationSection section : mSections) {
            if (section.getFirstVisibleChild() != null) {
                return section;
            }
        }
        return null;
    }

    private NotificationSection getLastVisibleSection() {
        for (int i = mSections.length - 1; i >= 0; i--) {
            NotificationSection section = mSections[i];
            if (section.getLastVisibleChild() != null) {
                return section;
            }
        }
        return null;
    }

    @ShadeViewRefactor(RefactorComponent.COORDINATOR)
    private ExpandableView getLastChildWithBackground() {
        int childCount = getChildCount();
        for (int i = childCount - 1; i >= 0; i--) {
            ExpandableView child = (ExpandableView) getChildAt(i);
            if (child.getVisibility() != View.GONE && !(child instanceof StackScrollerDecorView)
                    && child != mShelf) {
                return child;
            }
        }
        return null;
    }

    @ShadeViewRefactor(RefactorComponent.COORDINATOR)
    private ExpandableView getFirstChildWithBackground() {
        int childCount = getChildCount();
        for (int i = 0; i < childCount; i++) {
            ExpandableView child = (ExpandableView) getChildAt(i);
            if (child.getVisibility() != View.GONE && !(child instanceof StackScrollerDecorView)
                    && child != mShelf) {
                return child;
            }
        }
        return null;
    }

    //TODO: We shouldn't have to generate this list every time
    private List<ExpandableView> getChildrenWithBackground() {
        ArrayList<ExpandableView> children = new ArrayList<>();
        int childCount = getChildCount();
        for (int i = 0; i < childCount; i++) {
            ExpandableView child = (ExpandableView) getChildAt(i);
            if (child.getVisibility() != View.GONE
                    && !(child instanceof StackScrollerDecorView)
                    && child != mShelf) {
                children.add(child);
            }
        }
        return children;
    }

    /**
     * Fling the scroll view
     *
     * @param velocityY The initial velocity in the Y direction. Positive
     *                  numbers mean that the finger/cursor is moving down the screen,
     *                  which means we want to scroll towards the top.
     */
    @ShadeViewRefactor(RefactorComponent.SHADE_VIEW)
    protected void fling(int velocityY) {
        if (getChildCount() > 0) {
            float topAmount = getCurrentOverScrollAmount(true);
            float bottomAmount = getCurrentOverScrollAmount(false);
            if (velocityY < 0 && topAmount > 0) {
                setOwnScrollY(mOwnScrollY - (int) topAmount);
                mDontReportNextOverScroll = true;
                setOverScrollAmount(0, true, false);
                mMaxOverScroll = Math.abs(velocityY) / 1000f * getRubberBandFactor(true /* onTop */)
                        * mOverflingDistance + topAmount;
            } else if (velocityY > 0 && bottomAmount > 0) {
                setOwnScrollY((int) (mOwnScrollY + bottomAmount));
                setOverScrollAmount(0, false, false);
                mMaxOverScroll = Math.abs(velocityY) / 1000f
                        * getRubberBandFactor(false /* onTop */) * mOverflingDistance
                        + bottomAmount;
            } else {
                // it will be set once we reach the boundary
                mMaxOverScroll = 0.0f;
            }
            int scrollRange = getScrollRange();
            int minScrollY = Math.max(0, scrollRange);
            if (mExpandedInThisMotion) {
                minScrollY = Math.min(minScrollY, mMaxScrollAfterExpand);
            }
            mScroller.fling(mScrollX, mOwnScrollY, 1, velocityY, 0, 0, 0, minScrollY, 0,
                    mExpandedInThisMotion && mOwnScrollY >= 0 ? 0 : Integer.MAX_VALUE / 2);

            animateScroll();
        }
    }

    /**
     * @return Whether a fling performed on the top overscroll edge lead to the expanded
     * overScroll view (i.e QS).
     */
    @ShadeViewRefactor(RefactorComponent.SHADE_VIEW)
    private boolean shouldOverScrollFling(int initialVelocity) {
        float topOverScroll = getCurrentOverScrollAmount(true);
        return mScrolledToTopOnFirstDown
                && !mExpandedInThisMotion
                && (initialVelocity > mMinimumVelocity
                        || (topOverScroll > mMinTopOverScrollToEscape && initialVelocity > 0));
    }

    /**
     * Updates the top padding of the notifications, taking {@link #getIntrinsicPadding()} into
     * account.
     *
     * @param qsHeight               the top padding imposed by the quick settings panel
     * @param animate                whether to animate the change
     */
    @ShadeViewRefactor(RefactorComponent.COORDINATOR)
    public void updateTopPadding(float qsHeight, boolean animate) {
        int topPadding = (int) qsHeight;
        int minStackHeight = getLayoutMinHeight();
        if (topPadding + minStackHeight > getHeight()) {
            mTopPaddingOverflow = topPadding + minStackHeight - getHeight();
        } else {
            mTopPaddingOverflow = 0;
        }
        setTopPadding(topPadding, animate && !mKeyguardBypassEnabledProvider.getBypassEnabled());
        setExpandedHeight(mExpandedHeight);
    }

    @ShadeViewRefactor(RefactorComponent.COORDINATOR)
    public void setMaxTopPadding(int maxTopPadding) {
        mMaxTopPadding = maxTopPadding;
    }

    @ShadeViewRefactor(RefactorComponent.COORDINATOR)
    public int getLayoutMinHeight() {
        if (isHeadsUpTransition()) {
            ExpandableNotificationRow trackedHeadsUpRow = mAmbientState.getTrackedHeadsUpRow();
            if (trackedHeadsUpRow.isAboveShelf()) {
                int hunDistance = (int) MathUtils.lerp(
                        0,
                        getPositionInLinearLayout(trackedHeadsUpRow),
                        mAmbientState.getAppearFraction());
                return getTopHeadsUpPinnedHeight() + hunDistance;
            } else {
                return getTopHeadsUpPinnedHeight();
            }
        }
        return mShelf.getVisibility() == GONE ? 0 : mShelf.getIntrinsicHeight();
    }

    @ShadeViewRefactor(RefactorComponent.COORDINATOR)
    public float getTopPaddingOverflow() {
        return mTopPaddingOverflow;
    }

    @ShadeViewRefactor(RefactorComponent.COORDINATOR)
    private int clampPadding(int desiredPadding) {
        return Math.max(desiredPadding, mIntrinsicPadding);
    }

    @ShadeViewRefactor(RefactorComponent.SHADE_VIEW)
    private float getRubberBandFactor(boolean onTop) {
        if (!onTop) {
            return RUBBER_BAND_FACTOR_NORMAL;
        }
        if (mExpandedInThisMotion) {
            return RUBBER_BAND_FACTOR_AFTER_EXPAND;
        } else if (mIsExpansionChanging || mPanelTracking) {
            return RUBBER_BAND_FACTOR_ON_PANEL_EXPAND;
        } else if (mScrolledToTopOnFirstDown) {
            return 1.0f;
        }
        return RUBBER_BAND_FACTOR_NORMAL;
    }

    /**
     * Accompanying function for {@link #getRubberBandFactor}: Returns true if the overscroll is
     * rubberbanded, false if it is technically an overscroll but rather a motion to expand the
     * overscroll view (e.g. expand QS).
     */
    @ShadeViewRefactor(RefactorComponent.SHADE_VIEW)
    private boolean isRubberbanded(boolean onTop) {
        return !onTop || mExpandedInThisMotion || mIsExpansionChanging || mPanelTracking
                || !mScrolledToTopOnFirstDown;
    }



    @ShadeViewRefactor(RefactorComponent.SHADE_VIEW)
    public void setChildTransferInProgress(boolean childTransferInProgress) {
        Assert.isMainThread();
        mChildTransferInProgress = childTransferInProgress;
    }

    @ShadeViewRefactor(RefactorComponent.SHADE_VIEW)
    @Override
    public void onViewRemoved(View child) {
        super.onViewRemoved(child);
        // we only call our internal methods if this is actually a removal and not just a
        // notification which becomes a child notification
        if (!mChildTransferInProgress) {
            onViewRemovedInternal((ExpandableView) child, this);
        }
    }

    @ShadeViewRefactor(RefactorComponent.STATE_RESOLVER)
    public void cleanUpViewStateForEntry(NotificationEntry entry) {
        View child = entry.getRow();
        if (child == mSwipeHelper.getTranslatingParentView()) {
            mSwipeHelper.clearTranslatingParentView();
        }
    }

    @ShadeViewRefactor(RefactorComponent.COORDINATOR)
    private void onViewRemovedInternal(ExpandableView child, ViewGroup container) {
        if (mChangePositionInProgress) {
            // This is only a position change, don't do anything special
            return;
        }
        child.setOnHeightChangedListener(null);
        updateScrollStateForRemovedChild(child);
        boolean animationGenerated = generateRemoveAnimation(child);
        if (animationGenerated) {
            if (!mSwipedOutViews.contains(child) || !isFullySwipedOut(child)) {
                container.addTransientView(child, 0);
                child.setTransientContainer(container);
            }
        } else {
            mSwipedOutViews.remove(child);
        }
        updateAnimationState(false, child);

        focusNextViewIfFocused(child);
    }

    /**
     * Has this view been fully swiped out such that it's not visible anymore.
     */
    public boolean isFullySwipedOut(ExpandableView child) {
        return Math.abs(child.getTranslation()) >= Math.abs(getTotalTranslationLength(child));
    }

    @ShadeViewRefactor(RefactorComponent.STATE_RESOLVER)
    private void focusNextViewIfFocused(View view) {
        if (view instanceof ExpandableNotificationRow) {
            ExpandableNotificationRow row = (ExpandableNotificationRow) view;
            if (row.shouldRefocusOnDismiss()) {
                View nextView = row.getChildAfterViewWhenDismissed();
                if (nextView == null) {
                    View groupParentWhenDismissed = row.getGroupParentWhenDismissed();
                    nextView = getFirstChildBelowTranlsationY(groupParentWhenDismissed != null
                            ? groupParentWhenDismissed.getTranslationY()
                            : view.getTranslationY(), true /* ignoreChildren */);
                }
                if (nextView != null) {
                    nextView.requestAccessibilityFocus();
                }
            }
        }

    }

    @ShadeViewRefactor(RefactorComponent.ADAPTER)
    private boolean isChildInGroup(View child) {
        return child instanceof ExpandableNotificationRow
                && mGroupMembershipManager.isChildInGroup(
                ((ExpandableNotificationRow) child).getEntry());
    }

    /**
     * Generate a remove animation for a child view.
     *
     * @param child The view to generate the remove animation for.
     * @return Whether an animation was generated.
     */
    @ShadeViewRefactor(RefactorComponent.STATE_RESOLVER)
    boolean generateRemoveAnimation(ExpandableView child) {
        if (removeRemovedChildFromHeadsUpChangeAnimations(child)) {
            mAddedHeadsUpChildren.remove(child);
            return false;
        }
        if (isClickedHeadsUp(child)) {
            // An animation is already running, add it transiently
            mClearTransientViewsWhenFinished.add(child);
            return true;
        }
        if (mIsExpanded && mAnimationsEnabled && !isChildInInvisibleGroup(child)) {
            if (!mChildrenToAddAnimated.contains(child)) {
                // Generate Animations
                mChildrenToRemoveAnimated.add(child);
                mNeedsAnimation = true;
                return true;
            } else {
                mChildrenToAddAnimated.remove(child);
                mFromMoreCardAdditions.remove(child);
                return false;
            }
        }
        return false;
    }

    @ShadeViewRefactor(RefactorComponent.ADAPTER)
    private boolean isClickedHeadsUp(View child) {
        return HeadsUpUtil.isClickedHeadsUpNotification(child);
    }

    /**
     * Remove a removed child view from the heads up animations if it was just added there
     *
     * @return whether any child was removed from the list to animate
     */
    @ShadeViewRefactor(RefactorComponent.STATE_RESOLVER)
    private boolean removeRemovedChildFromHeadsUpChangeAnimations(View child) {
        boolean hasAddEvent = false;
        for (Pair<ExpandableNotificationRow, Boolean> eventPair : mHeadsUpChangeAnimations) {
            ExpandableNotificationRow row = eventPair.first;
            boolean isHeadsUp = eventPair.second;
            if (child == row) {
                mTmpList.add(eventPair);
                hasAddEvent |= isHeadsUp;
            }
        }
        if (hasAddEvent) {
            // This child was just added lets remove all events.
            mHeadsUpChangeAnimations.removeAll(mTmpList);
            ((ExpandableNotificationRow) child).setHeadsUpAnimatingAway(false);
        }
        mTmpList.clear();
        return hasAddEvent;
    }

    // TODO (b/162832756): remove since this won't happen in new pipeline (we prune groups in
    //  ShadeListBuilder)
    /**
     * @param child the child to query
     * @return whether a view is not a top level child but a child notification and that group is
     * not expanded
     */
    @ShadeViewRefactor(RefactorComponent.ADAPTER)
    private boolean isChildInInvisibleGroup(View child) {
        if (child instanceof ExpandableNotificationRow) {
            ExpandableNotificationRow row = (ExpandableNotificationRow) child;
            NotificationEntry groupSummary =
                    mGroupMembershipManager.getGroupSummary(row.getEntry());
            if (groupSummary != null && groupSummary.getRow() != row) {
                return row.getVisibility() == View.INVISIBLE;
            }
        }
        return false;
    }

    /**
     * Updates the scroll position when a child was removed
     *
     * @param removedChild the removed child
     */
    @ShadeViewRefactor(RefactorComponent.STATE_RESOLVER)
    private void updateScrollStateForRemovedChild(ExpandableView removedChild) {
        final int startingPosition = getPositionInLinearLayout(removedChild);
        final int childHeight = getIntrinsicHeight(removedChild) + mPaddingBetweenElements;
        final int endPosition = startingPosition + childHeight;
        final int scrollBoundaryStart = getScrollAmountToScrollBoundary();
        mAnimateStackYForContentHeightChange = true;
        // This is reset onLayout
        if (endPosition <= mOwnScrollY - scrollBoundaryStart) {
            // This child is fully scrolled of the top, so we have to deduct its height from the
            // scrollPosition
            setOwnScrollY(mOwnScrollY - childHeight);
        } else if (startingPosition < mOwnScrollY - scrollBoundaryStart) {
            // This child is currently being scrolled into, set the scroll position to the
            // start of this child
            setOwnScrollY(startingPosition + scrollBoundaryStart);
        }
    }

    /**
     * @return the amount of scrolling needed to start clipping notifications.
     */
    private int getScrollAmountToScrollBoundary() {
        return mTopPadding - mQsScrollBoundaryPosition;
    }

    @ShadeViewRefactor(RefactorComponent.COORDINATOR)
    private int getIntrinsicHeight(View view) {
        if (view instanceof ExpandableView) {
            ExpandableView expandableView = (ExpandableView) view;
            return expandableView.getIntrinsicHeight();
        }
        return view.getHeight();
    }

    @ShadeViewRefactor(RefactorComponent.COORDINATOR)
    public int getPositionInLinearLayout(View requestedView) {
        ExpandableNotificationRow childInGroup = null;
        ExpandableNotificationRow requestedRow = null;
        if (isChildInGroup(requestedView)) {
            // We're asking for a child in a group. Calculate the position of the parent first,
            // then within the parent.
            childInGroup = (ExpandableNotificationRow) requestedView;
            requestedView = requestedRow = childInGroup.getNotificationParent();
        }
        int position = 0;
        for (int i = 0; i < getChildCount(); i++) {
            ExpandableView child = (ExpandableView) getChildAt(i);
            boolean notGone = child.getVisibility() != View.GONE;
            if (notGone && !child.hasNoContentHeight()) {
                if (position != 0) {
                    position += mPaddingBetweenElements;
                }
            }
            if (child == requestedView) {
                if (requestedRow != null) {
                    position += requestedRow.getPositionOfChild(childInGroup);
                }
                return position;
            }
            if (notGone) {
                position += getIntrinsicHeight(child);
            }
        }
        return 0;
    }

    @Override
    @ShadeViewRefactor(RefactorComponent.SHADE_VIEW)
    public void onViewAdded(View child) {
        super.onViewAdded(child);
        if (child instanceof ExpandableView) {
            onViewAddedInternal((ExpandableView) child);
        }
    }

    @ShadeViewRefactor(RefactorComponent.STATE_RESOLVER)
    private void updateFirstAndLastBackgroundViews() {
        NotificationSection firstSection = getFirstVisibleSection();
        NotificationSection lastSection = getLastVisibleSection();
        ExpandableView previousFirstChild =
                firstSection == null ? null : firstSection.getFirstVisibleChild();
        ExpandableView previousLastChild =
                lastSection == null ? null : lastSection.getLastVisibleChild();

        ExpandableView firstChild = getFirstChildWithBackground();
        ExpandableView lastChild = getLastChildWithBackground();
        boolean sectionViewsChanged = mSectionsManager.updateFirstAndLastViewsForAllSections(
                mSections, getChildrenWithBackground());

        if (mAnimationsEnabled && mIsExpanded) {
            mAnimateNextBackgroundTop = firstChild != previousFirstChild;
            mAnimateNextBackgroundBottom = lastChild != previousLastChild || mAnimateBottomOnLayout;
            mAnimateNextSectionBoundsChange = sectionViewsChanged;
        } else {
            mAnimateNextBackgroundTop = false;
            mAnimateNextBackgroundBottom = false;
            mAnimateNextSectionBoundsChange = false;
        }
        mAmbientState.setLastVisibleBackgroundChild(lastChild);
        // TODO: Refactor SectionManager and put the RoundnessManager there.
        mController.getNoticationRoundessManager().updateRoundedChildren(mSections);
        mAnimateBottomOnLayout = false;
        invalidate();
    }

    @ShadeViewRefactor(RefactorComponent.COORDINATOR)
    private void onViewAddedInternal(ExpandableView child) {
        updateHideSensitiveForChild(child);
        child.setOnHeightChangedListener(mOnChildHeightChangedListener);
        generateAddAnimation(child, false /* fromMoreCard */);
        updateAnimationState(child);
        updateChronometerForChild(child);
        if (child instanceof ExpandableNotificationRow) {
            ExpandableNotificationRow row = (ExpandableNotificationRow) child;
            row.setDismissRtl(mDismissRtl);
            row.setDismissUsingRowTranslationX(mDismissUsingRowTranslationX);

        }
    }

    @ShadeViewRefactor(RefactorComponent.COORDINATOR)
    private void updateHideSensitiveForChild(ExpandableView child) {
        child.setHideSensitiveForIntrinsicHeight(mAmbientState.isHideSensitive());
    }

    @ShadeViewRefactor(RefactorComponent.SHADE_VIEW)
    public void notifyGroupChildRemoved(ExpandableView row, ViewGroup childrenContainer) {
        onViewRemovedInternal(row, childrenContainer);
    }

    public void notifyGroupChildAdded(ExpandableView row) {
        onViewAddedInternal(row);
    }

    @ShadeViewRefactor(RefactorComponent.STATE_RESOLVER)
    public void setAnimationsEnabled(boolean animationsEnabled) {
        mAnimationsEnabled = animationsEnabled;
        updateNotificationAnimationStates();
        if (!animationsEnabled) {
            mSwipedOutViews.clear();
            mChildrenToRemoveAnimated.clear();
            clearTemporaryViewsInGroup(this);
        }
    }

    @ShadeViewRefactor(RefactorComponent.STATE_RESOLVER)
    private void updateNotificationAnimationStates() {
        boolean running = mAnimationsEnabled || hasPulsingNotifications();
        mShelf.setAnimationsEnabled(running);
        int childCount = getChildCount();
        for (int i = 0; i < childCount; i++) {
            View child = getChildAt(i);
            running &= mIsExpanded || isPinnedHeadsUp(child);
            updateAnimationState(running, child);
        }
    }

    @ShadeViewRefactor(RefactorComponent.STATE_RESOLVER)
    void updateAnimationState(View child) {
        updateAnimationState((mAnimationsEnabled || hasPulsingNotifications())
                && (mIsExpanded || isPinnedHeadsUp(child)), child);
    }

    @ShadeViewRefactor(RefactorComponent.SHADE_VIEW)
    void setExpandingNotification(ExpandableNotificationRow row) {
        mAmbientState.setExpandingNotification(row);
        requestChildrenUpdate();
    }

    public boolean containsView(View v) {
        return v.getParent() == this;
    }

    @ShadeViewRefactor(RefactorComponent.STATE_RESOLVER)
    public void applyExpandAnimationParams(ExpandAnimationParameters params) {
        mAmbientState.setExpandAnimationTopChange(params == null ? 0 : params.getTopChange());

        // Disable clipping for launches
        setLaunchingNotification(params != null);
        requestChildrenUpdate();
    }

    @ShadeViewRefactor(RefactorComponent.STATE_RESOLVER)
    private void updateAnimationState(boolean running, View child) {
        if (child instanceof ExpandableNotificationRow) {
            ExpandableNotificationRow row = (ExpandableNotificationRow) child;
            row.setIconAnimationRunning(running);
        }
    }

    @ShadeViewRefactor(RefactorComponent.STATE_RESOLVER)
    boolean isAddOrRemoveAnimationPending() {
        return mNeedsAnimation
                && (!mChildrenToAddAnimated.isEmpty() || !mChildrenToRemoveAnimated.isEmpty());
    }

    @ShadeViewRefactor(RefactorComponent.STATE_RESOLVER)
    public void generateAddAnimation(ExpandableView child, boolean fromMoreCard) {
        if (mIsExpanded && mAnimationsEnabled && !mChangePositionInProgress && !isFullyHidden()) {
            // Generate Animations
            mChildrenToAddAnimated.add(child);
            if (fromMoreCard) {
                mFromMoreCardAdditions.add(child);
            }
            mNeedsAnimation = true;
        }
        if (isHeadsUp(child) && mAnimationsEnabled && !mChangePositionInProgress
                && !isFullyHidden()) {
            mAddedHeadsUpChildren.add(child);
            mChildrenToAddAnimated.remove(child);
        }
    }

    @ShadeViewRefactor(RefactorComponent.STATE_RESOLVER)
    public void changeViewPosition(ExpandableView child, int newIndex) {
        Assert.isMainThread();
        if (mChangePositionInProgress) {
            throw new IllegalStateException("Reentrant call to changeViewPosition");
        }

        int currentIndex = indexOfChild(child);

        if (currentIndex == -1) {
            boolean isTransient = false;
            if (child instanceof ExpandableNotificationRow
                    && child.getTransientContainer() != null) {
                isTransient = true;
            }
            Log.e(TAG, "Attempting to re-position "
                    + (isTransient ? "transient" : "")
                    + " view {"
                    + child
                    + "}");
            return;
        }

        if (child != null && child.getParent() == this && currentIndex != newIndex) {
            mChangePositionInProgress = true;
            child.setChangingPosition(true);
            removeView(child);
            addView(child, newIndex);
            child.setChangingPosition(false);
            mChangePositionInProgress = false;
            if (mIsExpanded && mAnimationsEnabled && child.getVisibility() != View.GONE) {
                mChildrenChangingPositions.add(child);
                mNeedsAnimation = true;
            }
        }
    }

    @ShadeViewRefactor(RefactorComponent.STATE_RESOLVER)
    private void startAnimationToState() {
        if (mNeedsAnimation) {
            generateAllAnimationEvents();
            mNeedsAnimation = false;
        }
        if (!mAnimationEvents.isEmpty() || isCurrentlyAnimating()) {
            setAnimationRunning(true);
            mStateAnimator.startAnimationForEvents(mAnimationEvents, mGoToFullShadeDelay);
            mAnimationEvents.clear();
            updateBackground();
            updateViewShadows();
        } else {
            applyCurrentState();
        }
        mGoToFullShadeDelay = 0;
    }

    @ShadeViewRefactor(RefactorComponent.STATE_RESOLVER)
    private void generateAllAnimationEvents() {
        generateHeadsUpAnimationEvents();
        generateChildRemovalEvents();
        generateChildAdditionEvents();
        generatePositionChangeEvents();
        generateTopPaddingEvent();
        generateActivateEvent();
        generateDimmedEvent();
        generateHideSensitiveEvent();
        generateGoToFullShadeEvent();
        generateViewResizeEvent();
        generateGroupExpansionEvent();
        generateAnimateEverythingEvent();
    }

    @ShadeViewRefactor(RefactorComponent.STATE_RESOLVER)
    private void generateHeadsUpAnimationEvents() {
        for (Pair<ExpandableNotificationRow, Boolean> eventPair : mHeadsUpChangeAnimations) {
            ExpandableNotificationRow row = eventPair.first;
            boolean isHeadsUp = eventPair.second;
            if (isHeadsUp != row.isHeadsUp()) {
                // For cases where we have a heads up showing and appearing again we shouldn't
                // do the animations at all.
                continue;
            }
            int type = AnimationEvent.ANIMATION_TYPE_HEADS_UP_OTHER;
            boolean onBottom = false;
            boolean pinnedAndClosed = row.isPinned() && !mIsExpanded;
            boolean performDisappearAnimation = !mIsExpanded
                    // Only animate if we still have pinned heads up, otherwise we just have the
                    // regular collapse animation of the lock screen
                    || (mKeyguardBypassEnabledProvider.getBypassEnabled() && onKeyguard()
                            && mInHeadsUpPinnedMode);
            if (performDisappearAnimation && !isHeadsUp) {
                type = row.wasJustClicked()
                        ? AnimationEvent.ANIMATION_TYPE_HEADS_UP_DISAPPEAR_CLICK
                        : AnimationEvent.ANIMATION_TYPE_HEADS_UP_DISAPPEAR;
                if (row.isChildInGroup()) {
                    // We can otherwise get stuck in there if it was just isolated
                    row.setHeadsUpAnimatingAway(false);
                    continue;
                }
            } else {
                ExpandableViewState viewState = row.getViewState();
                if (viewState == null) {
                    // A view state was never generated for this view, so we don't need to animate
                    // this. This may happen with notification children.
                    continue;
                }
                if (isHeadsUp && (mAddedHeadsUpChildren.contains(row) || pinnedAndClosed)) {
                    if (pinnedAndClosed || shouldHunAppearFromBottom(viewState)) {
                        // Our custom add animation
                        type = AnimationEvent.ANIMATION_TYPE_HEADS_UP_APPEAR;
                    } else {
                        // Normal add animation
                        type = AnimationEvent.ANIMATION_TYPE_ADD;
                    }
                    onBottom = !pinnedAndClosed;
                }
            }
            AnimationEvent event = new AnimationEvent(row, type);
            event.headsUpFromBottom = onBottom;
            mAnimationEvents.add(event);
        }
        mHeadsUpChangeAnimations.clear();
        mAddedHeadsUpChildren.clear();
    }

    @ShadeViewRefactor(RefactorComponent.COORDINATOR)
    private boolean shouldHunAppearFromBottom(ExpandableViewState viewState) {
        if (viewState.yTranslation + viewState.height < mAmbientState.getMaxHeadsUpTranslation()) {
            return false;
        }
        return true;
    }

    @ShadeViewRefactor(RefactorComponent.STATE_RESOLVER)
    private void generateGroupExpansionEvent() {
        // Generate a group expansion/collapsing event if there is such a group at all
        if (mExpandedGroupView != null) {
            mAnimationEvents.add(new AnimationEvent(mExpandedGroupView,
                    AnimationEvent.ANIMATION_TYPE_GROUP_EXPANSION_CHANGED));
            mExpandedGroupView = null;
        }
    }

    @ShadeViewRefactor(RefactorComponent.STATE_RESOLVER)
    private void generateViewResizeEvent() {
        if (mNeedViewResizeAnimation) {
            boolean hasDisappearAnimation = false;
            for (AnimationEvent animationEvent : mAnimationEvents) {
                final int type = animationEvent.animationType;
                if (type == AnimationEvent.ANIMATION_TYPE_HEADS_UP_DISAPPEAR_CLICK
                        || type == AnimationEvent.ANIMATION_TYPE_HEADS_UP_DISAPPEAR) {
                    hasDisappearAnimation = true;
                    break;
                }
            }

            if (!hasDisappearAnimation) {
                mAnimationEvents.add(
                        new AnimationEvent(null, AnimationEvent.ANIMATION_TYPE_VIEW_RESIZE));
            }
        }
        mNeedViewResizeAnimation = false;
    }

    @ShadeViewRefactor(RefactorComponent.STATE_RESOLVER)
    private void generateChildRemovalEvents() {
        for (ExpandableView child : mChildrenToRemoveAnimated) {
            boolean childWasSwipedOut = mSwipedOutViews.contains(child);

            // we need to know the view after this one
            float removedTranslation = child.getTranslationY();
            boolean ignoreChildren = true;
            if (child instanceof ExpandableNotificationRow) {
                ExpandableNotificationRow row = (ExpandableNotificationRow) child;
                if (row.isRemoved() && row.wasChildInGroupWhenRemoved()) {
                    removedTranslation = row.getTranslationWhenRemoved();
                    ignoreChildren = false;
                }
                childWasSwipedOut |= isFullySwipedOut(row);
            } else if (child instanceof MediaHeaderView) {
                childWasSwipedOut = true;
            }
            if (!childWasSwipedOut) {
                Rect clipBounds = child.getClipBounds();
                childWasSwipedOut = clipBounds != null && clipBounds.height() == 0;

                if (childWasSwipedOut) {
                    // Clean up any potential transient views if the child has already been swiped
                    // out, as we won't be animating it further (due to its height already being
                    // clipped to 0.
                    ViewGroup transientContainer = child.getTransientContainer();
                    if (transientContainer != null) {
                        transientContainer.removeTransientView(child);
                    }
                }
            }
            int animationType = childWasSwipedOut
                    ? AnimationEvent.ANIMATION_TYPE_REMOVE_SWIPED_OUT
                    : AnimationEvent.ANIMATION_TYPE_REMOVE;
            AnimationEvent event = new AnimationEvent(child, animationType);
            event.viewAfterChangingView = getFirstChildBelowTranlsationY(removedTranslation,
                    ignoreChildren);
            mAnimationEvents.add(event);
            mSwipedOutViews.remove(child);
        }
        mChildrenToRemoveAnimated.clear();
    }

    @ShadeViewRefactor(RefactorComponent.STATE_RESOLVER)
    private void generatePositionChangeEvents() {
        for (ExpandableView child : mChildrenChangingPositions) {
            Integer duration = null;
            if (child instanceof ExpandableNotificationRow) {
                ExpandableNotificationRow row = (ExpandableNotificationRow) child;
                if (row.getEntry().isMarkedForUserTriggeredMovement()) {
                    duration = StackStateAnimator.ANIMATION_DURATION_PRIORITY_CHANGE;
                    row.getEntry().markForUserTriggeredMovement(false);
                }
            }
            AnimationEvent animEvent = duration == null
                    ? new AnimationEvent(child, AnimationEvent.ANIMATION_TYPE_CHANGE_POSITION)
                    : new AnimationEvent(
                            child, AnimationEvent.ANIMATION_TYPE_CHANGE_POSITION, duration);
            mAnimationEvents.add(animEvent);
        }
        mChildrenChangingPositions.clear();
        if (mGenerateChildOrderChangedEvent) {
            mAnimationEvents.add(new AnimationEvent(null,
                    AnimationEvent.ANIMATION_TYPE_CHANGE_POSITION));
            mGenerateChildOrderChangedEvent = false;
        }
    }

    @ShadeViewRefactor(RefactorComponent.STATE_RESOLVER)
    private void generateChildAdditionEvents() {
        for (ExpandableView child : mChildrenToAddAnimated) {
            if (mFromMoreCardAdditions.contains(child)) {
                mAnimationEvents.add(new AnimationEvent(child,
                        AnimationEvent.ANIMATION_TYPE_ADD,
                        StackStateAnimator.ANIMATION_DURATION_STANDARD));
            } else {
                mAnimationEvents.add(new AnimationEvent(child,
                        AnimationEvent.ANIMATION_TYPE_ADD));
            }
        }
        mChildrenToAddAnimated.clear();
        mFromMoreCardAdditions.clear();
    }

    @ShadeViewRefactor(RefactorComponent.STATE_RESOLVER)
    private void generateTopPaddingEvent() {
        if (mTopPaddingNeedsAnimation) {
            AnimationEvent event;
            if (mAmbientState.isDozing()) {
                event = new AnimationEvent(null /* view */,
                        AnimationEvent.ANIMATION_TYPE_TOP_PADDING_CHANGED,
                        KeyguardSliceView.DEFAULT_ANIM_DURATION);
            } else {
                event = new AnimationEvent(null /* view */,
                        AnimationEvent.ANIMATION_TYPE_TOP_PADDING_CHANGED);
            }
            mAnimationEvents.add(event);
        }
        mTopPaddingNeedsAnimation = false;
    }

    @ShadeViewRefactor(RefactorComponent.STATE_RESOLVER)
    private void generateActivateEvent() {
        if (mActivateNeedsAnimation) {
            mAnimationEvents.add(
                    new AnimationEvent(null, AnimationEvent.ANIMATION_TYPE_ACTIVATED_CHILD));
        }
        mActivateNeedsAnimation = false;
    }

    @ShadeViewRefactor(RefactorComponent.STATE_RESOLVER)
    private void generateAnimateEverythingEvent() {
        if (mEverythingNeedsAnimation) {
            mAnimationEvents.add(
                    new AnimationEvent(null, AnimationEvent.ANIMATION_TYPE_EVERYTHING));
        }
        mEverythingNeedsAnimation = false;
    }

    @ShadeViewRefactor(RefactorComponent.STATE_RESOLVER)
    private void generateDimmedEvent() {
        if (mDimmedNeedsAnimation) {
            mAnimationEvents.add(
                    new AnimationEvent(null, AnimationEvent.ANIMATION_TYPE_DIMMED));
        }
        mDimmedNeedsAnimation = false;
    }

    @ShadeViewRefactor(RefactorComponent.STATE_RESOLVER)
    private void generateHideSensitiveEvent() {
        if (mHideSensitiveNeedsAnimation) {
            mAnimationEvents.add(
                    new AnimationEvent(null, AnimationEvent.ANIMATION_TYPE_HIDE_SENSITIVE));
        }
        mHideSensitiveNeedsAnimation = false;
    }

    @ShadeViewRefactor(RefactorComponent.STATE_RESOLVER)
    private void generateGoToFullShadeEvent() {
        if (mGoToFullShadeNeedsAnimation) {
            mAnimationEvents.add(
                    new AnimationEvent(null, AnimationEvent.ANIMATION_TYPE_GO_TO_FULL_SHADE));
        }
        mGoToFullShadeNeedsAnimation = false;
    }

    @ShadeViewRefactor(RefactorComponent.LAYOUT_ALGORITHM)
    protected StackScrollAlgorithm createStackScrollAlgorithm(Context context) {
        return new StackScrollAlgorithm(context, this);
    }

    /**
     * @return Whether a y coordinate is inside the content.
     */
    @ShadeViewRefactor(RefactorComponent.SHADE_VIEW)
    public boolean isInContentBounds(float y) {
        return y < getHeight() - getEmptyBottomMargin();
    }

    private float getTouchSlop(MotionEvent event) {
        // Adjust the touch slop if another gesture may be being performed.
        return event.getClassification() == MotionEvent.CLASSIFICATION_AMBIGUOUS_GESTURE
                ? mTouchSlop * mSlopMultiplier
                : mTouchSlop;
    }

    @Override
    public boolean onTouchEvent(MotionEvent ev) {
        if (mTouchHandler != null && mTouchHandler.onTouchEvent(ev)) {
            return true;
        }

        return super.onTouchEvent(ev);
    }

    @ShadeViewRefactor(RefactorComponent.INPUT)
    void dispatchDownEventToScroller(MotionEvent ev) {
        MotionEvent downEvent = MotionEvent.obtain(ev);
        downEvent.setAction(MotionEvent.ACTION_DOWN);
        onScrollTouch(downEvent);
        downEvent.recycle();
    }

    @Override
    @ShadeViewRefactor(RefactorComponent.INPUT)
    public boolean onGenericMotionEvent(MotionEvent event) {
        if (!isScrollingEnabled()
                || !mIsExpanded
                || mSwipeHelper.isSwiping()
                || mExpandingNotification
                || mDisallowScrollingInThisMotion) {
            return false;
        }
        if ((event.getSource() & InputDevice.SOURCE_CLASS_POINTER) != 0) {
            switch (event.getAction()) {
                case MotionEvent.ACTION_SCROLL: {
                    if (!mIsBeingDragged) {
                        final float vscroll = event.getAxisValue(MotionEvent.AXIS_VSCROLL);
                        if (vscroll != 0) {
                            final int delta = (int) (vscroll * getVerticalScrollFactor());
                            final int range = getScrollRange();
                            int oldScrollY = mOwnScrollY;
                            int newScrollY = oldScrollY - delta;
                            if (newScrollY < 0) {
                                newScrollY = 0;
                            } else if (newScrollY > range) {
                                newScrollY = range;
                            }
                            if (newScrollY != oldScrollY) {
                                setOwnScrollY(newScrollY);
                                return true;
                            }
                        }
                    }
                }
            }
        }
        return super.onGenericMotionEvent(event);
    }

    @ShadeViewRefactor(RefactorComponent.INPUT)
    boolean onScrollTouch(MotionEvent ev) {
        if (!isScrollingEnabled()) {
            return false;
        }
        if (isInsideQsContainer(ev) && !mIsBeingDragged) {
            return false;
        }
        mForcedScroll = null;
        initVelocityTrackerIfNotExists();
        mVelocityTracker.addMovement(ev);

        final int action = ev.getActionMasked();
        if (ev.findPointerIndex(mActivePointerId) == -1 && action != MotionEvent.ACTION_DOWN) {
            // Incomplete gesture, possibly due to window swap mid-gesture. Ignore until a new
            // one starts.
            Log.e(TAG, "Invalid pointerId=" + mActivePointerId + " in onTouchEvent "
                    + MotionEvent.actionToString(ev.getActionMasked()));
            return true;
        }

        switch (action) {
            case MotionEvent.ACTION_DOWN: {
                if (getChildCount() == 0 || !isInContentBounds(ev)) {
                    return false;
                }
                boolean isBeingDragged = !mScroller.isFinished();
                setIsBeingDragged(isBeingDragged);
                /*
                 * If being flinged and user touches, stop the fling. isFinished
                 * will be false if being flinged.
                 */
                if (!mScroller.isFinished()) {
                    mScroller.forceFinished(true);
                }

                // Remember where the motion event started
                mLastMotionY = (int) ev.getY();
                mDownX = (int) ev.getX();
                mActivePointerId = ev.getPointerId(0);
                break;
            }
            case MotionEvent.ACTION_MOVE:
                final int activePointerIndex = ev.findPointerIndex(mActivePointerId);
                if (activePointerIndex == -1) {
                    Log.e(TAG, "Invalid pointerId=" + mActivePointerId + " in onTouchEvent");
                    break;
                }

                final int y = (int) ev.getY(activePointerIndex);
                final int x = (int) ev.getX(activePointerIndex);
                int deltaY = mLastMotionY - y;
                final int xDiff = Math.abs(x - mDownX);
                final int yDiff = Math.abs(deltaY);
                final float touchSlop = getTouchSlop(ev);
                if (!mIsBeingDragged && yDiff > touchSlop && yDiff > xDiff) {
                    setIsBeingDragged(true);
                    if (deltaY > 0) {
                        deltaY -= touchSlop;
                    } else {
                        deltaY += touchSlop;
                    }
                }
                if (mIsBeingDragged) {
                    // Scroll to follow the motion event
                    mLastMotionY = y;
                    float scrollAmount;
                    int range;
                    range = getScrollRange();
                    if (mExpandedInThisMotion) {
                        range = Math.min(range, mMaxScrollAfterExpand);
                    }
                    if (deltaY < 0) {
                        scrollAmount = overScrollDown(deltaY);
                    } else {
                        scrollAmount = overScrollUp(deltaY, range);
                    }

                    // Calling customOverScrollBy will call onCustomOverScrolled, which
                    // sets the scrolling if applicable.
                    if (scrollAmount != 0.0f) {
                        // The scrolling motion could not be compensated with the
                        // existing overScroll, we have to scroll the view
                        customOverScrollBy((int) scrollAmount, mOwnScrollY,
                                range, getHeight() / 2);
                        // If we're scrolling, leavebehinds should be dismissed
                        mController.checkSnoozeLeavebehind();
                    }
                }
                break;
            case MotionEvent.ACTION_UP:
                if (mIsBeingDragged) {
                    final VelocityTracker velocityTracker = mVelocityTracker;
                    velocityTracker.computeCurrentVelocity(1000, mMaximumVelocity);
                    int initialVelocity = (int) velocityTracker.getYVelocity(mActivePointerId);

                    if (shouldOverScrollFling(initialVelocity)) {
                        onOverScrollFling(true, initialVelocity);
                    } else {
                        if (getChildCount() > 0) {
                            if ((Math.abs(initialVelocity) > mMinimumVelocity)) {
                                float currentOverScrollTop = getCurrentOverScrollAmount(true);
                                if (currentOverScrollTop == 0.0f || initialVelocity > 0) {
                                    mFlingAfterUpEvent = true;
                                    setFinishScrollingCallback(() -> {
                                        mFlingAfterUpEvent = false;
                                        InteractionJankMonitor.getInstance()
                                                .end(CUJ_NOTIFICATION_SHADE_SCROLL_FLING);
                                        setFinishScrollingCallback(null);
                                    });
                                    fling(-initialVelocity);
                                } else {
                                    onOverScrollFling(false, initialVelocity);
                                }
                            } else {
                                if (mScroller.springBack(mScrollX, mOwnScrollY, 0, 0, 0,
                                        getScrollRange())) {
                                    animateScroll();
                                }
                            }
                        }
                    }
                    mActivePointerId = INVALID_POINTER;
                    endDrag();
                }

                break;
            case MotionEvent.ACTION_CANCEL:
                if (mIsBeingDragged && getChildCount() > 0) {
                    if (mScroller.springBack(mScrollX, mOwnScrollY, 0, 0, 0,
                            getScrollRange())) {
                        animateScroll();
                    }
                    mActivePointerId = INVALID_POINTER;
                    endDrag();
                }
                break;
            case MotionEvent.ACTION_POINTER_DOWN: {
                final int index = ev.getActionIndex();
                mLastMotionY = (int) ev.getY(index);
                mDownX = (int) ev.getX(index);
                mActivePointerId = ev.getPointerId(index);
                break;
            }
            case MotionEvent.ACTION_POINTER_UP:
                onSecondaryPointerUp(ev);
                mLastMotionY = (int) ev.getY(ev.findPointerIndex(mActivePointerId));
                mDownX = (int) ev.getX(ev.findPointerIndex(mActivePointerId));
                break;
        }
        return true;
    }

    boolean isFlingAfterUpEvent() {
        return mFlingAfterUpEvent;
    }

    @ShadeViewRefactor(RefactorComponent.INPUT)
    protected boolean isInsideQsContainer(MotionEvent ev) {
        return ev.getY() < mQsContainer.getBottom();
    }

    @ShadeViewRefactor(RefactorComponent.INPUT)
    private void onOverScrollFling(boolean open, int initialVelocity) {
        if (mOverscrollTopChangedListener != null) {
            mOverscrollTopChangedListener.flingTopOverscroll(initialVelocity, open);
        }
        mDontReportNextOverScroll = true;
        setOverScrollAmount(0.0f, true, false);
    }


    @ShadeViewRefactor(RefactorComponent.INPUT)
    private void onSecondaryPointerUp(MotionEvent ev) {
        final int pointerIndex = (ev.getAction() & MotionEvent.ACTION_POINTER_INDEX_MASK) >>
                MotionEvent.ACTION_POINTER_INDEX_SHIFT;
        final int pointerId = ev.getPointerId(pointerIndex);
        if (pointerId == mActivePointerId) {
            // This was our active pointer going up. Choose a new
            // active pointer and adjust accordingly.
            // TODO: Make this decision more intelligent.
            final int newPointerIndex = pointerIndex == 0 ? 1 : 0;
            mLastMotionY = (int) ev.getY(newPointerIndex);
            mActivePointerId = ev.getPointerId(newPointerIndex);
            if (mVelocityTracker != null) {
                mVelocityTracker.clear();
            }
        }
    }

    @ShadeViewRefactor(RefactorComponent.INPUT)
    private void endDrag() {
        setIsBeingDragged(false);

        recycleVelocityTracker();

        if (getCurrentOverScrollAmount(true /* onTop */) > 0) {
            setOverScrollAmount(0, true /* onTop */, true /* animate */);
        }
        if (getCurrentOverScrollAmount(false /* onTop */) > 0) {
            setOverScrollAmount(0, false /* onTop */, true /* animate */);
        }
    }

    @Override
    @ShadeViewRefactor(RefactorComponent.INPUT)
    public boolean onInterceptTouchEvent(MotionEvent ev) {
        if (mTouchHandler != null && mTouchHandler.onInterceptTouchEvent(ev)) {
            return true;
        }
        return super.onInterceptTouchEvent(ev);
    }

    @ShadeViewRefactor(RefactorComponent.INPUT)
    void handleEmptySpaceClick(MotionEvent ev) {
        switch (ev.getActionMasked()) {
            case MotionEvent.ACTION_MOVE:
                final float touchSlop = getTouchSlop(ev);
                if (mTouchIsClick && (Math.abs(ev.getY() - mInitialTouchY) > touchSlop
                        || Math.abs(ev.getX() - mInitialTouchX) > touchSlop)) {
                    mTouchIsClick = false;
                }
                break;
            case MotionEvent.ACTION_UP:
                if (mStatusBarState != StatusBarState.KEYGUARD && mTouchIsClick &&
                        isBelowLastNotification(mInitialTouchX, mInitialTouchY)) {
                    mOnEmptySpaceClickListener.onEmptySpaceClicked(mInitialTouchX, mInitialTouchY);
                }
                break;
        }
    }

    @ShadeViewRefactor(RefactorComponent.INPUT)
    void initDownStates(MotionEvent ev) {
        if (ev.getAction() == MotionEvent.ACTION_DOWN) {
            mExpandedInThisMotion = false;
            mOnlyScrollingInThisMotion = !mScroller.isFinished();
            mDisallowScrollingInThisMotion = false;
            mDisallowDismissInThisMotion = false;
            mTouchIsClick = true;
            mInitialTouchX = ev.getX();
            mInitialTouchY = ev.getY();
        }
    }

    @Override
    @ShadeViewRefactor(RefactorComponent.INPUT)
    public void requestDisallowInterceptTouchEvent(boolean disallowIntercept) {
        super.requestDisallowInterceptTouchEvent(disallowIntercept);
        if (disallowIntercept) {
            cancelLongPress();
        }
    }

    @ShadeViewRefactor(RefactorComponent.INPUT)
    boolean onInterceptTouchEventScroll(MotionEvent ev) {
        if (!isScrollingEnabled()) {
            return false;
        }
        /*
         * This method JUST determines whether we want to intercept the motion.
         * If we return true, onMotionEvent will be called and we do the actual
         * scrolling there.
         */

        /*
         * Shortcut the most recurring case: the user is in the dragging
         * state and is moving their finger.  We want to intercept this
         * motion.
         */
        final int action = ev.getAction();
        if ((action == MotionEvent.ACTION_MOVE) && (mIsBeingDragged)) {
            return true;
        }

        switch (action & MotionEvent.ACTION_MASK) {
            case MotionEvent.ACTION_MOVE: {
                /*
                 * mIsBeingDragged == false, otherwise the shortcut would have caught it. Check
                 * whether the user has moved far enough from the original down touch.
                 */

                /*
                 * Locally do absolute value. mLastMotionY is set to the y value
                 * of the down event.
                 */
                final int activePointerId = mActivePointerId;
                if (activePointerId == INVALID_POINTER) {
                    // If we don't have a valid id, the touch down wasn't on content.
                    break;
                }

                final int pointerIndex = ev.findPointerIndex(activePointerId);
                if (pointerIndex == -1) {
                    Log.e(TAG, "Invalid pointerId=" + activePointerId
                            + " in onInterceptTouchEvent");
                    break;
                }

                final int y = (int) ev.getY(pointerIndex);
                final int x = (int) ev.getX(pointerIndex);
                final int yDiff = Math.abs(y - mLastMotionY);
                final int xDiff = Math.abs(x - mDownX);
                if (yDiff > getTouchSlop(ev) && yDiff > xDiff) {
                    setIsBeingDragged(true);
                    mLastMotionY = y;
                    mDownX = x;
                    initVelocityTrackerIfNotExists();
                    mVelocityTracker.addMovement(ev);
                }
                break;
            }

            case MotionEvent.ACTION_DOWN: {
                final int y = (int) ev.getY();
                mScrolledToTopOnFirstDown = mScrollAdapter.isScrolledToTop();
                final ExpandableView childAtTouchPos = getChildAtPosition(
                        ev.getX(), y, false /* requireMinHeight */, false /* ignoreDecors */);
                if (childAtTouchPos == null) {
                    setIsBeingDragged(false);
                    recycleVelocityTracker();
                    break;
                }

                /*
                 * Remember location of down touch.
                 * ACTION_DOWN always refers to pointer index 0.
                 */
                mLastMotionY = y;
                mDownX = (int) ev.getX();
                mActivePointerId = ev.getPointerId(0);

                initOrResetVelocityTracker();
                mVelocityTracker.addMovement(ev);
                /*
                 * If being flinged and user touches the screen, initiate drag;
                 * otherwise don't.  mScroller.isFinished should be false when
                 * being flinged.
                 */
                boolean isBeingDragged = !mScroller.isFinished();
                setIsBeingDragged(isBeingDragged);
                break;
            }

            case MotionEvent.ACTION_CANCEL:
            case MotionEvent.ACTION_UP:
                /* Release the drag */
                setIsBeingDragged(false);
                mActivePointerId = INVALID_POINTER;
                recycleVelocityTracker();
                if (mScroller.springBack(mScrollX, mOwnScrollY, 0, 0, 0, getScrollRange())) {
                    animateScroll();
                }
                break;
            case MotionEvent.ACTION_POINTER_UP:
                onSecondaryPointerUp(ev);
                break;
        }

        /*
         * The only time we want to intercept motion events is if we are in the
         * drag mode.
         */
        return mIsBeingDragged;
    }

    /**
     * @return Whether the specified motion event is actually happening over the content.
     */
    @ShadeViewRefactor(RefactorComponent.INPUT)
    private boolean isInContentBounds(MotionEvent event) {
        return isInContentBounds(event.getY());
    }


    @VisibleForTesting
    @ShadeViewRefactor(RefactorComponent.INPUT)
    void setIsBeingDragged(boolean isDragged) {
        mIsBeingDragged = isDragged;
        if (isDragged) {
            requestDisallowInterceptTouchEvent(true);
            cancelLongPress();
            resetExposedMenuView(true /* animate */, true /* force */);
        }
    }

    @ShadeViewRefactor(RefactorComponent.INPUT)
    public void requestDisallowLongPress() {
        cancelLongPress();
    }

    @ShadeViewRefactor(RefactorComponent.INPUT)
    public void requestDisallowDismiss() {
        mDisallowDismissInThisMotion = true;
    }

    @ShadeViewRefactor(RefactorComponent.INPUT)
    public void cancelLongPress() {
        mSwipeHelper.cancelLongPress();
    }

    @ShadeViewRefactor(RefactorComponent.INPUT)
    public void setOnEmptySpaceClickListener(OnEmptySpaceClickListener listener) {
        mOnEmptySpaceClickListener = listener;
    }

    /** @hide */
    @Override
    @ShadeViewRefactor(RefactorComponent.INPUT)
    public boolean performAccessibilityActionInternal(int action, Bundle arguments) {
        if (super.performAccessibilityActionInternal(action, arguments)) {
            return true;
        }
        if (!isEnabled()) {
            return false;
        }
        int direction = -1;
        switch (action) {
            case AccessibilityNodeInfo.ACTION_SCROLL_FORWARD:
                // fall through
            case android.R.id.accessibilityActionScrollDown:
                direction = 1;
                // fall through
            case AccessibilityNodeInfo.ACTION_SCROLL_BACKWARD:
                // fall through
            case android.R.id.accessibilityActionScrollUp:
                final int viewportHeight =
                        getHeight() - mPaddingBottom - mTopPadding - mPaddingTop
                                - mShelf.getIntrinsicHeight();
                final int targetScrollY = Math.max(0,
                        Math.min(mOwnScrollY + direction * viewportHeight, getScrollRange()));
                if (targetScrollY != mOwnScrollY) {
                    mScroller.startScroll(mScrollX, mOwnScrollY, 0,
                            targetScrollY - mOwnScrollY);
                    animateScroll();
                    return true;
                }
                break;
        }
        return false;
    }

    @Override
    @ShadeViewRefactor(RefactorComponent.SHADE_VIEW)
    public void onWindowFocusChanged(boolean hasWindowFocus) {
        super.onWindowFocusChanged(hasWindowFocus);
        if (!hasWindowFocus) {
            cancelLongPress();
        }
    }

    @Override
    @ShadeViewRefactor(RefactorComponent.SHADE_VIEW)
    public void clearChildFocus(View child) {
        super.clearChildFocus(child);
        if (mForcedScroll == child) {
            mForcedScroll = null;
        }
    }

    boolean isScrolledToBottom() {
        return mScrollAdapter.isScrolledToBottom();
    }

    @ShadeViewRefactor(RefactorComponent.COORDINATOR)
    int getEmptyBottomMargin() {
        return Math.max(mMaxLayoutHeight - mContentHeight, 0);
    }

    @ShadeViewRefactor(RefactorComponent.STATE_RESOLVER)
    void onExpansionStarted() {
        mIsExpansionChanging = true;
        mAmbientState.setExpansionChanging(true);
    }

    @ShadeViewRefactor(RefactorComponent.STATE_RESOLVER)
    void onExpansionStopped() {
        mIsExpansionChanging = false;
        mAmbientState.setExpansionChanging(false);
        if (!mIsExpanded) {
            resetScrollPosition();
            mStatusBar.resetUserExpandedStates();
            clearTemporaryViews();
            clearUserLockedViews();
            if (mSwipeHelper.isSwiping()) {
                mSwipeHelper.resetSwipeState();
                updateContinuousShadowDrawing();
            }
        }
    }

    @ShadeViewRefactor(RefactorComponent.STATE_RESOLVER)
    private void clearUserLockedViews() {
        for (int i = 0; i < getChildCount(); i++) {
            ExpandableView child = (ExpandableView) getChildAt(i);
            if (child instanceof ExpandableNotificationRow) {
                ExpandableNotificationRow row = (ExpandableNotificationRow) child;
                row.setUserLocked(false);
            }
        }
    }

    @ShadeViewRefactor(RefactorComponent.STATE_RESOLVER)
    private void clearTemporaryViews() {
        // lets make sure nothing is transient anymore
        clearTemporaryViewsInGroup(this);
        for (int i = 0; i < getChildCount(); i++) {
            ExpandableView child = (ExpandableView) getChildAt(i);
            if (child instanceof ExpandableNotificationRow) {
                ExpandableNotificationRow row = (ExpandableNotificationRow) child;
                clearTemporaryViewsInGroup(row.getChildrenContainer());
            }
        }
    }

    @ShadeViewRefactor(RefactorComponent.STATE_RESOLVER)
    private void clearTemporaryViewsInGroup(ViewGroup viewGroup) {
        while (viewGroup != null && viewGroup.getTransientViewCount() != 0) {
            viewGroup.removeTransientView(viewGroup.getTransientView(0));
        }
    }

    @ShadeViewRefactor(RefactorComponent.STATE_RESOLVER)
    void onPanelTrackingStarted() {
        mPanelTracking = true;
        mAmbientState.setPanelTracking(true);
        resetExposedMenuView(true /* animate */, true /* force */);
    }

    @ShadeViewRefactor(RefactorComponent.STATE_RESOLVER)
    void onPanelTrackingStopped() {
        mPanelTracking = false;
        mAmbientState.setPanelTracking(false);
    }

    @ShadeViewRefactor(RefactorComponent.STATE_RESOLVER)
    void resetScrollPosition() {
        mScroller.abortAnimation();
        setOwnScrollY(0);
    }

    @ShadeViewRefactor(RefactorComponent.COORDINATOR)
    private void setIsExpanded(boolean isExpanded) {
        boolean changed = isExpanded != mIsExpanded;
        mIsExpanded = isExpanded;
        mStackScrollAlgorithm.setIsExpanded(isExpanded);
        mAmbientState.setShadeExpanded(isExpanded);
        mStateAnimator.setShadeExpanded(isExpanded);
        mSwipeHelper.setIsExpanded(isExpanded);
        if (changed) {
            mWillExpand = false;
            if (!mIsExpanded) {
                mGroupExpansionManager.collapseGroups();
                mExpandHelper.cancelImmediately();
            }
            updateNotificationAnimationStates();
            updateChronometers();
            requestChildrenUpdate();
            updateUseRoundedRectClipping();
        }
    }

    @ShadeViewRefactor(RefactorComponent.COORDINATOR)
    private void updateChronometers() {
        int childCount = getChildCount();
        for (int i = 0; i < childCount; i++) {
            updateChronometerForChild(getChildAt(i));
        }
    }

    @ShadeViewRefactor(RefactorComponent.COORDINATOR)
    void updateChronometerForChild(View child) {
        if (child instanceof ExpandableNotificationRow) {
            ExpandableNotificationRow row = (ExpandableNotificationRow) child;
            row.setChronometerRunning(mIsExpanded);
        }
    }

    void onChildHeightChanged(ExpandableView view, boolean needsAnimation) {
        boolean previouslyNeededAnimation = mAnimateStackYForContentHeightChange;
        if (needsAnimation) {
            mAnimateStackYForContentHeightChange = true;
        }
        updateContentHeight();
        updateScrollPositionOnExpandInBottom(view);
        clampScrollPosition();
        notifyHeightChangeListener(view, needsAnimation);
        ExpandableNotificationRow row = view instanceof ExpandableNotificationRow
                ? (ExpandableNotificationRow) view
                : null;
        NotificationSection firstSection = getFirstVisibleSection();
        ExpandableView firstVisibleChild =
                firstSection == null ? null : firstSection.getFirstVisibleChild();
        if (row != null) {
            if (row == firstVisibleChild
                    || row.getNotificationParent() == firstVisibleChild) {
                updateAlgorithmLayoutMinHeight();
            }
        }
        if (needsAnimation) {
            requestAnimationOnViewResize(row);
        }
        requestChildrenUpdate();
        mAnimateStackYForContentHeightChange = previouslyNeededAnimation;
    }

    void onChildHeightReset(ExpandableView view) {
        updateAnimationState(view);
        updateChronometerForChild(view);
    }

    @ShadeViewRefactor(RefactorComponent.STATE_RESOLVER)
    private void updateScrollPositionOnExpandInBottom(ExpandableView view) {
        if (view instanceof ExpandableNotificationRow && !onKeyguard()) {
            ExpandableNotificationRow row = (ExpandableNotificationRow) view;
            // TODO: once we're recycling this will need to check the adapter position of the child
            if (row.isUserLocked() && row != getFirstChildNotGone()) {
                if (row.isSummaryWithChildren()) {
                    return;
                }
                // We are actually expanding this view
                float endPosition = row.getTranslationY() + row.getActualHeight();
                if (row.isChildInGroup()) {
                    endPosition += row.getNotificationParent().getTranslationY();
                }
                int layoutEnd = mMaxLayoutHeight + (int) mStackTranslation;
                NotificationSection lastSection = getLastVisibleSection();
                ExpandableView lastVisibleChild =
                        lastSection == null ? null : lastSection.getLastVisibleChild();
                if (row != lastVisibleChild && mShelf.getVisibility() != GONE) {
                    layoutEnd -= mShelf.getIntrinsicHeight() + mPaddingBetweenElements;
                }
                if (endPosition > layoutEnd) {
                    setOwnScrollY((int) (mOwnScrollY + endPosition - layoutEnd));
                    mDisallowScrollingInThisMotion = true;
                }
            }
        }
    }

    @ShadeViewRefactor(RefactorComponent.SHADE_VIEW)
    void setOnHeightChangedListener(
            ExpandableView.OnHeightChangedListener onHeightChangedListener) {
        this.mOnHeightChangedListener = onHeightChangedListener;
    }

    @ShadeViewRefactor(RefactorComponent.STATE_RESOLVER)
    void onChildAnimationFinished() {
        setAnimationRunning(false);
        requestChildrenUpdate();
        runAnimationFinishedRunnables();
        clearTransient();
        clearHeadsUpDisappearRunning();
    }

    @ShadeViewRefactor(RefactorComponent.STATE_RESOLVER)
    private void clearHeadsUpDisappearRunning() {
        for (int i = 0; i < getChildCount(); i++) {
            View view = getChildAt(i);
            if (view instanceof ExpandableNotificationRow) {
                ExpandableNotificationRow row = (ExpandableNotificationRow) view;
                row.setHeadsUpAnimatingAway(false);
                if (row.isSummaryWithChildren()) {
                    for (ExpandableNotificationRow child : row.getAttachedChildren()) {
                        child.setHeadsUpAnimatingAway(false);
                    }
                }
            }
        }
    }

    @ShadeViewRefactor(RefactorComponent.STATE_RESOLVER)
    private void clearTransient() {
        for (ExpandableView view : mClearTransientViewsWhenFinished) {
            StackStateAnimator.removeTransientView(view);
        }
        mClearTransientViewsWhenFinished.clear();
    }

    @ShadeViewRefactor(RefactorComponent.STATE_RESOLVER)
    private void runAnimationFinishedRunnables() {
        for (Runnable runnable : mAnimationFinishedRunnables) {
            runnable.run();
        }
        mAnimationFinishedRunnables.clear();
    }

    /**
     * See {@link AmbientState#setDimmed}.
     */
    @ShadeViewRefactor(RefactorComponent.SHADE_VIEW)
    void setDimmed(boolean dimmed, boolean animate) {
        dimmed &= onKeyguard();
        mAmbientState.setDimmed(dimmed);
        if (animate && mAnimationsEnabled) {
            mDimmedNeedsAnimation = true;
            mNeedsAnimation = true;
            animateDimmed(dimmed);
        } else {
            setDimAmount(dimmed ? 1.0f : 0.0f);
        }
        requestChildrenUpdate();
    }

    @VisibleForTesting
    @ShadeViewRefactor(RefactorComponent.SHADE_VIEW)
    boolean isDimmed() {
        return mAmbientState.isDimmed();
    }

    @ShadeViewRefactor(RefactorComponent.SHADE_VIEW)
    private void setDimAmount(float dimAmount) {
        mDimAmount = dimAmount;
        updateBackgroundDimming();
    }

    @ShadeViewRefactor(RefactorComponent.STATE_RESOLVER)
    private void animateDimmed(boolean dimmed) {
        if (mDimAnimator != null) {
            mDimAnimator.cancel();
        }
        float target = dimmed ? 1.0f : 0.0f;
        if (target == mDimAmount) {
            return;
        }
        mDimAnimator = TimeAnimator.ofFloat(mDimAmount, target);
        mDimAnimator.setDuration(StackStateAnimator.ANIMATION_DURATION_DIMMED_ACTIVATED);
        mDimAnimator.setInterpolator(Interpolators.FAST_OUT_SLOW_IN);
        mDimAnimator.addListener(mDimEndListener);
        mDimAnimator.addUpdateListener(mDimUpdateListener);
        mDimAnimator.start();
    }

    @ShadeViewRefactor(RefactorComponent.SHADE_VIEW)
    void updateSensitiveness(boolean animate, boolean hideSensitive) {
        if (hideSensitive != mAmbientState.isHideSensitive()) {
            int childCount = getChildCount();
            for (int i = 0; i < childCount; i++) {
                ExpandableView v = (ExpandableView) getChildAt(i);
                v.setHideSensitiveForIntrinsicHeight(hideSensitive);
            }
            mAmbientState.setHideSensitive(hideSensitive);
            if (animate && mAnimationsEnabled) {
                mHideSensitiveNeedsAnimation = true;
                mNeedsAnimation = true;
            }
            updateContentHeight();
            requestChildrenUpdate();
        }
    }

    /**
     * See {@link AmbientState#setActivatedChild}.
     */
    @ShadeViewRefactor(RefactorComponent.SHADE_VIEW)
    void setActivatedChild(ActivatableNotificationView activatedChild) {
        mAmbientState.setActivatedChild(activatedChild);
        if (mAnimationsEnabled) {
            mActivateNeedsAnimation = true;
            mNeedsAnimation = true;
        }
        requestChildrenUpdate();
    }

    @ShadeViewRefactor(RefactorComponent.SHADE_VIEW)
    public ActivatableNotificationView getActivatedChild() {
        return mAmbientState.getActivatedChild();
    }

    @ShadeViewRefactor(RefactorComponent.STATE_RESOLVER)
    private void applyCurrentState() {
        int numChildren = getChildCount();
        for (int i = 0; i < numChildren; i++) {
            ExpandableView child = (ExpandableView) getChildAt(i);
            child.applyViewState();
        }

        if (mListener != null) {
            mListener.onChildLocationsChanged();
        }
        runAnimationFinishedRunnables();
        setAnimationRunning(false);
        updateBackground();
        updateViewShadows();
    }

    @ShadeViewRefactor(RefactorComponent.STATE_RESOLVER)
    private void updateViewShadows() {
        // we need to work around an issue where the shadow would not cast between siblings when
        // their z difference is between 0 and 0.1

        // Lefts first sort by Z difference
        for (int i = 0; i < getChildCount(); i++) {
            ExpandableView child = (ExpandableView) getChildAt(i);
            if (child.getVisibility() != GONE) {
                mTmpSortedChildren.add(child);
            }
        }
        Collections.sort(mTmpSortedChildren, mViewPositionComparator);

        // Now lets update the shadow for the views
        ExpandableView previous = null;
        for (int i = 0; i < mTmpSortedChildren.size(); i++) {
            ExpandableView expandableView = mTmpSortedChildren.get(i);
            float translationZ = expandableView.getTranslationZ();
            float otherZ = previous == null ? translationZ : previous.getTranslationZ();
            float diff = otherZ - translationZ;
            if (diff <= 0.0f || diff >= FakeShadowView.SHADOW_SIBLING_TRESHOLD) {
                // There is no fake shadow to be drawn
                expandableView.setFakeShadowIntensity(0.0f, 0.0f, 0, 0);
            } else {
                float yLocation = previous.getTranslationY() + previous.getActualHeight() -
                        expandableView.getTranslationY() - previous.getExtraBottomPadding();
                expandableView.setFakeShadowIntensity(
                        diff / FakeShadowView.SHADOW_SIBLING_TRESHOLD,
                        previous.getOutlineAlpha(), (int) yLocation,
                        (int) (previous.getOutlineTranslation() + previous.getTranslation()));
            }
            previous = expandableView;
        }

        mTmpSortedChildren.clear();
    }

    /**
     * Update colors of "dismiss" and "empty shade" views.
     *
     * @param lightTheme True if light theme should be used.
     */
    @ShadeViewRefactor(RefactorComponent.DECORATOR)
    void updateDecorViews() {
        final @ColorInt int textColor =
                Utils.getColorAttrDefaultColor(mContext, android.R.attr.textColorPrimary);
        mSectionsManager.setHeaderForegroundColor(textColor);
        mFooterView.setTextColor(textColor);
        mEmptyShadeView.setTextColor(textColor);
    }

    @ShadeViewRefactor(RefactorComponent.SHADE_VIEW)
    void goToFullShade(long delay) {
        mGoToFullShadeNeedsAnimation = true;
        mGoToFullShadeDelay = delay;
        mNeedsAnimation = true;
        requestChildrenUpdate();
    }

    @ShadeViewRefactor(RefactorComponent.SHADE_VIEW)
    public void cancelExpandHelper() {
        mExpandHelper.cancel();
    }

    @ShadeViewRefactor(RefactorComponent.COORDINATOR)
    void setIntrinsicPadding(int intrinsicPadding) {
        mIntrinsicPadding = intrinsicPadding;
        mAmbientState.setIntrinsicPadding(intrinsicPadding);
    }

    @ShadeViewRefactor(RefactorComponent.COORDINATOR)
    int getIntrinsicPadding() {
        return mIntrinsicPadding;
    }

    @Override
    @ShadeViewRefactor(RefactorComponent.SHADE_VIEW)
    public boolean shouldDelayChildPressedState() {
        return true;
    }

    /**
     * See {@link AmbientState#setDozing}.
     */
    @ShadeViewRefactor(RefactorComponent.SHADE_VIEW)
    public void setDozing(boolean dozing, boolean animate,
            @Nullable PointF touchWakeUpScreenLocation) {
        if (mAmbientState.isDozing() == dozing) {
            return;
        }
        mAmbientState.setDozing(dozing);
        requestChildrenUpdate();
        notifyHeightChangeListener(mShelf);
    }

    /**
     * Sets the current hide amount.
     *
     * @param linearHideAmount       The hide amount that follows linear interpoloation in the
     *                               animation,
     *                               i.e. animates from 0 to 1 or vice-versa in a linear manner.
     * @param interpolatedHideAmount The hide amount that follows the actual interpolation of the
     *                               animation curve.
     */
    @ShadeViewRefactor(RefactorComponent.SHADE_VIEW)
    void setHideAmount(float linearHideAmount, float interpolatedHideAmount) {
        mLinearHideAmount = linearHideAmount;
        mInterpolatedHideAmount = interpolatedHideAmount;
        boolean wasFullyHidden = mAmbientState.isFullyHidden();
        boolean wasHiddenAtAll = mAmbientState.isHiddenAtAll();
        mAmbientState.setHideAmount(interpolatedHideAmount);
        boolean nowFullyHidden = mAmbientState.isFullyHidden();
        boolean nowHiddenAtAll = mAmbientState.isHiddenAtAll();
        if (nowFullyHidden != wasFullyHidden) {
            updateVisibility();
        }
        if (!wasHiddenAtAll && nowHiddenAtAll) {
            resetExposedMenuView(true /* animate */, true /* animate */);
        }
        if (nowFullyHidden != wasFullyHidden || wasHiddenAtAll != nowHiddenAtAll) {
            invalidateOutline();
        }
        updateAlgorithmHeightAndPadding();
        updateBackgroundDimming();
        requestChildrenUpdate();
        updateOwnTranslationZ();
    }

    private void updateOwnTranslationZ() {
        // Since we are clipping to the outline we need to make sure that the shadows aren't
        // clipped when pulsing
        float ownTranslationZ = 0;
        if (mKeyguardBypassEnabledProvider.getBypassEnabled() && mAmbientState.isHiddenAtAll()) {
            ExpandableView firstChildNotGone = getFirstChildNotGone();
            if (firstChildNotGone != null && firstChildNotGone.showingPulsing()) {
                ownTranslationZ = firstChildNotGone.getTranslationZ();
            }
        }
        setTranslationZ(ownTranslationZ);
    }

    private void updateVisibility() {
        boolean shouldShow = !mAmbientState.isFullyHidden() || !onKeyguard();
        setVisibility(shouldShow ? View.VISIBLE : View.INVISIBLE);
    }

    @ShadeViewRefactor(RefactorComponent.STATE_RESOLVER)
    void notifyHideAnimationStart(boolean hide) {
        // We only swap the scaling factor if we're fully hidden or fully awake to avoid
        // interpolation issues when playing with the power button.
        if (mInterpolatedHideAmount == 0 || mInterpolatedHideAmount == 1) {
            mBackgroundXFactor = hide ? 1.8f : 1.5f;
            mHideXInterpolator = hide
                    ? Interpolators.FAST_OUT_SLOW_IN_REVERSE
                    : Interpolators.FAST_OUT_SLOW_IN;
        }
    }

    @ShadeViewRefactor(RefactorComponent.SHADE_VIEW)
    private int getNotGoneIndex(View child) {
        int count = getChildCount();
        int notGoneIndex = 0;
        for (int i = 0; i < count; i++) {
            View v = getChildAt(i);
            if (child == v) {
                return notGoneIndex;
            }
            if (v.getVisibility() != View.GONE) {
                notGoneIndex++;
            }
        }
        return -1;
    }

    @ShadeViewRefactor(RefactorComponent.SHADE_VIEW)
    void setFooterView(@NonNull FooterView footerView) {
        int index = -1;
        if (mFooterView != null) {
            index = indexOfChild(mFooterView);
            removeView(mFooterView);
        }
        mFooterView = footerView;
        addView(mFooterView, index);
    }

    @ShadeViewRefactor(RefactorComponent.SHADE_VIEW)
    void setEmptyShadeView(EmptyShadeView emptyShadeView) {
        int index = -1;
        if (mEmptyShadeView != null) {
            index = indexOfChild(mEmptyShadeView);
            removeView(mEmptyShadeView);
        }
        mEmptyShadeView = emptyShadeView;
        addView(mEmptyShadeView, index);
    }

    @ShadeViewRefactor(RefactorComponent.SHADE_VIEW)
    void updateEmptyShadeView(boolean visible, boolean notifVisibleInShade) {
        mEmptyShadeView.setVisible(visible, mIsExpanded && mAnimationsEnabled);

        int oldTextRes = mEmptyShadeView.getTextResource();
        int newTextRes = notifVisibleInShade
                ? R.string.dnd_suppressing_shade_text : R.string.empty_shade_text;
        if (oldTextRes != newTextRes) {
            mEmptyShadeView.setText(newTextRes);
        }
    }

    @ShadeViewRefactor(RefactorComponent.SHADE_VIEW)
    public void updateFooterView(boolean visible, boolean showDismissView, boolean showHistory) {
        if (mFooterView == null) {
            return;
        }
        boolean animate = mIsExpanded && mAnimationsEnabled;
        mFooterView.setVisible(visible, animate);
        mFooterView.setSecondaryVisible(showDismissView, animate);
        mFooterView.showHistory(showHistory);
    }

    @ShadeViewRefactor(RefactorComponent.SHADE_VIEW)
    public void setDismissAllInProgress(boolean dismissAllInProgress) {
        mDismissAllInProgress = dismissAllInProgress;
        mAmbientState.setDismissAllInProgress(dismissAllInProgress);
        handleDismissAllClipping();
    }

    boolean getDismissAllInProgress() {
        return mDismissAllInProgress;
    }

    @ShadeViewRefactor(RefactorComponent.ADAPTER)
    private void handleDismissAllClipping() {
        final int count = getChildCount();
        boolean previousChildWillBeDismissed = false;
        for (int i = 0; i < count; i++) {
            ExpandableView child = (ExpandableView) getChildAt(i);
            if (child.getVisibility() == GONE) {
                continue;
            }
            if (mDismissAllInProgress && previousChildWillBeDismissed) {
                child.setMinClipTopAmount(child.getClipTopAmount());
            } else {
                child.setMinClipTopAmount(0);
            }
            previousChildWillBeDismissed = canChildBeDismissed(child);
        }
    }

    @ShadeViewRefactor(RefactorComponent.SHADE_VIEW)
    public boolean isFooterViewNotGone() {
        return mFooterView != null
                && mFooterView.getVisibility() != View.GONE
                && !mFooterView.willBeGone();
    }

    @ShadeViewRefactor(RefactorComponent.SHADE_VIEW)
    public boolean isFooterViewContentVisible() {
        return mFooterView != null && mFooterView.isContentVisible();
    }

    @ShadeViewRefactor(RefactorComponent.SHADE_VIEW)
    public int getFooterViewHeightWithPadding() {
        return mFooterView == null ? 0 : mFooterView.getHeight()
                + mPaddingBetweenElements
                + mGapHeight;
    }

    /**
     * @return the padding after the media header on the lockscreen
     */
    public int getPaddingAfterMedia() {
        return mGapHeight + mPaddingBetweenElements;
    }

    @ShadeViewRefactor(RefactorComponent.SHADE_VIEW)
    public int getEmptyShadeViewHeight() {
        return mEmptyShadeView.getHeight();
    }

    @ShadeViewRefactor(RefactorComponent.COORDINATOR)
    public float getBottomMostNotificationBottom() {
        final int count = getChildCount();
        float max = 0;
        for (int childIdx = 0; childIdx < count; childIdx++) {
            ExpandableView child = (ExpandableView) getChildAt(childIdx);
            if (child.getVisibility() == GONE) {
                continue;
            }
            float bottom = child.getTranslationY() + child.getActualHeight()
                    - child.getClipBottomAmount();
            if (bottom > max) {
                max = bottom;
            }
        }
        return max + getStackTranslation();
    }

    @ShadeViewRefactor(RefactorComponent.SHADE_VIEW)
    public void setStatusBar(StatusBar statusBar) {
        this.mStatusBar = statusBar;
    }

    @ShadeViewRefactor(RefactorComponent.STATE_RESOLVER)
    void requestAnimateEverything() {
        if (mIsExpanded && mAnimationsEnabled) {
            mEverythingNeedsAnimation = true;
            mNeedsAnimation = true;
            requestChildrenUpdate();
        }
    }

    @ShadeViewRefactor(RefactorComponent.COORDINATOR)
    public boolean isBelowLastNotification(float touchX, float touchY) {
        int childCount = getChildCount();
        for (int i = childCount - 1; i >= 0; i--) {
            ExpandableView child = (ExpandableView) getChildAt(i);
            if (child.getVisibility() != View.GONE) {
                float childTop = child.getY();
                if (childTop > touchY) {
                    // we are above a notification entirely let's abort
                    return false;
                }
                boolean belowChild = touchY > childTop + child.getActualHeight()
                        - child.getClipBottomAmount();
                if (child == mFooterView) {
                    if (!belowChild && !mFooterView.isOnEmptySpace(touchX - mFooterView.getX(),
                            touchY - childTop)) {
                        // We clicked on the dismiss button
                        return false;
                    }
                } else if (child == mEmptyShadeView) {
                    // We arrived at the empty shade view, for which we accept all clicks
                    return true;
                } else if (!belowChild) {
                    // We are on a child
                    return false;
                }
            }
        }
        return touchY > mTopPadding + mStackTranslation;
    }

    /** @hide */
    @Override
    @ShadeViewRefactor(RefactorComponent.SHADE_VIEW)
    public void onInitializeAccessibilityEventInternal(AccessibilityEvent event) {
        super.onInitializeAccessibilityEventInternal(event);
        event.setScrollable(mScrollable);
        event.setMaxScrollX(mScrollX);
        event.setScrollY(mOwnScrollY);
        event.setMaxScrollY(getScrollRange());
    }

    @Override
    @ShadeViewRefactor(RefactorComponent.SHADE_VIEW)
    public void onInitializeAccessibilityNodeInfoInternal(AccessibilityNodeInfo info) {
        super.onInitializeAccessibilityNodeInfoInternal(info);
        if (mScrollable) {
            info.setScrollable(true);
            if (mBackwardScrollable) {
                info.addAction(
                        AccessibilityNodeInfo.AccessibilityAction.ACTION_SCROLL_BACKWARD);
                info.addAction(AccessibilityNodeInfo.AccessibilityAction.ACTION_SCROLL_UP);
            }
            if (mForwardScrollable) {
                info.addAction(AccessibilityNodeInfo.AccessibilityAction.ACTION_SCROLL_FORWARD);
                info.addAction(AccessibilityNodeInfo.AccessibilityAction.ACTION_SCROLL_DOWN);
            }
        }
        // Talkback only listenes to scroll events of certain classes, let's make us a scrollview
        info.setClassName(ScrollView.class.getName());
    }

    @ShadeViewRefactor(RefactorComponent.COORDINATOR)
    public void generateChildOrderChangedEvent() {
        if (mIsExpanded && mAnimationsEnabled) {
            mGenerateChildOrderChangedEvent = true;
            mNeedsAnimation = true;
            requestChildrenUpdate();
        }
    }

    @ShadeViewRefactor(RefactorComponent.SHADE_VIEW)
    public int getContainerChildCount() {
        return getChildCount();
    }

    @ShadeViewRefactor(RefactorComponent.SHADE_VIEW)
    public View getContainerChildAt(int i) {
        return getChildAt(i);
    }

    @ShadeViewRefactor(RefactorComponent.SHADE_VIEW)
    public void removeContainerView(View v) {
        Assert.isMainThread();
        removeView(v);
        if (v instanceof ExpandableNotificationRow && !mController.isShowingEmptyShadeView()) {
            mController.updateShowEmptyShadeView();
            updateFooter();
        }

        updateSpeedBumpIndex();
    }

    @ShadeViewRefactor(RefactorComponent.SHADE_VIEW)
    public void addContainerView(View v) {
        Assert.isMainThread();
        addView(v);
        if (v instanceof ExpandableNotificationRow && mController.isShowingEmptyShadeView()) {
            mController.updateShowEmptyShadeView();
            updateFooter();
        }

        updateSpeedBumpIndex();
    }

    public void addContainerViewAt(View v, int index) {
        Assert.isMainThread();
        addView(v, index);
        if (v instanceof ExpandableNotificationRow && mController.isShowingEmptyShadeView()) {
            mController.updateShowEmptyShadeView();
            updateFooter();
        }

        updateSpeedBumpIndex();
    }

    @ShadeViewRefactor(RefactorComponent.SHADE_VIEW)
    public void runAfterAnimationFinished(Runnable runnable) {
        mAnimationFinishedRunnables.add(runnable);
    }

    public void generateHeadsUpAnimation(NotificationEntry entry, boolean isHeadsUp) {
        ExpandableNotificationRow row = entry.getHeadsUpAnimationView();
        generateHeadsUpAnimation(row, isHeadsUp);
    }

    @ShadeViewRefactor(RefactorComponent.STATE_RESOLVER)
    public void generateHeadsUpAnimation(ExpandableNotificationRow row, boolean isHeadsUp) {
        if (mAnimationsEnabled && (isHeadsUp || mHeadsUpGoingAwayAnimationsAllowed)) {
            mHeadsUpChangeAnimations.add(new Pair<>(row, isHeadsUp));
            mNeedsAnimation = true;
            if (!mIsExpanded && !mWillExpand && !isHeadsUp) {
                row.setHeadsUpAnimatingAway(true);
            }
            requestChildrenUpdate();
        }
    }

    /**
     * Set the boundary for the bottom heads up position. The heads up will always be above this
     * position.
     *
     * @param height          the height of the screen
     * @param bottomBarHeight the height of the bar on the bottom
     */
    @ShadeViewRefactor(RefactorComponent.SHADE_VIEW)
    public void setHeadsUpBoundaries(int height, int bottomBarHeight) {
        mAmbientState.setMaxHeadsUpTranslation(height - bottomBarHeight);
        mStateAnimator.setHeadsUpAppearHeightBottom(height);
        requestChildrenUpdate();
    }

    public void setWillExpand(boolean willExpand) {
        mWillExpand = willExpand;
    }

    @ShadeViewRefactor(RefactorComponent.SHADE_VIEW)
    public void setTrackingHeadsUp(ExpandableNotificationRow row) {
        mAmbientState.setTrackedHeadsUpRow(row);
        mTrackingHeadsUp = row != null;
    }

    @ShadeViewRefactor(RefactorComponent.SHADE_VIEW)
    public void forceNoOverlappingRendering(boolean force) {
        mForceNoOverlappingRendering = force;
    }

    @Override
    @ShadeViewRefactor(RefactorComponent.SHADE_VIEW)
    public boolean hasOverlappingRendering() {
        return !mForceNoOverlappingRendering && super.hasOverlappingRendering();
    }

    @ShadeViewRefactor(RefactorComponent.STATE_RESOLVER)
    public void setAnimationRunning(boolean animationRunning) {
        if (animationRunning != mAnimationRunning) {
            if (animationRunning) {
                getViewTreeObserver().addOnPreDrawListener(mRunningAnimationUpdater);
            } else {
                getViewTreeObserver().removeOnPreDrawListener(mRunningAnimationUpdater);
            }
            mAnimationRunning = animationRunning;
            updateContinuousShadowDrawing();
        }
    }

    @ShadeViewRefactor(RefactorComponent.SHADE_VIEW)
    public boolean isExpanded() {
        return mIsExpanded;
    }

    @ShadeViewRefactor(RefactorComponent.SHADE_VIEW)
    public void setPulsing(boolean pulsing, boolean animated) {
        if (!mPulsing && !pulsing) {
            return;
        }
        mPulsing = pulsing;
        mAmbientState.setPulsing(pulsing);
        mSwipeHelper.setPulsing(pulsing);
        updateNotificationAnimationStates();
        updateAlgorithmHeightAndPadding();
        updateContentHeight();
        requestChildrenUpdate();
        notifyHeightChangeListener(null, animated);
    }

    @ShadeViewRefactor(RefactorComponent.SHADE_VIEW)
    public void setQsExpanded(boolean qsExpanded) {
        mQsExpanded = qsExpanded;
        updateAlgorithmLayoutMinHeight();
        updateScrollability();
    }

    boolean isQsExpanded() {
        return mQsExpanded;
    }

    @ShadeViewRefactor(RefactorComponent.SHADE_VIEW)
    public void setQsExpansionFraction(float qsExpansionFraction) {
        mQsExpansionFraction = qsExpansionFraction;
        updateUseRoundedRectClipping();

        // If notifications are scrolled,
        // clear out scrollY by the time we push notifications offscreen
        if (mOwnScrollY > 0) {
            setOwnScrollY((int) MathUtils.lerp(mOwnScrollY, 0, mQsExpansionFraction));
        }
    }

    @ShadeViewRefactor(RefactorComponent.COORDINATOR)
    private void setOwnScrollY(int ownScrollY) {
        setOwnScrollY(ownScrollY, false /* animateScrollChangeListener */);
    }

    @ShadeViewRefactor(RefactorComponent.COORDINATOR)
    private void setOwnScrollY(int ownScrollY, boolean animateStackYChangeListener) {
        if (ownScrollY != mOwnScrollY) {
            // We still want to call the normal scrolled changed for accessibility reasons
            onScrollChanged(mScrollX, ownScrollY, mScrollX, mOwnScrollY);
            mOwnScrollY = ownScrollY;
            mAmbientState.setScrollY(mOwnScrollY);
            updateOnScrollChange();
            updateStackPosition(animateStackYChangeListener);
        }
    }

    private void updateOnScrollChange() {
        if (mScrollListener != null) {
            mScrollListener.accept(mOwnScrollY);
        }
        updateForwardAndBackwardScrollability();
        requestChildrenUpdate();
    }

    @ShadeViewRefactor(RefactorComponent.SHADE_VIEW)
    public void setShelfController(NotificationShelfController notificationShelfController) {
        int index = -1;
        if (mShelf != null) {
            index = indexOfChild(mShelf);
            removeView(mShelf);
        }
        mShelf = notificationShelfController.getView();
        addView(mShelf, index);
        mAmbientState.setShelf(mShelf);
        mStateAnimator.setShelf(mShelf);
        notificationShelfController.bind(mAmbientState, mController);
    }

    @ShadeViewRefactor(RefactorComponent.SHADE_VIEW)
    public void setMaxDisplayedNotifications(int maxDisplayedNotifications) {
        if (mMaxDisplayedNotifications != maxDisplayedNotifications) {
            mMaxDisplayedNotifications = maxDisplayedNotifications;
            updateContentHeight();
            notifyHeightChangeListener(mShelf);
        }
    }

    @ShadeViewRefactor(RefactorComponent.SHADE_VIEW)
    public void setShouldShowShelfOnly(boolean shouldShowShelfOnly) {
        mShouldShowShelfOnly = shouldShowShelfOnly;
        updateAlgorithmLayoutMinHeight();
    }

    @ShadeViewRefactor(RefactorComponent.COORDINATOR)
    public int getMinExpansionHeight() {
        return mShelf.getIntrinsicHeight()
                - (mShelf.getIntrinsicHeight() - mStatusBarHeight + mWaterfallTopInset) / 2
                + mWaterfallTopInset;
    }

    @ShadeViewRefactor(RefactorComponent.SHADE_VIEW)
    public void setInHeadsUpPinnedMode(boolean inHeadsUpPinnedMode) {
        mInHeadsUpPinnedMode = inHeadsUpPinnedMode;
        updateClipping();
    }

    @ShadeViewRefactor(RefactorComponent.SHADE_VIEW)
    public void setHeadsUpAnimatingAway(boolean headsUpAnimatingAway) {
        mHeadsUpAnimatingAway = headsUpAnimatingAway;
        updateClipping();
    }

    @ShadeViewRefactor(RefactorComponent.SHADE_VIEW)
    @VisibleForTesting
    public void setStatusBarState(int statusBarState) {
        mStatusBarState = statusBarState;
        mAmbientState.setStatusBarState(statusBarState);
        updateSpeedBumpIndex();
        updateDismissBehavior();
    }

    void onStatePostChange(boolean fromShadeLocked) {
        boolean onKeyguard = onKeyguard();

        mAmbientState.setActivatedChild(null);
        mAmbientState.setDimmed(onKeyguard);

        if (mHeadsUpAppearanceController != null) {
            mHeadsUpAppearanceController.onStateChanged();
        }

        setDimmed(onKeyguard, fromShadeLocked);
        setExpandingEnabled(!onKeyguard);
        ActivatableNotificationView activatedChild = getActivatedChild();
        setActivatedChild(null);
        if (activatedChild != null) {
            activatedChild.makeInactive(false /* animate */);
        }
        updateFooter();
        requestChildrenUpdate();
        onUpdateRowStates();
        updateVisibility();
    }

    @ShadeViewRefactor(RefactorComponent.SHADE_VIEW)
    public void setExpandingVelocity(float expandingVelocity) {
        mAmbientState.setExpandingVelocity(expandingVelocity);
    }

    @ShadeViewRefactor(RefactorComponent.COORDINATOR)
    public float getOpeningHeight() {
        if (mEmptyShadeView.getVisibility() == GONE) {
            return getMinExpansionHeight();
        } else {
            return getAppearEndPosition();
        }
    }

    @ShadeViewRefactor(RefactorComponent.SHADE_VIEW)
    public void setIsFullWidth(boolean isFullWidth) {
        mAmbientState.setPanelFullWidth(isFullWidth);
    }

    @ShadeViewRefactor(RefactorComponent.SHADE_VIEW)
    public void setUnlockHintRunning(boolean running) {
        mAmbientState.setUnlockHintRunning(running);
    }

    @ShadeViewRefactor(RefactorComponent.SHADE_VIEW)
    public void setQsCustomizerShowing(boolean isShowing) {
        mAmbientState.setQsCustomizerShowing(isShowing);
        requestChildrenUpdate();
    }

    @ShadeViewRefactor(RefactorComponent.SHADE_VIEW)
    public void setHeadsUpGoingAwayAnimationsAllowed(boolean headsUpGoingAwayAnimationsAllowed) {
        mHeadsUpGoingAwayAnimationsAllowed = headsUpGoingAwayAnimationsAllowed;
    }

    @ShadeViewRefactor(RefactorComponent.SHADE_VIEW)
    public void dump(FileDescriptor fd, PrintWriter pw, String[] args) {
        pw.println(String.format("[%s: pulsing=%s qsCustomizerShowing=%s visibility=%s"
                        + " alpha=%f scrollY:%d maxTopPadding=%d showShelfOnly=%s"
                        + " qsExpandFraction=%f"
                        + " hideAmount=%f]",
                this.getClass().getSimpleName(),
                mPulsing ? "T" : "f",
                mAmbientState.isQsCustomizerShowing() ? "T" : "f",
                getVisibility() == View.VISIBLE ? "visible"
                        : getVisibility() == View.GONE ? "gone"
                                : "invisible",
                getAlpha(),
                mAmbientState.getScrollY(),
                mMaxTopPadding,
                mShouldShowShelfOnly ? "T" : "f",
                mQsExpansionFraction,
                mAmbientState.getHideAmount()));
        int childCount = getChildCount();
        pw.println("  Number of children: " + childCount);
        pw.println();

        for (int i = 0; i < childCount; i++) {
            ExpandableView child = (ExpandableView) getChildAt(i);
            child.dump(fd, pw, args);
            if (!(child instanceof ExpandableNotificationRow)) {
                pw.println("  " + child.getClass().getSimpleName());
                // Notifications dump it's viewstate as part of their dump to support children
                ExpandableViewState viewState = child.getViewState();
                if (viewState == null) {
                    pw.println("    no viewState!!!");
                } else {
                    pw.print("    ");
                    viewState.dump(fd, pw, args);
                    pw.println();
                    pw.println();
                }
            }
        }
        int transientViewCount = getTransientViewCount();
        pw.println("  Transient Views: " + transientViewCount);
        for (int i = 0; i < transientViewCount; i++) {
            ExpandableView child = (ExpandableView) getTransientView(i);
            child.dump(fd, pw, args);
        }
        View swipedView = mSwipeHelper.getSwipedView();
        pw.println("  Swiped view: " + swipedView);
        if (swipedView instanceof ExpandableView) {
            ExpandableView expandableView = (ExpandableView) swipedView;
            expandableView.dump(fd, pw, args);
        }
    }

    @ShadeViewRefactor(RefactorComponent.SHADE_VIEW)
    public boolean isFullyHidden() {
        return mAmbientState.isFullyHidden();
    }

    /**
     * Add a listener whenever the expanded height changes. The first value passed as an
     * argument is the expanded height and the second one is the appearFraction.
     *
     * @param listener the listener to notify.
     */
    @ShadeViewRefactor(RefactorComponent.SHADE_VIEW)
    public void addOnExpandedHeightChangedListener(BiConsumer<Float, Float> listener) {
        mExpandedHeightListeners.add(listener);
    }

    /**
     * Stop a listener from listening to the expandedHeight.
     */
    @ShadeViewRefactor(RefactorComponent.SHADE_VIEW)
    public void removeOnExpandedHeightChangedListener(BiConsumer<Float, Float> listener) {
        mExpandedHeightListeners.remove(listener);
    }

    @ShadeViewRefactor(RefactorComponent.SHADE_VIEW)
    void setHeadsUpAppearanceController(
            HeadsUpAppearanceController headsUpAppearanceController) {
        mHeadsUpAppearanceController = headsUpAppearanceController;
    }

    @ShadeViewRefactor(RefactorComponent.SHADE_VIEW)
    @VisibleForTesting
    void clearNotifications(@SelectedRows int selection, boolean closeShade) {
        // animate-swipe all dismissable notifications, then animate the shade closed
        int numChildren = getChildCount();

        final ArrayList<View> viewsToHide = new ArrayList<>(numChildren);
        final ArrayList<ExpandableNotificationRow> viewsToRemove = new ArrayList<>(numChildren);
        for (int i = 0; i < numChildren; i++) {
            final View child = getChildAt(i);
            if (child instanceof ExpandableNotificationRow) {
                ExpandableNotificationRow row = (ExpandableNotificationRow) child;
                boolean parentVisible = false;
                boolean hasClipBounds = child.getClipBounds(mTmpRect);
                if (includeChildInDismissAll(row, selection)) {
                    viewsToRemove.add(row);
                    if (child.getVisibility() == View.VISIBLE
                            && (!hasClipBounds || mTmpRect.height() > 0)) {
                        viewsToHide.add(child);
                        parentVisible = true;
                    }
                } else if (child.getVisibility() == View.VISIBLE
                        && (!hasClipBounds || mTmpRect.height() > 0)) {
                    parentVisible = true;
                }
                List<ExpandableNotificationRow> children = row.getAttachedChildren();
                if (children != null) {
                    for (ExpandableNotificationRow childRow : children) {
                        if (includeChildInDismissAll(row, selection)) {
                            viewsToRemove.add(childRow);
                            if (parentVisible && row.areChildrenExpanded()) {
                                hasClipBounds = childRow.getClipBounds(mTmpRect);
                                if (childRow.getVisibility() == View.VISIBLE
                                        && (!hasClipBounds || mTmpRect.height() > 0)) {
                                    viewsToHide.add(childRow);
                                }
                            }
                        }
                    }
                }
            }
        }

        if (mDismissListener != null) {
            mDismissListener.onDismiss(selection);
        }

        if (viewsToRemove.isEmpty()) {
            if (closeShade && mShadeController != null) {
                mShadeController.animateCollapsePanels(CommandQueue.FLAG_EXCLUDE_NONE);
            }
            return;
        }

        performDismissAllAnimations(
                viewsToHide,
                closeShade,
                () -> onDismissAllAnimationsEnd(viewsToRemove, selection));
    }

    private boolean includeChildInDismissAll(
            ExpandableNotificationRow row,
            @SelectedRows int selection) {
        return canChildBeDismissed(row) && matchesSelection(row, selection);
    }

    /**
     * Given a list of rows, animates them away in a staggered fashion as if they were dismissed.
     * Doesn't actually dismiss them, though -- that must be done in the onAnimationComplete
     * handler.
     *
     * @param hideAnimatedList List of rows to animated away. Should only be views that are
     *                         currently visible, or else the stagger will look funky.
     * @param closeShade Whether to close the shade after the stagger animation completes.
     * @param onAnimationComplete Called after the entire animation completes (including the shade
     *                            closing if appropriate). The rows must be dismissed for real here.
     */
    @ShadeViewRefactor(RefactorComponent.SHADE_VIEW)
    private void performDismissAllAnimations(
            final ArrayList<View> hideAnimatedList,
            final boolean closeShade,
            final Runnable onAnimationComplete) {

        final Runnable onSlideAwayAnimationComplete = () -> {
            if (closeShade) {
                mShadeController.addPostCollapseAction(() -> {
                    setDismissAllInProgress(false);
                    onAnimationComplete.run();
                });
                mShadeController.animateCollapsePanels(
                        CommandQueue.FLAG_EXCLUDE_NONE);
            } else {
                setDismissAllInProgress(false);
                onAnimationComplete.run();
            }
        };

        if (hideAnimatedList.isEmpty()) {
            onSlideAwayAnimationComplete.run();
            return;
        }

        // let's disable our normal animations
        setDismissAllInProgress(true);

        // Decrease the delay for every row we animate to give the sense of
        // accelerating the swipes
        int rowDelayDecrement = 10;
        int currentDelay = 140;
        int totalDelay = 180;
        int numItems = hideAnimatedList.size();
        for (int i = numItems - 1; i >= 0; i--) {
            View view = hideAnimatedList.get(i);
            Runnable endRunnable = null;
            if (i == 0) {
                endRunnable = onSlideAwayAnimationComplete;
            }
            dismissViewAnimated(view, endRunnable, totalDelay, ANIMATION_DURATION_SWIPE);
            currentDelay = Math.max(50, currentDelay - rowDelayDecrement);
            totalDelay += currentDelay;
        }
    }

    public void setNotificationActivityStarter(
            NotificationActivityStarter notificationActivityStarter) {
        mNotificationActivityStarter = notificationActivityStarter;
    }

    @VisibleForTesting
    @ShadeViewRefactor(RefactorComponent.SHADE_VIEW)
    protected void inflateFooterView() {
        FooterView footerView = (FooterView) LayoutInflater.from(mContext).inflate(
                R.layout.status_bar_notification_footer, this, false);
        footerView.setDismissButtonClickListener(v -> {
            if (mFooterDismissListener != null) {
                mFooterDismissListener.onDismiss();
            }
            clearNotifications(ROWS_ALL, true /* closeShade */);
        });
        footerView.setManageButtonClickListener(v -> {
            mNotificationActivityStarter.startHistoryIntent(v, mFooterView.isHistoryShown());
        });
        setFooterView(footerView);
    }

    @ShadeViewRefactor(RefactorComponent.SHADE_VIEW)
    private void inflateEmptyShadeView() {
        EmptyShadeView view = (EmptyShadeView) LayoutInflater.from(mContext).inflate(
                R.layout.status_bar_no_notifications, this, false);
        view.setText(R.string.empty_shade_text);
        view.setOnClickListener(v -> {
            final boolean showHistory = Settings.Secure.getIntForUser(mContext.getContentResolver(),
                    Settings.Secure.NOTIFICATION_HISTORY_ENABLED, 0, UserHandle.USER_CURRENT) == 1;
            Intent intent = showHistory ? new Intent(
                    Settings.ACTION_NOTIFICATION_HISTORY) : new Intent(
                    Settings.ACTION_NOTIFICATION_SETTINGS);
            mStatusBar.startActivity(intent, true, true, Intent.FLAG_ACTIVITY_SINGLE_TOP);
        });
        setEmptyShadeView(view);
    }

    /**
     * Updates expanded, dimmed and locked states of notification rows.
     */
    @ShadeViewRefactor(RefactorComponent.STATE_RESOLVER)
    public void onUpdateRowStates() {

        // The following views will be moved to the end of mStackScroller. This counter represents
        // the offset from the last child. Initialized to 1 for the very last position. It is post-
        // incremented in the following "changeViewPosition" calls so that its value is correct for
        // subsequent calls.
        int offsetFromEnd = 1;
        if (mFgsSectionView != null) {
            changeViewPosition(mFgsSectionView, getChildCount() - offsetFromEnd++);
        }
        changeViewPosition(mFooterView, getChildCount() - offsetFromEnd++);
        changeViewPosition(mEmptyShadeView, getChildCount() - offsetFromEnd++);

        // No post-increment for this call because it is the last one. Make sure to add one if
        // another "changeViewPosition" call is ever added.
        changeViewPosition(mShelf,
                getChildCount() - offsetFromEnd);
    }

    /**
     * Set how far the wake up is when waking up from pulsing. This is a height and will adjust the
     * notification positions accordingly.
     * @param height the new wake up height
     * @return the overflow how much the height is further than he lowest notification
     */
    public float setPulseHeight(float height) {
        mAmbientState.setPulseHeight(height);
        if (mKeyguardBypassEnabledProvider.getBypassEnabled()) {
            notifyAppearChangedListeners();
        }
        requestChildrenUpdate();
        return Math.max(0, height - mAmbientState.getInnerHeight(true /* ignorePulseHeight */));
    }

    public float getPulseHeight() {
        return mAmbientState.getPulseHeight();
    }

    /**
     * Set the amount how much we're dozing. This is different from how hidden the shade is, when
     * the notification is pulsing.
     */
    public void setDozeAmount(float dozeAmount) {
        mAmbientState.setDozeAmount(dozeAmount);
        updateContinuousBackgroundDrawing();
        requestChildrenUpdate();
    }

    public boolean isFullyAwake() {
        return mAmbientState.isFullyAwake();
    }

    public void wakeUpFromPulse() {
        setPulseHeight(getWakeUpHeight());
        // Let's place the hidden views at the end of the pulsing notification to make sure we have
        // a smooth animation
        boolean firstVisibleView = true;
        float wakeUplocation = -1f;
        int childCount = getChildCount();
        for (int i = 0; i < childCount; i++) {
            ExpandableView view = (ExpandableView) getChildAt(i);
            if (view.getVisibility() == View.GONE) {
                continue;
            }
            boolean isShelf = view == mShelf;
            if (!(view instanceof ExpandableNotificationRow) && !isShelf) {
                continue;
            }
            if (view.getVisibility() == View.VISIBLE && !isShelf) {
                if (firstVisibleView) {
                    firstVisibleView = false;
                    wakeUplocation = view.getTranslationY()
                            + view.getActualHeight() - mShelf.getIntrinsicHeight();
                }
            } else if (!firstVisibleView) {
                view.setTranslationY(wakeUplocation);
            }
        }
        mDimmedNeedsAnimation = true;
    }

    void setAnimateBottomOnLayout(boolean animateBottomOnLayout) {
        mAnimateBottomOnLayout = animateBottomOnLayout;
    }

    public void setOnPulseHeightChangedListener(Runnable listener) {
        mAmbientState.setOnPulseHeightChangedListener(listener);
    }

    public float calculateAppearFractionBypass() {
        float pulseHeight = getPulseHeight();
        float wakeUpHeight = getWakeUpHeight();
        float dragDownAmount = pulseHeight - wakeUpHeight;

        // The total distance required to fully reveal the header
        float totalDistance = getIntrinsicPadding();
        return MathUtils.smoothStep(0, totalDistance, dragDownAmount);
    }

    public void setController(
            NotificationStackScrollLayoutController notificationStackScrollLayoutController) {
        mController = notificationStackScrollLayoutController;
        mController.getNoticationRoundessManager().setAnimatedChildren(mChildrenToAddAnimated);
    }

    public NotificationStackScrollLayoutController getController() {
        return mController;
    }

    void addSwipedOutView(View v) {
        mSwipedOutViews.add(v);
    }

    void onSwipeBegin(View viewSwiped) {
        if (!(viewSwiped instanceof ExpandableNotificationRow)) {
            return;
        }
        final int indexOfSwipedView = indexOfChild(viewSwiped);
        if (indexOfSwipedView < 0) {
            return;
        }
        mSectionsManager.updateFirstAndLastViewsForAllSections(
                mSections, getChildrenWithBackground());
        View viewBefore = null;
        if (indexOfSwipedView > 0) {
            viewBefore = getChildAt(indexOfSwipedView - 1);
            if (mSectionsManager.beginsSection(viewSwiped, viewBefore)) {
                viewBefore = null;
            }
        }
        View viewAfter = null;
        if (indexOfSwipedView < getChildCount()) {
            viewAfter = getChildAt(indexOfSwipedView + 1);
            if (mSectionsManager.beginsSection(viewAfter, viewSwiped)) {
                viewAfter = null;
            }
        }
        mController.getNoticationRoundessManager()
                .setViewsAffectedBySwipe((ExpandableView) viewBefore,
                        (ExpandableView) viewSwiped,
                        (ExpandableView) viewAfter,
                        getResources().getBoolean(R.bool.flag_notif_updates));

        updateFirstAndLastBackgroundViews();
        requestDisallowInterceptTouchEvent(true);
        updateContinuousShadowDrawing();
        updateContinuousBackgroundDrawing();
        requestChildrenUpdate();
    }

    void onSwipeEnd() {
        updateFirstAndLastBackgroundViews();
        mController.getNoticationRoundessManager()
                .setViewsAffectedBySwipe(null, null, null,
                        getResources().getBoolean(R.bool.flag_notif_updates));
    }

    void setTopHeadsUpEntry(NotificationEntry topEntry) {
        mTopHeadsUpEntry = topEntry;
    }

    void setNumHeadsUp(long numHeadsUp) {
        mNumHeadsUp = numHeadsUp;
        mAmbientState.setHasAlertEntries(numHeadsUp > 0);
    }

    public boolean getIsExpanded() {
        return mIsExpanded;
    }

    boolean getOnlyScrollingInThisMotion() {
        return mOnlyScrollingInThisMotion;
    }

    ExpandHelper getExpandHelper() {
        return mExpandHelper;
    }

    boolean isExpandingNotification() {
        return mExpandingNotification;
    }

    boolean getDisallowScrollingInThisMotion() {
        return mDisallowScrollingInThisMotion;
    }

    boolean isBeingDragged() {
        return mIsBeingDragged;
    }

    boolean getExpandedInThisMotion() {
        return mExpandedInThisMotion;
    }

    boolean getDisallowDismissInThisMotion() {
        return mDisallowDismissInThisMotion;
    }

    void setCheckForLeaveBehind(boolean checkForLeaveBehind) {
        mCheckForLeavebehind = checkForLeaveBehind;
    }

    void setTouchHandler(NotificationStackScrollLayoutController.TouchHandler touchHandler) {
        mTouchHandler = touchHandler;
    }

    boolean getCheckSnoozeLeaveBehind() {
        return mCheckForLeavebehind;
    }

    void setDismissListener (DismissListener listener) {
        mDismissListener = listener;
    }

    void setDismissAllAnimationListener(DismissAllAnimationListener dismissAllAnimationListener) {
        mDismissAllAnimationListener = dismissAllAnimationListener;
    }

    public void setHighPriorityBeforeSpeedBump(boolean highPriorityBeforeSpeedBump) {
        mHighPriorityBeforeSpeedBump = highPriorityBeforeSpeedBump;
    }

    void setFooterDismissListener(FooterDismissListener listener) {
        mFooterDismissListener = listener;
    }

    public void setRemoteInputManager(NotificationRemoteInputManager remoteInputManager) {
        mRemoteInputManager = remoteInputManager;
    }

    void setShadeController(ShadeController shadeController) {
        mShadeController = shadeController;
    }

    /**
     * Sets the extra top inset for the full shade transition. This moves notifications down
     * during the drag down.
     */
    public void setExtraTopInsetForFullShadeTransition(float inset) {
        mExtraTopInsetForFullShadeTransition = inset;
        updateStackPosition();
        requestChildrenUpdate();
    }

    /**
     * Set a listener to when scrolling changes.
     */
    public void setOnScrollListener(Consumer<Integer> listener) {
        mScrollListener = listener;
    }

    /**
     * Set rounded rect clipping bounds on this view.
     */
    public void setRoundedClippingBounds(int left, int top, int right, int bottom, int topRadius,
            int bottomRadius) {
        if (mRoundedRectClippingLeft == left && mRoundedRectClippingRight == right
                && mRoundedRectClippingBottom == bottom && mRoundedRectClippingTop == top
                && mBgCornerRadii[0] == topRadius && mBgCornerRadii[5] == bottomRadius) {
            return;
        }
        mRoundedRectClippingLeft = left;
        mRoundedRectClippingTop = top;
        mRoundedRectClippingBottom = bottom;
        mRoundedRectClippingRight = right;
        mBgCornerRadii[0] = topRadius;
        mBgCornerRadii[1] = topRadius;
        mBgCornerRadii[2] = topRadius;
        mBgCornerRadii[3] = topRadius;
        mBgCornerRadii[4] = bottomRadius;
        mBgCornerRadii[5] = bottomRadius;
        mBgCornerRadii[6] = bottomRadius;
        mBgCornerRadii[7] = bottomRadius;
        mRoundedClipPath.reset();
        mRoundedClipPath.addRoundRect(left, top, right, bottom, mBgCornerRadii, Path.Direction.CW);
        if (mShouldUseRoundedRectClipping) {
            invalidate();
        }
    }

<<<<<<< HEAD
=======
    private void updateSplitNotificationShade() {
        boolean split = shouldUseSplitNotificationShade(mFeatureFlags, getResources());
        if (split != mShouldUseSplitNotificationShade) {
            mShouldUseSplitNotificationShade = split;
            updateDismissBehavior();
            updateUseRoundedRectClipping();
        }
    }

    private void updateDismissBehavior() {
        // On the split keyguard, dismissing with clipping without a visual boundary looks odd,
        // so let's use the content dismiss behavior instead.
        boolean dismissUsingRowTranslationX = !mShouldUseSplitNotificationShade
                || mStatusBarState != StatusBarState.KEYGUARD;
        if (mDismissUsingRowTranslationX != dismissUsingRowTranslationX) {
            mDismissUsingRowTranslationX = dismissUsingRowTranslationX;
            for (int i = 0; i < getChildCount(); i++) {
                View child = getChildAt(i);
                if (child instanceof ExpandableNotificationRow) {
                    ((ExpandableNotificationRow) child).setDismissUsingRowTranslationX(
                            dismissUsingRowTranslationX);
                }
            }
        }
    }

>>>>>>> 4721ef7c
    /**
     * Set if we're launching a notification right now.
     */
    private void setLaunchingNotification(boolean launching) {
        if (launching == mLaunchingNotification) {
            return;
        }
        mLaunchingNotification = launching;
        updateUseRoundedRectClipping();
    }

    /**
     * Should we use rounded rect clipping
     */
    private void updateUseRoundedRectClipping() {
        // We don't want to clip notifications when QS is expanded, because incoming heads up on
        // the bottom would be clipped otherwise
        boolean qsAllowsClipping = mQsExpansionFraction < 0.5f || mShouldUseSplitNotificationShade;
        boolean clip = !mLaunchingNotification && mIsExpanded && qsAllowsClipping;
        if (clip != mShouldUseRoundedRectClipping) {
            mShouldUseRoundedRectClipping = clip;
            invalidate();
        }
    }

    @Override
    protected void dispatchDraw(Canvas canvas) {
        if (mShouldUseRoundedRectClipping) {
            // Let's clip rounded.
            canvas.clipPath(mRoundedClipPath);
        }
        super.dispatchDraw(canvas);
    }

    /**
<<<<<<< HEAD
=======
     * Calculate the total translation needed when dismissing.
     */
    public float getTotalTranslationLength(View animView) {
        if (!mDismissUsingRowTranslationX) {
            return animView.getMeasuredWidth();
        }
        float notificationWidth = animView.getMeasuredWidth();
        int containerWidth = getMeasuredWidth();
        float padding = (containerWidth - notificationWidth) / 2.0f;
        return containerWidth - padding;
    }

    /**
>>>>>>> 4721ef7c
     * A listener that is notified when the empty space below the notifications is clicked on
     */
    @ShadeViewRefactor(RefactorComponent.SHADE_VIEW)
    public interface OnEmptySpaceClickListener {
        void onEmptySpaceClicked(float x, float y);
    }

    /**
     * A listener that gets notified when the overscroll at the top has changed.
     */
    @ShadeViewRefactor(RefactorComponent.SHADE_VIEW)
    public interface OnOverscrollTopChangedListener {

    /**
     * Notifies a listener that the overscroll has changed.
     *
     * @param amount         the amount of overscroll, in pixels
     * @param isRubberbanded if true, this is a rubberbanded overscroll; if false, this is an
     *                       unrubberbanded motion to directly expand overscroll view (e.g
     *                       expand
     *                       QS)
     */
    void onOverscrollTopChanged(float amount, boolean isRubberbanded);

    /**
     * Notify a listener that the scroller wants to escape from the scrolling motion and
     * start a fling animation to the expanded or collapsed overscroll view (e.g expand the QS)
     *
     * @param velocity The velocity that the Scroller had when over flinging
     * @param open     Should the fling open or close the overscroll view.
     */
    void flingTopOverscroll(float velocity, boolean open);
    }

    @ShadeViewRefactor(RefactorComponent.SHADE_VIEW)
    private void updateSpeedBumpIndex() {
        mSpeedBumpIndexDirty = true;
    }

    /** Updates the indices of the boundaries between sections. */
    @ShadeViewRefactor(RefactorComponent.INPUT)
    public void updateSectionBoundaries(String reason) {
        mSectionsManager.updateSectionBoundaries(reason);
    }

    void updateContinuousBackgroundDrawing() {
        boolean continuousBackground = !mAmbientState.isFullyAwake()
                && mSwipeHelper.isSwiping();
        if (continuousBackground != mContinuousBackgroundUpdate) {
            mContinuousBackgroundUpdate = continuousBackground;
            if (continuousBackground) {
                getViewTreeObserver().addOnPreDrawListener(mBackgroundUpdater);
            } else {
                getViewTreeObserver().removeOnPreDrawListener(mBackgroundUpdater);
            }
        }
    }

    @ShadeViewRefactor(RefactorComponent.STATE_RESOLVER)
    void updateContinuousShadowDrawing() {
        boolean continuousShadowUpdate = mAnimationRunning
                || mSwipeHelper.isSwiping();
        if (continuousShadowUpdate != mContinuousShadowUpdate) {
            if (continuousShadowUpdate) {
                getViewTreeObserver().addOnPreDrawListener(mShadowUpdater);
            } else {
                getViewTreeObserver().removeOnPreDrawListener(mShadowUpdater);
            }
            mContinuousShadowUpdate = continuousShadowUpdate;
        }
    }

    @ShadeViewRefactor(RefactorComponent.SHADE_VIEW)
    private void resetExposedMenuView(boolean animate, boolean force) {
        mSwipeHelper.resetExposedMenuView(animate, force);
    }

    boolean isUsingSplitNotificationShade() {
        return mShouldUseSplitNotificationShade;
    }

    static boolean matchesSelection(
            ExpandableNotificationRow row,
            @SelectedRows int selection) {
        switch (selection) {
            case ROWS_ALL:
                return true;
            case ROWS_HIGH_PRIORITY:
                return row.getEntry().getBucket() < BUCKET_SILENT;
            case ROWS_GENTLE:
                return row.getEntry().getBucket() == BUCKET_SILENT;
            default:
                throw new IllegalArgumentException("Unknown selection: " + selection);
        }
    }

    @ShadeViewRefactor(RefactorComponent.STATE_RESOLVER)
    static class AnimationEvent {

        static AnimationFilter[] FILTERS = new AnimationFilter[]{

                // ANIMATION_TYPE_ADD
                new AnimationFilter()
                        .animateAlpha()
                        .animateHeight()
                        .animateTopInset()
                        .animateY()
                        .animateZ()
                        .hasDelays(),

                // ANIMATION_TYPE_REMOVE
                new AnimationFilter()
                        .animateAlpha()
                        .animateHeight()
                        .animateTopInset()
                        .animateY()
                        .animateZ()
                        .hasDelays(),

                // ANIMATION_TYPE_REMOVE_SWIPED_OUT
                new AnimationFilter()
                        .animateHeight()
                        .animateTopInset()
                        .animateY()
                        .animateZ()
                        .hasDelays(),

                // ANIMATION_TYPE_TOP_PADDING_CHANGED
                new AnimationFilter()
                        .animateHeight()
                        .animateTopInset()
                        .animateY()
                        .animateDimmed()
                        .animateZ(),

                // ANIMATION_TYPE_ACTIVATED_CHILD
                new AnimationFilter()
                        .animateZ(),

                // ANIMATION_TYPE_DIMMED
                new AnimationFilter()
                        .animateDimmed(),

                // ANIMATION_TYPE_CHANGE_POSITION
                new AnimationFilter()
                        .animateAlpha() // maybe the children change positions
                        .animateHeight()
                        .animateTopInset()
                        .animateY()
                        .animateZ(),

                // ANIMATION_TYPE_GO_TO_FULL_SHADE
                new AnimationFilter()
                        .animateHeight()
                        .animateTopInset()
                        .animateY()
                        .animateDimmed()
                        .animateZ()
                        .hasDelays(),

                // ANIMATION_TYPE_HIDE_SENSITIVE
                new AnimationFilter()
                        .animateHideSensitive(),

                // ANIMATION_TYPE_VIEW_RESIZE
                new AnimationFilter()
                        .animateHeight()
                        .animateTopInset()
                        .animateY()
                        .animateZ(),

                // ANIMATION_TYPE_GROUP_EXPANSION_CHANGED
                new AnimationFilter()
                        .animateAlpha()
                        .animateHeight()
                        .animateTopInset()
                        .animateY()
                        .animateZ(),

                // ANIMATION_TYPE_HEADS_UP_APPEAR
                new AnimationFilter()
                        .animateHeight()
                        .animateTopInset()
                        .animateY()
                        .animateZ(),

                // ANIMATION_TYPE_HEADS_UP_DISAPPEAR
                new AnimationFilter()
                        .animateHeight()
                        .animateTopInset()
                        .animateY()
                        .animateZ()
                        .hasDelays(),

                // ANIMATION_TYPE_HEADS_UP_DISAPPEAR_CLICK
                new AnimationFilter()
                        .animateHeight()
                        .animateTopInset()
                        .animateY()
                        .animateZ()
                        .hasDelays(),

                // ANIMATION_TYPE_HEADS_UP_OTHER
                new AnimationFilter()
                        .animateHeight()
                        .animateTopInset()
                        .animateY()
                        .animateZ(),

                // ANIMATION_TYPE_EVERYTHING
                new AnimationFilter()
                        .animateAlpha()
                        .animateDimmed()
                        .animateHideSensitive()
                        .animateHeight()
                        .animateTopInset()
                        .animateY()
                        .animateZ(),
        };

        static int[] LENGTHS = new int[]{

                // ANIMATION_TYPE_ADD
                StackStateAnimator.ANIMATION_DURATION_APPEAR_DISAPPEAR,

                // ANIMATION_TYPE_REMOVE
                StackStateAnimator.ANIMATION_DURATION_APPEAR_DISAPPEAR,

                // ANIMATION_TYPE_REMOVE_SWIPED_OUT
                StackStateAnimator.ANIMATION_DURATION_STANDARD,

                // ANIMATION_TYPE_TOP_PADDING_CHANGED
                StackStateAnimator.ANIMATION_DURATION_STANDARD,

                // ANIMATION_TYPE_ACTIVATED_CHILD
                StackStateAnimator.ANIMATION_DURATION_DIMMED_ACTIVATED,

                // ANIMATION_TYPE_DIMMED
                StackStateAnimator.ANIMATION_DURATION_DIMMED_ACTIVATED,

                // ANIMATION_TYPE_CHANGE_POSITION
                StackStateAnimator.ANIMATION_DURATION_STANDARD,

                // ANIMATION_TYPE_GO_TO_FULL_SHADE
                StackStateAnimator.ANIMATION_DURATION_GO_TO_FULL_SHADE,

                // ANIMATION_TYPE_HIDE_SENSITIVE
                StackStateAnimator.ANIMATION_DURATION_STANDARD,

                // ANIMATION_TYPE_VIEW_RESIZE
                StackStateAnimator.ANIMATION_DURATION_STANDARD,

                // ANIMATION_TYPE_GROUP_EXPANSION_CHANGED
                StackStateAnimator.ANIMATION_DURATION_STANDARD,

                // ANIMATION_TYPE_HEADS_UP_APPEAR
                StackStateAnimator.ANIMATION_DURATION_HEADS_UP_APPEAR,

                // ANIMATION_TYPE_HEADS_UP_DISAPPEAR
                StackStateAnimator.ANIMATION_DURATION_HEADS_UP_DISAPPEAR,

                // ANIMATION_TYPE_HEADS_UP_DISAPPEAR_CLICK
                StackStateAnimator.ANIMATION_DURATION_HEADS_UP_DISAPPEAR,

                // ANIMATION_TYPE_HEADS_UP_OTHER
                StackStateAnimator.ANIMATION_DURATION_STANDARD,

                // ANIMATION_TYPE_EVERYTHING
                StackStateAnimator.ANIMATION_DURATION_STANDARD,
        };

        static final int ANIMATION_TYPE_ADD = 0;
        static final int ANIMATION_TYPE_REMOVE = 1;
        static final int ANIMATION_TYPE_REMOVE_SWIPED_OUT = 2;
        static final int ANIMATION_TYPE_TOP_PADDING_CHANGED = 3;
        static final int ANIMATION_TYPE_ACTIVATED_CHILD = 4;
        static final int ANIMATION_TYPE_DIMMED = 5;
        static final int ANIMATION_TYPE_CHANGE_POSITION = 6;
        static final int ANIMATION_TYPE_GO_TO_FULL_SHADE = 7;
        static final int ANIMATION_TYPE_HIDE_SENSITIVE = 8;
        static final int ANIMATION_TYPE_VIEW_RESIZE = 9;
        static final int ANIMATION_TYPE_GROUP_EXPANSION_CHANGED = 10;
        static final int ANIMATION_TYPE_HEADS_UP_APPEAR = 11;
        static final int ANIMATION_TYPE_HEADS_UP_DISAPPEAR = 12;
        static final int ANIMATION_TYPE_HEADS_UP_DISAPPEAR_CLICK = 13;
        static final int ANIMATION_TYPE_HEADS_UP_OTHER = 14;
        static final int ANIMATION_TYPE_EVERYTHING = 15;

        final long eventStartTime;
        final ExpandableView mChangingView;
        final int animationType;
        final AnimationFilter filter;
        final long length;
        View viewAfterChangingView;
        boolean headsUpFromBottom;

        AnimationEvent(ExpandableView view, int type) {
            this(view, type, LENGTHS[type]);
        }

        AnimationEvent(ExpandableView view, int type, AnimationFilter filter) {
            this(view, type, LENGTHS[type], filter);
        }

        AnimationEvent(ExpandableView view, int type, long length) {
            this(view, type, length, FILTERS[type]);
        }

        AnimationEvent(ExpandableView view, int type, long length, AnimationFilter filter) {
            eventStartTime = AnimationUtils.currentAnimationTimeMillis();
            mChangingView = view;
            animationType = type;
            this.length = length;
            this.filter = filter;
        }

        /**
         * Combines the length of several animation events into a single value.
         *
         * @param events The events of the lengths to combine.
         * @return The combined length. Depending on the event types, this might be the maximum of
         * all events or the length of a specific event.
         */
        static long combineLength(ArrayList<AnimationEvent> events) {
            long length = 0;
            int size = events.size();
            for (int i = 0; i < size; i++) {
                AnimationEvent event = events.get(i);
                length = Math.max(length, event.length);
                if (event.animationType == ANIMATION_TYPE_GO_TO_FULL_SHADE) {
                    return event.length;
                }
            }
            return length;
        }
    }

    static boolean canChildBeDismissed(View v) {
        if (v instanceof ExpandableNotificationRow) {
            ExpandableNotificationRow row = (ExpandableNotificationRow) v;
            if (row.isBlockingHelperShowingAndTranslationFinished()) {
                return true;
            }
            if (row.areGutsExposed() || !row.getEntry().hasFinishedInitialization()) {
                return false;
            }
            return row.canViewBeDismissed();
        }
        if (v instanceof PeopleHubView) {
            return ((PeopleHubView) v).getCanSwipe();
        }
        return false;
    }

    // --------------------- NotificationEntryManager/NotifPipeline methods ------------------------

    void onEntryUpdated(NotificationEntry entry) {
        // If the row already exists, the user may have performed a dismiss action on the
        // notification. Since it's not clearable we should snap it back.
        if (entry.rowExists() && !entry.getSbn().isClearable()) {
            snapViewIfNeeded(entry);
        }
    }

    /**
     * Called after the animations for a "clear all notifications" action has ended.
     */
    private void onDismissAllAnimationsEnd(
            List<ExpandableNotificationRow> viewsToRemove,
            @SelectedRows int selectedRows) {
        if (mDismissAllAnimationListener != null) {
            mDismissAllAnimationListener.onAnimationEnd(viewsToRemove, selectedRows);
        }
    }

    void resetCheckSnoozeLeavebehind() {
        setCheckForLeaveBehind(true);
    }

    @ShadeViewRefactor(RefactorComponent.SHADE_VIEW)
    private final HeadsUpTouchHelper.Callback mHeadsUpCallback = new HeadsUpTouchHelper.Callback() {
        @Override
        public ExpandableView getChildAtRawPosition(float touchX, float touchY) {
            return NotificationStackScrollLayout.this.getChildAtRawPosition(touchX, touchY);
        }

        @Override
        public boolean isExpanded() {
            return mIsExpanded;
        }

        @Override
        public Context getContext() {
            return mContext;
        }
    };

    public HeadsUpTouchHelper.Callback getHeadsUpCallback() { return mHeadsUpCallback; }

    void onGroupExpandChanged(ExpandableNotificationRow changedRow, boolean expanded) {
        boolean animated = mAnimationsEnabled && (mIsExpanded || changedRow.isPinned());
        if (animated) {
            mExpandedGroupView = changedRow;
            mNeedsAnimation = true;
        }
        changedRow.setChildrenExpanded(expanded, animated);
        onChildHeightChanged(changedRow, false /* needsAnimation */);

        runAfterAnimationFinished(new Runnable() {
            @Override
            public void run() {
                changedRow.onFinishedExpansionChange();
            }
        });
    }

    @ShadeViewRefactor(RefactorComponent.SHADE_VIEW)
    private ExpandHelper.Callback mExpandHelperCallback = new ExpandHelper.Callback() {
        @Override
        public ExpandableView getChildAtPosition(float touchX, float touchY) {
            return NotificationStackScrollLayout.this.getChildAtPosition(touchX, touchY);
        }

        @Override
        public ExpandableView getChildAtRawPosition(float touchX, float touchY) {
            return NotificationStackScrollLayout.this.getChildAtRawPosition(touchX, touchY);
        }

        @Override
        public boolean canChildBeExpanded(View v) {
            return v instanceof ExpandableNotificationRow
                    && ((ExpandableNotificationRow) v).isExpandable()
                    && !((ExpandableNotificationRow) v).areGutsExposed()
                    && (mIsExpanded || !((ExpandableNotificationRow) v).isPinned());
        }

        /* Only ever called as a consequence of an expansion gesture in the shade. */
        @Override
        public void setUserExpandedChild(View v, boolean userExpanded) {
            if (v instanceof ExpandableNotificationRow) {
                ExpandableNotificationRow row = (ExpandableNotificationRow) v;
                if (userExpanded && onKeyguard()) {
                    // Due to a race when locking the screen while touching, a notification may be
                    // expanded even after we went back to keyguard. An example of this happens if
                    // you click in the empty space while expanding a group.

                    // We also need to un-user lock it here, since otherwise the content height
                    // calculated might be wrong. We also can't invert the two calls since
                    // un-userlocking it will trigger a layout switch in the content view.
                    row.setUserLocked(false);
                    updateContentHeight();
                    notifyHeightChangeListener(row);
                    return;
                }
                row.setUserExpanded(userExpanded, true /* allowChildrenExpansion */);
                row.onExpandedByGesture(userExpanded);
            }
        }

        @Override
        public void setExpansionCancelled(View v) {
            if (v instanceof ExpandableNotificationRow) {
                ((ExpandableNotificationRow) v).setGroupExpansionChanging(false);
            }
        }

        @Override
        public void setUserLockedChild(View v, boolean userLocked) {
            if (v instanceof ExpandableNotificationRow) {
                ((ExpandableNotificationRow) v).setUserLocked(userLocked);
            }
            cancelLongPress();
            requestDisallowInterceptTouchEvent(true);
        }

        @Override
        public void expansionStateChanged(boolean isExpanding) {
            mExpandingNotification = isExpanding;
            if (!mExpandedInThisMotion) {
                mMaxScrollAfterExpand = mOwnScrollY;
                mExpandedInThisMotion = true;
            }
        }

        @Override
        public int getMaxExpandHeight(ExpandableView view) {
            return view.getMaxContentHeight();
        }
    };

    public ExpandHelper.Callback getExpandHelperCallback() {
        return mExpandHelperCallback;
    }

    /** Enum for selecting some or all notification rows (does not included non-notif views). */
    @Retention(SOURCE)
    @IntDef({ROWS_ALL, ROWS_HIGH_PRIORITY, ROWS_GENTLE})
    @interface SelectedRows {}
    /** All rows representing notifs. */
    public static final int ROWS_ALL = 0;
    /** Only rows where entry.isHighPriority() is true. */
    public static final int ROWS_HIGH_PRIORITY = 1;
    /** Only rows where entry.isHighPriority() is false. */
    public static final int ROWS_GENTLE = 2;

    interface KeyguardBypassEnabledProvider {
        boolean getBypassEnabled();
    }

    interface DismissListener {
        void onDismiss(@SelectedRows int selectedRows);
    }

    interface FooterDismissListener {
        void onDismiss();
    }

    interface DismissAllAnimationListener {
        void onAnimationEnd(
                List<ExpandableNotificationRow> viewsToRemove, @SelectedRows int selectedRows);
    }
}<|MERGE_RESOLUTION|>--- conflicted
+++ resolved
@@ -478,11 +478,6 @@
     private float[] mBgCornerRadii = new float[8];
 
     /**
-<<<<<<< HEAD
-     * Are we launching a notification right now
-     */
-    private boolean mLaunchingNotification;
-=======
      * Whether stackY should be animated in case the view is getting shorter than the scroll
      * position and this scrolling will lead to the top scroll inset getting smaller.
      */
@@ -497,7 +492,6 @@
      * Do notifications dismiss with normal transitioning
      */
     private boolean mDismissUsingRowTranslationX = true;
->>>>>>> 4721ef7c
     private NotificationEntry mTopHeadsUpEntry;
     private long mNumHeadsUp;
     private NotificationStackScrollLayoutController.TouchHandler mTouchHandler;
@@ -1646,12 +1640,7 @@
     protected void onConfigurationChanged(Configuration newConfig) {
         super.onConfigurationChanged(newConfig);
         Resources res = getResources();
-<<<<<<< HEAD
-        mShouldUseSplitNotificationShade = shouldUseSplitNotificationShade(mFeatureFlags, res);
-        updateUseRoundedRectClipping();
-=======
         updateSplitNotificationShade();
->>>>>>> 4721ef7c
         mStatusBarHeight = res.getDimensionPixelOffset(R.dimen.status_bar_height);
         float densityScale = res.getDisplayMetrics().density;
         mSwipeHelper.setDensityScale(densityScale);
@@ -5304,8 +5293,6 @@
         }
     }
 
-<<<<<<< HEAD
-=======
     private void updateSplitNotificationShade() {
         boolean split = shouldUseSplitNotificationShade(mFeatureFlags, getResources());
         if (split != mShouldUseSplitNotificationShade) {
@@ -5332,7 +5319,6 @@
         }
     }
 
->>>>>>> 4721ef7c
     /**
      * Set if we're launching a notification right now.
      */
@@ -5368,8 +5354,6 @@
     }
 
     /**
-<<<<<<< HEAD
-=======
      * Calculate the total translation needed when dismissing.
      */
     public float getTotalTranslationLength(View animView) {
@@ -5383,7 +5367,6 @@
     }
 
     /**
->>>>>>> 4721ef7c
      * A listener that is notified when the empty space below the notifications is clicked on
      */
     @ShadeViewRefactor(RefactorComponent.SHADE_VIEW)
