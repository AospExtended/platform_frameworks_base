/*
 * Copyright (C) 2014 The Android Open Source Project
 *
 * Licensed under the Apache License, Version 2.0 (the "License");
 * you may not use this file except in compliance with the License.
 * You may obtain a copy of the License at
 *
 *      http://www.apache.org/licenses/LICENSE-2.0
 *
 * Unless required by applicable law or agreed to in writing, software
 * distributed under the License is distributed on an "AS IS" BASIS,
 * WITHOUT WARRANTIES OR CONDITIONS OF ANY KIND, either express or implied.
 * See the License for the specific language governing permissions and
 * limitations under the License.
 */

package com.android.systemui.statusbar.notification.stack;

import static com.android.internal.jank.InteractionJankMonitor.CUJ_NOTIFICATION_SHADE_SCROLL_FLING;
import static com.android.systemui.statusbar.notification.stack.NotificationSectionsManagerKt.BUCKET_SILENT;
import static com.android.systemui.statusbar.notification.stack.StackStateAnimator.ANIMATION_DURATION_SWIPE;
import static com.android.systemui.util.InjectionInflationController.VIEW_CONTEXT;
import static com.android.systemui.util.Utils.shouldUseSplitNotificationShade;

import static java.lang.annotation.RetentionPolicy.SOURCE;

import android.animation.Animator;
import android.animation.AnimatorListenerAdapter;
import android.animation.TimeAnimator;
import android.animation.ValueAnimator;
import android.annotation.ColorInt;
import android.annotation.IntDef;
import android.annotation.NonNull;
import android.annotation.Nullable;
import android.content.Context;
import android.content.Intent;
import android.content.res.Configuration;
import android.content.res.Resources;
import android.graphics.Canvas;
import android.graphics.Color;
import android.graphics.Outline;
import android.graphics.Paint;
import android.graphics.Path;
import android.graphics.PointF;
import android.graphics.Rect;
import android.os.Bundle;
import android.os.SystemProperties;
import android.os.UserHandle;
import android.provider.Settings;
import android.util.AttributeSet;
import android.util.Log;
import android.util.MathUtils;
import android.util.Pair;
import android.view.DisplayCutout;
import android.view.InputDevice;
import android.view.LayoutInflater;
import android.view.MotionEvent;
import android.view.VelocityTracker;
import android.view.View;
import android.view.ViewConfiguration;
import android.view.ViewGroup;
import android.view.ViewOutlineProvider;
import android.view.ViewTreeObserver;
import android.view.WindowInsets;
import android.view.accessibility.AccessibilityEvent;
import android.view.accessibility.AccessibilityNodeInfo;
import android.view.animation.AnimationUtils;
import android.view.animation.Interpolator;
import android.widget.OverScroller;
import android.widget.ScrollView;

import com.android.internal.annotations.VisibleForTesting;
import com.android.internal.graphics.ColorUtils;
import com.android.internal.jank.InteractionJankMonitor;
import com.android.keyguard.KeyguardSliceView;
import com.android.settingslib.Utils;
import com.android.systemui.Dumpable;
import com.android.systemui.ExpandHelper;
import com.android.systemui.R;
import com.android.systemui.animation.Interpolators;
import com.android.systemui.plugins.statusbar.NotificationSwipeActionHelper;
import com.android.systemui.statusbar.CommandQueue;
import com.android.systemui.statusbar.EmptyShadeView;
import com.android.systemui.statusbar.NotificationShelf;
import com.android.systemui.statusbar.NotificationShelfController;
import com.android.systemui.statusbar.StatusBarState;
import com.android.systemui.statusbar.notification.ExpandAnimationParameters;
import com.android.systemui.statusbar.notification.FakeShadowView;
import com.android.systemui.statusbar.notification.NotificationLaunchAnimatorController;
import com.android.systemui.statusbar.notification.NotificationUtils;
import com.android.systemui.statusbar.notification.ShadeViewRefactor;
import com.android.systemui.statusbar.notification.ShadeViewRefactor.RefactorComponent;
import com.android.systemui.statusbar.notification.collection.NotificationEntry;
import com.android.systemui.statusbar.notification.collection.render.GroupExpansionManager;
import com.android.systemui.statusbar.notification.collection.render.GroupMembershipManager;
import com.android.systemui.statusbar.notification.logging.NotificationLogger;
import com.android.systemui.statusbar.notification.row.ActivatableNotificationView;
import com.android.systemui.statusbar.notification.row.ExpandableNotificationRow;
import com.android.systemui.statusbar.notification.row.ExpandableView;
import com.android.systemui.statusbar.notification.row.FooterView;
import com.android.systemui.statusbar.notification.row.ForegroundServiceDungeonView;
import com.android.systemui.statusbar.notification.row.StackScrollerDecorView;
import com.android.systemui.statusbar.phone.HeadsUpAppearanceController;
import com.android.systemui.statusbar.phone.HeadsUpTouchHelper;
import com.android.systemui.statusbar.phone.ShadeController;
import com.android.systemui.statusbar.phone.StatusBar;
import com.android.systemui.statusbar.phone.UnlockedScreenOffAnimationController;
import com.android.systemui.statusbar.policy.HeadsUpUtil;
import com.android.systemui.statusbar.policy.ScrollAdapter;
import com.android.systemui.util.Assert;

import java.io.FileDescriptor;
import java.io.PrintWriter;
import java.lang.annotation.Retention;
import java.util.ArrayList;
import java.util.Collections;
import java.util.Comparator;
import java.util.HashSet;
import java.util.List;
import java.util.function.BiConsumer;
import java.util.function.Consumer;

import javax.inject.Inject;
import javax.inject.Named;

/**
 * A layout which handles a dynamic amount of notifications and presents them in a scrollable stack.
 */
public class NotificationStackScrollLayout extends ViewGroup implements Dumpable {

    public static final float BACKGROUND_ALPHA_DIMMED = 0.7f;
    private static final String TAG = "StackScroller";

    // Usage:
    // adb shell setprop persist.debug.nssl true && adb reboot
    private static final boolean DEBUG = SystemProperties.getBoolean("persist.debug.nssl",
            false /* default */);
    // TODO(b/187291379) disable again before release
    private static final boolean DEBUG_REMOVE_ANIMATION = SystemProperties.getBoolean(
            "persist.debug.nssl.dismiss", false /* default */);

    // Delay in milli-seconds before shade closes for clear all.
    private final int DELAY_BEFORE_SHADE_CLOSE = 200;
    private boolean mShadeNeedsToClose = false;

    private static final float RUBBER_BAND_FACTOR_NORMAL = 0.35f;
    private static final float RUBBER_BAND_FACTOR_AFTER_EXPAND = 0.15f;
    private static final float RUBBER_BAND_FACTOR_ON_PANEL_EXPAND = 0.21f;
    /**
     * Sentinel value for no current active pointer. Used by {@link #mActivePointerId}.
     */
    private static final int INVALID_POINTER = -1;
    /**
     * The distance in pixels between sections when the sections are directly adjacent (no visible
     * gap is drawn between them). In this case we don't want to round their corners.
     */
    private static final int DISTANCE_BETWEEN_ADJACENT_SECTIONS_PX = 1;
    private boolean mKeyguardBypassEnabled;

    private ExpandHelper mExpandHelper;
    private NotificationSwipeHelper mSwipeHelper;
    private int mCurrentStackHeight = Integer.MAX_VALUE;
    private final Paint mBackgroundPaint = new Paint();
    private final boolean mShouldDrawNotificationBackground;
    private boolean mHighPriorityBeforeSpeedBump;
    private boolean mDismissRtl;

    private float mExpandedHeight;
    private int mOwnScrollY;
    private int mMaxLayoutHeight;

    private VelocityTracker mVelocityTracker;
    private OverScroller mScroller;
    /** Last Y position reported by {@link #mScroller}, used to calculate scroll delta. */
    private int mLastScrollerY;
    /**
     * True if the max position was set to a known position on the last call to {@link #mScroller}.
     */
    private boolean mIsScrollerBoundSet;
    private Runnable mFinishScrollingCallback;
    private int mTouchSlop;
    private float mSlopMultiplier;
    private int mMinimumVelocity;
    private int mMaximumVelocity;
    private int mOverflingDistance;
    private float mMaxOverScroll;
    private boolean mIsBeingDragged;
    private int mLastMotionY;
    private int mDownX;
    private int mActivePointerId = INVALID_POINTER;
    private boolean mTouchIsClick;
    private float mInitialTouchX;
    private float mInitialTouchY;

    private Paint mDebugPaint;
    private int mContentHeight;
    private int mIntrinsicContentHeight;
    private int mCollapsedSize;
    private int mPaddingBetweenElements;
    private int mMaxTopPadding;
    private int mTopPadding;
    private boolean mAnimateNextTopPaddingChange;
    private int mBottomMargin;
    private int mBottomInset = 0;
    private float mQsExpansionFraction;

    /**
     * The algorithm which calculates the properties for our children
     */
    private final StackScrollAlgorithm mStackScrollAlgorithm;
    private final AmbientState mAmbientState;

    private GroupMembershipManager mGroupMembershipManager;
    private GroupExpansionManager mGroupExpansionManager;
    private HashSet<ExpandableView> mChildrenToAddAnimated = new HashSet<>();
    private ArrayList<View> mAddedHeadsUpChildren = new ArrayList<>();
    private ArrayList<ExpandableView> mChildrenToRemoveAnimated = new ArrayList<>();
    private ArrayList<ExpandableView> mChildrenChangingPositions = new ArrayList<>();
    private HashSet<View> mFromMoreCardAdditions = new HashSet<>();
    private ArrayList<AnimationEvent> mAnimationEvents = new ArrayList<>();
    private ArrayList<View> mSwipedOutViews = new ArrayList<>();
    private final StackStateAnimator mStateAnimator = new StackStateAnimator(this);
    private boolean mAnimationsEnabled;
    private boolean mChangePositionInProgress;
    private boolean mChildTransferInProgress;

    private int mSpeedBumpIndex = -1;
    private boolean mSpeedBumpIndexDirty = true;

    /**
     * The raw amount of the overScroll on the top, which is not rubber-banded.
     */
    private float mOverScrolledTopPixels;

    /**
     * The raw amount of the overScroll on the bottom, which is not rubber-banded.
     */
    private float mOverScrolledBottomPixels;
    private NotificationLogger.OnChildLocationsChangedListener mListener;
    private OnOverscrollTopChangedListener mOverscrollTopChangedListener;
    private ExpandableView.OnHeightChangedListener mOnHeightChangedListener;
    private OnEmptySpaceClickListener mOnEmptySpaceClickListener;
    private boolean mNeedsAnimation;
    private boolean mTopPaddingNeedsAnimation;
    private boolean mDimmedNeedsAnimation;
    private boolean mHideSensitiveNeedsAnimation;
    private boolean mActivateNeedsAnimation;
    private boolean mGoToFullShadeNeedsAnimation;
    private boolean mIsExpanded = true;
    private boolean mChildrenUpdateRequested;
    private boolean mIsExpansionChanging;
    private boolean mPanelTracking;
    private boolean mExpandingNotification;
    private boolean mExpandedInThisMotion;
    private boolean mShouldShowShelfOnly;
    protected boolean mScrollingEnabled;
    protected FooterView mFooterView;
    protected EmptyShadeView mEmptyShadeView;
    private boolean mDismissAllInProgress;
    private FooterDismissListener mFooterDismissListener;
    private boolean mFlingAfterUpEvent;

    /**
     * Was the scroller scrolled to the top when the down motion was observed?
     */
    private boolean mScrolledToTopOnFirstDown;
    /**
     * The minimal amount of over scroll which is needed in order to switch to the quick settings
     * when over scrolling on a expanded card.
     */
    private float mMinTopOverScrollToEscape;
    private int mIntrinsicPadding;
    private float mStackTranslation;
    private float mTopPaddingOverflow;
    private boolean mDontReportNextOverScroll;
    private boolean mDontClampNextScroll;
    private boolean mNeedViewResizeAnimation;
    private ExpandableView mExpandedGroupView;
    private boolean mEverythingNeedsAnimation;

    /**
     * The maximum scrollPosition which we are allowed to reach when a notification was expanded.
     * This is needed to avoid scrolling too far after the notification was collapsed in the same
     * motion.
     */
    private int mMaxScrollAfterExpand;
    boolean mCheckForLeavebehind;

    /**
     * Should in this touch motion only be scrolling allowed? It's true when the scroller was
     * animating.
     */
    private boolean mOnlyScrollingInThisMotion;
    private boolean mDisallowDismissInThisMotion;
    private boolean mDisallowScrollingInThisMotion;
    private long mGoToFullShadeDelay;
    private ViewTreeObserver.OnPreDrawListener mChildrenUpdater
            = new ViewTreeObserver.OnPreDrawListener() {
        @Override
        public boolean onPreDraw() {
            updateForcedScroll();
            updateChildren();
            mChildrenUpdateRequested = false;
            getViewTreeObserver().removeOnPreDrawListener(this);
            return true;
        }
    };

    private StatusBar mStatusBar;
    private int[] mTempInt2 = new int[2];
    private boolean mGenerateChildOrderChangedEvent;
    private HashSet<Runnable> mAnimationFinishedRunnables = new HashSet<>();
    private HashSet<ExpandableView> mClearTransientViewsWhenFinished = new HashSet<>();
    private HashSet<Pair<ExpandableNotificationRow, Boolean>> mHeadsUpChangeAnimations
            = new HashSet<>();
    private boolean mTrackingHeadsUp;
    private boolean mForceNoOverlappingRendering;
    private final ArrayList<Pair<ExpandableNotificationRow, Boolean>> mTmpList = new ArrayList<>();
    private boolean mAnimationRunning;
    private ViewTreeObserver.OnPreDrawListener mRunningAnimationUpdater
            = new ViewTreeObserver.OnPreDrawListener() {
        @Override
        public boolean onPreDraw() {
            onPreDrawDuringAnimation();
            return true;
        }
    };
    private NotificationSection[] mSections;
    private boolean mAnimateNextBackgroundTop;
    private boolean mAnimateNextBackgroundBottom;
    private boolean mAnimateNextSectionBoundsChange;
    private int mBgColor;
    private float mDimAmount;
    private ValueAnimator mDimAnimator;
    private ArrayList<ExpandableView> mTmpSortedChildren = new ArrayList<>();
    private final Animator.AnimatorListener mDimEndListener = new AnimatorListenerAdapter() {
        @Override
        public void onAnimationEnd(Animator animation) {
            mDimAnimator = null;
        }
    };
    private ValueAnimator.AnimatorUpdateListener mDimUpdateListener
            = new ValueAnimator.AnimatorUpdateListener() {

        @Override
        public void onAnimationUpdate(ValueAnimator animation) {
            setDimAmount((Float) animation.getAnimatedValue());
        }
    };
    protected ViewGroup mQsContainer;
    private boolean mContinuousShadowUpdate;
    private boolean mContinuousBackgroundUpdate;
    private ViewTreeObserver.OnPreDrawListener mShadowUpdater
            = () -> {
                updateViewShadows();
                return true;
            };
    private ViewTreeObserver.OnPreDrawListener mBackgroundUpdater = () -> {
                updateBackground();
                return true;
            };
    private Comparator<ExpandableView> mViewPositionComparator = (view, otherView) -> {
        float endY = view.getTranslationY() + view.getActualHeight();
        float otherEndY = otherView.getTranslationY() + otherView.getActualHeight();
        if (endY < otherEndY) {
            return -1;
        } else if (endY > otherEndY) {
            return 1;
        } else {
            // The two notifications end at the same location
            return 0;
        }
    };
    private final ViewOutlineProvider mOutlineProvider = new ViewOutlineProvider() {
        @Override
        public void getOutline(View view, Outline outline) {
            if (mAmbientState.isHiddenAtAll()) {
                float xProgress = mHideXInterpolator.getInterpolation(
                        (1 - mLinearHideAmount) * mBackgroundXFactor);
                outline.setRoundRect(mBackgroundAnimationRect,
                        MathUtils.lerp(mCornerRadius / 2.0f, mCornerRadius,
                                xProgress));
                outline.setAlpha(1.0f - mAmbientState.getHideAmount());
            } else {
                ViewOutlineProvider.BACKGROUND.getOutline(view, outline);
            }
        }
    };
    private boolean mPulsing;
    private boolean mScrollable;
    private View mForcedScroll;

    /**
     * @see #setHideAmount(float, float)
     */
    private float mInterpolatedHideAmount = 0f;

    /**
     * @see #setHideAmount(float, float)
     */
    private float mLinearHideAmount = 0f;

    /**
     * How fast the background scales in the X direction as a factor of the Y expansion.
     */
    private float mBackgroundXFactor = 1f;

    private boolean mQsExpanded;
    private boolean mForwardScrollable;
    private boolean mBackwardScrollable;
    private NotificationShelf mShelf;
    private int mMaxDisplayedNotifications = -1;
    private float mKeyguardBottomPadding = -1;
    private int mStatusBarHeight;
    private int mMinInteractionHeight;
    private final Rect mClipRect = new Rect();
    private boolean mIsClipped;
    private Rect mRequestedClipBounds;
    private boolean mInHeadsUpPinnedMode;
    private boolean mHeadsUpAnimatingAway;
    private int mStatusBarState;
    private int mCachedBackgroundColor;
    private boolean mHeadsUpGoingAwayAnimationsAllowed = true;
    private Runnable mReflingAndAnimateScroll = () -> {
        animateScroll();
    };
    private int mCornerRadius;
    private int mMinimumPaddings;
    private int mQsTilePadding;
    private boolean mSkinnyNotifsInLandscape;
    private int mSidePaddings;
    private final Rect mBackgroundAnimationRect = new Rect();
    private ArrayList<BiConsumer<Float, Float>> mExpandedHeightListeners = new ArrayList<>();
    private int mHeadsUpInset;

    /**
     * The position of the scroll boundary relative to this view. This is where the notifications
     * stop scrolling and will start to clip instead.
     */
    private int mQsScrollBoundaryPosition;
    private HeadsUpAppearanceController mHeadsUpAppearanceController;
    private final Rect mTmpRect = new Rect();
    private DismissListener mDismissListener;
    private DismissAllAnimationListener mDismissAllAnimationListener;
    private ShadeController mShadeController;
    private Consumer<Boolean> mOnStackYChanged;

    protected boolean mClearAllEnabled;

    private Interpolator mHideXInterpolator = Interpolators.FAST_OUT_SLOW_IN;

    private final NotificationSectionsManager mSectionsManager;
    private ForegroundServiceDungeonView mFgsSectionView;
    private boolean mAnimateBottomOnLayout;
    private float mLastSentAppear;
    private float mLastSentExpandedHeight;
    private boolean mWillExpand;
    private int mGapHeight;
    private boolean mIsRemoteInputActive;

    /**
     * The extra inset during the full shade transition
     */
    private float mExtraTopInsetForFullShadeTransition;

    private int mWaterfallTopInset;
    private NotificationStackScrollLayoutController mController;

    private boolean mKeyguardMediaControllorVisible;

    /**
     * The clip path used to clip the view in a rounded way.
     */
    private final Path mRoundedClipPath = new Path();

    /**
     * The clip Path used to clip the launching notification. This may be different
     * from the normal path, as the views launch animation could start clipped.
     */
    private final Path mLaunchedNotificationClipPath = new Path();

    /**
     * Should we use rounded rect clipping right now
     */
    private boolean mShouldUseRoundedRectClipping = false;

    private int mRoundedRectClippingLeft;
    private int mRoundedRectClippingTop;
    private int mRoundedRectClippingBottom;
    private int mRoundedRectClippingRight;
    private float[] mBgCornerRadii = new float[8];

    /**
     * Whether stackY should be animated in case the view is getting shorter than the scroll
     * position and this scrolling will lead to the top scroll inset getting smaller.
     */
    private boolean mAnimateStackYForContentHeightChange = false;

    /**
     * Are we launching a notification right now
     */
    private boolean mLaunchingNotification;

    /**
     * Does the launching notification need to be clipped
     */
    private boolean mLaunchingNotificationNeedsToBeClipped;

    /**
     * The current launch animation params when launching a notification
     */
    private ExpandAnimationParameters mLaunchAnimationParams;

    /**
     * Corner radii of the launched notification if it's clipped
     */
    private float[] mLaunchedNotificationRadii = new float[8];

    /**
     * The notification that is being launched currently.
     */
    private ExpandableNotificationRow mExpandingNotificationRow;

    /**
     * Do notifications dismiss with normal transitioning
     */
    private boolean mDismissUsingRowTranslationX = true;
    private NotificationEntry mTopHeadsUpEntry;
    private long mNumHeadsUp;
    private NotificationStackScrollLayoutController.TouchHandler mTouchHandler;
    private final UnlockedScreenOffAnimationController mUnlockedScreenOffAnimationController;
    private boolean mShouldUseSplitNotificationShade;

    private final ExpandableView.OnHeightChangedListener mOnChildHeightChangedListener =
            new ExpandableView.OnHeightChangedListener() {
                @Override
                public void onHeightChanged(ExpandableView view, boolean needsAnimation) {
                    onChildHeightChanged(view, needsAnimation);
                }

                @Override
                public void onReset(ExpandableView view) {
                    onChildHeightReset(view);
                }
            };

    private Consumer<Integer> mScrollListener;
    private final ScrollAdapter mScrollAdapter = new ScrollAdapter() {
        @Override
        public boolean isScrolledToTop() {
            return mOwnScrollY == 0;
        }

        @Override
        public boolean isScrolledToBottom() {
            return mOwnScrollY >= getScrollRange();
        }

        @Override
        public View getHostView() {
            return NotificationStackScrollLayout.this;
        }
    };

    @Nullable
    private OnClickListener mManageButtonClickListener;

    @Inject
    public NotificationStackScrollLayout(
            @Named(VIEW_CONTEXT) Context context,
            AttributeSet attrs,
            NotificationSectionsManager notificationSectionsManager,
            GroupMembershipManager groupMembershipManager,
            GroupExpansionManager groupExpansionManager,
            AmbientState ambientState,
            UnlockedScreenOffAnimationController unlockedScreenOffAnimationController) {
        super(context, attrs, 0, 0);
        Resources res = getResources();
        mSectionsManager = notificationSectionsManager;
        mUnlockedScreenOffAnimationController = unlockedScreenOffAnimationController;
        updateSplitNotificationShade();
        mSectionsManager.initialize(this, LayoutInflater.from(context));
        mSections = mSectionsManager.createSectionsForBuckets();

        mAmbientState = ambientState;
        mBgColor = Utils.getColorAttr(mContext, android.R.attr.colorBackgroundFloating)
                .getDefaultColor();
        int minHeight = res.getDimensionPixelSize(R.dimen.notification_min_height);
        int maxHeight = res.getDimensionPixelSize(R.dimen.notification_max_height);
        mExpandHelper = new ExpandHelper(getContext(), mExpandHelperCallback,
                minHeight, maxHeight);
        mExpandHelper.setEventSource(this);
        mExpandHelper.setScrollAdapter(mScrollAdapter);

        mStackScrollAlgorithm = createStackScrollAlgorithm(context);
        mShouldDrawNotificationBackground =
                res.getBoolean(R.bool.config_drawNotificationBackground);
        setOutlineProvider(mOutlineProvider);

        boolean willDraw = mShouldDrawNotificationBackground || DEBUG;
        setWillNotDraw(!willDraw);
        mBackgroundPaint.setAntiAlias(true);
        if (DEBUG) {
            mDebugPaint = new Paint();
            mDebugPaint.setColor(0xffff0000);
            mDebugPaint.setStrokeWidth(2);
            mDebugPaint.setStyle(Paint.Style.STROKE);
            mDebugPaint.setTextSize(25f);
        }
        mClearAllEnabled = res.getBoolean(R.bool.config_enableNotificationsClearAll);
        mGroupMembershipManager = groupMembershipManager;
        mGroupExpansionManager = groupExpansionManager;
    }

    void initializeForegroundServiceSection(ForegroundServiceDungeonView fgsSectionView) {
        if (mFgsSectionView != null) {
            return;
        }
        mFgsSectionView = fgsSectionView;
        addView(mFgsSectionView, -1);
    }

    void updateDismissRtlSetting(boolean dismissRtl) {
        mDismissRtl = dismissRtl;
        for (int i = 0; i < getChildCount(); i++) {
            View child = getChildAt(i);
            if (child instanceof ExpandableNotificationRow) {
                ((ExpandableNotificationRow) child).setDismissRtl(dismissRtl);
            }
        }
    }

    /**
     * Set the overexpansion of the panel to be applied to the view.
     */
    void setOverExpansion(float margin) {
        mAmbientState.setOverExpansion(margin);
        updateStackPosition();
        requestChildrenUpdate();
    }

    @Override
    @ShadeViewRefactor(RefactorComponent.SHADE_VIEW)
    protected void onFinishInflate() {
        super.onFinishInflate();

        inflateEmptyShadeView();
        inflateFooterView();
    }

    /**
     * Sets whether keyguard bypass is enabled. If true, this layout will be rendered in bypass
     * mode when it is on the keyguard.
     */
    public void setKeyguardBypassEnabled(boolean isEnabled) {
        mKeyguardBypassEnabled = isEnabled;
    }

    /**
     * @return the height at which we will wake up when pulsing
     */
    public float getWakeUpHeight() {
        ExpandableView firstChild = getFirstChildWithBackground();
        if (firstChild != null) {
            if (mKeyguardBypassEnabled) {
                return firstChild.getHeadsUpHeightWithoutHeader();
            } else {
                return firstChild.getCollapsedHeight();
            }
        }
        return 0f;
    }

    void reinflateViews() {
        inflateFooterView();
        inflateEmptyShadeView();
        updateFooter();
        mSectionsManager.reinflateViews(LayoutInflater.from(mContext));
    }

    public void setIsRemoteInputActive(boolean isActive) {
        mIsRemoteInputActive = isActive;
    }

    @VisibleForTesting
    @ShadeViewRefactor(RefactorComponent.SHADE_VIEW)
    public void updateFooter() {
        if (mFooterView == null) {
            return;
        }
        // TODO: move this logic to controller, which will invoke updateFooterView directly
        boolean showDismissView = mClearAllEnabled &&
                mController.hasActiveClearableNotifications(ROWS_ALL);
        boolean showFooterView = (showDismissView || getVisibleNotificationCount() > 0)
                && mStatusBarState != StatusBarState.KEYGUARD
                && !mUnlockedScreenOffAnimationController.isScreenOffAnimationPlaying()
                && !mIsRemoteInputActive;
        boolean showHistory = Settings.Secure.getIntForUser(mContext.getContentResolver(),
                Settings.Secure.NOTIFICATION_HISTORY_ENABLED, 0, UserHandle.USER_CURRENT) == 1;

        updateFooterView(showFooterView, showDismissView, showHistory);
    }

    /**
     * Return whether there are any clearable notifications
     */
    @ShadeViewRefactor(RefactorComponent.SHADE_VIEW)
    boolean hasActiveClearableNotifications(@SelectedRows int selection) {
        return mController.hasActiveClearableNotifications(selection);
    }

    @ShadeViewRefactor(RefactorComponent.SHADE_VIEW)
    public NotificationSwipeActionHelper getSwipeActionHelper() {
        return mSwipeHelper;
    }

    void updateBgColor() {
        mBgColor = Utils.getColorAttr(mContext, android.R.attr.colorBackgroundFloating)
                .getDefaultColor();
        updateBackgroundDimming();
        for (int i = 0; i < getChildCount(); i++) {
            View child = getChildAt(i);
            if (child instanceof ActivatableNotificationView) {
                ((ActivatableNotificationView) child).updateBackgroundColors();
            }
        }
    }

    @ShadeViewRefactor(RefactorComponent.DECORATOR)
    protected void onDraw(Canvas canvas) {
        if (mShouldDrawNotificationBackground
                && (mSections[0].getCurrentBounds().top
                < mSections[mSections.length - 1].getCurrentBounds().bottom
                || mAmbientState.isDozing())) {
            drawBackground(canvas);
        } else if (mInHeadsUpPinnedMode || mHeadsUpAnimatingAway) {
            drawHeadsUpBackground(canvas);
        }

        if (DEBUG) {
            int y = mTopPadding;
            mDebugPaint.setColor(Color.RED);
            canvas.drawLine(0, y, getWidth(), y, mDebugPaint);

            y = getLayoutHeight();
            mDebugPaint.setColor(Color.YELLOW);
            canvas.drawLine(0, y, getWidth(), y, mDebugPaint);

            y = (int) mMaxLayoutHeight;
            mDebugPaint.setColor(Color.MAGENTA);
            canvas.drawLine(0, y, getWidth(), y, mDebugPaint);

            if (mKeyguardBottomPadding >= 0) {
                y = getHeight() - (int) mKeyguardBottomPadding;
                mDebugPaint.setColor(Color.GRAY);
                canvas.drawLine(0, y, getWidth(), y, mDebugPaint);
            }

            y = getHeight() - getEmptyBottomMargin();
            mDebugPaint.setColor(Color.GREEN);
            canvas.drawLine(0, y, getWidth(), y, mDebugPaint);

            y = (int) (mAmbientState.getStackY());
            mDebugPaint.setColor(Color.CYAN);
            canvas.drawLine(0, y, getWidth(), y, mDebugPaint);

            y = (int) (mAmbientState.getStackY() + mAmbientState.getStackHeight());
            mDebugPaint.setColor(Color.BLUE);
            canvas.drawLine(0, y, getWidth(), y, mDebugPaint);
        }
    }

    @ShadeViewRefactor(RefactorComponent.DECORATOR)
    private void drawBackground(Canvas canvas) {
        int lockScreenLeft = mSidePaddings;
        int lockScreenRight = getWidth() - mSidePaddings;
        int lockScreenTop = mSections[0].getCurrentBounds().top;
        int lockScreenBottom = mSections[mSections.length - 1].getCurrentBounds().bottom;
        int hiddenLeft = getWidth() / 2;
        int hiddenTop = mTopPadding;

        float yProgress = 1 - mInterpolatedHideAmount;
        float xProgress = mHideXInterpolator.getInterpolation(
                (1 - mLinearHideAmount) * mBackgroundXFactor);

        int left = (int) MathUtils.lerp(hiddenLeft, lockScreenLeft, xProgress);
        int right = (int) MathUtils.lerp(hiddenLeft, lockScreenRight, xProgress);
        int top = (int) MathUtils.lerp(hiddenTop, lockScreenTop, yProgress);
        int bottom = (int) MathUtils.lerp(hiddenTop, lockScreenBottom, yProgress);
        mBackgroundAnimationRect.set(
                left,
                top,
                right,
                bottom);

        int backgroundTopAnimationOffset = top - lockScreenTop;
        // TODO(kprevas): this may not be necessary any more since we don't display the shelf in AOD
        boolean anySectionHasVisibleChild = false;
        for (NotificationSection section : mSections) {
            if (section.needsBackground()) {
                anySectionHasVisibleChild = true;
                break;
            }
        }
        boolean shouldDrawBackground;
        if (mKeyguardBypassEnabled && onKeyguard()) {
            shouldDrawBackground = isPulseExpanding();
        } else {
            shouldDrawBackground = !mAmbientState.isDozing() || anySectionHasVisibleChild;
        }
        if (shouldDrawBackground) {
            drawBackgroundRects(canvas, left, right, top, backgroundTopAnimationOffset);
        }

        updateClipping();
    }

    /**
     * Draws round rects for each background section.
     *
     * We want to draw a round rect for each background section as defined by {@link #mSections}.
     * However, if two sections are directly adjacent with no gap between them (e.g. on the
     * lockscreen where the shelf can appear directly below the high priority section, or while
     * scrolling the shade so that the top of the shelf is right at the bottom of the high priority
     * section), we don't want to round the adjacent corners.
     *
     * Since {@link Canvas} doesn't provide a way to draw a half-rounded rect, this means that we
     * need to coalesce the backgrounds for adjacent sections and draw them as a single round rect.
     * This method tracks the top of each rect we need to draw, then iterates through the visible
     * sections.  If a section is not adjacent to the previous section, we draw the previous rect
     * behind the sections we've accumulated up to that point, then start a new rect at the top of
     * the current section.  When we're done iterating we will always have one rect left to draw.
     */
    private void drawBackgroundRects(Canvas canvas, int left, int right, int top,
            int animationYOffset) {
        int backgroundRectTop = top;
        int lastSectionBottom =
                mSections[0].getCurrentBounds().bottom + animationYOffset;
        int currentLeft = left;
        int currentRight = right;
        boolean first = true;
        for (NotificationSection section : mSections) {
            if (!section.needsBackground()) {
                continue;
            }
            int sectionTop = section.getCurrentBounds().top + animationYOffset;
            int ownLeft = Math.min(Math.max(left, section.getCurrentBounds().left), right);
            int ownRight = Math.max(Math.min(right, section.getCurrentBounds().right), ownLeft);
            // If sections are directly adjacent to each other, we don't want to draw them
            // as separate roundrects, as the rounded corners right next to each other look
            // bad.
            if (sectionTop - lastSectionBottom > DISTANCE_BETWEEN_ADJACENT_SECTIONS_PX
                    || ((currentLeft != ownLeft || currentRight != ownRight) && !first)) {
                canvas.drawRoundRect(currentLeft,
                        backgroundRectTop,
                        currentRight,
                        lastSectionBottom,
                        mCornerRadius, mCornerRadius, mBackgroundPaint);
                backgroundRectTop = sectionTop;
            }
            currentLeft = ownLeft;
            currentRight = ownRight;
            lastSectionBottom =
                    section.getCurrentBounds().bottom + animationYOffset;
            first = false;
        }
        canvas.drawRoundRect(currentLeft,
                backgroundRectTop,
                currentRight,
                lastSectionBottom,
                mCornerRadius, mCornerRadius, mBackgroundPaint);
    }

    private void drawHeadsUpBackground(Canvas canvas) {
        int left = mSidePaddings;
        int right = getWidth() - mSidePaddings;

        float top = getHeight();
        float bottom = 0;
        int childCount = getChildCount();
        for (int i = 0; i < childCount; i++) {
            View child = getChildAt(i);
            if (child.getVisibility() != View.GONE
                    && child instanceof ExpandableNotificationRow) {
                ExpandableNotificationRow row = (ExpandableNotificationRow) child;
                if ((row.isPinned() || row.isHeadsUpAnimatingAway()) && row.getTranslation() < 0
                        && row.getProvider().shouldShowGutsOnSnapOpen()) {
                    top = Math.min(top, row.getTranslationY());
                    bottom = Math.max(bottom, row.getTranslationY() + row.getActualHeight());
                }
            }
        }

        if (top < bottom) {
            canvas.drawRoundRect(
                    left, top, right, bottom,
                    mCornerRadius, mCornerRadius, mBackgroundPaint);
        }
    }

    @ShadeViewRefactor(RefactorComponent.SHADE_VIEW)
    void updateBackgroundDimming() {
        // No need to update the background color if it's not being drawn.
        if (!mShouldDrawNotificationBackground) {
            return;
        }
        // Interpolate between semi-transparent notification panel background color
        // and white AOD separator.
        float colorInterpolation = MathUtils.smoothStep(0.4f /* start */, 1f /* end */,
                mLinearHideAmount);
        int color = ColorUtils.blendARGB(mBgColor, Color.WHITE, colorInterpolation);

        if (mCachedBackgroundColor != color) {
            mCachedBackgroundColor = color;
            mBackgroundPaint.setColor(color);
            invalidate();
        }
    }

    private void reinitView() {
        initView(getContext(), mSwipeHelper);
    }

    @ShadeViewRefactor(RefactorComponent.SHADE_VIEW)
    void initView(Context context, NotificationSwipeHelper swipeHelper) {
        mScroller = new OverScroller(getContext());
        mSwipeHelper = swipeHelper;

        setDescendantFocusability(FOCUS_AFTER_DESCENDANTS);
        setClipChildren(false);
        final ViewConfiguration configuration = ViewConfiguration.get(context);
        mTouchSlop = configuration.getScaledTouchSlop();
        mSlopMultiplier = configuration.getScaledAmbiguousGestureMultiplier();
        mMinimumVelocity = configuration.getScaledMinimumFlingVelocity();
        mMaximumVelocity = configuration.getScaledMaximumFlingVelocity();
        mOverflingDistance = configuration.getScaledOverflingDistance();

        Resources res = context.getResources();
        mCollapsedSize = res.getDimensionPixelSize(R.dimen.notification_min_height);
        mGapHeight = res.getDimensionPixelSize(R.dimen.notification_section_divider_height);
        mStackScrollAlgorithm.initView(context);
        mAmbientState.reload(context);
        mPaddingBetweenElements = Math.max(1,
                res.getDimensionPixelSize(R.dimen.notification_divider_height));
        mMinTopOverScrollToEscape = res.getDimensionPixelSize(
                R.dimen.min_top_overscroll_to_qs);
        mStatusBarHeight = res.getDimensionPixelSize(R.dimen.status_bar_height);
        mBottomMargin = res.getDimensionPixelSize(R.dimen.notification_panel_margin_bottom);
        mMinimumPaddings = res.getDimensionPixelSize(R.dimen.notification_side_paddings);
        mQsTilePadding = res.getDimensionPixelOffset(R.dimen.qs_tile_margin_horizontal);
        mSkinnyNotifsInLandscape = res.getBoolean(R.bool.config_skinnyNotifsInLandscape);
        mSidePaddings = mMinimumPaddings;  // Updated in onMeasure by updateSidePadding()
        mMinInteractionHeight = res.getDimensionPixelSize(
                R.dimen.notification_min_interaction_height);
        mCornerRadius = res.getDimensionPixelSize(R.dimen.notification_corner_radius);
        mHeadsUpInset = mStatusBarHeight + res.getDimensionPixelSize(
                R.dimen.heads_up_status_bar_padding);
        mQsScrollBoundaryPosition = res.getDimensionPixelSize(
                com.android.internal.R.dimen.quick_qs_offset_height);
    }

    void updateSidePadding(int viewWidth) {
        if (viewWidth == 0 || !mSkinnyNotifsInLandscape) {
            mSidePaddings = mMinimumPaddings;
            return;
        }
        // Portrait is easy, just use the dimen for paddings
        if (getResources().getConfiguration().orientation == Configuration.ORIENTATION_PORTRAIT) {
            mSidePaddings = mMinimumPaddings;
            return;
        }
        final int innerWidth = viewWidth - mMinimumPaddings * 2;
        final int qsTileWidth = (innerWidth - mQsTilePadding * 3) / 4;
        mSidePaddings = mMinimumPaddings + qsTileWidth + mQsTilePadding;
    }

    void updateCornerRadius() {
        int newRadius = getResources().getDimensionPixelSize(R.dimen.notification_corner_radius);
        if (mCornerRadius != newRadius) {
            mCornerRadius = newRadius;
            invalidate();
        }
    }

    @ShadeViewRefactor(RefactorComponent.COORDINATOR)
    private void notifyHeightChangeListener(ExpandableView view) {
        notifyHeightChangeListener(view, false /* needsAnimation */);
    }

    @ShadeViewRefactor(RefactorComponent.COORDINATOR)
    private void notifyHeightChangeListener(ExpandableView view, boolean needsAnimation) {
        if (mOnHeightChangedListener != null) {
            mOnHeightChangedListener.onHeightChanged(view, needsAnimation);
        }
    }

    public boolean isPulseExpanding() {
        return mAmbientState.isPulseExpanding();
    }

    public int getSpeedBumpIndex() {
        if (mSpeedBumpIndexDirty) {
            mSpeedBumpIndexDirty = false;
            int speedBumpIndex = 0;
            int currentIndex = 0;
            final int n = getChildCount();
            for (int i = 0; i < n; i++) {
                View view = getChildAt(i);
                if (view.getVisibility() == View.GONE
                        || !(view instanceof ExpandableNotificationRow)) {
                    continue;
                }
                ExpandableNotificationRow row = (ExpandableNotificationRow) view;
                currentIndex++;
                boolean beforeSpeedBump;
                if (mHighPriorityBeforeSpeedBump) {
                    beforeSpeedBump = row.getEntry().getBucket() < BUCKET_SILENT;
                } else {
                    beforeSpeedBump = !row.getEntry().isAmbient();
                }
                if (beforeSpeedBump) {
                    speedBumpIndex = currentIndex;
                }
            }

            mSpeedBumpIndex = speedBumpIndex;
        }
        return mSpeedBumpIndex;
    }

    @Override
    @ShadeViewRefactor(RefactorComponent.SHADE_VIEW)
    protected void onMeasure(int widthMeasureSpec, int heightMeasureSpec) {
        super.onMeasure(widthMeasureSpec, heightMeasureSpec);

        int width = MeasureSpec.getSize(widthMeasureSpec);
        updateSidePadding(width);
        int childWidthSpec = MeasureSpec.makeMeasureSpec(width - mSidePaddings * 2,
                MeasureSpec.getMode(widthMeasureSpec));
        // Don't constrain the height of the children so we know how big they'd like to be
        int childHeightSpec = MeasureSpec.makeMeasureSpec(MeasureSpec.getSize(heightMeasureSpec),
                MeasureSpec.UNSPECIFIED);

        // We need to measure all children even the GONE ones, such that the heights are calculated
        // correctly as they are used to calculate how many we can fit on the screen.
        final int size = getChildCount();
        for (int i = 0; i < size; i++) {
            measureChild(getChildAt(i), childWidthSpec, childHeightSpec);
        }
    }

    @Override
    @ShadeViewRefactor(RefactorComponent.SHADE_VIEW)
    protected void onLayout(boolean changed, int l, int t, int r, int b) {
        // we layout all our children centered on the top
        float centerX = getWidth() / 2.0f;
        for (int i = 0; i < getChildCount(); i++) {
            View child = getChildAt(i);
            // We need to layout all children even the GONE ones, such that the heights are
            // calculated correctly as they are used to calculate how many we can fit on the screen
            float width = child.getMeasuredWidth();
            float height = child.getMeasuredHeight();
            child.layout((int) (centerX - width / 2.0f),
                    0,
                    (int) (centerX + width / 2.0f),
                    (int) height);
        }
        setMaxLayoutHeight(getHeight());
        updateContentHeight();
        clampScrollPosition();
        requestChildrenUpdate();
        updateFirstAndLastBackgroundViews();
        updateAlgorithmLayoutMinHeight();
        updateOwnTranslationZ();

        // Once the layout has finished, we don't need to animate any scrolling clampings anymore.
        mAnimateStackYForContentHeightChange = false;
    }

    @ShadeViewRefactor(RefactorComponent.STATE_RESOLVER)
    private void requestAnimationOnViewResize(ExpandableNotificationRow row) {
        if (mAnimationsEnabled && (mIsExpanded || row != null && row.isPinned())) {
            mNeedViewResizeAnimation = true;
            mNeedsAnimation = true;
        }
    }

    @ShadeViewRefactor(RefactorComponent.STATE_RESOLVER)
    public void setChildLocationsChangedListener(
            NotificationLogger.OnChildLocationsChangedListener listener) {
        mListener = listener;
    }

    @ShadeViewRefactor(RefactorComponent.LAYOUT_ALGORITHM)
    private void setMaxLayoutHeight(int maxLayoutHeight) {
        mMaxLayoutHeight = maxLayoutHeight;
        updateAlgorithmHeightAndPadding();
    }

    @ShadeViewRefactor(RefactorComponent.LAYOUT_ALGORITHM)
    private void updateAlgorithmHeightAndPadding() {
        mAmbientState.setLayoutHeight(getLayoutHeight());
        updateAlgorithmLayoutMinHeight();
        mAmbientState.setTopPadding(mTopPadding);
    }

    @ShadeViewRefactor(RefactorComponent.LAYOUT_ALGORITHM)
    private void updateAlgorithmLayoutMinHeight() {
        mAmbientState.setLayoutMinHeight(mQsExpanded || isHeadsUpTransition()
                ? getLayoutMinHeight() : 0);
    }

    /**
     * Updates the children views according to the stack scroll algorithm. Call this whenever
     * modifications to {@link #mOwnScrollY} are performed to reflect it in the view layout.
     */
    @ShadeViewRefactor(RefactorComponent.STATE_RESOLVER)
    private void updateChildren() {
        updateScrollStateForAddedChildren();
        mAmbientState.setCurrentScrollVelocity(mScroller.isFinished()
                ? 0
                : mScroller.getCurrVelocity());
        mStackScrollAlgorithm.resetViewStates(mAmbientState, getSpeedBumpIndex());
        if (!isCurrentlyAnimating() && !mNeedsAnimation) {
            applyCurrentState();
        } else {
            startAnimationToState();
        }
    }

    @ShadeViewRefactor(RefactorComponent.SHADE_VIEW)
    private void onPreDrawDuringAnimation() {
        mShelf.updateAppearance();
        if (!mNeedsAnimation && !mChildrenUpdateRequested) {
            updateBackground();
        }
    }

    @ShadeViewRefactor(RefactorComponent.STATE_RESOLVER)
    private void updateScrollStateForAddedChildren() {
        if (mChildrenToAddAnimated.isEmpty()) {
            return;
        }
        for (int i = 0; i < getChildCount(); i++) {
            ExpandableView child = (ExpandableView) getChildAt(i);
            if (mChildrenToAddAnimated.contains(child)) {
                final int startingPosition = getPositionInLinearLayout(child);
                final int childHeight = getIntrinsicHeight(child) + mPaddingBetweenElements;
                if (startingPosition < mOwnScrollY) {
                    // This child starts off screen, so let's keep it offscreen to keep the
                    // others visible

                    setOwnScrollY(mOwnScrollY + childHeight);
                }
            }
        }
        clampScrollPosition();
    }

    @ShadeViewRefactor(RefactorComponent.SHADE_VIEW)
    private void updateForcedScroll() {
        if (mForcedScroll != null && (!mForcedScroll.hasFocus()
                || !mForcedScroll.isAttachedToWindow())) {
            mForcedScroll = null;
        }
        if (mForcedScroll != null) {
            ExpandableView expandableView = (ExpandableView) mForcedScroll;
            int positionInLinearLayout = getPositionInLinearLayout(expandableView);
            int targetScroll = targetScrollForView(expandableView, positionInLinearLayout);
            int outOfViewScroll = positionInLinearLayout + expandableView.getIntrinsicHeight();
            targetScroll = Math.max(0, Math.min(targetScroll, getScrollRange()));
            // Only apply the scroll if we're scrolling the view upwards, or the view is so
            // far up that it is not visible anymore.
            if (mOwnScrollY < targetScroll || outOfViewScroll < mOwnScrollY) {
                setOwnScrollY(targetScroll);
            }
        }
    }

    @ShadeViewRefactor(RefactorComponent.STATE_RESOLVER)
    void requestChildrenUpdate() {
        if (!mChildrenUpdateRequested) {
            getViewTreeObserver().addOnPreDrawListener(mChildrenUpdater);
            mChildrenUpdateRequested = true;
            invalidate();
        }
    }

    /**
     * Returns best effort count of visible notifications.
     */
    public int getVisibleNotificationCount() {
        int count = 0;
        for (int i = 0; i < getChildCount(); i++) {
            final View child = getChildAt(i);
            if (child.getVisibility() != View.GONE && child instanceof ExpandableNotificationRow) {
                count++;
            }
        }
        return count;
    }

    @ShadeViewRefactor(RefactorComponent.STATE_RESOLVER)
    private boolean isCurrentlyAnimating() {
        return mStateAnimator.isRunning();
    }

    @ShadeViewRefactor(RefactorComponent.COORDINATOR)
    private void clampScrollPosition() {
        int scrollRange = getScrollRange();
        if (scrollRange < mOwnScrollY && !mAmbientState.isDismissAllInProgress()) {
            boolean animateStackY = false;
            if (scrollRange < getScrollAmountToScrollBoundary()
                    && mAnimateStackYForContentHeightChange) {
                // if the scroll boundary updates the position of the stack,
                animateStackY = true;
            }
            setOwnScrollY(scrollRange, animateStackY);
        }
    }

    @ShadeViewRefactor(RefactorComponent.SHADE_VIEW)
    public int getTopPadding() {
        return mTopPadding;
    }

    @ShadeViewRefactor(RefactorComponent.SHADE_VIEW)
    private void setTopPadding(int topPadding, boolean animate) {
        if (mTopPadding != topPadding) {
            boolean shouldAnimate = animate || mAnimateNextTopPaddingChange;
            mTopPadding = topPadding;
            updateAlgorithmHeightAndPadding();
            updateContentHeight();
            if (shouldAnimate && mAnimationsEnabled && mIsExpanded) {
                mTopPaddingNeedsAnimation = true;
                mNeedsAnimation = true;
            }
            updateStackPosition();
            requestChildrenUpdate();
            notifyHeightChangeListener(null, shouldAnimate);
            mAnimateNextTopPaddingChange = false;
        }
    }

    /**
     * Apply expansion fraction to the y position and height of the notifications panel.
     */
    private void updateStackPosition() {
        updateStackPosition(false /* listenerNeedsAnimation */);
    }

    /**
     * Apply expansion fraction to the y position and height of the notifications panel.
     * @param listenerNeedsAnimation does the listener need to animate?
     */
    private void updateStackPosition(boolean listenerNeedsAnimation) {
        // Consider interpolating from an mExpansionStartY for use on lockscreen and AOD
        float endTopPosition = mTopPadding + mExtraTopInsetForFullShadeTransition
                + mAmbientState.getOverExpansion()
                - getCurrentOverScrollAmount(false /* top */);
        final float fraction = mAmbientState.getExpansionFraction();
        final float stackY = MathUtils.lerp(0, endTopPosition, fraction);
        mAmbientState.setStackY(stackY);
        if (mOnStackYChanged != null) {
            mOnStackYChanged.accept(listenerNeedsAnimation);
        }
        if (mQsExpansionFraction <= 0) {
            final float stackEndHeight = Math.max(0f,
                    getHeight() - getEmptyBottomMargin() - mTopPadding);
            mAmbientState.setStackEndHeight(stackEndHeight);
            mAmbientState.setStackHeight(
                    MathUtils.lerp(stackEndHeight * StackScrollAlgorithm.START_FRACTION,
                            stackEndHeight, fraction));
        }
    }

    /**
     * Add a listener when the StackY changes. The argument signifies whether an animation is
     * needed.
     */
    void setOnStackYChanged(Consumer<Boolean> onStackYChanged) {
        mOnStackYChanged = onStackYChanged;
    }

    /**
     * Update the height of the panel.
     *
     * @param height the expanded height of the panel
     */
    @ShadeViewRefactor(RefactorComponent.COORDINATOR)
    public void setExpandedHeight(float height) {
        final float shadeBottom = getHeight() - getEmptyBottomMargin();
        final float expansionFraction = MathUtils.saturate(height / shadeBottom);
        mAmbientState.setExpansionFraction(expansionFraction);
        updateStackPosition();

        mExpandedHeight = height;
        setIsExpanded(height > 0);
        int minExpansionHeight = getMinExpansionHeight();
        if (height < minExpansionHeight) {
            mClipRect.left = 0;
            mClipRect.right = getWidth();
            mClipRect.top = 0;
            mClipRect.bottom = (int) height;
            height = minExpansionHeight;
            setRequestedClipBounds(mClipRect);
        } else {
            setRequestedClipBounds(null);
        }
        int stackHeight;
        float translationY;
        float appearEndPosition = getAppearEndPosition();
        float appearStartPosition = getAppearStartPosition();
        float appearFraction = 1.0f;
        boolean appearing = height < appearEndPosition;
        mAmbientState.setAppearing(appearing);
        if (!appearing) {
            translationY = 0;
            if (mShouldShowShelfOnly) {
                stackHeight = mTopPadding + mShelf.getIntrinsicHeight();
            } else if (mQsExpanded) {
                int stackStartPosition = mContentHeight - mTopPadding + mIntrinsicPadding;
                int stackEndPosition = mMaxTopPadding + mShelf.getIntrinsicHeight();
                if (stackStartPosition <= stackEndPosition) {
                    stackHeight = stackEndPosition;
                } else {
                    if (mShouldUseSplitNotificationShade) {
                        // This prevents notifications from being collapsed when QS is expanded.
                        stackHeight = (int) height;
                    } else {
                        stackHeight = (int) NotificationUtils.interpolate(stackStartPosition,
                                stackEndPosition, mQsExpansionFraction);
                    }
                }
            } else {
                stackHeight = (int) height;
            }
        } else {
            appearFraction = calculateAppearFraction(height);
            if (appearFraction >= 0) {
                translationY = NotificationUtils.interpolate(getExpandTranslationStart(), 0,
                        appearFraction);
            } else {
                // This may happen when pushing up a heads up. We linearly push it up from the
                // start
                translationY = height - appearStartPosition + getExpandTranslationStart();
            }
            stackHeight = (int) (height - translationY);
            if (isHeadsUpTransition()) {
                translationY = MathUtils.lerp(mHeadsUpInset - mTopPadding, 0, appearFraction);
            }
        }
        mAmbientState.setAppearFraction(appearFraction);
        if (stackHeight != mCurrentStackHeight) {
            mCurrentStackHeight = stackHeight;
            updateAlgorithmHeightAndPadding();
            requestChildrenUpdate();
        }
        setStackTranslation(translationY);
        notifyAppearChangedListeners();
    }

    private void notifyAppearChangedListeners() {
        float appear;
        float expandAmount;
        if (mKeyguardBypassEnabled && onKeyguard()) {
            appear = calculateAppearFractionBypass();
            expandAmount = getPulseHeight();
        } else {
            appear = MathUtils.saturate(calculateAppearFraction(mExpandedHeight));
            expandAmount = mExpandedHeight;
        }
        if (appear != mLastSentAppear || expandAmount != mLastSentExpandedHeight) {
            mLastSentAppear = appear;
            mLastSentExpandedHeight = expandAmount;
            for (int i = 0; i < mExpandedHeightListeners.size(); i++) {
                BiConsumer<Float, Float> listener = mExpandedHeightListeners.get(i);
                listener.accept(expandAmount, appear);
            }
        }
    }

    @ShadeViewRefactor(RefactorComponent.COORDINATOR)
    private void setRequestedClipBounds(Rect clipRect) {
        mRequestedClipBounds = clipRect;
        updateClipping();
    }

    /**
     * Return the height of the content ignoring the footer.
     */
    @ShadeViewRefactor(RefactorComponent.COORDINATOR)
    public int getIntrinsicContentHeight() {
        return mIntrinsicContentHeight;
    }

    @ShadeViewRefactor(RefactorComponent.STATE_RESOLVER)
    public void updateClipping() {
        boolean clipped = mRequestedClipBounds != null && !mInHeadsUpPinnedMode
                && !mHeadsUpAnimatingAway;
        boolean clipToOutline = false;
        if (mIsClipped != clipped) {
            mIsClipped = clipped;
        }

        if (mAmbientState.isHiddenAtAll()) {
            clipToOutline = false;
            invalidateOutline();
            if (isFullyHidden()) {
                setClipBounds(null);
            }
        } else if (clipped) {
            setClipBounds(mRequestedClipBounds);
        } else {
            setClipBounds(null);
        }

        setClipToOutline(clipToOutline);
    }

    /**
     * @return The translation at the beginning when expanding.
     * Measured relative to the resting position.
     */
    @ShadeViewRefactor(RefactorComponent.COORDINATOR)
    private float getExpandTranslationStart() {
        return -mTopPadding + getMinExpansionHeight() - mShelf.getIntrinsicHeight();
    }

    /**
     * @return the position from where the appear transition starts when expanding.
     * Measured in absolute height.
     */
    @ShadeViewRefactor(RefactorComponent.COORDINATOR)
    private float getAppearStartPosition() {
        if (isHeadsUpTransition()) {
            final NotificationSection firstVisibleSection = getFirstVisibleSection();
            final int pinnedHeight = firstVisibleSection != null
                    ? firstVisibleSection.getFirstVisibleChild().getPinnedHeadsUpHeight()
                    : 0;
            return mHeadsUpInset + pinnedHeight;
        }
        return getMinExpansionHeight();
    }

    /**
     * @return the height of the top heads up notification when pinned. This is different from the
     * intrinsic height, which also includes whether the notification is system expanded and
     * is mainly used when dragging down from a heads up notification.
     */
    @ShadeViewRefactor(RefactorComponent.COORDINATOR)
    private int getTopHeadsUpPinnedHeight() {
        if (mTopHeadsUpEntry == null) {
            return 0;
        }
        ExpandableNotificationRow row = mTopHeadsUpEntry.getRow();
        if (row.isChildInGroup()) {
            final NotificationEntry groupSummary =
                    mGroupMembershipManager.getGroupSummary(row.getEntry());
            if (groupSummary != null) {
                row = groupSummary.getRow();
            }
        }
        return row.getPinnedHeadsUpHeight();
    }

    /**
     * @return the position from where the appear transition ends when expanding.
     * Measured in absolute height.
     */
    @ShadeViewRefactor(RefactorComponent.COORDINATOR)
    private float getAppearEndPosition() {
        int appearPosition = 0;
        int visibleNotifCount = getVisibleNotificationCount();
        if (mEmptyShadeView.getVisibility() == GONE && visibleNotifCount > 0) {
            if (isHeadsUpTransition()
                    || (mInHeadsUpPinnedMode && !mAmbientState.isDozing())) {
                if (mShelf.getVisibility() != GONE && visibleNotifCount > 1) {
                    appearPosition += mShelf.getIntrinsicHeight() + mPaddingBetweenElements;
                }
                appearPosition += getTopHeadsUpPinnedHeight()
                        + getPositionInLinearLayout(mAmbientState.getTrackedHeadsUpRow());
            } else if (mShelf.getVisibility() != GONE) {
                appearPosition += mShelf.getIntrinsicHeight();
            }
        } else {
            appearPosition = mEmptyShadeView.getHeight();
        }
        return appearPosition + (onKeyguard() ? mTopPadding : mIntrinsicPadding);
    }

    @ShadeViewRefactor(RefactorComponent.SHADE_VIEW)
    private boolean isHeadsUpTransition() {
        return mAmbientState.getTrackedHeadsUpRow() != null;
    }

    /**
     * @param height the height of the panel
     * @return the fraction of the appear animation that has been performed
     */
    @ShadeViewRefactor(RefactorComponent.COORDINATOR)
    public float calculateAppearFraction(float height) {
        float appearEndPosition = getAppearEndPosition();
        float appearStartPosition = getAppearStartPosition();
        return (height - appearStartPosition)
                / (appearEndPosition - appearStartPosition);
    }

    @ShadeViewRefactor(RefactorComponent.COORDINATOR)
    public float getStackTranslation() {
        return mStackTranslation;
    }

    @ShadeViewRefactor(RefactorComponent.COORDINATOR)
    private void setStackTranslation(float stackTranslation) {
        if (stackTranslation != mStackTranslation) {
            mStackTranslation = stackTranslation;
            mAmbientState.setStackTranslation(stackTranslation);
            requestChildrenUpdate();
        }
    }

    /**
     * Get the current height of the view. This is at most the msize of the view given by a the
     * layout but it can also be made smaller by setting {@link #mCurrentStackHeight}
     *
     * @return either the layout height or the externally defined height, whichever is smaller
     */
    @ShadeViewRefactor(RefactorComponent.SHADE_VIEW)
    private int getLayoutHeight() {
        return Math.min(mMaxLayoutHeight, mCurrentStackHeight);
    }

    @ShadeViewRefactor(RefactorComponent.ADAPTER)
    public void setQsContainer(ViewGroup qsContainer) {
        mQsContainer = qsContainer;
    }

    @ShadeViewRefactor(RefactorComponent.ADAPTER)
    public static boolean isPinnedHeadsUp(View v) {
        if (v instanceof ExpandableNotificationRow) {
            ExpandableNotificationRow row = (ExpandableNotificationRow) v;
            return row.isHeadsUp() && row.isPinned();
        }
        return false;
    }

    @ShadeViewRefactor(RefactorComponent.ADAPTER)
    private boolean isHeadsUp(View v) {
        if (v instanceof ExpandableNotificationRow) {
            ExpandableNotificationRow row = (ExpandableNotificationRow) v;
            return row.isHeadsUp();
        }
        return false;
    }

    @ShadeViewRefactor(RefactorComponent.COORDINATOR)
    private ExpandableView getChildAtPosition(float touchX, float touchY) {
        return getChildAtPosition(
                touchX, touchY, true /* requireMinHeight */, true /* ignoreDecors */);
    }

    /**
     * Get the child at a certain screen location.
     *
     * @param touchX           the x coordinate
     * @param touchY           the y coordinate
     * @param requireMinHeight Whether a minimum height is required for a child to be returned.
     * @param ignoreDecors     Whether decors can be returned
     * @return the child at the given location.
     */
    @ShadeViewRefactor(RefactorComponent.COORDINATOR)
    ExpandableView getChildAtPosition(float touchX, float touchY,
            boolean requireMinHeight, boolean ignoreDecors) {
        // find the view under the pointer, accounting for GONE views
        final int count = getChildCount();
        for (int childIdx = 0; childIdx < count; childIdx++) {
            ExpandableView slidingChild = (ExpandableView) getChildAt(childIdx);
            if (slidingChild.getVisibility() != VISIBLE
                    || (ignoreDecors && slidingChild instanceof StackScrollerDecorView)) {
                continue;
            }
            float childTop = slidingChild.getTranslationY();
            float top = childTop + slidingChild.getClipTopAmount();
            float bottom = childTop + slidingChild.getActualHeight()
                    - slidingChild.getClipBottomAmount();

            // Allow the full width of this view to prevent gesture conflict on Keyguard (phone and
            // camera affordance).
            int left = 0;
            int right = getWidth();

            if ((bottom - top >= mMinInteractionHeight || !requireMinHeight)
                    && touchY >= top && touchY <= bottom && touchX >= left && touchX <= right) {
                if (slidingChild instanceof ExpandableNotificationRow) {
                    ExpandableNotificationRow row = (ExpandableNotificationRow) slidingChild;
                    NotificationEntry entry = row.getEntry();
                    if (!mIsExpanded && row.isHeadsUp() && row.isPinned()
                            && mTopHeadsUpEntry.getRow() != row
                            && mGroupMembershipManager.getGroupSummary(mTopHeadsUpEntry) != entry) {
                        continue;
                    }
                    return row.getViewAtPosition(touchY - childTop);
                }
                return slidingChild;
            }
        }
        return null;
    }

    public ExpandableView getChildAtRawPosition(float touchX, float touchY) {
        getLocationOnScreen(mTempInt2);
        return getChildAtPosition(touchX - mTempInt2[0], touchY - mTempInt2[1]);
    }

    @ShadeViewRefactor(RefactorComponent.SHADE_VIEW)
    public void setScrollingEnabled(boolean enable) {
        mScrollingEnabled = enable;
    }

    @ShadeViewRefactor(RefactorComponent.SHADE_VIEW)
    public void lockScrollTo(View v) {
        if (mForcedScroll == v) {
            return;
        }
        mForcedScroll = v;
        scrollTo(v);
    }

    @ShadeViewRefactor(RefactorComponent.SHADE_VIEW)
    public boolean scrollTo(View v) {
        ExpandableView expandableView = (ExpandableView) v;
        int positionInLinearLayout = getPositionInLinearLayout(v);
        int targetScroll = targetScrollForView(expandableView, positionInLinearLayout);
        int outOfViewScroll = positionInLinearLayout + expandableView.getIntrinsicHeight();

        // Only apply the scroll if we're scrolling the view upwards, or the view is so far up
        // that it is not visible anymore.
        if (mOwnScrollY < targetScroll || outOfViewScroll < mOwnScrollY) {
            mScroller.startScroll(mScrollX, mOwnScrollY, 0, targetScroll - mOwnScrollY);
            mDontReportNextOverScroll = true;
            animateScroll();
            return true;
        }
        return false;
    }

    /**
     * @return the scroll necessary to make the bottom edge of {@param v} align with the top of
     * the IME.
     */
    @ShadeViewRefactor(RefactorComponent.COORDINATOR)
    private int targetScrollForView(ExpandableView v, int positionInLinearLayout) {
        return positionInLinearLayout + v.getIntrinsicHeight() +
                getImeInset() - getHeight()
                + ((!isExpanded() && isPinnedHeadsUp(v)) ? mHeadsUpInset : getTopPadding());
    }

    @Override
    @ShadeViewRefactor(RefactorComponent.COORDINATOR)
    public WindowInsets onApplyWindowInsets(WindowInsets insets) {
        mBottomInset = insets.getSystemWindowInsetBottom();

        mWaterfallTopInset = 0;
        final DisplayCutout cutout = insets.getDisplayCutout();
        if (cutout != null) {
            mWaterfallTopInset = cutout.getWaterfallInsets().top;
        }

        int range = getScrollRange();
        if (mOwnScrollY > range) {
            // HACK: We're repeatedly getting staggered insets here while the IME is
            // animating away. To work around that we'll wait until things have settled.
            removeCallbacks(mReclamp);
            postDelayed(mReclamp, 50);
        } else if (mForcedScroll != null) {
            // The scroll was requested before we got the actual inset - in case we need
            // to scroll up some more do so now.
            scrollTo(mForcedScroll);
        }
        return insets;
    }

    @ShadeViewRefactor(RefactorComponent.STATE_RESOLVER)
    private Runnable mReclamp = new Runnable() {
        @Override
        public void run() {
            int range = getScrollRange();
            mScroller.startScroll(mScrollX, mOwnScrollY, 0, range - mOwnScrollY);
            mDontReportNextOverScroll = true;
            mDontClampNextScroll = true;
            animateScroll();
        }
    };

    @ShadeViewRefactor(RefactorComponent.SHADE_VIEW)
    public void setExpandingEnabled(boolean enable) {
        mExpandHelper.setEnabled(enable);
    }

    @ShadeViewRefactor(RefactorComponent.SHADE_VIEW)
    private boolean isScrollingEnabled() {
        return mScrollingEnabled;
    }

    @ShadeViewRefactor(RefactorComponent.SHADE_VIEW)
    boolean onKeyguard() {
        return mStatusBarState == StatusBarState.KEYGUARD;
    }

    @Override
    @ShadeViewRefactor(RefactorComponent.SHADE_VIEW)
    protected void onConfigurationChanged(Configuration newConfig) {
        super.onConfigurationChanged(newConfig);
        Resources res = getResources();
        updateSplitNotificationShade();
        mStatusBarHeight = res.getDimensionPixelOffset(R.dimen.status_bar_height);
        float densityScale = res.getDisplayMetrics().density;
        mSwipeHelper.setDensityScale(densityScale);
        float pagingTouchSlop = ViewConfiguration.get(getContext()).getScaledPagingTouchSlop();
        mSwipeHelper.setPagingTouchSlop(pagingTouchSlop);
        reinitView();
    }

    @ShadeViewRefactor(RefactorComponent.STATE_RESOLVER)
    public void dismissViewAnimated(View child, Runnable endRunnable, int delay, long duration) {
        if (child instanceof SectionHeaderView) {
             ((StackScrollerDecorView) child).setContentVisible(
                     false /* visible */, true /* animate */, endRunnable);
             return;
        }
        mSwipeHelper.dismissChild(child, 0, endRunnable, delay, true, duration,
                true /* isDismissAll */);
    }

    @ShadeViewRefactor(RefactorComponent.STATE_RESOLVER)
    private void snapViewIfNeeded(NotificationEntry entry) {
        ExpandableNotificationRow child = entry.getRow();
        boolean animate = mIsExpanded || isPinnedHeadsUp(child);
        // If the child is showing the notification menu snap to that
        if (child.getProvider() != null) {
            float targetLeft = child.getProvider().isMenuVisible() ? child.getTranslation() : 0;
            mSwipeHelper.snapChildIfNeeded(child, animate, targetLeft);
        }
    }

    @ShadeViewRefactor(RefactorComponent.ADAPTER)
    public ViewGroup getViewParentForNotification(NotificationEntry entry) {
        return this;
    }

    /**
     * Perform a scroll upwards and adapt the overscroll amounts accordingly
     *
     * @param deltaY The amount to scroll upwards, has to be positive.
     * @return The amount of scrolling to be performed by the scroller,
     * not handled by the overScroll amount.
     */
    @ShadeViewRefactor(RefactorComponent.SHADE_VIEW)
    private float overScrollUp(int deltaY, int range) {
        deltaY = Math.max(deltaY, 0);
        float currentTopAmount = getCurrentOverScrollAmount(true);
        float newTopAmount = currentTopAmount - deltaY;
        if (currentTopAmount > 0) {
            setOverScrollAmount(newTopAmount, true /* onTop */,
                    false /* animate */);
        }
        // Top overScroll might not grab all scrolling motion,
        // we have to scroll as well.
        float scrollAmount = newTopAmount < 0 ? -newTopAmount : 0.0f;
        float newScrollY = mOwnScrollY + scrollAmount;
        if (newScrollY > range) {
            if (!mExpandedInThisMotion) {
                float currentBottomPixels = getCurrentOverScrolledPixels(false);
                // We overScroll on the bottom
                setOverScrolledPixels(currentBottomPixels + newScrollY - range,
                        false /* onTop */,
                        false /* animate */);
            }
            setOwnScrollY(range);
            scrollAmount = 0.0f;
        }
        return scrollAmount;
    }

    /**
     * Perform a scroll downward and adapt the overscroll amounts accordingly
     *
     * @param deltaY The amount to scroll downwards, has to be negative.
     * @return The amount of scrolling to be performed by the scroller,
     * not handled by the overScroll amount.
     */
    @ShadeViewRefactor(RefactorComponent.SHADE_VIEW)
    private float overScrollDown(int deltaY) {
        deltaY = Math.min(deltaY, 0);
        float currentBottomAmount = getCurrentOverScrollAmount(false);
        float newBottomAmount = currentBottomAmount + deltaY;
        if (currentBottomAmount > 0) {
            setOverScrollAmount(newBottomAmount, false /* onTop */,
                    false /* animate */);
        }
        // Bottom overScroll might not grab all scrolling motion,
        // we have to scroll as well.
        float scrollAmount = newBottomAmount < 0 ? newBottomAmount : 0.0f;
        float newScrollY = mOwnScrollY + scrollAmount;
        if (newScrollY < 0) {
            float currentTopPixels = getCurrentOverScrolledPixels(true);
            // We overScroll on the top
            setOverScrolledPixels(currentTopPixels - newScrollY,
                    true /* onTop */,
                    false /* animate */);
            setOwnScrollY(0);
            scrollAmount = 0.0f;
        }
        return scrollAmount;
    }

    @ShadeViewRefactor(RefactorComponent.STATE_RESOLVER)
    private void initVelocityTrackerIfNotExists() {
        if (mVelocityTracker == null) {
            mVelocityTracker = VelocityTracker.obtain();
        }
    }

    @ShadeViewRefactor(RefactorComponent.STATE_RESOLVER)
    private void recycleVelocityTracker() {
        if (mVelocityTracker != null) {
            mVelocityTracker.recycle();
            mVelocityTracker = null;
        }
    }

    @ShadeViewRefactor(RefactorComponent.STATE_RESOLVER)
    private void initOrResetVelocityTracker() {
        if (mVelocityTracker == null) {
            mVelocityTracker = VelocityTracker.obtain();
        } else {
            mVelocityTracker.clear();
        }
    }

    @ShadeViewRefactor(RefactorComponent.SHADE_VIEW)
    public void setFinishScrollingCallback(Runnable runnable) {
        mFinishScrollingCallback = runnable;
    }

    @ShadeViewRefactor(RefactorComponent.STATE_RESOLVER)
    private void animateScroll() {
        if (mScroller.computeScrollOffset()) {
            int oldY = mOwnScrollY;
            int y = mScroller.getCurrY();

            if (oldY != y) {
                int range = getScrollRange();
                if (y < 0 && oldY >= 0 || y > range && oldY <= range) {
                    // This frame takes us into overscroll, so set the max overscroll based on
                    // the current velocity
                    setMaxOverScrollFromCurrentVelocity();
                }

                if (mDontClampNextScroll) {
                    range = Math.max(range, oldY);
                }
                customOverScrollBy(y - oldY, oldY, range,
                        (int) (mMaxOverScroll));
            }
            postOnAnimation(mReflingAndAnimateScroll);
        } else {
            mDontClampNextScroll = false;
            if (mFinishScrollingCallback != null) {
                mFinishScrollingCallback.run();
            }
        }
    }

    private void setMaxOverScrollFromCurrentVelocity() {
        float currVelocity = mScroller.getCurrVelocity();
        if (currVelocity >= mMinimumVelocity) {
            mMaxOverScroll = Math.abs(currVelocity) / 1000 * mOverflingDistance;
        }
    }

    /**
     * Scrolls by the given delta, overscrolling if needed.  If called during a fling and the delta
     * would cause us to exceed the provided maximum overscroll, springs back instead.
     *
     * This method performs the determination of whether we're exceeding the overscroll and clamps
     * the scroll amount if so.  The actual scrolling/overscrolling happens in
     * {@link #onCustomOverScrolled(int, boolean)}
     * @param deltaY         The (signed) number of pixels to scroll.
     * @param scrollY        The current scroll position (absolute scrolling only).
     * @param scrollRangeY   The maximum allowable scroll position (absolute scrolling only).
     * @param maxOverScrollY The current (unsigned) limit on number of pixels to overscroll by.
     */
    @ShadeViewRefactor(RefactorComponent.STATE_RESOLVER)
    private void customOverScrollBy(int deltaY, int scrollY, int scrollRangeY, int maxOverScrollY) {
        int newScrollY = scrollY + deltaY;
        final int top = -maxOverScrollY;
        final int bottom = maxOverScrollY + scrollRangeY;

        boolean clampedY = false;
        if (newScrollY > bottom) {
            newScrollY = bottom;
            clampedY = true;
        } else if (newScrollY < top) {
            newScrollY = top;
            clampedY = true;
        }

        onCustomOverScrolled(newScrollY, clampedY);
    }

    /**
     * Set the amount of overScrolled pixels which will force the view to apply a rubber-banded
     * overscroll effect based on numPixels. By default this will also cancel animations on the
     * same overScroll edge.
     *
     * @param numPixels The amount of pixels to overScroll by. These will be scaled according to
     *                  the rubber-banding logic.
     * @param onTop     Should the effect be applied on top of the scroller.
     * @param animate   Should an animation be performed.
     */
    @ShadeViewRefactor(RefactorComponent.STATE_RESOLVER)
    public void setOverScrolledPixels(float numPixels, boolean onTop, boolean animate) {
        setOverScrollAmount(numPixels * getRubberBandFactor(onTop), onTop, animate, true);
    }

    /**
     * Set the effective overScroll amount which will be directly reflected in the layout.
     * By default this will also cancel animations on the same overScroll edge.
     *
     * @param amount  The amount to overScroll by.
     * @param onTop   Should the effect be applied on top of the scroller.
     * @param animate Should an animation be performed.
     */

    @ShadeViewRefactor(RefactorComponent.STATE_RESOLVER)
    public void setOverScrollAmount(float amount, boolean onTop, boolean animate) {
        setOverScrollAmount(amount, onTop, animate, true);
    }

    /**
     * Set the effective overScroll amount which will be directly reflected in the layout.
     *
     * @param amount          The amount to overScroll by.
     * @param onTop           Should the effect be applied on top of the scroller.
     * @param animate         Should an animation be performed.
     * @param cancelAnimators Should running animations be cancelled.
     */
    @ShadeViewRefactor(RefactorComponent.STATE_RESOLVER)
    public void setOverScrollAmount(float amount, boolean onTop, boolean animate,
            boolean cancelAnimators) {
        setOverScrollAmount(amount, onTop, animate, cancelAnimators, isRubberbanded(onTop));
    }

    /**
     * Set the effective overScroll amount which will be directly reflected in the layout.
     *
     * @param amount          The amount to overScroll by.
     * @param onTop           Should the effect be applied on top of the scroller.
     * @param animate         Should an animation be performed.
     * @param cancelAnimators Should running animations be cancelled.
     * @param isRubberbanded  The value which will be passed to
     *                        {@link OnOverscrollTopChangedListener#onOverscrollTopChanged}
     */
    @ShadeViewRefactor(RefactorComponent.STATE_RESOLVER)
    public void setOverScrollAmount(float amount, boolean onTop, boolean animate,
            boolean cancelAnimators, boolean isRubberbanded) {
        if (cancelAnimators) {
            mStateAnimator.cancelOverScrollAnimators(onTop);
        }
        setOverScrollAmountInternal(amount, onTop, animate, isRubberbanded);
    }

    @ShadeViewRefactor(RefactorComponent.STATE_RESOLVER)
    private void setOverScrollAmountInternal(float amount, boolean onTop, boolean animate,
            boolean isRubberbanded) {
        amount = Math.max(0, amount);
        if (animate) {
            mStateAnimator.animateOverScrollToAmount(amount, onTop, isRubberbanded);
        } else {
            setOverScrolledPixels(amount / getRubberBandFactor(onTop), onTop);
            mAmbientState.setOverScrollAmount(amount, onTop);
            if (onTop) {
                notifyOverscrollTopListener(amount, isRubberbanded);
            }
            updateStackPosition();
            requestChildrenUpdate();
        }
    }

    @ShadeViewRefactor(RefactorComponent.COORDINATOR)
    private void notifyOverscrollTopListener(float amount, boolean isRubberbanded) {
        mExpandHelper.onlyObserveMovements(amount > 1.0f);
        if (mDontReportNextOverScroll) {
            mDontReportNextOverScroll = false;
            return;
        }
        if (mOverscrollTopChangedListener != null) {
            mOverscrollTopChangedListener.onOverscrollTopChanged(amount, isRubberbanded);
        }
    }

    @ShadeViewRefactor(RefactorComponent.COORDINATOR)
    public void setOverscrollTopChangedListener(
            OnOverscrollTopChangedListener overscrollTopChangedListener) {
        mOverscrollTopChangedListener = overscrollTopChangedListener;
    }

    @ShadeViewRefactor(RefactorComponent.COORDINATOR)
    public float getCurrentOverScrollAmount(boolean top) {
        return mAmbientState.getOverScrollAmount(top);
    }

    @ShadeViewRefactor(RefactorComponent.COORDINATOR)
    public float getCurrentOverScrolledPixels(boolean top) {
        return top ? mOverScrolledTopPixels : mOverScrolledBottomPixels;
    }

    @ShadeViewRefactor(RefactorComponent.COORDINATOR)
    private void setOverScrolledPixels(float amount, boolean onTop) {
        if (onTop) {
            mOverScrolledTopPixels = amount;
        } else {
            mOverScrolledBottomPixels = amount;
        }
    }

    /**
     * Scrolls to the given position, overscrolling if needed.  If called during a fling and the
     * position exceeds the provided maximum overscroll, springs back instead.
     *
     * @param scrollY The target scroll position.
     * @param clampedY Whether this value was clamped by the calling method, meaning we've reached
     *                 the overscroll limit.
     */
    @ShadeViewRefactor(RefactorComponent.COORDINATOR)
    private void onCustomOverScrolled(int scrollY, boolean clampedY) {
        // Treat animating scrolls differently; see #computeScroll() for why.
        if (!mScroller.isFinished()) {
            setOwnScrollY(scrollY);
            if (clampedY) {
                springBack();
            } else {
                float overScrollTop = getCurrentOverScrollAmount(true);
                if (mOwnScrollY < 0) {
                    notifyOverscrollTopListener(-mOwnScrollY, isRubberbanded(true));
                } else {
                    notifyOverscrollTopListener(overScrollTop, isRubberbanded(true));
                }
            }
        } else {
            setOwnScrollY(scrollY);
        }
    }

    /**
     * Springs back from an overscroll by stopping the {@link #mScroller} and animating the
     * overscroll amount back to zero.
     */
    @ShadeViewRefactor(RefactorComponent.STATE_RESOLVER)
    private void springBack() {
        int scrollRange = getScrollRange();
        boolean overScrolledTop = mOwnScrollY <= 0;
        boolean overScrolledBottom = mOwnScrollY >= scrollRange;
        if (overScrolledTop || overScrolledBottom) {
            boolean onTop;
            float newAmount;
            if (overScrolledTop) {
                onTop = true;
                newAmount = -mOwnScrollY;
                setOwnScrollY(0);
                mDontReportNextOverScroll = true;
            } else {
                onTop = false;
                newAmount = mOwnScrollY - scrollRange;
                setOwnScrollY(scrollRange);
            }
            setOverScrollAmount(newAmount, onTop, false);
            setOverScrollAmount(0.0f, onTop, true);
            mScroller.forceFinished(true);
        }
    }

    @ShadeViewRefactor(RefactorComponent.COORDINATOR)
    private int getScrollRange() {
        // In current design, it only use the top HUN to treat all of HUNs
        // although there are more than one HUNs
        int contentHeight = mContentHeight;
        if (!isExpanded() && mInHeadsUpPinnedMode) {
            contentHeight = mHeadsUpInset + getTopHeadsUpPinnedHeight();
        }
        int scrollRange = Math.max(0, contentHeight - mMaxLayoutHeight);
        int imeInset = getImeInset();
        scrollRange += Math.min(imeInset, Math.max(0, contentHeight - (getHeight() - imeInset)));
        if (scrollRange > 0) {
            scrollRange = Math.max(getScrollAmountToScrollBoundary(), scrollRange);
        }
        return scrollRange;
    }

    @ShadeViewRefactor(RefactorComponent.COORDINATOR)
    private int getImeInset() {
        return Math.max(0, mBottomInset - (getRootView().getHeight() - getHeight()));
    }

    /**
     * @return the first child which has visibility unequal to GONE
     */
    @ShadeViewRefactor(RefactorComponent.SHADE_VIEW)
    public ExpandableView getFirstChildNotGone() {
        int childCount = getChildCount();
        for (int i = 0; i < childCount; i++) {
            View child = getChildAt(i);
            if (child.getVisibility() != View.GONE && child != mShelf) {
                return (ExpandableView) child;
            }
        }
        return null;
    }

    /**
     * @return The first child which has visibility unequal to GONE which is currently below the
     * given translationY or equal to it.
     */
    @ShadeViewRefactor(RefactorComponent.COORDINATOR)
    private View getFirstChildBelowTranlsationY(float translationY, boolean ignoreChildren) {
        int childCount = getChildCount();
        for (int i = 0; i < childCount; i++) {
            View child = getChildAt(i);
            if (child.getVisibility() == View.GONE) {
                continue;
            }
            float rowTranslation = child.getTranslationY();
            if (rowTranslation >= translationY) {
                return child;
            } else if (!ignoreChildren && child instanceof ExpandableNotificationRow) {
                ExpandableNotificationRow row = (ExpandableNotificationRow) child;
                if (row.isSummaryWithChildren() && row.areChildrenExpanded()) {
                    List<ExpandableNotificationRow> notificationChildren =
                            row.getAttachedChildren();
                    for (int childIndex = 0; childIndex < notificationChildren.size();
                            childIndex++) {
                        ExpandableNotificationRow rowChild = notificationChildren.get(childIndex);
                        if (rowChild.getTranslationY() + rowTranslation >= translationY) {
                            return rowChild;
                        }
                    }
                }
            }
        }
        return null;
    }

    /**
     * @return the last child which has visibility unequal to GONE
     */
    @ShadeViewRefactor(RefactorComponent.COORDINATOR)
    public ExpandableView getLastChildNotGone() {
        int childCount = getChildCount();
        for (int i = childCount - 1; i >= 0; i--) {
            View child = getChildAt(i);
            if (child.getVisibility() != View.GONE && child != mShelf) {
                return (ExpandableView) child;
            }
        }
        return null;
    }

    private ExpandableNotificationRow getLastRowNotGone() {
        int childCount = getChildCount();
        for (int i = childCount - 1; i >= 0; i--) {
            View child = getChildAt(i);
            if (child instanceof ExpandableNotificationRow && child.getVisibility() != View.GONE) {
                return (ExpandableNotificationRow) child;
            }
        }
        return null;
    }

    /**
     * @return the number of children which have visibility unequal to GONE
     */
    @ShadeViewRefactor(RefactorComponent.COORDINATOR)
    public int getNotGoneChildCount() {
        int childCount = getChildCount();
        int count = 0;
        for (int i = 0; i < childCount; i++) {
            ExpandableView child = (ExpandableView) getChildAt(i);
            if (child.getVisibility() != View.GONE && !child.willBeGone() && child != mShelf) {
                count++;
            }
        }
        return count;
    }

    @ShadeViewRefactor(RefactorComponent.STATE_RESOLVER)
    private void updateContentHeight() {
        final float scrimTopPadding = mAmbientState.isOnKeyguard() ? 0 : mMinimumPaddings;
        int height = (int) scrimTopPadding;
        float previousPaddingRequest = mPaddingBetweenElements;
        int numShownItems = 0;
        int numShownNotifs = 0;
        boolean finish = false;
        int maxDisplayedNotifications = mMaxDisplayedNotifications;
        ExpandableView previousView = null;

        for (int i = 0; i < getChildCount(); i++) {
            ExpandableView expandableView = (ExpandableView) getChildAt(i);
            boolean footerViewOnLockScreen = expandableView == mFooterView && onKeyguard();

            if (expandableView.getVisibility() != View.GONE
                    && !expandableView.hasNoContentHeight() && !footerViewOnLockScreen) {

                boolean limitReached = maxDisplayedNotifications != -1
                        && numShownNotifs >= maxDisplayedNotifications;
                final float viewHeight;
                if (limitReached) {
                    viewHeight = mShelf.getIntrinsicHeight();
                    finish = true;
                } else {
                    viewHeight = expandableView.getIntrinsicHeight();
                }
                if (height != 0) {
                    height += mPaddingBetweenElements;
                }
                float gapHeight = calculateGapHeight(previousView, expandableView, numShownNotifs);
                height += gapHeight;
                height += viewHeight;

                numShownItems++;
                if (viewHeight > 0 || !(expandableView instanceof MediaHeaderView)) {
                    // Only count the media as a notification if it has a positive height.
                    numShownNotifs++;
                }
                previousView = expandableView;
                if (finish) {
                    break;
                }
            }
        }
        mIntrinsicContentHeight = height;

        // The topPadding can be bigger than the regular padding when qs is expanded, in that
        // state the maxPanelHeight and the contentHeight should be bigger
        mContentHeight = height + Math.max(mIntrinsicPadding, mTopPadding) + mBottomMargin;
        updateScrollability();
        clampScrollPosition();
        updateStackPosition();
        mAmbientState.setContentHeight(mContentHeight);
    }

    /**
     * Calculate the gap height between two different views
     *
     * @param previous the previousView
     * @param current the currentView
     * @param visibleIndex the visible index in the list
     *
     * @return the gap height needed before the current view
     */
    public float calculateGapHeight(
            ExpandableView previous,
            ExpandableView current,
            int visibleIndex
    ) {
       return mStackScrollAlgorithm.getGapHeightForChild(mSectionsManager, visibleIndex, current,
                previous);
    }

    @ShadeViewRefactor(RefactorComponent.SHADE_VIEW)
    public boolean hasPulsingNotifications() {
        return mPulsing;
    }

    @ShadeViewRefactor(RefactorComponent.SHADE_VIEW)
    private void updateScrollability() {
        boolean scrollable = !mQsExpanded && getScrollRange() > 0;
        if (scrollable != mScrollable) {
            mScrollable = scrollable;
            setFocusable(scrollable);
            updateForwardAndBackwardScrollability();
        }
    }

    @ShadeViewRefactor(RefactorComponent.SHADE_VIEW)
    private void updateForwardAndBackwardScrollability() {
        boolean forwardScrollable = mScrollable && !mScrollAdapter.isScrolledToBottom();
        boolean backwardsScrollable = mScrollable && !mScrollAdapter.isScrolledToTop();
        boolean changed = forwardScrollable != mForwardScrollable
                || backwardsScrollable != mBackwardScrollable;
        mForwardScrollable = forwardScrollable;
        mBackwardScrollable = backwardsScrollable;
        if (changed) {
            sendAccessibilityEvent(AccessibilityEvent.TYPE_WINDOW_CONTENT_CHANGED);
        }
    }

    @ShadeViewRefactor(RefactorComponent.SHADE_VIEW)
    private void updateBackground() {
        // No need to update the background color if it's not being drawn.
        if (!mShouldDrawNotificationBackground) {
            return;
        }

        updateBackgroundBounds();
        if (didSectionBoundsChange()) {
            boolean animate = mAnimateNextSectionBoundsChange || mAnimateNextBackgroundTop
                    || mAnimateNextBackgroundBottom || areSectionBoundsAnimating();
            if (!isExpanded()) {
                abortBackgroundAnimators();
                animate = false;
            }
            if (animate) {
                startBackgroundAnimation();
            } else {
                for (NotificationSection section : mSections) {
                    section.resetCurrentBounds();
                }
                invalidate();
            }
        } else {
            abortBackgroundAnimators();
        }
        mAnimateNextBackgroundTop = false;
        mAnimateNextBackgroundBottom = false;
        mAnimateNextSectionBoundsChange = false;
    }

    @ShadeViewRefactor(RefactorComponent.STATE_RESOLVER)
    private void abortBackgroundAnimators() {
        for (NotificationSection section : mSections) {
            section.cancelAnimators();
        }
    }

    private boolean didSectionBoundsChange() {
        for (NotificationSection section : mSections) {
            if (section.didBoundsChange()) {
                return true;
            }
        }
        return false;
    }

    @ShadeViewRefactor(RefactorComponent.STATE_RESOLVER)
    private boolean areSectionBoundsAnimating() {
        for (NotificationSection section : mSections) {
            if (section.areBoundsAnimating()) {
                return true;
            }
        }
        return false;
    }

    @ShadeViewRefactor(RefactorComponent.STATE_RESOLVER)
    private void startBackgroundAnimation() {
        // TODO(kprevas): do we still need separate fields for top/bottom?
        // or can each section manage its own animation state?
        NotificationSection firstVisibleSection = getFirstVisibleSection();
        NotificationSection lastVisibleSection = getLastVisibleSection();
        for (NotificationSection section : mSections) {
            section.startBackgroundAnimation(
                    section == firstVisibleSection
                            ? mAnimateNextBackgroundTop
                            : mAnimateNextSectionBoundsChange,
                    section == lastVisibleSection
                            ? mAnimateNextBackgroundBottom
                            : mAnimateNextSectionBoundsChange);
        }
    }

    /**
     * Update the background bounds to the new desired bounds
     */
    @ShadeViewRefactor(RefactorComponent.SHADE_VIEW)
    private void updateBackgroundBounds() {
        int left = mSidePaddings;
        int right = getWidth() - mSidePaddings;
        for (NotificationSection section : mSections) {
            section.getBounds().left = left;
            section.getBounds().right = right;
        }

        if (!mIsExpanded) {
            for (NotificationSection section : mSections) {
                section.getBounds().top = 0;
                section.getBounds().bottom = 0;
            }
            return;
        }
        int minTopPosition;
        NotificationSection lastSection = getLastVisibleSection();
        boolean onKeyguard = mStatusBarState == StatusBarState.KEYGUARD;
        if (!onKeyguard) {
            minTopPosition = (int) (mTopPadding + mStackTranslation);
        } else if (lastSection == null) {
            minTopPosition = mTopPadding;
        } else {
            // The first sections could be empty while there could still be elements in later
            // sections. The position of these first few sections is determined by the position of
            // the first visible section.
            NotificationSection firstVisibleSection = getFirstVisibleSection();
            firstVisibleSection.updateBounds(0 /* minTopPosition*/, 0 /* minBottomPosition */,
                    false /* shiftPulsingWithFirst */);
            minTopPosition = firstVisibleSection.getBounds().top;
        }
        boolean shiftPulsingWithFirst = mNumHeadsUp <= 1
                && (mAmbientState.isDozing() || (mKeyguardBypassEnabled && onKeyguard));
        for (NotificationSection section : mSections) {
            int minBottomPosition = minTopPosition;
            if (section == lastSection) {
                // We need to make sure the section goes all the way to the shelf
                minBottomPosition = (int) (ViewState.getFinalTranslationY(mShelf)
                        + mShelf.getIntrinsicHeight());
            }
            minTopPosition = section.updateBounds(minTopPosition, minBottomPosition,
                    shiftPulsingWithFirst);
            shiftPulsingWithFirst = false;
        }
    }

    private NotificationSection getFirstVisibleSection() {
        for (NotificationSection section : mSections) {
            if (section.getFirstVisibleChild() != null) {
                return section;
            }
        }
        return null;
    }

    private NotificationSection getLastVisibleSection() {
        for (int i = mSections.length - 1; i >= 0; i--) {
            NotificationSection section = mSections[i];
            if (section.getLastVisibleChild() != null) {
                return section;
            }
        }
        return null;
    }

    @ShadeViewRefactor(RefactorComponent.COORDINATOR)
    private ExpandableView getLastChildWithBackground() {
        int childCount = getChildCount();
        for (int i = childCount - 1; i >= 0; i--) {
            ExpandableView child = (ExpandableView) getChildAt(i);
            if (child.getVisibility() != View.GONE && !(child instanceof StackScrollerDecorView)
                    && child != mShelf) {
                return child;
            }
        }
        return null;
    }

    @ShadeViewRefactor(RefactorComponent.COORDINATOR)
    private ExpandableView getFirstChildWithBackground() {
        int childCount = getChildCount();
        for (int i = 0; i < childCount; i++) {
            ExpandableView child = (ExpandableView) getChildAt(i);
            if (child.getVisibility() != View.GONE && !(child instanceof StackScrollerDecorView)
                    && child != mShelf) {
                return child;
            }
        }
        return null;
    }

    //TODO: We shouldn't have to generate this list every time
    private List<ExpandableView> getChildrenWithBackground() {
        ArrayList<ExpandableView> children = new ArrayList<>();
        int childCount = getChildCount();
        for (int i = 0; i < childCount; i++) {
            ExpandableView child = (ExpandableView) getChildAt(i);
            if (child.getVisibility() != View.GONE
                    && !(child instanceof StackScrollerDecorView)
                    && child != mShelf) {
                children.add(child);
            }
        }
        return children;
    }

    /**
     * Fling the scroll view
     *
     * @param velocityY The initial velocity in the Y direction. Positive
     *                  numbers mean that the finger/cursor is moving down the screen,
     *                  which means we want to scroll towards the top.
     */
    @ShadeViewRefactor(RefactorComponent.SHADE_VIEW)
    protected void fling(int velocityY) {
        if (getChildCount() > 0) {
            float topAmount = getCurrentOverScrollAmount(true);
            float bottomAmount = getCurrentOverScrollAmount(false);
            if (velocityY < 0 && topAmount > 0) {
                setOwnScrollY(mOwnScrollY - (int) topAmount);
                mDontReportNextOverScroll = true;
                setOverScrollAmount(0, true, false);
                mMaxOverScroll = Math.abs(velocityY) / 1000f * getRubberBandFactor(true /* onTop */)
                        * mOverflingDistance + topAmount;
            } else if (velocityY > 0 && bottomAmount > 0) {
                setOwnScrollY((int) (mOwnScrollY + bottomAmount));
                setOverScrollAmount(0, false, false);
                mMaxOverScroll = Math.abs(velocityY) / 1000f
                        * getRubberBandFactor(false /* onTop */) * mOverflingDistance
                        + bottomAmount;
            } else {
                // it will be set once we reach the boundary
                mMaxOverScroll = 0.0f;
            }
            int scrollRange = getScrollRange();
            int minScrollY = Math.max(0, scrollRange);
            if (mExpandedInThisMotion) {
                minScrollY = Math.min(minScrollY, mMaxScrollAfterExpand);
            }
            mScroller.fling(mScrollX, mOwnScrollY, 1, velocityY, 0, 0, 0, minScrollY, 0,
                    mExpandedInThisMotion && mOwnScrollY >= 0 ? 0 : Integer.MAX_VALUE / 2);

            animateScroll();
        }
    }

    /**
     * @return Whether a fling performed on the top overscroll edge lead to the expanded
     * overScroll view (i.e QS).
     */
    @ShadeViewRefactor(RefactorComponent.SHADE_VIEW)
    private boolean shouldOverScrollFling(int initialVelocity) {
        float topOverScroll = getCurrentOverScrollAmount(true);
        return mScrolledToTopOnFirstDown
                && !mExpandedInThisMotion
                && (initialVelocity > mMinimumVelocity
                        || (topOverScroll > mMinTopOverScrollToEscape && initialVelocity > 0));
    }

    /**
     * Updates the top padding of the notifications, taking {@link #getIntrinsicPadding()} into
     * account.
     *
     * @param qsHeight               the top padding imposed by the quick settings panel
     * @param animate                whether to animate the change
     */
    @ShadeViewRefactor(RefactorComponent.COORDINATOR)
    public void updateTopPadding(float qsHeight, boolean animate) {
        int topPadding = (int) qsHeight;
        int minStackHeight = getLayoutMinHeight();
        if (topPadding + minStackHeight > getHeight()) {
            mTopPaddingOverflow = topPadding + minStackHeight - getHeight();
        } else {
            mTopPaddingOverflow = 0;
        }
        setTopPadding(topPadding, animate && !mKeyguardBypassEnabled);
        setExpandedHeight(mExpandedHeight);
    }

    @ShadeViewRefactor(RefactorComponent.COORDINATOR)
    public void setMaxTopPadding(int maxTopPadding) {
        mMaxTopPadding = maxTopPadding;
    }

    @ShadeViewRefactor(RefactorComponent.COORDINATOR)
    public int getLayoutMinHeight() {
        if (isHeadsUpTransition()) {
            ExpandableNotificationRow trackedHeadsUpRow = mAmbientState.getTrackedHeadsUpRow();
            if (trackedHeadsUpRow.isAboveShelf()) {
                int hunDistance = (int) MathUtils.lerp(
                        0,
                        getPositionInLinearLayout(trackedHeadsUpRow),
                        mAmbientState.getAppearFraction());
                return getTopHeadsUpPinnedHeight() + hunDistance;
            } else {
                return getTopHeadsUpPinnedHeight();
            }
        }
        return mShelf.getVisibility() == GONE ? 0 : mShelf.getIntrinsicHeight();
    }

    @ShadeViewRefactor(RefactorComponent.COORDINATOR)
    public float getTopPaddingOverflow() {
        return mTopPaddingOverflow;
    }

    @ShadeViewRefactor(RefactorComponent.COORDINATOR)
    private int clampPadding(int desiredPadding) {
        return Math.max(desiredPadding, mIntrinsicPadding);
    }

    @ShadeViewRefactor(RefactorComponent.SHADE_VIEW)
    private float getRubberBandFactor(boolean onTop) {
        if (!onTop) {
            return RUBBER_BAND_FACTOR_NORMAL;
        }
        if (mExpandedInThisMotion) {
            return RUBBER_BAND_FACTOR_AFTER_EXPAND;
        } else if (mIsExpansionChanging || mPanelTracking) {
            return RUBBER_BAND_FACTOR_ON_PANEL_EXPAND;
        } else if (mScrolledToTopOnFirstDown) {
            return 1.0f;
        }
        return RUBBER_BAND_FACTOR_NORMAL;
    }

    /**
     * Accompanying function for {@link #getRubberBandFactor}: Returns true if the overscroll is
     * rubberbanded, false if it is technically an overscroll but rather a motion to expand the
     * overscroll view (e.g. expand QS).
     */
    @ShadeViewRefactor(RefactorComponent.SHADE_VIEW)
    private boolean isRubberbanded(boolean onTop) {
        return !onTop || mExpandedInThisMotion || mIsExpansionChanging || mPanelTracking
                || !mScrolledToTopOnFirstDown;
    }



    @ShadeViewRefactor(RefactorComponent.SHADE_VIEW)
    public void setChildTransferInProgress(boolean childTransferInProgress) {
        Assert.isMainThread();
        mChildTransferInProgress = childTransferInProgress;
    }

    @ShadeViewRefactor(RefactorComponent.SHADE_VIEW)
    @Override
    public void onViewRemoved(View child) {
        super.onViewRemoved(child);
        // we only call our internal methods if this is actually a removal and not just a
        // notification which becomes a child notification
        if (!mChildTransferInProgress) {
            onViewRemovedInternal((ExpandableView) child, this);
        }
    }

    @ShadeViewRefactor(RefactorComponent.STATE_RESOLVER)
    public void cleanUpViewStateForEntry(NotificationEntry entry) {
        View child = entry.getRow();
        if (child == mSwipeHelper.getTranslatingParentView()) {
            mSwipeHelper.clearTranslatingParentView();
        }
    }

    @ShadeViewRefactor(RefactorComponent.COORDINATOR)
    private void onViewRemovedInternal(ExpandableView child, ViewGroup container) {
        if (mChangePositionInProgress) {
            // This is only a position change, don't do anything special
            return;
        }
        child.setOnHeightChangedListener(null);
        updateScrollStateForRemovedChild(child);
        boolean animationGenerated = generateRemoveAnimation(child);
        if (animationGenerated) {
            if (!mSwipedOutViews.contains(child) || !isFullySwipedOut(child)) {
                container.addTransientView(child, 0);
                child.setTransientContainer(container);
            }
        } else {
            mSwipedOutViews.remove(child);
        }
        updateAnimationState(false, child);

        focusNextViewIfFocused(child);
    }

    /**
     * Has this view been fully swiped out such that it's not visible anymore.
     */
    public boolean isFullySwipedOut(ExpandableView child) {
        return Math.abs(child.getTranslation()) >= Math.abs(getTotalTranslationLength(child));
    }

    @ShadeViewRefactor(RefactorComponent.STATE_RESOLVER)
    private void focusNextViewIfFocused(View view) {
        if (view instanceof ExpandableNotificationRow) {
            ExpandableNotificationRow row = (ExpandableNotificationRow) view;
            if (row.shouldRefocusOnDismiss()) {
                View nextView = row.getChildAfterViewWhenDismissed();
                if (nextView == null) {
                    View groupParentWhenDismissed = row.getGroupParentWhenDismissed();
                    nextView = getFirstChildBelowTranlsationY(groupParentWhenDismissed != null
                            ? groupParentWhenDismissed.getTranslationY()
                            : view.getTranslationY(), true /* ignoreChildren */);
                }
                if (nextView != null) {
                    nextView.requestAccessibilityFocus();
                }
            }
        }

    }

    @ShadeViewRefactor(RefactorComponent.ADAPTER)
    private boolean isChildInGroup(View child) {
        return child instanceof ExpandableNotificationRow
                && mGroupMembershipManager.isChildInGroup(
                ((ExpandableNotificationRow) child).getEntry());
    }

    /**
     * Generate a remove animation for a child view.
     *
     * @param child The view to generate the remove animation for.
     * @return Whether an animation was generated.
     */
    @ShadeViewRefactor(RefactorComponent.STATE_RESOLVER)
    boolean generateRemoveAnimation(ExpandableView child) {
        String key = "";
        if (DEBUG_REMOVE_ANIMATION) {
            if (child instanceof ExpandableNotificationRow) {
                key = ((ExpandableNotificationRow) child).getEntry().getKey();
            }
            Log.d(TAG, "generateRemoveAnimation " + key);
        }
        if (removeRemovedChildFromHeadsUpChangeAnimations(child)) {
            if (DEBUG_REMOVE_ANIMATION) {
                Log.d(TAG, "removedBecauseOfHeadsUp " + key);
            }
            mAddedHeadsUpChildren.remove(child);
            return false;
        }
        if (isClickedHeadsUp(child)) {
            // An animation is already running, add it transiently
            mClearTransientViewsWhenFinished.add(child);
            return true;
        }
        if (DEBUG_REMOVE_ANIMATION) {
            Log.d(TAG, "generateRemove " + key
                    + "\nmIsExpanded " + mIsExpanded
                    + "\nmAnimationsEnabled " + mAnimationsEnabled
                    + "\n!invisible group " + !isChildInInvisibleGroup(child));
        }
        if (mIsExpanded && mAnimationsEnabled && !isChildInInvisibleGroup(child)) {
            if (!mChildrenToAddAnimated.contains(child)) {
                if (DEBUG_REMOVE_ANIMATION) {
                    Log.d(TAG, "needsAnimation = true " + key);
                }
                // Generate Animations
                mChildrenToRemoveAnimated.add(child);
                mNeedsAnimation = true;
                return true;
            } else {
                mChildrenToAddAnimated.remove(child);
                mFromMoreCardAdditions.remove(child);
                return false;
            }
        }
        return false;
    }

    @ShadeViewRefactor(RefactorComponent.ADAPTER)
    private boolean isClickedHeadsUp(View child) {
        return HeadsUpUtil.isClickedHeadsUpNotification(child);
    }

    /**
     * Remove a removed child view from the heads up animations if it was just added there
     *
     * @return whether any child was removed from the list to animate and the view was just added
     */
    @ShadeViewRefactor(RefactorComponent.STATE_RESOLVER)
    private boolean removeRemovedChildFromHeadsUpChangeAnimations(View child) {
        boolean hasAddEvent = false;
        for (Pair<ExpandableNotificationRow, Boolean> eventPair : mHeadsUpChangeAnimations) {
            ExpandableNotificationRow row = eventPair.first;
            boolean isHeadsUp = eventPair.second;
            if (child == row) {
                mTmpList.add(eventPair);
                hasAddEvent |= isHeadsUp;
            }
        }
        if (hasAddEvent) {
            // This child was just added lets remove all events.
            mHeadsUpChangeAnimations.removeAll(mTmpList);
            ((ExpandableNotificationRow) child).setHeadsUpAnimatingAway(false);
        }
        mTmpList.clear();
        return hasAddEvent && mAddedHeadsUpChildren.contains(child);
    }

    // TODO (b/162832756): remove since this won't happen in new pipeline (we prune groups in
    //  ShadeListBuilder)
    /**
     * @param child the child to query
     * @return whether a view is not a top level child but a child notification and that group is
     * not expanded
     */
    @ShadeViewRefactor(RefactorComponent.ADAPTER)
    private boolean isChildInInvisibleGroup(View child) {
        if (child instanceof ExpandableNotificationRow) {
            ExpandableNotificationRow row = (ExpandableNotificationRow) child;
            NotificationEntry groupSummary =
                    mGroupMembershipManager.getGroupSummary(row.getEntry());
            if (groupSummary != null && groupSummary.getRow() != row) {
                return row.getVisibility() == View.INVISIBLE;
            }
        }
        return false;
    }

    /**
     * Updates the scroll position when a child was removed
     *
     * @param removedChild the removed child
     */
    @ShadeViewRefactor(RefactorComponent.STATE_RESOLVER)
    private void updateScrollStateForRemovedChild(ExpandableView removedChild) {
        final int startingPosition = getPositionInLinearLayout(removedChild);
        final int childHeight = getIntrinsicHeight(removedChild) + mPaddingBetweenElements;
        final int endPosition = startingPosition + childHeight;
        final int scrollBoundaryStart = getScrollAmountToScrollBoundary();
        mAnimateStackYForContentHeightChange = true;
        // This is reset onLayout
        if (endPosition <= mOwnScrollY - scrollBoundaryStart) {
            // This child is fully scrolled of the top, so we have to deduct its height from the
            // scrollPosition
            setOwnScrollY(mOwnScrollY - childHeight);
        } else if (startingPosition < mOwnScrollY - scrollBoundaryStart) {
            // This child is currently being scrolled into, set the scroll position to the
            // start of this child
            setOwnScrollY(startingPosition + scrollBoundaryStart);
        }
    }

    /**
     * @return the amount of scrolling needed to start clipping notifications.
     */
    private int getScrollAmountToScrollBoundary() {
        if (mShouldUseSplitNotificationShade) {
            return mSidePaddings;
        }
        return mTopPadding - mQsScrollBoundaryPosition;
    }

    @ShadeViewRefactor(RefactorComponent.COORDINATOR)
    private int getIntrinsicHeight(View view) {
        if (view instanceof ExpandableView) {
            ExpandableView expandableView = (ExpandableView) view;
            return expandableView.getIntrinsicHeight();
        }
        return view.getHeight();
    }

    @ShadeViewRefactor(RefactorComponent.COORDINATOR)
    public int getPositionInLinearLayout(View requestedView) {
        ExpandableNotificationRow childInGroup = null;
        ExpandableNotificationRow requestedRow = null;
        if (isChildInGroup(requestedView)) {
            // We're asking for a child in a group. Calculate the position of the parent first,
            // then within the parent.
            childInGroup = (ExpandableNotificationRow) requestedView;
            requestedView = requestedRow = childInGroup.getNotificationParent();
        }
        int position = 0;
        for (int i = 0; i < getChildCount(); i++) {
            ExpandableView child = (ExpandableView) getChildAt(i);
            boolean notGone = child.getVisibility() != View.GONE;
            if (notGone && !child.hasNoContentHeight()) {
                if (position != 0) {
                    position += mPaddingBetweenElements;
                }
            }
            if (child == requestedView) {
                if (requestedRow != null) {
                    position += requestedRow.getPositionOfChild(childInGroup);
                }
                return position;
            }
            if (notGone) {
                position += getIntrinsicHeight(child);
            }
        }
        return 0;
    }

    @Override
    @ShadeViewRefactor(RefactorComponent.SHADE_VIEW)
    public void onViewAdded(View child) {
        super.onViewAdded(child);
        if (child instanceof ExpandableView) {
            onViewAddedInternal((ExpandableView) child);
        }
    }

    @ShadeViewRefactor(RefactorComponent.STATE_RESOLVER)
    private void updateFirstAndLastBackgroundViews() {
        NotificationSection firstSection = getFirstVisibleSection();
        NotificationSection lastSection = getLastVisibleSection();
        ExpandableView previousFirstChild =
                firstSection == null ? null : firstSection.getFirstVisibleChild();
        ExpandableView previousLastChild =
                lastSection == null ? null : lastSection.getLastVisibleChild();

        ExpandableView firstChild = getFirstChildWithBackground();
        ExpandableView lastChild = getLastChildWithBackground();
        boolean sectionViewsChanged = mSectionsManager.updateFirstAndLastViewsForAllSections(
                mSections, getChildrenWithBackground());

        if (mAnimationsEnabled && mIsExpanded) {
            mAnimateNextBackgroundTop = firstChild != previousFirstChild;
            mAnimateNextBackgroundBottom = lastChild != previousLastChild || mAnimateBottomOnLayout;
            mAnimateNextSectionBoundsChange = sectionViewsChanged;
        } else {
            mAnimateNextBackgroundTop = false;
            mAnimateNextBackgroundBottom = false;
            mAnimateNextSectionBoundsChange = false;
        }
        mAmbientState.setLastVisibleBackgroundChild(lastChild);
        // TODO: Refactor SectionManager and put the RoundnessManager there.
        mController.getNoticationRoundessManager().updateRoundedChildren(mSections);
        mAnimateBottomOnLayout = false;
        invalidate();
    }

    @ShadeViewRefactor(RefactorComponent.COORDINATOR)
    private void onViewAddedInternal(ExpandableView child) {
        updateHideSensitiveForChild(child);
        child.setOnHeightChangedListener(mOnChildHeightChangedListener);
        generateAddAnimation(child, false /* fromMoreCard */);
        updateAnimationState(child);
        updateChronometerForChild(child);
        if (child instanceof ExpandableNotificationRow) {
            ExpandableNotificationRow row = (ExpandableNotificationRow) child;
            row.setDismissRtl(mDismissRtl);
            row.setDismissUsingRowTranslationX(mDismissUsingRowTranslationX);

        }
    }

    @ShadeViewRefactor(RefactorComponent.COORDINATOR)
    private void updateHideSensitiveForChild(ExpandableView child) {
        child.setHideSensitiveForIntrinsicHeight(mAmbientState.isHideSensitive());
    }

    @ShadeViewRefactor(RefactorComponent.SHADE_VIEW)
    public void notifyGroupChildRemoved(ExpandableView row, ViewGroup childrenContainer) {
        onViewRemovedInternal(row, childrenContainer);
    }

    public void notifyGroupChildAdded(ExpandableView row) {
        onViewAddedInternal(row);
    }

    @ShadeViewRefactor(RefactorComponent.STATE_RESOLVER)
    public void setAnimationsEnabled(boolean animationsEnabled) {
        mAnimationsEnabled = animationsEnabled;
        updateNotificationAnimationStates();
        if (!animationsEnabled) {
            mSwipedOutViews.clear();
            mChildrenToRemoveAnimated.clear();
            clearTemporaryViewsInGroup(this);
        }
    }

    @ShadeViewRefactor(RefactorComponent.STATE_RESOLVER)
    private void updateNotificationAnimationStates() {
        boolean running = mAnimationsEnabled || hasPulsingNotifications();
        mShelf.setAnimationsEnabled(running);
        int childCount = getChildCount();
        for (int i = 0; i < childCount; i++) {
            View child = getChildAt(i);
            running &= mIsExpanded || isPinnedHeadsUp(child);
            updateAnimationState(running, child);
        }
    }

    @ShadeViewRefactor(RefactorComponent.STATE_RESOLVER)
    void updateAnimationState(View child) {
        updateAnimationState((mAnimationsEnabled || hasPulsingNotifications())
                && (mIsExpanded || isPinnedHeadsUp(child)), child);
    }

    @ShadeViewRefactor(RefactorComponent.SHADE_VIEW)
    void setExpandingNotification(ExpandableNotificationRow row) {
        if (mExpandingNotificationRow != null && row == null) {
            // Let's unset the clip path being set during launch
            mExpandingNotificationRow.setExpandingClipPath(null);
            ExpandableNotificationRow parent = mExpandingNotificationRow.getNotificationParent();
            if (parent != null) {
                parent.setExpandingClipPath(null);
            }
        }
        mExpandingNotificationRow = row;
        updateLaunchedNotificationClipPath();
        requestChildrenUpdate();
    }

    public boolean containsView(View v) {
        return v.getParent() == this;
    }

    @ShadeViewRefactor(RefactorComponent.STATE_RESOLVER)
    public void applyExpandAnimationParams(ExpandAnimationParameters params) {
        // Modify the clipping for launching notifications
        mLaunchAnimationParams = params;
        setLaunchingNotification(params != null);
        updateLaunchedNotificationClipPath();
        requestChildrenUpdate();
    }

    @ShadeViewRefactor(RefactorComponent.STATE_RESOLVER)
    private void updateAnimationState(boolean running, View child) {
        if (child instanceof ExpandableNotificationRow) {
            ExpandableNotificationRow row = (ExpandableNotificationRow) child;
            row.setIconAnimationRunning(running);
        }
    }

    @ShadeViewRefactor(RefactorComponent.STATE_RESOLVER)
    boolean isAddOrRemoveAnimationPending() {
        return mNeedsAnimation
                && (!mChildrenToAddAnimated.isEmpty() || !mChildrenToRemoveAnimated.isEmpty());
    }

    @ShadeViewRefactor(RefactorComponent.STATE_RESOLVER)
    public void generateAddAnimation(ExpandableView child, boolean fromMoreCard) {
        if (mIsExpanded && mAnimationsEnabled && !mChangePositionInProgress && !isFullyHidden()) {
            // Generate Animations
            mChildrenToAddAnimated.add(child);
            if (fromMoreCard) {
                mFromMoreCardAdditions.add(child);
            }
            mNeedsAnimation = true;
        }
        if (isHeadsUp(child) && mAnimationsEnabled && !mChangePositionInProgress
                && !isFullyHidden()) {
            mAddedHeadsUpChildren.add(child);
            mChildrenToAddAnimated.remove(child);
        }
    }

    @ShadeViewRefactor(RefactorComponent.STATE_RESOLVER)
    public void changeViewPosition(ExpandableView child, int newIndex) {
        Assert.isMainThread();
        if (mChangePositionInProgress) {
            throw new IllegalStateException("Reentrant call to changeViewPosition");
        }

        int currentIndex = indexOfChild(child);

        if (currentIndex == -1) {
            boolean isTransient = false;
            if (child instanceof ExpandableNotificationRow
                    && child.getTransientContainer() != null) {
                isTransient = true;
            }
            Log.e(TAG, "Attempting to re-position "
                    + (isTransient ? "transient" : "")
                    + " view {"
                    + child
                    + "}");
            return;
        }

        if (child != null && child.getParent() == this && currentIndex != newIndex) {
            mChangePositionInProgress = true;
            child.setChangingPosition(true);
            removeView(child);
            addView(child, newIndex);
            child.setChangingPosition(false);
            mChangePositionInProgress = false;
            if (mIsExpanded && mAnimationsEnabled && child.getVisibility() != View.GONE) {
                mChildrenChangingPositions.add(child);
                mNeedsAnimation = true;
            }
        }
    }

    @ShadeViewRefactor(RefactorComponent.STATE_RESOLVER)
    private void startAnimationToState() {
        if (mNeedsAnimation) {
            generateAllAnimationEvents();
            mNeedsAnimation = false;
        }
        if (!mAnimationEvents.isEmpty() || isCurrentlyAnimating()) {
            setAnimationRunning(true);
            mStateAnimator.startAnimationForEvents(mAnimationEvents, mGoToFullShadeDelay);
            mAnimationEvents.clear();
            updateBackground();
            updateViewShadows();
        } else {
            applyCurrentState();
        }
        mGoToFullShadeDelay = 0;
    }

    @ShadeViewRefactor(RefactorComponent.STATE_RESOLVER)
    private void generateAllAnimationEvents() {
        generateHeadsUpAnimationEvents();
        generateChildRemovalEvents();
        generateChildAdditionEvents();
        generatePositionChangeEvents();
        generateTopPaddingEvent();
        generateActivateEvent();
        generateDimmedEvent();
        generateHideSensitiveEvent();
        generateGoToFullShadeEvent();
        generateViewResizeEvent();
        generateGroupExpansionEvent();
        generateAnimateEverythingEvent();
    }

    @ShadeViewRefactor(RefactorComponent.STATE_RESOLVER)
    private void generateHeadsUpAnimationEvents() {
        for (Pair<ExpandableNotificationRow, Boolean> eventPair : mHeadsUpChangeAnimations) {
            ExpandableNotificationRow row = eventPair.first;
            boolean isHeadsUp = eventPair.second;
            if (isHeadsUp != row.isHeadsUp()) {
                // For cases where we have a heads up showing and appearing again we shouldn't
                // do the animations at all.
                continue;
            }
            int type = AnimationEvent.ANIMATION_TYPE_HEADS_UP_OTHER;
            boolean onBottom = false;
            boolean pinnedAndClosed = row.isPinned() && !mIsExpanded;
            boolean performDisappearAnimation = !mIsExpanded
                    // Only animate if we still have pinned heads up, otherwise we just have the
                    // regular collapse animation of the lock screen
                    || (mKeyguardBypassEnabled && onKeyguard()
                            && mInHeadsUpPinnedMode);
            if (performDisappearAnimation && !isHeadsUp) {
                type = row.wasJustClicked()
                        ? AnimationEvent.ANIMATION_TYPE_HEADS_UP_DISAPPEAR_CLICK
                        : AnimationEvent.ANIMATION_TYPE_HEADS_UP_DISAPPEAR;
                if (row.isChildInGroup()) {
                    // We can otherwise get stuck in there if it was just isolated
                    row.setHeadsUpAnimatingAway(false);
                    continue;
                }
            } else {
                ExpandableViewState viewState = row.getViewState();
                if (viewState == null) {
                    // A view state was never generated for this view, so we don't need to animate
                    // this. This may happen with notification children.
                    continue;
                }
                if (isHeadsUp && (mAddedHeadsUpChildren.contains(row) || pinnedAndClosed)) {
                    if (pinnedAndClosed || shouldHunAppearFromBottom(viewState)) {
                        // Our custom add animation
                        type = AnimationEvent.ANIMATION_TYPE_HEADS_UP_APPEAR;
                    } else {
                        // Normal add animation
                        type = AnimationEvent.ANIMATION_TYPE_ADD;
                    }
                    onBottom = !pinnedAndClosed;
                }
            }
            AnimationEvent event = new AnimationEvent(row, type);
            event.headsUpFromBottom = onBottom;
            mAnimationEvents.add(event);
        }
        mHeadsUpChangeAnimations.clear();
        mAddedHeadsUpChildren.clear();
    }

    @ShadeViewRefactor(RefactorComponent.COORDINATOR)
    private boolean shouldHunAppearFromBottom(ExpandableViewState viewState) {
        if (viewState.yTranslation + viewState.height < mAmbientState.getMaxHeadsUpTranslation()) {
            return false;
        }
        return true;
    }

    @ShadeViewRefactor(RefactorComponent.STATE_RESOLVER)
    private void generateGroupExpansionEvent() {
        // Generate a group expansion/collapsing event if there is such a group at all
        if (mExpandedGroupView != null) {
            mAnimationEvents.add(new AnimationEvent(mExpandedGroupView,
                    AnimationEvent.ANIMATION_TYPE_GROUP_EXPANSION_CHANGED));
            mExpandedGroupView = null;
        }
    }

    @ShadeViewRefactor(RefactorComponent.STATE_RESOLVER)
    private void generateViewResizeEvent() {
        if (mNeedViewResizeAnimation) {
            boolean hasDisappearAnimation = false;
            for (AnimationEvent animationEvent : mAnimationEvents) {
                final int type = animationEvent.animationType;
                if (type == AnimationEvent.ANIMATION_TYPE_HEADS_UP_DISAPPEAR_CLICK
                        || type == AnimationEvent.ANIMATION_TYPE_HEADS_UP_DISAPPEAR) {
                    hasDisappearAnimation = true;
                    break;
                }
            }

            if (!hasDisappearAnimation) {
                mAnimationEvents.add(
                        new AnimationEvent(null, AnimationEvent.ANIMATION_TYPE_VIEW_RESIZE));
            }
        }
        mNeedViewResizeAnimation = false;
    }

    @ShadeViewRefactor(RefactorComponent.STATE_RESOLVER)
    private void generateChildRemovalEvents() {
        for (ExpandableView child : mChildrenToRemoveAnimated) {
            boolean childWasSwipedOut = mSwipedOutViews.contains(child);

            // we need to know the view after this one
            float removedTranslation = child.getTranslationY();
            boolean ignoreChildren = true;
            if (child instanceof ExpandableNotificationRow) {
                ExpandableNotificationRow row = (ExpandableNotificationRow) child;
                if (row.isRemoved() && row.wasChildInGroupWhenRemoved()) {
                    removedTranslation = row.getTranslationWhenRemoved();
                    ignoreChildren = false;
                }
                childWasSwipedOut |= isFullySwipedOut(row);
            } else if (child instanceof MediaHeaderView) {
                childWasSwipedOut = true;
            }
            if (!childWasSwipedOut) {
                Rect clipBounds = child.getClipBounds();
                childWasSwipedOut = clipBounds != null && clipBounds.height() == 0;

                if (childWasSwipedOut) {
                    // Clean up any potential transient views if the child has already been swiped
                    // out, as we won't be animating it further (due to its height already being
                    // clipped to 0.
                    ViewGroup transientContainer = child.getTransientContainer();
                    if (transientContainer != null) {
                        transientContainer.removeTransientView(child);
                    }
                }
            }
            int animationType = childWasSwipedOut
                    ? AnimationEvent.ANIMATION_TYPE_REMOVE_SWIPED_OUT
                    : AnimationEvent.ANIMATION_TYPE_REMOVE;
            AnimationEvent event = new AnimationEvent(child, animationType);
            event.viewAfterChangingView = getFirstChildBelowTranlsationY(removedTranslation,
                    ignoreChildren);
            mAnimationEvents.add(event);
            mSwipedOutViews.remove(child);
            if (DEBUG_REMOVE_ANIMATION) {
                String key = "";
                if (child instanceof ExpandableNotificationRow) {
                    key = ((ExpandableNotificationRow) child).getEntry().getKey();
                }
                Log.d(TAG, "created Remove Event - SwipedOut: " + childWasSwipedOut + " " + key);
            }
        }
        mChildrenToRemoveAnimated.clear();
    }

    @ShadeViewRefactor(RefactorComponent.STATE_RESOLVER)
    private void generatePositionChangeEvents() {
        for (ExpandableView child : mChildrenChangingPositions) {
            Integer duration = null;
            if (child instanceof ExpandableNotificationRow) {
                ExpandableNotificationRow row = (ExpandableNotificationRow) child;
                if (row.getEntry().isMarkedForUserTriggeredMovement()) {
                    duration = StackStateAnimator.ANIMATION_DURATION_PRIORITY_CHANGE;
                    row.getEntry().markForUserTriggeredMovement(false);
                }
            }
            AnimationEvent animEvent = duration == null
                    ? new AnimationEvent(child, AnimationEvent.ANIMATION_TYPE_CHANGE_POSITION)
                    : new AnimationEvent(
                            child, AnimationEvent.ANIMATION_TYPE_CHANGE_POSITION, duration);
            mAnimationEvents.add(animEvent);
        }
        mChildrenChangingPositions.clear();
        if (mGenerateChildOrderChangedEvent) {
            mAnimationEvents.add(new AnimationEvent(null,
                    AnimationEvent.ANIMATION_TYPE_CHANGE_POSITION));
            mGenerateChildOrderChangedEvent = false;
        }
    }

    @ShadeViewRefactor(RefactorComponent.STATE_RESOLVER)
    private void generateChildAdditionEvents() {
        for (ExpandableView child : mChildrenToAddAnimated) {
            if (mFromMoreCardAdditions.contains(child)) {
                mAnimationEvents.add(new AnimationEvent(child,
                        AnimationEvent.ANIMATION_TYPE_ADD,
                        StackStateAnimator.ANIMATION_DURATION_STANDARD));
            } else {
                mAnimationEvents.add(new AnimationEvent(child,
                        AnimationEvent.ANIMATION_TYPE_ADD));
            }
        }
        mChildrenToAddAnimated.clear();
        mFromMoreCardAdditions.clear();
    }

    @ShadeViewRefactor(RefactorComponent.STATE_RESOLVER)
    private void generateTopPaddingEvent() {
        if (mTopPaddingNeedsAnimation) {
            AnimationEvent event;
            if (mAmbientState.isDozing()) {
                event = new AnimationEvent(null /* view */,
                        AnimationEvent.ANIMATION_TYPE_TOP_PADDING_CHANGED,
                        KeyguardSliceView.DEFAULT_ANIM_DURATION);
            } else {
                event = new AnimationEvent(null /* view */,
                        AnimationEvent.ANIMATION_TYPE_TOP_PADDING_CHANGED);
            }
            mAnimationEvents.add(event);
        }
        mTopPaddingNeedsAnimation = false;
    }

    @ShadeViewRefactor(RefactorComponent.STATE_RESOLVER)
    private void generateActivateEvent() {
        if (mActivateNeedsAnimation) {
            mAnimationEvents.add(
                    new AnimationEvent(null, AnimationEvent.ANIMATION_TYPE_ACTIVATED_CHILD));
        }
        mActivateNeedsAnimation = false;
    }

    @ShadeViewRefactor(RefactorComponent.STATE_RESOLVER)
    private void generateAnimateEverythingEvent() {
        if (mEverythingNeedsAnimation) {
            mAnimationEvents.add(
                    new AnimationEvent(null, AnimationEvent.ANIMATION_TYPE_EVERYTHING));
        }
        mEverythingNeedsAnimation = false;
    }

    @ShadeViewRefactor(RefactorComponent.STATE_RESOLVER)
    private void generateDimmedEvent() {
        if (mDimmedNeedsAnimation) {
            mAnimationEvents.add(
                    new AnimationEvent(null, AnimationEvent.ANIMATION_TYPE_DIMMED));
        }
        mDimmedNeedsAnimation = false;
    }

    @ShadeViewRefactor(RefactorComponent.STATE_RESOLVER)
    private void generateHideSensitiveEvent() {
        if (mHideSensitiveNeedsAnimation) {
            mAnimationEvents.add(
                    new AnimationEvent(null, AnimationEvent.ANIMATION_TYPE_HIDE_SENSITIVE));
        }
        mHideSensitiveNeedsAnimation = false;
    }

    @ShadeViewRefactor(RefactorComponent.STATE_RESOLVER)
    private void generateGoToFullShadeEvent() {
        if (mGoToFullShadeNeedsAnimation) {
            mAnimationEvents.add(
                    new AnimationEvent(null, AnimationEvent.ANIMATION_TYPE_GO_TO_FULL_SHADE));
        }
        mGoToFullShadeNeedsAnimation = false;
    }

    @ShadeViewRefactor(RefactorComponent.LAYOUT_ALGORITHM)
    protected StackScrollAlgorithm createStackScrollAlgorithm(Context context) {
        return new StackScrollAlgorithm(context, this);
    }

    /**
     * @return Whether a y coordinate is inside the content.
     */
    @ShadeViewRefactor(RefactorComponent.SHADE_VIEW)
    public boolean isInContentBounds(float y) {
        return y < getHeight() - getEmptyBottomMargin();
    }

    private float getTouchSlop(MotionEvent event) {
        // Adjust the touch slop if another gesture may be being performed.
        return event.getClassification() == MotionEvent.CLASSIFICATION_AMBIGUOUS_GESTURE
                ? mTouchSlop * mSlopMultiplier
                : mTouchSlop;
    }

    @Override
    public boolean onTouchEvent(MotionEvent ev) {
        if (mTouchHandler != null && mTouchHandler.onTouchEvent(ev)) {
            return true;
        }

        return super.onTouchEvent(ev);
    }

    @ShadeViewRefactor(RefactorComponent.INPUT)
    void dispatchDownEventToScroller(MotionEvent ev) {
        MotionEvent downEvent = MotionEvent.obtain(ev);
        downEvent.setAction(MotionEvent.ACTION_DOWN);
        onScrollTouch(downEvent);
        downEvent.recycle();
    }

    @Override
    @ShadeViewRefactor(RefactorComponent.INPUT)
    public boolean onGenericMotionEvent(MotionEvent event) {
        if (!isScrollingEnabled()
                || !mIsExpanded
                || mSwipeHelper.isSwiping()
                || mExpandingNotification
                || mDisallowScrollingInThisMotion) {
            return false;
        }
        if ((event.getSource() & InputDevice.SOURCE_CLASS_POINTER) != 0) {
            switch (event.getAction()) {
                case MotionEvent.ACTION_SCROLL: {
                    if (!mIsBeingDragged) {
                        final float vscroll = event.getAxisValue(MotionEvent.AXIS_VSCROLL);
                        if (vscroll != 0) {
                            final int delta = (int) (vscroll * getVerticalScrollFactor());
                            final int range = getScrollRange();
                            int oldScrollY = mOwnScrollY;
                            int newScrollY = oldScrollY - delta;
                            if (newScrollY < 0) {
                                newScrollY = 0;
                            } else if (newScrollY > range) {
                                newScrollY = range;
                            }
                            if (newScrollY != oldScrollY) {
                                setOwnScrollY(newScrollY);
                                return true;
                            }
                        }
                    }
                }
            }
        }
        return super.onGenericMotionEvent(event);
    }

    @ShadeViewRefactor(RefactorComponent.INPUT)
    boolean onScrollTouch(MotionEvent ev) {
        if (!isScrollingEnabled()) {
            return false;
        }
        if (isInsideQsContainer(ev) && !mIsBeingDragged) {
            return false;
        }
        mForcedScroll = null;
        initVelocityTrackerIfNotExists();
        mVelocityTracker.addMovement(ev);

        final int action = ev.getActionMasked();
        if (ev.findPointerIndex(mActivePointerId) == -1 && action != MotionEvent.ACTION_DOWN) {
            // Incomplete gesture, possibly due to window swap mid-gesture. Ignore until a new
            // one starts.
            Log.e(TAG, "Invalid pointerId=" + mActivePointerId + " in onTouchEvent "
                    + MotionEvent.actionToString(ev.getActionMasked()));
            return true;
        }

        switch (action) {
            case MotionEvent.ACTION_DOWN: {
                if (getChildCount() == 0 || !isInContentBounds(ev)) {
                    return false;
                }
                boolean isBeingDragged = !mScroller.isFinished();
                setIsBeingDragged(isBeingDragged);
                /*
                 * If being flinged and user touches, stop the fling. isFinished
                 * will be false if being flinged.
                 */
                if (!mScroller.isFinished()) {
                    mScroller.forceFinished(true);
                }

                // Remember where the motion event started
                mLastMotionY = (int) ev.getY();
                mDownX = (int) ev.getX();
                mActivePointerId = ev.getPointerId(0);
                break;
            }
            case MotionEvent.ACTION_MOVE:
                final int activePointerIndex = ev.findPointerIndex(mActivePointerId);
                if (activePointerIndex == -1) {
                    Log.e(TAG, "Invalid pointerId=" + mActivePointerId + " in onTouchEvent");
                    break;
                }

                final int y = (int) ev.getY(activePointerIndex);
                final int x = (int) ev.getX(activePointerIndex);
                int deltaY = mLastMotionY - y;
                final int xDiff = Math.abs(x - mDownX);
                final int yDiff = Math.abs(deltaY);
                final float touchSlop = getTouchSlop(ev);
                if (!mIsBeingDragged && yDiff > touchSlop && yDiff > xDiff) {
                    setIsBeingDragged(true);
                    if (deltaY > 0) {
                        deltaY -= touchSlop;
                    } else {
                        deltaY += touchSlop;
                    }
                }
                if (mIsBeingDragged) {
                    // Scroll to follow the motion event
                    mLastMotionY = y;
                    float scrollAmount;
                    int range;
                    range = getScrollRange();
                    if (mExpandedInThisMotion) {
                        range = Math.min(range, mMaxScrollAfterExpand);
                    }
                    if (deltaY < 0) {
                        scrollAmount = overScrollDown(deltaY);
                    } else {
                        scrollAmount = overScrollUp(deltaY, range);
                    }

                    // Calling customOverScrollBy will call onCustomOverScrolled, which
                    // sets the scrolling if applicable.
                    if (scrollAmount != 0.0f) {
                        // The scrolling motion could not be compensated with the
                        // existing overScroll, we have to scroll the view
                        customOverScrollBy((int) scrollAmount, mOwnScrollY,
                                range, getHeight() / 2);
                        // If we're scrolling, leavebehinds should be dismissed
                        mController.checkSnoozeLeavebehind();
                    }
                }
                break;
            case MotionEvent.ACTION_UP:
                if (mIsBeingDragged) {
                    final VelocityTracker velocityTracker = mVelocityTracker;
                    velocityTracker.computeCurrentVelocity(1000, mMaximumVelocity);
                    int initialVelocity = (int) velocityTracker.getYVelocity(mActivePointerId);

                    if (shouldOverScrollFling(initialVelocity)) {
                        onOverScrollFling(true, initialVelocity);
                    } else {
                        if (getChildCount() > 0) {
                            if ((Math.abs(initialVelocity) > mMinimumVelocity)) {
                                float currentOverScrollTop = getCurrentOverScrollAmount(true);
                                if (currentOverScrollTop == 0.0f || initialVelocity > 0) {
                                    mFlingAfterUpEvent = true;
                                    setFinishScrollingCallback(() -> {
                                        mFlingAfterUpEvent = false;
                                        InteractionJankMonitor.getInstance()
                                                .end(CUJ_NOTIFICATION_SHADE_SCROLL_FLING);
                                        setFinishScrollingCallback(null);
                                    });
                                    fling(-initialVelocity);
                                } else {
                                    onOverScrollFling(false, initialVelocity);
                                }
                            } else {
                                if (mScroller.springBack(mScrollX, mOwnScrollY, 0, 0, 0,
                                        getScrollRange())) {
                                    animateScroll();
                                }
                            }
                        }
                    }
                    mActivePointerId = INVALID_POINTER;
                    endDrag();
                }

                break;
            case MotionEvent.ACTION_CANCEL:
                if (mIsBeingDragged && getChildCount() > 0) {
                    if (mScroller.springBack(mScrollX, mOwnScrollY, 0, 0, 0,
                            getScrollRange())) {
                        animateScroll();
                    }
                    mActivePointerId = INVALID_POINTER;
                    endDrag();
                }
                break;
            case MotionEvent.ACTION_POINTER_DOWN: {
                final int index = ev.getActionIndex();
                mLastMotionY = (int) ev.getY(index);
                mDownX = (int) ev.getX(index);
                mActivePointerId = ev.getPointerId(index);
                break;
            }
            case MotionEvent.ACTION_POINTER_UP:
                onSecondaryPointerUp(ev);
                mLastMotionY = (int) ev.getY(ev.findPointerIndex(mActivePointerId));
                mDownX = (int) ev.getX(ev.findPointerIndex(mActivePointerId));
                break;
        }
        return true;
    }

    boolean isFlingAfterUpEvent() {
        return mFlingAfterUpEvent;
    }

    @ShadeViewRefactor(RefactorComponent.INPUT)
    protected boolean isInsideQsContainer(MotionEvent ev) {
        return ev.getY() < mQsContainer.getBottom();
    }

    @ShadeViewRefactor(RefactorComponent.INPUT)
    private void onOverScrollFling(boolean open, int initialVelocity) {
        if (mOverscrollTopChangedListener != null) {
            mOverscrollTopChangedListener.flingTopOverscroll(initialVelocity, open);
        }
        mDontReportNextOverScroll = true;
        setOverScrollAmount(0.0f, true, false);
    }


    @ShadeViewRefactor(RefactorComponent.INPUT)
    private void onSecondaryPointerUp(MotionEvent ev) {
        final int pointerIndex = (ev.getAction() & MotionEvent.ACTION_POINTER_INDEX_MASK) >>
                MotionEvent.ACTION_POINTER_INDEX_SHIFT;
        final int pointerId = ev.getPointerId(pointerIndex);
        if (pointerId == mActivePointerId) {
            // This was our active pointer going up. Choose a new
            // active pointer and adjust accordingly.
            // TODO: Make this decision more intelligent.
            final int newPointerIndex = pointerIndex == 0 ? 1 : 0;
            mLastMotionY = (int) ev.getY(newPointerIndex);
            mActivePointerId = ev.getPointerId(newPointerIndex);
            if (mVelocityTracker != null) {
                mVelocityTracker.clear();
            }
        }
    }

    @ShadeViewRefactor(RefactorComponent.INPUT)
    private void endDrag() {
        setIsBeingDragged(false);

        recycleVelocityTracker();

        if (getCurrentOverScrollAmount(true /* onTop */) > 0) {
            setOverScrollAmount(0, true /* onTop */, true /* animate */);
        }
        if (getCurrentOverScrollAmount(false /* onTop */) > 0) {
            setOverScrollAmount(0, false /* onTop */, true /* animate */);
        }
    }

    @Override
    @ShadeViewRefactor(RefactorComponent.INPUT)
    public boolean onInterceptTouchEvent(MotionEvent ev) {
        if (mTouchHandler != null && mTouchHandler.onInterceptTouchEvent(ev)) {
            return true;
        }
        return super.onInterceptTouchEvent(ev);
    }

    @ShadeViewRefactor(RefactorComponent.INPUT)
    void handleEmptySpaceClick(MotionEvent ev) {
        switch (ev.getActionMasked()) {
            case MotionEvent.ACTION_MOVE:
                final float touchSlop = getTouchSlop(ev);
                if (mTouchIsClick && (Math.abs(ev.getY() - mInitialTouchY) > touchSlop
                        || Math.abs(ev.getX() - mInitialTouchX) > touchSlop)) {
                    mTouchIsClick = false;
                }
                break;
            case MotionEvent.ACTION_UP:
                if (mStatusBarState != StatusBarState.KEYGUARD && mTouchIsClick &&
                        isBelowLastNotification(mInitialTouchX, mInitialTouchY)) {
                    mOnEmptySpaceClickListener.onEmptySpaceClicked(mInitialTouchX, mInitialTouchY);
                }
                break;
        }
    }

    @ShadeViewRefactor(RefactorComponent.INPUT)
    void initDownStates(MotionEvent ev) {
        if (ev.getAction() == MotionEvent.ACTION_DOWN) {
            mExpandedInThisMotion = false;
            mOnlyScrollingInThisMotion = !mScroller.isFinished();
            mDisallowScrollingInThisMotion = false;
            mDisallowDismissInThisMotion = false;
            mTouchIsClick = true;
            mInitialTouchX = ev.getX();
            mInitialTouchY = ev.getY();
        }
    }

    @Override
    @ShadeViewRefactor(RefactorComponent.INPUT)
    public void requestDisallowInterceptTouchEvent(boolean disallowIntercept) {
        super.requestDisallowInterceptTouchEvent(disallowIntercept);
        if (disallowIntercept) {
            cancelLongPress();
        }
    }

    @ShadeViewRefactor(RefactorComponent.INPUT)
    boolean onInterceptTouchEventScroll(MotionEvent ev) {
        if (!isScrollingEnabled()) {
            return false;
        }
        /*
         * This method JUST determines whether we want to intercept the motion.
         * If we return true, onMotionEvent will be called and we do the actual
         * scrolling there.
         */

        /*
         * Shortcut the most recurring case: the user is in the dragging
         * state and is moving their finger.  We want to intercept this
         * motion.
         */
        final int action = ev.getAction();
        if ((action == MotionEvent.ACTION_MOVE) && (mIsBeingDragged)) {
            return true;
        }

        switch (action & MotionEvent.ACTION_MASK) {
            case MotionEvent.ACTION_MOVE: {
                /*
                 * mIsBeingDragged == false, otherwise the shortcut would have caught it. Check
                 * whether the user has moved far enough from the original down touch.
                 */

                /*
                 * Locally do absolute value. mLastMotionY is set to the y value
                 * of the down event.
                 */
                final int activePointerId = mActivePointerId;
                if (activePointerId == INVALID_POINTER) {
                    // If we don't have a valid id, the touch down wasn't on content.
                    break;
                }

                final int pointerIndex = ev.findPointerIndex(activePointerId);
                if (pointerIndex == -1) {
                    Log.e(TAG, "Invalid pointerId=" + activePointerId
                            + " in onInterceptTouchEvent");
                    break;
                }

                final int y = (int) ev.getY(pointerIndex);
                final int x = (int) ev.getX(pointerIndex);
                final int yDiff = Math.abs(y - mLastMotionY);
                final int xDiff = Math.abs(x - mDownX);
                if (yDiff > getTouchSlop(ev) && yDiff > xDiff) {
                    setIsBeingDragged(true);
                    mLastMotionY = y;
                    mDownX = x;
                    initVelocityTrackerIfNotExists();
                    mVelocityTracker.addMovement(ev);
                }
                break;
            }

            case MotionEvent.ACTION_DOWN: {
                final int y = (int) ev.getY();
                mScrolledToTopOnFirstDown = mScrollAdapter.isScrolledToTop();
                final ExpandableView childAtTouchPos = getChildAtPosition(
                        ev.getX(), y, false /* requireMinHeight */, false /* ignoreDecors */);
                if (childAtTouchPos == null) {
                    setIsBeingDragged(false);
                    recycleVelocityTracker();
                    break;
                }

                /*
                 * Remember location of down touch.
                 * ACTION_DOWN always refers to pointer index 0.
                 */
                mLastMotionY = y;
                mDownX = (int) ev.getX();
                mActivePointerId = ev.getPointerId(0);

                initOrResetVelocityTracker();
                mVelocityTracker.addMovement(ev);
                /*
                 * If being flinged and user touches the screen, initiate drag;
                 * otherwise don't.  mScroller.isFinished should be false when
                 * being flinged.
                 */
                boolean isBeingDragged = !mScroller.isFinished();
                setIsBeingDragged(isBeingDragged);
                break;
            }

            case MotionEvent.ACTION_CANCEL:
            case MotionEvent.ACTION_UP:
                /* Release the drag */
                setIsBeingDragged(false);
                mActivePointerId = INVALID_POINTER;
                recycleVelocityTracker();
                if (mScroller.springBack(mScrollX, mOwnScrollY, 0, 0, 0, getScrollRange())) {
                    animateScroll();
                }
                break;
            case MotionEvent.ACTION_POINTER_UP:
                onSecondaryPointerUp(ev);
                break;
        }

        /*
         * The only time we want to intercept motion events is if we are in the
         * drag mode.
         */
        return mIsBeingDragged;
    }

    /**
     * @return Whether the specified motion event is actually happening over the content.
     */
    @ShadeViewRefactor(RefactorComponent.INPUT)
    private boolean isInContentBounds(MotionEvent event) {
        return isInContentBounds(event.getY());
    }


    @VisibleForTesting
    @ShadeViewRefactor(RefactorComponent.INPUT)
    void setIsBeingDragged(boolean isDragged) {
        mIsBeingDragged = isDragged;
        if (isDragged) {
            requestDisallowInterceptTouchEvent(true);
            cancelLongPress();
            resetExposedMenuView(true /* animate */, true /* force */);
        }
    }

    @ShadeViewRefactor(RefactorComponent.INPUT)
    public void requestDisallowLongPress() {
        cancelLongPress();
    }

    @ShadeViewRefactor(RefactorComponent.INPUT)
    public void requestDisallowDismiss() {
        mDisallowDismissInThisMotion = true;
    }

    @ShadeViewRefactor(RefactorComponent.INPUT)
    public void cancelLongPress() {
        mSwipeHelper.cancelLongPress();
    }

    @ShadeViewRefactor(RefactorComponent.INPUT)
    public void setOnEmptySpaceClickListener(OnEmptySpaceClickListener listener) {
        mOnEmptySpaceClickListener = listener;
    }

    /** @hide */
    @Override
    @ShadeViewRefactor(RefactorComponent.INPUT)
    public boolean performAccessibilityActionInternal(int action, Bundle arguments) {
        if (super.performAccessibilityActionInternal(action, arguments)) {
            return true;
        }
        if (!isEnabled()) {
            return false;
        }
        int direction = -1;
        switch (action) {
            case AccessibilityNodeInfo.ACTION_SCROLL_FORWARD:
                // fall through
            case android.R.id.accessibilityActionScrollDown:
                direction = 1;
                // fall through
            case AccessibilityNodeInfo.ACTION_SCROLL_BACKWARD:
                // fall through
            case android.R.id.accessibilityActionScrollUp:
                final int viewportHeight =
                        getHeight() - mPaddingBottom - mTopPadding - mPaddingTop
                                - mShelf.getIntrinsicHeight();
                final int targetScrollY = Math.max(0,
                        Math.min(mOwnScrollY + direction * viewportHeight, getScrollRange()));
                if (targetScrollY != mOwnScrollY) {
                    mScroller.startScroll(mScrollX, mOwnScrollY, 0,
                            targetScrollY - mOwnScrollY);
                    animateScroll();
                    return true;
                }
                break;
        }
        return false;
    }

    @Override
    @ShadeViewRefactor(RefactorComponent.SHADE_VIEW)
    public void onWindowFocusChanged(boolean hasWindowFocus) {
        super.onWindowFocusChanged(hasWindowFocus);
        if (!hasWindowFocus) {
            cancelLongPress();
        }
    }

    @Override
    @ShadeViewRefactor(RefactorComponent.SHADE_VIEW)
    public void clearChildFocus(View child) {
        super.clearChildFocus(child);
        if (mForcedScroll == child) {
            mForcedScroll = null;
        }
    }

    boolean isScrolledToBottom() {
        return mScrollAdapter.isScrolledToBottom();
    }

    @ShadeViewRefactor(RefactorComponent.COORDINATOR)
    int getEmptyBottomMargin() {
        return Math.max(mMaxLayoutHeight - mContentHeight, 0);
    }

    @ShadeViewRefactor(RefactorComponent.STATE_RESOLVER)
    void onExpansionStarted() {
        mIsExpansionChanging = true;
        mAmbientState.setExpansionChanging(true);
    }

    @ShadeViewRefactor(RefactorComponent.STATE_RESOLVER)
    void onExpansionStopped() {
        mIsExpansionChanging = false;
        mAmbientState.setExpansionChanging(false);
        if (!mIsExpanded) {
            resetScrollPosition();
            mStatusBar.resetUserExpandedStates();
            clearTemporaryViews();
            clearUserLockedViews();
            if (mSwipeHelper.isSwiping()) {
                mSwipeHelper.resetSwipeState();
                updateContinuousShadowDrawing();
            }
        }
    }

    @ShadeViewRefactor(RefactorComponent.STATE_RESOLVER)
    private void clearUserLockedViews() {
        for (int i = 0; i < getChildCount(); i++) {
            ExpandableView child = (ExpandableView) getChildAt(i);
            if (child instanceof ExpandableNotificationRow) {
                ExpandableNotificationRow row = (ExpandableNotificationRow) child;
                row.setUserLocked(false);
            }
        }
    }

    @ShadeViewRefactor(RefactorComponent.STATE_RESOLVER)
    private void clearTemporaryViews() {
        // lets make sure nothing is transient anymore
        clearTemporaryViewsInGroup(this);
        for (int i = 0; i < getChildCount(); i++) {
            ExpandableView child = (ExpandableView) getChildAt(i);
            if (child instanceof ExpandableNotificationRow) {
                ExpandableNotificationRow row = (ExpandableNotificationRow) child;
                clearTemporaryViewsInGroup(row.getChildrenContainer());
            }
        }
    }

    @ShadeViewRefactor(RefactorComponent.STATE_RESOLVER)
    private void clearTemporaryViewsInGroup(ViewGroup viewGroup) {
        while (viewGroup != null && viewGroup.getTransientViewCount() != 0) {
            viewGroup.removeTransientView(viewGroup.getTransientView(0));
        }
    }

    @ShadeViewRefactor(RefactorComponent.STATE_RESOLVER)
    void onPanelTrackingStarted() {
        mPanelTracking = true;
        mAmbientState.setPanelTracking(true);
        resetExposedMenuView(true /* animate */, true /* force */);
    }

    @ShadeViewRefactor(RefactorComponent.STATE_RESOLVER)
    void onPanelTrackingStopped() {
        mPanelTracking = false;
        mAmbientState.setPanelTracking(false);
    }

    @ShadeViewRefactor(RefactorComponent.STATE_RESOLVER)
    void resetScrollPosition() {
        mScroller.abortAnimation();
        setOwnScrollY(0);
    }

    @ShadeViewRefactor(RefactorComponent.COORDINATOR)
    private void setIsExpanded(boolean isExpanded) {
        boolean changed = isExpanded != mIsExpanded;
        mIsExpanded = isExpanded;
        mStackScrollAlgorithm.setIsExpanded(isExpanded);
        mAmbientState.setShadeExpanded(isExpanded);
        mStateAnimator.setShadeExpanded(isExpanded);
        mSwipeHelper.setIsExpanded(isExpanded);
        if (changed) {
            mWillExpand = false;
            if (!mIsExpanded) {
                mGroupExpansionManager.collapseGroups();
                mExpandHelper.cancelImmediately();
            }
            updateNotificationAnimationStates();
            updateChronometers();
            requestChildrenUpdate();
            updateUseRoundedRectClipping();
        }
    }

    @ShadeViewRefactor(RefactorComponent.COORDINATOR)
    private void updateChronometers() {
        int childCount = getChildCount();
        for (int i = 0; i < childCount; i++) {
            updateChronometerForChild(getChildAt(i));
        }
    }

    @ShadeViewRefactor(RefactorComponent.COORDINATOR)
    void updateChronometerForChild(View child) {
        if (child instanceof ExpandableNotificationRow) {
            ExpandableNotificationRow row = (ExpandableNotificationRow) child;
            row.setChronometerRunning(mIsExpanded);
        }
    }

    void onChildHeightChanged(ExpandableView view, boolean needsAnimation) {
        boolean previouslyNeededAnimation = mAnimateStackYForContentHeightChange;
        if (needsAnimation) {
            mAnimateStackYForContentHeightChange = true;
        }
        updateContentHeight();
        updateScrollPositionOnExpandInBottom(view);
        clampScrollPosition();
        notifyHeightChangeListener(view, needsAnimation);
        ExpandableNotificationRow row = view instanceof ExpandableNotificationRow
                ? (ExpandableNotificationRow) view
                : null;
        NotificationSection firstSection = getFirstVisibleSection();
        ExpandableView firstVisibleChild =
                firstSection == null ? null : firstSection.getFirstVisibleChild();
        if (row != null) {
            if (row == firstVisibleChild
                    || row.getNotificationParent() == firstVisibleChild) {
                updateAlgorithmLayoutMinHeight();
            }
        }
        if (needsAnimation) {
            requestAnimationOnViewResize(row);
        }
        requestChildrenUpdate();
        mAnimateStackYForContentHeightChange = previouslyNeededAnimation;
    }

    void onChildHeightReset(ExpandableView view) {
        updateAnimationState(view);
        updateChronometerForChild(view);
    }

    @ShadeViewRefactor(RefactorComponent.STATE_RESOLVER)
    private void updateScrollPositionOnExpandInBottom(ExpandableView view) {
        if (view instanceof ExpandableNotificationRow && !onKeyguard()) {
            ExpandableNotificationRow row = (ExpandableNotificationRow) view;
            // TODO: once we're recycling this will need to check the adapter position of the child
            if (row.isUserLocked() && row != getFirstChildNotGone()) {
                if (row.isSummaryWithChildren()) {
                    return;
                }
                // We are actually expanding this view
                float endPosition = row.getTranslationY() + row.getActualHeight();
                if (row.isChildInGroup()) {
                    endPosition += row.getNotificationParent().getTranslationY();
                }
                int layoutEnd = mMaxLayoutHeight + (int) mStackTranslation;
                NotificationSection lastSection = getLastVisibleSection();
                ExpandableView lastVisibleChild =
                        lastSection == null ? null : lastSection.getLastVisibleChild();
                if (row != lastVisibleChild && mShelf.getVisibility() != GONE) {
                    layoutEnd -= mShelf.getIntrinsicHeight() + mPaddingBetweenElements;
                }
                if (endPosition > layoutEnd) {
                    setOwnScrollY((int) (mOwnScrollY + endPosition - layoutEnd));
                    mDisallowScrollingInThisMotion = true;
                }
            }
        }
    }

    @ShadeViewRefactor(RefactorComponent.SHADE_VIEW)
    void setOnHeightChangedListener(
            ExpandableView.OnHeightChangedListener onHeightChangedListener) {
        this.mOnHeightChangedListener = onHeightChangedListener;
    }

    @ShadeViewRefactor(RefactorComponent.STATE_RESOLVER)
    void onChildAnimationFinished() {
        setAnimationRunning(false);
        requestChildrenUpdate();
        runAnimationFinishedRunnables();
        clearTransient();
        clearHeadsUpDisappearRunning();

        if (mAmbientState.isDismissAllInProgress()) {
            setDismissAllInProgress(false);

            if (mShadeNeedsToClose) {
                mShadeNeedsToClose = false;
                postDelayed(
                        () -> {
                            mShadeController.animateCollapsePanels(CommandQueue.FLAG_EXCLUDE_NONE);
                        },
                        DELAY_BEFORE_SHADE_CLOSE /* delayMillis */);
            }
        }
    }

    @ShadeViewRefactor(RefactorComponent.STATE_RESOLVER)
    private void clearHeadsUpDisappearRunning() {
        for (int i = 0; i < getChildCount(); i++) {
            View view = getChildAt(i);
            if (view instanceof ExpandableNotificationRow) {
                ExpandableNotificationRow row = (ExpandableNotificationRow) view;
                row.setHeadsUpAnimatingAway(false);
                if (row.isSummaryWithChildren()) {
                    for (ExpandableNotificationRow child : row.getAttachedChildren()) {
                        child.setHeadsUpAnimatingAway(false);
                    }
                }
            }
        }
    }

    @ShadeViewRefactor(RefactorComponent.STATE_RESOLVER)
    private void clearTransient() {
        for (ExpandableView view : mClearTransientViewsWhenFinished) {
            StackStateAnimator.removeTransientView(view);
        }
        mClearTransientViewsWhenFinished.clear();
    }

    @ShadeViewRefactor(RefactorComponent.STATE_RESOLVER)
    private void runAnimationFinishedRunnables() {
        for (Runnable runnable : mAnimationFinishedRunnables) {
            runnable.run();
        }
        mAnimationFinishedRunnables.clear();
    }

    /**
     * See {@link AmbientState#setDimmed}.
     */
    @ShadeViewRefactor(RefactorComponent.SHADE_VIEW)
    void setDimmed(boolean dimmed, boolean animate) {
        dimmed &= onKeyguard();
        mAmbientState.setDimmed(dimmed);
        if (animate && mAnimationsEnabled) {
            mDimmedNeedsAnimation = true;
            mNeedsAnimation = true;
            animateDimmed(dimmed);
        } else {
            setDimAmount(dimmed ? 1.0f : 0.0f);
        }
        requestChildrenUpdate();
    }

    @VisibleForTesting
    @ShadeViewRefactor(RefactorComponent.SHADE_VIEW)
    boolean isDimmed() {
        return mAmbientState.isDimmed();
    }

    @ShadeViewRefactor(RefactorComponent.SHADE_VIEW)
    private void setDimAmount(float dimAmount) {
        mDimAmount = dimAmount;
        updateBackgroundDimming();
    }

    @ShadeViewRefactor(RefactorComponent.STATE_RESOLVER)
    private void animateDimmed(boolean dimmed) {
        if (mDimAnimator != null) {
            mDimAnimator.cancel();
        }
        float target = dimmed ? 1.0f : 0.0f;
        if (target == mDimAmount) {
            return;
        }
        mDimAnimator = TimeAnimator.ofFloat(mDimAmount, target);
        mDimAnimator.setDuration(StackStateAnimator.ANIMATION_DURATION_DIMMED_ACTIVATED);
        mDimAnimator.setInterpolator(Interpolators.FAST_OUT_SLOW_IN);
        mDimAnimator.addListener(mDimEndListener);
        mDimAnimator.addUpdateListener(mDimUpdateListener);
        mDimAnimator.start();
    }

    @ShadeViewRefactor(RefactorComponent.SHADE_VIEW)
    void updateSensitiveness(boolean animate, boolean hideSensitive) {
        if (hideSensitive != mAmbientState.isHideSensitive()) {
            int childCount = getChildCount();
            for (int i = 0; i < childCount; i++) {
                ExpandableView v = (ExpandableView) getChildAt(i);
                v.setHideSensitiveForIntrinsicHeight(hideSensitive);
            }
            mAmbientState.setHideSensitive(hideSensitive);
            if (animate && mAnimationsEnabled) {
                mHideSensitiveNeedsAnimation = true;
                mNeedsAnimation = true;
            }
            updateContentHeight();
            requestChildrenUpdate();
        }
    }

    /**
     * See {@link AmbientState#setActivatedChild}.
     */
    @ShadeViewRefactor(RefactorComponent.SHADE_VIEW)
    void setActivatedChild(ActivatableNotificationView activatedChild) {
        mAmbientState.setActivatedChild(activatedChild);
        if (mAnimationsEnabled) {
            mActivateNeedsAnimation = true;
            mNeedsAnimation = true;
        }
        requestChildrenUpdate();
    }

    @ShadeViewRefactor(RefactorComponent.SHADE_VIEW)
    public ActivatableNotificationView getActivatedChild() {
        return mAmbientState.getActivatedChild();
    }

    @ShadeViewRefactor(RefactorComponent.STATE_RESOLVER)
    private void applyCurrentState() {
        int numChildren = getChildCount();
        for (int i = 0; i < numChildren; i++) {
            ExpandableView child = (ExpandableView) getChildAt(i);
            child.applyViewState();
        }

        if (mListener != null) {
            mListener.onChildLocationsChanged();
        }
        runAnimationFinishedRunnables();
        setAnimationRunning(false);
        updateBackground();
        updateViewShadows();
    }

    @ShadeViewRefactor(RefactorComponent.STATE_RESOLVER)
    private void updateViewShadows() {
        // we need to work around an issue where the shadow would not cast between siblings when
        // their z difference is between 0 and 0.1

        // Lefts first sort by Z difference
        for (int i = 0; i < getChildCount(); i++) {
            ExpandableView child = (ExpandableView) getChildAt(i);
            if (child.getVisibility() != GONE) {
                mTmpSortedChildren.add(child);
            }
        }
        Collections.sort(mTmpSortedChildren, mViewPositionComparator);

        // Now lets update the shadow for the views
        ExpandableView previous = null;
        for (int i = 0; i < mTmpSortedChildren.size(); i++) {
            ExpandableView expandableView = mTmpSortedChildren.get(i);
            float translationZ = expandableView.getTranslationZ();
            float otherZ = previous == null ? translationZ : previous.getTranslationZ();
            float diff = otherZ - translationZ;
            if (diff <= 0.0f || diff >= FakeShadowView.SHADOW_SIBLING_TRESHOLD) {
                // There is no fake shadow to be drawn
                expandableView.setFakeShadowIntensity(0.0f, 0.0f, 0, 0);
            } else {
                float yLocation = previous.getTranslationY() + previous.getActualHeight() -
                        expandableView.getTranslationY() - previous.getExtraBottomPadding();
                expandableView.setFakeShadowIntensity(
                        diff / FakeShadowView.SHADOW_SIBLING_TRESHOLD,
                        previous.getOutlineAlpha(), (int) yLocation,
                        (int) (previous.getOutlineTranslation() + previous.getTranslation()));
            }
            previous = expandableView;
        }

        mTmpSortedChildren.clear();
    }

    /**
     * Update colors of "dismiss" and "empty shade" views.
     *
     * @param lightTheme True if light theme should be used.
     */
    @ShadeViewRefactor(RefactorComponent.DECORATOR)
    void updateDecorViews() {
        final @ColorInt int textColor =
                Utils.getColorAttrDefaultColor(mContext, android.R.attr.textColorPrimary);
        mSectionsManager.setHeaderForegroundColor(textColor);
        mFooterView.updateColors();
        mEmptyShadeView.setTextColor(textColor);
    }

    @ShadeViewRefactor(RefactorComponent.SHADE_VIEW)
    void goToFullShade(long delay) {
        mGoToFullShadeNeedsAnimation = true;
        mGoToFullShadeDelay = delay;
        mNeedsAnimation = true;
        requestChildrenUpdate();
    }

    @ShadeViewRefactor(RefactorComponent.SHADE_VIEW)
    public void cancelExpandHelper() {
        mExpandHelper.cancel();
    }

    @ShadeViewRefactor(RefactorComponent.COORDINATOR)
    void setIntrinsicPadding(int intrinsicPadding) {
        mIntrinsicPadding = intrinsicPadding;
        mAmbientState.setIntrinsicPadding(intrinsicPadding);
    }

    @ShadeViewRefactor(RefactorComponent.COORDINATOR)
    int getIntrinsicPadding() {
        return mIntrinsicPadding;
    }

    @Override
    @ShadeViewRefactor(RefactorComponent.SHADE_VIEW)
    public boolean shouldDelayChildPressedState() {
        return true;
    }

    /**
     * See {@link AmbientState#setDozing}.
     */
    @ShadeViewRefactor(RefactorComponent.SHADE_VIEW)
    public void setDozing(boolean dozing, boolean animate,
            @Nullable PointF touchWakeUpScreenLocation) {
        if (mAmbientState.isDozing() == dozing) {
            return;
        }
        mAmbientState.setDozing(dozing);
        requestChildrenUpdate();
        notifyHeightChangeListener(mShelf);
    }

    /**
     * Sets the current hide amount.
     *
     * @param linearHideAmount       The hide amount that follows linear interpoloation in the
     *                               animation,
     *                               i.e. animates from 0 to 1 or vice-versa in a linear manner.
     * @param interpolatedHideAmount The hide amount that follows the actual interpolation of the
     *                               animation curve.
     */
    @ShadeViewRefactor(RefactorComponent.SHADE_VIEW)
    void setHideAmount(float linearHideAmount, float interpolatedHideAmount) {
        mLinearHideAmount = linearHideAmount;
        mInterpolatedHideAmount = interpolatedHideAmount;
        boolean wasFullyHidden = mAmbientState.isFullyHidden();
        boolean wasHiddenAtAll = mAmbientState.isHiddenAtAll();
        mAmbientState.setHideAmount(interpolatedHideAmount);
        boolean nowFullyHidden = mAmbientState.isFullyHidden();
        boolean nowHiddenAtAll = mAmbientState.isHiddenAtAll();
        if (nowFullyHidden != wasFullyHidden) {
            updateVisibility();
        }
        if (!wasHiddenAtAll && nowHiddenAtAll) {
            resetExposedMenuView(true /* animate */, true /* animate */);
        }
        if (nowFullyHidden != wasFullyHidden || wasHiddenAtAll != nowHiddenAtAll) {
            invalidateOutline();
        }
        updateAlgorithmHeightAndPadding();
        updateBackgroundDimming();
        requestChildrenUpdate();
        updateOwnTranslationZ();
    }

    private void updateOwnTranslationZ() {
        // Since we are clipping to the outline we need to make sure that the shadows aren't
        // clipped when pulsing
        float ownTranslationZ = 0;
        if (mKeyguardBypassEnabled && mAmbientState.isHiddenAtAll()) {
            ExpandableView firstChildNotGone = getFirstChildNotGone();
            if (firstChildNotGone != null && firstChildNotGone.showingPulsing()) {
                ownTranslationZ = firstChildNotGone.getTranslationZ();
            }
        }
        setTranslationZ(ownTranslationZ);
    }

    private void updateVisibility() {
        boolean shouldShow = !mAmbientState.isFullyHidden() || !onKeyguard();
        setVisibility(shouldShow ? View.VISIBLE : View.INVISIBLE);
    }

    @ShadeViewRefactor(RefactorComponent.STATE_RESOLVER)
    void notifyHideAnimationStart(boolean hide) {
        // We only swap the scaling factor if we're fully hidden or fully awake to avoid
        // interpolation issues when playing with the power button.
        if (mInterpolatedHideAmount == 0 || mInterpolatedHideAmount == 1) {
            mBackgroundXFactor = hide ? 1.8f : 1.5f;
            mHideXInterpolator = hide
                    ? Interpolators.FAST_OUT_SLOW_IN_REVERSE
                    : Interpolators.FAST_OUT_SLOW_IN;
        }
    }

    @ShadeViewRefactor(RefactorComponent.SHADE_VIEW)
    private int getNotGoneIndex(View child) {
        int count = getChildCount();
        int notGoneIndex = 0;
        for (int i = 0; i < count; i++) {
            View v = getChildAt(i);
            if (child == v) {
                return notGoneIndex;
            }
            if (v.getVisibility() != View.GONE) {
                notGoneIndex++;
            }
        }
        return -1;
    }

    /**
     * Returns whether or not a History button is shown in the footer. If there is no footer, then
     * this will return false.
     **/
    public boolean isHistoryShown() {
        return mFooterView != null && mFooterView.isHistoryShown();
    }

    @ShadeViewRefactor(RefactorComponent.SHADE_VIEW)
    void setFooterView(@NonNull FooterView footerView) {
        int index = -1;
        if (mFooterView != null) {
            index = indexOfChild(mFooterView);
            removeView(mFooterView);
        }
        mFooterView = footerView;
        addView(mFooterView, index);
        if (mManageButtonClickListener != null) {
            mFooterView.setManageButtonClickListener(mManageButtonClickListener);
        }
    }

    @ShadeViewRefactor(RefactorComponent.SHADE_VIEW)
    void setEmptyShadeView(EmptyShadeView emptyShadeView) {
        int index = -1;
        if (mEmptyShadeView != null) {
            index = indexOfChild(mEmptyShadeView);
            removeView(mEmptyShadeView);
        }
        mEmptyShadeView = emptyShadeView;
        addView(mEmptyShadeView, index);
    }

    @ShadeViewRefactor(RefactorComponent.SHADE_VIEW)
    void updateEmptyShadeView(boolean visible, boolean notifVisibleInShade) {
        mEmptyShadeView.setVisible(visible, mIsExpanded && mAnimationsEnabled);

        int oldTextRes = mEmptyShadeView.getTextResource();
        int newTextRes = notifVisibleInShade
                ? R.string.dnd_suppressing_shade_text : R.string.empty_shade_text;
        if (oldTextRes != newTextRes) {
            mEmptyShadeView.setText(newTextRes);
        }
    }

    @ShadeViewRefactor(RefactorComponent.SHADE_VIEW)
    public void updateFooterView(boolean visible, boolean showDismissView, boolean showHistory) {
        if (mFooterView == null) {
            return;
        }
        boolean animate = mIsExpanded && mAnimationsEnabled;
        mFooterView.setVisible(visible, animate);
        mFooterView.setSecondaryVisible(showDismissView, animate);
        mFooterView.showHistory(showHistory);
    }

    @ShadeViewRefactor(RefactorComponent.SHADE_VIEW)
    public void setDismissAllInProgress(boolean dismissAllInProgress) {
        mDismissAllInProgress = dismissAllInProgress;
        mAmbientState.setDismissAllInProgress(dismissAllInProgress);
        mController.getNoticationRoundessManager().setDismissAllInProgress(dismissAllInProgress);
        handleDismissAllClipping();
    }

    boolean getDismissAllInProgress() {
        return mDismissAllInProgress;
    }

    @ShadeViewRefactor(RefactorComponent.ADAPTER)
    private void handleDismissAllClipping() {
        final int count = getChildCount();
        boolean previousChildWillBeDismissed = false;
        for (int i = 0; i < count; i++) {
            ExpandableView child = (ExpandableView) getChildAt(i);
            if (child.getVisibility() == GONE) {
                continue;
            }
            if (mDismissAllInProgress && previousChildWillBeDismissed) {
                child.setMinClipTopAmount(child.getClipTopAmount());
            } else {
                child.setMinClipTopAmount(0);
            }
            previousChildWillBeDismissed = canChildBeDismissed(child);
        }
    }

    @ShadeViewRefactor(RefactorComponent.SHADE_VIEW)
    public boolean isFooterViewNotGone() {
        return mFooterView != null
                && mFooterView.getVisibility() != View.GONE
                && !mFooterView.willBeGone();
    }

    @ShadeViewRefactor(RefactorComponent.SHADE_VIEW)
    public boolean isFooterViewContentVisible() {
        return mFooterView != null && mFooterView.isContentVisible();
    }

    @ShadeViewRefactor(RefactorComponent.SHADE_VIEW)
    public int getFooterViewHeightWithPadding() {
        return mFooterView == null ? 0 : mFooterView.getHeight()
                + mPaddingBetweenElements
                + mGapHeight;
    }

    /**
     * @return the padding after the media header on the lockscreen
     */
    public int getPaddingAfterMedia() {
        return mGapHeight + mPaddingBetweenElements;
    }

    @ShadeViewRefactor(RefactorComponent.SHADE_VIEW)
    public int getEmptyShadeViewHeight() {
        return mEmptyShadeView.getHeight();
    }

    @ShadeViewRefactor(RefactorComponent.COORDINATOR)
    public float getBottomMostNotificationBottom() {
        final int count = getChildCount();
        float max = 0;
        for (int childIdx = 0; childIdx < count; childIdx++) {
            ExpandableView child = (ExpandableView) getChildAt(childIdx);
            if (child.getVisibility() == GONE) {
                continue;
            }
            float bottom = child.getTranslationY() + child.getActualHeight()
                    - child.getClipBottomAmount();
            if (bottom > max) {
                max = bottom;
            }
        }
        return max + getStackTranslation();
    }

    @ShadeViewRefactor(RefactorComponent.SHADE_VIEW)
    public void setStatusBar(StatusBar statusBar) {
        this.mStatusBar = statusBar;
    }

    @ShadeViewRefactor(RefactorComponent.STATE_RESOLVER)
    void requestAnimateEverything() {
        if (mIsExpanded && mAnimationsEnabled) {
            mEverythingNeedsAnimation = true;
            mNeedsAnimation = true;
            requestChildrenUpdate();
        }
    }

    @ShadeViewRefactor(RefactorComponent.COORDINATOR)
    public boolean isBelowLastNotification(float touchX, float touchY) {
        int childCount = getChildCount();
        for (int i = childCount - 1; i >= 0; i--) {
            ExpandableView child = (ExpandableView) getChildAt(i);
            if (child.getVisibility() != View.GONE) {
                float childTop = child.getY();
                if (childTop > touchY) {
                    // we are above a notification entirely let's abort
                    return false;
                }
                boolean belowChild = touchY > childTop + child.getActualHeight()
                        - child.getClipBottomAmount();
                if (child == mFooterView) {
                    if (!belowChild && !mFooterView.isOnEmptySpace(touchX - mFooterView.getX(),
                            touchY - childTop)) {
                        // We clicked on the dismiss button
                        return false;
                    }
                } else if (child == mEmptyShadeView) {
                    // We arrived at the empty shade view, for which we accept all clicks
                    return true;
                } else if (!belowChild) {
                    // We are on a child
                    return false;
                }
            }
        }
        return touchY > mTopPadding + mStackTranslation;
    }

    /** @hide */
    @Override
    @ShadeViewRefactor(RefactorComponent.SHADE_VIEW)
    public void onInitializeAccessibilityEventInternal(AccessibilityEvent event) {
        super.onInitializeAccessibilityEventInternal(event);
        event.setScrollable(mScrollable);
        event.setMaxScrollX(mScrollX);
        event.setScrollY(mOwnScrollY);
        event.setMaxScrollY(getScrollRange());
    }

    @Override
    @ShadeViewRefactor(RefactorComponent.SHADE_VIEW)
    public void onInitializeAccessibilityNodeInfoInternal(AccessibilityNodeInfo info) {
        super.onInitializeAccessibilityNodeInfoInternal(info);
        if (mScrollable) {
            info.setScrollable(true);
            if (mBackwardScrollable) {
                info.addAction(
                        AccessibilityNodeInfo.AccessibilityAction.ACTION_SCROLL_BACKWARD);
                info.addAction(AccessibilityNodeInfo.AccessibilityAction.ACTION_SCROLL_UP);
            }
            if (mForwardScrollable) {
                info.addAction(AccessibilityNodeInfo.AccessibilityAction.ACTION_SCROLL_FORWARD);
                info.addAction(AccessibilityNodeInfo.AccessibilityAction.ACTION_SCROLL_DOWN);
            }
        }
        // Talkback only listenes to scroll events of certain classes, let's make us a scrollview
        info.setClassName(ScrollView.class.getName());
    }

    @ShadeViewRefactor(RefactorComponent.COORDINATOR)
    public void generateChildOrderChangedEvent() {
        if (mIsExpanded && mAnimationsEnabled) {
            mGenerateChildOrderChangedEvent = true;
            mNeedsAnimation = true;
            requestChildrenUpdate();
        }
    }

    @ShadeViewRefactor(RefactorComponent.SHADE_VIEW)
    public int getContainerChildCount() {
        return getChildCount();
    }

    @ShadeViewRefactor(RefactorComponent.SHADE_VIEW)
    public View getContainerChildAt(int i) {
        return getChildAt(i);
    }

    @ShadeViewRefactor(RefactorComponent.SHADE_VIEW)
    public void removeContainerView(View v) {
        Assert.isMainThread();
        removeView(v);
        if (v instanceof ExpandableNotificationRow && !mController.isShowingEmptyShadeView()) {
            mController.updateShowEmptyShadeView();
            updateFooter();
        }

        updateSpeedBumpIndex();
    }

    @ShadeViewRefactor(RefactorComponent.SHADE_VIEW)
    public void addContainerView(View v) {
        Assert.isMainThread();
        addView(v);
        if (v instanceof ExpandableNotificationRow && mController.isShowingEmptyShadeView()) {
            mController.updateShowEmptyShadeView();
            updateFooter();
        }

        updateSpeedBumpIndex();
    }

    public void addContainerViewAt(View v, int index) {
        Assert.isMainThread();
        addView(v, index);
        if (v instanceof ExpandableNotificationRow && mController.isShowingEmptyShadeView()) {
            mController.updateShowEmptyShadeView();
            updateFooter();
        }

        updateSpeedBumpIndex();
    }

    @ShadeViewRefactor(RefactorComponent.SHADE_VIEW)
    public void runAfterAnimationFinished(Runnable runnable) {
        mAnimationFinishedRunnables.add(runnable);
    }

    public void generateHeadsUpAnimation(NotificationEntry entry, boolean isHeadsUp) {
        ExpandableNotificationRow row = entry.getHeadsUpAnimationView();
        generateHeadsUpAnimation(row, isHeadsUp);
    }

    @ShadeViewRefactor(RefactorComponent.STATE_RESOLVER)
    public void generateHeadsUpAnimation(ExpandableNotificationRow row, boolean isHeadsUp) {
        if (mAnimationsEnabled && (isHeadsUp || mHeadsUpGoingAwayAnimationsAllowed)) {
            mHeadsUpChangeAnimations.add(new Pair<>(row, isHeadsUp));
            mNeedsAnimation = true;
            if (!mIsExpanded && !mWillExpand && !isHeadsUp) {
                row.setHeadsUpAnimatingAway(true);
            }
            requestChildrenUpdate();
        }
    }

    /**
     * Set the boundary for the bottom heads up position. The heads up will always be above this
     * position.
     *
     * @param height          the height of the screen
     * @param bottomBarHeight the height of the bar on the bottom
     */
    @ShadeViewRefactor(RefactorComponent.SHADE_VIEW)
    public void setHeadsUpBoundaries(int height, int bottomBarHeight) {
        mAmbientState.setMaxHeadsUpTranslation(height - bottomBarHeight);
        mStateAnimator.setHeadsUpAppearHeightBottom(height);
        requestChildrenUpdate();
    }

    public void setWillExpand(boolean willExpand) {
        mWillExpand = willExpand;
    }

    @ShadeViewRefactor(RefactorComponent.SHADE_VIEW)
    public void setTrackingHeadsUp(ExpandableNotificationRow row) {
        mAmbientState.setTrackedHeadsUpRow(row);
        mTrackingHeadsUp = row != null;
    }

    @ShadeViewRefactor(RefactorComponent.SHADE_VIEW)
    public void forceNoOverlappingRendering(boolean force) {
        mForceNoOverlappingRendering = force;
    }

    @Override
    @ShadeViewRefactor(RefactorComponent.SHADE_VIEW)
    public boolean hasOverlappingRendering() {
        return !mForceNoOverlappingRendering && super.hasOverlappingRendering();
    }

    @ShadeViewRefactor(RefactorComponent.STATE_RESOLVER)
    public void setAnimationRunning(boolean animationRunning) {
        if (animationRunning != mAnimationRunning) {
            if (animationRunning) {
                getViewTreeObserver().addOnPreDrawListener(mRunningAnimationUpdater);
            } else {
                getViewTreeObserver().removeOnPreDrawListener(mRunningAnimationUpdater);
            }
            mAnimationRunning = animationRunning;
            updateContinuousShadowDrawing();
        }
    }

    @ShadeViewRefactor(RefactorComponent.SHADE_VIEW)
    public boolean isExpanded() {
        return mIsExpanded;
    }

    @ShadeViewRefactor(RefactorComponent.SHADE_VIEW)
    public void setPulsing(boolean pulsing, boolean animated) {
        if (!mPulsing && !pulsing) {
            return;
        }
        mPulsing = pulsing;
        mAmbientState.setPulsing(pulsing);
        mSwipeHelper.setPulsing(pulsing);
        updateNotificationAnimationStates();
        updateAlgorithmHeightAndPadding();
        updateContentHeight();
        requestChildrenUpdate();
        notifyHeightChangeListener(null, animated);
    }

    @ShadeViewRefactor(RefactorComponent.SHADE_VIEW)
    public void setQsExpanded(boolean qsExpanded) {
        mQsExpanded = qsExpanded;
        updateAlgorithmLayoutMinHeight();
        updateScrollability();
    }

    boolean isQsExpanded() {
        return mQsExpanded;
    }

    @ShadeViewRefactor(RefactorComponent.SHADE_VIEW)
    public void setQsExpansionFraction(float qsExpansionFraction) {
        mQsExpansionFraction = qsExpansionFraction;
        updateUseRoundedRectClipping();

        // If notifications are scrolled,
        // clear out scrollY by the time we push notifications offscreen
        if (mOwnScrollY > 0) {
            setOwnScrollY((int) MathUtils.lerp(mOwnScrollY, 0, mQsExpansionFraction));
        }
    }

    @ShadeViewRefactor(RefactorComponent.COORDINATOR)
    private void setOwnScrollY(int ownScrollY) {
        setOwnScrollY(ownScrollY, false /* animateScrollChangeListener */);
    }

    @ShadeViewRefactor(RefactorComponent.COORDINATOR)
    private void setOwnScrollY(int ownScrollY, boolean animateStackYChangeListener) {
        if (ownScrollY != mOwnScrollY) {
            // We still want to call the normal scrolled changed for accessibility reasons
            onScrollChanged(mScrollX, ownScrollY, mScrollX, mOwnScrollY);
            mOwnScrollY = ownScrollY;
            mAmbientState.setScrollY(mOwnScrollY);
            updateOnScrollChange();
            updateStackPosition(animateStackYChangeListener);
        }
    }

    private void updateOnScrollChange() {
        if (mScrollListener != null) {
            mScrollListener.accept(mOwnScrollY);
        }
        updateForwardAndBackwardScrollability();
        requestChildrenUpdate();
    }

    @ShadeViewRefactor(RefactorComponent.SHADE_VIEW)
    public void setShelfController(NotificationShelfController notificationShelfController) {
        int index = -1;
        if (mShelf != null) {
            index = indexOfChild(mShelf);
            removeView(mShelf);
        }
        mShelf = notificationShelfController.getView();
        addView(mShelf, index);
        mAmbientState.setShelf(mShelf);
        mStateAnimator.setShelf(mShelf);
        notificationShelfController.bind(mAmbientState, mController);
    }

    @ShadeViewRefactor(RefactorComponent.SHADE_VIEW)
    public void setMaxDisplayedNotifications(int maxDisplayedNotifications) {
        if (mMaxDisplayedNotifications != maxDisplayedNotifications) {
            mMaxDisplayedNotifications = maxDisplayedNotifications;
            updateContentHeight();
            notifyHeightChangeListener(mShelf);
        }
    }

    /**
     * This is used for debugging only; it will be used to draw the otherwise invisible line which
     * NotificationPanelViewController treats as the bottom when calculating how many notifications
     * appear on the keyguard.
     * Setting a negative number will disable rendering this line.
     */
    public void setKeyguardBottomPadding(float keyguardBottomPadding) {
        mKeyguardBottomPadding = keyguardBottomPadding;
    }

    @ShadeViewRefactor(RefactorComponent.SHADE_VIEW)
    public void setShouldShowShelfOnly(boolean shouldShowShelfOnly) {
        mShouldShowShelfOnly = shouldShowShelfOnly;
        updateAlgorithmLayoutMinHeight();
    }

    @ShadeViewRefactor(RefactorComponent.COORDINATOR)
    public int getMinExpansionHeight() {
        return mShelf.getIntrinsicHeight()
                - (mShelf.getIntrinsicHeight() - mStatusBarHeight + mWaterfallTopInset) / 2
                + mWaterfallTopInset;
    }

    @ShadeViewRefactor(RefactorComponent.SHADE_VIEW)
    public void setInHeadsUpPinnedMode(boolean inHeadsUpPinnedMode) {
        mInHeadsUpPinnedMode = inHeadsUpPinnedMode;
        updateClipping();
    }

    @ShadeViewRefactor(RefactorComponent.SHADE_VIEW)
    public void setHeadsUpAnimatingAway(boolean headsUpAnimatingAway) {
        mHeadsUpAnimatingAway = headsUpAnimatingAway;
        updateClipping();
    }

    @ShadeViewRefactor(RefactorComponent.SHADE_VIEW)
    @VisibleForTesting
    public void setStatusBarState(int statusBarState) {
        mStatusBarState = statusBarState;
        mAmbientState.setStatusBarState(statusBarState);
        updateSpeedBumpIndex();
        updateDismissBehavior();
    }

    void onStatePostChange(boolean fromShadeLocked) {
        boolean onKeyguard = onKeyguard();

        mAmbientState.setActivatedChild(null);
        mAmbientState.setDimmed(onKeyguard);

        if (mHeadsUpAppearanceController != null) {
            mHeadsUpAppearanceController.onStateChanged();
        }

        setDimmed(onKeyguard, fromShadeLocked);
        setExpandingEnabled(!onKeyguard);
        ActivatableNotificationView activatedChild = getActivatedChild();
        setActivatedChild(null);
        if (activatedChild != null) {
            activatedChild.makeInactive(false /* animate */);
        }
        updateFooter();
        requestChildrenUpdate();
        onUpdateRowStates();
        updateVisibility();
    }

    @ShadeViewRefactor(RefactorComponent.SHADE_VIEW)
    public void setExpandingVelocity(float expandingVelocity) {
        mAmbientState.setExpandingVelocity(expandingVelocity);
    }

    @ShadeViewRefactor(RefactorComponent.COORDINATOR)
    public float getOpeningHeight() {
        if (mEmptyShadeView.getVisibility() == GONE) {
            return getMinExpansionHeight();
        } else {
            return getAppearEndPosition();
        }
    }

    @ShadeViewRefactor(RefactorComponent.SHADE_VIEW)
    public void setIsFullWidth(boolean isFullWidth) {
        mAmbientState.setPanelFullWidth(isFullWidth);
    }

    @ShadeViewRefactor(RefactorComponent.SHADE_VIEW)
    public void setUnlockHintRunning(boolean running) {
        mAmbientState.setUnlockHintRunning(running);
    }

    @ShadeViewRefactor(RefactorComponent.SHADE_VIEW)
    public void setHeadsUpGoingAwayAnimationsAllowed(boolean headsUpGoingAwayAnimationsAllowed) {
        mHeadsUpGoingAwayAnimationsAllowed = headsUpGoingAwayAnimationsAllowed;
    }

    @ShadeViewRefactor(RefactorComponent.SHADE_VIEW)
    public void dump(FileDescriptor fd, PrintWriter pw, String[] args) {
        pw.println(String.format("[%s: pulsing=%s visibility=%s"
                        + " alpha=%f scrollY:%d maxTopPadding=%d showShelfOnly=%s"
                        + " qsExpandFraction=%f"
                        + " hideAmount=%f]",
                this.getClass().getSimpleName(),
                mPulsing ? "T" : "f",
                getVisibility() == View.VISIBLE ? "visible"
                        : getVisibility() == View.GONE ? "gone"
                                : "invisible",
                getAlpha(),
                mAmbientState.getScrollY(),
                mMaxTopPadding,
                mShouldShowShelfOnly ? "T" : "f",
                mQsExpansionFraction,
                mAmbientState.getHideAmount()));
        int childCount = getChildCount();
        pw.println("  Number of children: " + childCount);
        pw.println();

        for (int i = 0; i < childCount; i++) {
            ExpandableView child = (ExpandableView) getChildAt(i);
            child.dump(fd, pw, args);
            if (!(child instanceof ExpandableNotificationRow)) {
                pw.println("  " + child.getClass().getSimpleName());
                // Notifications dump it's viewstate as part of their dump to support children
                ExpandableViewState viewState = child.getViewState();
                if (viewState == null) {
                    pw.println("    no viewState!!!");
                } else {
                    pw.print("    ");
                    viewState.dump(fd, pw, args);
                    pw.println();
                    pw.println();
                }
            }
        }
        int transientViewCount = getTransientViewCount();
        pw.println("  Transient Views: " + transientViewCount);
        for (int i = 0; i < transientViewCount; i++) {
            ExpandableView child = (ExpandableView) getTransientView(i);
            child.dump(fd, pw, args);
        }
        View swipedView = mSwipeHelper.getSwipedView();
        pw.println("  Swiped view: " + swipedView);
        if (swipedView instanceof ExpandableView) {
            ExpandableView expandableView = (ExpandableView) swipedView;
            expandableView.dump(fd, pw, args);
        }
    }

    @ShadeViewRefactor(RefactorComponent.SHADE_VIEW)
    public boolean isFullyHidden() {
        return mAmbientState.isFullyHidden();
    }

    /**
     * Add a listener whenever the expanded height changes. The first value passed as an
     * argument is the expanded height and the second one is the appearFraction.
     *
     * @param listener the listener to notify.
     */
    @ShadeViewRefactor(RefactorComponent.SHADE_VIEW)
    public void addOnExpandedHeightChangedListener(BiConsumer<Float, Float> listener) {
        mExpandedHeightListeners.add(listener);
    }

    /**
     * Stop a listener from listening to the expandedHeight.
     */
    @ShadeViewRefactor(RefactorComponent.SHADE_VIEW)
    public void removeOnExpandedHeightChangedListener(BiConsumer<Float, Float> listener) {
        mExpandedHeightListeners.remove(listener);
    }

    @ShadeViewRefactor(RefactorComponent.SHADE_VIEW)
    void setHeadsUpAppearanceController(
            HeadsUpAppearanceController headsUpAppearanceController) {
        mHeadsUpAppearanceController = headsUpAppearanceController;
    }

    private boolean isVisible(View child) {
        boolean hasClipBounds = child.getClipBounds(mTmpRect);
        return child.getVisibility() == View.VISIBLE
                && (!hasClipBounds || mTmpRect.height() > 0);
    }

    private boolean shouldHideParent(View view, @SelectedRows int selection) {
        final boolean silentSectionWillBeGone =
                !mController.hasNotifications(ROWS_GENTLE, false /* clearable */);

        // The only SectionHeaderView we have is the silent section header.
        if (view instanceof SectionHeaderView && silentSectionWillBeGone) {
            return true;
        }
        if (view instanceof ExpandableNotificationRow) {
            ExpandableNotificationRow row = (ExpandableNotificationRow) view;
            if (isVisible(row) && includeChildInDismissAll(row, selection)) {
                return true;
            }
        }
        return false;
    }

    private boolean isChildrenVisible(ExpandableNotificationRow parent) {
        List<ExpandableNotificationRow> children = parent.getAttachedChildren();
        return isVisible(parent)
                && children != null
                && parent.areChildrenExpanded();
    }

    // Similar to #getRowsToDismissInBackend, but filters for visible views.
    private ArrayList<View> getVisibleViewsToAnimateAway(@SelectedRows int selection) {
        final int viewCount = getChildCount();
        final ArrayList<View> viewsToHide = new ArrayList<>(viewCount);

        for (int i = 0; i < viewCount; i++) {
            final View view = getChildAt(i);

            if (shouldHideParent(view, selection)) {
                viewsToHide.add(view);
            }
            if (view instanceof ExpandableNotificationRow) {
                ExpandableNotificationRow parent = (ExpandableNotificationRow) view;

                if (isChildrenVisible(parent)) {
                    for (ExpandableNotificationRow child : parent.getAttachedChildren()) {
                        if (isVisible(child) && includeChildInDismissAll(child, selection)) {
                            viewsToHide.add(child);
                        }
                    }
                }
            }
        }
        return viewsToHide;
    }

    private ArrayList<ExpandableNotificationRow> getRowsToDismissInBackend(
            @SelectedRows int selection) {
        final int childCount = getChildCount();
        final ArrayList<ExpandableNotificationRow> viewsToRemove = new ArrayList<>(childCount);

        for (int i = 0; i < childCount; i++) {
            final View view = getChildAt(i);
            if (!(view instanceof ExpandableNotificationRow)) {
                continue;
            }
            ExpandableNotificationRow parent = (ExpandableNotificationRow) view;
            if (includeChildInDismissAll(parent, selection)) {
                viewsToRemove.add(parent);
            }
            List<ExpandableNotificationRow> children = parent.getAttachedChildren();
            if (isVisible(parent) && children != null) {
                for (ExpandableNotificationRow child : children) {
                    if (includeChildInDismissAll(parent, selection)) {
                        viewsToRemove.add(child);
                    }
                }
            }
        }
        return viewsToRemove;
    }

    /**
     * Collects a list of visible rows, and animates them away in a staggered fashion as if they
     * were dismissed. Notifications are dismissed in the backend via onDismissAllAnimationsEnd.
     */
    @ShadeViewRefactor(RefactorComponent.SHADE_VIEW)
    @VisibleForTesting
    void clearNotifications(@SelectedRows int selection, boolean closeShade) {
        // Animate-swipe all dismissable notifications, then animate the shade closed
        final ArrayList<View> viewsToAnimateAway = getVisibleViewsToAnimateAway(selection);
        final ArrayList<ExpandableNotificationRow> rowsToDismissInBackend =
                getRowsToDismissInBackend(selection);
        if (mDismissListener != null) {
            mDismissListener.onDismiss(selection);
        }
        final Runnable dismissInBackend = () -> {
            onDismissAllAnimationsEnd(rowsToDismissInBackend, selection);
        };
        if (viewsToAnimateAway.isEmpty()) {
            dismissInBackend.run();
            return;
        }
        // Disable normal animations
        setDismissAllInProgress(true);
        mShadeNeedsToClose = closeShade;

        // Decrease the delay for every row we animate to give the sense of
        // accelerating the swipes
        final int rowDelayDecrement = 5;
        int currentDelay = 60;
        int totalDelay = 0;
        final int numItems = viewsToAnimateAway.size();
        for (int i = numItems - 1; i >= 0; i--) {
            View view = viewsToAnimateAway.get(i);
            Runnable endRunnable = null;
            if (i == 0) {
                endRunnable = dismissInBackend;
            }
            dismissViewAnimated(view, endRunnable, totalDelay, ANIMATION_DURATION_SWIPE);
            currentDelay = Math.max(30, currentDelay - rowDelayDecrement);
            totalDelay += currentDelay;
        }
    }

<<<<<<< HEAD
    /** Register a {@link View.OnClickListener} to be invoked when the Manage button is clicked. */
    public void setManageButtonClickListener(@Nullable OnClickListener listener) {
        mManageButtonClickListener = listener;
        if (mFooterView != null) {
            mFooterView.setManageButtonClickListener(mManageButtonClickListener);
        }
=======
    private boolean includeChildInDismissAll(
            ExpandableNotificationRow row,
            @SelectedRows int selection) {
        return canChildBeDismissed(row) && matchesSelection(row, selection);
    }

    public void setNotificationActivityStarter(
            NotificationActivityStarter notificationActivityStarter) {
        mNotificationActivityStarter = notificationActivityStarter;
>>>>>>> 5134b8aa
    }

    @VisibleForTesting
    @ShadeViewRefactor(RefactorComponent.SHADE_VIEW)
    protected void inflateFooterView() {
        FooterView footerView = (FooterView) LayoutInflater.from(mContext).inflate(
                R.layout.status_bar_notification_footer, this, false);
        footerView.setDismissButtonClickListener(v -> {
            if (mFooterDismissListener != null) {
                mFooterDismissListener.onDismiss();
            }
            clearNotifications(ROWS_ALL, true /* closeShade */);
            footerView.setSecondaryVisible(false /* visible */, true /* animate */);
        });
        setFooterView(footerView);
    }

    @ShadeViewRefactor(RefactorComponent.SHADE_VIEW)
    private void inflateEmptyShadeView() {
        EmptyShadeView view = (EmptyShadeView) LayoutInflater.from(mContext).inflate(
                R.layout.status_bar_no_notifications, this, false);
        view.setText(R.string.empty_shade_text);
        view.setOnClickListener(v -> {
            final boolean showHistory = Settings.Secure.getIntForUser(mContext.getContentResolver(),
                    Settings.Secure.NOTIFICATION_HISTORY_ENABLED, 0, UserHandle.USER_CURRENT) == 1;
            Intent intent = showHistory ? new Intent(
                    Settings.ACTION_NOTIFICATION_HISTORY) : new Intent(
                    Settings.ACTION_NOTIFICATION_SETTINGS);
            mStatusBar.startActivity(intent, true, true, Intent.FLAG_ACTIVITY_SINGLE_TOP);
        });
        setEmptyShadeView(view);
    }

    /**
     * Updates expanded, dimmed and locked states of notification rows.
     */
    @ShadeViewRefactor(RefactorComponent.STATE_RESOLVER)
    public void onUpdateRowStates() {

        // The following views will be moved to the end of mStackScroller. This counter represents
        // the offset from the last child. Initialized to 1 for the very last position. It is post-
        // incremented in the following "changeViewPosition" calls so that its value is correct for
        // subsequent calls.
        int offsetFromEnd = 1;
        if (mFgsSectionView != null) {
            changeViewPosition(mFgsSectionView, getChildCount() - offsetFromEnd++);
        }
        changeViewPosition(mFooterView, getChildCount() - offsetFromEnd++);
        changeViewPosition(mEmptyShadeView, getChildCount() - offsetFromEnd++);

        // No post-increment for this call because it is the last one. Make sure to add one if
        // another "changeViewPosition" call is ever added.
        changeViewPosition(mShelf,
                getChildCount() - offsetFromEnd);
    }

    /**
     * Set how far the wake up is when waking up from pulsing. This is a height and will adjust the
     * notification positions accordingly.
     * @param height the new wake up height
     * @return the overflow how much the height is further than he lowest notification
     */
    public float setPulseHeight(float height) {
        float overflow;
        mAmbientState.setPulseHeight(height);
        if (mKeyguardBypassEnabled) {
            notifyAppearChangedListeners();
            overflow = Math.max(0, height - getIntrinsicPadding());
        } else {
            overflow = Math.max(0, height
                    - mAmbientState.getInnerHeight(true /* ignorePulseHeight */));
        }
        requestChildrenUpdate();
        return overflow;
    }

    public float getPulseHeight() {
        return mAmbientState.getPulseHeight();
    }

    /**
     * Set the amount how much we're dozing. This is different from how hidden the shade is, when
     * the notification is pulsing.
     */
    public void setDozeAmount(float dozeAmount) {
        mAmbientState.setDozeAmount(dozeAmount);
        updateContinuousBackgroundDrawing();
        requestChildrenUpdate();
    }

    public boolean isFullyAwake() {
        return mAmbientState.isFullyAwake();
    }

    public void wakeUpFromPulse() {
        setPulseHeight(getWakeUpHeight());
        // Let's place the hidden views at the end of the pulsing notification to make sure we have
        // a smooth animation
        boolean firstVisibleView = true;
        float wakeUplocation = -1f;
        int childCount = getChildCount();
        for (int i = 0; i < childCount; i++) {
            ExpandableView view = (ExpandableView) getChildAt(i);
            if (view.getVisibility() == View.GONE) {
                continue;
            }
            boolean isShelf = view == mShelf;
            if (!(view instanceof ExpandableNotificationRow) && !isShelf) {
                continue;
            }
            if (view.getVisibility() == View.VISIBLE && !isShelf) {
                if (firstVisibleView) {
                    firstVisibleView = false;
                    wakeUplocation = view.getTranslationY()
                            + view.getActualHeight() - mShelf.getIntrinsicHeight();
                }
            } else if (!firstVisibleView) {
                view.setTranslationY(wakeUplocation);
            }
        }
        mDimmedNeedsAnimation = true;
    }

    void setAnimateBottomOnLayout(boolean animateBottomOnLayout) {
        mAnimateBottomOnLayout = animateBottomOnLayout;
    }

    public void setOnPulseHeightChangedListener(Runnable listener) {
        mAmbientState.setOnPulseHeightChangedListener(listener);
    }

    public float calculateAppearFractionBypass() {
        float pulseHeight = getPulseHeight();
        // The total distance required to fully reveal the header
        float totalDistance = getIntrinsicPadding();
        return MathUtils.smoothStep(0, totalDistance, pulseHeight);
    }

    public void setController(
            NotificationStackScrollLayoutController notificationStackScrollLayoutController) {
        mController = notificationStackScrollLayoutController;
        mController.getNoticationRoundessManager().setAnimatedChildren(mChildrenToAddAnimated);
    }

    public NotificationStackScrollLayoutController getController() {
        return mController;
    }

    void addSwipedOutView(View v) {
        mSwipedOutViews.add(v);
    }

    void onSwipeBegin(View viewSwiped) {
        if (!(viewSwiped instanceof ExpandableNotificationRow)) {
            return;
        }
        final int indexOfSwipedView = indexOfChild(viewSwiped);
        if (indexOfSwipedView < 0) {
            return;
        }
        mSectionsManager.updateFirstAndLastViewsForAllSections(
                mSections, getChildrenWithBackground());
        View viewBefore = null;
        if (indexOfSwipedView > 0) {
            viewBefore = getChildAt(indexOfSwipedView - 1);
            if (mSectionsManager.beginsSection(viewSwiped, viewBefore)) {
                viewBefore = null;
            }
        }
        View viewAfter = null;
        if (indexOfSwipedView < getChildCount()) {
            viewAfter = getChildAt(indexOfSwipedView + 1);
            if (mSectionsManager.beginsSection(viewAfter, viewSwiped)) {
                viewAfter = null;
            }
        }
        mController.getNoticationRoundessManager()
                .setViewsAffectedBySwipe((ExpandableView) viewBefore,
                        (ExpandableView) viewSwiped,
                        (ExpandableView) viewAfter,
                        getResources().getBoolean(R.bool.flag_notif_updates));

        updateFirstAndLastBackgroundViews();
        requestDisallowInterceptTouchEvent(true);
        updateContinuousShadowDrawing();
        updateContinuousBackgroundDrawing();
        requestChildrenUpdate();
    }

    void onSwipeEnd() {
        updateFirstAndLastBackgroundViews();
        mController.getNoticationRoundessManager()
                .setViewsAffectedBySwipe(null, null, null,
                        getResources().getBoolean(R.bool.flag_notif_updates));
        // Round bottom corners for notification right before shelf.
        mShelf.updateAppearance();
    }

    void setTopHeadsUpEntry(NotificationEntry topEntry) {
        mTopHeadsUpEntry = topEntry;
    }

    void setNumHeadsUp(long numHeadsUp) {
        mNumHeadsUp = numHeadsUp;
        mAmbientState.setHasAlertEntries(numHeadsUp > 0);
    }

    public boolean getIsExpanded() {
        return mIsExpanded;
    }

    boolean getOnlyScrollingInThisMotion() {
        return mOnlyScrollingInThisMotion;
    }

    ExpandHelper getExpandHelper() {
        return mExpandHelper;
    }

    boolean isExpandingNotification() {
        return mExpandingNotification;
    }

    boolean getDisallowScrollingInThisMotion() {
        return mDisallowScrollingInThisMotion;
    }

    boolean isBeingDragged() {
        return mIsBeingDragged;
    }

    boolean getExpandedInThisMotion() {
        return mExpandedInThisMotion;
    }

    boolean getDisallowDismissInThisMotion() {
        return mDisallowDismissInThisMotion;
    }

    void setCheckForLeaveBehind(boolean checkForLeaveBehind) {
        mCheckForLeavebehind = checkForLeaveBehind;
    }

    void setTouchHandler(NotificationStackScrollLayoutController.TouchHandler touchHandler) {
        mTouchHandler = touchHandler;
    }

    boolean getCheckSnoozeLeaveBehind() {
        return mCheckForLeavebehind;
    }

    void setDismissListener (DismissListener listener) {
        mDismissListener = listener;
    }

    void setDismissAllAnimationListener(DismissAllAnimationListener dismissAllAnimationListener) {
        mDismissAllAnimationListener = dismissAllAnimationListener;
    }

    public void setHighPriorityBeforeSpeedBump(boolean highPriorityBeforeSpeedBump) {
        mHighPriorityBeforeSpeedBump = highPriorityBeforeSpeedBump;
    }

    void setFooterDismissListener(FooterDismissListener listener) {
        mFooterDismissListener = listener;
    }

    void setShadeController(ShadeController shadeController) {
        mShadeController = shadeController;
    }

    /**
     * Sets the extra top inset for the full shade transition. This moves notifications down
     * during the drag down.
     */
    public void setExtraTopInsetForFullShadeTransition(float inset) {
        mExtraTopInsetForFullShadeTransition = inset;
        updateStackPosition();
        requestChildrenUpdate();
    }

    /**
     * Set a listener to when scrolling changes.
     */
    public void setOnScrollListener(Consumer<Integer> listener) {
        mScrollListener = listener;
    }

    /**
     * Set rounded rect clipping bounds on this view.
     */
    public void setRoundedClippingBounds(int left, int top, int right, int bottom, int topRadius,
            int bottomRadius) {
        if (mRoundedRectClippingLeft == left && mRoundedRectClippingRight == right
                && mRoundedRectClippingBottom == bottom && mRoundedRectClippingTop == top
                && mBgCornerRadii[0] == topRadius && mBgCornerRadii[5] == bottomRadius) {
            return;
        }
        mRoundedRectClippingLeft = left;
        mRoundedRectClippingTop = top;
        mRoundedRectClippingBottom = bottom;
        mRoundedRectClippingRight = right;
        mBgCornerRadii[0] = topRadius;
        mBgCornerRadii[1] = topRadius;
        mBgCornerRadii[2] = topRadius;
        mBgCornerRadii[3] = topRadius;
        mBgCornerRadii[4] = bottomRadius;
        mBgCornerRadii[5] = bottomRadius;
        mBgCornerRadii[6] = bottomRadius;
        mBgCornerRadii[7] = bottomRadius;
        mRoundedClipPath.reset();
        mRoundedClipPath.addRoundRect(left, top, right, bottom, mBgCornerRadii, Path.Direction.CW);
        if (mShouldUseRoundedRectClipping) {
            invalidate();
        }
    }

    private void updateSplitNotificationShade() {
        boolean split = shouldUseSplitNotificationShade(getResources());
        if (split != mShouldUseSplitNotificationShade) {
            mShouldUseSplitNotificationShade = split;
            updateDismissBehavior();
            updateUseRoundedRectClipping();
        }
    }

    private void updateDismissBehavior() {
        // On the split keyguard, dismissing with clipping without a visual boundary looks odd,
        // so let's use the content dismiss behavior instead.
        boolean dismissUsingRowTranslationX = !mShouldUseSplitNotificationShade
                || mStatusBarState != StatusBarState.KEYGUARD;
        if (mDismissUsingRowTranslationX != dismissUsingRowTranslationX) {
            mDismissUsingRowTranslationX = dismissUsingRowTranslationX;
            for (int i = 0; i < getChildCount(); i++) {
                View child = getChildAt(i);
                if (child instanceof ExpandableNotificationRow) {
                    ((ExpandableNotificationRow) child).setDismissUsingRowTranslationX(
                            dismissUsingRowTranslationX);
                }
            }
        }
    }

    /**
     * Set if we're launching a notification right now.
     */
    private void setLaunchingNotification(boolean launching) {
        if (launching == mLaunchingNotification) {
            return;
        }
        mLaunchingNotification = launching;
        mLaunchingNotificationNeedsToBeClipped = mLaunchAnimationParams != null
                && (mLaunchAnimationParams.getStartRoundedTopClipping() > 0
                        || mLaunchAnimationParams.getParentStartRoundedTopClipping() > 0);
        if (!mLaunchingNotificationNeedsToBeClipped || !mLaunchingNotification) {
            mLaunchedNotificationClipPath.reset();
        }
        // When launching notifications, we're clipping the children individually instead of in
        // dispatchDraw
        invalidate();
    }

    /**
     * Should we use rounded rect clipping
     */
    private void updateUseRoundedRectClipping() {
        // We don't want to clip notifications when QS is expanded, because incoming heads up on
        // the bottom would be clipped otherwise
        boolean qsAllowsClipping = mQsExpansionFraction < 0.5f || mShouldUseSplitNotificationShade;
        boolean clip = mIsExpanded && qsAllowsClipping;
        if (clip != mShouldUseRoundedRectClipping) {
            mShouldUseRoundedRectClipping = clip;
            invalidate();
        }
    }

    /**
     * Update the clip path for launched notifications in case they were originally clipped
     */
    private void updateLaunchedNotificationClipPath() {
        if (!mLaunchingNotificationNeedsToBeClipped || !mLaunchingNotification
                || mExpandingNotificationRow == null) {
            return;
        }
        int left = Math.min(mLaunchAnimationParams.getLeft(), mRoundedRectClippingLeft);
        int right = Math.max(mLaunchAnimationParams.getRight(), mRoundedRectClippingRight);
        int bottom = Math.max(mLaunchAnimationParams.getBottom(), mRoundedRectClippingBottom);
        float expandProgress = Interpolators.FAST_OUT_SLOW_IN.getInterpolation(
                mLaunchAnimationParams.getProgress(0,
                        NotificationLaunchAnimatorController.ANIMATION_DURATION_TOP_ROUNDING));
        int top = (int) Math.min(MathUtils.lerp(mRoundedRectClippingTop,
                mLaunchAnimationParams.getTop(), expandProgress),
                mRoundedRectClippingTop);
        float topRadius = mLaunchAnimationParams.getTopCornerRadius();
        float bottomRadius = mLaunchAnimationParams.getBottomCornerRadius();
        mLaunchedNotificationRadii[0] = topRadius;
        mLaunchedNotificationRadii[1] = topRadius;
        mLaunchedNotificationRadii[2] = topRadius;
        mLaunchedNotificationRadii[3] = topRadius;
        mLaunchedNotificationRadii[4] = bottomRadius;
        mLaunchedNotificationRadii[5] = bottomRadius;
        mLaunchedNotificationRadii[6] = bottomRadius;
        mLaunchedNotificationRadii[7] = bottomRadius;
        mLaunchedNotificationClipPath.reset();
        mLaunchedNotificationClipPath.addRoundRect(left, top, right, bottom,
                mLaunchedNotificationRadii, Path.Direction.CW);
        // Offset into notification clip coordinates instead of parent ones.
        // This is needed since the notification changes in translationZ, where clipping via
        // canvas dispatching won't work.
        ExpandableNotificationRow expandingRow = mExpandingNotificationRow;
        if (expandingRow.getNotificationParent() != null) {
            expandingRow = expandingRow.getNotificationParent();
        }
        mLaunchedNotificationClipPath.offset(
                -expandingRow.getLeft() - expandingRow.getTranslationX(),
                -expandingRow.getTop() - expandingRow.getTranslationY());
        expandingRow.setExpandingClipPath(mLaunchedNotificationClipPath);
        if (mShouldUseRoundedRectClipping) {
            invalidate();
        }
    }

    @Override
    protected void dispatchDraw(Canvas canvas) {
        if (mShouldUseRoundedRectClipping && !mLaunchingNotification) {
            // When launching notifications, we're clipping the children individually instead of in
            // dispatchDraw
            // Let's clip rounded.
            canvas.clipPath(mRoundedClipPath);
        }
        super.dispatchDraw(canvas);
    }

    @Override
    protected boolean drawChild(Canvas canvas, View child, long drawingTime) {
        if (mShouldUseRoundedRectClipping && mLaunchingNotification) {
            // Let's clip children individually during notification launch
            canvas.save();
            ExpandableView expandableView = (ExpandableView) child;
            Path clipPath;
            if (expandableView.isExpandAnimationRunning()
                    || ((ExpandableView) child).hasExpandingChild()) {
                // When launching the notification, it is not clipped by this layout, but by the
                // view itself. This is because the view is Translating in Z, where this clipPath
                // wouldn't apply.
                clipPath = null;
            } else {
                clipPath = mRoundedClipPath;
            }
            if (clipPath != null) {
                canvas.clipPath(clipPath);
            }
            boolean result = super.drawChild(canvas, child, drawingTime);
            canvas.restore();
            return result;
        } else {
            return super.drawChild(canvas, child, drawingTime);
        }
    }

    /**
     * Calculate the total translation needed when dismissing.
     */
    public float getTotalTranslationLength(View animView) {
        if (!mDismissUsingRowTranslationX) {
            return animView.getMeasuredWidth();
        }
        float notificationWidth = animView.getMeasuredWidth();
        int containerWidth = getMeasuredWidth();
        float padding = (containerWidth - notificationWidth) / 2.0f;
        return containerWidth - padding;
    }

    /**
     * @return the start location where we start clipping notifications.
     */
    public int getTopClippingStartLocation() {
        return mIsExpanded ? mQsScrollBoundaryPosition : 0;
    }

    /**
     * Request an animation whenever the toppadding changes next
     */
    public void animateNextTopPaddingChange() {
        mAnimateNextTopPaddingChange = true;
    }

    /**
     * A listener that is notified when the empty space below the notifications is clicked on
     */
    @ShadeViewRefactor(RefactorComponent.SHADE_VIEW)
    public interface OnEmptySpaceClickListener {
        void onEmptySpaceClicked(float x, float y);
    }

    /**
     * A listener that gets notified when the overscroll at the top has changed.
     */
    @ShadeViewRefactor(RefactorComponent.SHADE_VIEW)
    public interface OnOverscrollTopChangedListener {

    /**
     * Notifies a listener that the overscroll has changed.
     *
     * @param amount         the amount of overscroll, in pixels
     * @param isRubberbanded if true, this is a rubberbanded overscroll; if false, this is an
     *                       unrubberbanded motion to directly expand overscroll view (e.g
     *                       expand
     *                       QS)
     */
    void onOverscrollTopChanged(float amount, boolean isRubberbanded);

    /**
     * Notify a listener that the scroller wants to escape from the scrolling motion and
     * start a fling animation to the expanded or collapsed overscroll view (e.g expand the QS)
     *
     * @param velocity The velocity that the Scroller had when over flinging
     * @param open     Should the fling open or close the overscroll view.
     */
    void flingTopOverscroll(float velocity, boolean open);
    }

    @ShadeViewRefactor(RefactorComponent.SHADE_VIEW)
    private void updateSpeedBumpIndex() {
        mSpeedBumpIndexDirty = true;
    }

    /** Updates the indices of the boundaries between sections. */
    @ShadeViewRefactor(RefactorComponent.INPUT)
    public void updateSectionBoundaries(String reason) {
        mSectionsManager.updateSectionBoundaries(reason);
    }

    void updateContinuousBackgroundDrawing() {
        boolean continuousBackground = !mAmbientState.isFullyAwake()
                && mSwipeHelper.isSwiping();
        if (continuousBackground != mContinuousBackgroundUpdate) {
            mContinuousBackgroundUpdate = continuousBackground;
            if (continuousBackground) {
                getViewTreeObserver().addOnPreDrawListener(mBackgroundUpdater);
            } else {
                getViewTreeObserver().removeOnPreDrawListener(mBackgroundUpdater);
            }
        }
    }

    @ShadeViewRefactor(RefactorComponent.STATE_RESOLVER)
    void updateContinuousShadowDrawing() {
        boolean continuousShadowUpdate = mAnimationRunning
                || mSwipeHelper.isSwiping();
        if (continuousShadowUpdate != mContinuousShadowUpdate) {
            if (continuousShadowUpdate) {
                getViewTreeObserver().addOnPreDrawListener(mShadowUpdater);
            } else {
                getViewTreeObserver().removeOnPreDrawListener(mShadowUpdater);
            }
            mContinuousShadowUpdate = continuousShadowUpdate;
        }
    }

    @ShadeViewRefactor(RefactorComponent.SHADE_VIEW)
    private void resetExposedMenuView(boolean animate, boolean force) {
        mSwipeHelper.resetExposedMenuView(animate, force);
    }

    boolean isUsingSplitNotificationShade() {
        return mShouldUseSplitNotificationShade;
    }

    static boolean matchesSelection(
            ExpandableNotificationRow row,
            @SelectedRows int selection) {
        switch (selection) {
            case ROWS_ALL:
                return true;
            case ROWS_HIGH_PRIORITY:
                return row.getEntry().getBucket() < BUCKET_SILENT;
            case ROWS_GENTLE:
                return row.getEntry().getBucket() == BUCKET_SILENT;
            default:
                throw new IllegalArgumentException("Unknown selection: " + selection);
        }
    }

    @ShadeViewRefactor(RefactorComponent.STATE_RESOLVER)
    static class AnimationEvent {

        static AnimationFilter[] FILTERS = new AnimationFilter[]{

                // ANIMATION_TYPE_ADD
                new AnimationFilter()
                        .animateAlpha()
                        .animateHeight()
                        .animateTopInset()
                        .animateY()
                        .animateZ()
                        .hasDelays(),

                // ANIMATION_TYPE_REMOVE
                new AnimationFilter()
                        .animateAlpha()
                        .animateHeight()
                        .animateTopInset()
                        .animateY()
                        .animateZ()
                        .hasDelays(),

                // ANIMATION_TYPE_REMOVE_SWIPED_OUT
                new AnimationFilter()
                        .animateHeight()
                        .animateTopInset()
                        .animateY()
                        .animateZ()
                        .hasDelays(),

                // ANIMATION_TYPE_TOP_PADDING_CHANGED
                new AnimationFilter()
                        .animateHeight()
                        .animateTopInset()
                        .animateY()
                        .animateDimmed()
                        .animateZ(),

                // ANIMATION_TYPE_ACTIVATED_CHILD
                new AnimationFilter()
                        .animateZ(),

                // ANIMATION_TYPE_DIMMED
                new AnimationFilter()
                        .animateDimmed(),

                // ANIMATION_TYPE_CHANGE_POSITION
                new AnimationFilter()
                        .animateAlpha() // maybe the children change positions
                        .animateHeight()
                        .animateTopInset()
                        .animateY()
                        .animateZ(),

                // ANIMATION_TYPE_GO_TO_FULL_SHADE
                new AnimationFilter()
                        .animateHeight()
                        .animateTopInset()
                        .animateY()
                        .animateDimmed()
                        .animateZ()
                        .hasDelays(),

                // ANIMATION_TYPE_HIDE_SENSITIVE
                new AnimationFilter()
                        .animateHideSensitive(),

                // ANIMATION_TYPE_VIEW_RESIZE
                new AnimationFilter()
                        .animateHeight()
                        .animateTopInset()
                        .animateY()
                        .animateZ(),

                // ANIMATION_TYPE_GROUP_EXPANSION_CHANGED
                new AnimationFilter()
                        .animateAlpha()
                        .animateHeight()
                        .animateTopInset()
                        .animateY()
                        .animateZ(),

                // ANIMATION_TYPE_HEADS_UP_APPEAR
                new AnimationFilter()
                        .animateHeight()
                        .animateTopInset()
                        .animateY()
                        .animateZ(),

                // ANIMATION_TYPE_HEADS_UP_DISAPPEAR
                new AnimationFilter()
                        .animateHeight()
                        .animateTopInset()
                        .animateY()
                        .animateZ()
                        .hasDelays(),

                // ANIMATION_TYPE_HEADS_UP_DISAPPEAR_CLICK
                new AnimationFilter()
                        .animateHeight()
                        .animateTopInset()
                        .animateY()
                        .animateZ()
                        .hasDelays(),

                // ANIMATION_TYPE_HEADS_UP_OTHER
                new AnimationFilter()
                        .animateHeight()
                        .animateTopInset()
                        .animateY()
                        .animateZ(),

                // ANIMATION_TYPE_EVERYTHING
                new AnimationFilter()
                        .animateAlpha()
                        .animateDimmed()
                        .animateHideSensitive()
                        .animateHeight()
                        .animateTopInset()
                        .animateY()
                        .animateZ(),
        };

        static int[] LENGTHS = new int[]{

                // ANIMATION_TYPE_ADD
                StackStateAnimator.ANIMATION_DURATION_APPEAR_DISAPPEAR,

                // ANIMATION_TYPE_REMOVE
                StackStateAnimator.ANIMATION_DURATION_APPEAR_DISAPPEAR,

                // ANIMATION_TYPE_REMOVE_SWIPED_OUT
                StackStateAnimator.ANIMATION_DURATION_STANDARD,

                // ANIMATION_TYPE_TOP_PADDING_CHANGED
                StackStateAnimator.ANIMATION_DURATION_STANDARD,

                // ANIMATION_TYPE_ACTIVATED_CHILD
                StackStateAnimator.ANIMATION_DURATION_DIMMED_ACTIVATED,

                // ANIMATION_TYPE_DIMMED
                StackStateAnimator.ANIMATION_DURATION_DIMMED_ACTIVATED,

                // ANIMATION_TYPE_CHANGE_POSITION
                StackStateAnimator.ANIMATION_DURATION_STANDARD,

                // ANIMATION_TYPE_GO_TO_FULL_SHADE
                StackStateAnimator.ANIMATION_DURATION_GO_TO_FULL_SHADE,

                // ANIMATION_TYPE_HIDE_SENSITIVE
                StackStateAnimator.ANIMATION_DURATION_STANDARD,

                // ANIMATION_TYPE_VIEW_RESIZE
                StackStateAnimator.ANIMATION_DURATION_STANDARD,

                // ANIMATION_TYPE_GROUP_EXPANSION_CHANGED
                StackStateAnimator.ANIMATION_DURATION_STANDARD,

                // ANIMATION_TYPE_HEADS_UP_APPEAR
                StackStateAnimator.ANIMATION_DURATION_HEADS_UP_APPEAR,

                // ANIMATION_TYPE_HEADS_UP_DISAPPEAR
                StackStateAnimator.ANIMATION_DURATION_HEADS_UP_DISAPPEAR,

                // ANIMATION_TYPE_HEADS_UP_DISAPPEAR_CLICK
                StackStateAnimator.ANIMATION_DURATION_HEADS_UP_DISAPPEAR,

                // ANIMATION_TYPE_HEADS_UP_OTHER
                StackStateAnimator.ANIMATION_DURATION_STANDARD,

                // ANIMATION_TYPE_EVERYTHING
                StackStateAnimator.ANIMATION_DURATION_STANDARD,
        };

        static final int ANIMATION_TYPE_ADD = 0;
        static final int ANIMATION_TYPE_REMOVE = 1;
        static final int ANIMATION_TYPE_REMOVE_SWIPED_OUT = 2;
        static final int ANIMATION_TYPE_TOP_PADDING_CHANGED = 3;
        static final int ANIMATION_TYPE_ACTIVATED_CHILD = 4;
        static final int ANIMATION_TYPE_DIMMED = 5;
        static final int ANIMATION_TYPE_CHANGE_POSITION = 6;
        static final int ANIMATION_TYPE_GO_TO_FULL_SHADE = 7;
        static final int ANIMATION_TYPE_HIDE_SENSITIVE = 8;
        static final int ANIMATION_TYPE_VIEW_RESIZE = 9;
        static final int ANIMATION_TYPE_GROUP_EXPANSION_CHANGED = 10;
        static final int ANIMATION_TYPE_HEADS_UP_APPEAR = 11;
        static final int ANIMATION_TYPE_HEADS_UP_DISAPPEAR = 12;
        static final int ANIMATION_TYPE_HEADS_UP_DISAPPEAR_CLICK = 13;
        static final int ANIMATION_TYPE_HEADS_UP_OTHER = 14;
        static final int ANIMATION_TYPE_EVERYTHING = 15;

        final long eventStartTime;
        final ExpandableView mChangingView;
        final int animationType;
        final AnimationFilter filter;
        final long length;
        View viewAfterChangingView;
        boolean headsUpFromBottom;

        AnimationEvent(ExpandableView view, int type) {
            this(view, type, LENGTHS[type]);
        }

        AnimationEvent(ExpandableView view, int type, AnimationFilter filter) {
            this(view, type, LENGTHS[type], filter);
        }

        AnimationEvent(ExpandableView view, int type, long length) {
            this(view, type, length, FILTERS[type]);
        }

        AnimationEvent(ExpandableView view, int type, long length, AnimationFilter filter) {
            eventStartTime = AnimationUtils.currentAnimationTimeMillis();
            mChangingView = view;
            animationType = type;
            this.length = length;
            this.filter = filter;
        }

        /**
         * Combines the length of several animation events into a single value.
         *
         * @param events The events of the lengths to combine.
         * @return The combined length. Depending on the event types, this might be the maximum of
         * all events or the length of a specific event.
         */
        static long combineLength(ArrayList<AnimationEvent> events) {
            long length = 0;
            int size = events.size();
            for (int i = 0; i < size; i++) {
                AnimationEvent event = events.get(i);
                length = Math.max(length, event.length);
                if (event.animationType == ANIMATION_TYPE_GO_TO_FULL_SHADE) {
                    return event.length;
                }
            }
            return length;
        }
    }

    static boolean canChildBeDismissed(View v) {
        if (v instanceof ExpandableNotificationRow) {
            ExpandableNotificationRow row = (ExpandableNotificationRow) v;
            if (row.isBlockingHelperShowingAndTranslationFinished()) {
                return true;
            }
            if (row.areGutsExposed() || !row.getEntry().hasFinishedInitialization()) {
                return false;
            }
            return row.canViewBeDismissed();
        }
        if (v instanceof PeopleHubView) {
            return ((PeopleHubView) v).getCanSwipe();
        }
        return false;
    }

    // --------------------- NotificationEntryManager/NotifPipeline methods ------------------------

    void onEntryUpdated(NotificationEntry entry) {
        // If the row already exists, the user may have performed a dismiss action on the
        // notification. Since it's not clearable we should snap it back.
        if (entry.rowExists() && !entry.getSbn().isClearable()) {
            snapViewIfNeeded(entry);
        }
    }

    /**
     * Called after the animations for a "clear all notifications" action has ended.
     */
    private void onDismissAllAnimationsEnd(
            List<ExpandableNotificationRow> viewsToRemove,
            @SelectedRows int selectedRows) {
        if (mDismissAllAnimationListener != null) {
            mDismissAllAnimationListener.onAnimationEnd(viewsToRemove, selectedRows);
        }
    }

    void resetCheckSnoozeLeavebehind() {
        setCheckForLeaveBehind(true);
    }

    @ShadeViewRefactor(RefactorComponent.SHADE_VIEW)
    private final HeadsUpTouchHelper.Callback mHeadsUpCallback = new HeadsUpTouchHelper.Callback() {
        @Override
        public ExpandableView getChildAtRawPosition(float touchX, float touchY) {
            return NotificationStackScrollLayout.this.getChildAtRawPosition(touchX, touchY);
        }

        @Override
        public boolean isExpanded() {
            return mIsExpanded;
        }

        @Override
        public Context getContext() {
            return mContext;
        }
    };

    public HeadsUpTouchHelper.Callback getHeadsUpCallback() { return mHeadsUpCallback; }

    void onGroupExpandChanged(ExpandableNotificationRow changedRow, boolean expanded) {
        boolean animated = mAnimationsEnabled && (mIsExpanded || changedRow.isPinned());
        if (animated) {
            mExpandedGroupView = changedRow;
            mNeedsAnimation = true;
        }
        changedRow.setChildrenExpanded(expanded, animated);
        onChildHeightChanged(changedRow, false /* needsAnimation */);

        runAfterAnimationFinished(new Runnable() {
            @Override
            public void run() {
                changedRow.onFinishedExpansionChange();
            }
        });
    }

    @ShadeViewRefactor(RefactorComponent.SHADE_VIEW)
    private ExpandHelper.Callback mExpandHelperCallback = new ExpandHelper.Callback() {
        @Override
        public ExpandableView getChildAtPosition(float touchX, float touchY) {
            return NotificationStackScrollLayout.this.getChildAtPosition(touchX, touchY);
        }

        @Override
        public ExpandableView getChildAtRawPosition(float touchX, float touchY) {
            return NotificationStackScrollLayout.this.getChildAtRawPosition(touchX, touchY);
        }

        @Override
        public boolean canChildBeExpanded(View v) {
            return v instanceof ExpandableNotificationRow
                    && ((ExpandableNotificationRow) v).isExpandable()
                    && !((ExpandableNotificationRow) v).areGutsExposed()
                    && (mIsExpanded || !((ExpandableNotificationRow) v).isPinned());
        }

        /* Only ever called as a consequence of an expansion gesture in the shade. */
        @Override
        public void setUserExpandedChild(View v, boolean userExpanded) {
            if (v instanceof ExpandableNotificationRow) {
                ExpandableNotificationRow row = (ExpandableNotificationRow) v;
                if (userExpanded && onKeyguard()) {
                    // Due to a race when locking the screen while touching, a notification may be
                    // expanded even after we went back to keyguard. An example of this happens if
                    // you click in the empty space while expanding a group.

                    // We also need to un-user lock it here, since otherwise the content height
                    // calculated might be wrong. We also can't invert the two calls since
                    // un-userlocking it will trigger a layout switch in the content view.
                    row.setUserLocked(false);
                    updateContentHeight();
                    notifyHeightChangeListener(row);
                    return;
                }
                row.setUserExpanded(userExpanded, true /* allowChildrenExpansion */);
                row.onExpandedByGesture(userExpanded);
            }
        }

        @Override
        public void setExpansionCancelled(View v) {
            if (v instanceof ExpandableNotificationRow) {
                ((ExpandableNotificationRow) v).setGroupExpansionChanging(false);
            }
        }

        @Override
        public void setUserLockedChild(View v, boolean userLocked) {
            if (v instanceof ExpandableNotificationRow) {
                ((ExpandableNotificationRow) v).setUserLocked(userLocked);
            }
            cancelLongPress();
            requestDisallowInterceptTouchEvent(true);
        }

        @Override
        public void expansionStateChanged(boolean isExpanding) {
            mExpandingNotification = isExpanding;
            if (!mExpandedInThisMotion) {
                mMaxScrollAfterExpand = mOwnScrollY;
                mExpandedInThisMotion = true;
            }
        }

        @Override
        public int getMaxExpandHeight(ExpandableView view) {
            return view.getMaxContentHeight();
        }
    };

    public ExpandHelper.Callback getExpandHelperCallback() {
        return mExpandHelperCallback;
    }

    /** Enum for selecting some or all notification rows (does not included non-notif views). */
    @Retention(SOURCE)
    @IntDef({ROWS_ALL, ROWS_HIGH_PRIORITY, ROWS_GENTLE})
    @interface SelectedRows {}
    /** All rows representing notifs. */
    public static final int ROWS_ALL = 0;
    /** Only rows where entry.isHighPriority() is true. */
    public static final int ROWS_HIGH_PRIORITY = 1;
    /** Only rows where entry.isHighPriority() is false. */
    public static final int ROWS_GENTLE = 2;

    interface DismissListener {
        void onDismiss(@SelectedRows int selectedRows);
    }

    interface FooterDismissListener {
        void onDismiss();
    }

    interface DismissAllAnimationListener {
        void onAnimationEnd(
                List<ExpandableNotificationRow> viewsToRemove, @SelectedRows int selectedRows);
    }
}<|MERGE_RESOLUTION|>--- conflicted
+++ resolved
@@ -5120,24 +5120,18 @@
         }
     }
 
-<<<<<<< HEAD
+    private boolean includeChildInDismissAll(
+            ExpandableNotificationRow row,
+            @SelectedRows int selection) {
+        return canChildBeDismissed(row) && matchesSelection(row, selection);
+    }
+
     /** Register a {@link View.OnClickListener} to be invoked when the Manage button is clicked. */
     public void setManageButtonClickListener(@Nullable OnClickListener listener) {
         mManageButtonClickListener = listener;
         if (mFooterView != null) {
             mFooterView.setManageButtonClickListener(mManageButtonClickListener);
         }
-=======
-    private boolean includeChildInDismissAll(
-            ExpandableNotificationRow row,
-            @SelectedRows int selection) {
-        return canChildBeDismissed(row) && matchesSelection(row, selection);
-    }
-
-    public void setNotificationActivityStarter(
-            NotificationActivityStarter notificationActivityStarter) {
-        mNotificationActivityStarter = notificationActivityStarter;
->>>>>>> 5134b8aa
     }
 
     @VisibleForTesting
