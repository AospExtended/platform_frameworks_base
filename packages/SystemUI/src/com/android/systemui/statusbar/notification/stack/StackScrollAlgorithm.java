/*
 * Copyright (C) 2014 The Android Open Source Project
 *
 * Licensed under the Apache License, Version 2.0 (the "License");
 * you may not use this file except in compliance with the License.
 * You may obtain a copy of the License at
 *
 *      http://www.apache.org/licenses/LICENSE-2.0
 *
 * Unless required by applicable law or agreed to in writing, software
 * distributed under the License is distributed on an "AS IS" BASIS,
 * WITHOUT WARRANTIES OR CONDITIONS OF ANY KIND, either express or implied.
 * See the License for the specific language governing permissions and
 * limitations under the License
 */

package com.android.systemui.statusbar.notification.stack;

import android.annotation.NonNull;
import android.annotation.Nullable;
import android.content.Context;
import android.content.res.Resources;
import android.util.MathUtils;
import android.view.View;
import android.view.ViewGroup;

import com.android.systemui.R;
import com.android.systemui.statusbar.NotificationShelf;
import com.android.systemui.statusbar.notification.dagger.SilentHeader;
import com.android.systemui.statusbar.notification.row.ActivatableNotificationView;
import com.android.systemui.statusbar.notification.row.ExpandableNotificationRow;
import com.android.systemui.statusbar.notification.row.ExpandableView;
import com.android.systemui.statusbar.notification.row.FooterView;

import java.util.ArrayList;
import java.util.List;

/**
 * The Algorithm of the {@link com.android.systemui.statusbar.notification.stack
 * .NotificationStackScrollLayout} which can be queried for {@link com.android.systemui.statusbar
 * .stack.StackScrollState}
 */
public class StackScrollAlgorithm {

    private static final String LOG_TAG = "StackScrollAlgorithm";
    private final ViewGroup mHostView;

    private int mPaddingBetweenElements;
    private int mGapHeight;
    private int mCollapsedSize;

    private StackScrollAlgorithmState mTempAlgorithmState = new StackScrollAlgorithmState();
    private boolean mIsExpanded;
    private boolean mClipNotificationScrollToTop;
    private int mStatusBarHeight;
    private float mHeadsUpInset;
    private int mPinnedZTranslationExtra;

    public StackScrollAlgorithm(
            Context context,
            ViewGroup hostView) {
        mHostView = hostView;
        initView(context);
    }

    public void initView(Context context) {
        initConstants(context);
    }

    private void initConstants(Context context) {
        Resources res = context.getResources();
        mPaddingBetweenElements = res.getDimensionPixelSize(
                R.dimen.notification_divider_height);
        mCollapsedSize = res.getDimensionPixelSize(R.dimen.notification_min_height);
        mStatusBarHeight = res.getDimensionPixelSize(R.dimen.status_bar_height);
        mClipNotificationScrollToTop = res.getBoolean(R.bool.config_clipNotificationScrollToTop);
        mHeadsUpInset = mStatusBarHeight + res.getDimensionPixelSize(
                R.dimen.heads_up_status_bar_padding);
        mPinnedZTranslationExtra = res.getDimensionPixelSize(
                R.dimen.heads_up_pinned_elevation);
        mGapHeight = res.getDimensionPixelSize(R.dimen.notification_section_divider_height);
    }

    /**
     * Updates the state of all children in the hostview based on this algorithm.
     */
    public void resetViewStates(AmbientState ambientState, int speedBumpIndex) {
        // The state of the local variables are saved in an algorithmState to easily subdivide it
        // into multiple phases.
        StackScrollAlgorithmState algorithmState = mTempAlgorithmState;

        // First we reset the view states to their default values.
        resetChildViewStates();
        initAlgorithmState(mHostView, algorithmState, ambientState);
        updatePositionsForState(algorithmState, ambientState);
        updateZValuesForState(algorithmState, ambientState);
        updateHeadsUpStates(algorithmState, ambientState);
        updatePulsingStates(algorithmState, ambientState);

        updateDimmedActivatedHideSensitive(ambientState, algorithmState);
        updateClipping(algorithmState, ambientState);
        updateSpeedBumpState(algorithmState, speedBumpIndex);
        updateShelfState(algorithmState, ambientState);
        getNotificationChildrenStates(algorithmState, ambientState);
    }

    private void resetChildViewStates() {
        int numChildren = mHostView.getChildCount();
        for (int i = 0; i < numChildren; i++) {
            ExpandableView child = (ExpandableView) mHostView.getChildAt(i);
            child.resetViewState();
        }
    }

    private void getNotificationChildrenStates(StackScrollAlgorithmState algorithmState,
            AmbientState ambientState) {
        int childCount = algorithmState.visibleChildren.size();
        for (int i = 0; i < childCount; i++) {
            ExpandableView v = algorithmState.visibleChildren.get(i);
            if (v instanceof ExpandableNotificationRow) {
                ExpandableNotificationRow row = (ExpandableNotificationRow) v;
                row.updateChildrenStates(ambientState);
            }
        }
    }

    private void updateSpeedBumpState(StackScrollAlgorithmState algorithmState,
            int speedBumpIndex) {
        int childCount = algorithmState.visibleChildren.size();
        int belowSpeedBump = speedBumpIndex;
        for (int i = 0; i < childCount; i++) {
            ExpandableView child = algorithmState.visibleChildren.get(i);
            ExpandableViewState childViewState = child.getViewState();

            // The speed bump can also be gone, so equality needs to be taken when comparing
            // indices.
            childViewState.belowSpeedBump = i >= belowSpeedBump;
        }

    }

    private void updateShelfState(
            StackScrollAlgorithmState algorithmState,
            AmbientState ambientState) {

        NotificationShelf shelf = ambientState.getShelf();
        if (shelf != null) {
            shelf.updateState(algorithmState, ambientState);
        }
    }

    private void updateClipping(StackScrollAlgorithmState algorithmState,
            AmbientState ambientState) {
<<<<<<< HEAD
        float drawStart = !ambientState.isOnKeyguard() ? ambientState.getTopPadding()
                + ambientState.getStackTranslation()
                : 0;
=======
        float drawStart = !ambientState.isOnKeyguard()
                ? ambientState.getStackY() - ambientState.getScrollY() : 0;
>>>>>>> 2fef6def
        float clipStart = 0;
        int childCount = algorithmState.visibleChildren.size();
        boolean firstHeadsUp = true;
        for (int i = 0; i < childCount; i++) {
            ExpandableView child = algorithmState.visibleChildren.get(i);
            ExpandableViewState state = child.getViewState();
            if (!child.mustStayOnScreen() || state.headsUpIsVisible) {
                clipStart = Math.max(drawStart, clipStart);
            }
            float newYTranslation = state.yTranslation;
            float newHeight = state.height;
            float newNotificationEnd = newYTranslation + newHeight;
            boolean isHeadsUp = (child instanceof ExpandableNotificationRow)
                    && ((ExpandableNotificationRow) child).isPinned();
            if (mClipNotificationScrollToTop
                    && (!state.inShelf || (isHeadsUp && !firstHeadsUp))
                    && newYTranslation < clipStart
                    && !ambientState.isShadeOpening()) {
                // The previous view is overlapping on top, clip!
                float overlapAmount = clipStart - newYTranslation;
                state.clipTopAmount = (int) overlapAmount;
            } else {
                state.clipTopAmount = 0;
            }
            if (isHeadsUp) {
                firstHeadsUp = false;
            }
            if (!child.isTransparent()) {
                // Only update the previous values if we are not transparent,
                // otherwise we would clip to a transparent view.
                clipStart = Math.max(clipStart, isHeadsUp ? newYTranslation : newNotificationEnd);
            }
        }
    }

    /**
     * Updates the dimmed, activated and hiding sensitive states of the children.
     */
    private void updateDimmedActivatedHideSensitive(AmbientState ambientState,
            StackScrollAlgorithmState algorithmState) {
        boolean dimmed = ambientState.isDimmed();
        boolean hideSensitive = ambientState.isHideSensitive();
        View activatedChild = ambientState.getActivatedChild();
        int childCount = algorithmState.visibleChildren.size();
        for (int i = 0; i < childCount; i++) {
            ExpandableView child = algorithmState.visibleChildren.get(i);
            ExpandableViewState childViewState = child.getViewState();
            childViewState.dimmed = dimmed;
            childViewState.hideSensitive = hideSensitive;
            boolean isActivatedChild = activatedChild == child;
            if (dimmed && isActivatedChild) {
                childViewState.zTranslation += 2.0f * ambientState.getZDistanceBetweenElements();
            }
        }
    }

    /**
     * Initialize the algorithm state like updating the visible children.
     */
    private void initAlgorithmState(ViewGroup hostView, StackScrollAlgorithmState state,
            AmbientState ambientState) {
        float bottomOverScroll = ambientState.getOverScrollAmount(false /* onTop */);
        int scrollY = ambientState.getScrollY();

        // Due to the overScroller, the stackscroller can have negative scroll state. This is
        // already accounted for by the top padding and doesn't need an additional adaption
        scrollY = Math.max(0, scrollY);
        state.scrollY = (int) (scrollY + bottomOverScroll);

        //now init the visible children and update paddings
        int childCount = hostView.getChildCount();
        state.visibleChildren.clear();
        state.visibleChildren.ensureCapacity(childCount);
        int notGoneIndex = 0;
        for (int i = 0; i < childCount; i++) {
            ExpandableView v = (ExpandableView) hostView.getChildAt(i);
            if (v.getVisibility() != View.GONE) {
                if (v == ambientState.getShelf()) {
                    continue;
                }
                notGoneIndex = updateNotGoneIndex(state, notGoneIndex, v);
                if (v instanceof ExpandableNotificationRow) {
                    ExpandableNotificationRow row = (ExpandableNotificationRow) v;

                    // handle the notgoneIndex for the children as well
                    List<ExpandableNotificationRow> children = row.getAttachedChildren();
                    if (row.isSummaryWithChildren() && children != null) {
                        for (ExpandableNotificationRow childRow : children) {
                            if (childRow.getVisibility() != View.GONE) {
                                ExpandableViewState childState = childRow.getViewState();
                                childState.notGoneIndex = notGoneIndex;
                                notGoneIndex++;
                            }
                        }
                    }
                }
            }
        }

        // Save (height of view before shelf, index of first view in shelf) from when shade is fully
        // expanded. Consider updating these states in updateContentView instead so that we don't
        // have to recalculate in every frame.
        float currentY = -scrollY;
        float previousY = 0;
        state.firstViewInShelf = null;
        state.viewHeightBeforeShelf = -1;
        for (int i = 0; i < state.visibleChildren.size(); i++) {
            final ExpandableView view = state.visibleChildren.get(i);

            final boolean applyGapHeight = childNeedsGapHeight(
                    ambientState.getSectionProvider(), i,
                    view, getPreviousView(i, state));
            if (applyGapHeight) {
                currentY += mGapHeight;
            }

            if (ambientState.getShelf() != null) {
                final float shelfStart = ambientState.getStackEndHeight()
                        - ambientState.getShelf().getIntrinsicHeight();
                if (currentY >= shelfStart
                        && !(view instanceof FooterView)
                        && state.firstViewInShelf == null) {
                    state.firstViewInShelf = view;
                    // There might be a section gap right before the shelf.
                    // Limit the height of the view before the shelf so that it does not include
                    // a gap and become taller than it normally is.
                    state.viewHeightBeforeShelf = Math.min(getMaxAllowedChildHeight(view),
                            ambientState.getStackEndHeight()
                            - ambientState.getShelf().getIntrinsicHeight()
                            - mPaddingBetweenElements
                            - previousY);
                }
            }
            previousY = currentY;
            currentY = currentY
                    + getMaxAllowedChildHeight(view)
                    + mPaddingBetweenElements;
        }
    }

    private int updateNotGoneIndex(StackScrollAlgorithmState state, int notGoneIndex,
            ExpandableView v) {
        ExpandableViewState viewState = v.getViewState();
        viewState.notGoneIndex = notGoneIndex;
        state.visibleChildren.add(v);
        notGoneIndex++;
        return notGoneIndex;
    }

    private ExpandableView getPreviousView(int i, StackScrollAlgorithmState algorithmState) {
        return i > 0 ? algorithmState.visibleChildren.get(i - 1) : null;
    }

    /**
     * Determine the positions for the views. This is the main part of the algorithm.
     *
     * @param algorithmState The state in which the current pass of the algorithm is currently in
     * @param ambientState   The current ambient state
     */
    private void updatePositionsForState(StackScrollAlgorithmState algorithmState,
            AmbientState ambientState) {
        // The y coordinate of the current child.
        float currentYPosition = -algorithmState.scrollY;
        int childCount = algorithmState.visibleChildren.size();
        for (int i = 0; i < childCount; i++) {
            currentYPosition = updateChild(i, algorithmState, ambientState, currentYPosition);
        }
    }

    private void setLocation(ExpandableViewState expandableViewState, float currentYPosition,
            int i) {
        expandableViewState.location = ExpandableViewState.LOCATION_MAIN_AREA;
        if (currentYPosition <= 0) {
            expandableViewState.location = ExpandableViewState.LOCATION_HIDDEN_TOP;
        }
    }

    /**
     * @return Fraction to apply to view height and gap between views.
     *         Does not include shelf height even if shelf is showing.
     */
    private float getExpansionFractionWithoutShelf(
            StackScrollAlgorithmState algorithmState,
            AmbientState ambientState) {

        final boolean isShowingShelf = ambientState.getShelf() != null
                && algorithmState.firstViewInShelf != null;

        final float stackHeight = ambientState.getStackHeight()
                - (isShowingShelf ? ambientState.getShelf().getIntrinsicHeight() : 0f);

        float stackEndHeight = ambientState.getStackEndHeight()
                - (isShowingShelf ? ambientState.getShelf().getIntrinsicHeight() : 0f);

        return stackHeight / stackEndHeight;
    }

    // TODO(b/172289889) polish shade open from HUN
    /**
     * Populates the {@link ExpandableViewState} for a single child.
     *
     * @param i                The index of the child in
     * {@link StackScrollAlgorithmState#visibleChildren}.
     * @param algorithmState   The overall output state of the algorithm.
     * @param ambientState     The input state provided to the algorithm.
     * @param currentYPosition The Y position of the current pass of the algorithm.  For a forward
     *                         pass, this should be the top of the child; for a reverse pass, the
     *                         bottom of the child.
     * @return The Y position after laying out the child.  This will be the {@code currentYPosition}
     * for the next call to this method, after adjusting for any gaps between children.
     */
    protected float updateChild(
            int i,
            StackScrollAlgorithmState algorithmState,
            AmbientState ambientState,
            float currentYPosition) {

        ExpandableView view = algorithmState.visibleChildren.get(i);
        ExpandableViewState viewState = view.getViewState();
        viewState.location = ExpandableViewState.LOCATION_UNKNOWN;
        viewState.alpha = 1f - ambientState.getHideAmount();

        if (view.mustStayOnScreen() && viewState.yTranslation >= 0) {
            // Even if we're not scrolled away we're in view and we're also not in the
            // shelf. We can relax the constraints and let us scroll off the top!
            float end = viewState.yTranslation + viewState.height + ambientState.getStackY();
            viewState.headsUpIsVisible = end < ambientState.getMaxHeadsUpTranslation();
        }

        final float expansionFraction = getExpansionFractionWithoutShelf(
                algorithmState, ambientState);

        // Add gap between sections.
        final boolean applyGapHeight =
                childNeedsGapHeight(
                        ambientState.getSectionProvider(), i,
                        view, getPreviousView(i, algorithmState));
        if (applyGapHeight) {
            currentYPosition += expansionFraction * mGapHeight;
        }

        viewState.yTranslation = currentYPosition;
        if (view instanceof SectionHeaderView) {
            // Add padding before sections for overscroll effect.
            viewState.yTranslation += expansionFraction * ambientState.getSectionPadding();
        }

        if (view instanceof FooterView) {
            viewState.yTranslation = Math.min(viewState.yTranslation,
                    ambientState.getStackHeight());
            // Hide footer if shelf is showing
            viewState.hidden = algorithmState.firstViewInShelf != null;
        } else if (view != ambientState.getTrackedHeadsUpRow()) {
            if (ambientState.isExpansionChanging()) {
                // Show all views. Views below the shelf will later be clipped (essentially hidden)
                // in NotificationShelf.
                viewState.hidden = false;
                viewState.inShelf = algorithmState.firstViewInShelf != null
                        && i >= algorithmState.visibleChildren.indexOf(
                                algorithmState.firstViewInShelf);
            } else if (ambientState.getShelf() != null) {
                // When pulsing (incoming notification on AOD), innerHeight is 0; clamp all
                // to shelf start, thereby hiding all notifications (except the first one, which we
                // later unhide in updatePulsingState)
                final int shelfStart = ambientState.getInnerHeight()
                        - ambientState.getShelf().getIntrinsicHeight();
                viewState.yTranslation = Math.min(viewState.yTranslation, shelfStart);
                if (viewState.yTranslation >= shelfStart) {
                    viewState.hidden = !view.isExpandAnimationRunning()
                            && !view.hasExpandingChild();
                    viewState.inShelf = true;
                    // Notifications in the shelf cannot be visible HUNs.
                    viewState.headsUpIsVisible = false;
                }
            }

            // Clip height of view right before shelf.
            float maxViewHeight = getMaxAllowedChildHeight(view);
            if (ambientState.isExpansionChanging()
                    && algorithmState.viewHeightBeforeShelf != -1) {
                final int indexOfFirstViewInShelf = algorithmState.visibleChildren.indexOf(
                        algorithmState.firstViewInShelf);
                if (i == indexOfFirstViewInShelf - 1) {
                    maxViewHeight = algorithmState.viewHeightBeforeShelf;
                }
            }
            viewState.height = (int) MathUtils.lerp(0, maxViewHeight, expansionFraction);
        }

        currentYPosition += viewState.height + expansionFraction * mPaddingBetweenElements;
        setLocation(view.getViewState(), currentYPosition, i);
        viewState.yTranslation += ambientState.getStackY();
        return currentYPosition;
    }

    /**
     * Get the gap height needed for before a view
     *
     * @param sectionProvider the sectionProvider used to understand the sections
     * @param visibleIndex the visible index of this view in the list
     * @param child the child asked about
     * @param previousChild the child right before it or null if none
     * @return the size of the gap needed or 0 if none is needed
     */
    public float getGapHeightForChild(
            SectionProvider sectionProvider,
            int visibleIndex,
            View child,
            View previousChild) {

        if (childNeedsGapHeight(sectionProvider, visibleIndex, child,
                previousChild)) {
            return mGapHeight;
        } else {
            return 0;
        }
    }

    /**
     * Does a given child need a gap, i.e spacing before a view?
     *
     * @param sectionProvider the sectionProvider used to understand the sections
     * @param visibleIndex the visible index of this view in the list
     * @param child the child asked about
     * @param previousChild the child right before it or null if none
     * @return if the child needs a gap height
     */
    private boolean childNeedsGapHeight(
            SectionProvider sectionProvider,
            int visibleIndex,
            View child,
            View previousChild) {
        return sectionProvider.beginsSection(child, previousChild)
                && visibleIndex > 0
                && !(previousChild instanceof SilentHeader)
                && !(child instanceof FooterView);
    }

    private void updatePulsingStates(StackScrollAlgorithmState algorithmState,
            AmbientState ambientState) {
        int childCount = algorithmState.visibleChildren.size();
        for (int i = 0; i < childCount; i++) {
            View child = algorithmState.visibleChildren.get(i);
            if (!(child instanceof ExpandableNotificationRow)) {
                continue;
            }
            ExpandableNotificationRow row = (ExpandableNotificationRow) child;
            if (!row.showingPulsing() || (i == 0 && ambientState.isPulseExpanding())) {
                continue;
            }
            ExpandableViewState viewState = row.getViewState();
            viewState.hidden = false;
        }
    }

    private void updateHeadsUpStates(StackScrollAlgorithmState algorithmState,
            AmbientState ambientState) {
        int childCount = algorithmState.visibleChildren.size();

        // Move the tracked heads up into position during the appear animation, by interpolating
        // between the HUN inset (where it will appear as a HUN) and the end position in the shade
        ExpandableNotificationRow trackedHeadsUpRow = ambientState.getTrackedHeadsUpRow();
        if (trackedHeadsUpRow != null) {
            ExpandableViewState childState = trackedHeadsUpRow.getViewState();
            if (childState != null) {
                float endPosition = childState.yTranslation - ambientState.getStackTranslation();
                childState.yTranslation = MathUtils.lerp(
                        mHeadsUpInset, endPosition, ambientState.getAppearFraction());
            }
        }

        ExpandableNotificationRow topHeadsUpEntry = null;
        for (int i = 0; i < childCount; i++) {
            View child = algorithmState.visibleChildren.get(i);
            if (!(child instanceof ExpandableNotificationRow)) {
                continue;
            }
            ExpandableNotificationRow row = (ExpandableNotificationRow) child;
            if (!row.isHeadsUp()) {
                continue;
            }
            ExpandableViewState childState = row.getViewState();
            if (topHeadsUpEntry == null && row.mustStayOnScreen() && !childState.headsUpIsVisible) {
                topHeadsUpEntry = row;
                childState.location = ExpandableViewState.LOCATION_FIRST_HUN;
            }
            boolean isTopEntry = topHeadsUpEntry == row;
            float unmodifiedEndLocation = childState.yTranslation + childState.height;
            if (mIsExpanded) {
                if (row.mustStayOnScreen() && !childState.headsUpIsVisible
                        && !row.showingPulsing()) {
                    // Ensure that the heads up is always visible even when scrolled off
                    clampHunToTop(ambientState, row, childState);
                    if (isTopEntry && row.isAboveShelf()) {
                        // the first hun can't get off screen.
                        clampHunToMaxTranslation(ambientState, row, childState);
                        childState.hidden = false;
                    }
                }
            }
            if (row.isPinned()) {
                childState.yTranslation = Math.max(childState.yTranslation, mHeadsUpInset);
                childState.height = Math.max(row.getIntrinsicHeight(), childState.height);
                childState.hidden = false;
                ExpandableViewState topState =
                        topHeadsUpEntry == null ? null : topHeadsUpEntry.getViewState();
                if (topState != null && !isTopEntry && (!mIsExpanded
                        || unmodifiedEndLocation > topState.yTranslation + topState.height)) {
                    // Ensure that a headsUp doesn't vertically extend further than the heads-up at
                    // the top most z-position
                    childState.height = row.getIntrinsicHeight();
                    childState.yTranslation = Math.min(topState.yTranslation + topState.height
                            - childState.height, childState.yTranslation);
                }

                // heads up notification show and this row is the top entry of heads up
                // notifications. i.e. this row should be the only one row that has input field
                // To check if the row need to do translation according to scroll Y
                // heads up show full of row's content and any scroll y indicate that the
                // translationY need to move up the HUN.
                if (!mIsExpanded && isTopEntry && ambientState.getScrollY() > 0) {
                    childState.yTranslation -= ambientState.getScrollY();
                }
            }
            if (row.isHeadsUpAnimatingAway()) {
                childState.hidden = false;
            }
        }
    }

    private void clampHunToTop(AmbientState ambientState, ExpandableNotificationRow row,
            ExpandableViewState childState) {
        float newTranslation = Math.max(ambientState.getTopPadding()
                + ambientState.getStackTranslation(), childState.yTranslation);
        childState.height = (int) Math.max(childState.height - (newTranslation
                - childState.yTranslation), row.getCollapsedHeight());
        childState.yTranslation = newTranslation;
    }

    private void clampHunToMaxTranslation(AmbientState ambientState, ExpandableNotificationRow row,
            ExpandableViewState childState) {
        float newTranslation;
        float maxHeadsUpTranslation = ambientState.getMaxHeadsUpTranslation();
        float maxShelfPosition = ambientState.getInnerHeight() + ambientState.getTopPadding()
                + ambientState.getStackTranslation();
        maxHeadsUpTranslation = Math.min(maxHeadsUpTranslation, maxShelfPosition);
        float bottomPosition = maxHeadsUpTranslation - row.getCollapsedHeight();
        newTranslation = Math.min(childState.yTranslation, bottomPosition);
        childState.height = (int) Math.min(childState.height, maxHeadsUpTranslation
                - newTranslation);
        childState.yTranslation = newTranslation;
    }

    protected int getMaxAllowedChildHeight(View child) {
        if (child instanceof ExpandableView) {
            ExpandableView expandableView = (ExpandableView) child;
            return expandableView.getIntrinsicHeight();
        }
        return child == null ? mCollapsedSize : child.getHeight();
    }

    /**
     * Calculate the Z positions for all children based on the number of items in both stacks and
     * save it in the resultState
     *
     * @param algorithmState The state in which the current pass of the algorithm is currently in
     * @param ambientState   The ambient state of the algorithm
     */
    private void updateZValuesForState(StackScrollAlgorithmState algorithmState,
            AmbientState ambientState) {
        int childCount = algorithmState.visibleChildren.size();
        float childrenOnTop = 0.0f;

        int topHunIndex = -1;
        for (int i = 0; i < childCount; i++) {
            ExpandableView child = algorithmState.visibleChildren.get(i);
            if (child instanceof ActivatableNotificationView
                    && (child.isAboveShelf() || child.showingPulsing())) {
                topHunIndex = i;
                break;
            }
        }

        for (int i = childCount - 1; i >= 0; i--) {
            childrenOnTop = updateChildZValue(i, childrenOnTop,
                    algorithmState, ambientState, i == topHunIndex);
        }
    }

    protected float updateChildZValue(int i, float childrenOnTop,
            StackScrollAlgorithmState algorithmState,
            AmbientState ambientState,
            boolean shouldElevateHun) {
        ExpandableView child = algorithmState.visibleChildren.get(i);
        ExpandableViewState childViewState = child.getViewState();
        int zDistanceBetweenElements = ambientState.getZDistanceBetweenElements();
        float baseZ = ambientState.getBaseZHeight();
        if (child.mustStayOnScreen() && !childViewState.headsUpIsVisible
                && !ambientState.isDozingAndNotPulsing(child)
                && childViewState.yTranslation < ambientState.getTopPadding()
                + ambientState.getStackTranslation()) {
            if (childrenOnTop != 0.0f) {
                childrenOnTop++;
            } else {
                float overlap = ambientState.getTopPadding()
                        + ambientState.getStackTranslation() - childViewState.yTranslation;
                childrenOnTop += Math.min(1.0f, overlap / childViewState.height);
            }
            childViewState.zTranslation = baseZ
                    + childrenOnTop * zDistanceBetweenElements;
        } else if (shouldElevateHun) {
            // In case this is a new view that has never been measured before, we don't want to
            // elevate if we are currently expanded more then the notification
            int shelfHeight = ambientState.getShelf() == null ? 0 :
                    ambientState.getShelf().getIntrinsicHeight();
            float shelfStart = ambientState.getInnerHeight()
                    - shelfHeight + ambientState.getTopPadding()
                    + ambientState.getStackTranslation();
            float notificationEnd = childViewState.yTranslation + child.getIntrinsicHeight()
                    + mPaddingBetweenElements;
            if (shelfStart > notificationEnd) {
                childViewState.zTranslation = baseZ;
            } else {
                float factor = (notificationEnd - shelfStart) / shelfHeight;
                factor = Math.min(factor, 1.0f);
                childViewState.zTranslation = baseZ + factor * zDistanceBetweenElements;
            }
        } else {
            childViewState.zTranslation = baseZ;
        }

        // We need to scrim the notification more from its surrounding content when we are pinned,
        // and we therefore elevate it higher.
        // We can use the headerVisibleAmount for this, since the value nicely goes from 0 to 1 when
        // expanding after which we have a normal elevation again.
        childViewState.zTranslation += (1.0f - child.getHeaderVisibleAmount())
                * mPinnedZTranslationExtra;
        return childrenOnTop;
    }

    public void setIsExpanded(boolean isExpanded) {
        this.mIsExpanded = isExpanded;
    }

    public class StackScrollAlgorithmState {

        /**
         * The scroll position of the algorithm (absolute scrolling).
         */
        public int scrollY;

        /**
         * First view in shelf.
         */
        public ExpandableView firstViewInShelf;

        /**
         * Height of view right before the shelf.
         */
        public float viewHeightBeforeShelf;

        /**
         * The children from the host view which are not gone.
         */
        public final ArrayList<ExpandableView> visibleChildren = new ArrayList<>();
    }

    /**
     * Interface for telling the SSA when a new notification section begins (so it can add in
     * appropriate margins).
     */
    public interface SectionProvider {
        /**
         * True if this view starts a new "section" of notifications, such as the gentle
         * notifications section. False if sections are not enabled.
         */
        boolean beginsSection(@NonNull View view, @Nullable View previous);
    }
}<|MERGE_RESOLUTION|>--- conflicted
+++ resolved
@@ -151,14 +151,8 @@
 
     private void updateClipping(StackScrollAlgorithmState algorithmState,
             AmbientState ambientState) {
-<<<<<<< HEAD
-        float drawStart = !ambientState.isOnKeyguard() ? ambientState.getTopPadding()
-                + ambientState.getStackTranslation()
-                : 0;
-=======
         float drawStart = !ambientState.isOnKeyguard()
                 ? ambientState.getStackY() - ambientState.getScrollY() : 0;
->>>>>>> 2fef6def
         float clipStart = 0;
         int childCount = algorithmState.visibleChildren.size();
         boolean firstHeadsUp = true;
@@ -171,8 +165,7 @@
             float newYTranslation = state.yTranslation;
             float newHeight = state.height;
             float newNotificationEnd = newYTranslation + newHeight;
-            boolean isHeadsUp = (child instanceof ExpandableNotificationRow)
-                    && ((ExpandableNotificationRow) child).isPinned();
+            boolean isHeadsUp = (child instanceof ExpandableNotificationRow) && child.isPinned();
             if (mClipNotificationScrollToTop
                     && (!state.inShelf || (isHeadsUp && !firstHeadsUp))
                     && newYTranslation < clipStart
