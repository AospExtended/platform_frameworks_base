--- conflicted
+++ resolved
@@ -152,10 +152,7 @@
     private final Context mContext;
     private final int mWakeUpDelay;
     private int mMode;
-<<<<<<< HEAD
-=======
     private BiometricSourceType mBiometricType;
->>>>>>> 539d92be
     private KeyguardViewController mKeyguardViewController;
     private DozeScrimController mDozeScrimController;
     private KeyguardViewMediator mKeyguardViewMediator;
@@ -620,10 +617,7 @@
 
     private void resetMode() {
         mMode = MODE_NONE;
-<<<<<<< HEAD
-=======
         mBiometricType = null;
->>>>>>> 539d92be
         mNotificationShadeWindowController.setForceDozeBrightness(false);
         if (mStatusBar.getNavigationBarView() != null) {
             mStatusBar.getNavigationBarView().setWakeAndUnlocking(false);
