--- conflicted
+++ resolved
@@ -43,15 +43,12 @@
     @BypassOverride private val bypassOverride: Int
     private var hasFaceFeature: Boolean
     private var pendingUnlock: PendingUnlock? = null
-<<<<<<< HEAD
     private val listeners = mutableListOf<OnBypassStateChangedListener>()
 
     private val faceAuthEnabledChangedCallback = object : KeyguardStateController.Callback {
         override fun onFaceAuthEnabledChanged() = notifyListeners()
     }
-=======
     var userHasDeviceEntryIntent: Boolean = false // ie: attempted udfps auth
->>>>>>> c4828692
 
     @IntDef(
         FACE_UNLOCK_BYPASS_NO_OVERRIDE,
