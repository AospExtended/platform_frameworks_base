--- conflicted
+++ resolved
@@ -2523,18 +2523,12 @@
      *
      * @param keyguardIsShowing whether keyguard is being shown
      */
-<<<<<<< HEAD
     public boolean canCameraGestureBeLaunched(boolean keyguardIsShowing, int source) {
-        ResolveInfo resolveInfo = mKeyguardBottomArea.resolveCameraIntent(source);
-=======
-    public boolean canCameraGestureBeLaunched(boolean keyguardIsShowing) {
         if (!mStatusBar.isCameraAllowedByAdmin()) {
             EventLog.writeEvent(0x534e4554, "63787722", -1, "");
             return false;
         }
-
-        ResolveInfo resolveInfo = mKeyguardBottomArea.resolveCameraIntent();
->>>>>>> 23480d88
+        ResolveInfo resolveInfo = mKeyguardBottomArea.resolveCameraIntent(source);
         String packageToLaunch = (resolveInfo == null || resolveInfo.activityInfo == null)
                 ? null : resolveInfo.activityInfo.packageName;
         return packageToLaunch != null &&
