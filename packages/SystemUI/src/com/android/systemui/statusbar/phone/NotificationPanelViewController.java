/*
 * Copyright (C) 2019 The Android Open Source Project
 *
 * Licensed under the Apache License, Version 2.0 (the "License");
 * you may not use this file except in compliance with the License.
 * You may obtain a copy of the License at
 *
 *      http://www.apache.org/licenses/LICENSE-2.0
 *
 * Unless required by applicable law or agreed to in writing, software
 * distributed under the License is distributed on an "AS IS" BASIS,
 * WITHOUT WARRANTIES OR CONDITIONS OF ANY KIND, either express or implied.
 * See the License for the specific language governing permissions and
 * limitations under the License.
 */

package com.android.systemui.statusbar.phone;

import static android.view.View.GONE;

import static androidx.constraintlayout.widget.ConstraintSet.END;
import static androidx.constraintlayout.widget.ConstraintSet.PARENT_ID;
import static androidx.constraintlayout.widget.ConstraintSet.START;

import static com.android.internal.jank.InteractionJankMonitor.CUJ_NOTIFICATION_SHADE_QS_EXPAND_COLLAPSE;
import static com.android.systemui.classifier.Classifier.QS_COLLAPSE;
import static com.android.systemui.classifier.Classifier.QUICK_SETTINGS;
import static com.android.systemui.statusbar.StatusBarState.KEYGUARD;
import static com.android.systemui.statusbar.notification.stack.NotificationStackScrollLayout.ROWS_ALL;
import static com.android.systemui.util.Utils.shouldUseSplitNotificationShade;

import static java.lang.Float.isNaN;

import android.animation.Animator;
import android.animation.AnimatorListenerAdapter;
import android.animation.ValueAnimator;
import android.app.ActivityManager;
import android.app.Fragment;
import android.app.StatusBarManager;
import android.content.pm.ResolveInfo;
import android.content.res.Configuration;
import android.content.res.Resources;
import android.graphics.Canvas;
import android.graphics.Color;
import android.graphics.ColorFilter;
import android.graphics.Paint;
import android.graphics.PointF;
import android.graphics.Rect;
import android.graphics.Region;
import android.graphics.drawable.Drawable;
import android.hardware.biometrics.BiometricSourceType;
import android.os.Bundle;
import android.os.PowerManager;
import android.os.SystemClock;
import android.os.UserManager;
import android.os.VibrationEffect;
import android.util.Log;
import android.util.MathUtils;
import android.view.DisplayCutout;
import android.view.LayoutInflater;
import android.view.MotionEvent;
import android.view.VelocityTracker;
import android.view.View;
import android.view.ViewGroup;
import android.view.ViewPropertyAnimator;
import android.view.ViewStub;
import android.view.ViewTreeObserver;
import android.view.WindowInsets;
import android.view.accessibility.AccessibilityManager;
import android.view.accessibility.AccessibilityNodeInfo;
import android.widget.FrameLayout;

import androidx.constraintlayout.widget.ConstraintSet;

import com.android.internal.annotations.VisibleForTesting;
import com.android.internal.jank.InteractionJankMonitor;
import com.android.internal.logging.MetricsLogger;
import com.android.internal.logging.nano.MetricsProto.MetricsEvent;
import com.android.internal.util.LatencyTracker;
import com.android.keyguard.KeyguardStatusView;
import com.android.keyguard.KeyguardStatusViewController;
import com.android.keyguard.KeyguardUpdateMonitor;
import com.android.keyguard.KeyguardUpdateMonitorCallback;
import com.android.keyguard.LockIconViewController;
import com.android.keyguard.dagger.KeyguardQsUserSwitchComponent;
import com.android.keyguard.dagger.KeyguardStatusBarViewComponent;
import com.android.keyguard.dagger.KeyguardStatusViewComponent;
import com.android.keyguard.dagger.KeyguardUserSwitcherComponent;
import com.android.systemui.DejankUtils;
import com.android.systemui.R;
import com.android.systemui.animation.ActivityLaunchAnimator;
import com.android.systemui.animation.Interpolators;
import com.android.systemui.biometrics.AuthController;
import com.android.systemui.classifier.Classifier;
import com.android.systemui.classifier.FalsingCollector;
import com.android.systemui.dagger.qualifiers.DisplayId;
import com.android.systemui.dagger.qualifiers.Main;
import com.android.systemui.doze.DozeLog;
import com.android.systemui.fragments.FragmentHostManager.FragmentListener;
import com.android.systemui.fragments.FragmentService;
import com.android.systemui.media.KeyguardMediaController;
import com.android.systemui.media.MediaDataManager;
import com.android.systemui.media.MediaHierarchyManager;
import com.android.systemui.plugins.FalsingManager;
import com.android.systemui.plugins.FalsingManager.FalsingTapListener;
import com.android.systemui.plugins.qs.DetailAdapter;
import com.android.systemui.plugins.qs.QS;
import com.android.systemui.plugins.statusbar.StatusBarStateController;
import com.android.systemui.plugins.statusbar.StatusBarStateController.StateListener;
import com.android.systemui.qs.QSDetailDisplayer;
import com.android.systemui.statusbar.CommandQueue;
import com.android.systemui.statusbar.FeatureFlags;
import com.android.systemui.statusbar.GestureRecorder;
import com.android.systemui.statusbar.KeyguardAffordanceView;
import com.android.systemui.statusbar.KeyguardIndicationController;
import com.android.systemui.statusbar.LockscreenShadeTransitionController;
import com.android.systemui.statusbar.NotificationLockscreenUserManager;
import com.android.systemui.statusbar.NotificationShadeDepthController;
import com.android.systemui.statusbar.NotificationShelfController;
import com.android.systemui.statusbar.PulseExpansionHandler;
import com.android.systemui.statusbar.RemoteInputController;
import com.android.systemui.statusbar.StatusBarState;
import com.android.systemui.statusbar.SysuiStatusBarStateController;
import com.android.systemui.statusbar.VibratorHelper;
import com.android.systemui.statusbar.events.PrivacyDotViewController;
import com.android.systemui.statusbar.notification.AnimatableProperty;
import com.android.systemui.statusbar.notification.ConversationNotificationManager;
import com.android.systemui.statusbar.notification.DynamicPrivacyController;
import com.android.systemui.statusbar.notification.NotificationEntryManager;
import com.android.systemui.statusbar.notification.NotificationWakeUpCoordinator;
import com.android.systemui.statusbar.notification.PropertyAnimator;
import com.android.systemui.statusbar.notification.ViewGroupFadeHelper;
import com.android.systemui.statusbar.notification.collection.ListEntry;
import com.android.systemui.statusbar.notification.collection.NotificationEntry;
import com.android.systemui.statusbar.notification.collection.legacy.NotificationGroupManagerLegacy;
import com.android.systemui.statusbar.notification.collection.render.ShadeViewManager;
import com.android.systemui.statusbar.notification.row.ActivatableNotificationView;
import com.android.systemui.statusbar.notification.row.ExpandableNotificationRow;
import com.android.systemui.statusbar.notification.row.ExpandableView;
import com.android.systemui.statusbar.notification.stack.AmbientState;
import com.android.systemui.statusbar.notification.stack.AnimationProperties;
import com.android.systemui.statusbar.notification.stack.NotificationStackScrollLayout;
import com.android.systemui.statusbar.notification.stack.NotificationStackScrollLayoutController;
import com.android.systemui.statusbar.notification.stack.StackStateAnimator;
import com.android.systemui.statusbar.phone.LockscreenGestureLogger.LockscreenUiEvent;
import com.android.systemui.statusbar.phone.dagger.StatusBarComponent;
import com.android.systemui.statusbar.policy.ConfigurationController;
import com.android.systemui.statusbar.policy.KeyguardQsUserSwitchController;
import com.android.systemui.statusbar.policy.KeyguardStateController;
import com.android.systemui.statusbar.policy.KeyguardUserSwitcherController;
import com.android.systemui.statusbar.policy.KeyguardUserSwitcherView;
import com.android.systemui.statusbar.policy.OnHeadsUpChangedListener;
import com.android.systemui.util.Utils;
import com.android.systemui.util.settings.SecureSettings;
import com.android.systemui.wallet.controller.QuickAccessWalletController;
import com.android.wm.shell.animation.FlingAnimationUtils;

import java.io.FileDescriptor;
import java.io.PrintWriter;
import java.util.ArrayList;
import java.util.Collections;
import java.util.List;
import java.util.concurrent.Executor;
import java.util.function.Consumer;
import java.util.function.Function;

import javax.inject.Inject;
import javax.inject.Provider;

@StatusBarComponent.StatusBarScope
public class NotificationPanelViewController extends PanelViewController {

    private static final boolean DEBUG = false;

    /**
     * Fling expanding QS.
     */
    private static final int FLING_EXPAND = 0;

    /**
     * Fling collapsing QS, potentially stopping when QS becomes QQS.
     */
    private static final int FLING_COLLAPSE = 1;

    /**
     * Fling until QS is completely hidden.
     */
    private static final int FLING_HIDE = 2;
    private static final long ANIMATION_DELAY_ICON_FADE_IN =
            ActivityLaunchAnimator.ANIMATION_DURATION - CollapsedStatusBarFragment.FADE_IN_DURATION
                    - CollapsedStatusBarFragment.FADE_IN_DELAY - 48;

    private final DozeParameters mDozeParameters;
    private final OnHeightChangedListener mOnHeightChangedListener = new OnHeightChangedListener();
    private final OnClickListener mOnClickListener = new OnClickListener();
    private final OnOverscrollTopChangedListener
            mOnOverscrollTopChangedListener =
            new OnOverscrollTopChangedListener();
    private final KeyguardAffordanceHelperCallback
            mKeyguardAffordanceHelperCallback =
            new KeyguardAffordanceHelperCallback();
    private final OnEmptySpaceClickListener
            mOnEmptySpaceClickListener =
            new OnEmptySpaceClickListener();
    private final MyOnHeadsUpChangedListener
            mOnHeadsUpChangedListener =
            new MyOnHeadsUpChangedListener();
    private final HeightListener mHeightListener = new HeightListener();
    private final ConfigurationListener mConfigurationListener = new ConfigurationListener();
    @VisibleForTesting final StatusBarStateListener mStatusBarStateListener =
            new StatusBarStateListener();
    private final BiometricUnlockController mBiometricUnlockController;
    private final NotificationPanelView mView;
    private final VibratorHelper mVibratorHelper;
    private final MetricsLogger mMetricsLogger;
    private final ActivityManager mActivityManager;
    private final ConfigurationController mConfigurationController;
    private final Provider<FlingAnimationUtils.Builder> mFlingAnimationUtilsBuilder;
    private final NotificationStackScrollLayoutController mNotificationStackScrollLayoutController;
    private final NotificationIconAreaController mNotificationIconAreaController;

    // Cap and total height of Roboto font. Needs to be adjusted when font for the big clock is
    // changed.
    private static final int CAP_HEIGHT = 1456;
    private static final int FONT_HEIGHT = 2163;

    /**
     * Maximum time before which we will expand the panel even for slow motions when getting a
     * touch passed over from launcher.
     */
    private static final int MAX_TIME_TO_OPEN_WHEN_FLINGING_FROM_LAUNCHER = 300;

    private static final String COUNTER_PANEL_OPEN = "panel_open";
    private static final String COUNTER_PANEL_OPEN_QS = "panel_open_qs";
    private static final String COUNTER_PANEL_OPEN_PEEK = "panel_open_peek";

    private static final Rect M_DUMMY_DIRTY_RECT = new Rect(0, 0, 1, 1);
    private static final Rect EMPTY_RECT = new Rect();

    private final AnimatableProperty KEYGUARD_HEADS_UP_SHOWING_AMOUNT = AnimatableProperty.from(
            "KEYGUARD_HEADS_UP_SHOWING_AMOUNT",
            (notificationPanelView, aFloat) -> setKeyguardHeadsUpShowingAmount(aFloat),
            (Function<NotificationPanelView, Float>) notificationPanelView ->
                    getKeyguardHeadsUpShowingAmount(),
            R.id.keyguard_hun_animator_tag, R.id.keyguard_hun_animator_end_tag,
            R.id.keyguard_hun_animator_start_tag);
    private static final AnimationProperties
            KEYGUARD_HUN_PROPERTIES =
            new AnimationProperties().setDuration(StackStateAnimator.ANIMATION_DURATION_STANDARD);
    @VisibleForTesting
    final KeyguardUpdateMonitorCallback
            mKeyguardUpdateCallback =
            new KeyguardUpdateMonitorCallback() {

                @Override
                public void onLockScreenModeChanged(int mode) {
                    mLockScreenMode = mode;
                    mClockPositionAlgorithm.onLockScreenModeChanged(mode);
                }

                @Override
                public void onBiometricAuthenticated(int userId,
                        BiometricSourceType biometricSourceType,
                        boolean isStrongBiometric) {
                    if (mFirstBypassAttempt
                            && mUpdateMonitor.isUnlockingWithBiometricAllowed(isStrongBiometric)) {
                        mDelayShowingKeyguardStatusBar = true;
                    }
                }

                @Override
                public void onBiometricRunningStateChanged(boolean running,
                        BiometricSourceType biometricSourceType) {
                    boolean
                            keyguardOrShadeLocked =
                            mBarState == KEYGUARD
                                    || mBarState == StatusBarState.SHADE_LOCKED;
                    if (!running && mFirstBypassAttempt && keyguardOrShadeLocked && !mDozing
                            && !mDelayShowingKeyguardStatusBar
                            && !mBiometricUnlockController.isBiometricUnlock()) {
                        mFirstBypassAttempt = false;
                        animateKeyguardStatusBarIn(StackStateAnimator.ANIMATION_DURATION_STANDARD);
                    }
                }

                @Override
                public void onFinishedGoingToSleep(int why) {
                    mFirstBypassAttempt = mKeyguardBypassController.getBypassEnabled();
                    mDelayShowingKeyguardStatusBar = false;
                }
    };

    private final LayoutInflater mLayoutInflater;
    private final PowerManager mPowerManager;
    private final AccessibilityManager mAccessibilityManager;
    private final NotificationWakeUpCoordinator mWakeUpCoordinator;
    private final PulseExpansionHandler mPulseExpansionHandler;
    private final KeyguardBypassController mKeyguardBypassController;
    private final KeyguardUpdateMonitor mUpdateMonitor;
    private final ConversationNotificationManager mConversationNotificationManager;
    private final AuthController mAuthController;
    private final MediaHierarchyManager mMediaHierarchyManager;
    private final StatusBarKeyguardViewManager mStatusBarKeyguardViewManager;
    private final KeyguardStatusViewComponent.Factory mKeyguardStatusViewComponentFactory;
    private final KeyguardQsUserSwitchComponent.Factory mKeyguardQsUserSwitchComponentFactory;
    private final KeyguardUserSwitcherComponent.Factory mKeyguardUserSwitcherComponentFactory;
    private final KeyguardStatusBarViewComponent.Factory mKeyguardStatusBarViewComponentFactory;
    private final QSDetailDisplayer mQSDetailDisplayer;
    private final FragmentService mFragmentService;
    private final FeatureFlags mFeatureFlags;
    private final ScrimController mScrimController;
    private final PrivacyDotViewController mPrivacyDotViewController;
    private final QuickAccessWalletController mQuickAccessWalletController;

    // Maximum # notifications to show on Keyguard; extras will be collapsed in an overflow card.
    // If there are exactly 1 + mMaxKeyguardNotifications, then still shows all notifications
    private final int mMaxKeyguardNotifications;
    private final LockscreenShadeTransitionController mLockscreenShadeTransitionController;
    private final TapAgainViewController mTapAgainViewController;
    private boolean mShouldUseSplitNotificationShade;
    // Current max allowed keyguard notifications determined by measuring the panel
    private int mMaxAllowedKeyguardNotifications;

    private ViewGroup mPreviewContainer;
    private KeyguardAffordanceHelper mAffordanceHelper;
    private KeyguardQsUserSwitchController mKeyguardQsUserSwitchController;
    private KeyguardUserSwitcherController mKeyguardUserSwitcherController;
    private KeyguardStatusBarView mKeyguardStatusBar;
    private KeyguardStatusBarViewController mKeyguarStatusBarViewController;
    private ViewGroup mBigClockContainer;
    private QS mQs;
    private FrameLayout mQsFrame;
    private KeyguardStatusViewController mKeyguardStatusViewController;
    private LockIconViewController mLockIconViewController;
    private NotificationsQuickSettingsContainer mNotificationContainerParent;
    private boolean mAnimateNextPositionUpdate;
    private float mQuickQsOffsetHeight;
    private int mTrackingPointer;
    private VelocityTracker mQsVelocityTracker;
    private boolean mQsTracking;

    /**
     * If set, the ongoing touch gesture might both trigger the expansion in {@link PanelView} and
     * the expansion for quick settings.
     */
    private boolean mConflictingQsExpansionGesture;

    private boolean mPanelExpanded;
    private boolean mQsExpanded;
    private boolean mQsExpandedWhenExpandingStarted;
    private boolean mQsFullyExpanded;
    private boolean mKeyguardShowing;
    private boolean mKeyguardQsUserSwitchEnabled;
    private boolean mKeyguardUserSwitcherEnabled;
    private boolean mDozing;
    private boolean mDozingOnDown;
    private int mBarState;
    private float mInitialHeightOnTouch;
    private float mInitialTouchX;
    private float mInitialTouchY;
    private float mQsExpansionHeight;
    private int mQsMinExpansionHeight;
    private int mQsMaxExpansionHeight;
    private int mQsPeekHeight;
    private boolean mStackScrollerOverscrolling;
    private boolean mQsExpansionFromOverscroll;
    private float mLastOverscroll;
    private boolean mQsExpansionEnabled = true;
    private ValueAnimator mQsExpansionAnimator;
    private FlingAnimationUtils mFlingAnimationUtils;
    private int mStatusBarMinHeight;
    private int mStatusBarHeaderHeightKeyguard;
    private int mNotificationsHeaderCollideDistance;
    private float mOverStretchAmount;
    private float mDownX;
    private float mDownY;
    private int mDisplayCutoutTopInset = 0; // in pixels
    private int mDisplayCutoutLeftInset = 0; // in pixels
    private int mSplitShadeNotificationsTopPadding;

    private final KeyguardClockPositionAlgorithm
            mClockPositionAlgorithm =
            new KeyguardClockPositionAlgorithm();
    private final KeyguardClockPositionAlgorithm.Result
            mClockPositionResult =
            new KeyguardClockPositionAlgorithm.Result();
    private boolean mIsExpanding;

    private boolean mBlockTouches;
    // Used for two finger gesture as well as accessibility shortcut to QS.
    private boolean mQsExpandImmediate;
    private boolean mTwoFingerQsExpandPossible;
    private String mHeaderDebugInfo;

    /**
     * If we are in a panel collapsing motion, we reset scrollY of our scroll view but still
     * need to take this into account in our panel height calculation.
     */
    private boolean mQsAnimatorExpand;
    private boolean mIsLaunchTransitionFinished;
    private boolean mIsLaunchTransitionRunning;
    private Runnable mLaunchAnimationEndRunnable;
    private boolean mOnlyAffordanceInThisMotion;
    private ValueAnimator mQsSizeChangeAnimator;

    private boolean mQsScrimEnabled = true;
    private boolean mQsTouchAboveFalsingThreshold;
    private int mQsFalsingThreshold;

    private float mKeyguardStatusBarAnimateAlpha = 1f;
    private HeadsUpTouchHelper mHeadsUpTouchHelper;
    private boolean mListenForHeadsUp;
    private int mNavigationBarBottomHeight;
    private boolean mExpandingFromHeadsUp;
    private boolean mCollapsedOnDown;
    private int mPositionMinSideMargin;
    private int mLastOrientation = -1;
    private boolean mClosingWithAlphaFadeOut;
    private boolean mHeadsUpAnimatingAway;
    private boolean mLaunchingAffordance;
    private boolean mAffordanceHasPreview;
    private final FalsingManager mFalsingManager;
    private final FalsingCollector mFalsingCollector;
    private String mLastCameraLaunchSource = KeyguardBottomAreaView.CAMERA_LAUNCH_SOURCE_AFFORDANCE;

    private Runnable mHeadsUpExistenceChangedRunnable = () -> {
        setHeadsUpAnimatingAway(false);
        notifyBarPanelExpansionChanged();
    };
    // TODO (b/162832756): once migrated to the new pipeline, delete legacy group manager
    private NotificationGroupManagerLegacy mGroupManager;
    private boolean mShowIconsWhenExpanded;
    private int mIndicationBottomPadding;
    private int mAmbientIndicationBottomPadding;
    private boolean mIsFullWidth;
    private boolean mBlockingExpansionForCurrentTouch;

    /**
     * Following variables maintain state of events when input focus transfer may occur.
     */
    private boolean mExpectingSynthesizedDown; // expecting to see synthesized DOWN event
    private boolean mLastEventSynthesizedDown; // last event was synthesized DOWN event

    /**
     * Current dark amount that follows regular interpolation curve of animation.
     */
    private float mInterpolatedDarkAmount;

    /**
     * Dark amount that animates from 0 to 1 or vice-versa in linear manner, even if the
     * interpolation curve is different.
     */
    private float mLinearDarkAmount;

    private boolean mPulsing;
    private LockscreenGestureLogger mLockscreenGestureLogger = new LockscreenGestureLogger();
    private boolean mUserSetupComplete;
    private int mQsNotificationTopPadding;
    private boolean mHideIconsDuringLaunchAnimation = true;
    private int mStackScrollerMeasuringPass;
    private ArrayList<Consumer<ExpandableNotificationRow>>
            mTrackingHeadsUpListeners =
            new ArrayList<>();
    private Runnable mVerticalTranslationListener;
    private HeadsUpAppearanceController mHeadsUpAppearanceController;

    private int mPanelAlpha;
    private Runnable mPanelAlphaEndAction;
    private float mBottomAreaShadeAlpha;
    private final ValueAnimator mBottomAreaShadeAlphaAnimator;
    private final AnimatableProperty mPanelAlphaAnimator = AnimatableProperty.from("panelAlpha",
            NotificationPanelView::setPanelAlphaInternal,
            NotificationPanelView::getCurrentPanelAlpha,
            R.id.panel_alpha_animator_tag, R.id.panel_alpha_animator_start_tag,
            R.id.panel_alpha_animator_end_tag);
    private final AnimationProperties mPanelAlphaOutPropertiesAnimator =
            new AnimationProperties().setDuration(150).setCustomInterpolator(
                    mPanelAlphaAnimator.getProperty(), Interpolators.ALPHA_OUT);
    private final AnimationProperties mPanelAlphaInPropertiesAnimator =
            new AnimationProperties().setDuration(200).setAnimationEndAction((property) -> {
                            if (mPanelAlphaEndAction != null) {
                                mPanelAlphaEndAction.run();
                            }
                        }).setCustomInterpolator(
                    mPanelAlphaAnimator.getProperty(), Interpolators.ALPHA_IN);
    private final NotificationEntryManager mEntryManager;

    private final CommandQueue mCommandQueue;
    private final NotificationLockscreenUserManager mLockscreenUserManager;
    private final UserManager mUserManager;
    private final MediaDataManager mMediaDataManager;
    private NotificationShadeDepthController mDepthController;
    private int mDisplayId;

    /**
     * Cache the resource id of the theme to avoid unnecessary work in onThemeChanged.
     *
     * onThemeChanged is forced when the theme might not have changed. So, to avoid unncessary
     * work, check the current id with the cached id.
     */
    private int mThemeResId;
    private KeyguardIndicationController mKeyguardIndicationController;
    private int mShelfHeight;
    private int mDarkIconSize;
    private int mHeadsUpInset;
    private boolean mHeadsUpPinnedMode;
    private float mKeyguardHeadsUpShowingAmount = 0.0f;
    private boolean mShowingKeyguardHeadsUp;
    private boolean mAllowExpandForSmallExpansion;
    private Runnable mExpandAfterLayoutRunnable;
    private float mSectionPadding;

    /**
     * The padding between the start of notifications and the qs boundary on the lockscreen.
     * On lockscreen, notifications aren't inset this extra amount, but we still want the
     * qs boundary to be padded.
     */
    private int mLockscreenNotificationQSPadding;

    /**
     * The amount of progress we are currently in if we're transitioning to the full shade.
     * 0.0f means we're not transitioning yet, while 1 means we're all the way in the full
     * shade. This value can also go beyond 1.1 when we're overshooting!
     */
    private float mTransitioningToFullShadeProgress;

    /**
     * Position of the qs bottom during the full shade transition. This is needed as the toppadding
     * can change during state changes, which makes it much harder to do animations
     */
    private int mTransitionToFullShadeQSPosition;

    /**
     * Distance that the full shade transition takes in order for qs to fully transition to the
     * shade.
     */
    private int mDistanceForQSFullShadeTransition;

    /**
     * The maximum overshoot allowed for the top padding for the full shade transition
     */
    private int mMaxOverscrollAmountForPulse;

    /**
     * Should we animate the next bounds update
     */
    private boolean mAnimateNextNotificationBounds;
    /**
     * The delay for the next bounds animation
     */
    private long mNotificationBoundsAnimationDelay;

    /**
     * Is this a collapse that started on the panel where we should allow the panel to intercept
     */
    private boolean mIsPanelCollapseOnQQS;

    /**
     * If face auth with bypass is running for the first time after you turn on the screen.
     * (From aod or screen off)
     */
    private boolean mFirstBypassAttempt;
    /**
     * If auth happens successfully during {@code mFirstBypassAttempt}, and we should wait until
     * the keyguard is dismissed to show the status bar.
     */
    private boolean mDelayShowingKeyguardStatusBar;

    private boolean mAnimatingQS;

    /**
     * The end bounds of a clipping animation.
     */
    private final Rect mQsClippingAnimationEndBounds = new Rect();

    /**
     * The animator for the qs clipping bounds.
     */
    private ValueAnimator mQsClippingAnimation = null;
    private final Rect mKeyguardStatusAreaClipBounds = new Rect();
    private int mOldLayoutDirection;
    private NotificationShelfController mNotificationShelfController;
    private int mScrimCornerRadius;
    private int mScreenCornerRadius;
    private int mNotificationScrimPadding;

    private final Executor mUiExecutor;
    private final SecureSettings mSecureSettings;

    private int mLockScreenMode = KeyguardUpdateMonitor.LOCK_SCREEN_MODE_NORMAL;
    private KeyguardMediaController mKeyguardMediaController;

    private View.AccessibilityDelegate mAccessibilityDelegate = new View.AccessibilityDelegate() {
        @Override
        public void onInitializeAccessibilityNodeInfo(View host, AccessibilityNodeInfo info) {
            super.onInitializeAccessibilityNodeInfo(host, info);
            info.addAction(AccessibilityNodeInfo.AccessibilityAction.ACTION_SCROLL_FORWARD);
            info.addAction(AccessibilityNodeInfo.AccessibilityAction.ACTION_SCROLL_UP);
        }

        @Override
        public boolean performAccessibilityAction(View host, int action, Bundle args) {
            if (action == AccessibilityNodeInfo.AccessibilityAction.ACTION_SCROLL_FORWARD.getId()
                    || action
                    == AccessibilityNodeInfo.AccessibilityAction.ACTION_SCROLL_UP.getId()) {
                mStatusBarKeyguardViewManager.showBouncer(true);
                return true;
            }
            return super.performAccessibilityAction(host, action, args);
        }
    };

    private final FalsingTapListener mFalsingTapListener = new FalsingTapListener() {
        @Override
        public void onDoubleTapRequired() {
            if (mStatusBarStateController.getState() == StatusBarState.SHADE_LOCKED) {
                mTapAgainViewController.show();
            } else {
                mKeyguardIndicationController.showTransientIndication(
                        R.string.notification_tap_again);
            }
            mVibratorHelper.vibrate(VibrationEffect.EFFECT_STRENGTH_MEDIUM);
        }
    };

    @Inject
    public NotificationPanelViewController(NotificationPanelView view,
            @Main Resources resources,
            LayoutInflater layoutInflater,
            NotificationWakeUpCoordinator coordinator, PulseExpansionHandler pulseExpansionHandler,
            DynamicPrivacyController dynamicPrivacyController,
            KeyguardBypassController bypassController, FalsingManager falsingManager,
            FalsingCollector falsingCollector,
            NotificationLockscreenUserManager notificationLockscreenUserManager,
            NotificationEntryManager notificationEntryManager,
            KeyguardStateController keyguardStateController,
            StatusBarStateController statusBarStateController, DozeLog dozeLog,
            DozeParameters dozeParameters, CommandQueue commandQueue, VibratorHelper vibratorHelper,
            LatencyTracker latencyTracker, PowerManager powerManager,
            AccessibilityManager accessibilityManager, @DisplayId int displayId,
            KeyguardUpdateMonitor keyguardUpdateMonitor, MetricsLogger metricsLogger,
            ActivityManager activityManager,
            ConfigurationController configurationController,
            Provider<FlingAnimationUtils.Builder> flingAnimationUtilsBuilder,
            StatusBarTouchableRegionManager statusBarTouchableRegionManager,
            ConversationNotificationManager conversationNotificationManager,
            MediaHierarchyManager mediaHierarchyManager,
            BiometricUnlockController biometricUnlockController,
            StatusBarKeyguardViewManager statusBarKeyguardViewManager,
            NotificationStackScrollLayoutController notificationStackScrollLayoutController,
            KeyguardStatusViewComponent.Factory keyguardStatusViewComponentFactory,
            KeyguardQsUserSwitchComponent.Factory keyguardQsUserSwitchComponentFactory,
            KeyguardUserSwitcherComponent.Factory keyguardUserSwitcherComponentFactory,
            KeyguardStatusBarViewComponent.Factory keyguardStatusBarViewComponentFactory,
            LockscreenShadeTransitionController lockscreenShadeTransitionController,
            QSDetailDisplayer qsDetailDisplayer,
            NotificationGroupManagerLegacy groupManager,
            NotificationIconAreaController notificationIconAreaController,
            AuthController authController,
            ScrimController scrimController,
            UserManager userManager,
            MediaDataManager mediaDataManager,
            NotificationShadeDepthController notificationShadeDepthController,
            AmbientState ambientState,
            LockIconViewController lockIconViewController,
            FeatureFlags featureFlags,
            KeyguardMediaController keyguardMediaController,
            PrivacyDotViewController privacyDotViewController,
            TapAgainViewController tapAgainViewController,
            FragmentService fragmentService,
<<<<<<< HEAD
            QuickAccessWalletController quickAccessWalletController,
=======
>>>>>>> c0870640
            @Main Executor uiExecutor,
            SecureSettings secureSettings) {
        super(view, falsingManager, dozeLog, keyguardStateController,
                (SysuiStatusBarStateController) statusBarStateController, vibratorHelper,
                statusBarKeyguardViewManager, latencyTracker, flingAnimationUtilsBuilder.get(),
                statusBarTouchableRegionManager, ambientState);
        mView = view;
        mVibratorHelper = vibratorHelper;
        mKeyguardMediaController = keyguardMediaController;
        mPrivacyDotViewController = privacyDotViewController;
        mQuickAccessWalletController = quickAccessWalletController;
        mMetricsLogger = metricsLogger;
        mActivityManager = activityManager;
        mConfigurationController = configurationController;
        mFlingAnimationUtilsBuilder = flingAnimationUtilsBuilder;
        mMediaHierarchyManager = mediaHierarchyManager;
        mStatusBarKeyguardViewManager = statusBarKeyguardViewManager;
        mNotificationStackScrollLayoutController = notificationStackScrollLayoutController;
        mGroupManager = groupManager;
        mNotificationIconAreaController = notificationIconAreaController;
        mKeyguardStatusViewComponentFactory = keyguardStatusViewComponentFactory;
        mKeyguardStatusBarViewComponentFactory = keyguardStatusBarViewComponentFactory;
        mDepthController = notificationShadeDepthController;
        mFeatureFlags = featureFlags;
        mKeyguardQsUserSwitchComponentFactory = keyguardQsUserSwitchComponentFactory;
        mKeyguardUserSwitcherComponentFactory = keyguardUserSwitcherComponentFactory;
        mQSDetailDisplayer = qsDetailDisplayer;
        mFragmentService = fragmentService;
        mKeyguardUserSwitcherEnabled = mResources.getBoolean(
                com.android.internal.R.bool.config_keyguardUserSwitcher);
        mKeyguardQsUserSwitchEnabled =
                mKeyguardUserSwitcherEnabled && mResources.getBoolean(
                        R.bool.config_keyguard_user_switch_opens_qs_details);
        mShouldUseSplitNotificationShade =
                Utils.shouldUseSplitNotificationShade(mFeatureFlags, mResources);
        mView.setWillNotDraw(!DEBUG);
        mLayoutInflater = layoutInflater;
        mFalsingManager = falsingManager;
        mFalsingCollector = falsingCollector;
        mPowerManager = powerManager;
        mWakeUpCoordinator = coordinator;
        mAccessibilityManager = accessibilityManager;
        mView.setAccessibilityPaneTitle(determineAccessibilityPaneTitle());
        setPanelAlpha(255, false /* animate */);
        mCommandQueue = commandQueue;
        mDisplayId = displayId;
        mPulseExpansionHandler = pulseExpansionHandler;
        mDozeParameters = dozeParameters;
        mBiometricUnlockController = biometricUnlockController;
        mScrimController = scrimController;
        mScrimController.setClipsQsScrim(!mShouldUseSplitNotificationShade);
        mUserManager = userManager;
        mMediaDataManager = mediaDataManager;
<<<<<<< HEAD
=======
        mQuickAccessWalletClient = quickAccessWalletClient;
>>>>>>> c0870640
        mTapAgainViewController = tapAgainViewController;
        mUiExecutor = uiExecutor;
        mSecureSettings = secureSettings;
        pulseExpansionHandler.setPulseExpandAbortListener(() -> {
            if (mQs != null) {
                mQs.animateHeaderSlidingOut();
            }
        });
        mThemeResId = mView.getContext().getThemeResId();
        mKeyguardBypassController = bypassController;
        mUpdateMonitor = keyguardUpdateMonitor;
        mFirstBypassAttempt = mKeyguardBypassController.getBypassEnabled();
        KeyguardStateController.Callback
                keyguardMonitorCallback =
                new KeyguardStateController.Callback() {
                    @Override
                    public void onKeyguardFadingAwayChanged() {
                        if (!mKeyguardStateController.isKeyguardFadingAway()) {
                            mFirstBypassAttempt = false;
                            mDelayShowingKeyguardStatusBar = false;
                        }
                    }
                };
        mLockscreenShadeTransitionController = lockscreenShadeTransitionController;
        lockscreenShadeTransitionController.setNotificationPanelController(this);
        mKeyguardStateController.addCallback(keyguardMonitorCallback);
        DynamicPrivacyControlListener
                dynamicPrivacyControlListener =
                new DynamicPrivacyControlListener();
        dynamicPrivacyController.addListener(dynamicPrivacyControlListener);

        mBottomAreaShadeAlphaAnimator = ValueAnimator.ofFloat(1f, 0);
        mBottomAreaShadeAlphaAnimator.addUpdateListener(animation -> {
            mBottomAreaShadeAlpha = (float) animation.getAnimatedValue();
            updateKeyguardBottomAreaAlpha();
        });
        mBottomAreaShadeAlphaAnimator.setDuration(160);
        mBottomAreaShadeAlphaAnimator.setInterpolator(Interpolators.ALPHA_OUT);
        mLockscreenUserManager = notificationLockscreenUserManager;
        mEntryManager = notificationEntryManager;
        mConversationNotificationManager = conversationNotificationManager;
        mAuthController = authController;
        mLockIconViewController = lockIconViewController;

        mView.setBackgroundColor(Color.TRANSPARENT);
        OnAttachStateChangeListener onAttachStateChangeListener = new OnAttachStateChangeListener();
        mView.addOnAttachStateChangeListener(onAttachStateChangeListener);
        if (mView.isAttachedToWindow()) {
            onAttachStateChangeListener.onViewAttachedToWindow(mView);
        }

        mView.setOnApplyWindowInsetsListener(new OnApplyWindowInsetsListener());

        if (DEBUG) {
            mView.getOverlay().add(new DebugDrawable());
        }

        mMaxKeyguardNotifications = resources.getInteger(R.integer.keyguard_max_notification_count);
        onFinishInflate();
    }

    private void onFinishInflate() {
        loadDimens();
        mKeyguardStatusBar = mView.findViewById(R.id.keyguard_header);
        mBigClockContainer = mView.findViewById(R.id.big_clock_container);

        UserAvatarView userAvatarView = null;
        KeyguardUserSwitcherView keyguardUserSwitcherView = null;

        if (mKeyguardUserSwitcherEnabled && mUserManager.isUserSwitcherEnabled()) {
            if (mKeyguardQsUserSwitchEnabled) {
                ViewStub stub = mView.findViewById(R.id.keyguard_qs_user_switch_stub);
                userAvatarView = (UserAvatarView) stub.inflate();
            } else {
                ViewStub stub = mView.findViewById(R.id.keyguard_user_switcher_stub);
                keyguardUserSwitcherView = (KeyguardUserSwitcherView) stub.inflate();
            }
        }

        updateViewControllers(
                mView.findViewById(R.id.keyguard_status_view),
                userAvatarView,
                mKeyguardStatusBar,
                keyguardUserSwitcherView);
        mNotificationContainerParent = mView.findViewById(R.id.notification_container_parent);
        NotificationStackScrollLayout stackScrollLayout = mView.findViewById(
                R.id.notification_stack_scroller);
        mNotificationStackScrollLayoutController.attach(stackScrollLayout);
        mNotificationStackScrollLayoutController.setOnHeightChangedListener(
                mOnHeightChangedListener);
        mNotificationStackScrollLayoutController.setOverscrollTopChangedListener(
                mOnOverscrollTopChangedListener);
        mNotificationStackScrollLayoutController.setOnEmptySpaceClickListener(
                mOnEmptySpaceClickListener);
        addTrackingHeadsUpListener(mNotificationStackScrollLayoutController::setTrackingHeadsUp);
        mKeyguardBottomArea = mView.findViewById(R.id.keyguard_bottom_area);
        mPreviewContainer = mView.findViewById(R.id.preview_container);
        mKeyguardBottomArea.setPreviewContainer(mPreviewContainer);
        mLastOrientation = mResources.getConfiguration().orientation;

        initBottomArea();

        mWakeUpCoordinator.setStackScroller(mNotificationStackScrollLayoutController);
        mQsFrame = mView.findViewById(R.id.qs_frame);
        mPulseExpansionHandler.setUp(mNotificationStackScrollLayoutController,
                amount -> {
                    float progress = amount / mView.getHeight();
                    float overstretch = Interpolators.getOvershootInterpolation(progress,
                            (float) mMaxOverscrollAmountForPulse / mView.getHeight(),
                            0.2f);
                    setOverStrechAmount(overstretch);
                });
        mWakeUpCoordinator.addListener(new NotificationWakeUpCoordinator.WakeUpListener() {
            @Override
            public void onFullyHiddenChanged(boolean isFullyHidden) {
                updateKeyguardStatusBarForHeadsUp();
            }

            @Override
            public void onPulseExpansionChanged(boolean expandingChanged) {
                if (mKeyguardBypassController.getBypassEnabled()) {
                    // Position the notifications while dragging down while pulsing
                    requestScrollerTopPaddingUpdate(false /* animate */);
                    updateQSPulseExpansion();
                }
            }
        });

        mView.setRtlChangeListener(layoutDirection -> {
            if (layoutDirection != mOldLayoutDirection) {
                mAffordanceHelper.onRtlPropertiesChanged();
                mOldLayoutDirection = layoutDirection;
            }
        });

        mView.setAccessibilityDelegate(mAccessibilityDelegate);
        if (mShouldUseSplitNotificationShade) {
            updateResources();
        }

        mTapAgainViewController.init();
    }

    @Override
    protected void loadDimens() {
        super.loadDimens();
        mFlingAnimationUtils = mFlingAnimationUtilsBuilder.get()
                .setMaxLengthSeconds(0.4f).build();
        mStatusBarMinHeight = mResources.getDimensionPixelSize(
                com.android.internal.R.dimen.status_bar_height);
        mStatusBarHeaderHeightKeyguard = mResources.getDimensionPixelSize(
                R.dimen.status_bar_header_height_keyguard);
        mQsPeekHeight = mResources.getDimensionPixelSize(R.dimen.qs_peek_height);
        mNotificationsHeaderCollideDistance = mResources.getDimensionPixelSize(
                R.dimen.header_notifications_collide_distance);
        mClockPositionAlgorithm.loadDimens(mResources);
        mQsFalsingThreshold = mResources.getDimensionPixelSize(R.dimen.qs_falsing_threshold);
        mPositionMinSideMargin = mResources.getDimensionPixelSize(
                R.dimen.notification_panel_min_side_margin);
        mIndicationBottomPadding = mResources.getDimensionPixelSize(
                R.dimen.keyguard_indication_bottom_padding);
        mQsNotificationTopPadding = mResources.getDimensionPixelSize(
                R.dimen.qs_notification_padding);
        mShelfHeight = mResources.getDimensionPixelSize(R.dimen.notification_shelf_height);
        mDarkIconSize = mResources.getDimensionPixelSize(R.dimen.status_bar_icon_drawing_size_dark);
        int statusbarHeight = mResources.getDimensionPixelSize(
                com.android.internal.R.dimen.status_bar_height);
        mHeadsUpInset = statusbarHeight + mResources.getDimensionPixelSize(
                R.dimen.heads_up_status_bar_padding);
        mDistanceForQSFullShadeTransition = mResources.getDimensionPixelSize(
                R.dimen.lockscreen_shade_qs_transition_distance);
        mMaxOverscrollAmountForPulse = mResources.getDimensionPixelSize(
                R.dimen.pulse_expansion_max_top_overshoot);
        mScrimCornerRadius = mResources.getDimensionPixelSize(
                R.dimen.notification_scrim_corner_radius);
        mScreenCornerRadius = mResources.getDimensionPixelSize(
                com.android.internal.R.dimen.rounded_corner_radius);
        mNotificationScrimPadding = mResources.getDimensionPixelSize(
                R.dimen.notification_side_paddings);
        mLockscreenNotificationQSPadding = mResources.getDimensionPixelSize(
                R.dimen.notification_side_paddings);
    }

    private void updateViewControllers(KeyguardStatusView keyguardStatusView,
            UserAvatarView userAvatarView,
            KeyguardStatusBarView keyguardStatusBarView,
            KeyguardUserSwitcherView keyguardUserSwitcherView) {
        // Re-associate the KeyguardStatusViewController
        KeyguardStatusViewComponent statusViewComponent =
                mKeyguardStatusViewComponentFactory.build(keyguardStatusView);
        mKeyguardStatusViewController = statusViewComponent.getKeyguardStatusViewController();
        mKeyguardStatusViewController.init();

        KeyguardStatusBarViewComponent statusBarViewComponent =
                mKeyguardStatusBarViewComponentFactory.build(keyguardStatusBarView);
        mKeyguarStatusBarViewController =
                statusBarViewComponent.getKeyguardStatusBarViewController();
        mKeyguarStatusBarViewController.init();

        if (mKeyguardUserSwitcherController != null) {
            // Try to close the switcher so that callbacks are triggered if necessary.
            // Otherwise, NPV can get into a state where some of the views are still hidden
            mKeyguardUserSwitcherController.closeSwitcherIfOpenAndNotSimple(false);
        }

        mKeyguardQsUserSwitchController = null;
        mKeyguardUserSwitcherController = null;

        // Re-associate the KeyguardUserSwitcherController
        if (userAvatarView != null) {
            KeyguardQsUserSwitchComponent userSwitcherComponent =
                    mKeyguardQsUserSwitchComponentFactory.build(userAvatarView);
            mKeyguardQsUserSwitchController =
                    userSwitcherComponent.getKeyguardQsUserSwitchController();
            mKeyguardQsUserSwitchController.setNotificationPanelViewController(this);
            mKeyguardQsUserSwitchController.init();
            mKeyguardStatusBar.setKeyguardUserSwitcherEnabled(true);
        } else if (keyguardUserSwitcherView != null) {
            KeyguardUserSwitcherComponent userSwitcherComponent =
                    mKeyguardUserSwitcherComponentFactory.build(keyguardUserSwitcherView);
            mKeyguardUserSwitcherController =
                    userSwitcherComponent.getKeyguardUserSwitcherController();
            mKeyguardUserSwitcherController.init();
            mKeyguardStatusBar.setKeyguardUserSwitcherEnabled(true);
        } else {
            mKeyguardStatusBar.setKeyguardUserSwitcherEnabled(false);
        }
    }

    /**
     * Returns if there's a custom clock being presented.
     */
    public boolean hasCustomClock() {
        return mKeyguardStatusViewController.hasCustomClock();
    }

    private void setStatusBar(StatusBar bar) {
        // TODO: this can be injected.
        mStatusBar = bar;
        mKeyguardBottomArea.setStatusBar(mStatusBar);
    }

    public void updateResources() {
        mQuickQsOffsetHeight = mResources.getDimensionPixelSize(
                com.android.internal.R.dimen.quick_qs_offset_height);
        mSplitShadeNotificationsTopPadding =
                mResources.getDimensionPixelSize(R.dimen.notifications_top_padding_split_shade);
        int qsWidth = mResources.getDimensionPixelSize(R.dimen.qs_panel_width);
        int panelWidth = mResources.getDimensionPixelSize(R.dimen.notification_panel_width);
        mShouldUseSplitNotificationShade =
                Utils.shouldUseSplitNotificationShade(mFeatureFlags, mResources);
        mScrimController.setClipsQsScrim(!mShouldUseSplitNotificationShade);
        if (mQs != null) {
            mQs.setTranslateWhileExpanding(mShouldUseSplitNotificationShade);
        }
        // To change the constraints at runtime, all children of the ConstraintLayout must have ids
        ensureAllViewsHaveIds(mNotificationContainerParent);
        ConstraintSet constraintSet = new ConstraintSet();
        constraintSet.clone(mNotificationContainerParent);
        if (mShouldUseSplitNotificationShade) {
            // width = 0 to take up all available space within constraints
            qsWidth = 0;
            panelWidth = 0;
            constraintSet.connect(R.id.qs_frame, END, R.id.qs_edge_guideline, END);
            constraintSet.connect(
                    R.id.notification_stack_scroller, START,
                    R.id.qs_edge_guideline, START);
            constraintSet.connect(R.id.keyguard_status_view, END, R.id.qs_edge_guideline, END);
        } else {
            constraintSet.connect(R.id.qs_frame, END, PARENT_ID, END);
            constraintSet.connect(R.id.notification_stack_scroller, START, PARENT_ID, START);
            constraintSet.connect(R.id.keyguard_status_view, END, PARENT_ID, END);
        }
        constraintSet.getConstraint(R.id.notification_stack_scroller).layout.mWidth = panelWidth;
        constraintSet.getConstraint(R.id.qs_frame).layout.mWidth = qsWidth;
        constraintSet.applyTo(mNotificationContainerParent);

        mKeyguardMediaController.refreshMediaPosition();
    }

    private static void ensureAllViewsHaveIds(ViewGroup parentView) {
        for (int i = 0; i < parentView.getChildCount(); i++) {
            View childView = parentView.getChildAt(i);
            if (childView.getId() == View.NO_ID) {
                childView.setId(View.generateViewId());
            }
        }
    }

    private View reInflateStub(int viewId, int stubId, int layoutId, boolean enabled) {
        View view = mView.findViewById(viewId);
        if (view != null) {
            int index = mView.indexOfChild(view);
            mView.removeView(view);
            if (enabled) {
                view = mLayoutInflater.inflate(layoutId, mView, false);
                mView.addView(view, index);
            } else {
                view = null;
            }
        } else if (enabled) {
            // It's possible the stub was never inflated if the configuration changed
            ViewStub stub = mView.findViewById(stubId);
            view = stub.inflate();
        }
        return view;
    }

    private void reInflateViews() {
        if (DEBUG) Log.d(TAG, "reInflateViews");
        // Re-inflate the status view group.
        KeyguardStatusView keyguardStatusView =
                mNotificationContainerParent.findViewById(R.id.keyguard_status_view);
        int statusIndex = mNotificationContainerParent.indexOfChild(keyguardStatusView);
        mNotificationContainerParent.removeView(keyguardStatusView);
        keyguardStatusView = (KeyguardStatusView) mLayoutInflater.inflate(
                R.layout.keyguard_status_view, mNotificationContainerParent, false);
        mNotificationContainerParent.addView(keyguardStatusView, statusIndex);
        attachSplitShadeMediaPlayerContainer(
                keyguardStatusView.findViewById(R.id.status_view_media_container));

        // we need to update KeyguardStatusView constraints after reinflating it
        updateResources();

        // Re-inflate the keyguard user switcher group.
        boolean isUserSwitcherEnabled = mUserManager.isUserSwitcherEnabled();
        boolean showQsUserSwitch = mKeyguardQsUserSwitchEnabled && isUserSwitcherEnabled;
        boolean showKeyguardUserSwitcher =
                !mKeyguardQsUserSwitchEnabled
                        && mKeyguardUserSwitcherEnabled
                        && isUserSwitcherEnabled;
        UserAvatarView userAvatarView = (UserAvatarView) reInflateStub(
                R.id.keyguard_qs_user_switch_view /* viewId */,
                R.id.keyguard_qs_user_switch_stub /* stubId */,
                R.layout.keyguard_qs_user_switch /* layoutId */,
                showQsUserSwitch /* enabled */);
        KeyguardUserSwitcherView keyguardUserSwitcherView =
                (KeyguardUserSwitcherView) reInflateStub(
                        R.id.keyguard_user_switcher_view /* viewId */,
                        R.id.keyguard_user_switcher_stub /* stubId */,
                        R.layout.keyguard_user_switcher /* layoutId */,
                        showKeyguardUserSwitcher /* enabled */);

        mBigClockContainer.removeAllViews();
        updateViewControllers(mView.findViewById(R.id.keyguard_status_view), userAvatarView,
                mKeyguardStatusBar, keyguardUserSwitcherView);

        // Update keyguard bottom area
        int index = mView.indexOfChild(mKeyguardBottomArea);
        mView.removeView(mKeyguardBottomArea);
        KeyguardBottomAreaView oldBottomArea = mKeyguardBottomArea;
        mKeyguardBottomArea = (KeyguardBottomAreaView) mLayoutInflater.inflate(
                R.layout.keyguard_bottom_area, mView, false);
        mKeyguardBottomArea.initFrom(oldBottomArea);
        mKeyguardBottomArea.setPreviewContainer(mPreviewContainer);
        mView.addView(mKeyguardBottomArea, index);
        initBottomArea();
        mKeyguardIndicationController.setIndicationArea(mKeyguardBottomArea);
        mStatusBarStateListener.onDozeAmountChanged(mStatusBarStateController.getDozeAmount(),
                mStatusBarStateController.getInterpolatedDozeAmount());

        if (mKeyguardStatusBar != null) {
            mKeyguardStatusBar.onThemeChanged();
        }

        mKeyguardStatusViewController.setKeyguardStatusViewVisibility(
                mBarState,
                false,
                false,
                mBarState);
        if (mKeyguardQsUserSwitchController != null) {
            mKeyguardQsUserSwitchController.setKeyguardQsUserSwitchVisibility(
                    mBarState,
                    false,
                    false,
                    mBarState);
        }
        if (mKeyguardUserSwitcherController != null) {
            mKeyguardUserSwitcherController.setKeyguardUserSwitcherVisibility(
                    mBarState,
                    false,
                    false,
                    mBarState);
        }
        setKeyguardBottomAreaVisibility(mBarState, false);
    }

    private void attachSplitShadeMediaPlayerContainer(FrameLayout container) {
        mKeyguardMediaController.attachSplitShadeContainer(container);
    }

    private void initBottomArea() {
        mAffordanceHelper = new KeyguardAffordanceHelper(
                mKeyguardAffordanceHelperCallback, mView.getContext(), mFalsingManager);
        mKeyguardBottomArea.setAffordanceHelper(mAffordanceHelper);
        mKeyguardBottomArea.setStatusBar(mStatusBar);
        mKeyguardBottomArea.setUserSetupComplete(mUserSetupComplete);
        mKeyguardBottomArea.setFalsingManager(mFalsingManager);

        if (mFeatureFlags.isQuickAccessWalletEnabled()) {
            mKeyguardBottomArea.initWallet(mQuickAccessWalletController);
        }
    }

    private void updateMaxDisplayedNotifications(boolean recompute) {
        if (recompute) {
            mMaxAllowedKeyguardNotifications = Math.max(computeMaxKeyguardNotifications(), 1);
        }

        if (mKeyguardShowing && !mKeyguardBypassController.getBypassEnabled()) {
            mNotificationStackScrollLayoutController.setMaxDisplayedNotifications(
                    mMaxAllowedKeyguardNotifications);
        } else {
            // no max when not on the keyguard
            mNotificationStackScrollLayoutController.setMaxDisplayedNotifications(-1);
        }
    }

    public void setKeyguardIndicationController(KeyguardIndicationController indicationController) {
        mKeyguardIndicationController = indicationController;
        mKeyguardIndicationController.setIndicationArea(mKeyguardBottomArea);
    }

    private void updateGestureExclusionRect() {
        Rect exclusionRect = calculateGestureExclusionRect();
        mView.setSystemGestureExclusionRects(exclusionRect.isEmpty() ? Collections.EMPTY_LIST
                : Collections.singletonList(exclusionRect));
    }

    private Rect calculateGestureExclusionRect() {
        Rect exclusionRect = null;
        Region touchableRegion = mStatusBarTouchableRegionManager.calculateTouchableRegion();
        if (isFullyCollapsed() && touchableRegion != null) {
            // Note: The manager also calculates the non-pinned touchable region
            exclusionRect = touchableRegion.getBounds();
        }
        return exclusionRect != null ? exclusionRect : EMPTY_RECT;
    }

    private void setIsFullWidth(boolean isFullWidth) {
        mIsFullWidth = isFullWidth;
        mNotificationStackScrollLayoutController.setIsFullWidth(isFullWidth);
    }

    private void startQsSizeChangeAnimation(int oldHeight, final int newHeight) {
        if (mQsSizeChangeAnimator != null) {
            oldHeight = (int) mQsSizeChangeAnimator.getAnimatedValue();
            mQsSizeChangeAnimator.cancel();
        }
        mQsSizeChangeAnimator = ValueAnimator.ofInt(oldHeight, newHeight);
        mQsSizeChangeAnimator.setDuration(300);
        mQsSizeChangeAnimator.setInterpolator(Interpolators.FAST_OUT_SLOW_IN);
        mQsSizeChangeAnimator.addUpdateListener(new ValueAnimator.AnimatorUpdateListener() {
            @Override
            public void onAnimationUpdate(ValueAnimator animation) {
                requestScrollerTopPaddingUpdate(false /* animate */);
                requestPanelHeightUpdate();
                int height = (int) mQsSizeChangeAnimator.getAnimatedValue();
                mQs.setHeightOverride(height);
            }
        });
        mQsSizeChangeAnimator.addListener(new AnimatorListenerAdapter() {
            @Override
            public void onAnimationEnd(Animator animation) {
                mQsSizeChangeAnimator = null;
            }
        });
        mQsSizeChangeAnimator.start();
    }

    /**
     * Positions the clock and notifications dynamically depending on how many notifications are
     * showing.
     */
    private void positionClockAndNotifications() {
        positionClockAndNotifications(false /* forceUpdate */);
    }

    /**
     * Positions the clock and notifications dynamically depending on how many notifications are
     * showing.
     *
     * @param forceClockUpdate Should the clock be updated even when not on keyguard
     */
    private void positionClockAndNotifications(boolean forceClockUpdate) {
        boolean animate = mNotificationStackScrollLayoutController.isAddOrRemoveAnimationPending();
        int stackScrollerPadding;
        boolean onKeyguard = isOnKeyguard();
        if (onKeyguard || forceClockUpdate) {
            updateClockAppearance();
        }
        if (!onKeyguard) {
            stackScrollerPadding = getUnlockedStackScrollerPadding();
        } else {
            stackScrollerPadding = mClockPositionResult.stackScrollerPaddingExpanded;
        }

        mNotificationStackScrollLayoutController.setIntrinsicPadding(stackScrollerPadding);
        mKeyguardBottomArea.setAntiBurnInOffsetX(mClockPositionResult.clockX);

        mStackScrollerMeasuringPass++;
        requestScrollerTopPaddingUpdate(animate);
        mStackScrollerMeasuringPass = 0;
        mAnimateNextPositionUpdate = false;
    }

    private void updateClockAppearance() {
        int totalHeight = mView.getHeight();
        int bottomPadding = Math.max(mIndicationBottomPadding, mAmbientIndicationBottomPadding);
        int clockPreferredY = mKeyguardStatusViewController.getClockPreferredY(totalHeight);
        int userSwitcherPreferredY = mStatusBarHeaderHeightKeyguard;
        boolean bypassEnabled = mKeyguardBypassController.getBypassEnabled();
        final boolean hasVisibleNotifications = mNotificationStackScrollLayoutController
                .getVisibleNotificationCount() != 0 || mMediaDataManager.hasActiveMedia();
        mKeyguardStatusViewController.setHasVisibleNotifications(hasVisibleNotifications);
        int userIconHeight = mKeyguardQsUserSwitchController != null
                ? mKeyguardQsUserSwitchController.getUserIconHeight() : 0;
        float expandedFraction =
                mKeyguardStatusViewController.isAnimatingScreenOffFromUnlocked() ? 1.0f
                        : getExpandedFraction();
        float darkamount = mKeyguardStatusViewController.isAnimatingScreenOffFromUnlocked() ? 1.0f
                : mInterpolatedDarkAmount;
        mClockPositionAlgorithm.setup(mStatusBarHeaderHeightKeyguard,
                totalHeight - bottomPadding,
                mNotificationStackScrollLayoutController.getIntrinsicContentHeight(),
                expandedFraction,
                totalHeight,
                mLockScreenMode == KeyguardUpdateMonitor.LOCK_SCREEN_MODE_LAYOUT_1
                        ? mKeyguardStatusViewController.getHeight()
                        : (int) (mKeyguardStatusViewController.getHeight()
                                - mShelfHeight / 2.0f - mDarkIconSize / 2.0f),
                userIconHeight,
                clockPreferredY, userSwitcherPreferredY, hasCustomClock(),
                hasVisibleNotifications, darkamount, mOverStretchAmount,
                bypassEnabled, getUnlockedStackScrollerPadding(),
                computeQsExpansionFraction(),
                mDisplayCutoutTopInset,
                shouldUseSplitNotificationShade(mFeatureFlags, mResources));
        mClockPositionAlgorithm.run(mClockPositionResult);
        boolean animate = mNotificationStackScrollLayoutController.isAddOrRemoveAnimationPending();
        boolean animateClock = animate || mAnimateNextPositionUpdate;
        mKeyguardStatusViewController.updatePosition(
                mClockPositionResult.clockX, mClockPositionResult.clockY,
                mClockPositionResult.clockScale, animateClock);
        if (mKeyguardQsUserSwitchController != null) {
            mKeyguardQsUserSwitchController.updatePosition(
                    mClockPositionResult.clockX,
                    mClockPositionResult.userSwitchY,
                    animateClock);
        }
        if (mKeyguardUserSwitcherController != null) {
            mKeyguardUserSwitcherController.updatePosition(
                    mClockPositionResult.clockX,
                    mClockPositionResult.userSwitchY,
                    animateClock);
        }
        updateNotificationTranslucency();
        updateClock();
    }

    /**
     * @return the padding of the stackscroller when unlocked
     */
    private int getUnlockedStackScrollerPadding() {
        return (mQs != null ? mQs.getHeader().getHeight() : 0) + mQsPeekHeight
                + mQsNotificationTopPadding;
    }

    /**
     * @return the maximum keyguard notifications that can fit on the screen
     */
    private int computeMaxKeyguardNotifications() {
        float minPadding = mClockPositionAlgorithm.getMinStackScrollerPadding();
        int notificationPadding = Math.max(
                1, mResources.getDimensionPixelSize(R.dimen.notification_divider_height));
        float shelfSize =
                mNotificationShelfController.getVisibility() == View.GONE
                        ? 0
                        : mNotificationShelfController.getIntrinsicHeight() + notificationPadding;

        float lockIconPadding = 0;
        if (mLockIconViewController.getTop() != 0
                && (mUpdateMonitor.isUdfpsEnrolled() || mUpdateMonitor.isFaceEnrolled())) {
            lockIconPadding = mStatusBar.getDisplayHeight() - mLockIconViewController.getTop();
        }

        float bottomPadding = Math.max(mIndicationBottomPadding, mAmbientIndicationBottomPadding);
        bottomPadding = Math.max(lockIconPadding, bottomPadding);

        float availableSpace =
                mNotificationStackScrollLayoutController.getHeight()
                        - minPadding
                        - shelfSize
                        - bottomPadding
                        - mKeyguardStatusViewController.getLogoutButtonHeight();

        int count = 0;
        ExpandableView previousView = null;
        for (int i = 0; i < mNotificationStackScrollLayoutController.getChildCount(); i++) {
            ExpandableView child = mNotificationStackScrollLayoutController.getChildAt(i);
            if (!(child instanceof ExpandableNotificationRow)) {
                continue;
            }
            ExpandableNotificationRow row = (ExpandableNotificationRow) child;
            boolean
                    suppressedSummary =
                    mGroupManager != null && mGroupManager.isSummaryOfSuppressedGroup(
                            row.getEntry().getSbn());
            if (suppressedSummary) {
                continue;
            }
            if (!canShowViewOnLockscreen(child)) {
                continue;
            }
            if (row.isRemoved()) {
                continue;
            }
            availableSpace -= child.getMinHeight(true /* ignoreTemporaryStates */);
            availableSpace -= count == 0 ? 0 : notificationPadding;
            availableSpace -= mNotificationStackScrollLayoutController
                    .calculateGapHeight(previousView, child, count);
            previousView = child;
            if (availableSpace >= 0
                    && (mMaxKeyguardNotifications == -1 || count < mMaxKeyguardNotifications)) {
                count++;
            } else if (availableSpace > -shelfSize) {
                // if we are exactly the last view, then we can show us still!
                int childCount = mNotificationStackScrollLayoutController.getChildCount();
                for (int j = i + 1; j < childCount; j++) {
                    ExpandableView view = mNotificationStackScrollLayoutController.getChildAt(j);
                    if (view instanceof ExpandableNotificationRow
                            && canShowViewOnLockscreen(view)) {
                        return count;
                    }
                }
                count++;
                return count;
            } else {
                return count;
            }
        }
        return count;
    }

    /**
     * Can a view be shown on the lockscreen when calculating the number of allowed notifications
     * to show?
     *
     * @param child the view in question
     * @return true if it can be shown
     */
    private boolean canShowViewOnLockscreen(ExpandableView child) {
        if (child.hasNoContentHeight()) {
            return false;
        }
        if (child instanceof ExpandableNotificationRow &&
                !canShowRowOnLockscreen((ExpandableNotificationRow) child)) {
            return false;
        } else if (child.getVisibility() == GONE) {
            // ENRs can be gone and count because their visibility is only set after
            // this calculation, but all other views should be up to date
            return false;
        }
        return true;
    }

    /**
     * Can a row be shown on the lockscreen when calculating the number of allowed notifications
     * to show?
     *
     * @param row the row in question
     * @return true if it can be shown
     */
    private boolean canShowRowOnLockscreen(ExpandableNotificationRow row) {
        boolean suppressedSummary =
                mGroupManager != null && mGroupManager.isSummaryOfSuppressedGroup(
                        row.getEntry().getSbn());
        if (suppressedSummary) {
            return false;
        }
        if (!mLockscreenUserManager.shouldShowOnKeyguard(row.getEntry())) {
            return false;
        }
        if (row.isRemoved()) {
            return false;
        }
        return true;
    }

    private void updateClock() {
        mKeyguardStatusViewController.setAlpha(mClockPositionResult.clockAlpha);
        if (mKeyguardQsUserSwitchController != null) {
            mKeyguardQsUserSwitchController.setAlpha(mClockPositionResult.clockAlpha);
        }
        if (mKeyguardUserSwitcherController != null) {
            mKeyguardUserSwitcherController.setAlpha(mClockPositionResult.clockAlpha);
        }
    }

    public void animateToFullShade(long delay) {
        mNotificationStackScrollLayoutController.goToFullShade(delay);
        mView.requestLayout();
        mAnimateNextPositionUpdate = true;
    }

    public void setQsExpansionEnabled(boolean qsExpansionEnabled) {
        mQsExpansionEnabled = qsExpansionEnabled;
        if (mQs == null) return;
        mQs.setHeaderClickable(qsExpansionEnabled);
    }

    @Override
    public void resetViews(boolean animate) {
        mIsLaunchTransitionFinished = false;
        mBlockTouches = false;
        if (!mLaunchingAffordance) {
            mAffordanceHelper.reset(false);
            mLastCameraLaunchSource = KeyguardBottomAreaView.CAMERA_LAUNCH_SOURCE_AFFORDANCE;
        }
        mStatusBar.getGutsManager().closeAndSaveGuts(true /* leavebehind */, true /* force */,
                true /* controls */, -1 /* x */, -1 /* y */, true /* resetMenu */);
        if (animate) {
            animateCloseQs(true /* animateAway */);
        } else {
            closeQs();
        }
        mNotificationStackScrollLayoutController.setOverScrollAmount(0f, true /* onTop */, animate,
                !animate /* cancelAnimators */);
        mNotificationStackScrollLayoutController.resetScrollPosition();
    }

    @Override
    public void collapse(boolean delayed, float speedUpFactor) {
        if (!canPanelBeCollapsed()) {
            return;
        }

        if (mQsExpanded) {
            mQsExpandImmediate = true;
            mNotificationStackScrollLayoutController.setShouldShowShelfOnly(true);
        }
        super.collapse(delayed, speedUpFactor);
    }

    public void closeQs() {
        cancelQsAnimation();
        setQsExpansion(mQsMinExpansionHeight);
    }

    public void cancelAnimation() {
        mView.animate().cancel();
    }


    /**
     * Animate QS closing by flinging it.
     * If QS is expanded, it will collapse into QQS and stop.
     *
     * @param animateAway Do not stop when QS becomes QQS. Fling until QS isn't visible anymore.
     */
    public void animateCloseQs(boolean animateAway) {
        if (mQsExpansionAnimator != null) {
            if (!mQsAnimatorExpand) {
                return;
            }
            float height = mQsExpansionHeight;
            mQsExpansionAnimator.cancel();
            setQsExpansion(height);
        }
        flingSettings(0 /* vel */, animateAway ? FLING_HIDE : FLING_COLLAPSE);
    }

    public void expandWithQs() {
        if (mQsExpansionEnabled) {
            mQsExpandImmediate = true;
            mNotificationStackScrollLayoutController.setShouldShowShelfOnly(true);
        }
        if (isFullyCollapsed()) {
            expand(true /* animate */);
        } else {
            traceQsJank(true /* startTracing */, false /* wasCancelled */);
            flingSettings(0 /* velocity */, FLING_EXPAND);
        }
    }

    public void expandWithQsDetail(DetailAdapter qsDetailAdapter) {
        traceQsJank(true /* startTracing */, false /* wasCancelled */);
        flingSettings(0 /* velocity */, FLING_EXPAND);
        mQSDetailDisplayer.showDetailAdapter(qsDetailAdapter, 0, 0);
        if (mAccessibilityManager.isEnabled()) {
            mView.setAccessibilityPaneTitle(determineAccessibilityPaneTitle());
        }
    }

    public void expandWithoutQs() {
        if (isQsExpanded()) {
            flingSettings(0 /* velocity */, FLING_COLLAPSE);
        } else {
            expand(true /* animate */);
        }
    }

    @Override
    public void fling(float vel, boolean expand) {
        GestureRecorder gr = ((PhoneStatusBarView) mBar).mBar.getGestureRecorder();
        if (gr != null) {
            gr.tag("fling " + ((vel > 0) ? "open" : "closed"), "notifications,v=" + vel);
        }
        super.fling(vel, expand);
    }

    @Override
    protected void flingToHeight(float vel, boolean expand, float target,
            float collapseSpeedUpFactor, boolean expandBecauseOfFalsing) {
        mHeadsUpTouchHelper.notifyFling(!expand);
        mKeyguardStateController.notifyPanelFlingStart(!expand /* flingingToDismiss */);
        setClosingWithAlphaFadeout(!expand && !isOnKeyguard() && getFadeoutAlpha() == 1.0f);
        super.flingToHeight(vel, expand, target, collapseSpeedUpFactor, expandBecauseOfFalsing);
    }

    private boolean onQsIntercept(MotionEvent event) {
        int pointerIndex = event.findPointerIndex(mTrackingPointer);
        if (pointerIndex < 0) {
            pointerIndex = 0;
            mTrackingPointer = event.getPointerId(pointerIndex);
        }
        final float x = event.getX(pointerIndex);
        final float y = event.getY(pointerIndex);

        switch (event.getActionMasked()) {
            case MotionEvent.ACTION_DOWN:
                mInitialTouchY = y;
                mInitialTouchX = x;
                initVelocityTracker();
                trackMovement(event);
                if (mKeyguardShowing
                        && shouldQuickSettingsIntercept(mInitialTouchX, mInitialTouchY, 0)) {
                    // Dragging down on the lockscreen statusbar should prohibit other interactions
                    // immediately, otherwise we'll wait on the touchslop. This is to allow
                    // dragging down to expanded quick settings directly on the lockscreen.
                    mView.getParent().requestDisallowInterceptTouchEvent(true);
                }
                if (mQsExpansionAnimator != null) {
                    onQsExpansionStarted();
                    mInitialHeightOnTouch = mQsExpansionHeight;
                    mQsTracking = true;
                    traceQsJank(true /* startTracing */, false /* wasCancelled */);
                    mNotificationStackScrollLayoutController.cancelLongPress();
                }
                break;
            case MotionEvent.ACTION_POINTER_UP:
                final int upPointer = event.getPointerId(event.getActionIndex());
                if (mTrackingPointer == upPointer) {
                    // gesture is ongoing, find a new pointer to track
                    final int newIndex = event.getPointerId(0) != upPointer ? 0 : 1;
                    mTrackingPointer = event.getPointerId(newIndex);
                    mInitialTouchX = event.getX(newIndex);
                    mInitialTouchY = event.getY(newIndex);
                }
                break;

            case MotionEvent.ACTION_MOVE:
                final float h = y - mInitialTouchY;
                trackMovement(event);
                if (mQsTracking) {

                    // Already tracking because onOverscrolled was called. We need to update here
                    // so we don't stop for a frame until the next touch event gets handled in
                    // onTouchEvent.
                    setQsExpansion(h + mInitialHeightOnTouch);
                    trackMovement(event);
                    return true;
                }
                if ((h > getTouchSlop(event) || (h < -getTouchSlop(event) && mQsExpanded))
                        && Math.abs(h) > Math.abs(x - mInitialTouchX)
                        && shouldQuickSettingsIntercept(mInitialTouchX, mInitialTouchY, h)) {
                    mView.getParent().requestDisallowInterceptTouchEvent(true);
                    mQsTracking = true;
                    traceQsJank(true /* startTracing */, false /* wasCancelled */);
                    onQsExpansionStarted();
                    notifyExpandingFinished();
                    mInitialHeightOnTouch = mQsExpansionHeight;
                    mInitialTouchY = y;
                    mInitialTouchX = x;
                    mNotificationStackScrollLayoutController.cancelLongPress();
                    return true;
                }
                break;

            case MotionEvent.ACTION_CANCEL:
            case MotionEvent.ACTION_UP:
                trackMovement(event);
                mQsTracking = false;
                break;
        }
        return false;
    }

    @Override
    protected boolean isInContentBounds(float x, float y) {
        float stackScrollerX = mNotificationStackScrollLayoutController.getX();
        return !mNotificationStackScrollLayoutController
                .isBelowLastNotification(x - stackScrollerX, y)
                && stackScrollerX < x
                && x < stackScrollerX + mNotificationStackScrollLayoutController.getWidth();
    }

    private void traceQsJank(boolean startTracing, boolean wasCancelled) {
        InteractionJankMonitor monitor = InteractionJankMonitor.getInstance();
        if (startTracing) {
            monitor.begin(mView, CUJ_NOTIFICATION_SHADE_QS_EXPAND_COLLAPSE);
        } else {
            if (wasCancelled) {
                monitor.cancel(CUJ_NOTIFICATION_SHADE_QS_EXPAND_COLLAPSE);
            } else {
                monitor.end(CUJ_NOTIFICATION_SHADE_QS_EXPAND_COLLAPSE);
            }
        }
    }

    private void initDownStates(MotionEvent event) {
        if (event.getActionMasked() == MotionEvent.ACTION_DOWN) {
            mOnlyAffordanceInThisMotion = false;
            mQsTouchAboveFalsingThreshold = mQsFullyExpanded;
            mDozingOnDown = isDozing();
            mDownX = event.getX();
            mDownY = event.getY();
            mCollapsedOnDown = isFullyCollapsed();
            mIsPanelCollapseOnQQS = canPanelCollapseOnQQS(mDownX, mDownY);
            mListenForHeadsUp = mCollapsedOnDown && mHeadsUpManager.hasPinnedHeadsUp();
            mAllowExpandForSmallExpansion = mExpectingSynthesizedDown;
            mTouchSlopExceededBeforeDown = mExpectingSynthesizedDown;
            if (mExpectingSynthesizedDown) {
                mLastEventSynthesizedDown = true;
            } else {
                // down but not synthesized motion event.
                mLastEventSynthesizedDown = false;
            }
        } else {
            // not down event at all.
            mLastEventSynthesizedDown = false;
        }
    }

    /**
     * Can the panel collapse in this motion because it was started on QQS?
     *
     * @param downX the x location where the touch started
     * @param downY the y location where the touch started
     *
     * @return true if the panel could be collapsed because it stared on QQS
     */
    private boolean canPanelCollapseOnQQS(float downX, float downY) {
        if (mCollapsedOnDown || mKeyguardShowing || mQsExpanded) {
            return false;
        }
        View header = mQs == null ? mKeyguardStatusBar : mQs.getHeader();
        return downX >= mQsFrame.getX() && downX <= mQsFrame.getX() + mQsFrame.getWidth()
                        && downY <= header.getBottom();

    }

    private void flingQsWithCurrentVelocity(float y, boolean isCancelMotionEvent) {
        float vel = getCurrentQSVelocity();
        boolean expandsQs = flingExpandsQs(vel);
        if (expandsQs) {
            if (mFalsingManager.isUnlockingDisabled() || isFalseTouch(QUICK_SETTINGS)) {
                expandsQs = false;
            } else {
                logQsSwipeDown(y);
            }
        } else if (vel < 0) {
            mFalsingManager.isFalseTouch(QS_COLLAPSE);
        }

        flingSettings(vel, expandsQs && !isCancelMotionEvent ? FLING_EXPAND : FLING_COLLAPSE);
    }

    private void logQsSwipeDown(float y) {
        float vel = getCurrentQSVelocity();
        final int
                gesture =
                mBarState == KEYGUARD ? MetricsEvent.ACTION_LS_QS
                        : MetricsEvent.ACTION_SHADE_QS_PULL;
        mLockscreenGestureLogger.write(gesture,
                (int) ((y - mInitialTouchY) / mStatusBar.getDisplayDensity()),
                (int) (vel / mStatusBar.getDisplayDensity()));
    }

    private boolean flingExpandsQs(float vel) {
        if (Math.abs(vel) < mFlingAnimationUtils.getMinVelocityPxPerSecond()) {
            return computeQsExpansionFraction() > 0.5f;
        } else {
            return vel > 0;
        }
    }

    private boolean isFalseTouch(@Classifier.InteractionType int interactionType) {
        if (mFalsingManager.isClassifierEnabled()) {
            return mFalsingManager.isFalseTouch(interactionType);
        }
        return !mQsTouchAboveFalsingThreshold;
    }

    private float computeQsExpansionFraction() {
        return Math.min(
                1f, (mQsExpansionHeight - mQsMinExpansionHeight) / (mQsMaxExpansionHeight
                        - mQsMinExpansionHeight));
    }

    @Override
    protected boolean shouldExpandWhenNotFlinging() {
        if (super.shouldExpandWhenNotFlinging()) {
            return true;
        }
        if (mAllowExpandForSmallExpansion) {
            // When we get a touch that came over from launcher, the velocity isn't always correct
            // Let's err on expanding if the gesture has been reasonably slow
            long timeSinceDown = SystemClock.uptimeMillis() - mDownTime;
            return timeSinceDown <= MAX_TIME_TO_OPEN_WHEN_FLINGING_FROM_LAUNCHER;
        }
        return false;
    }

    @Override
    protected float getOpeningHeight() {
        return mNotificationStackScrollLayoutController.getOpeningHeight();
    }


    private boolean handleQsTouch(MotionEvent event) {
        final int action = event.getActionMasked();
        if (action == MotionEvent.ACTION_DOWN && getExpandedFraction() == 1f
                && mBarState != KEYGUARD && !mQsExpanded && mQsExpansionEnabled) {
            // Down in the empty area while fully expanded - go to QS.
            mQsTracking = true;
            traceQsJank(true /* startTracing */, false /* wasCancelled */);
            mConflictingQsExpansionGesture = true;
            onQsExpansionStarted();
            mInitialHeightOnTouch = mQsExpansionHeight;
            mInitialTouchY = event.getX();
            mInitialTouchX = event.getY();
        }
        if (!isFullyCollapsed()) {
            handleQsDown(event);
        }
        if (!mQsExpandImmediate && mQsTracking) {
            onQsTouch(event);
            if (!mConflictingQsExpansionGesture) {
                return true;
            }
        }
        if (action == MotionEvent.ACTION_CANCEL || action == MotionEvent.ACTION_UP) {
            mConflictingQsExpansionGesture = false;
        }
        if (action == MotionEvent.ACTION_DOWN && isFullyCollapsed() && mQsExpansionEnabled) {
            mTwoFingerQsExpandPossible = true;
        }
        if (mTwoFingerQsExpandPossible && isOpenQsEvent(event) && event.getY(event.getActionIndex())
                < mStatusBarMinHeight) {
            mMetricsLogger.count(COUNTER_PANEL_OPEN_QS, 1);
            mQsExpandImmediate = true;
            mNotificationStackScrollLayoutController.setShouldShowShelfOnly(true);
            requestPanelHeightUpdate();

            // Normally, we start listening when the panel is expanded, but here we need to start
            // earlier so the state is already up to date when dragging down.
            setListening(true);
        }
        return false;
    }

    private boolean isInQsArea(float x, float y) {
        return (x >= mQsFrame.getX() && x <= mQsFrame.getX() + mQsFrame.getWidth()) && (
                y <= mNotificationStackScrollLayoutController.getBottomMostNotificationBottom()
                        || y <= mQs.getView().getY() + mQs.getView().getHeight());
    }

    private boolean isOpenQsEvent(MotionEvent event) {
        final int pointerCount = event.getPointerCount();
        final int action = event.getActionMasked();

        final boolean
                twoFingerDrag =
                action == MotionEvent.ACTION_POINTER_DOWN && pointerCount == 2;

        final boolean
                stylusButtonClickDrag =
                action == MotionEvent.ACTION_DOWN && (event.isButtonPressed(
                        MotionEvent.BUTTON_STYLUS_PRIMARY) || event.isButtonPressed(
                        MotionEvent.BUTTON_STYLUS_SECONDARY));

        final boolean
                mouseButtonClickDrag =
                action == MotionEvent.ACTION_DOWN && (event.isButtonPressed(
                        MotionEvent.BUTTON_SECONDARY) || event.isButtonPressed(
                        MotionEvent.BUTTON_TERTIARY));

        return twoFingerDrag || stylusButtonClickDrag || mouseButtonClickDrag;
    }

    private void handleQsDown(MotionEvent event) {
        if (event.getActionMasked() == MotionEvent.ACTION_DOWN && shouldQuickSettingsIntercept(
                event.getX(), event.getY(), -1)) {
            mFalsingCollector.onQsDown();
            mQsTracking = true;
            onQsExpansionStarted();
            mInitialHeightOnTouch = mQsExpansionHeight;
            mInitialTouchY = event.getX();
            mInitialTouchX = event.getY();

            // If we interrupt an expansion gesture here, make sure to update the state correctly.
            notifyExpandingFinished();
        }
    }

    /**
     * Input focus transfer is about to happen.
     */
    public void startWaitingForOpenPanelGesture() {
        if (!isFullyCollapsed()) {
            return;
        }
        mExpectingSynthesizedDown = true;
        onTrackingStarted();
        updatePanelExpanded();
    }

    /**
     * Called when this view is no longer waiting for input focus transfer.
     *
     * There are two scenarios behind this function call. First, input focus transfer
     * has successfully happened and this view already received synthetic DOWN event.
     * (mExpectingSynthesizedDown == false). Do nothing.
     *
     * Second, before input focus transfer finished, user may have lifted finger
     * in previous window and this window never received synthetic DOWN event.
     * (mExpectingSynthesizedDown == true).
     * In this case, we use the velocity to trigger fling event.
     *
     * @param velocity unit is in px / millis
     */
    public void stopWaitingForOpenPanelGesture(boolean cancel, final float velocity) {
        if (mExpectingSynthesizedDown) {
            mExpectingSynthesizedDown = false;
            if (cancel) {
                collapse(false /* delayed */, 1.0f /* speedUpFactor */);
            } else {
                maybeVibrateOnOpening();
                fling(velocity > 1f ? 1000f * velocity : 0, true /* expand */);
            }
            onTrackingStopped(false);
        }
    }

    @Override
    protected boolean flingExpands(float vel, float vectorVel, float x, float y) {
        boolean expands = super.flingExpands(vel, vectorVel, x, y);

        // If we are already running a QS expansion, make sure that we keep the panel open.
        if (mQsExpansionAnimator != null) {
            expands = true;
        }
        return expands;
    }

    @Override
    protected boolean shouldGestureWaitForTouchSlop() {
        if (mExpectingSynthesizedDown) {
            mExpectingSynthesizedDown = false;
            return false;
        }
        return isFullyCollapsed() || mBarState != StatusBarState.SHADE;
    }

    @Override
    protected boolean shouldGestureIgnoreXTouchSlop(float x, float y) {
        return !mAffordanceHelper.isOnAffordanceIcon(x, y);
    }

    private void onQsTouch(MotionEvent event) {
        int pointerIndex = event.findPointerIndex(mTrackingPointer);
        if (pointerIndex < 0) {
            pointerIndex = 0;
            mTrackingPointer = event.getPointerId(pointerIndex);
        }
        final float y = event.getY(pointerIndex);
        final float x = event.getX(pointerIndex);
        final float h = y - mInitialTouchY;

        switch (event.getActionMasked()) {
            case MotionEvent.ACTION_DOWN:
                mQsTracking = true;
                traceQsJank(true /* startTracing */, false /* wasCancelled */);
                mInitialTouchY = y;
                mInitialTouchX = x;
                onQsExpansionStarted();
                mInitialHeightOnTouch = mQsExpansionHeight;
                initVelocityTracker();
                trackMovement(event);
                break;

            case MotionEvent.ACTION_POINTER_UP:
                final int upPointer = event.getPointerId(event.getActionIndex());
                if (mTrackingPointer == upPointer) {
                    // gesture is ongoing, find a new pointer to track
                    final int newIndex = event.getPointerId(0) != upPointer ? 0 : 1;
                    final float newY = event.getY(newIndex);
                    final float newX = event.getX(newIndex);
                    mTrackingPointer = event.getPointerId(newIndex);
                    mInitialHeightOnTouch = mQsExpansionHeight;
                    mInitialTouchY = newY;
                    mInitialTouchX = newX;
                }
                break;

            case MotionEvent.ACTION_MOVE:
                setQsExpansion(h + mInitialHeightOnTouch);
                if (h >= getFalsingThreshold()) {
                    mQsTouchAboveFalsingThreshold = true;
                }
                trackMovement(event);
                break;

            case MotionEvent.ACTION_UP:
            case MotionEvent.ACTION_CANCEL:
                mQsTracking = false;
                mTrackingPointer = -1;
                trackMovement(event);
                float fraction = computeQsExpansionFraction();
                if (fraction != 0f || y >= mInitialTouchY) {
                    flingQsWithCurrentVelocity(y,
                            event.getActionMasked() == MotionEvent.ACTION_CANCEL);
                } else {
                    traceQsJank(false /* startTracing */,
                            event.getActionMasked() == MotionEvent.ACTION_CANCEL);
                }
                if (mQsVelocityTracker != null) {
                    mQsVelocityTracker.recycle();
                    mQsVelocityTracker = null;
                }
                break;
        }
    }

    private int getFalsingThreshold() {
        float factor = mStatusBar.isWakeUpComingFromTouch() ? 1.5f : 1.0f;
        return (int) (mQsFalsingThreshold * factor);
    }

    private void setOverScrolling(boolean overscrolling) {
        mStackScrollerOverscrolling = overscrolling;
        if (mQs == null) return;
        mQs.setOverscrolling(overscrolling);
    }

    private void onQsExpansionStarted() {
        onQsExpansionStarted(0);
    }

    protected void onQsExpansionStarted(int overscrollAmount) {
        cancelQsAnimation();
        cancelHeightAnimator();

        // Reset scroll position and apply that position to the expanded height.
        float height = mQsExpansionHeight - overscrollAmount;
        setQsExpansion(height);
        requestPanelHeightUpdate();
        mNotificationStackScrollLayoutController.checkSnoozeLeavebehind();

        // When expanding QS, let's authenticate the user if possible,
        // this will speed up notification actions.
        if (height == 0) {
            mStatusBar.requestFaceAuth();
        }
    }

    @VisibleForTesting void setQsExpanded(boolean expanded) {
        boolean changed = mQsExpanded != expanded;
        if (changed) {
            mQsExpanded = expanded;
            updateQsState();
            requestPanelHeightUpdate();
            mFalsingCollector.setQsExpanded(expanded);
            mStatusBar.setQsExpanded(expanded);
            mNotificationContainerParent.setQsExpanded(expanded);
            mPulseExpansionHandler.setQsExpanded(expanded);
            mKeyguardBypassController.setQSExpanded(expanded);
            mStatusBarKeyguardViewManager.setQsExpanded(expanded);
            mLockIconViewController.setQsExpanded(expanded);
            mPrivacyDotViewController.setQsExpanded(expanded);
        }
    }

    private void maybeAnimateBottomAreaAlpha() {
        mBottomAreaShadeAlphaAnimator.cancel();
        if (mBarState == StatusBarState.SHADE_LOCKED) {
            mBottomAreaShadeAlphaAnimator.start();
        } else {
            mBottomAreaShadeAlpha = 1f;
        }
    }

    private final Runnable mAnimateKeyguardStatusBarInvisibleEndRunnable = new Runnable() {
        @Override
        public void run() {
            mKeyguardStatusBar.setVisibility(View.INVISIBLE);
            mKeyguardStatusBar.setAlpha(1f);
            mKeyguardStatusBarAnimateAlpha = 1f;
        }
    };

    private void animateKeyguardStatusBarOut() {
        ValueAnimator anim = ValueAnimator.ofFloat(mKeyguardStatusBar.getAlpha(), 0f);
        anim.addUpdateListener(mStatusBarAnimateAlphaListener);
        anim.setStartDelay(mKeyguardStateController.isKeyguardFadingAway()
                ? mKeyguardStateController.getKeyguardFadingAwayDelay() : 0);

        long duration;
        if (mKeyguardStateController.isKeyguardFadingAway()) {
            duration = mKeyguardStateController.getShortenedFadingAwayDuration();
        } else {
            duration = StackStateAnimator.ANIMATION_DURATION_STANDARD;
        }
        anim.setDuration(duration);

        anim.setInterpolator(Interpolators.LINEAR_OUT_SLOW_IN);
        anim.addListener(new AnimatorListenerAdapter() {
            @Override
            public void onAnimationEnd(Animator animation) {
                mAnimateKeyguardStatusBarInvisibleEndRunnable.run();
            }
        });
        anim.start();
    }

    private final ValueAnimator.AnimatorUpdateListener
            mStatusBarAnimateAlphaListener =
            new ValueAnimator.AnimatorUpdateListener() {
                @Override
                public void onAnimationUpdate(ValueAnimator animation) {
                    mKeyguardStatusBarAnimateAlpha = (float) animation.getAnimatedValue();
                    updateHeaderKeyguardAlpha();
                }
            };

    private void animateKeyguardStatusBarIn(long duration) {
        mKeyguardStatusBar.setVisibility(View.VISIBLE);
        mKeyguardStatusBar.setAlpha(0f);
        ValueAnimator anim = ValueAnimator.ofFloat(0f, 1f);
        anim.addUpdateListener(mStatusBarAnimateAlphaListener);
        anim.setDuration(duration);
        anim.setInterpolator(Interpolators.LINEAR_OUT_SLOW_IN);
        anim.start();
    }

    private final Runnable mAnimateKeyguardBottomAreaInvisibleEndRunnable = new Runnable() {
        @Override
        public void run() {
            mKeyguardBottomArea.setVisibility(View.GONE);
        }
    };

    private void setKeyguardBottomAreaVisibility(int statusBarState, boolean goingToFullShade) {
        mKeyguardBottomArea.animate().cancel();
        if (goingToFullShade) {
            mKeyguardBottomArea.animate().alpha(0f).setStartDelay(
                    mKeyguardStateController.getKeyguardFadingAwayDelay()).setDuration(
                    mKeyguardStateController.getShortenedFadingAwayDuration()).setInterpolator(
                    Interpolators.ALPHA_OUT).withEndAction(
                    mAnimateKeyguardBottomAreaInvisibleEndRunnable).start();
        } else if (statusBarState == KEYGUARD
                || statusBarState == StatusBarState.SHADE_LOCKED) {
            mKeyguardBottomArea.setVisibility(View.VISIBLE);
            mKeyguardBottomArea.setAlpha(1f);
        } else {
            mKeyguardBottomArea.setVisibility(View.GONE);
        }
    }

    private void updateQsState() {
        mNotificationStackScrollLayoutController.setQsExpanded(mQsExpanded);
        mNotificationStackScrollLayoutController.setScrollingEnabled(
                mBarState != KEYGUARD
                        && (!mQsExpanded
                            || mQsExpansionFromOverscroll
                            || mShouldUseSplitNotificationShade));

        if (mKeyguardUserSwitcherController != null && mQsExpanded
                && !mStackScrollerOverscrolling) {
            mKeyguardUserSwitcherController.closeSwitcherIfOpenAndNotSimple(true);
        }
        if (mQs == null) return;
        mQs.setExpanded(mQsExpanded);
    }

    private void setQsExpansion(float height) {
        height = Math.min(Math.max(height, mQsMinExpansionHeight), mQsMaxExpansionHeight);
        mQsFullyExpanded = height == mQsMaxExpansionHeight && mQsMaxExpansionHeight != 0;
        if (height > mQsMinExpansionHeight && !mQsExpanded && !mStackScrollerOverscrolling
                && !mDozing) {
            setQsExpanded(true);
        } else if (height <= mQsMinExpansionHeight && mQsExpanded) {
            setQsExpanded(false);
        }
        mQsExpansionHeight = height;
        updateQsExpansion();
        requestScrollerTopPaddingUpdate(false /* animate */);
        updateHeaderKeyguardAlpha();
        if (mBarState == StatusBarState.SHADE_LOCKED || mBarState == KEYGUARD) {
            updateKeyguardBottomAreaAlpha();
            positionClockAndNotifications();
            updateBigClockAlpha();
        }

        if (mAccessibilityManager.isEnabled()) {
            mView.setAccessibilityPaneTitle(determineAccessibilityPaneTitle());
        }

        if (!mFalsingManager.isUnlockingDisabled() && mQsFullyExpanded
                && mFalsingCollector.shouldEnforceBouncer()) {
            mStatusBar.executeRunnableDismissingKeyguard(null, null /* cancelAction */,
                    false /* dismissShade */, true /* afterKeyguardGone */, false /* deferred */);
        }
        for (int i = 0; i < mExpansionListeners.size(); i++) {
            mExpansionListeners.get(i).onQsExpansionChanged(
                    mQsMaxExpansionHeight != 0 ? mQsExpansionHeight / mQsMaxExpansionHeight : 0);
        }
        if (DEBUG) {
            mView.invalidate();
        }
    }

    protected void updateQsExpansion() {
        if (mQs == null) return;
        float qsExpansionFraction = computeQsExpansionFraction();
        mQs.setQsExpansion(qsExpansionFraction, getHeaderTranslation());
        mMediaHierarchyManager.setQsExpansion(qsExpansionFraction);
        int qsPanelBottomY = calculateQsBottomPosition(qsExpansionFraction);
        mScrimController.setQsPosition(qsExpansionFraction, qsPanelBottomY);
        setQSClippingBounds();
        mNotificationStackScrollLayoutController.setQsExpansionFraction(qsExpansionFraction);
        mDepthController.setQsPanelExpansion(qsExpansionFraction);
    }

    private Runnable mOnStackYChanged = () -> {
        if (mQs != null) {
            setQSClippingBounds();
        }
    };

    /**
     * Updates scrim bounds, QS clipping, and KSV clipping as well based on the bounds of the shade
     * and QS state.
     */
    private void setQSClippingBounds() {
        int top = 0;
        int bottom = 0;
        int left = 0;
        int right = 0;

        final int qsPanelBottomY = calculateQsBottomPosition(computeQsExpansionFraction());
        final boolean visible = (computeQsExpansionFraction() > 0 || qsPanelBottomY > 0)
                && !mShouldUseSplitNotificationShade;
        setQsExpansionEnabled(mAmbientState.getScrollY() == 0);

        if (!mShouldUseSplitNotificationShade) {
            if (mTransitioningToFullShadeProgress > 0.0f) {
                // If we're transitioning, let's use the actual value. The else case
                // can be wrong during transitions when waiting for the keyguard to unlock
                top = mTransitionToFullShadeQSPosition;
            } else {
                final float notificationTop = getQSEdgePosition();
                mAmbientState.setNotificationScrimTop(notificationTop);
                top = (int) (isOnKeyguard() ? Math.min(qsPanelBottomY, notificationTop)
                        : notificationTop);
            }
            bottom = getView().getBottom();
            left = getView().getLeft() - mDisplayCutoutLeftInset;
            right = getView().getRight() - mDisplayCutoutLeftInset;
        } else if (qsPanelBottomY > 0) { // so bounds are empty on lockscreen
            top = Math.min(qsPanelBottomY, mSplitShadeNotificationsTopPadding);
            bottom = mNotificationStackScrollLayoutController.getHeight();
            left = mNotificationStackScrollLayoutController.getLeft();
            right = mNotificationStackScrollLayoutController.getRight();
        }
        applyQSClippingBounds(left, top, right, bottom, visible);
    }

    private void applyQSClippingBounds(int left, int top, int right, int bottom,
            boolean visible) {
        if (!mAnimateNextNotificationBounds || mKeyguardStatusAreaClipBounds.isEmpty()) {
            if (mQsClippingAnimation != null) {
                // update the end position of the animator
                mQsClippingAnimationEndBounds.set(left, top, right, bottom);
            } else {
                applyQSClippingImmediately(left, top, right, bottom, visible);
            }
        } else {
            mQsClippingAnimationEndBounds.set(left, top, right, bottom);
            final int startLeft = mKeyguardStatusAreaClipBounds.left;
            final int startTop = mKeyguardStatusAreaClipBounds.top;
            final int startRight = mKeyguardStatusAreaClipBounds.right;
            final int startBottom = mKeyguardStatusAreaClipBounds.bottom;
            mQsClippingAnimation = ValueAnimator.ofFloat(0.0f, 1.0f);
            mQsClippingAnimation.setInterpolator(Interpolators.FAST_OUT_SLOW_IN);
            mQsClippingAnimation.setDuration(
                    StackStateAnimator.ANIMATION_DURATION_GO_TO_FULL_SHADE);
            mQsClippingAnimation.setStartDelay(mNotificationBoundsAnimationDelay);
            mQsClippingAnimation.addUpdateListener(animation -> {
                float fraction = animation.getAnimatedFraction();
                int animLeft = (int) MathUtils.lerp(startLeft,
                        mQsClippingAnimationEndBounds.left, fraction);
                int animTop = (int) MathUtils.lerp(startTop,
                        mQsClippingAnimationEndBounds.top, fraction);
                int animRight = (int) MathUtils.lerp(startRight,
                        mQsClippingAnimationEndBounds.right, fraction);
                int animBottom = (int) MathUtils.lerp(startBottom,
                        mQsClippingAnimationEndBounds.bottom, fraction);
                applyQSClippingImmediately(animLeft, animTop, animRight, animBottom,
                        visible /* visible */);
            });
            mQsClippingAnimation.addListener(new AnimatorListenerAdapter() {
                @Override
                public void onAnimationEnd(Animator animation) {
                    mQsClippingAnimation = null;
                }
            });
            mQsClippingAnimation.start();
        }
        mAnimateNextNotificationBounds = false;
        mNotificationBoundsAnimationDelay = 0;
    }

    private void applyQSClippingImmediately(int left, int top, int right, int bottom,
            boolean visible) {
        // Fancy clipping for quick settings
        int radius = mScrimCornerRadius;
        if (!mShouldUseSplitNotificationShade) {
            // The padding on this area is large enough that we can use a cheaper clipping strategy
            mKeyguardStatusAreaClipBounds.set(left, top, right, bottom);
            mKeyguardStatusViewController.setClipBounds(visible
                    ? mKeyguardStatusAreaClipBounds : null);
            radius = (int) MathUtils.lerp(mScreenCornerRadius, mScrimCornerRadius,
                    Math.min(top / (float) mScrimCornerRadius, 1f));
        }
        if (mQs != null) {
            mQs.setFancyClipping(top, bottom, radius, visible);
        }
        mScrimController.setNotificationsBounds(left, top, right, bottom);
        mScrimController.setScrimCornerRadius(radius);
    }

    private float getQSEdgePosition() {
        // TODO: replace StackY with unified calculation
        return Math.max(mQuickQsOffsetHeight * mAmbientState.getExpansionFraction(),
                mAmbientState.getStackY() - mAmbientState.getScrollY());
    }

    private int calculateQsBottomPosition(float qsExpansionFraction) {
        if (mTransitioningToFullShadeProgress > 0.0f) {
            return mTransitionToFullShadeQSPosition;
        } else {
            int qsBottomY = (int) getHeaderTranslation() + mQs.getQsMinExpansionHeight();
            if (qsExpansionFraction != 0.0) {
                qsBottomY = (int) MathUtils.lerp(
                        qsBottomY, mQs.getDesiredHeight(), qsExpansionFraction);
            }
            // to account for shade overshooting animation, see setSectionPadding method
            if (mSectionPadding > 0) qsBottomY += mSectionPadding;
            return qsBottomY;
        }
    }

    private String determineAccessibilityPaneTitle() {
        if (mQs != null && mQs.isCustomizing()) {
            return mResources.getString(R.string.accessibility_desc_quick_settings_edit);
        } else if (mQsExpansionHeight != 0.0f && mQsFullyExpanded) {
            // Upon initialisation when we are not layouted yet we don't want to announce that we
            // are fully expanded, hence the != 0.0f check.
            return mResources.getString(R.string.accessibility_desc_quick_settings);
        } else if (mBarState == KEYGUARD) {
            return mResources.getString(R.string.accessibility_desc_lock_screen);
        } else {
            return mResources.getString(R.string.accessibility_desc_notification_shade);
        }
    }

    private float calculateNotificationsTopPadding() {
        if (mShouldUseSplitNotificationShade && !mKeyguardShowing) {
            return mSplitShadeNotificationsTopPadding + mQsNotificationTopPadding;
        }
        if (mKeyguardShowing && (mQsExpandImmediate
                || mIsExpanding && mQsExpandedWhenExpandingStarted)) {

            // Either QS pushes the notifications down when fully expanded, or QS is fully above the
            // notifications (mostly on tablets). maxNotificationPadding denotes the normal top
            // padding on Keyguard, maxQsPadding denotes the top padding from the quick settings
            // panel. We need to take the maximum and linearly interpolate with the panel expansion
            // for a nice motion.
            int maxNotificationPadding = getKeyguardNotificationStaticPadding();
            int maxQsPadding = mQsMaxExpansionHeight + mQsNotificationTopPadding;
            int max = mBarState == KEYGUARD ? Math.max(
                    maxNotificationPadding, maxQsPadding) : maxQsPadding;
            return (int) MathUtils.lerp((float) mQsMinExpansionHeight, (float) max,
                    getExpandedFraction());
        } else if (mQsSizeChangeAnimator != null) {
            return Math.max(
                    (int) mQsSizeChangeAnimator.getAnimatedValue(),
                    getKeyguardNotificationStaticPadding());
        } else if (mKeyguardShowing) {
            // We can only do the smoother transition on Keyguard when we also are not collapsing
            // from a scrolled quick settings.
            return MathUtils.lerp((float) getKeyguardNotificationStaticPadding(),
                    (float) (mQsMaxExpansionHeight + mQsNotificationTopPadding),
                    computeQsExpansionFraction());
        } else {
            return mQsExpansionHeight + mQsNotificationTopPadding;
        }
    }

    /**
     * @return the topPadding of notifications when on keyguard not respecting quick settings
     * expansion
     */
    private int getKeyguardNotificationStaticPadding() {
        if (!mKeyguardShowing) {
            return 0;
        }
        if (!mKeyguardBypassController.getBypassEnabled()) {
            return mClockPositionResult.stackScrollerPadding;
        }
        int collapsedPosition = mHeadsUpInset;
        if (!mNotificationStackScrollLayoutController.isPulseExpanding()) {
            return collapsedPosition;
        } else {
            int expandedPosition = mClockPositionResult.stackScrollerPadding;
            return (int) MathUtils.lerp(collapsedPosition, expandedPosition,
                    mNotificationStackScrollLayoutController.calculateAppearFractionBypass());
        }
    }


    protected void requestScrollerTopPaddingUpdate(boolean animate) {
        mNotificationStackScrollLayoutController.updateTopPadding(
                calculateNotificationsTopPadding(), animate);
        if (mKeyguardShowing && mKeyguardBypassController.getBypassEnabled()) {
            // update the position of the header
            updateQsExpansion();
        }
    }

    private void updateQSPulseExpansion() {
        if (mQs != null) {
            mQs.setPulseExpanding(
                    mKeyguardShowing && mKeyguardBypassController.getBypassEnabled()
                            && mNotificationStackScrollLayoutController.isPulseExpanding());
        }
    }

    /**
     * Set the amount of pixels we have currently dragged down if we're transitioning to the full
     * shade. 0.0f means we're not transitioning yet.
     */
    public void setTransitionToFullShadeAmount(float pxAmount, boolean animate, long delay) {
        mAnimateNextNotificationBounds = animate && !mShouldUseSplitNotificationShade;
        mNotificationBoundsAnimationDelay = delay;

        float endPosition = 0;
        if (pxAmount > 0.0f) {
            if (mNotificationStackScrollLayoutController.getVisibleNotificationCount() == 0
                    && !mMediaDataManager.hasActiveMedia()) {
                // No notifications are visible, let's animate to the height of qs instead
                if (mQs != null) {
                    // Let's interpolate to the header height instead of the top padding,
                    // because the toppadding is way too low because of the large clock.
                    // we still want to take into account the edgePosition though as that nicely
                    // overshoots in the stackscroller
                    endPosition = getQSEdgePosition()
                            - mNotificationStackScrollLayoutController.getTopPadding()
                            + mQs.getHeader().getHeight();
                }
            } else {
                // Interpolating to the new bottom edge position!
                endPosition = getQSEdgePosition()
                        + mNotificationStackScrollLayoutController.getFullShadeTransitionInset();
                if (isOnKeyguard()) {
                    endPosition -= mLockscreenNotificationQSPadding;
                }
            }
        }

        // Calculate the overshoot amount such that we're reaching the target after our desired
        // distance, but only reach it fully once we drag a full shade length.
        mTransitioningToFullShadeProgress = Interpolators.FAST_OUT_SLOW_IN.getInterpolation(
                MathUtils.saturate(pxAmount / mDistanceForQSFullShadeTransition));

        int position = (int) MathUtils.lerp((float) 0, endPosition,
                mTransitioningToFullShadeProgress);
        if (mTransitioningToFullShadeProgress > 0.0f) {
            // we want at least 1 pixel otherwise the panel won't be clipped
            position = Math.max(1, position);
        }
        mTransitionToFullShadeQSPosition = position;
        updateQsExpansion();
    }

    private void trackMovement(MotionEvent event) {
        if (mQsVelocityTracker != null) mQsVelocityTracker.addMovement(event);
    }

    private void initVelocityTracker() {
        if (mQsVelocityTracker != null) {
            mQsVelocityTracker.recycle();
        }
        mQsVelocityTracker = VelocityTracker.obtain();
    }

    private float getCurrentQSVelocity() {
        if (mQsVelocityTracker == null) {
            return 0;
        }
        mQsVelocityTracker.computeCurrentVelocity(1000);
        return mQsVelocityTracker.getYVelocity();
    }

    private void cancelQsAnimation() {
        if (mQsExpansionAnimator != null) {
            mQsExpansionAnimator.cancel();
        }
    }

    /**
     * @see #flingSettings(float, int, Runnable, boolean)
     */
    public void flingSettings(float vel, int type) {
        flingSettings(vel, type, null /* onFinishRunnable */, false /* isClick */);
    }

    /**
     * Animates QS or QQS as if the user had swiped up or down.
     *
     * @param vel              Finger velocity or 0 when not initiated by touch events.
     * @param type             Either {@link #FLING_EXPAND}, {@link #FLING_COLLAPSE} or {@link
     *                         #FLING_HIDE}.
     * @param onFinishRunnable Runnable to be executed at the end of animation.
     * @param isClick          If originated by click (different interpolator and duration.)
     */
    protected void flingSettings(float vel, int type, final Runnable onFinishRunnable,
            boolean isClick) {
        float target;
        switch (type) {
            case FLING_EXPAND:
                target = mQsMaxExpansionHeight;
                break;
            case FLING_COLLAPSE:
                target = mQsMinExpansionHeight;
                break;
            case FLING_HIDE:
            default:
                mQs.closeDetail();
                target = 0;
        }
        if (target == mQsExpansionHeight) {
            if (onFinishRunnable != null) {
                onFinishRunnable.run();
            }
            traceQsJank(false /* startTracing */, type != FLING_EXPAND /* wasCancelled */);
            return;
        }

        // If we move in the opposite direction, reset velocity and use a different duration.
        boolean oppositeDirection = false;
        boolean expanding = type == FLING_EXPAND;
        if (vel > 0 && !expanding || vel < 0 && expanding) {
            vel = 0;
            oppositeDirection = true;
        }
        ValueAnimator animator = ValueAnimator.ofFloat(mQsExpansionHeight, target);
        if (isClick) {
            animator.setInterpolator(Interpolators.TOUCH_RESPONSE);
            animator.setDuration(368);
        } else {
            mFlingAnimationUtils.apply(animator, mQsExpansionHeight, target, vel);
        }
        if (oppositeDirection) {
            animator.setDuration(350);
        }
        animator.addUpdateListener(animation -> {
            setQsExpansion((Float) animation.getAnimatedValue());
        });
        animator.addListener(new AnimatorListenerAdapter() {
            private boolean mIsCanceled;
            @Override
            public void onAnimationStart(Animator animation) {
                notifyExpandingStarted();
            }

            @Override
            public void onAnimationCancel(Animator animation) {
                mIsCanceled = true;
            }

            @Override
            public void onAnimationEnd(Animator animation) {
                mAnimatingQS = false;
                notifyExpandingFinished();
                mNotificationStackScrollLayoutController.resetCheckSnoozeLeavebehind();
                mQsExpansionAnimator = null;
                if (onFinishRunnable != null) {
                    onFinishRunnable.run();
                }
                traceQsJank(false /* startTracing */, mIsCanceled /* wasCancelled */);
            }
        });
        // Let's note that we're animating QS. Moving the animator here will cancel it immediately,
        // so we need a separate flag.
        mAnimatingQS = true;
        animator.start();
        mQsExpansionAnimator = animator;
        mQsAnimatorExpand = expanding;
    }

    /**
     * @return Whether we should intercept a gesture to open Quick Settings.
     */
    private boolean shouldQuickSettingsIntercept(float x, float y, float yDiff) {
        if (!mQsExpansionEnabled || mCollapsedOnDown || (mKeyguardShowing
                && mKeyguardBypassController.getBypassEnabled())) {
            return false;
        }
        View header = mKeyguardShowing || mQs == null ? mKeyguardStatusBar : mQs.getHeader();
        final boolean
                onHeader =
                x >= mQsFrame.getX() && x <= mQsFrame.getX() + mQsFrame.getWidth()
                        && y >= header.getTop() && y <= header.getBottom();
        if (mQsExpanded) {
            return onHeader || (yDiff < 0 && isInQsArea(x, y));
        } else {
            return onHeader;
        }
    }

    @Override
    protected boolean canCollapsePanelOnTouch() {
        if (!isInSettings() && mBarState == KEYGUARD) {
            return true;
        }

        if (mNotificationStackScrollLayoutController.isScrolledToBottom()) {
            return true;
        }

        return !mShouldUseSplitNotificationShade && (isInSettings() || mIsPanelCollapseOnQQS);
    }

    @Override
    protected int getMaxPanelHeight() {
        if (mKeyguardBypassController.getBypassEnabled() && mBarState == KEYGUARD) {
            return getMaxPanelHeightBypass();
        } else {
            return getMaxPanelHeightNonBypass();
        }
    }

    private int getMaxPanelHeightNonBypass() {
        int min = mStatusBarMinHeight;
        if (!(mBarState == KEYGUARD)
                && mNotificationStackScrollLayoutController.getNotGoneChildCount() == 0) {
            int minHeight = (int) (mQsMinExpansionHeight + getOverExpansionAmount());
            min = Math.max(min, minHeight);
        }
        int maxHeight;
        if (mQsExpandImmediate || mQsExpanded || mIsExpanding && mQsExpandedWhenExpandingStarted
                || mPulsing) {
            maxHeight = calculatePanelHeightQsExpanded();
        } else {
            maxHeight = calculatePanelHeightShade();
        }
        maxHeight = Math.max(min, maxHeight);
        if (maxHeight == 0 || isNaN(maxHeight)) {
            Log.wtf(TAG, "maxPanelHeight is invalid. getOverExpansionAmount(): "
                    + getOverExpansionAmount() + ", calculatePanelHeightQsExpanded: "
                    + calculatePanelHeightQsExpanded() + ", calculatePanelHeightShade: "
                    + calculatePanelHeightShade() + ", mStatusBarMinHeight = "
                    + mStatusBarMinHeight + ", mQsMinExpansionHeight = " + mQsMinExpansionHeight);
        }
        return maxHeight;
    }

    private int getMaxPanelHeightBypass() {
        int position =
                mClockPositionAlgorithm.getExpandedClockPosition()
                        + mKeyguardStatusViewController.getHeight();
        if (mNotificationStackScrollLayoutController.getVisibleNotificationCount() != 0) {
            position += mShelfHeight / 2.0f + mDarkIconSize / 2.0f;
        }
        return position;
    }

    public boolean isInSettings() {
        return mQsExpanded;
    }

    public boolean isExpanding() {
        return mIsExpanding;
    }

    @Override
    protected void onHeightUpdated(float expandedHeight) {
        if (!mQsExpanded || mQsExpandImmediate || mIsExpanding && mQsExpandedWhenExpandingStarted) {
            // Updating the clock position will set the top padding which might
            // trigger a new panel height and re-position the clock.
            // This is a circular dependency and should be avoided, otherwise we'll have
            // a stack overflow.
            if (mStackScrollerMeasuringPass > 2) {
                if (DEBUG) Log.d(TAG, "Unstable notification panel height. Aborting.");
            } else {
                positionClockAndNotifications();
            }
        }
        if (mQsExpandImmediate || mQsExpanded && !mQsTracking && mQsExpansionAnimator == null
                && !mQsExpansionFromOverscroll) {
            float t;
            if (mKeyguardShowing) {

                // On Keyguard, interpolate the QS expansion linearly to the panel expansion
                t = expandedHeight / (getMaxPanelHeight());
            } else {
                // In Shade, interpolate linearly such that QS is closed whenever panel height is
                // minimum QS expansion + minStackHeight
                float
                        panelHeightQsCollapsed =
                        mNotificationStackScrollLayoutController.getIntrinsicPadding()
                                + mNotificationStackScrollLayoutController.getLayoutMinHeight();
                float panelHeightQsExpanded = calculatePanelHeightQsExpanded();
                t =
                        (expandedHeight - panelHeightQsCollapsed) / (panelHeightQsExpanded
                                - panelHeightQsCollapsed);
            }
            float
                    targetHeight =
                    mQsMinExpansionHeight + t * (mQsMaxExpansionHeight - mQsMinExpansionHeight);
            setQsExpansion(targetHeight);
        }
        updateExpandedHeight(expandedHeight);
        updateHeader();
        updateNotificationTranslucency();
        updatePanelExpanded();
        updateGestureExclusionRect();
        if (DEBUG) {
            mView.invalidate();
        }
    }

    private void updatePanelExpanded() {
        boolean isExpanded = !isFullyCollapsed() || mExpectingSynthesizedDown;
        if (mPanelExpanded != isExpanded) {
            mHeadsUpManager.setIsPanelExpanded(isExpanded);
            mStatusBarTouchableRegionManager.setPanelExpanded(isExpanded);
            mStatusBar.setPanelExpanded(isExpanded);
            mPanelExpanded = isExpanded;
        }
    }

    private int calculatePanelHeightShade() {
        int emptyBottomMargin = mNotificationStackScrollLayoutController.getEmptyBottomMargin();
        int maxHeight = mNotificationStackScrollLayoutController.getHeight() - emptyBottomMargin;
        maxHeight += mNotificationStackScrollLayoutController.getTopPaddingOverflow();

        if (mBarState == KEYGUARD) {
            int
                    minKeyguardPanelBottom =
                    mClockPositionAlgorithm.getExpandedClockPosition()
                            + mKeyguardStatusViewController.getHeight()
                            + mNotificationStackScrollLayoutController.getIntrinsicContentHeight();
            return Math.max(maxHeight, minKeyguardPanelBottom);
        } else {
            return maxHeight;
        }
    }

    private int calculatePanelHeightQsExpanded() {
        float
                notificationHeight =
                mNotificationStackScrollLayoutController.getHeight()
                        - mNotificationStackScrollLayoutController.getEmptyBottomMargin()
                        - mNotificationStackScrollLayoutController.getTopPadding();

        // When only empty shade view is visible in QS collapsed state, simulate that we would have
        // it in expanded QS state as well so we don't run into troubles when fading the view in/out
        // and expanding/collapsing the whole panel from/to quick settings.
        if (mNotificationStackScrollLayoutController.getNotGoneChildCount() == 0
                && mNotificationStackScrollLayoutController.isShowingEmptyShadeView()) {
            notificationHeight = mNotificationStackScrollLayoutController.getEmptyShadeViewHeight();
        }
        int maxQsHeight = mQsMaxExpansionHeight;

        if (mKeyguardShowing) {
            maxQsHeight += mQsNotificationTopPadding;
        }

        // If an animation is changing the size of the QS panel, take the animated value.
        if (mQsSizeChangeAnimator != null) {
            maxQsHeight = (int) mQsSizeChangeAnimator.getAnimatedValue();
        }
        float totalHeight = Math.max(maxQsHeight,
                mBarState == KEYGUARD ? mClockPositionResult.stackScrollerPadding
                        : 0) + notificationHeight
                + mNotificationStackScrollLayoutController.getTopPaddingOverflow();
        if (totalHeight > mNotificationStackScrollLayoutController.getHeight()) {
            float
                    fullyCollapsedHeight =
                    maxQsHeight + mNotificationStackScrollLayoutController.getLayoutMinHeight();
            totalHeight = Math.max(fullyCollapsedHeight,
                    mNotificationStackScrollLayoutController.getHeight());
        }
        return (int) totalHeight;
    }

    private void updateNotificationTranslucency() {
        float alpha = 1f;
        if (mClosingWithAlphaFadeOut && !mExpandingFromHeadsUp
                && !mHeadsUpManager.hasPinnedHeadsUp()) {
            alpha = getFadeoutAlpha();
        }
        if (mBarState == KEYGUARD && !mHintAnimationRunning
                && !mKeyguardBypassController.getBypassEnabled()) {
            alpha *= mClockPositionResult.clockAlpha;
        }
        mNotificationStackScrollLayoutController.setAlpha(alpha);
    }

    private float getFadeoutAlpha() {
        float alpha;
        if (mQsMinExpansionHeight == 0) {
            return 1.0f;
        }
        alpha = getExpandedHeight() / mQsMinExpansionHeight;
        alpha = Math.max(0, Math.min(alpha, 1));
        alpha = (float) Math.pow(alpha, 0.75);
        return alpha;
    }

    @Override
    protected float getOverExpansionAmount() {
        float result = mNotificationStackScrollLayoutController
                .getCurrentOverScrollAmount(true /* top */);
        if (isNaN(result)) {
            Log.wtf(TAG, "OverExpansionAmount is NaN!");
        }

        return result;
    }

    @Override
    protected float getOverExpansionPixels() {
        return mNotificationStackScrollLayoutController
                .getCurrentOverScrolledPixels(true /* top */);
    }

    /**
     * Hides the header when notifications are colliding with it.
     */
    private void updateHeader() {
        if (mBarState == KEYGUARD) {
            updateHeaderKeyguardAlpha();
        }
        updateQsExpansion();
    }

    protected float getHeaderTranslation() {
        if (mBarState == KEYGUARD && !mKeyguardBypassController.getBypassEnabled()) {
            return -mQs.getQsMinExpansionHeight();
        }
        float appearAmount = mNotificationStackScrollLayoutController
                .calculateAppearFraction(mExpandedHeight);
        float startHeight = -mQsExpansionHeight;
        if (!mShouldUseSplitNotificationShade && mBarState == StatusBarState.SHADE) {
            // Small parallax as we pull down and clip QS
            startHeight = -mQsExpansionHeight * 0.2f;
        }
        if (mKeyguardBypassController.getBypassEnabled() && isOnKeyguard()) {
            if (mNotificationStackScrollLayoutController.isPulseExpanding()) {
                if (!mPulseExpansionHandler.isExpanding()
                        && !mPulseExpansionHandler.getLeavingLockscreen()) {
                    // If we aborted the expansion we need to make sure the header doesn't reappear
                    // again after the header has animated away
                    appearAmount = 0;
                } else {
                    appearAmount = mNotificationStackScrollLayoutController
                            .calculateAppearFractionBypass();
                }
            } else {
                appearAmount = 0.0f;
            }
            startHeight = -mQs.getQsMinExpansionHeight();
        }
        float translation = MathUtils.lerp(startHeight, 0, Math.min(1.0f, appearAmount));
        return Math.min(0, translation);
    }

    /**
     * @return the alpha to be used to fade out the contents on Keyguard (status bar, bottom area)
     * during swiping up
     */
    private float getKeyguardContentsAlpha() {
        float alpha;
        if (mBarState == KEYGUARD) {

            // When on Keyguard, we hide the header as soon as we expanded close enough to the
            // header
            alpha =
                    getExpandedHeight() / (mKeyguardStatusBar.getHeight()
                            + mNotificationsHeaderCollideDistance);
        } else {

            // In SHADE_LOCKED, the top card is already really close to the header. Hide it as
            // soon as we start translating the stack.
            alpha = getExpandedHeight() / mKeyguardStatusBar.getHeight();
        }
        alpha = MathUtils.saturate(alpha);
        alpha = (float) Math.pow(alpha, 0.75);
        return alpha;
    }

    private void updateHeaderKeyguardAlpha() {
        if (!mKeyguardShowing) {
            return;
        }
        float alphaQsExpansion = 1 - Math.min(1, computeQsExpansionFraction() * 2);
        float newAlpha = Math.min(getKeyguardContentsAlpha(), alphaQsExpansion)
                * mKeyguardStatusBarAnimateAlpha;
        newAlpha *= 1.0f - mKeyguardHeadsUpShowingAmount;
        mKeyguardStatusBar.setAlpha(newAlpha);
        boolean
                hideForBypass =
                mFirstBypassAttempt && mUpdateMonitor.shouldListenForFace()
                        || mDelayShowingKeyguardStatusBar;
        mKeyguardStatusBar.setVisibility(
                newAlpha != 0f && !mDozing && !hideForBypass ? View.VISIBLE : View.INVISIBLE);
    }

    private void updateKeyguardBottomAreaAlpha() {
        // There are two possible panel expansion behaviors:
        // • User dragging up to unlock: we want to fade out as quick as possible
        //   (ALPHA_EXPANSION_THRESHOLD) to avoid seeing the bouncer over the bottom area.
        // • User tapping on lock screen: bouncer won't be visible but panel expansion will
        //   change due to "unlock hint animation." In this case, fading out the bottom area
        //   would also hide the message that says "swipe to unlock," we don't want to do that.
        float expansionAlpha = MathUtils.map(
                isUnlockHintRunning() ? 0 : KeyguardBouncer.ALPHA_EXPANSION_THRESHOLD, 1f, 0f, 1f,
                getExpandedFraction());
        float alpha = Math.min(expansionAlpha, 1 - computeQsExpansionFraction());
        alpha *= mBottomAreaShadeAlpha;
        mKeyguardBottomArea.setAffordanceAlpha(alpha);
        mKeyguardBottomArea.setImportantForAccessibility(
                alpha == 0f ? View.IMPORTANT_FOR_ACCESSIBILITY_NO_HIDE_DESCENDANTS
                        : View.IMPORTANT_FOR_ACCESSIBILITY_AUTO);
        View ambientIndicationContainer = mStatusBar.getAmbientIndicationContainer();
        if (ambientIndicationContainer != null) {
            ambientIndicationContainer.setAlpha(alpha);
        }
    }

    /**
     * Custom clock fades away when user drags up to unlock or pulls down quick settings.
     *
     * Updates alpha of custom clock to match the alpha of the KeyguardBottomArea. See
     * {@link #updateKeyguardBottomAreaAlpha}.
     */
    private void updateBigClockAlpha() {
        float expansionAlpha = MathUtils.map(
                isUnlockHintRunning() ? 0 : KeyguardBouncer.ALPHA_EXPANSION_THRESHOLD, 1f, 0f, 1f,
                getExpandedFraction());
        float alpha = Math.min(expansionAlpha, 1 - computeQsExpansionFraction());
        mBigClockContainer.setAlpha(alpha);
    }

    @Override
    protected void onExpandingStarted() {
        super.onExpandingStarted();
        mNotificationStackScrollLayoutController.onExpansionStarted();
        mIsExpanding = true;
        mQsExpandedWhenExpandingStarted = mQsFullyExpanded;
        mMediaHierarchyManager.setCollapsingShadeFromQS(mQsExpandedWhenExpandingStarted &&
                /* We also start expanding when flinging closed Qs. Let's exclude that */
                !mAnimatingQS);
        if (mQsExpanded) {
            onQsExpansionStarted();
        }
        // Since there are QS tiles in the header now, we need to make sure we start listening
        // immediately so they can be up to date.
        if (mQs == null) return;
        mQs.setHeaderListening(true);
    }

    @Override
    protected void onExpandingFinished() {
        super.onExpandingFinished();
        mNotificationStackScrollLayoutController.onExpansionStopped();
        mHeadsUpManager.onExpandingFinished();
        mConversationNotificationManager.onNotificationPanelExpandStateChanged(isFullyCollapsed());
        mIsExpanding = false;
        mMediaHierarchyManager.setCollapsingShadeFromQS(false);
        mMediaHierarchyManager.setQsExpanded(mQsExpanded);
        if (isFullyCollapsed()) {
            DejankUtils.postAfterTraversal(new Runnable() {
                @Override
                public void run() {
                    setListening(false);
                }
            });

            // Workaround b/22639032: Make sure we invalidate something because else RenderThread
            // thinks we are actually drawing a frame put in reality we don't, so RT doesn't go
            // ahead with rendering and we jank.
            mView.postOnAnimation(new Runnable() {
                @Override
                public void run() {
                    mView.getParent().invalidateChild(mView, M_DUMMY_DIRTY_RECT);
                }
            });
        } else {
            setListening(true);
        }
        mQsExpandImmediate = false;
        mNotificationStackScrollLayoutController.setShouldShowShelfOnly(false);
        mTwoFingerQsExpandPossible = false;
        notifyListenersTrackingHeadsUp(null);
        mExpandingFromHeadsUp = false;
        setPanelScrimMinFraction(0.0f);
    }

    private void notifyListenersTrackingHeadsUp(ExpandableNotificationRow pickedChild) {
        for (int i = 0; i < mTrackingHeadsUpListeners.size(); i++) {
            Consumer<ExpandableNotificationRow> listener = mTrackingHeadsUpListeners.get(i);
            listener.accept(pickedChild);
        }
    }

    private void setListening(boolean listening) {
        mKeyguardStatusBar.setListening(listening);
        if (mQs == null) return;
        mQs.setListening(listening);
    }

    @Override
    public void expand(boolean animate) {
        super.expand(animate);
        setListening(true);
    }

    @Override
    public void setSectionPadding(float padding) {
        if (padding == mSectionPadding) {
            return;
        }
        mSectionPadding = padding;
        // TODO(b/172289889) update overscroll to spec
    }

    @Override
    protected void setOverExpansion(float overExpansion, boolean isPixels) {
        if (mConflictingQsExpansionGesture || mQsExpandImmediate) {
            return;
        }
        if (mBarState != KEYGUARD) {
            mNotificationStackScrollLayoutController.setOnHeightChangedListener(null);
            if (isPixels) {
                mNotificationStackScrollLayoutController.setOverScrolledPixels(
                        overExpansion, true /* onTop */, false /* animate */);
            } else {
                mNotificationStackScrollLayoutController.setOverScrollAmount(
                        overExpansion, true /* onTop */, false /* animate */);
            }
            mNotificationStackScrollLayoutController
                    .setOnHeightChangedListener(mOnHeightChangedListener);
        }
    }

    @Override
    protected void onTrackingStarted() {
        mFalsingCollector.onTrackingStarted(!mKeyguardStateController.canDismissLockScreen());
        super.onTrackingStarted();
        if (mQsFullyExpanded) {
            mQsExpandImmediate = true;
            if (!mShouldUseSplitNotificationShade) {
                mNotificationStackScrollLayoutController.setShouldShowShelfOnly(true);
            }
        }
        if (mBarState == KEYGUARD || mBarState == StatusBarState.SHADE_LOCKED) {
            mAffordanceHelper.animateHideLeftRightIcon();
        }
        mNotificationStackScrollLayoutController.onPanelTrackingStarted();
    }

    @Override
    protected void onTrackingStopped(boolean expand) {
        mFalsingCollector.onTrackingStopped();
        super.onTrackingStopped(expand);
        if (expand) {
            mNotificationStackScrollLayoutController.setOverScrolledPixels(0.0f, true /* onTop */,
                    true /* animate */);
        }
        mNotificationStackScrollLayoutController.onPanelTrackingStopped();
        if (expand && (mBarState == KEYGUARD
                || mBarState == StatusBarState.SHADE_LOCKED)) {
            if (!mHintAnimationRunning) {
                mAffordanceHelper.reset(true);
            }
        }
    }

    private void updateMaxHeadsUpTranslation() {
        mNotificationStackScrollLayoutController.setHeadsUpBoundaries(
                getHeight(), mNavigationBarBottomHeight);
    }

    @Override
    protected void startUnlockHintAnimation() {
        if (mPowerManager.isPowerSaveMode()) {
            onUnlockHintStarted();
            onUnlockHintFinished();
            return;
        }
        super.startUnlockHintAnimation();
    }

    @Override
    protected void onUnlockHintFinished() {
        super.onUnlockHintFinished();
        mNotificationStackScrollLayoutController.setUnlockHintRunning(false);
    }

    @Override
    protected void onUnlockHintStarted() {
        super.onUnlockHintStarted();
        mNotificationStackScrollLayoutController.setUnlockHintRunning(true);
    }

    @Override
    protected boolean shouldUseDismissingAnimation() {
        return mBarState != StatusBarState.SHADE && (mKeyguardStateController.canDismissLockScreen()
                || !isTracking());
    }

    @Override
    protected boolean fullyExpandedClearAllVisible() {
        return mNotificationStackScrollLayoutController.isFooterViewNotGone()
                && mNotificationStackScrollLayoutController.isScrolledToBottom()
                && !mQsExpandImmediate;
    }

    @Override
    protected boolean isClearAllVisible() {
        return mNotificationStackScrollLayoutController.isFooterViewContentVisible();
    }

    @Override
    protected boolean isTrackingBlocked() {
        return mConflictingQsExpansionGesture && mQsExpanded || mBlockingExpansionForCurrentTouch;
    }

    public boolean isQsExpanded() {
        return mQsExpanded;
    }

    public boolean isQsDetailShowing() {
        return mQs.isShowingDetail();
    }

    public void closeQsDetail() {
        mQs.closeDetail();
    }

    public boolean isLaunchTransitionFinished() {
        return mIsLaunchTransitionFinished;
    }

    public boolean isLaunchTransitionRunning() {
        return mIsLaunchTransitionRunning;
    }

    public void setLaunchTransitionEndRunnable(Runnable r) {
        mLaunchAnimationEndRunnable = r;
    }

    private void updateDozingVisibilities(boolean animate) {
        mKeyguardBottomArea.setDozing(mDozing, animate);
        if (!mDozing && animate) {
            animateKeyguardStatusBarIn(StackStateAnimator.ANIMATION_DURATION_STANDARD);
        }
    }

    @Override
    public boolean isDozing() {
        return mDozing;
    }

    public void setQsScrimEnabled(boolean qsScrimEnabled) {
        boolean changed = mQsScrimEnabled != qsScrimEnabled;
        mQsScrimEnabled = qsScrimEnabled;
        if (changed) {
            updateQsState();
        }
    }

    public void onScreenTurningOn() {
        mKeyguardStatusViewController.dozeTimeTick();
    }

    @Override
    protected boolean onMiddleClicked() {
        switch (mBarState) {
            case KEYGUARD:
                if (!mDozingOnDown) {
                    if (mKeyguardBypassController.getBypassEnabled()) {
                        mUpdateMonitor.requestFaceAuth();
                    } else {
                        mLockscreenGestureLogger.write(MetricsEvent.ACTION_LS_HINT,
                                0 /* lengthDp - N/A */, 0 /* velocityDp - N/A */);
                        mLockscreenGestureLogger
                            .log(LockscreenUiEvent.LOCKSCREEN_LOCK_SHOW_HINT);
                        startUnlockHintAnimation();
                    }
                }
                return true;
            case StatusBarState.SHADE_LOCKED:
                if (!mQsExpanded) {
                    mStatusBarStateController.setState(KEYGUARD);
                }
                return true;
            case StatusBarState.SHADE:

                // This gets called in the middle of the touch handling, where the state is still
                // that we are tracking the panel. Collapse the panel after this is done.
                mView.post(mPostCollapseRunnable);
                return false;
            default:
                return true;
        }
    }

    public void setPanelAlpha(int alpha, boolean animate) {
        if (mPanelAlpha != alpha) {
            mPanelAlpha = alpha;
            PropertyAnimator.setProperty(mView, mPanelAlphaAnimator, alpha, alpha == 255
                            ? mPanelAlphaInPropertiesAnimator : mPanelAlphaOutPropertiesAnimator,
                    animate);
        }
    }

    public void setPanelAlphaEndAction(Runnable r) {
        mPanelAlphaEndAction = r;
    }

    private void updateKeyguardStatusBarForHeadsUp() {
        boolean
                showingKeyguardHeadsUp =
                mKeyguardShowing && mHeadsUpAppearanceController.shouldBeVisible();
        if (mShowingKeyguardHeadsUp != showingKeyguardHeadsUp) {
            mShowingKeyguardHeadsUp = showingKeyguardHeadsUp;
            if (mKeyguardShowing) {
                PropertyAnimator.setProperty(mView, KEYGUARD_HEADS_UP_SHOWING_AMOUNT,
                        showingKeyguardHeadsUp ? 1.0f : 0.0f, KEYGUARD_HUN_PROPERTIES,
                        true /* animate */);
            } else {
                PropertyAnimator.applyImmediately(mView, KEYGUARD_HEADS_UP_SHOWING_AMOUNT, 0.0f);
            }
        }
    }

    private void setKeyguardHeadsUpShowingAmount(float amount) {
        mKeyguardHeadsUpShowingAmount = amount;
        updateHeaderKeyguardAlpha();
    }

    private float getKeyguardHeadsUpShowingAmount() {
        return mKeyguardHeadsUpShowingAmount;
    }

    public void setHeadsUpAnimatingAway(boolean headsUpAnimatingAway) {
        mHeadsUpAnimatingAway = headsUpAnimatingAway;
        mNotificationStackScrollLayoutController.setHeadsUpAnimatingAway(headsUpAnimatingAway);
        updateHeadsUpVisibility();
    }

    private void updateHeadsUpVisibility() {
        ((PhoneStatusBarView) mBar).setHeadsUpVisible(mHeadsUpAnimatingAway || mHeadsUpPinnedMode);
    }

    @Override
    public void setHeadsUpManager(HeadsUpManagerPhone headsUpManager) {
        super.setHeadsUpManager(headsUpManager);
        mHeadsUpTouchHelper = new HeadsUpTouchHelper(headsUpManager,
                mNotificationStackScrollLayoutController.getHeadsUpCallback(),
                NotificationPanelViewController.this);
    }

    public void setTrackedHeadsUp(ExpandableNotificationRow pickedChild) {
        if (pickedChild != null) {
            notifyListenersTrackingHeadsUp(pickedChild);
            mExpandingFromHeadsUp = true;
        }
        // otherwise we update the state when the expansion is finished
    }

    @Override
    protected void onClosingFinished() {
        super.onClosingFinished();
        resetHorizontalPanelPosition();
        setClosingWithAlphaFadeout(false);
        mMediaHierarchyManager.closeGuts();
    }

    private void setClosingWithAlphaFadeout(boolean closing) {
        mClosingWithAlphaFadeOut = closing;
        mNotificationStackScrollLayoutController.forceNoOverlappingRendering(closing);
    }

    /**
     * Updates the horizontal position of the panel so it is positioned closer to the touch
     * responsible for opening the panel.
     *
     * @param x the x-coordinate the touch event
     */
    protected void updateHorizontalPanelPosition(float x) {
        if (mNotificationStackScrollLayoutController.getWidth() * 1.75f > mView.getWidth()
                || mShouldUseSplitNotificationShade) {
            resetHorizontalPanelPosition();
            return;
        }
        float leftMost = mPositionMinSideMargin
                + mNotificationStackScrollLayoutController.getWidth() / 2;
        float
                rightMost =
                mView.getWidth() - mPositionMinSideMargin
                        - mNotificationStackScrollLayoutController.getWidth() / 2;
        if (Math.abs(x - mView.getWidth() / 2)
                < mNotificationStackScrollLayoutController.getWidth() / 4) {
            x = mView.getWidth() / 2;
        }
        x = Math.min(rightMost, Math.max(leftMost, x));
        float
                center = mNotificationStackScrollLayoutController.getLeft()
                + mNotificationStackScrollLayoutController.getWidth() / 2;
        setHorizontalPanelTranslation(x - center);
    }

    private void resetHorizontalPanelPosition() {
        setHorizontalPanelTranslation(0f);
    }

    protected void setHorizontalPanelTranslation(float translation) {
        mNotificationStackScrollLayoutController.setTranslationX(translation);
        mQsFrame.setTranslationX(translation);
        if (mVerticalTranslationListener != null) {
            mVerticalTranslationListener.run();
        }
    }

    protected void updateExpandedHeight(float expandedHeight) {
        if (mTracking) {
            mNotificationStackScrollLayoutController
                    .setExpandingVelocity(getCurrentExpandVelocity());
        }
        if (mKeyguardBypassController.getBypassEnabled() && isOnKeyguard()) {
            // The expandedHeight is always the full panel Height when bypassing
            expandedHeight = getMaxPanelHeightNonBypass();
        }
        mNotificationStackScrollLayoutController.setOnStackYChanged(mOnStackYChanged);
        mNotificationStackScrollLayoutController.setExpandedHeight(expandedHeight);
        updateKeyguardBottomAreaAlpha();
        updateBigClockAlpha();
        updateStatusBarIcons();
    }

    /**
     * @return whether the notifications are displayed full width and don't have any margins on
     * the side.
     */
    public boolean isFullWidth() {
        return mIsFullWidth;
    }

    private void updateStatusBarIcons() {
        boolean
                showIconsWhenExpanded =
                (isPanelVisibleBecauseOfHeadsUp() || isFullWidth())
                        && getExpandedHeight() < getOpeningHeight();
        boolean noVisibleNotifications = true;
        if (showIconsWhenExpanded && noVisibleNotifications && isOnKeyguard()) {
            showIconsWhenExpanded = false;
        }
        if (showIconsWhenExpanded != mShowIconsWhenExpanded) {
            mShowIconsWhenExpanded = showIconsWhenExpanded;
            mCommandQueue.recomputeDisableFlags(mDisplayId, false);
        }
    }

    private boolean isOnKeyguard() {
        return mBarState == KEYGUARD;
    }

    public void setPanelScrimMinFraction(float minFraction) {
        mBar.panelScrimMinFractionChanged(minFraction);
    }

    public void clearNotificationEffects() {
        mStatusBar.clearNotificationEffects();
    }

    @Override
    protected boolean isPanelVisibleBecauseOfHeadsUp() {
        return (mHeadsUpManager.hasPinnedHeadsUp() || mHeadsUpAnimatingAway)
                && mBarState == StatusBarState.SHADE;
    }

    public void launchCamera(boolean animate, int source) {
        if (source == StatusBarManager.CAMERA_LAUNCH_SOURCE_POWER_DOUBLE_TAP) {
            mLastCameraLaunchSource = KeyguardBottomAreaView.CAMERA_LAUNCH_SOURCE_POWER_DOUBLE_TAP;
        } else if (source == StatusBarManager.CAMERA_LAUNCH_SOURCE_WIGGLE) {
            mLastCameraLaunchSource = KeyguardBottomAreaView.CAMERA_LAUNCH_SOURCE_WIGGLE;
        } else if (source == StatusBarManager.CAMERA_LAUNCH_SOURCE_LIFT_TRIGGER) {
            mLastCameraLaunchSource = KeyguardBottomAreaView.CAMERA_LAUNCH_SOURCE_LIFT_TRIGGER;
        } else {

            // Default.
            mLastCameraLaunchSource = KeyguardBottomAreaView.CAMERA_LAUNCH_SOURCE_AFFORDANCE;
        }

        // If we are launching it when we are occluded already we don't want it to animate,
        // nor setting these flags, since the occluded state doesn't change anymore, hence it's
        // never reset.
        if (!isFullyCollapsed()) {
            setLaunchingAffordance(true);
        } else {
            animate = false;
        }
        mAffordanceHasPreview = mKeyguardBottomArea.getRightPreview() != null;
        mAffordanceHelper.launchAffordance(
                animate, mView.getLayoutDirection() == View.LAYOUT_DIRECTION_RTL);
    }

    public void onAffordanceLaunchEnded() {
        setLaunchingAffordance(false);
    }

    /**
     * Set whether we are currently launching an affordance. This is currently only set when
     * launched via a camera gesture.
     */
    private void setLaunchingAffordance(boolean launchingAffordance) {
        mLaunchingAffordance = launchingAffordance;
        mKeyguardAffordanceHelperCallback.getLeftIcon().setLaunchingAffordance(launchingAffordance);
        mKeyguardAffordanceHelperCallback.getRightIcon().setLaunchingAffordance(
                launchingAffordance);
        mKeyguardBypassController.setLaunchingAffordance(launchingAffordance);
    }

    /**
     * Return true when a bottom affordance is launching an occluded activity with a splash screen.
     */
    public boolean isLaunchingAffordanceWithPreview() {
        return mLaunchingAffordance && mAffordanceHasPreview;
    }

    /**
     * Whether the camera application can be launched for the camera launch gesture.
     */
    public boolean canCameraGestureBeLaunched() {
        if (!mStatusBar.isCameraAllowedByAdmin()) {
            return false;
        }

        ResolveInfo resolveInfo = mKeyguardBottomArea.resolveCameraIntent();
        String
                packageToLaunch =
                (resolveInfo == null || resolveInfo.activityInfo == null) ? null
                        : resolveInfo.activityInfo.packageName;
        return packageToLaunch != null && (mBarState != StatusBarState.SHADE || !isForegroundApp(
                packageToLaunch)) && !mAffordanceHelper.isSwipingInProgress();
    }

    /**
     * Return true if the applications with the package name is running in foreground.
     *
     * @param pkgName application package name.
     */
    private boolean isForegroundApp(String pkgName) {
        List<ActivityManager.RunningTaskInfo> tasks = mActivityManager.getRunningTasks(1);
        return !tasks.isEmpty() && pkgName.equals(tasks.get(0).topActivity.getPackageName());
    }

    public boolean hideStatusBarIconsWhenExpanded() {
        if (mIsLaunchAnimationRunning) {
            return mHideIconsDuringLaunchAnimation;
        }
        if (mHeadsUpAppearanceController != null
                && mHeadsUpAppearanceController.shouldBeVisible()) {
            return false;
        }
        return !isFullWidth() || !mShowIconsWhenExpanded;
    }

    private final FragmentListener mFragmentListener = new FragmentListener() {
        @Override
        public void onFragmentViewCreated(String tag, Fragment fragment) {
            mQs = (QS) fragment;
            mQs.setPanelView(mHeightListener);
            mQs.setExpandClickListener(mOnClickListener);
            mQs.setHeaderClickable(mQsExpansionEnabled);
            mQs.setTranslateWhileExpanding(mShouldUseSplitNotificationShade);
            updateQSPulseExpansion();
            mQs.setOverscrolling(mStackScrollerOverscrolling);
            mQs.setTranslateWhileExpanding(mShouldUseSplitNotificationShade);

            // recompute internal state when qspanel height changes
            mQs.getView().addOnLayoutChangeListener(
                    (v, left, top, right, bottom, oldLeft, oldTop, oldRight, oldBottom) -> {
                        final int height = bottom - top;
                        final int oldHeight = oldBottom - oldTop;
                        if (height != oldHeight) {
                            mHeightListener.onQsHeightChanged();
                        }
                    });
            mLockscreenShadeTransitionController.setQS(mQs);
            mNotificationStackScrollLayoutController.setQsContainer((ViewGroup) mQs.getView());
            updateQsExpansion();
        }

        @Override
        public void onFragmentViewDestroyed(String tag, Fragment fragment) {
            // Manual handling of fragment lifecycle is only required because this bridges
            // non-fragment and fragment code. Once we are using a fragment for the notification
            // panel, mQs will not need to be null cause it will be tied to the same lifecycle.
            if (fragment == mQs) {
                mQs = null;
            }
        }
    };

    @Override
    public void setTouchAndAnimationDisabled(boolean disabled) {
        super.setTouchAndAnimationDisabled(disabled);
        if (disabled && mAffordanceHelper.isSwipingInProgress() && !mIsLaunchTransitionRunning) {
            mAffordanceHelper.reset(false /* animate */);
        }
        mNotificationStackScrollLayoutController.setAnimationsEnabled(!disabled);
    }

    /**
     * Sets the dozing state.
     *
     * @param dozing              {@code true} when dozing.
     * @param animate             if transition should be animated.
     * @param wakeUpTouchLocation touch event location - if woken up by SLPI sensor.
     */
    public void setDozing(boolean dozing, boolean animate, PointF wakeUpTouchLocation) {
        if (dozing == mDozing) return;
        mView.setDozing(dozing);
        mDozing = dozing;
        mNotificationStackScrollLayoutController.setDozing(mDozing, animate, wakeUpTouchLocation);
        mKeyguardBottomArea.setDozing(mDozing, animate);

        if (dozing) {
            mBottomAreaShadeAlphaAnimator.cancel();
        }

        if (mBarState == KEYGUARD || mBarState == StatusBarState.SHADE_LOCKED) {
            updateDozingVisibilities(animate);
        }

        final float dozeAmount = dozing ? 1 : 0;
        mStatusBarStateController.setAndInstrumentDozeAmount(mView, dozeAmount, animate);
    }

    public void setPulsing(boolean pulsing) {
        mPulsing = pulsing;
        final boolean
                animatePulse =
                !mDozeParameters.getDisplayNeedsBlanking() && mDozeParameters.getAlwaysOn();
        if (animatePulse) {
            mAnimateNextPositionUpdate = true;
        }
        // Do not animate the clock when waking up from a pulse.
        // The height callback will take care of pushing the clock to the right position.
        if (!mPulsing && !mDozing) {
            mAnimateNextPositionUpdate = false;
        }
        mNotificationStackScrollLayoutController.setPulsing(pulsing, animatePulse);
    }

    public void setAmbientIndicationBottomPadding(int ambientIndicationBottomPadding) {
        if (mAmbientIndicationBottomPadding != ambientIndicationBottomPadding) {
            mAmbientIndicationBottomPadding = ambientIndicationBottomPadding;
            updateMaxDisplayedNotifications(true);
        }
    }

    public void dozeTimeTick() {
        mKeyguardBottomArea.dozeTimeTick();
        mKeyguardStatusViewController.dozeTimeTick();
        if (mInterpolatedDarkAmount > 0) {
            positionClockAndNotifications();
        }
    }

    public void setStatusAccessibilityImportance(int mode) {
        mKeyguardStatusViewController.setStatusAccessibilityImportance(mode);
    }

    /**
     * TODO: this should be removed.
     * It's not correct to pass this view forward because other classes will end up adding
     * children to it. Theme will be out of sync.
     *
     * @return bottom area view
     */
    public KeyguardBottomAreaView getKeyguardBottomAreaView() {
        return mKeyguardBottomArea;
    }

    public void setUserSetupComplete(boolean userSetupComplete) {
        mUserSetupComplete = userSetupComplete;
        mKeyguardBottomArea.setUserSetupComplete(userSetupComplete);
    }

    public void applyLaunchAnimationProgress(float linearProgress) {
        boolean hideIcons = ActivityLaunchAnimator.getProgress(linearProgress,
                ANIMATION_DELAY_ICON_FADE_IN, 100) == 0.0f;
        if (hideIcons != mHideIconsDuringLaunchAnimation) {
            mHideIconsDuringLaunchAnimation = hideIcons;
            if (!hideIcons) {
                mCommandQueue.recomputeDisableFlags(mDisplayId, true /* animate */);
            }
        }
    }

    public void addTrackingHeadsUpListener(Consumer<ExpandableNotificationRow> listener) {
        mTrackingHeadsUpListeners.add(listener);
    }

    public void removeTrackingHeadsUpListener(Consumer<ExpandableNotificationRow> listener) {
        mTrackingHeadsUpListeners.remove(listener);
    }

    public void setVerticalTranslationListener(Runnable verticalTranslationListener) {
        mVerticalTranslationListener = verticalTranslationListener;
    }

    public void setHeadsUpAppearanceController(
            HeadsUpAppearanceController headsUpAppearanceController) {
        mHeadsUpAppearanceController = headsUpAppearanceController;
    }

    /**
     * Starts the animation before we dismiss Keyguard, i.e. an disappearing animation on the
     * security view of the bouncer.
     */
    public void onBouncerPreHideAnimation() {
        mKeyguardStatusViewController.setKeyguardStatusViewVisibility(
                mBarState,
                true /* keyguardFadingAway */,
                false /* goingToFullShade */,
                mBarState);
        if (mKeyguardQsUserSwitchController != null) {
            mKeyguardQsUserSwitchController.setKeyguardQsUserSwitchVisibility(
                    mBarState,
                    true /* keyguardFadingAway */,
                    false /* goingToFullShade */,
                    mBarState);
        }
        if (mKeyguardUserSwitcherController != null) {
            mKeyguardUserSwitcherController.setKeyguardUserSwitcherVisibility(
                    mBarState,
                    true /* keyguardFadingAway */,
                    false /* goingToFullShade */,
                    mBarState);
        }
    }

    /**
     * Do not let the user drag the shade up and down for the current touch session.
     * This is necessary to avoid shade expansion while/after the bouncer is dismissed.
     */
    public void blockExpansionForCurrentTouch() {
        mBlockingExpansionForCurrentTouch = mTracking;
    }

    @Override
    public void dump(FileDescriptor fd, PrintWriter pw, String[] args) {
        super.dump(fd, pw, args);
        pw.println("    gestureExclusionRect: " + calculateGestureExclusionRect());
        if (mKeyguardStatusBar != null) {
            mKeyguardStatusBar.dump(fd, pw, args);
        }
    }

    public boolean hasActiveClearableNotifications() {
        return mNotificationStackScrollLayoutController.hasActiveClearableNotifications(ROWS_ALL);
    }

    public RemoteInputController.Delegate createRemoteInputDelegate() {
        return mNotificationStackScrollLayoutController.createDelegate();
    }

    /**
     * Updates the notification views' sections and status bar icons. This is
     * triggered by the NotificationPresenter whenever there are changes to the underlying
     * notification data being displayed. In the new notification pipeline, this is handled in
     * {@link ShadeViewManager}.
     */
    public void updateNotificationViews(String reason) {
        mNotificationStackScrollLayoutController.updateSectionBoundaries(reason);
        mNotificationStackScrollLayoutController.updateFooter();

        mNotificationIconAreaController.updateNotificationIcons(createVisibleEntriesList());
    }

    private List<ListEntry> createVisibleEntriesList() {
        List<ListEntry> entries = new ArrayList<>(
                mNotificationStackScrollLayoutController.getChildCount());
        for (int i = 0; i < mNotificationStackScrollLayoutController.getChildCount(); i++) {
            View view = mNotificationStackScrollLayoutController.getChildAt(i);
            if (view instanceof ExpandableNotificationRow) {
                entries.add(((ExpandableNotificationRow) view).getEntry());
            }
        }
        return entries;
    }

    public void onUpdateRowStates() {
        mNotificationStackScrollLayoutController.onUpdateRowStates();
    }

    public boolean hasPulsingNotifications() {
        return mNotificationStackScrollLayoutController
                .getNotificationListContainer().hasPulsingNotifications();
    }

    public ActivatableNotificationView getActivatedChild() {
        return mNotificationStackScrollLayoutController.getActivatedChild();
    }

    public void setActivatedChild(ActivatableNotificationView o) {
        mNotificationStackScrollLayoutController.setActivatedChild(o);
    }

    public void runAfterAnimationFinished(Runnable r) {
        mNotificationStackScrollLayoutController.runAfterAnimationFinished(r);
    }

    public void setScrollingEnabled(boolean b) {
        mNotificationStackScrollLayoutController.setScrollingEnabled(b);
    }

    /**
     * Initialize objects instead of injecting to avoid circular dependencies.
     */
    public void initDependencies(
            StatusBar statusBar,
            NotificationShelfController notificationShelfController) {
        setStatusBar(statusBar);
        mNotificationStackScrollLayoutController.setShelfController(notificationShelfController);
        mNotificationShelfController = notificationShelfController;
        mLockscreenShadeTransitionController.bindController(notificationShelfController);
        updateMaxDisplayedNotifications(true);
    }

    public void setAlpha(float alpha) {
        mView.setAlpha(alpha);
    }

    public ViewPropertyAnimator fadeOut(long startDelayMs, long durationMs, Runnable endAction) {
        return mView.animate().alpha(0).setStartDelay(startDelayMs).setDuration(
                durationMs).setInterpolator(Interpolators.ALPHA_OUT).withLayer().withEndAction(
                endAction);
    }

    public void resetViewGroupFade() {
        ViewGroupFadeHelper.reset(mView);
    }

    public void addOnGlobalLayoutListener(ViewTreeObserver.OnGlobalLayoutListener listener) {
        mView.getViewTreeObserver().addOnGlobalLayoutListener(listener);
    }

    public void removeOnGlobalLayoutListener(ViewTreeObserver.OnGlobalLayoutListener listener) {
        mView.getViewTreeObserver().removeOnGlobalLayoutListener(listener);
    }

    public MyOnHeadsUpChangedListener getOnHeadsUpChangedListener() {
        return mOnHeadsUpChangedListener;
    }

    public int getHeight() {
        return mView.getHeight();
    }

    public void setHeaderDebugInfo(String text) {
        if (DEBUG) mHeaderDebugInfo = text;
    }

    public void onThemeChanged() {
        mConfigurationListener.onThemeChanged();
    }

    @Override
    public OnLayoutChangeListener createLayoutChangeListener() {
        return new OnLayoutChangeListener();
    }

    @Override
    protected TouchHandler createTouchHandler() {
        return new TouchHandler() {
            @Override
            public boolean onInterceptTouchEvent(MotionEvent event) {
                if (mBlockTouches || mQsFullyExpanded && mQs.disallowPanelTouches()) {
                    return false;
                }
                initDownStates(event);
                // Do not let touches go to shade or QS if the bouncer is visible,
                // but still let user swipe down to expand the panel, dismissing the bouncer.
                if (mStatusBar.isBouncerShowing()) {
                    return true;
                }
                if (mBar.panelEnabled() && mHeadsUpTouchHelper.onInterceptTouchEvent(event)) {
                    mMetricsLogger.count(COUNTER_PANEL_OPEN, 1);
                    mMetricsLogger.count(COUNTER_PANEL_OPEN_PEEK, 1);
                    return true;
                }
                if (!shouldQuickSettingsIntercept(mDownX, mDownY, 0)
                        && mPulseExpansionHandler.onInterceptTouchEvent(event)) {
                    return true;
                }

                if (!isFullyCollapsed() && onQsIntercept(event)) {
                    return true;
                }
                return super.onInterceptTouchEvent(event);
            }

            @Override
            public boolean onTouch(View v, MotionEvent event) {
                if (mBlockTouches || (mQsFullyExpanded && mQs != null
                        && mQs.disallowPanelTouches())) {
                    return false;
                }

                // Do not allow panel expansion if bouncer is scrimmed, otherwise user would be able
                // to pull down QS or expand the shade.
                if (mStatusBar.isBouncerShowingScrimmed()) {
                    return false;
                }

                // Make sure the next touch won't the blocked after the current ends.
                if (event.getAction() == MotionEvent.ACTION_UP
                        || event.getAction() == MotionEvent.ACTION_CANCEL) {
                    mBlockingExpansionForCurrentTouch = false;
                }
                // When touch focus transfer happens, ACTION_DOWN->ACTION_UP may happen immediately
                // without any ACTION_MOVE event.
                // In such case, simply expand the panel instead of being stuck at the bottom bar.
                if (mLastEventSynthesizedDown && event.getAction() == MotionEvent.ACTION_UP) {
                    expand(true /* animate */);
                }
                initDownStates(event);
                if (!mIsExpanding && !shouldQuickSettingsIntercept(mDownX, mDownY, 0)
                        && mPulseExpansionHandler.onTouchEvent(event)) {
                    // We're expanding all the other ones shouldn't get this anymore
                    return true;
                }
                if (mListenForHeadsUp && !mHeadsUpTouchHelper.isTrackingHeadsUp()
                        && mHeadsUpTouchHelper.onInterceptTouchEvent(event)) {
                    mMetricsLogger.count(COUNTER_PANEL_OPEN_PEEK, 1);
                }
                boolean handled = false;
                if ((!mIsExpanding || mHintAnimationRunning) && !mQsExpanded
                        && mBarState != StatusBarState.SHADE && !mDozing) {
                    handled |= mAffordanceHelper.onTouchEvent(event);
                }
                if (mOnlyAffordanceInThisMotion) {
                    return true;
                }
                handled |= mHeadsUpTouchHelper.onTouchEvent(event);

                if (!mHeadsUpTouchHelper.isTrackingHeadsUp() && handleQsTouch(event)) {
                    return true;
                }
                if (event.getActionMasked() == MotionEvent.ACTION_DOWN && isFullyCollapsed()) {
                    mMetricsLogger.count(COUNTER_PANEL_OPEN, 1);
                    updateHorizontalPanelPosition(event.getX());
                    handled = true;
                }

                if (event.getActionMasked() == MotionEvent.ACTION_DOWN && isFullyExpanded()
                        && mStatusBarKeyguardViewManager.isShowing()) {
                    mStatusBarKeyguardViewManager.updateKeyguardPosition(event.getX());
                }

                handled |= super.onTouch(v, event);
                return !mDozing || mPulsing || handled;
            }
        };
    }

    @Override
    protected PanelViewController.OnConfigurationChangedListener
            createOnConfigurationChangedListener() {
        return new OnConfigurationChangedListener();
    }

    public NotificationStackScrollLayoutController getNotificationStackScrollLayoutController() {
        return mNotificationStackScrollLayoutController;
    }

    /**
     * Close the keyguard user switcher if it is open and capable of closing.
     *
     * Has no effect if user switcher isn't supported, if the user switcher is already closed, or
     * if the user switcher uses "simple" mode. The simple user switcher cannot be closed.
     *
     * @return true if the keyguard user switcher was open, and is now closed
     */
    public boolean closeUserSwitcherIfOpen() {
        if (mKeyguardUserSwitcherController != null) {
            return mKeyguardUserSwitcherController.closeSwitcherIfOpenAndNotSimple(
                    true /* animate */);
        }
        return false;
    }

    private class OnHeightChangedListener implements ExpandableView.OnHeightChangedListener {
        @Override
        public void onHeightChanged(ExpandableView view, boolean needsAnimation) {

            // Block update if we are in quick settings and just the top padding changed
            // (i.e. view == null).
            if (view == null && mQsExpanded) {
                return;
            }
            if (needsAnimation && mInterpolatedDarkAmount == 0) {
                mAnimateNextPositionUpdate = true;
            }
            ExpandableView firstChildNotGone =
                    mNotificationStackScrollLayoutController.getFirstChildNotGone();
            ExpandableNotificationRow
                    firstRow =
                    firstChildNotGone instanceof ExpandableNotificationRow
                            ? (ExpandableNotificationRow) firstChildNotGone : null;
            if (firstRow != null && (view == firstRow || (firstRow.getNotificationParent()
                    == firstRow))) {
                requestScrollerTopPaddingUpdate(false /* animate */);
            }
            requestPanelHeightUpdate();
        }

        @Override
        public void onReset(ExpandableView view) {
        }
    }

    private class OnClickListener implements View.OnClickListener {
        @Override
        public void onClick(View v) {
            onQsExpansionStarted();
            if (mQsExpanded) {
                flingSettings(0 /* vel */, FLING_COLLAPSE, null /* onFinishRunnable */,
                        true /* isClick */);
            } else if (mQsExpansionEnabled) {
                mLockscreenGestureLogger.write(MetricsEvent.ACTION_SHADE_QS_TAP, 0, 0);
                flingSettings(0 /* vel */, FLING_EXPAND, null /* onFinishRunnable */,
                        true /* isClick */);
            }
        }
    }

    private class OnOverscrollTopChangedListener implements
            NotificationStackScrollLayout.OnOverscrollTopChangedListener {
        @Override
        public void onOverscrollTopChanged(float amount, boolean isRubberbanded) {
            // When in split shade, overscroll shouldn't carry through to QS
            if (mShouldUseSplitNotificationShade) {
                return;
            }
            cancelQsAnimation();
            if (!mQsExpansionEnabled) {
                amount = 0f;
            }
            float rounded = amount >= 1f ? amount : 0f;
            setOverScrolling(rounded != 0f && isRubberbanded);
            mQsExpansionFromOverscroll = rounded != 0f;
            mLastOverscroll = rounded;
            updateQsState();
            setQsExpansion(mQsMinExpansionHeight + rounded);
        }

        @Override
        public void flingTopOverscroll(float velocity, boolean open) {
            // in split shade mode we want to expand/collapse QS only when touch happens within QS
            if (mShouldUseSplitNotificationShade
                    && (mInitialTouchX < mQsFrame.getX()
                        || mInitialTouchX > mQsFrame.getX() + mQsFrame.getWidth())) {
                return;
            }
            mLastOverscroll = 0f;
            mQsExpansionFromOverscroll = false;
            setQsExpansion(mQsExpansionHeight);
            flingSettings(!mQsExpansionEnabled && open ? 0f : velocity,
                    open && mQsExpansionEnabled ? FLING_EXPAND : FLING_COLLAPSE, () -> {
                        mStackScrollerOverscrolling = false;
                        setOverScrolling(false);
                        updateQsState();
                    }, false /* isClick */);
        }
    }

    private class DynamicPrivacyControlListener implements DynamicPrivacyController.Listener {
        @Override
        public void onDynamicPrivacyChanged() {
            // Do not request animation when pulsing or waking up, otherwise the clock wiill be out
            // of sync with the notification panel.
            if (mLinearDarkAmount != 0) {
                return;
            }
            mAnimateNextPositionUpdate = true;
        }
    }

    private class KeyguardAffordanceHelperCallback implements KeyguardAffordanceHelper.Callback {
        @Override
        public void onAnimationToSideStarted(boolean rightPage, float translation, float vel) {
            boolean
                    start =
                    mView.getLayoutDirection() == View.LAYOUT_DIRECTION_RTL ? rightPage
                            : !rightPage;
            mIsLaunchTransitionRunning = true;
            mLaunchAnimationEndRunnable = null;
            float displayDensity = mStatusBar.getDisplayDensity();
            int lengthDp = Math.abs((int) (translation / displayDensity));
            int velocityDp = Math.abs((int) (vel / displayDensity));
            if (start) {
                mLockscreenGestureLogger.write(MetricsEvent.ACTION_LS_DIALER, lengthDp, velocityDp);
                mLockscreenGestureLogger.log(LockscreenUiEvent.LOCKSCREEN_DIALER);
                mFalsingCollector.onLeftAffordanceOn();
                if (mFalsingCollector.shouldEnforceBouncer()) {
                    mStatusBar.executeRunnableDismissingKeyguard(
                            () -> mKeyguardBottomArea.launchLeftAffordance(), null,
                            true /* dismissShade */, false /* afterKeyguardGone */,
                            true /* deferred */);
                } else {
                    mKeyguardBottomArea.launchLeftAffordance();
                }
            } else {
                if (KeyguardBottomAreaView.CAMERA_LAUNCH_SOURCE_AFFORDANCE.equals(
                        mLastCameraLaunchSource)) {
                    mLockscreenGestureLogger.write(
                            MetricsEvent.ACTION_LS_CAMERA, lengthDp, velocityDp);
                    mLockscreenGestureLogger.log(LockscreenUiEvent.LOCKSCREEN_CAMERA);
                }
                mFalsingCollector.onCameraOn();
                if (mFalsingCollector.shouldEnforceBouncer()) {
                    mStatusBar.executeRunnableDismissingKeyguard(
                            () -> mKeyguardBottomArea.launchCamera(mLastCameraLaunchSource), null,
                            true /* dismissShade */, false /* afterKeyguardGone */,
                            true /* deferred */);
                } else {
                    mKeyguardBottomArea.launchCamera(mLastCameraLaunchSource);
                }
            }
            mStatusBar.startLaunchTransitionTimeout();
            mBlockTouches = true;
        }

        @Override
        public void onAnimationToSideEnded() {
            mIsLaunchTransitionRunning = false;
            mIsLaunchTransitionFinished = true;
            if (mLaunchAnimationEndRunnable != null) {
                mLaunchAnimationEndRunnable.run();
                mLaunchAnimationEndRunnable = null;
            }
            mStatusBar.readyForKeyguardDone();
        }

        @Override
        public float getMaxTranslationDistance() {
            return (float) Math.hypot(mView.getWidth(), getHeight());
        }

        @Override
        public void onSwipingStarted(boolean rightIcon) {
            mFalsingCollector.onAffordanceSwipingStarted(rightIcon);
            boolean
                    camera =
                    mView.getLayoutDirection() == View.LAYOUT_DIRECTION_RTL ? !rightIcon
                            : rightIcon;
            if (camera) {
                mKeyguardBottomArea.bindCameraPrewarmService();
            }
            mView.requestDisallowInterceptTouchEvent(true);
            mOnlyAffordanceInThisMotion = true;
            mQsTracking = false;
        }

        @Override
        public void onSwipingAborted() {
            mFalsingCollector.onAffordanceSwipingAborted();
            mKeyguardBottomArea.unbindCameraPrewarmService(false /* launched */);
        }

        @Override
        public void onIconClicked(boolean rightIcon) {
            if (mHintAnimationRunning) {
                return;
            }
            mHintAnimationRunning = true;
            mAffordanceHelper.startHintAnimation(rightIcon, () -> {
                mHintAnimationRunning = false;
                mStatusBar.onHintFinished();
            });
            rightIcon =
                    mView.getLayoutDirection() == View.LAYOUT_DIRECTION_RTL ? !rightIcon
                            : rightIcon;
            if (rightIcon) {
                mStatusBar.onCameraHintStarted();
            } else {
                if (mKeyguardBottomArea.isLeftVoiceAssist()) {
                    mStatusBar.onVoiceAssistHintStarted();
                } else {
                    mStatusBar.onPhoneHintStarted();
                }
            }
        }

        @Override
        public KeyguardAffordanceView getLeftIcon() {
            return mView.getLayoutDirection() == View.LAYOUT_DIRECTION_RTL
                    ? mKeyguardBottomArea.getRightView() : mKeyguardBottomArea.getLeftView();
        }

        @Override
        public KeyguardAffordanceView getRightIcon() {
            return mView.getLayoutDirection() == View.LAYOUT_DIRECTION_RTL
                    ? mKeyguardBottomArea.getLeftView() : mKeyguardBottomArea.getRightView();
        }

        @Override
        public View getLeftPreview() {
            return mView.getLayoutDirection() == View.LAYOUT_DIRECTION_RTL
                    ? mKeyguardBottomArea.getRightPreview() : mKeyguardBottomArea.getLeftPreview();
        }

        @Override
        public View getRightPreview() {
            return mView.getLayoutDirection() == View.LAYOUT_DIRECTION_RTL
                    ? mKeyguardBottomArea.getLeftPreview() : mKeyguardBottomArea.getRightPreview();
        }

        @Override
        public float getAffordanceFalsingFactor() {
            return mStatusBar.isWakeUpComingFromTouch() ? 1.5f : 1.0f;
        }

        @Override
        public boolean needsAntiFalsing() {
            return mBarState == KEYGUARD;
        }
    }

    private class OnEmptySpaceClickListener implements
            NotificationStackScrollLayout.OnEmptySpaceClickListener {
        @Override
        public void onEmptySpaceClicked(float x, float y) {
            onEmptySpaceClick(x);
        }
    }

    private class MyOnHeadsUpChangedListener implements OnHeadsUpChangedListener {
        @Override
        public void onHeadsUpPinnedModeChanged(final boolean inPinnedMode) {
            if (inPinnedMode) {
                mHeadsUpExistenceChangedRunnable.run();
                updateNotificationTranslucency();
            } else {
                setHeadsUpAnimatingAway(true);
                mNotificationStackScrollLayoutController.runAfterAnimationFinished(
                        mHeadsUpExistenceChangedRunnable);
            }
            updateGestureExclusionRect();
            mHeadsUpPinnedMode = inPinnedMode;
            updateHeadsUpVisibility();
            updateKeyguardStatusBarForHeadsUp();
        }

        @Override
        public void onHeadsUpPinned(NotificationEntry entry) {
            if (!isOnKeyguard()) {
                mNotificationStackScrollLayoutController.generateHeadsUpAnimation(
                        entry.getHeadsUpAnimationView(), true);
            }
        }

        @Override
        public void onHeadsUpUnPinned(NotificationEntry entry) {

            // When we're unpinning the notification via active edge they remain heads-upped,
            // we need to make sure that an animation happens in this case, otherwise the
            // notification
            // will stick to the top without any interaction.
            if (isFullyCollapsed() && entry.isRowHeadsUp() && !isOnKeyguard()) {
                mNotificationStackScrollLayoutController.generateHeadsUpAnimation(
                        entry.getHeadsUpAnimationView(), false);
                entry.setHeadsUpIsVisible();
            }
        }

        @Override
        public void onHeadsUpStateChanged(NotificationEntry entry, boolean isHeadsUp) {
            mNotificationStackScrollLayoutController.generateHeadsUpAnimation(entry, isHeadsUp);
        }
    }

    private class HeightListener implements QS.HeightListener {
        public void onQsHeightChanged() {
            mQsMaxExpansionHeight = mQs != null ? mQs.getDesiredHeight() : 0;
            if (mQsExpanded && mQsFullyExpanded) {
                mQsExpansionHeight = mQsMaxExpansionHeight;
                requestScrollerTopPaddingUpdate(false /* animate */);
                requestPanelHeightUpdate();
            }
            if (mAccessibilityManager.isEnabled()) {
                mView.setAccessibilityPaneTitle(determineAccessibilityPaneTitle());
            }
            mNotificationStackScrollLayoutController.setMaxTopPadding(
                    mQsMaxExpansionHeight + mQsNotificationTopPadding);
        }
    }

    private class ConfigurationListener implements ConfigurationController.ConfigurationListener {
        @Override
        public void onThemeChanged() {
            if (DEBUG) Log.d(TAG, "onThemeChanged");
            final int themeResId = mView.getContext().getThemeResId();
            if (mThemeResId == themeResId) {
                return;
            }
            mThemeResId = themeResId;

            reInflateViews();
        }

        @Override
        public void onOverlayChanged() {
            if (DEBUG) Log.d(TAG, "onOverlayChanged");
            reInflateViews();
        }

        @Override
        public void onDensityOrFontScaleChanged() {
            if (DEBUG) Log.d(TAG, "onDensityOrFontScaleChanged");
            reInflateViews();
        }
    }

    private class StatusBarStateListener implements StateListener {
        @Override
        public void onStateChanged(int statusBarState) {
            boolean goingToFullShade = mStatusBarStateController.goingToFullShade();
            boolean keyguardFadingAway = mKeyguardStateController.isKeyguardFadingAway();
            int oldState = mBarState;
            boolean keyguardShowing = statusBarState == KEYGUARD;

            if (mDozeParameters.shouldControlUnlockedScreenOff() && isDozing() && keyguardShowing) {
                // This means we're doing the screen off animation - position the keyguard status
                // view where it'll be on AOD, so we can animate it in.
                mKeyguardStatusViewController.updatePosition(
                        mClockPositionResult.clockX,
                        mClockPositionResult.clockYFullyDozing,
                        mClockPositionResult.clockScale,
                        false /* animate */);
            }

            mKeyguardStatusViewController.setKeyguardStatusViewVisibility(
                    statusBarState,
                    keyguardFadingAway,
                    goingToFullShade,
                    mBarState);
            setKeyguardBottomAreaVisibility(statusBarState, goingToFullShade);

            mBarState = statusBarState;
            mKeyguardShowing = keyguardShowing;

            if (oldState == KEYGUARD && (goingToFullShade
                    || statusBarState == StatusBarState.SHADE_LOCKED)) {
                animateKeyguardStatusBarOut();
                updateQSMinHeight();
            } else if (oldState == StatusBarState.SHADE_LOCKED
                    && statusBarState == KEYGUARD) {
                animateKeyguardStatusBarIn(StackStateAnimator.ANIMATION_DURATION_STANDARD);
                mNotificationStackScrollLayoutController.resetScrollPosition();
                // Only animate header if the header is visible. If not, it will partially
                // animate out
                // the top of QS
                if (!mQsExpanded) {
                    // TODO(b/185683835) Nicer clipping when using new spacial model
                    if (mShouldUseSplitNotificationShade) {
                        mQs.animateHeaderSlidingOut();
                    }
                }
            } else {
                mKeyguardStatusBar.setAlpha(1f);
                mKeyguardStatusBar.setVisibility(keyguardShowing ? View.VISIBLE : View.INVISIBLE);
                if (keyguardShowing && oldState != mBarState) {
                    if (mQs != null) {
                        mQs.hideImmediately();
                    }
                }
            }
            updateKeyguardStatusBarForHeadsUp();
            if (keyguardShowing) {
                updateDozingVisibilities(false /* animate */);
            }

            updateMaxDisplayedNotifications(false);
            // The update needs to happen after the headerSlide in above, otherwise the translation
            // would reset
            updateQSPulseExpansion();
            maybeAnimateBottomAreaAlpha();
            resetHorizontalPanelPosition();
            updateQsState();
        }

        @Override
        public void onDozeAmountChanged(float linearAmount, float amount) {
            mInterpolatedDarkAmount = amount;
            mLinearDarkAmount = linearAmount;
            mKeyguardStatusViewController.setDarkAmount(mInterpolatedDarkAmount);
            mKeyguardBottomArea.setDarkAmount(mInterpolatedDarkAmount);
            positionClockAndNotifications();
        }
    }

    /**
     * Sets the overstretch amount in raw pixels when dragging down.
     */
    public void setOverStrechAmount(float amount) {
        mOverStretchAmount = amount;
        positionClockAndNotifications(true /* forceUpdate */);
    }

    private class OnAttachStateChangeListener implements View.OnAttachStateChangeListener {
        @Override
        public void onViewAttachedToWindow(View v) {
            mFragmentService.getFragmentHostManager(mView)
                            .addTagListener(QS.TAG, mFragmentListener);
            mStatusBarStateController.addCallback(mStatusBarStateListener);
            mConfigurationController.addCallback(mConfigurationListener);
            mUpdateMonitor.registerCallback(mKeyguardUpdateCallback);
            // Theme might have changed between inflating this view and attaching it to the
            // window, so
            // force a call to onThemeChanged
            mConfigurationListener.onThemeChanged();
            mFalsingManager.addTapListener(mFalsingTapListener);
            mKeyguardIndicationController.init();
        }

        @Override
        public void onViewDetachedFromWindow(View v) {
            mFragmentService.getFragmentHostManager(mView)
                            .removeTagListener(QS.TAG, mFragmentListener);
            mStatusBarStateController.removeCallback(mStatusBarStateListener);
            mConfigurationController.removeCallback(mConfigurationListener);
            mUpdateMonitor.removeCallback(mKeyguardUpdateCallback);
            mFalsingManager.removeTapListener(mFalsingTapListener);
        }
    }

    private class OnLayoutChangeListener extends PanelViewController.OnLayoutChangeListener {

        @Override
        public void onLayoutChange(View v, int left, int top, int right, int bottom, int oldLeft,
                int oldTop, int oldRight, int oldBottom) {
            DejankUtils.startDetectingBlockingIpcs("NVP#onLayout");
            super.onLayoutChange(v, left, top, right, bottom, oldLeft, oldTop, oldRight, oldBottom);
            updateMaxDisplayedNotifications(true);
            setIsFullWidth(mNotificationStackScrollLayoutController.getWidth() == mView.getWidth());

            // Update Clock Pivot
            mKeyguardStatusViewController.setPivotX(mView.getWidth() / 2);
            mKeyguardStatusViewController.setPivotY(
                    (FONT_HEIGHT - CAP_HEIGHT) / 2048f
                            * mKeyguardStatusViewController.getClockTextSize());

            // Calculate quick setting heights.
            int oldMaxHeight = mQsMaxExpansionHeight;
            if (mQs != null) {
                updateQSMinHeight();
                mQsMaxExpansionHeight = mQs.getDesiredHeight();
                mNotificationStackScrollLayoutController.setMaxTopPadding(
                        mQsMaxExpansionHeight + mQsNotificationTopPadding);
            }
            positionClockAndNotifications();
            if (mQsExpanded && mQsFullyExpanded) {
                mQsExpansionHeight = mQsMaxExpansionHeight;
                requestScrollerTopPaddingUpdate(false /* animate */);
                requestPanelHeightUpdate();

                // Size has changed, start an animation.
                if (mQsMaxExpansionHeight != oldMaxHeight) {
                    startQsSizeChangeAnimation(oldMaxHeight, mQsMaxExpansionHeight);
                }
            } else if (!mQsExpanded) {
                setQsExpansion(mQsMinExpansionHeight + mLastOverscroll);
            }
            updateExpandedHeight(getExpandedHeight());
            updateHeader();

            // If we are running a size change animation, the animation takes care of the height of
            // the container. However, if we are not animating, we always need to make the QS
            // container
            // the desired height so when closing the QS detail, it stays smaller after the size
            // change
            // animation is finished but the detail view is still being animated away (this
            // animation
            // takes longer than the size change animation).
            if (mQsSizeChangeAnimator == null && mQs != null) {
                mQs.setHeightOverride(mQs.getDesiredHeight());
            }
            updateMaxHeadsUpTranslation();
            updateGestureExclusionRect();
            if (mExpandAfterLayoutRunnable != null) {
                mExpandAfterLayoutRunnable.run();
                mExpandAfterLayoutRunnable = null;
            }
            DejankUtils.stopDetectingBlockingIpcs("NVP#onLayout");
        }
    }

    private void updateQSMinHeight() {
        float previousMin = mQsMinExpansionHeight;
        mQsMinExpansionHeight = mKeyguardShowing ? 0 : mQs.getQsMinExpansionHeight();
        if (mQsExpansionHeight == previousMin) {
            mQsExpansionHeight = mQsMinExpansionHeight;
        }
    }

    private class DebugDrawable extends Drawable {

        @Override
        public void draw(Canvas canvas) {
            Paint p = new Paint();
            p.setColor(Color.RED);
            p.setStrokeWidth(2);
            p.setStyle(Paint.Style.STROKE);
            canvas.drawLine(0, getMaxPanelHeight(), mView.getWidth(), getMaxPanelHeight(), p);
            p.setTextSize(24);
            if (mHeaderDebugInfo != null) canvas.drawText(mHeaderDebugInfo, 50, 100, p);
            p.setColor(Color.BLUE);
            canvas.drawLine(0, getExpandedHeight(), mView.getWidth(), getExpandedHeight(), p);
            p.setColor(Color.GREEN);
            canvas.drawLine(0, calculatePanelHeightQsExpanded(), mView.getWidth(),
                    calculatePanelHeightQsExpanded(), p);
            p.setColor(Color.YELLOW);
            canvas.drawLine(0, calculatePanelHeightShade(), mView.getWidth(),
                    calculatePanelHeightShade(), p);
            p.setColor(Color.MAGENTA);
            canvas.drawLine(
                    0, calculateNotificationsTopPadding(), mView.getWidth(),
                    calculateNotificationsTopPadding(), p);
            p.setColor(Color.CYAN);
            canvas.drawLine(0, mClockPositionResult.stackScrollerPadding, mView.getWidth(),
                    mNotificationStackScrollLayoutController.getTopPadding(), p);
            p.setColor(Color.GRAY);
            canvas.drawLine(0, mClockPositionResult.clockY, mView.getWidth(),
                    mClockPositionResult.clockY, p);
        }

        @Override
        public void setAlpha(int alpha) {

        }

        @Override
        public void setColorFilter(ColorFilter colorFilter) {

        }

        @Override
        public int getOpacity() {
            return 0;
        }
    }

    private class OnConfigurationChangedListener extends
            PanelViewController.OnConfigurationChangedListener {
        @Override
        public void onConfigurationChanged(Configuration newConfig) {
            super.onConfigurationChanged(newConfig);
            mAffordanceHelper.onConfigurationChanged();
            if (newConfig.orientation != mLastOrientation) {
                resetHorizontalPanelPosition();
            }
            mLastOrientation = newConfig.orientation;
        }
    }

    private class OnApplyWindowInsetsListener implements View.OnApplyWindowInsetsListener {
        public WindowInsets onApplyWindowInsets(View v, WindowInsets insets) {
            final DisplayCutout displayCutout = v.getRootWindowInsets().getDisplayCutout();
            mDisplayCutoutTopInset = displayCutout != null ? displayCutout.getSafeInsetTop() : 0;
            mDisplayCutoutLeftInset = displayCutout != null ? displayCutout.getSafeInsetLeft() : 0;

            mNavigationBarBottomHeight = insets.getStableInsetBottom();
            updateMaxHeadsUpTranslation();
            return insets;
        }
    }
}<|MERGE_RESOLUTION|>--- conflicted
+++ resolved
@@ -54,6 +54,7 @@
 import android.os.SystemClock;
 import android.os.UserManager;
 import android.os.VibrationEffect;
+import android.service.quickaccesswallet.QuickAccessWalletClient;
 import android.util.Log;
 import android.util.MathUtils;
 import android.view.DisplayCutout;
@@ -152,7 +153,6 @@
 import com.android.systemui.statusbar.policy.OnHeadsUpChangedListener;
 import com.android.systemui.util.Utils;
 import com.android.systemui.util.settings.SecureSettings;
-import com.android.systemui.wallet.controller.QuickAccessWalletController;
 import com.android.wm.shell.animation.FlingAnimationUtils;
 
 import java.io.FileDescriptor;
@@ -310,7 +310,6 @@
     private final FeatureFlags mFeatureFlags;
     private final ScrimController mScrimController;
     private final PrivacyDotViewController mPrivacyDotViewController;
-    private final QuickAccessWalletController mQuickAccessWalletController;
 
     // Maximum # notifications to show on Keyguard; extras will be collapsed in an overflow card.
     // If there are exactly 1 + mMaxKeyguardNotifications, then still shows all notifications
@@ -584,6 +583,7 @@
     private int mScreenCornerRadius;
     private int mNotificationScrimPadding;
 
+    private final QuickAccessWalletClient mQuickAccessWalletClient;
     private final Executor mUiExecutor;
     private final SecureSettings mSecureSettings;
 
@@ -664,14 +664,11 @@
             AmbientState ambientState,
             LockIconViewController lockIconViewController,
             FeatureFlags featureFlags,
+            QuickAccessWalletClient quickAccessWalletClient,
             KeyguardMediaController keyguardMediaController,
             PrivacyDotViewController privacyDotViewController,
             TapAgainViewController tapAgainViewController,
             FragmentService fragmentService,
-<<<<<<< HEAD
-            QuickAccessWalletController quickAccessWalletController,
-=======
->>>>>>> c0870640
             @Main Executor uiExecutor,
             SecureSettings secureSettings) {
         super(view, falsingManager, dozeLog, keyguardStateController,
@@ -682,7 +679,6 @@
         mVibratorHelper = vibratorHelper;
         mKeyguardMediaController = keyguardMediaController;
         mPrivacyDotViewController = privacyDotViewController;
-        mQuickAccessWalletController = quickAccessWalletController;
         mMetricsLogger = metricsLogger;
         mActivityManager = activityManager;
         mConfigurationController = configurationController;
@@ -725,10 +721,7 @@
         mScrimController.setClipsQsScrim(!mShouldUseSplitNotificationShade);
         mUserManager = userManager;
         mMediaDataManager = mediaDataManager;
-<<<<<<< HEAD
-=======
         mQuickAccessWalletClient = quickAccessWalletClient;
->>>>>>> c0870640
         mTapAgainViewController = tapAgainViewController;
         mUiExecutor = uiExecutor;
         mSecureSettings = secureSettings;
@@ -1129,7 +1122,7 @@
         mKeyguardBottomArea.setFalsingManager(mFalsingManager);
 
         if (mFeatureFlags.isQuickAccessWalletEnabled()) {
-            mKeyguardBottomArea.initWallet(mQuickAccessWalletController);
+            mKeyguardBottomArea.initWallet(mQuickAccessWalletClient, mUiExecutor, mSecureSettings);
         }
     }
 
