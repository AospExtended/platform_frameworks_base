--- conflicted
+++ resolved
@@ -466,16 +466,6 @@
 
     @Override
     public void notifyStateChangedCallbacks() {
-<<<<<<< HEAD
-        for (int i = 0; i < mCallbacks.size(); i++) {
-            StatusBarWindowCallback cb = mCallbacks.get(i).get();
-            if (cb != null) {
-                cb.onStateChanged(mCurrentState.mKeyguardShowing,
-                        mCurrentState.mKeyguardOccluded,
-                        mCurrentState.mBouncerShowing,
-                        mCurrentState.mDozing);
-            }
-=======
         // Copy callbacks to separate ArrayList to avoid concurrent modification
         List<StatusBarWindowCallback> activeCallbacks = mCallbacks.stream()
                 .map(Reference::get)
@@ -484,8 +474,8 @@
         for (StatusBarWindowCallback cb : activeCallbacks) {
             cb.onStateChanged(mCurrentState.mKeyguardShowing,
                     mCurrentState.mKeyguardOccluded,
-                    mCurrentState.mBouncerShowing);
->>>>>>> 4172f20f
+                    mCurrentState.mBouncerShowing,
+                    mCurrentState.mDozing);
         }
     }
 
