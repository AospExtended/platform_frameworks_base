--- conflicted
+++ resolved
@@ -1190,31 +1190,20 @@
         for (int i = 0; i < numChildren; i++) {
             final View child = mStackScroller.getChildAt(i);
             if (child instanceof ExpandableNotificationRow) {
-                int summaryInsertIdx = viewsToHide.size();
-                boolean hasNonClearableChild = false;
-
+                if (mStackScroller.canChildBeDismissed(child)) {
+                    if (child.getVisibility() == View.VISIBLE) {
+                    viewsToHide.add(child);
+                    }
+                }
                 ExpandableNotificationRow row = (ExpandableNotificationRow) child;
                 List<ExpandableNotificationRow> children = row.getNotificationChildren();
                 if (row.areChildrenExpanded() && children != null) {
                     for (ExpandableNotificationRow childRow : children) {
-<<<<<<< HEAD
-                        if (childRow.isClearable() && childRow.getVisibility() == View.VISIBLE) {
-                            viewsToHide.add(childRow);
-                        } else {
-                            hasNonClearableChild = true;
-=======
                         if (mStackScroller.canChildBeDismissed(childRow)) {
                             if (childRow.getVisibility() == View.VISIBLE) {
                                 viewsToHide.add(childRow);
                             }
->>>>>>> 6422e8fb
                         }
-                    }
-                }
-
-                if (!hasNonClearableChild && mStackScroller.canChildBeDismissed(child)) {
-                    if (child.getVisibility() == View.VISIBLE) {
-                        viewsToHide.add(summaryInsertIdx, child);
                     }
                 }
             }
