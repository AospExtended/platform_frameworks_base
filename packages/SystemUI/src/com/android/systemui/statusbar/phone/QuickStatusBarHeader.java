/*
 * Copyright (C) 2015 The Android Open Source Project
 *
 * Licensed under the Apache License, Version 2.0 (the "License");
 * you may not use this file except in compliance with the License.
 * You may obtain a copy of the License at
 *
 *      http://www.apache.org/licenses/LICENSE-2.0
 *
 * Unless required by applicable law or agreed to in writing, software
 * distributed under the License is distributed on an "AS IS" BASIS,
 * WITHOUT WARRANTIES OR CONDITIONS OF ANY KIND, either express or implied.
 * See the License for the specific language governing permissions and
 * limitations under the License
 */

package com.android.systemui.statusbar.phone;

import android.app.AlarmManager;
import android.app.PendingIntent;
import android.content.ContentUris;
import android.content.Context;
import android.content.Intent;
import android.content.res.Configuration;
import android.graphics.drawable.Drawable;
import android.graphics.drawable.RippleDrawable;
import android.net.Uri;
import android.os.UserManager;
import android.os.Vibrator;
import android.provider.AlarmClock;
import android.provider.CalendarContract;
import android.provider.CalendarContract.Events;
import android.util.AttributeSet;
import android.view.View;
import android.view.View.OnClickListener;
import android.view.View.OnLongClickListener;
import android.view.ViewGroup;
import android.widget.ImageView;
import android.widget.TextView;
import android.widget.Toast;

import com.android.internal.logging.MetricsLogger;
import com.android.internal.logging.MetricsProto;
import com.android.keyguard.KeyguardStatusView;
import com.android.systemui.FontSizeUtils;
import com.android.systemui.R;
import com.android.systemui.qs.QSPanel;
import com.android.systemui.qs.QSPanel.Callback;
import com.android.systemui.qs.QuickQSPanel;
import com.android.systemui.qs.TouchAnimator;
import com.android.systemui.qs.TouchAnimator.Builder;
import com.android.systemui.statusbar.policy.BatteryController;
import com.android.systemui.statusbar.policy.NextAlarmController;
import com.android.systemui.statusbar.policy.NextAlarmController.NextAlarmChangeCallback;
import com.android.systemui.statusbar.policy.UserInfoController;
import com.android.systemui.statusbar.policy.UserInfoController.OnUserInfoChangedListener;
import com.android.systemui.tuner.TunerService;

public class QuickStatusBarHeader extends BaseStatusBarHeader implements
        NextAlarmChangeCallback, OnClickListener, OnLongClickListener, OnUserInfoChangedListener {

    private static final String TAG = "QuickStatusBarHeader";

    private static final float EXPAND_INDICATOR_THRESHOLD = .93f;

    private ActivityStarter mActivityStarter;
    private NextAlarmController mNextAlarmController;
    private SettingsButton mSettingsButton;
    protected View mSettingsContainer;

    private TextView mAlarmStatus;
    private View mAlarmStatusCollapsed;
    private View mClock;
    private View mDate;

    private QSPanel mQsPanel;

    private boolean mExpanded;
    private boolean mAlarmShowing;

    private ViewGroup mDateTimeGroup;
    private ViewGroup mDateTimeAlarmGroup;
    private TextView mEmergencyOnly;

    protected ExpandableIndicator mExpandIndicator;

    private boolean mListening;
    private AlarmManager.AlarmClockInfo mNextAlarm;

    private QuickQSPanel mHeaderQsPanel;
    private boolean mShowEmergencyCallsOnly;
    protected MultiUserSwitch mMultiUserSwitch;
    private ImageView mMultiUserAvatar;


    private TouchAnimator mAnimator;
    protected TouchAnimator mSettingsAlpha;
    private float mExpansionAmount;
    private QSTileHost mHost;
    private View mEdit;
    private boolean mShowFullAlarm;
    private float mDateTimeTranslation;
    protected Vibrator mVibrator;

    public QuickStatusBarHeader(Context context, AttributeSet attrs) {
        super(context, attrs);
    }

    @Override
    protected void onFinishInflate() {
        super.onFinishInflate();

        mEmergencyOnly = (TextView) findViewById(R.id.header_emergency_calls_only);

        mEdit = findViewById(android.R.id.edit);
        findViewById(android.R.id.edit).setOnClickListener(view ->
                mHost.startRunnableDismissingKeyguard(() -> mQsPanel.showEdit(view)));

        mDateTimeAlarmGroup = (ViewGroup) findViewById(R.id.date_time_alarm_group);
        mDateTimeAlarmGroup.findViewById(R.id.empty_time_view).setVisibility(View.GONE);
        mDateTimeGroup = (ViewGroup) findViewById(R.id.date_time_group);
        mDateTimeGroup.setPivotX(0);
        mDateTimeGroup.setPivotY(0);
        mDateTimeTranslation = getResources().getDimension(R.dimen.qs_date_time_translation);
        mClock = findViewById(R.id.clock);
        mClock.setOnClickListener(this);
        mClock.setOnLongClickListener(this);
        mDate = findViewById(R.id.date);
        mDate.setOnClickListener(this);
        mDate.setOnLongClickListener(this);

        mShowFullAlarm = getResources().getBoolean(R.bool.quick_settings_show_full_alarm);

        mExpandIndicator = (ExpandableIndicator) findViewById(R.id.expand_indicator);

        mHeaderQsPanel = (QuickQSPanel) findViewById(R.id.quick_qs_panel);

        mSettingsButton = (SettingsButton) findViewById(R.id.settings_button);
        mSettingsContainer = findViewById(R.id.settings_button_container);
        mSettingsButton.setOnClickListener(this);

        mAlarmStatusCollapsed = findViewById(R.id.alarm_status_collapsed);
        mAlarmStatus = (TextView) findViewById(R.id.alarm_status);
        mAlarmStatus.setOnClickListener(this);

        mMultiUserSwitch = (MultiUserSwitch) findViewById(R.id.multi_user_switch);
        mMultiUserSwitch.setOnLongClickListener(this);
        mMultiUserAvatar = (ImageView) mMultiUserSwitch.findViewById(R.id.multi_user_avatar);

        mVibrator = (Vibrator) mContext.getSystemService(Context.VIBRATOR_SERVICE);

        // RenderThread is doing more harm than good when touching the header (to expand quick
        // settings), so disable it for this view
        ((RippleDrawable) mSettingsButton.getBackground()).setForceSoftware(true);
        ((RippleDrawable) mExpandIndicator.getBackground()).setForceSoftware(true);

        updateResources();
    }

    public void vibrateheader(int duration) {
        if (mVibrator != null) {
            if (mVibrator.hasVibrator()) { mVibrator.vibrate(duration); }
        }
    }

    @Override
    protected void onConfigurationChanged(Configuration newConfig) {
        super.onConfigurationChanged(newConfig);
        updateResources();
    }

    @Override
    public void onRtlPropertiesChanged(int layoutDirection) {
        super.onRtlPropertiesChanged(layoutDirection);
        updateResources();
    }

    private void updateResources() {
        FontSizeUtils.updateFontSize(mAlarmStatus, R.dimen.qs_date_collapsed_size);
        FontSizeUtils.updateFontSize(mEmergencyOnly, R.dimen.qs_emergency_calls_only_text_size);

        Builder builder = new Builder()
                .addFloat(mShowFullAlarm ? mAlarmStatus : findViewById(R.id.date), "alpha", 0, 1)
                .addFloat(mEmergencyOnly, "alpha", 0, 1);
        if (mShowFullAlarm) {
            builder.addFloat(mAlarmStatusCollapsed, "alpha", 1, 0);
        }
        mAnimator = builder.build();

        updateSettingsAnimator();
    }

    protected void updateSettingsAnimator() {
        mSettingsAlpha = new TouchAnimator.Builder()
                .addFloat(mEdit, "alpha", 0, 1)
                .addFloat(mMultiUserSwitch, "alpha", 0, 1)
                .build();

        final boolean isRtl = isLayoutRtl();
        if (isRtl && mDateTimeGroup.getWidth() == 0) {
            mDateTimeGroup.addOnLayoutChangeListener(new OnLayoutChangeListener() {
                @Override
                public void onLayoutChange(View v, int left, int top, int right, int bottom,
                        int oldLeft, int oldTop, int oldRight, int oldBottom) {
                    mDateTimeGroup.setPivotX(getWidth());
                    mDateTimeGroup.removeOnLayoutChangeListener(this);
                }
            });
        } else {
            mDateTimeGroup.setPivotX(isRtl ? mDateTimeGroup.getWidth() : 0);
        }
    }

    @Override
    public int getCollapsedHeight() {
        return getHeight();
    }

    @Override
    public int getExpandedHeight() {
        return getHeight();
    }

    @Override
    public void setExpanded(boolean expanded) {
        if (mExpanded == expanded) return;
        mExpanded = expanded;
        mHeaderQsPanel.setExpanded(expanded);
        updateEverything();
    }

    @Override
    public void onNextAlarmChanged(AlarmManager.AlarmClockInfo nextAlarm) {
        mNextAlarm = nextAlarm;
        if (nextAlarm != null) {
            String alarmString = KeyguardStatusView.formatNextAlarm(getContext(), nextAlarm);
            mAlarmStatus.setText(alarmString);
            mAlarmStatus.setContentDescription(mContext.getString(
                    R.string.accessibility_quick_settings_alarm, alarmString));
            mAlarmStatusCollapsed.setContentDescription(mContext.getString(
                    R.string.accessibility_quick_settings_alarm, alarmString));
        }
        if (mAlarmShowing != (nextAlarm != null)) {
            mAlarmShowing = nextAlarm != null;
            updateEverything();
        }
    }

    @Override
    public void setExpansion(float headerExpansionFraction) {
        mExpansionAmount = headerExpansionFraction;
        updateDateTimePosition();
        mAnimator.setPosition(headerExpansionFraction);
        mSettingsAlpha.setPosition(headerExpansionFraction);

        updateAlarmVisibilities();

        mExpandIndicator.setExpanded(headerExpansionFraction > EXPAND_INDICATOR_THRESHOLD);
    }

    @Override
    protected void onDetachedFromWindow() {
        setListening(false);
        mHost.getUserInfoController().remListener(this);
        mHost.getNetworkController().removeEmergencyListener(this);
        super.onDetachedFromWindow();
    }

    private void updateAlarmVisibilities() {
        mAlarmStatus.setVisibility(mAlarmShowing && mShowFullAlarm ? View.VISIBLE : View.INVISIBLE);
        mAlarmStatusCollapsed.setVisibility(mAlarmShowing ? View.VISIBLE : View.INVISIBLE);
    }

    public void setListening(boolean listening) {
        if (listening == mListening) {
            return;
        }
        mHeaderQsPanel.setListening(listening);
        mListening = listening;
        updateListeners();
    }

    @Override
    public void updateEverything() {
        post(() -> {
            updateVisibilities();
            setClickable(false);
        });
    }

    protected void updateVisibilities() {
        updateAlarmVisibilities();
        updateDateTimePosition();
        mEmergencyOnly.setVisibility(mExpanded && mShowEmergencyCallsOnly
                ? View.VISIBLE : View.INVISIBLE);
        mSettingsContainer.findViewById(R.id.tuner_icon).setVisibility(
                TunerService.isTunerEnabled(mContext) ? View.VISIBLE : View.INVISIBLE);
        final boolean isDemo = UserManager.isDeviceInDemoMode(mContext);
        mMultiUserSwitch.setVisibility(mExpanded && mMultiUserSwitch.hasMultipleUsers() && !isDemo
                ? View.VISIBLE : View.INVISIBLE);
        mEdit.setVisibility(isDemo || !mExpanded ? View.INVISIBLE : View.VISIBLE);
    }

    private void updateDateTimePosition() {
        mDateTimeAlarmGroup.setTranslationY(mShowEmergencyCallsOnly
                ? mExpansionAmount * mDateTimeTranslation : 0);
    }

    private void updateListeners() {
        if (mListening) {
            mNextAlarmController.addStateChangedCallback(this);
        } else {
            mNextAlarmController.removeStateChangedCallback(this);
        }
    }

    @Override
    public void setActivityStarter(ActivityStarter activityStarter) {
        mActivityStarter = activityStarter;
    }

    @Override
    public void setQSPanel(final QSPanel qsPanel) {
        mQsPanel = qsPanel;
        setupHost(qsPanel.getHost());
        if (mQsPanel != null) {
            mMultiUserSwitch.setQsPanel(qsPanel);
        }
    }

    public void setupHost(final QSTileHost host) {
        mHost = host;
        host.setHeaderView(mExpandIndicator);
        mHeaderQsPanel.setQSPanelAndHeader(mQsPanel, this);
        mHeaderQsPanel.setHost(host, null /* No customization in header */);
        setUserInfoController(host.getUserInfoController());
        setBatteryController(host.getBatteryController());
        setNextAlarmController(host.getNextAlarmController());

        final boolean isAPhone = mHost.getNetworkController().hasVoiceCallingFeature();
        if (isAPhone) {
            mHost.getNetworkController().addEmergencyListener(this);
        }
    }

    @Override
    public void onClick(View v) {
        if (v == mSettingsButton) {
            MetricsLogger.action(mContext,
                    mExpanded ? MetricsProto.MetricsEvent.ACTION_QS_EXPANDED_SETTINGS_LAUNCH
                            : MetricsProto.MetricsEvent.ACTION_QS_COLLAPSED_SETTINGS_LAUNCH);
            if (mSettingsButton.isTunerClick()) {
                mHost.startRunnableDismissingKeyguard(() -> post(() -> {
                    if (TunerService.isTunerEnabled(mContext)) {
                        TunerService.showResetRequest(mContext, () -> {
                            // Relaunch settings so that the tuner disappears.
                            startSettingsActivity();
                        });
                    } else {
                        Toast.makeText(getContext(), R.string.tuner_toast,
                                Toast.LENGTH_LONG).show();
                        TunerService.setTunerEnabled(mContext, true);
                    }
                    startSettingsActivity();

                }));
            } else {
                startSettingsActivity();
            }
        } else if (v == mAlarmStatus && mNextAlarm != null) {
            PendingIntent showIntent = mNextAlarm.getShowIntent();
<<<<<<< HEAD
            if (showIntent != null && showIntent.isActivity()) {
                mActivityStarter.startActivity(showIntent.getIntent(), true /* dismissShade */);
            }
        } else if (v == mClock) {
            startClockActivity();
        } else if (v == mDate) {
            startDateActivity();
=======
            mActivityStarter.startPendingIntentDismissingKeyguard(showIntent);
>>>>>>> 3570784f
        }
    }

    @Override
    public boolean onLongClick(View v) {
        if (v == mClock) {
            startClockLongClickActivity();
        } else if (v == mDate) {
            startDateLongClickActivity();
        } else if (v == mMultiUserSwitch) {
            startUserLongClickActivity();
        }
        vibrateheader(20);
        return false;
    }

    private void startSettingsActivity() {
        mActivityStarter.startActivity(new Intent(android.provider.Settings.ACTION_SETTINGS),
                true /* dismissShade */);
    }

    private void startClockActivity() {
        mActivityStarter.startActivity(new Intent(AlarmClock.ACTION_SHOW_ALARMS),
                true /* dismissShade */);
    }

    private void startClockLongClickActivity() {
        mActivityStarter.startActivity(new Intent(AlarmClock.ACTION_SET_ALARM),
                true /* dismissShade */);
    }

    private void startDateActivity() {
        Uri.Builder builder = CalendarContract.CONTENT_URI.buildUpon();
        builder.appendPath("time");
        ContentUris.appendId(builder, System.currentTimeMillis());
        Intent intent = new Intent(Intent.ACTION_VIEW).setData(builder.build());
        mActivityStarter.startActivity(intent, true /* dismissShade */);
    }

    private void startDateLongClickActivity() {
        Intent intent = new Intent(Intent.ACTION_INSERT);
            intent.setData(Events.CONTENT_URI);
        mActivityStarter.startActivity(intent, true /* dismissShade */);
    }

    private void startUserLongClickActivity() {
        Intent intent = new Intent(Intent.ACTION_MAIN);
        intent.setClassName("com.android.settings",
            "com.android.settings.Settings$UserSettingsActivity");
        mActivityStarter.startActivity(intent, true /* dismissShade */);
    }

    @Override
    public void setNextAlarmController(NextAlarmController nextAlarmController) {
        mNextAlarmController = nextAlarmController;
    }

    @Override
    public void setBatteryController(BatteryController batteryController) {
        // Don't care
    }

    @Override
    public void setUserInfoController(UserInfoController userInfoController) {
        userInfoController.addListener(this);
    }

    @Override
    public void setCallback(Callback qsPanelCallback) {
        mHeaderQsPanel.setCallback(qsPanelCallback);
    }

    @Override
    public void setEmergencyCallsOnly(boolean show) {
        boolean changed = show != mShowEmergencyCallsOnly;
        if (changed) {
            mShowEmergencyCallsOnly = show;
            if (mExpanded) {
                updateEverything();
            }
        }
    }

    @Override
    public void onUserInfoChanged(String name, Drawable picture) {
        mMultiUserAvatar.setImageDrawable(picture);
    }
}<|MERGE_RESOLUTION|>--- conflicted
+++ resolved
@@ -369,17 +369,12 @@
             }
         } else if (v == mAlarmStatus && mNextAlarm != null) {
             PendingIntent showIntent = mNextAlarm.getShowIntent();
-<<<<<<< HEAD
-            if (showIntent != null && showIntent.isActivity()) {
-                mActivityStarter.startActivity(showIntent.getIntent(), true /* dismissShade */);
+            mActivityStarter.startPendingIntentDismissingKeyguard(showIntent);
             }
         } else if (v == mClock) {
             startClockActivity();
         } else if (v == mDate) {
             startDateActivity();
-=======
-            mActivityStarter.startPendingIntentDismissingKeyguard(showIntent);
->>>>>>> 3570784f
         }
     }
 
