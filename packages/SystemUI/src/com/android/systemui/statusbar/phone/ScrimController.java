--- conflicted
+++ resolved
@@ -399,13 +399,8 @@
         scrim.setTag(TAG_KEY_ANIM_TARGET, target);
     }
 
-<<<<<<< HEAD
     protected Interpolator getInterpolator() {
-        if (mAnimateKeyguardFadingOut && !mKeyguardUpdateMonitor.isUserUnlocked()) {
-=======
-    private Interpolator getInterpolator() {
         if (mAnimateKeyguardFadingOut && mKeyguardUpdateMonitor.needsSlowUnlockTransition()) {
->>>>>>> 1dfb41cc
             return KEYGUARD_FADE_OUT_INTERPOLATOR_LOCKED;
         } else if (mAnimateKeyguardFadingOut) {
             return KEYGUARD_FADE_OUT_INTERPOLATOR;
