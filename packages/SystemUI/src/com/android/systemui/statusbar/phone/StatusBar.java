/*
 * Copyright (C) 2010 The Android Open Source Project
 *
 * Licensed under the Apache License, Version 2.0 (the "License");
 * you may not use this file except in compliance with the License.
 * You may obtain a copy of the License at
 *
 *      http://www.apache.org/licenses/LICENSE-2.0
 *
 * Unless required by applicable law or agreed to in writing, software
 * distributed under the License is distributed on an "AS IS" BASIS,
 * WITHOUT WARRANTIES OR CONDITIONS OF ANY KIND, either express or implied.
 * See the License for the specific language governing permissions and
 * limitations under the License.
 */

package com.android.systemui.statusbar.phone;

import static android.app.StatusBarManager.WINDOW_STATE_HIDDEN;
import static android.app.StatusBarManager.WINDOW_STATE_SHOWING;
import static android.app.StatusBarManager.WindowVisibleState;
import static android.app.StatusBarManager.windowStateToString;
import static android.view.InsetsState.ITYPE_STATUS_BAR;
import static android.view.InsetsState.containsType;
import static android.view.WindowInsetsController.APPEARANCE_LOW_PROFILE_BARS;
import static android.view.WindowInsetsController.APPEARANCE_OPAQUE_STATUS_BARS;
import static android.view.WindowInsetsController.APPEARANCE_SEMI_TRANSPARENT_STATUS_BARS;

import static androidx.lifecycle.Lifecycle.State.RESUMED;

import static com.android.systemui.Dependency.TIME_TICK_HANDLER_NAME;
import static com.android.systemui.charging.WirelessChargingLayout.UNKNOWN_BATTERY_LEVEL;
import static com.android.systemui.keyguard.WakefulnessLifecycle.WAKEFULNESS_ASLEEP;
import static com.android.systemui.statusbar.NotificationLockscreenUserManager.PERMISSION_SELF;
import static com.android.systemui.statusbar.phone.BarTransitions.MODE_LIGHTS_OUT;
import static com.android.systemui.statusbar.phone.BarTransitions.MODE_LIGHTS_OUT_TRANSPARENT;
import static com.android.systemui.statusbar.phone.BarTransitions.MODE_OPAQUE;
import static com.android.systemui.statusbar.phone.BarTransitions.MODE_SEMI_TRANSPARENT;
import static com.android.systemui.statusbar.phone.BarTransitions.MODE_TRANSPARENT;
import static com.android.systemui.statusbar.phone.BarTransitions.TransitionMode;
import static com.android.wm.shell.bubbles.BubbleController.TASKBAR_CHANGED_BROADCAST;

import android.annotation.Nullable;
import android.app.ActivityManager;
import android.app.ActivityOptions;
import android.app.ActivityTaskManager;
import android.app.IWallpaperManager;
import android.app.KeyguardManager;
import android.app.Notification;
import android.app.NotificationManager;
import android.app.PendingIntent;
import android.app.StatusBarManager;
import android.app.TaskInfo;
import android.app.TaskStackBuilder;
import android.app.UiModeManager;
import android.app.WallpaperInfo;
import android.app.WallpaperManager;
import android.app.admin.DevicePolicyManager;
import android.content.BroadcastReceiver;
import android.content.ComponentCallbacks2;
import android.content.ComponentName;
import android.content.Context;
import android.content.Intent;
import android.content.IntentFilter;
import android.content.pm.IPackageManager;
import android.content.pm.PackageManager;
import android.content.pm.PackageManager.NameNotFoundException;
import android.content.pm.ResolveInfo;
import android.content.res.Configuration;
import android.graphics.Point;
import android.graphics.PointF;
import android.metrics.LogMaker;
import android.net.Uri;
import android.os.Bundle;
import android.os.Handler;
import android.os.Looper;
import android.os.PowerManager;
import android.os.RemoteException;
import android.os.ServiceManager;
import android.os.SystemClock;
import android.os.SystemProperties;
import android.os.Trace;
import android.os.UserHandle;
import android.provider.Settings;
import android.service.dreams.DreamService;
import android.service.dreams.IDreamManager;
import android.service.notification.StatusBarNotification;
import android.text.TextUtils;
import android.util.ArraySet;
import android.util.DisplayMetrics;
import android.util.EventLog;
import android.util.Log;
import android.util.MathUtils;
import android.util.Slog;
import android.view.Display;
import android.view.IRemoteAnimationRunner;
import android.view.IWindowManager;
import android.view.KeyEvent;
import android.view.MotionEvent;
import android.view.RemoteAnimationAdapter;
import android.view.ThreadedRenderer;
import android.view.View;
import android.view.ViewGroup;
import android.view.WindowInsetsController.Appearance;
import android.view.WindowManager;
import android.view.WindowManagerGlobal;
import android.view.accessibility.AccessibilityManager;
import android.widget.DateTimeView;

import androidx.annotation.NonNull;
import androidx.lifecycle.Lifecycle;
import androidx.lifecycle.LifecycleOwner;
import androidx.lifecycle.LifecycleRegistry;

import com.android.internal.annotations.VisibleForTesting;
import com.android.internal.colorextraction.ColorExtractor;
import com.android.internal.logging.MetricsLogger;
import com.android.internal.logging.UiEvent;
import com.android.internal.logging.UiEventLogger;
import com.android.internal.logging.UiEventLoggerImpl;
import com.android.internal.logging.nano.MetricsProto.MetricsEvent;
import com.android.internal.statusbar.IStatusBarService;
import com.android.internal.statusbar.RegisterStatusBarResult;
import com.android.keyguard.KeyguardUpdateMonitor;
import com.android.keyguard.KeyguardUpdateMonitorCallback;
import com.android.keyguard.ViewMediatorCallback;
import com.android.systemui.ActivityIntentHelper;
import com.android.systemui.AutoReinflateContainer;
import com.android.systemui.DejankUtils;
import com.android.systemui.Dumpable;
import com.android.systemui.EventLogTags;
import com.android.systemui.InitController;
import com.android.systemui.Prefs;
import com.android.systemui.R;
import com.android.systemui.SystemUI;
import com.android.systemui.animation.ActivityLaunchAnimator;
import com.android.systemui.animation.DelegateLaunchAnimatorController;
import com.android.systemui.assist.AssistManager;
import com.android.systemui.battery.BatteryMeterViewController;
import com.android.systemui.biometrics.AuthRippleController;
import com.android.systemui.broadcast.BroadcastDispatcher;
import com.android.systemui.camera.CameraIntents;
import com.android.systemui.charging.WirelessChargingAnimation;
import com.android.systemui.classifier.FalsingCollector;
import com.android.systemui.colorextraction.SysuiColorExtractor;
import com.android.systemui.dagger.qualifiers.Main;
import com.android.systemui.dagger.qualifiers.UiBackground;
import com.android.systemui.demomode.DemoModeController;
import com.android.systemui.emergency.EmergencyGesture;
import com.android.systemui.flags.FeatureFlags;
import com.android.systemui.fragments.ExtensionFragmentListener;
import com.android.systemui.fragments.FragmentHostManager;
import com.android.systemui.keyguard.KeyguardService;
import com.android.systemui.keyguard.KeyguardUnlockAnimationController;
import com.android.systemui.keyguard.KeyguardViewMediator;
import com.android.systemui.keyguard.ScreenLifecycle;
import com.android.systemui.keyguard.WakefulnessLifecycle;
import com.android.systemui.navigationbar.NavigationBarController;
import com.android.systemui.navigationbar.NavigationBarView;
import com.android.systemui.plugins.ActivityStarter;
import com.android.systemui.plugins.DarkIconDispatcher;
import com.android.systemui.plugins.FalsingManager;
import com.android.systemui.plugins.OverlayPlugin;
import com.android.systemui.plugins.PluginDependencyProvider;
import com.android.systemui.plugins.PluginListener;
import com.android.systemui.plugins.qs.QS;
import com.android.systemui.plugins.statusbar.NotificationSwipeActionHelper.SnoozeOption;
import com.android.systemui.plugins.statusbar.StatusBarStateController;
import com.android.systemui.qs.QSFragment;
import com.android.systemui.qs.QSPanelController;
import com.android.systemui.recents.ScreenPinningRequest;
import com.android.systemui.scrim.ScrimView;
import com.android.systemui.settings.brightness.BrightnessSlider;
import com.android.systemui.shared.plugins.PluginManager;
import com.android.systemui.statusbar.AutoHideUiElement;
import com.android.systemui.statusbar.BackDropView;
import com.android.systemui.statusbar.CircleReveal;
import com.android.systemui.statusbar.CommandQueue;
import com.android.systemui.statusbar.GestureRecorder;
import com.android.systemui.statusbar.KeyboardShortcuts;
import com.android.systemui.statusbar.KeyguardIndicationController;
import com.android.systemui.statusbar.LiftReveal;
import com.android.systemui.statusbar.LightRevealScrim;
import com.android.systemui.statusbar.LockscreenShadeTransitionController;
import com.android.systemui.statusbar.NotificationLockscreenUserManager;
import com.android.systemui.statusbar.NotificationMediaManager;
import com.android.systemui.statusbar.NotificationPresenter;
import com.android.systemui.statusbar.NotificationRemoteInputManager;
import com.android.systemui.statusbar.NotificationShadeDepthController;
import com.android.systemui.statusbar.NotificationShadeWindowController;
import com.android.systemui.statusbar.NotificationShelfController;
import com.android.systemui.statusbar.NotificationViewHierarchyManager;
import com.android.systemui.statusbar.OperatorNameViewController;
import com.android.systemui.statusbar.PowerButtonReveal;
import com.android.systemui.statusbar.PulseExpansionHandler;
import com.android.systemui.statusbar.StatusBarState;
import com.android.systemui.statusbar.SuperStatusBarViewFactory;
import com.android.systemui.statusbar.SysuiStatusBarStateController;
import com.android.systemui.statusbar.events.SystemStatusAnimationScheduler;
import com.android.systemui.statusbar.notification.DynamicPrivacyController;
import com.android.systemui.statusbar.notification.NotificationActivityStarter;
import com.android.systemui.statusbar.notification.NotificationEntryManager;
import com.android.systemui.statusbar.notification.NotificationLaunchAnimatorControllerProvider;
import com.android.systemui.statusbar.notification.NotificationWakeUpCoordinator;
import com.android.systemui.statusbar.notification.collection.legacy.VisualStabilityManager;
import com.android.systemui.statusbar.notification.init.NotificationsController;
import com.android.systemui.statusbar.notification.interruption.BypassHeadsUpNotifier;
import com.android.systemui.statusbar.notification.interruption.NotificationInterruptStateProvider;
import com.android.systemui.statusbar.notification.logging.NotificationLogger;
import com.android.systemui.statusbar.notification.row.ExpandableNotificationRow;
import com.android.systemui.statusbar.notification.row.NotificationGutsManager;
import com.android.systemui.statusbar.notification.stack.NotificationListContainer;
import com.android.systemui.statusbar.notification.stack.NotificationStackScrollLayout;
import com.android.systemui.statusbar.notification.stack.NotificationStackScrollLayoutController;
import com.android.systemui.statusbar.phone.dagger.StatusBarComponent;
import com.android.systemui.statusbar.phone.dagger.StatusBarPhoneModule;
import com.android.systemui.statusbar.phone.ongoingcall.OngoingCallController;
import com.android.systemui.statusbar.policy.BatteryController;
import com.android.systemui.statusbar.policy.BrightnessMirrorController;
import com.android.systemui.statusbar.policy.ConfigurationController;
import com.android.systemui.statusbar.policy.ConfigurationController.ConfigurationListener;
import com.android.systemui.statusbar.policy.DeviceProvisionedController;
import com.android.systemui.statusbar.policy.DeviceProvisionedController.DeviceProvisionedListener;
import com.android.systemui.statusbar.policy.ExtensionController;
import com.android.systemui.statusbar.policy.KeyguardStateController;
import com.android.systemui.statusbar.policy.NetworkController;
import com.android.systemui.statusbar.policy.UserInfoControllerImpl;
import com.android.systemui.statusbar.policy.UserSwitcherController;
import com.android.systemui.tuner.TunerService;
import com.android.systemui.unfold.UnfoldLightRevealOverlayAnimation;
import com.android.systemui.util.concurrency.DelayableExecutor;
import com.android.systemui.util.concurrency.MessageRouter;
import com.android.systemui.volume.VolumeComponent;
import com.android.systemui.wmshell.BubblesManager;
import com.android.systemui.unfold.config.UnfoldTransitionConfig;
import com.android.wm.shell.bubbles.Bubbles;
import com.android.wm.shell.legacysplitscreen.LegacySplitScreen;
import com.android.wm.shell.startingsurface.SplashscreenContentDrawer;
import com.android.wm.shell.startingsurface.StartingSurface;

import java.io.FileDescriptor;
import java.io.PrintWriter;
import java.io.StringWriter;
import java.util.ArrayList;
import java.util.List;
import java.util.Map;
import java.util.Optional;
import java.util.concurrent.Executor;

import javax.inject.Named;
import javax.inject.Provider;

import dagger.Lazy;

/** */
public class StatusBar extends SystemUI implements
        ActivityStarter,
        LifecycleOwner {
    public static final boolean MULTIUSER_DEBUG = false;

    protected static final int MSG_DISMISS_KEYBOARD_SHORTCUTS_MENU = 1027;

    // Should match the values in PhoneWindowManager
    public static final String SYSTEM_DIALOG_REASON_RECENT_APPS = "recentapps";
    static public final String SYSTEM_DIALOG_REASON_SCREENSHOT = "screenshot";

    private static final String BANNER_ACTION_CANCEL =
            "com.android.systemui.statusbar.banner_action_cancel";
    private static final String BANNER_ACTION_SETUP =
            "com.android.systemui.statusbar.banner_action_setup";
    public static final String TAG = "StatusBar";
    public static final boolean DEBUG = false;
    public static final boolean SPEW = false;
    public static final boolean DUMPTRUCK = true; // extra dumpsys info
    public static final boolean DEBUG_GESTURES = false;
    public static final boolean DEBUG_MEDIA_FAKE_ARTWORK = false;
    public static final boolean DEBUG_CAMERA_LIFT = false;

    public static final boolean DEBUG_WINDOW_STATE = false;

    // additional instrumentation for testing purposes; intended to be left on during development
    public static final boolean CHATTY = DEBUG;

    public static final boolean SHOW_LOCKSCREEN_MEDIA_ARTWORK = true;

    public static final String ACTION_FAKE_ARTWORK = "fake_artwork";

    private static final int MSG_OPEN_SETTINGS_PANEL = 1002;
    private static final int MSG_LAUNCH_TRANSITION_TIMEOUT = 1003;
    // 1020-1040 reserved for BaseStatusBar

    // Time after we abort the launch transition.
    static final long LAUNCH_TRANSITION_TIMEOUT_MS = 5000;

    protected static final boolean CLOSE_PANEL_WHEN_EMPTIED = true;

    /**
     * The delay to reset the hint text when the hint animation is finished running.
     */
    private static final int HINT_RESET_DELAY_MS = 1200;

    public static final int FADE_KEYGUARD_START_DELAY = 100;
    public static final int FADE_KEYGUARD_DURATION = 300;
    public static final int FADE_KEYGUARD_DURATION_PULSING = 96;

    public static final long[] CAMERA_LAUNCH_GESTURE_VIBRATION_TIMINGS =
            new long[]{20, 20, 20, 20, 100, 20};
    public static final int[] CAMERA_LAUNCH_GESTURE_VIBRATION_AMPLITUDES =
            new int[]{39, 82, 139, 213, 0, 127};

    /**
     * If true, the system is in the half-boot-to-decryption-screen state.
     * Prudently disable QS and notifications.
     */
    public static final boolean ONLY_CORE_APPS;

    /** If true, the lockscreen will show a distinct wallpaper */
    public static final boolean ENABLE_LOCKSCREEN_WALLPAPER = true;

    private static final UiEventLogger sUiEventLogger = new UiEventLoggerImpl();

    static {
        boolean onlyCoreApps;
        try {
            IPackageManager packageManager =
                    IPackageManager.Stub.asInterface(ServiceManager.getService("package"));
            onlyCoreApps = packageManager != null && packageManager.isOnlyCoreApps();
        } catch (RemoteException e) {
            onlyCoreApps = false;
        }
        ONLY_CORE_APPS = onlyCoreApps;
    }

    private final LockscreenShadeTransitionController mLockscreenShadeTransitionController;
    private StatusBarCommandQueueCallbacks mCommandQueueCallbacks;

    void setWindowState(int state) {
        mStatusBarWindowState =  state;
        mStatusBarWindowHidden = state == WINDOW_STATE_HIDDEN;
    }

    void acquireGestureWakeLock(long time) {
        mGestureWakeLock.acquire(time);
    }

    boolean setAppearance(int appearance) {
        if (mAppearance != appearance) {
            mAppearance = appearance;
            return updateBarMode(barMode(isTransientShown(), appearance));
        }

        return false;
    }

    int getBarMode() {
        return mStatusBarMode;
    }

    boolean getWereIconsJustHidden() {
        return mWereIconsJustHidden;
    }

    void setWereIconsJustHidden(boolean justHidden) {
        mWereIconsJustHidden = justHidden;
    }

    void resendMessage(int msg) {
        mMessageRouter.cancelMessages(msg);
        mMessageRouter.sendMessage(msg);
    }

    void resendMessage(Object msg) {
        mMessageRouter.cancelMessages(msg.getClass());
        mMessageRouter.sendMessage(msg);
    }

    int getDisabled1() {
        return mDisabled1;
    }

    void setDisabled1(int disabled) {
        mDisabled1 = disabled;
    }

    int getDisabled2() {
        return mDisabled2;
    }

    void setDisabled2(int disabled) {
        mDisabled2 = disabled;
    }

    void setLastCameraLaunchSource(int source) {
        mLastCameraLaunchSource = source;
    }

    void setLaunchCameraOnFinishedGoingToSleep(boolean launch) {
        mLaunchCameraOnFinishedGoingToSleep = launch;
    }

    void setLaunchCameraOnFinishedWaking(boolean launch) {
        mLaunchCameraWhenFinishedWaking = launch;
    }

    void setLaunchEmergencyActionOnFinishedGoingToSleep(boolean launch) {
        mLaunchEmergencyActionOnFinishedGoingToSleep = launch;
    }

    void setLaunchEmergencyActionOnFinishedWaking(boolean launch) {
        mLaunchEmergencyActionWhenFinishedWaking = launch;
    }

    void setTopHidesStatusBar(boolean hides) {
        mTopHidesStatusBar = hides;
    }

    QSPanelController getQSPanelController() {
        return mQSPanelController;
    }

    /** */
    public void animateExpandNotificationsPanel() {
        mCommandQueueCallbacks.animateExpandNotificationsPanel();
    }

    /** */
    public void animateExpandSettingsPanel(@Nullable String subpanel) {
        mCommandQueueCallbacks.animateExpandSettingsPanel(subpanel);
    }

    /** */
    public void animateCollapsePanels(int flags, boolean force) {
        mCommandQueueCallbacks.animateCollapsePanels(flags, force);
    }

    public interface ExpansionChangedListener {
        void onExpansionChanged(float expansion, boolean expanded);
    }

    /**
     * The {@link StatusBarState} of the status bar.
     */
    protected int mState; // TODO: remove this. Just use StatusBarStateController
    protected boolean mBouncerShowing;

    private final PhoneStatusBarPolicy mIconPolicy;

    private final VolumeComponent mVolumeComponent;
    private BrightnessMirrorController mBrightnessMirrorController;
    private boolean mBrightnessMirrorVisible;
    private BiometricUnlockController mBiometricUnlockController;
    private final LightBarController mLightBarController;
    private final Lazy<LockscreenWallpaper> mLockscreenWallpaperLazy;
    private final LockscreenGestureLogger mLockscreenGestureLogger;
    @Nullable
    protected LockscreenWallpaper mLockscreenWallpaper;
    private final AutoHideController mAutoHideController;

    private final Point mCurrentDisplaySize = new Point();

    protected NotificationShadeWindowView mNotificationShadeWindowView;
    protected StatusBarWindowView mPhoneStatusBarWindow;
    protected PhoneStatusBarView mStatusBarView;
    private PhoneStatusBarViewController mPhoneStatusBarViewController;
    private AuthRippleController mAuthRippleController;
    private int mStatusBarWindowState = WINDOW_STATE_SHOWING;
    protected NotificationShadeWindowController mNotificationShadeWindowController;
    protected StatusBarWindowController mStatusBarWindowController;
    private final KeyguardUpdateMonitor mKeyguardUpdateMonitor;
    @VisibleForTesting
    DozeServiceHost mDozeServiceHost;
    private boolean mWakeUpComingFromTouch;
    private PointF mWakeUpTouchLocation;
    private LightRevealScrim mLightRevealScrim;
    private PowerButtonReveal mPowerButtonReveal;

    private final Object mQueueLock = new Object();

    private final PulseExpansionHandler mPulseExpansionHandler;
    private final NotificationWakeUpCoordinator mWakeUpCoordinator;
    private final KeyguardBypassController mKeyguardBypassController;
    private final KeyguardStateController mKeyguardStateController;
    private final HeadsUpManagerPhone mHeadsUpManager;
    private final StatusBarTouchableRegionManager mStatusBarTouchableRegionManager;
    private final DynamicPrivacyController mDynamicPrivacyController;
    private final BypassHeadsUpNotifier mBypassHeadsUpNotifier;
    private final FalsingCollector mFalsingCollector;
    private final FalsingManager mFalsingManager;
    private final BroadcastDispatcher mBroadcastDispatcher;
    private final ConfigurationController mConfigurationController;
    protected NotificationShadeWindowViewController mNotificationShadeWindowViewController;
    private final DozeParameters mDozeParameters;
    private final Lazy<BiometricUnlockController> mBiometricUnlockControllerLazy;
    private final Provider<StatusBarComponent.Builder> mStatusBarComponentBuilder;
    private final PluginManager mPluginManager;
    private final Optional<LegacySplitScreen> mSplitScreenOptional;
    private final StatusBarNotificationActivityStarter.Builder
            mStatusBarNotificationActivityStarterBuilder;
    private final ShadeController mShadeController;
    private final SuperStatusBarViewFactory mSuperStatusBarViewFactory;
    private final LightsOutNotifController mLightsOutNotifController;
    private final InitController mInitController;

    private final PluginDependencyProvider mPluginDependencyProvider;
    private final KeyguardDismissUtil mKeyguardDismissUtil;
    private final ExtensionController mExtensionController;
    private final UserInfoControllerImpl mUserInfoControllerImpl;
    private final DemoModeController mDemoModeController;
    private final NotificationsController mNotificationsController;
    private final OngoingCallController mOngoingCallController;
    private final SystemStatusAnimationScheduler mAnimationScheduler;
    private final StatusBarLocationPublisher mStatusBarLocationPublisher;
    private final StatusBarIconController mStatusBarIconController;

    // expanded notifications
    // the sliding/resizing panel within the notification window
    protected NotificationPanelViewController mNotificationPanelViewController;

    // settings
    private QSPanelController mQSPanelController;

    private final OperatorNameViewController.Factory mOperatorNameViewControllerFactory;
    KeyguardIndicationController mKeyguardIndicationController;

    private View mReportRejectedTouch;

    private boolean mExpandedVisible;

    private final int[] mAbsPos = new int[2];

    protected final NotificationEntryManager mEntryManager;
    private final NotificationGutsManager mGutsManager;
    private final NotificationLogger mNotificationLogger;
    private final NotificationViewHierarchyManager mViewHierarchyManager;
    private final KeyguardViewMediator mKeyguardViewMediator;
    protected final NotificationInterruptStateProvider mNotificationInterruptStateProvider;
    private final BrightnessSlider.Factory mBrightnessSliderFactory;
    private final FeatureFlags mFeatureFlags;
    private final UnfoldTransitionConfig mUnfoldTransitionConfig;
    private final Lazy<UnfoldLightRevealOverlayAnimation> mUnfoldLightRevealOverlayAnimation;
    private final KeyguardUnlockAnimationController mKeyguardUnlockAnimationController;
    private final MessageRouter mMessageRouter;
    private final WallpaperManager mWallpaperManager;
    private final UnlockedScreenOffAnimationController mUnlockedScreenOffAnimationController;
    private final TunerService mTunerService;

    private final List<ExpansionChangedListener> mExpansionChangedListeners;

    // Flags for disabling the status bar
    // Two variables becaseu the first one evidently ran out of room for new flags.
    private int mDisabled1 = 0;
    private int mDisabled2 = 0;

    /** @see android.view.WindowInsetsController#setSystemBarsAppearance(int, int) */
    private @Appearance int mAppearance;

    private boolean mTransientShown;

    private final DisplayMetrics mDisplayMetrics;

    // XXX: gesture research
    private final GestureRecorder mGestureRec = DEBUG_GESTURES
        ? new GestureRecorder("/sdcard/statusbar_gestures.dat")
        : null;

    private final ScreenPinningRequest mScreenPinningRequest;

    private final MetricsLogger mMetricsLogger;

    // ensure quick settings is disabled until the current user makes it through the setup wizard
    @VisibleForTesting
    protected boolean mUserSetup = false;

    @VisibleForTesting
    public enum StatusBarUiEvent implements UiEventLogger.UiEventEnum {
        @UiEvent(doc = "Secured lockscreen is opened.")
        LOCKSCREEN_OPEN_SECURE(405),

        @UiEvent(doc = "Lockscreen without security is opened.")
        LOCKSCREEN_OPEN_INSECURE(406),

        @UiEvent(doc = "Secured lockscreen is closed.")
        LOCKSCREEN_CLOSE_SECURE(407),

        @UiEvent(doc = "Lockscreen without security is closed.")
        LOCKSCREEN_CLOSE_INSECURE(408),

        @UiEvent(doc = "Secured bouncer is opened.")
        BOUNCER_OPEN_SECURE(409),

        @UiEvent(doc = "Bouncer without security is opened.")
        BOUNCER_OPEN_INSECURE(410),

        @UiEvent(doc = "Secured bouncer is closed.")
        BOUNCER_CLOSE_SECURE(411),

        @UiEvent(doc = "Bouncer without security is closed.")
        BOUNCER_CLOSE_INSECURE(412);

        private final int mId;

        StatusBarUiEvent(int id) {
            mId = id;
        }

        @Override
        public int getId() {
            return mId;
        }
    }

    private Handler mMainHandler;
    private final DelayableExecutor mMainExecutor;

    private int mInteractingWindows;
    private @TransitionMode int mStatusBarMode;

    private final ViewMediatorCallback mKeyguardViewMediatorCallback;
    private final ScrimController mScrimController;
    protected DozeScrimController mDozeScrimController;
    private final Executor mUiBgExecutor;

    protected boolean mDozing;

    private final NotificationMediaManager mMediaManager;
    private final NotificationLockscreenUserManager mLockscreenUserManager;
    private final NotificationRemoteInputManager mRemoteInputManager;
    private boolean mWallpaperSupported;

    private Runnable mLaunchTransitionEndRunnable;
    private boolean mLaunchCameraWhenFinishedWaking;
    private boolean mLaunchCameraOnFinishedGoingToSleep;
    private boolean mLaunchEmergencyActionWhenFinishedWaking;
    private boolean mLaunchEmergencyActionOnFinishedGoingToSleep;
    private int mLastCameraLaunchSource;
    protected PowerManager.WakeLock mGestureWakeLock;

    private final int[] mTmpInt2 = new int[2];

    // Fingerprint (as computed by getLoggingFingerprint() of the last logged state.
    private int mLastLoggedStateFingerprint;
    private boolean mTopHidesStatusBar;
    private boolean mStatusBarWindowHidden;
    private boolean mHideIconsForBouncer;
    private boolean mIsOccluded;
    private boolean mWereIconsJustHidden;
    private boolean mBouncerWasShowingWhenHidden;
    private boolean mIsLaunchingActivityOverLockscreen;

    private final UserSwitcherController mUserSwitcherController;
    private final NetworkController mNetworkController;
    private final LifecycleRegistry mLifecycle = new LifecycleRegistry(this);
    protected final BatteryController mBatteryController;
    protected boolean mPanelExpanded;
    private UiModeManager mUiModeManager;
    protected boolean mIsKeyguard;
    private LogMaker mStatusBarStateLog;
    protected final NotificationIconAreaController mNotificationIconAreaController;
    @Nullable private View mAmbientIndicationContainer;
    private final SysuiColorExtractor mColorExtractor;
    private final ScreenLifecycle mScreenLifecycle;
    private final WakefulnessLifecycle mWakefulnessLifecycle;

    private boolean mNoAnimationOnNextBarModeChange;
    private final SysuiStatusBarStateController mStatusBarStateController;

    private HeadsUpAppearanceController mHeadsUpAppearanceController;
    private ActivityLaunchAnimator mActivityLaunchAnimator;
    private NotificationLaunchAnimatorControllerProvider mNotificationAnimationProvider;
    protected StatusBarNotificationPresenter mPresenter;
    private NotificationActivityStarter mNotificationActivityStarter;
    private final Lazy<NotificationShadeDepthController> mNotificationShadeDepthControllerLazy;
    private final Optional<BubblesManager> mBubblesManagerOptional;
    private final Optional<Bubbles> mBubblesOptional;
    private final Bubbles.BubbleExpandListener mBubbleExpandListener;
    private final Optional<StartingSurface> mStartingSurfaceOptional;

    private final ActivityIntentHelper mActivityIntentHelper;
    private NotificationStackScrollLayoutController mStackScrollerController;
    private BatteryMeterViewController mBatteryMeterViewController;

    private final ColorExtractor.OnColorsChangedListener mOnColorsChangedListener =
            (extractor, which) -> updateTheme();


    /**
     * Public constructor for StatusBar.
     *
     * StatusBar is considered optional, and therefore can not be marked as @Inject directly.
     * Instead, an @Provide method is included. See {@link StatusBarPhoneModule}.
     */
    @SuppressWarnings("OptionalUsedAsFieldOrParameterType")
    public StatusBar(
            Context context,
            NotificationsController notificationsController,
            LightBarController lightBarController,
            AutoHideController autoHideController,
            KeyguardUpdateMonitor keyguardUpdateMonitor,
            PulseExpansionHandler pulseExpansionHandler,
            NotificationWakeUpCoordinator notificationWakeUpCoordinator,
            KeyguardBypassController keyguardBypassController,
            KeyguardStateController keyguardStateController,
            HeadsUpManagerPhone headsUpManagerPhone,
            DynamicPrivacyController dynamicPrivacyController,
            BypassHeadsUpNotifier bypassHeadsUpNotifier,
            FalsingManager falsingManager,
            FalsingCollector falsingCollector,
            BroadcastDispatcher broadcastDispatcher,
            NotificationEntryManager notificationEntryManager,
            NotificationGutsManager notificationGutsManager,
            NotificationLogger notificationLogger,
            NotificationInterruptStateProvider notificationInterruptStateProvider,
            NotificationViewHierarchyManager notificationViewHierarchyManager,
            KeyguardViewMediator keyguardViewMediator,
            DisplayMetrics displayMetrics,
            MetricsLogger metricsLogger,
            @UiBackground Executor uiBgExecutor,
            NotificationMediaManager notificationMediaManager,
            NotificationLockscreenUserManager lockScreenUserManager,
            NotificationRemoteInputManager remoteInputManager,
            UserSwitcherController userSwitcherController,
            NetworkController networkController,
            BatteryController batteryController,
            SysuiColorExtractor colorExtractor,
            ScreenLifecycle screenLifecycle,
            WakefulnessLifecycle wakefulnessLifecycle,
            SysuiStatusBarStateController statusBarStateController,
            Optional<BubblesManager> bubblesManagerOptional,
            Optional<Bubbles> bubblesOptional,
            VisualStabilityManager visualStabilityManager,
            DeviceProvisionedController deviceProvisionedController,
            NavigationBarController navigationBarController,
            Lazy<AssistManager> assistManagerLazy,
            ConfigurationController configurationController,
            NotificationShadeWindowController notificationShadeWindowController,
            DozeParameters dozeParameters,
            ScrimController scrimController,
            Lazy<LockscreenWallpaper> lockscreenWallpaperLazy,
            LockscreenGestureLogger lockscreenGestureLogger,
            Lazy<BiometricUnlockController> biometricUnlockControllerLazy,
            DozeServiceHost dozeServiceHost,
            PowerManager powerManager,
            ScreenPinningRequest screenPinningRequest,
            DozeScrimController dozeScrimController,
            VolumeComponent volumeComponent,
            CommandQueue commandQueue,
            Provider<StatusBarComponent.Builder> statusBarComponentBuilder,
            PluginManager pluginManager,
            Optional<LegacySplitScreen> splitScreenOptional,
            LightsOutNotifController lightsOutNotifController,
            StatusBarNotificationActivityStarter.Builder
                    statusBarNotificationActivityStarterBuilder,
            ShadeController shadeController,
            SuperStatusBarViewFactory superStatusBarViewFactory,
            StatusBarKeyguardViewManager statusBarKeyguardViewManager,
            ViewMediatorCallback viewMediatorCallback,
            InitController initController,
            @Named(TIME_TICK_HANDLER_NAME) Handler timeTickHandler,
            PluginDependencyProvider pluginDependencyProvider,
            KeyguardDismissUtil keyguardDismissUtil,
            ExtensionController extensionController,
            UserInfoControllerImpl userInfoControllerImpl,
            OperatorNameViewController.Factory operatorNameViewControllerFactory,
            PhoneStatusBarPolicy phoneStatusBarPolicy,
            KeyguardIndicationController keyguardIndicationController,
            DemoModeController demoModeController,
            Lazy<NotificationShadeDepthController> notificationShadeDepthControllerLazy,
            StatusBarTouchableRegionManager statusBarTouchableRegionManager,
            NotificationIconAreaController notificationIconAreaController,
            BrightnessSlider.Factory brightnessSliderFactory,
            UnfoldTransitionConfig unfoldTransitionConfig,
            Lazy<UnfoldLightRevealOverlayAnimation> unfoldLightRevealOverlayAnimation,
            OngoingCallController ongoingCallController,
            SystemStatusAnimationScheduler animationScheduler,
            StatusBarLocationPublisher locationPublisher,
            StatusBarIconController statusBarIconController,
            LockscreenShadeTransitionController lockscreenShadeTransitionController,
            FeatureFlags featureFlags,
            KeyguardUnlockAnimationController keyguardUnlockAnimationController,
            @Main Handler mainHandler,
            @Main DelayableExecutor delayableExecutor,
            @Main MessageRouter messageRouter,
            WallpaperManager wallpaperManager,
            UnlockedScreenOffAnimationController unlockedScreenOffAnimationController,
            Optional<StartingSurface> startingSurfaceOptional,
            TunerService tunerService) {
        super(context);
        mNotificationsController = notificationsController;
        mLightBarController = lightBarController;
        mAutoHideController = autoHideController;
        mKeyguardUpdateMonitor = keyguardUpdateMonitor;
        mPulseExpansionHandler = pulseExpansionHandler;
        mWakeUpCoordinator = notificationWakeUpCoordinator;
        mKeyguardBypassController = keyguardBypassController;
        mKeyguardStateController = keyguardStateController;
        mHeadsUpManager = headsUpManagerPhone;
        mOperatorNameViewControllerFactory = operatorNameViewControllerFactory;
        mKeyguardIndicationController = keyguardIndicationController;
        mStatusBarTouchableRegionManager = statusBarTouchableRegionManager;
        mDynamicPrivacyController = dynamicPrivacyController;
        mBypassHeadsUpNotifier = bypassHeadsUpNotifier;
        mFalsingCollector = falsingCollector;
        mFalsingManager = falsingManager;
        mBroadcastDispatcher = broadcastDispatcher;
        mEntryManager = notificationEntryManager;
        mGutsManager = notificationGutsManager;
        mNotificationLogger = notificationLogger;
        mNotificationInterruptStateProvider = notificationInterruptStateProvider;
        mViewHierarchyManager = notificationViewHierarchyManager;
        mKeyguardViewMediator = keyguardViewMediator;
        mDisplayMetrics = displayMetrics;
        mMetricsLogger = metricsLogger;
        mUiBgExecutor = uiBgExecutor;
        mMediaManager = notificationMediaManager;
        mLockscreenUserManager = lockScreenUserManager;
        mRemoteInputManager = remoteInputManager;
        mUserSwitcherController = userSwitcherController;
        mNetworkController = networkController;
        mBatteryController = batteryController;
        mColorExtractor = colorExtractor;
        mScreenLifecycle = screenLifecycle;
        mWakefulnessLifecycle = wakefulnessLifecycle;
        mStatusBarStateController = statusBarStateController;
        mBubblesManagerOptional = bubblesManagerOptional;
        mBubblesOptional = bubblesOptional;
        mVisualStabilityManager = visualStabilityManager;
        mDeviceProvisionedController = deviceProvisionedController;
        mNavigationBarController = navigationBarController;
        mAssistManagerLazy = assistManagerLazy;
        mConfigurationController = configurationController;
        mNotificationShadeWindowController = notificationShadeWindowController;
        mDozeServiceHost = dozeServiceHost;
        mPowerManager = powerManager;
        mDozeParameters = dozeParameters;
        mScrimController = scrimController;
        mLockscreenWallpaperLazy = lockscreenWallpaperLazy;
        mLockscreenGestureLogger = lockscreenGestureLogger;
        mScreenPinningRequest = screenPinningRequest;
        mDozeScrimController = dozeScrimController;
        mBiometricUnlockControllerLazy = biometricUnlockControllerLazy;
        mNotificationShadeDepthControllerLazy = notificationShadeDepthControllerLazy;
        mVolumeComponent = volumeComponent;
        mCommandQueue = commandQueue;
        mStatusBarComponentBuilder = statusBarComponentBuilder;
        mPluginManager = pluginManager;
        mSplitScreenOptional = splitScreenOptional;
        mStatusBarNotificationActivityStarterBuilder = statusBarNotificationActivityStarterBuilder;
        mShadeController = shadeController;
        mSuperStatusBarViewFactory = superStatusBarViewFactory;
        mLightsOutNotifController =  lightsOutNotifController;
        mStatusBarKeyguardViewManager = statusBarKeyguardViewManager;
        mKeyguardViewMediatorCallback = viewMediatorCallback;
        mInitController = initController;
        mPluginDependencyProvider = pluginDependencyProvider;
        mKeyguardDismissUtil = keyguardDismissUtil;
        mExtensionController = extensionController;
        mUserInfoControllerImpl = userInfoControllerImpl;
        mIconPolicy = phoneStatusBarPolicy;
        mDemoModeController = demoModeController;
        mNotificationIconAreaController = notificationIconAreaController;
        mBrightnessSliderFactory = brightnessSliderFactory;
        mUnfoldTransitionConfig = unfoldTransitionConfig;
        mUnfoldLightRevealOverlayAnimation = unfoldLightRevealOverlayAnimation;
        mOngoingCallController = ongoingCallController;
        mAnimationScheduler = animationScheduler;
        mStatusBarLocationPublisher = locationPublisher;
        mStatusBarIconController = statusBarIconController;
        mFeatureFlags = featureFlags;
        mKeyguardUnlockAnimationController = keyguardUnlockAnimationController;
        mMainHandler = mainHandler;
        mMainExecutor = delayableExecutor;
        mMessageRouter = messageRouter;
        mWallpaperManager = wallpaperManager;
        mUnlockedScreenOffAnimationController = unlockedScreenOffAnimationController;
        mTunerService = tunerService;

        mLockscreenShadeTransitionController = lockscreenShadeTransitionController;
        mStartingSurfaceOptional = startingSurfaceOptional;
        lockscreenShadeTransitionController.setStatusbar(this);

        mExpansionChangedListeners = new ArrayList<>();

        mBubbleExpandListener =
                (isExpanding, key) -> mContext.getMainExecutor().execute(() -> {
                    mNotificationsController.requestNotificationUpdate("onBubbleExpandChanged");
                    updateScrimController();
                });

        mActivityIntentHelper = new ActivityIntentHelper(mContext);

        // TODO(b/190746471): Find a better home for this.
        DateTimeView.setReceiverHandler(timeTickHandler);

        mMessageRouter.subscribeTo(KeyboardShortcutsMessage.class,
                data -> toggleKeyboardShortcuts(data.mDeviceId));
        mMessageRouter.subscribeTo(MSG_DISMISS_KEYBOARD_SHORTCUTS_MENU,
                id -> dismissKeyboardShortcuts());
        mMessageRouter.subscribeTo(AnimateExpandSettingsPanelMessage.class,
                data -> mCommandQueueCallbacks.animateExpandSettingsPanel(data.mSubpanel));
        mMessageRouter.subscribeTo(MSG_LAUNCH_TRANSITION_TIMEOUT,
                id -> onLaunchTransitionTimeout());
    }

    @Override
    public void start() {
        mScreenLifecycle.addObserver(mScreenObserver);
        mWakefulnessLifecycle.addObserver(mWakefulnessObserver);
        mUiModeManager = mContext.getSystemService(UiModeManager.class);
        mBypassHeadsUpNotifier.setUp();
        if (mBubblesOptional.isPresent()) {
            mBubblesOptional.get().setExpandListener(mBubbleExpandListener);
            IntentFilter filter = new IntentFilter(TASKBAR_CHANGED_BROADCAST);
            mBroadcastDispatcher.registerReceiver(mTaskbarChangeReceiver, filter);
        }

        mKeyguardIndicationController.init();

        mColorExtractor.addOnColorsChangedListener(mOnColorsChangedListener);
        mStatusBarStateController.addCallback(mStateListener,
                SysuiStatusBarStateController.RANK_STATUS_BAR);

        mWindowManager = (WindowManager) mContext.getSystemService(Context.WINDOW_SERVICE);
        mDreamManager = IDreamManager.Stub.asInterface(
                ServiceManager.checkService(DreamService.DREAM_SERVICE));

        mDisplay = mContext.getDisplay();
        mDisplayId = mDisplay.getDisplayId();
        updateDisplaySize();

        // start old BaseStatusBar.start().
        mWindowManagerService = WindowManagerGlobal.getWindowManagerService();
        mDevicePolicyManager = (DevicePolicyManager) mContext.getSystemService(
                Context.DEVICE_POLICY_SERVICE);

        mAccessibilityManager = (AccessibilityManager)
                mContext.getSystemService(Context.ACCESSIBILITY_SERVICE);

        mKeyguardUpdateMonitor.setKeyguardBypassController(mKeyguardBypassController);
        mBarService = IStatusBarService.Stub.asInterface(
                ServiceManager.getService(Context.STATUS_BAR_SERVICE));

        mKeyguardManager = (KeyguardManager) mContext.getSystemService(Context.KEYGUARD_SERVICE);
        mWallpaperSupported = mWallpaperManager.isWallpaperSupported();

        RegisterStatusBarResult result = null;
        try {
            result = mBarService.registerStatusBar(mCommandQueue);
        } catch (RemoteException ex) {
            ex.rethrowFromSystemServer();
        }

        createAndAddWindows(result);

        if (mWallpaperSupported) {
            // Make sure we always have the most current wallpaper info.
            IntentFilter wallpaperChangedFilter = new IntentFilter(Intent.ACTION_WALLPAPER_CHANGED);
            mBroadcastDispatcher.registerReceiver(mWallpaperChangedReceiver, wallpaperChangedFilter,
                    null /* handler */, UserHandle.ALL);
            mWallpaperChangedReceiver.onReceive(mContext, null);
        } else if (DEBUG) {
            Log.v(TAG, "start(): no wallpaper service ");
        }

        // Set up the initial notification state. This needs to happen before CommandQueue.disable()
        setUpPresenter();

        if (containsType(result.mTransientBarTypes, ITYPE_STATUS_BAR)) {
            showTransientUnchecked();
        }
        mCommandQueueCallbacks.onSystemBarAttributesChanged(mDisplayId, result.mAppearance,
                result.mAppearanceRegions, result.mNavbarColorManagedByIme, result.mBehavior,
                result.mRequestedVisibilities, result.mPackageName);

        // StatusBarManagerService has a back up of IME token and it's restored here.
        mCommandQueueCallbacks.setImeWindowStatus(mDisplayId, result.mImeToken,
                result.mImeWindowVis, result.mImeBackDisposition, result.mShowImeSwitcher);

        // Set up the initial icon state
        int numIcons = result.mIcons.size();
        for (int i = 0; i < numIcons; i++) {
            mCommandQueue.setIcon(result.mIcons.keyAt(i), result.mIcons.valueAt(i));
        }


        if (DEBUG) {
            Log.d(TAG, String.format(
                    "init: icons=%d disabled=0x%08x lights=0x%08x imeButton=0x%08x",
                    numIcons,
                    result.mDisabledFlags1,
                    result.mAppearance,
                    result.mImeWindowVis));
        }

        IntentFilter internalFilter = new IntentFilter();
        internalFilter.addAction(BANNER_ACTION_CANCEL);
        internalFilter.addAction(BANNER_ACTION_SETUP);
        mContext.registerReceiver(mBannerActionBroadcastReceiver, internalFilter, PERMISSION_SELF,
                null);

        if (mWallpaperSupported) {
            IWallpaperManager wallpaperManager = IWallpaperManager.Stub.asInterface(
                    ServiceManager.getService(Context.WALLPAPER_SERVICE));
            try {
                wallpaperManager.setInAmbientMode(false /* ambientMode */, 0L /* duration */);
            } catch (RemoteException e) {
                // Just pass, nothing critical.
            }
        }

        // end old BaseStatusBar.start().

        // Lastly, call to the icon policy to install/update all the icons.
        mIconPolicy.init();

        mKeyguardStateController.addCallback(new KeyguardStateController.Callback() {
            @Override
            public void onUnlockedChanged() {
                updateKeyguardState();
                logStateToEventlog();
            }
        });
        startKeyguard();

        mKeyguardUpdateMonitor.registerCallback(mUpdateCallback);
        mDozeServiceHost.initialize(
                this,
                mStatusBarKeyguardViewManager,
                mNotificationShadeWindowViewController,
                mNotificationPanelViewController,
                mAmbientIndicationContainer);
        updateLightRevealScrimVisibility();

        mConfigurationController.addCallback(mConfigurationListener);

        mBatteryController.observe(mLifecycle, mBatteryStateChangeCallback);
        mLifecycle.setCurrentState(RESUMED);

        // set the initial view visibility
        int disabledFlags1 = result.mDisabledFlags1;
        int disabledFlags2 = result.mDisabledFlags2;
        mInitController.addPostInitTask(
                () -> setUpDisableFlags(disabledFlags1, disabledFlags2));

        mFalsingManager.addFalsingBeliefListener(mFalsingBeliefListener);

        if (mUnfoldTransitionConfig.isEnabled()) {
            mUnfoldLightRevealOverlayAnimation.get().init();
        }

        mPluginManager.addPluginListener(
                new PluginListener<OverlayPlugin>() {
                    private final ArraySet<OverlayPlugin> mOverlays = new ArraySet<>();

                    @Override
                    public void onPluginConnected(OverlayPlugin plugin, Context pluginContext) {
                        mMainExecutor.execute(
                                () -> plugin.setup(getNotificationShadeWindowView(),
                                        getNavigationBarView(),
                                        new Callback(plugin), mDozeParameters));
                    }

                    @Override
                    public void onPluginDisconnected(OverlayPlugin plugin) {
                        mMainExecutor.execute(() -> {
                            mOverlays.remove(plugin);
                            mNotificationShadeWindowController
                                    .setForcePluginOpen(mOverlays.size() != 0, this);
                        });
                    }

                    class Callback implements OverlayPlugin.Callback {
                        private final OverlayPlugin mPlugin;

                        Callback(OverlayPlugin plugin) {
                            mPlugin = plugin;
                        }

                        @Override
                        public void onHoldStatusBarOpenChange() {
                            if (mPlugin.holdStatusBarOpen()) {
                                mOverlays.add(mPlugin);
                            } else {
                                mOverlays.remove(mPlugin);
                            }
                            mMainExecutor.execute(() -> {
                                mNotificationShadeWindowController
                                        .setStateListener(b -> mOverlays.forEach(
                                                o -> o.setCollapseDesired(b)));
                                mNotificationShadeWindowController
                                        .setForcePluginOpen(mOverlays.size() != 0, this);
                            });
                        }
                    }
                }, OverlayPlugin.class, true /* Allow multiple plugins */);
    }

    // ================================================================================
    // Constructing the view
    // ================================================================================
    protected void makeStatusBarView(@Nullable RegisterStatusBarResult result) {
        updateDisplaySize(); // populates mDisplayMetrics
        updateResources();
        updateTheme();

        inflateStatusBarWindow();
        mNotificationShadeWindowViewController.setService(this, mNotificationShadeWindowController);
        mNotificationShadeWindowView.setOnTouchListener(getStatusBarWindowTouchListener());

        // TODO: Deal with the ugliness that comes from having some of the statusbar broken out
        // into fragments, but the rest here, it leaves some awkward lifecycle and whatnot.
        mStackScrollerController =
                mNotificationPanelViewController.getNotificationStackScrollLayoutController();
        mStackScroller = mStackScrollerController.getView();
        NotificationListContainer notifListContainer =
                mStackScrollerController.getNotificationListContainer();
        mNotificationLogger.setUpWithContainer(notifListContainer);

        inflateShelf();
        mNotificationIconAreaController.setupShelf(mNotificationShelfController);
        mNotificationPanelViewController.addExpansionListener(mWakeUpCoordinator);
        mNotificationPanelViewController.addExpansionListener(
                this::dispatchPanelExpansionForKeyguardDismiss);

        // Allow plugins to reference DarkIconDispatcher and StatusBarStateController
        mPluginDependencyProvider.allowPluginDependency(DarkIconDispatcher.class);
        mPluginDependencyProvider.allowPluginDependency(StatusBarStateController.class);
        FragmentHostManager.get(mPhoneStatusBarWindow)
                .addTagListener(CollapsedStatusBarFragment.TAG, (tag, fragment) -> {
                    CollapsedStatusBarFragment statusBarFragment =
                            (CollapsedStatusBarFragment) fragment;

                    PhoneStatusBarView oldStatusBarView = mStatusBarView;
                    mStatusBarView = (PhoneStatusBarView) statusBarFragment.getView();
                    mStatusBarView.setBar(this);
                    mStatusBarView.setPanel(mNotificationPanelViewController);
                    mStatusBarView.setScrimController(mScrimController);
                    mStatusBarView.setExpansionChangedListeners(mExpansionChangedListeners);
<<<<<<< HEAD
                    mPhoneStatusBarViewController =
                            new PhoneStatusBarViewController(mStatusBarView, mCommandQueue);
                    mPhoneStatusBarViewController.init();

                    mBatteryMeterViewController = new BatteryMeterViewController(
                            mStatusBarView.findViewById(R.id.battery),
                            mConfigurationController,
                            mTunerService,
                            mBroadcastDispatcher,
                            mMainHandler,
                            mContext.getContentResolver(),
                            mBatteryController
                    );
                    mBatteryMeterViewController.init();
=======
                    for (ExpansionChangedListener listener : mExpansionChangedListeners) {
                        sendInitialExpansionAmount(listener);
                    }
>>>>>>> b0a08742

                    // CollapsedStatusBarFragment re-inflated PhoneStatusBarView and both of
                    // mStatusBarView.mExpanded and mStatusBarView.mBouncerShowing are false.
                    // PhoneStatusBarView's new instance will set to be gone in
                    // PanelBar.updateVisibility after calling mStatusBarView.setBouncerShowing
                    // that will trigger PanelBar.updateVisibility. If there is a heads up showing,
                    // it needs to notify PhoneStatusBarView's new instance to update the correct
                    // status by calling mNotificationPanel.notifyBarPanelExpansionChanged().
                    if (mHeadsUpManager.hasPinnedHeadsUp()) {
                        mNotificationPanelViewController.notifyBarPanelExpansionChanged();
                    }
                    mStatusBarView.setBouncerShowing(mBouncerShowing);
                    if (oldStatusBarView != null) {
                        float fraction = oldStatusBarView.getExpansionFraction();
                        boolean expanded = oldStatusBarView.isExpanded();
                        mStatusBarView.panelExpansionChanged(fraction, expanded);
                    }

                    HeadsUpAppearanceController oldController = mHeadsUpAppearanceController;
                    if (mHeadsUpAppearanceController != null) {
                        // This view is being recreated, let's destroy the old one
                        mHeadsUpAppearanceController.destroy();
                    }
                    // TODO: this should probably be scoped to the StatusBarComponent
                    // TODO (b/136993073) Separate notification shade and status bar
                    mHeadsUpAppearanceController = new HeadsUpAppearanceController(
                            mNotificationIconAreaController, mHeadsUpManager,
                            mStackScroller.getController(),
                            mStatusBarStateController, mKeyguardBypassController,
                            mKeyguardStateController, mWakeUpCoordinator, mCommandQueue,
                            mNotificationPanelViewController, mStatusBarView);
                    mHeadsUpAppearanceController.readFrom(oldController);

                    mLightsOutNotifController.setLightsOutNotifView(
                            mStatusBarView.findViewById(R.id.notification_lights_out));
                    mNotificationShadeWindowViewController.setStatusBarView(mStatusBarView);
                    checkBarModes();
                }).getFragmentManager()
                .beginTransaction()
                .replace(R.id.status_bar_container,
                        new CollapsedStatusBarFragment(
                                mOngoingCallController,
                                mAnimationScheduler,
                                mStatusBarLocationPublisher,
                                mNotificationIconAreaController,
                                mFeatureFlags,
                                () -> Optional.of(this),
                                mStatusBarIconController,
                                mKeyguardStateController,
                                mNetworkController,
                                mStatusBarStateController,
                                mCommandQueue,
                                mOperatorNameViewControllerFactory
                        ),
                        CollapsedStatusBarFragment.TAG)
                .commit();

        mHeadsUpManager.setup(mVisualStabilityManager);
        mStatusBarTouchableRegionManager.setup(this, mNotificationShadeWindowView);
        mHeadsUpManager.addListener(mNotificationPanelViewController.getOnHeadsUpChangedListener());
        mHeadsUpManager.addListener(mVisualStabilityManager);
        mNotificationPanelViewController.setHeadsUpManager(mHeadsUpManager);

        createNavigationBar(result);

        if (ENABLE_LOCKSCREEN_WALLPAPER && mWallpaperSupported) {
            mLockscreenWallpaper = mLockscreenWallpaperLazy.get();
        }

        mNotificationPanelViewController.setKeyguardIndicationController(
                mKeyguardIndicationController);

        mAmbientIndicationContainer = mNotificationShadeWindowView.findViewById(
                R.id.ambient_indication_container);

        mAutoHideController.setStatusBar(new AutoHideUiElement() {
            @Override
            public void synchronizeState() {
                checkBarModes();
            }

            @Override
            public boolean shouldHideOnTouch() {
                return !mRemoteInputManager.isRemoteInputActive();
            }

            @Override
            public boolean isVisible() {
                return isTransientShown();
            }

            @Override
            public void hide() {
                clearTransient();
            }
        });

        ScrimView scrimBehind = mNotificationShadeWindowView.findViewById(R.id.scrim_behind);
        ScrimView notificationsScrim = mNotificationShadeWindowView
                .findViewById(R.id.scrim_notifications);
        ScrimView scrimInFront = mNotificationShadeWindowView.findViewById(R.id.scrim_in_front);

        mScrimController.setScrimVisibleListener(scrimsVisible -> {
            mNotificationShadeWindowController.setScrimsVisibility(scrimsVisible);
        });
        mScrimController.attachViews(scrimBehind, notificationsScrim, scrimInFront);

        mLightRevealScrim = mNotificationShadeWindowView.findViewById(R.id.light_reveal_scrim);
        mLightRevealScrim.setScrimOpaqueChangedListener((opaque) -> {
            Runnable updateOpaqueness = () -> {
                mNotificationShadeWindowController.setLightRevealScrimOpaque(
                        mLightRevealScrim.isScrimOpaque());
            };
            if (opaque) {
                // Delay making the view opaque for a frame, because it needs some time to render
                // otherwise this can lead to a flicker where the scrim doesn't cover the screen
                mLightRevealScrim.post(updateOpaqueness);
            } else {
                updateOpaqueness.run();
            }
        });
        mUnlockedScreenOffAnimationController.initialize(this, mLightRevealScrim);
        updateLightRevealScrimVisibility();

        mNotificationPanelViewController.initDependencies(
                this,
                mNotificationShelfController);

        BackDropView backdrop = mNotificationShadeWindowView.findViewById(R.id.backdrop);
        mMediaManager.setup(backdrop, backdrop.findViewById(R.id.backdrop_front),
                backdrop.findViewById(R.id.backdrop_back), mScrimController, mLockscreenWallpaper);
        float maxWallpaperZoom = mContext.getResources().getFloat(
                com.android.internal.R.dimen.config_wallpaperMaxScale);
        mNotificationShadeDepthControllerLazy.get().addListener(depth -> {
            float scale = MathUtils.lerp(maxWallpaperZoom, 1f, depth);
            backdrop.setPivotX(backdrop.getWidth() / 2f);
            backdrop.setPivotY(backdrop.getHeight() / 2f);
            backdrop.setScaleX(scale);
            backdrop.setScaleY(scale);
        });

        mNotificationPanelViewController.setUserSetupComplete(mUserSetup);

        // Set up the quick settings tile panel
        final View container = mNotificationShadeWindowView.findViewById(R.id.qs_frame);
        if (container != null) {
            FragmentHostManager fragmentHostManager = FragmentHostManager.get(container);
            ExtensionFragmentListener.attachExtensonToFragment(container, QS.TAG, R.id.qs_frame,
                    mExtensionController
                            .newExtension(QS.class)
                            .withPlugin(QS.class)
                            .withDefault(this::createDefaultQSFragment)
                            .build());
            mBrightnessMirrorController = new BrightnessMirrorController(
                    mNotificationShadeWindowView,
                    mNotificationPanelViewController,
                    mNotificationShadeDepthControllerLazy.get(),
                    mBrightnessSliderFactory,
                    (visible) -> {
                        mBrightnessMirrorVisible = visible;
                        updateScrimController();
                    });
            fragmentHostManager.addTagListener(QS.TAG, (tag, f) -> {
                QS qs = (QS) f;
                if (qs instanceof QSFragment) {
                    mQSPanelController = ((QSFragment) qs).getQSPanelController();
                    ((QSFragment) qs).setBrightnessMirrorController(mBrightnessMirrorController);
                }
            });
        }

        mReportRejectedTouch = mNotificationShadeWindowView
                .findViewById(R.id.report_rejected_touch);
        if (mReportRejectedTouch != null) {
            updateReportRejectedTouchVisibility();
            mReportRejectedTouch.setOnClickListener(v -> {
                Uri session = mFalsingManager.reportRejectedTouch();
                if (session == null) { return; }

                StringWriter message = new StringWriter();
                message.write("Build info: ");
                message.write(SystemProperties.get("ro.build.description"));
                message.write("\nSerial number: ");
                message.write(SystemProperties.get("ro.serialno"));
                message.write("\n");

                startActivityDismissingKeyguard(Intent.createChooser(new Intent(Intent.ACTION_SEND)
                                .setType("*/*")
                                .putExtra(Intent.EXTRA_SUBJECT, "Rejected touch report")
                                .putExtra(Intent.EXTRA_STREAM, session)
                                .putExtra(Intent.EXTRA_TEXT, message.toString()),
                        "Share rejected touch report")
                                .addFlags(Intent.FLAG_ACTIVITY_NEW_TASK),
                        true /* onlyProvisioned */, true /* dismissShade */);
            });
        }

        if (!mPowerManager.isInteractive()) {
            mBroadcastReceiver.onReceive(mContext, new Intent(Intent.ACTION_SCREEN_OFF));
        }
        mGestureWakeLock = mPowerManager.newWakeLock(PowerManager.SCREEN_BRIGHT_WAKE_LOCK,
                "sysui:GestureWakeLock");

        // receive broadcasts
        registerBroadcastReceiver();

        IntentFilter demoFilter = new IntentFilter();
        if (DEBUG_MEDIA_FAKE_ARTWORK) {
            demoFilter.addAction(ACTION_FAKE_ARTWORK);
        }
        mContext.registerReceiverAsUser(mDemoReceiver, UserHandle.ALL, demoFilter,
                android.Manifest.permission.DUMP, null);

        // listen for USER_SETUP_COMPLETE setting (per-user)
        mDeviceProvisionedController.addCallback(mUserSetupObserver);
        mUserSetupObserver.onUserSetupChanged();

        // disable profiling bars, since they overlap and clutter the output on app windows
        ThreadedRenderer.overrideProperty("disableProfileBars", "true");

        // Private API call to make the shadows look better for Recents
        ThreadedRenderer.overrideProperty("ambientRatio", String.valueOf(1.5f));
    }


    /**
     * When swiping up to dismiss the lock screen, the panel expansion goes from 1f to 0f. This
     * results in the clock/notifications/other content disappearing off the top of the screen.
     *
     * We also use the expansion amount to animate in the app/launcher surface from the bottom of
     * the screen, 'pushing' off the notifications and other content. To do this, we dispatch the
     * expansion amount to the KeyguardViewMediator if we're in the process of dismissing the
     * keyguard.
     */
    private void dispatchPanelExpansionForKeyguardDismiss(float expansion, boolean trackingTouch) {
        // Things that mean we're not dismissing the keyguard, and should ignore this expansion:
        // - Keyguard isn't even visible.
        // - Keyguard is visible, but can't be dismissed (swiping up will show PIN/password prompt).
        // - QS is expanded and we're swiping - swiping up now will hide QS, not dismiss the
        //   keyguard.
        if (!isKeyguardShowing()
                || !mKeyguardStateController.canDismissLockScreen()
                || (mNotificationPanelViewController.isQsExpanded() && trackingTouch)) {
            return;
        }

        // Otherwise, we should let the keyguard know about this if we're tracking touch, or if we
        // are already animating the keyguard dismiss (since we will need to either finish or cancel
        // the animation).
        if (trackingTouch
                || mKeyguardViewMediator.isAnimatingBetweenKeyguardAndSurfaceBehindOrWillBe()
                || mKeyguardUnlockAnimationController.isUnlockingWithSmartSpaceTransition()) {
            mKeyguardStateController.notifyKeyguardDismissAmountChanged(
                    1f - expansion, trackingTouch);
        }
    }

    @NonNull
    @Override
    public Lifecycle getLifecycle() {
        return mLifecycle;
    }

    @VisibleForTesting
    protected void registerBroadcastReceiver() {
        IntentFilter filter = new IntentFilter();
        filter.addAction(Intent.ACTION_CLOSE_SYSTEM_DIALOGS);
        filter.addAction(Intent.ACTION_SCREEN_OFF);
        filter.addAction(DevicePolicyManager.ACTION_SHOW_DEVICE_MONITORING_DIALOG);
        mBroadcastDispatcher.registerReceiver(mBroadcastReceiver, filter, null, UserHandle.ALL);
    }

    protected QS createDefaultQSFragment() {
        return FragmentHostManager.get(mNotificationShadeWindowView).create(QSFragment.class);
    }

    private void setUpPresenter() {
        // Set up the initial notification state.
        mActivityLaunchAnimator = new ActivityLaunchAnimator(mKeyguardHandler, mContext);
        mNotificationAnimationProvider = new NotificationLaunchAnimatorControllerProvider(
                mNotificationShadeWindowViewController,
                mStackScrollerController.getNotificationListContainer(),
                mHeadsUpManager
        );

        // TODO: inject this.
        mPresenter = new StatusBarNotificationPresenter(
                mContext,
                mNotificationPanelViewController,
                mHeadsUpManager,
                mNotificationShadeWindowView,
                mStackScrollerController,
                mDozeScrimController,
                mScrimController,
                mNotificationShadeWindowController,
                mDynamicPrivacyController,
                mKeyguardStateController,
                mKeyguardIndicationController,
                this /* statusBar */,
                mShadeController,
                mLockscreenShadeTransitionController,
                mCommandQueue,
                mViewHierarchyManager,
                mLockscreenUserManager,
                mStatusBarStateController,
                mEntryManager,
                mMediaManager,
                mGutsManager,
                mKeyguardUpdateMonitor,
                mLockscreenGestureLogger,
                mInitController,
                mNotificationInterruptStateProvider,
                mRemoteInputManager,
                mConfigurationController);

        mNotificationShelfController.setOnActivatedListener(mPresenter);
        mRemoteInputManager.addControllerCallback(mNotificationShadeWindowController);

        mNotificationActivityStarter =
                mStatusBarNotificationActivityStarterBuilder
                        .setStatusBar(this)
                        .setActivityLaunchAnimator(mActivityLaunchAnimator)
                        .setNotificationAnimatorControllerProvider(mNotificationAnimationProvider)
                        .setNotificationPresenter(mPresenter)
                        .setNotificationPanelViewController(mNotificationPanelViewController)
                        .build();
        mStackScrollerController.setNotificationActivityStarter(mNotificationActivityStarter);
        mGutsManager.setNotificationActivityStarter(mNotificationActivityStarter);

        mNotificationsController.initialize(
                this,
                mBubblesOptional,
                mPresenter,
                mStackScrollerController.getNotificationListContainer(),
                mNotificationActivityStarter,
                mPresenter);
    }

    /**
     * Post-init task of {@link #start()}
     * @param state1 disable1 flags
     * @param state2 disable2 flags
     */
    protected void setUpDisableFlags(int state1, int state2) {
        mCommandQueue.disable(mDisplayId, state1, state2, false /* animate */);
    }

    /**
     * Ask the display to wake up if currently dozing, else do nothing
     *
     * @param time when to wake up
     * @param where the view requesting the wakeup
     * @param why the reason for the wake up
     */
    public void wakeUpIfDozing(long time, View where, String why) {
        if (mDozing && !mUnlockedScreenOffAnimationController.isScreenOffAnimationPlaying()) {
            mPowerManager.wakeUp(
                    time, PowerManager.WAKE_REASON_GESTURE, "com.android.systemui:" + why);
            mWakeUpComingFromTouch = true;
            where.getLocationInWindow(mTmpInt2);
            mWakeUpTouchLocation = new PointF(mTmpInt2[0] + where.getWidth() / 2,
                    mTmpInt2[1] + where.getHeight() / 2);
            mFalsingCollector.onScreenOnFromTouch();
        }
    }

    // TODO(b/117478341): This was left such that CarStatusBar can override this method.
    // Try to remove this.
    protected void createNavigationBar(@Nullable RegisterStatusBarResult result) {
        mNavigationBarController.createNavigationBars(true /* includeDefaultDisplay */, result);
    }

    /**
     * Returns the {@link android.view.View.OnTouchListener} that will be invoked when the
     * background window of the status bar is clicked.
     */
    protected View.OnTouchListener getStatusBarWindowTouchListener() {
        return (v, event) -> {
            mAutoHideController.checkUserAutoHide(event);
            mRemoteInputManager.checkRemoteInputOutside(event);
            if (event.getAction() == MotionEvent.ACTION_DOWN) {
                if (mExpandedVisible) {
                    mShadeController.animateCollapsePanels();
                }
            }
            return mNotificationShadeWindowView.onTouchEvent(event);
        };
    }

    private void inflateShelf() {
        mNotificationShelfController = mSuperStatusBarViewFactory
                .getNotificationShelfController(mStackScroller);
    }

    private void inflateStatusBarWindow() {
        mNotificationShadeWindowView = mSuperStatusBarViewFactory.getNotificationShadeWindowView();
        StatusBarComponent statusBarComponent = mStatusBarComponentBuilder.get()
                .statusBarWindowView(mNotificationShadeWindowView).build();
        mNotificationShadeWindowViewController = statusBarComponent
                .getNotificationShadeWindowViewController();
        mNotificationShadeWindowController.setNotificationShadeView(mNotificationShadeWindowView);
        mNotificationShadeWindowViewController.setupExpandedStatusBar();
        mStatusBarWindowController = statusBarComponent.getStatusBarWindowController();
        mPhoneStatusBarWindow = mSuperStatusBarViewFactory.getStatusBarWindowView();
        mNotificationPanelViewController = statusBarComponent.getNotificationPanelViewController();
        statusBarComponent.getLockIconViewController().init();

        mAuthRippleController = statusBarComponent.getAuthRippleController();
        mAuthRippleController.init();

        mHeadsUpManager.addListener(statusBarComponent.getStatusBarHeadsUpChangeListener());

        mHeadsUpManager.addListener(statusBarComponent.getStatusBarHeadsUpChangeListener());

        // Listen for demo mode changes
        mDemoModeController.addCallback(statusBarComponent.getStatusBarDemoMode());

        if (mCommandQueueCallbacks != null) {
            mCommandQueue.removeCallback(mCommandQueueCallbacks);
        }
        mCommandQueueCallbacks = statusBarComponent.getStatusBarCommandQueueCallbacks();
        // Connect in to the status bar manager service
        mCommandQueue.addCallback(mCommandQueueCallbacks);
    }

    protected void startKeyguard() {
        Trace.beginSection("StatusBar#startKeyguard");
        mBiometricUnlockController = mBiometricUnlockControllerLazy.get();
        mBiometricUnlockController.setBiometricModeListener(
                new BiometricUnlockController.BiometricModeListener() {
                    @Override
                    public void onResetMode() {
                        setWakeAndUnlocking(false);
                    }

                    @Override
                    public void onModeChanged(int mode) {
                        switch (mode) {
                            case BiometricUnlockController.MODE_WAKE_AND_UNLOCK_FROM_DREAM:
                            case BiometricUnlockController.MODE_WAKE_AND_UNLOCK_PULSING:
                            case BiometricUnlockController.MODE_WAKE_AND_UNLOCK:
                                setWakeAndUnlocking(true);
                        }
                    }

                    @Override
                    public void notifyBiometricAuthModeChanged() {
                        StatusBar.this.notifyBiometricAuthModeChanged();
                    }

                    private void setWakeAndUnlocking(boolean wakeAndUnlocking) {
                        if (getNavigationBarView() != null) {
                            getNavigationBarView().setWakeAndUnlocking(wakeAndUnlocking);
                        }
                    }
                });
        mStatusBarKeyguardViewManager.registerStatusBar(
                /* statusBar= */ this, getBouncerContainer(),
                mNotificationPanelViewController, mBiometricUnlockController,
                mStackScroller, mKeyguardBypassController);
        mKeyguardIndicationController
                .setStatusBarKeyguardViewManager(mStatusBarKeyguardViewManager);
        mBiometricUnlockController.setKeyguardViewController(mStatusBarKeyguardViewManager);
        mRemoteInputManager.addControllerCallback(mStatusBarKeyguardViewManager);
        mDynamicPrivacyController.setStatusBarKeyguardViewManager(mStatusBarKeyguardViewManager);

        mLightBarController.setBiometricUnlockController(mBiometricUnlockController);
        mMediaManager.setBiometricUnlockController(mBiometricUnlockController);
        mKeyguardDismissUtil.setDismissHandler(this::executeWhenUnlocked);
        Trace.endSection();
    }

    protected PhoneStatusBarView getStatusBarView() {
        return mStatusBarView;
    }

    public NotificationShadeWindowView getNotificationShadeWindowView() {
        return mNotificationShadeWindowView;
    }

    public StatusBarWindowView getStatusBarWindow() {
        return mPhoneStatusBarWindow;
    }

    public NotificationShadeWindowViewController getNotificationShadeWindowViewController() {
        return mNotificationShadeWindowViewController;
    }

    public NotificationPanelViewController getNotificationPanelViewController() {
        return mNotificationPanelViewController;
    }

    protected ViewGroup getBouncerContainer() {
        return mNotificationShadeWindowView.findViewById(R.id.keyboard_bouncer_container);
    }

    public int getStatusBarHeight() {
        return mStatusBarWindowController.getStatusBarHeight();
    }

    public boolean toggleSplitScreenMode(int metricsDockAction, int metricsUndockAction) {
        if (!mSplitScreenOptional.isPresent()) {
            return false;
        }

        final LegacySplitScreen legacySplitScreen = mSplitScreenOptional.get();
        if (legacySplitScreen.isDividerVisible()) {
            if (legacySplitScreen.isMinimized() && !legacySplitScreen.isHomeStackResizable()) {
                // Undocking from the minimized state is not supported
                return false;
            }

            legacySplitScreen.onUndockingTask();
            if (metricsUndockAction != -1) {
                mMetricsLogger.action(metricsUndockAction);
            }
            return true;
        }

        if (legacySplitScreen.splitPrimaryTask()) {
            if (metricsDockAction != -1) {
                mMetricsLogger.action(metricsDockAction);
            }
            return true;
        }

        return false;
    }

    /**
     * Disable QS if device not provisioned.
     * If the user switcher is simple then disable QS during setup because
     * the user intends to use the lock screen user switcher, QS in not needed.
     */
    void updateQsExpansionEnabled() {
        final boolean expandEnabled = mDeviceProvisionedController.isDeviceProvisioned()
                && (mUserSetup || mUserSwitcherController == null
                        || !mUserSwitcherController.isSimpleUserSwitcher())
                && !isShadeDisabled()
                && ((mDisabled2 & StatusBarManager.DISABLE2_QUICK_SETTINGS) == 0)
                && !mDozing
                && !ONLY_CORE_APPS;
        mNotificationPanelViewController.setQsExpansionEnabledPolicy(expandEnabled);
        Log.d(TAG, "updateQsExpansionEnabled - QS Expand enabled: " + expandEnabled);
    }

    public boolean isShadeDisabled() {
        return (mDisabled2 & StatusBarManager.DISABLE2_NOTIFICATION_SHADE) != 0;
    }

    /**
     * Request a notification update
     * @param reason why we're requesting a notification update
     */
    public void requestNotificationUpdate(String reason) {
        mNotificationsController.requestNotificationUpdate(reason);
    }

    /**
     * Asks {@link KeyguardUpdateMonitor} to run face auth.
     */
    public void requestFaceAuth(boolean userInitiatedRequest) {
        if (!mKeyguardStateController.canDismissLockScreen()) {
            mKeyguardUpdateMonitor.requestFaceAuth(userInitiatedRequest);
        }
    }

    private void updateReportRejectedTouchVisibility() {
        if (mReportRejectedTouch == null) {
            return;
        }
        mReportRejectedTouch.setVisibility(mState == StatusBarState.KEYGUARD && !mDozing
                && mFalsingCollector.isReportingEnabled() ? View.VISIBLE : View.INVISIBLE);
    }

    boolean areNotificationAlertsDisabled() {
        return (mDisabled1 & StatusBarManager.DISABLE_NOTIFICATION_ALERTS) != 0;
    }

    @Override
    public void startActivity(Intent intent, boolean onlyProvisioned, boolean dismissShade,
            int flags) {
        startActivityDismissingKeyguard(intent, onlyProvisioned, dismissShade, flags);
    }

    @Override
    public void startActivity(Intent intent, boolean dismissShade) {
        startActivityDismissingKeyguard(intent, false /* onlyProvisioned */, dismissShade);
    }

    @Override
    public void startActivity(Intent intent, boolean dismissShade,
            @Nullable ActivityLaunchAnimator.Controller animationController,
            boolean showOverLockscreenWhenLocked) {
        // Make sure that we dismiss the keyguard if it is directly dismissable or when we don't
        // want to show the activity above it.
        if (mKeyguardStateController.isUnlocked() || !showOverLockscreenWhenLocked) {
            startActivityDismissingKeyguard(intent, false, dismissShade,
                false /* disallowEnterPictureInPictureWhileLaunching */, null /* callback */,
                0 /* flags */, animationController);
            return;
        }

        boolean animate =
                animationController != null && shouldAnimateLaunch(true /* isActivityIntent */,
                        showOverLockscreenWhenLocked);

        ActivityLaunchAnimator.Controller controller = null;
        if (animate) {
            // Wrap the animation controller to dismiss the shade and set
            // mIsLaunchingActivityOverLockscreen during the animation.
            ActivityLaunchAnimator.Controller delegate = wrapAnimationController(
                    animationController, dismissShade);
            controller = new DelegateLaunchAnimatorController(delegate) {
                @Override
                public void onIntentStarted(boolean willAnimate) {
                    getDelegate().onIntentStarted(willAnimate);

                    if (willAnimate) {
                        StatusBar.this.mIsLaunchingActivityOverLockscreen = true;
                    }
                }

                @Override
                public void onLaunchAnimationEnd(boolean isExpandingFullyAbove) {
                    // Set mIsLaunchingActivityOverLockscreen to false before actually finishing the
                    // animation so that we can assume that mIsLaunchingActivityOverLockscreen
                    // being true means that we will collapse the shade (or at least run the
                    // post collapse runnables) later on.
                    StatusBar.this.mIsLaunchingActivityOverLockscreen = false;
                    getDelegate().onLaunchAnimationEnd(isExpandingFullyAbove);
                }

                @Override
                public void onLaunchAnimationCancelled() {
                    // Set mIsLaunchingActivityOverLockscreen to false before actually finishing the
                    // animation so that we can assume that mIsLaunchingActivityOverLockscreen
                    // being true means that we will collapse the shade (or at least run the
                    // post collapse runnables) later on.
                    StatusBar.this.mIsLaunchingActivityOverLockscreen = false;
                    getDelegate().onLaunchAnimationCancelled();
                }
            };
        } else if (dismissShade) {
            // The animation will take care of dismissing the shade at the end of the animation. If
            // we don't animate, collapse it directly.
            collapseShade();
        }

        mActivityLaunchAnimator.startIntentWithAnimation(controller, animate,
                intent.getPackage(), showOverLockscreenWhenLocked, (adapter) -> TaskStackBuilder
                        .create(mContext)
                        .addNextIntent(intent)
                        .startActivities(getActivityOptions(getDisplayId(), adapter),
                                UserHandle.CURRENT));
    }

    /**
     * Whether we are currently animating an activity launch above the lockscreen (occluding
     * activity).
     */
    public boolean isLaunchingActivityOverLockscreen() {
        return mIsLaunchingActivityOverLockscreen;
    }

    @Override
    public void startActivity(Intent intent, boolean onlyProvisioned, boolean dismissShade) {
        startActivityDismissingKeyguard(intent, onlyProvisioned, dismissShade);
    }

    @Override
    public void startActivity(Intent intent, boolean dismissShade, Callback callback) {
        startActivityDismissingKeyguard(intent, false, dismissShade,
                false /* disallowEnterPictureInPictureWhileLaunching */, callback, 0,
                null /* animationController */);
    }

    public void setQsExpanded(boolean expanded) {
        mNotificationShadeWindowController.setQsExpanded(expanded);
        mNotificationPanelViewController.setStatusAccessibilityImportance(expanded
                ? View.IMPORTANT_FOR_ACCESSIBILITY_NO_HIDE_DESCENDANTS
                : View.IMPORTANT_FOR_ACCESSIBILITY_AUTO);
        if (getNavigationBarView() != null) {
            getNavigationBarView().onStatusBarPanelStateChanged();
        }
    }

    public boolean isWakeUpComingFromTouch() {
        return mWakeUpComingFromTouch;
    }

    public boolean isFalsingThresholdNeeded() {
        return true;
    }

    /**
     * To be called when there's a state change in StatusBarKeyguardViewManager.
     */
    public void onKeyguardViewManagerStatesUpdated() {
        logStateToEventlog();
    }

    public void setPanelExpanded(boolean isExpanded) {
        if (mPanelExpanded != isExpanded) {
            mNotificationLogger.onPanelExpandedChanged(isExpanded);
        }
        mPanelExpanded = isExpanded;
        updateHideIconsForBouncer(false /* animate */);
        mNotificationShadeWindowController.setPanelExpanded(isExpanded);
        mStatusBarStateController.setPanelExpanded(isExpanded);
        if (isExpanded && mStatusBarStateController.getState() != StatusBarState.KEYGUARD) {
            if (DEBUG) {
                Log.v(TAG, "clearing notification effects from Height");
            }
            clearNotificationEffects();
        }

        if (!isExpanded) {
            mRemoteInputManager.onPanelCollapsed();
        }
    }

    public ViewGroup getNotificationScrollLayout() {
        return mStackScroller;
    }

    public boolean isPulsing() {
        return mDozeServiceHost.isPulsing();
    }

    public boolean hideStatusBarIconsWhenExpanded() {
        return mNotificationPanelViewController.hideStatusBarIconsWhenExpanded();
    }

    @Nullable
    public View getAmbientIndicationContainer() {
        return mAmbientIndicationContainer;
    }

    /**
     * When the keyguard is showing and covered by a "showWhenLocked" activity it
     * is occluded. This is controlled by {@link com.android.server.policy.PhoneWindowManager}
     *
     * @return whether the keyguard is currently occluded
     */
    public boolean isOccluded() {
        return mIsOccluded;
    }

    public void setOccluded(boolean occluded) {
        mIsOccluded = occluded;
        mScrimController.setKeyguardOccluded(occluded);
        updateHideIconsForBouncer(false /* animate */);
    }

    public boolean hideStatusBarIconsForBouncer() {
        return mHideIconsForBouncer || mWereIconsJustHidden;
    }

    /**
     * Decides if the status bar (clock + notifications + signal cluster) should be visible
     * or not when showing the bouncer.
     *
     * We want to hide it when:
     * • User swipes up on the keyguard
     * • Locked activity that doesn't show a status bar requests the bouncer
     *
     * @param animate should the change of the icons be animated.
     */
    void updateHideIconsForBouncer(boolean animate) {
        boolean hideBecauseApp = mTopHidesStatusBar && mIsOccluded
                && (mStatusBarWindowHidden || mBouncerShowing);
        boolean hideBecauseKeyguard = !mPanelExpanded && !mIsOccluded && mBouncerShowing;
        boolean shouldHideIconsForBouncer = hideBecauseApp || hideBecauseKeyguard;
        if (mHideIconsForBouncer != shouldHideIconsForBouncer) {
            mHideIconsForBouncer = shouldHideIconsForBouncer;
            if (!shouldHideIconsForBouncer && mBouncerWasShowingWhenHidden) {
                // We're delaying the showing, since most of the time the fullscreen app will
                // hide the icons again and we don't want them to fade in and out immediately again.
                mWereIconsJustHidden = true;
                mMainExecutor.executeDelayed(() -> {
                    mWereIconsJustHidden = false;
                    mCommandQueue.recomputeDisableFlags(mDisplayId, true);
                }, 500);
            } else {
                mCommandQueue.recomputeDisableFlags(mDisplayId, animate);
            }
        }
        if (shouldHideIconsForBouncer) {
            mBouncerWasShowingWhenHidden = mBouncerShowing;
        }
    }

    public boolean headsUpShouldBeVisible() {
        return mHeadsUpAppearanceController.shouldBeVisible();
    }

    /** A launch animation was cancelled. */
    //TODO: These can / should probably be moved to NotificationPresenter or ShadeController
    public void onLaunchAnimationCancelled(boolean isLaunchForActivity) {
        if (mPresenter.isPresenterFullyCollapsed() && !mPresenter.isCollapsing()
                && isLaunchForActivity) {
            onClosingFinished();
        } else {
            mShadeController.collapsePanel(true /* animate */);
        }
    }

    /** A launch animation ended. */
    public void onLaunchAnimationEnd(boolean launchIsFullScreen) {
        if (!mPresenter.isCollapsing()) {
            onClosingFinished();
        }
        if (launchIsFullScreen) {
            instantCollapseNotificationPanel();
        }
    }

    /**
     * Whether we should animate an activity launch.
     *
     * Note: This method must be called *before* dismissing the keyguard.
     */
    public boolean shouldAnimateLaunch(boolean isActivityIntent, boolean showOverLockscreen) {
        // TODO(b/184121838): Support launch animations when occluded.
        if (isOccluded()) {
            return false;
        }

        // Always animate if we are not showing the keyguard or if we animate over the lockscreen
        // (without unlocking it).
        if (showOverLockscreen || !mKeyguardStateController.isShowing()) {
            return true;
        }

        // If we are locked and have to dismiss the keyguard, only animate if remote unlock
        // animations are enabled. We also don't animate non-activity launches as they can break the
        // animation.
        // TODO(b/184121838): Support non activity launches on the lockscreen.
        return isActivityIntent && KeyguardService.sEnableRemoteKeyguardGoingAwayAnimation;
    }

    /** Whether we should animate an activity launch. */
    public boolean shouldAnimateLaunch(boolean isActivityIntent) {
        return shouldAnimateLaunch(isActivityIntent, false /* showOverLockscreen */);
    }

    public boolean isDeviceInVrMode() {
        return mPresenter.isDeviceInVrMode();
    }

    public NotificationPresenter getPresenter() {
        return mPresenter;
    }

    @VisibleForTesting
    void setBarStateForTest(int state) {
        mState = state;
    }

    static class KeyboardShortcutsMessage {
        final int mDeviceId;

        KeyboardShortcutsMessage(int deviceId) {
            mDeviceId = deviceId;
        }
    }

    static class AnimateExpandSettingsPanelMessage {
        final String mSubpanel;

        AnimateExpandSettingsPanelMessage(String subpanel) {
            mSubpanel = subpanel;
        }
    }

    public void maybeEscalateHeadsUp() {
        mHeadsUpManager.getAllEntries().forEach(entry -> {
            final StatusBarNotification sbn = entry.getSbn();
            final Notification notification = sbn.getNotification();
            if (notification.fullScreenIntent != null) {
                if (DEBUG) {
                    Log.d(TAG, "converting a heads up to fullScreen");
                }
                try {
                    EventLog.writeEvent(EventLogTags.SYSUI_HEADS_UP_ESCALATION,
                            sbn.getKey());
                    notification.fullScreenIntent.send();
                    entry.notifyFullScreenIntentLaunched();
                } catch (PendingIntent.CanceledException e) {
                }
            }
        });
        mHeadsUpManager.releaseAllImmediately();
    }

    void makeExpandedVisible(boolean force) {
        if (SPEW) Log.d(TAG, "Make expanded visible: expanded visible=" + mExpandedVisible);
        if (!force && (mExpandedVisible || !mCommandQueue.panelsEnabled())) {
            return;
        }

        mExpandedVisible = true;

        // Expand the window to encompass the full screen in anticipation of the drag.
        // This is only possible to do atomically because the status bar is at the top of the screen!
        mNotificationShadeWindowController.setPanelVisible(true);

        visibilityChanged(true);
        mCommandQueue.recomputeDisableFlags(mDisplayId, !force /* animate */);
        setInteracting(StatusBarManager.WINDOW_STATUS_BAR, true);
    }

    public void postAnimateCollapsePanels() {
        mMainExecutor.execute(mShadeController::animateCollapsePanels);
    }

    public void postAnimateForceCollapsePanels() {
        mMainExecutor.execute(
                () -> mShadeController.animateCollapsePanels(CommandQueue.FLAG_EXCLUDE_NONE,
                true /* force */));
    }

    public void postAnimateOpenPanels() {
        mMessageRouter.sendMessage(MSG_OPEN_SETTINGS_PANEL);
    }

    public boolean isExpandedVisible() {
        return mExpandedVisible;
    }

    public boolean isPanelExpanded() {
        return mPanelExpanded;
    }

    /**
     * Called when another window is about to transfer it's input focus.
     */
    public void onInputFocusTransfer(boolean start, boolean cancel, float velocity) {
        if (!mCommandQueue.panelsEnabled()) {
            return;
        }

        if (start) {
            mNotificationPanelViewController.startWaitingForOpenPanelGesture();
        } else {
            mNotificationPanelViewController.stopWaitingForOpenPanelGesture(cancel, velocity);
        }
    }

    public void animateCollapseQuickSettings() {
        if (mState == StatusBarState.SHADE) {
            mStatusBarView.collapsePanel(true, false /* delayed */, 1.0f /* speedUpFactor */);
        }
    }

    void makeExpandedInvisible() {
        if (SPEW) Log.d(TAG, "makeExpandedInvisible: mExpandedVisible=" + mExpandedVisible
                + " mExpandedVisible=" + mExpandedVisible);

        if (!mExpandedVisible || mNotificationShadeWindowView == null) {
            return;
        }

        // Ensure the panel is fully collapsed (just in case; bug 6765842, 7260868)
        mStatusBarView.collapsePanel(/*animate=*/ false, false /* delayed*/,
                1.0f /* speedUpFactor */);

        mNotificationPanelViewController.closeQs();

        mExpandedVisible = false;
        visibilityChanged(false);

        // Update the visibility of notification shade and status bar window.
        mNotificationShadeWindowController.setPanelVisible(false);
        mStatusBarWindowController.setForceStatusBarVisible(false);

        // Close any guts that might be visible
        mGutsManager.closeAndSaveGuts(true /* removeLeavebehind */, true /* force */,
                true /* removeControls */, -1 /* x */, -1 /* y */, true /* resetMenu */);

        mShadeController.runPostCollapseRunnables();
        setInteracting(StatusBarManager.WINDOW_STATUS_BAR, false);
        if (!mNotificationActivityStarter.isCollapsingToShowActivityOverLockscreen()) {
            showBouncerIfKeyguard();
        } else if (DEBUG) {
            Log.d(TAG, "Not showing bouncer due to activity showing over lockscreen");
        }
        mCommandQueue.recomputeDisableFlags(
                mDisplayId,
                mNotificationPanelViewController.hideStatusBarIconsWhenExpanded() /* animate */);

        // Trimming will happen later if Keyguard is showing - doing it here might cause a jank in
        // the bouncer appear animation.
        if (!mStatusBarKeyguardViewManager.isShowing()) {
            WindowManagerGlobal.getInstance().trimMemory(ComponentCallbacks2.TRIM_MEMORY_UI_HIDDEN);
        }
    }

    public boolean interceptTouchEvent(MotionEvent event) {
        if (DEBUG_GESTURES) {
            if (event.getActionMasked() != MotionEvent.ACTION_MOVE) {
                EventLog.writeEvent(EventLogTags.SYSUI_STATUSBAR_TOUCH,
                        event.getActionMasked(), (int) event.getX(), (int) event.getY(),
                        mDisabled1, mDisabled2);
            }

        }

        if (SPEW) {
            Log.d(TAG, "Touch: rawY=" + event.getRawY() + " event=" + event + " mDisabled1="
                    + mDisabled1 + " mDisabled2=" + mDisabled2);
        } else if (CHATTY) {
            if (event.getAction() != MotionEvent.ACTION_MOVE) {
                Log.d(TAG, String.format(
                            "panel: %s at (%f, %f) mDisabled1=0x%08x mDisabled2=0x%08x",
                            MotionEvent.actionToString(event.getAction()),
                            event.getRawX(), event.getRawY(), mDisabled1, mDisabled2));
            }
        }

        if (DEBUG_GESTURES) {
            mGestureRec.add(event);
        }

        if (mStatusBarWindowState == WINDOW_STATE_SHOWING) {
            final boolean upOrCancel =
                    event.getAction() == MotionEvent.ACTION_UP ||
                    event.getAction() == MotionEvent.ACTION_CANCEL;
            setInteracting(StatusBarManager.WINDOW_STATUS_BAR, !upOrCancel || mExpandedVisible);
        }
        return false;
    }

    boolean isSameStatusBarState(int state) {
        return mStatusBarWindowState == state;
    }

    public GestureRecorder getGestureRecorder() {
        return mGestureRec;
    }

    public BiometricUnlockController getBiometricUnlockController() {
        return mBiometricUnlockController;
    }

    void showTransientUnchecked() {
        if (!mTransientShown) {
            mTransientShown = true;
            mNoAnimationOnNextBarModeChange = true;
            handleTransientChanged();
        }
    }


    void clearTransient() {
        if (mTransientShown) {
            mTransientShown = false;
            handleTransientChanged();
        }
    }

    private void handleTransientChanged() {
        final int barMode = barMode(mTransientShown, mAppearance);
        if (updateBarMode(barMode)) {
            mLightBarController.onStatusBarModeChanged(barMode);
            updateBubblesVisibility();
        }
    }

    private boolean updateBarMode(int barMode) {
        if (mStatusBarMode != barMode) {
            mStatusBarMode = barMode;
            checkBarModes();
            mAutoHideController.touchAutoHide();
            return true;
        }
        return false;
    }

    private static @TransitionMode int barMode(boolean isTransient, int appearance) {
        final int lightsOutOpaque = APPEARANCE_LOW_PROFILE_BARS | APPEARANCE_OPAQUE_STATUS_BARS;
        if (isTransient) {
            return MODE_SEMI_TRANSPARENT;
        } else if ((appearance & lightsOutOpaque) == lightsOutOpaque) {
            return MODE_LIGHTS_OUT;
        } else if ((appearance & APPEARANCE_LOW_PROFILE_BARS) != 0) {
            return MODE_LIGHTS_OUT_TRANSPARENT;
        } else if ((appearance & APPEARANCE_OPAQUE_STATUS_BARS) != 0) {
            return MODE_OPAQUE;
        } else if ((appearance & APPEARANCE_SEMI_TRANSPARENT_STATUS_BARS) != 0) {
            return MODE_SEMI_TRANSPARENT;
        } else {
            return MODE_TRANSPARENT;
        }
    }

    protected void showWirelessChargingAnimation(int batteryLevel) {
        showChargingAnimation(batteryLevel, UNKNOWN_BATTERY_LEVEL, 0);
    }

    protected void showChargingAnimation(int batteryLevel, int transmittingBatteryLevel,
            long animationDelay) {
        WirelessChargingAnimation.makeWirelessChargingAnimation(mContext, null,
                transmittingBatteryLevel, batteryLevel,
                new WirelessChargingAnimation.Callback() {
                    @Override
                    public void onAnimationStarting() {
                        mNotificationShadeWindowController.setRequestTopUi(true, TAG);
                    }

                    @Override
                    public void onAnimationEnded() {
                        mNotificationShadeWindowController.setRequestTopUi(false, TAG);
                    }
                }, false, sUiEventLogger).show(animationDelay);
    }

    protected BarTransitions getStatusBarTransitions() {
        return mNotificationShadeWindowViewController.getBarTransitions();
    }

    public void checkBarModes() {
        if (mDemoModeController.isInDemoMode()) return;
        if (mNotificationShadeWindowViewController != null && getStatusBarTransitions() != null) {
            checkBarMode(mStatusBarMode, mStatusBarWindowState, getStatusBarTransitions());
        }
        mNavigationBarController.checkNavBarModes(mDisplayId);
        mNoAnimationOnNextBarModeChange = false;
    }

    // Called by NavigationBarFragment
    public void setQsScrimEnabled(boolean scrimEnabled) {
        mNotificationPanelViewController.setQsScrimEnabled(scrimEnabled);
    }

    /** Temporarily hides Bubbles if the status bar is hidden. */
    void updateBubblesVisibility() {
        mBubblesOptional.ifPresent(bubbles -> bubbles.onStatusBarVisibilityChanged(
                mStatusBarMode != MODE_LIGHTS_OUT
                        && mStatusBarMode != MODE_LIGHTS_OUT_TRANSPARENT
                        && !mStatusBarWindowHidden));
    }

    void checkBarMode(@TransitionMode int mode, @WindowVisibleState int windowState,
            BarTransitions transitions) {
        final boolean anim = !mNoAnimationOnNextBarModeChange && mDeviceInteractive
                && windowState != WINDOW_STATE_HIDDEN;
        transitions.transitionTo(mode, anim);
    }

    private void finishBarAnimations() {
        if (mNotificationShadeWindowController != null
                && mNotificationShadeWindowViewController.getBarTransitions() != null) {
            mNotificationShadeWindowViewController.getBarTransitions().finishAnimations();
        }
        mNavigationBarController.finishBarAnimations(mDisplayId);
    }

    private final Runnable mCheckBarModes = this::checkBarModes;

    public void setInteracting(int barWindow, boolean interacting) {
        mInteractingWindows = interacting
                ? (mInteractingWindows | barWindow)
                : (mInteractingWindows & ~barWindow);
        if (mInteractingWindows != 0) {
            mAutoHideController.suspendAutoHide();
        } else {
            mAutoHideController.resumeSuspendedAutoHide();
        }
        checkBarModes();
    }

    private void dismissVolumeDialog() {
        if (mVolumeComponent != null) {
            mVolumeComponent.dismissNow();
        }
    }

    public static String viewInfo(View v) {
        return "[(" + v.getLeft() + "," + v.getTop() + ")(" + v.getRight() + "," + v.getBottom()
                + ") " + v.getWidth() + "x" + v.getHeight() + "]";
    }

    @Override
    public void dump(FileDescriptor fd, PrintWriter pw, String[] args) {
        synchronized (mQueueLock) {
            pw.println("Current Status Bar state:");
            pw.println("  mExpandedVisible=" + mExpandedVisible);
            pw.println("  mDisplayMetrics=" + mDisplayMetrics);
            pw.println("  mStackScroller: " + viewInfo(mStackScroller));
            pw.println("  mStackScroller: " + viewInfo(mStackScroller)
                    + " scroll " + mStackScroller.getScrollX()
                    + "," + mStackScroller.getScrollY());
        }

        pw.print("  mInteractingWindows="); pw.println(mInteractingWindows);
        pw.print("  mStatusBarWindowState=");
        pw.println(windowStateToString(mStatusBarWindowState));
        pw.print("  mStatusBarMode=");
        pw.println(BarTransitions.modeToString(mStatusBarMode));
        pw.print("  mDozing="); pw.println(mDozing);
        pw.print("  mWallpaperSupported= "); pw.println(mWallpaperSupported);

        pw.println("  StatusBarWindowView: ");
        if (mNotificationShadeWindowViewController != null) {
            mNotificationShadeWindowViewController.dump(fd, pw, args);
            dumpBarTransitions(pw, "PhoneStatusBarTransitions",
                    mNotificationShadeWindowViewController.getBarTransitions());
        }

        pw.println("  mMediaManager: ");
        if (mMediaManager != null) {
            mMediaManager.dump(fd, pw, args);
        }

        pw.println("  Panels: ");
        if (mNotificationPanelViewController != null) {
            pw.println("    mNotificationPanel="
                    + mNotificationPanelViewController.getView() + " params="
                    + mNotificationPanelViewController.getView().getLayoutParams().debug(""));
            pw.print  ("      ");
            mNotificationPanelViewController.dump(fd, pw, args);
        }
        pw.println("  mStackScroller: ");
        if (mStackScroller != null) {
            pw.print  ("      ");
            ((Dumpable) mStackScroller).dump(fd, pw, args);
        }
        pw.println("  Theme:");
        String nightMode = mUiModeManager == null ? "null" : mUiModeManager.getNightMode() + "";
        pw.println("    dark theme: " + nightMode +
                " (auto: " + UiModeManager.MODE_NIGHT_AUTO +
                ", yes: " + UiModeManager.MODE_NIGHT_YES +
                ", no: " + UiModeManager.MODE_NIGHT_NO + ")");
        final boolean lightWpTheme = mContext.getThemeResId()
                == R.style.Theme_SystemUI_LightWallpaper;
        pw.println("    light wallpaper theme: " + lightWpTheme);

        if (mKeyguardIndicationController != null) {
            mKeyguardIndicationController.dump(fd, pw, args);
        }

        if (mScrimController != null) {
            mScrimController.dump(fd, pw, args);
        }

        if (mLightRevealScrim != null) {
            pw.println(
                    "mLightRevealScrim.getRevealAmount(): " + mLightRevealScrim.getRevealAmount());
        }

        if (mStatusBarKeyguardViewManager != null) {
            mStatusBarKeyguardViewManager.dump(pw);
        }

        mNotificationsController.dump(fd, pw, args, DUMPTRUCK);

        if (DEBUG_GESTURES) {
            pw.print("  status bar gestures: ");
            mGestureRec.dump(fd, pw, args);
        }

        if (mHeadsUpManager != null) {
            mHeadsUpManager.dump(fd, pw, args);
        } else {
            pw.println("  mHeadsUpManager: null");
        }

        if (mStatusBarTouchableRegionManager != null) {
            mStatusBarTouchableRegionManager.dump(fd, pw, args);
        } else {
            pw.println("  mStatusBarTouchableRegionManager: null");
        }

        if (mLightBarController != null) {
            mLightBarController.dump(fd, pw, args);
        }

        pw.println("SharedPreferences:");
        for (Map.Entry<String, ?> entry : Prefs.getAll(mContext).entrySet()) {
            pw.print("  "); pw.print(entry.getKey()); pw.print("="); pw.println(entry.getValue());
        }

        pw.println("Camera gesture intents:");
        pw.println("   Insecure camera: " + CameraIntents.getInsecureCameraIntent(mContext));
        pw.println("   Secure camera: " + CameraIntents.getSecureCameraIntent(mContext));
        pw.println("   Override package: "
                + CameraIntents.getOverrideCameraPackage(mContext));
    }

    public static void dumpBarTransitions(
            PrintWriter pw, String var, @Nullable BarTransitions transitions) {
        pw.print("  "); pw.print(var); pw.print(".BarTransitions.mMode=");
        if (transitions != null) {
            pw.println(BarTransitions.modeToString(transitions.getMode()));
        } else {
            pw.println("Unknown");
        }
    }

    public void createAndAddWindows(@Nullable RegisterStatusBarResult result) {
        makeStatusBarView(result);
        mNotificationShadeWindowController.attach();
        mStatusBarWindowController.attach();
    }

    // called by makeStatusbar and also by PhoneStatusBarView
    void updateDisplaySize() {
        mDisplay.getMetrics(mDisplayMetrics);
        mDisplay.getSize(mCurrentDisplaySize);
        if (DEBUG_GESTURES) {
            mGestureRec.tag("display",
                    String.format("%dx%d", mDisplayMetrics.widthPixels, mDisplayMetrics.heightPixels));
        }
    }

    float getDisplayDensity() {
        return mDisplayMetrics.density;
    }

    public float getDisplayWidth() {
        return mDisplayMetrics.widthPixels;
    }

    public float getDisplayHeight() {
        return mDisplayMetrics.heightPixels;
    }

    int getRotation() {
        return mDisplay.getRotation();
    }

    int getDisplayId() {
        return mDisplayId;
    }

    public void startActivityDismissingKeyguard(final Intent intent, boolean onlyProvisioned,
            boolean dismissShade, int flags) {
        startActivityDismissingKeyguard(intent, onlyProvisioned, dismissShade,
                false /* disallowEnterPictureInPictureWhileLaunching */, null /* callback */,
                flags, null /* animationController */);
    }

    public void startActivityDismissingKeyguard(final Intent intent, boolean onlyProvisioned,
            boolean dismissShade) {
        startActivityDismissingKeyguard(intent, onlyProvisioned, dismissShade, 0);
    }

    void startActivityDismissingKeyguard(final Intent intent, boolean onlyProvisioned,
            final boolean dismissShade, final boolean disallowEnterPictureInPictureWhileLaunching,
            final Callback callback, int flags,
            @Nullable ActivityLaunchAnimator.Controller animationController) {
        if (onlyProvisioned && !mDeviceProvisionedController.isDeviceProvisioned()) return;

        final boolean willLaunchResolverActivity =
                mActivityIntentHelper.wouldLaunchResolverActivity(intent,
                        mLockscreenUserManager.getCurrentUserId());

        boolean animate =
                animationController != null && !willLaunchResolverActivity && shouldAnimateLaunch(
                        true /* isActivityIntent */);
        ActivityLaunchAnimator.Controller animController =
                animate ? wrapAnimationController(animationController, dismissShade) : null;

        // If we animate, we will dismiss the shade only once the animation is done. This is taken
        // care of by the StatusBarLaunchAnimationController.
        boolean dismissShadeDirectly = dismissShade && animController == null;

        Runnable runnable = () -> {
            mAssistManagerLazy.get().hideAssist();
            intent.setFlags(
                    Intent.FLAG_ACTIVITY_NEW_TASK | Intent.FLAG_ACTIVITY_CLEAR_TOP);
            intent.addFlags(flags);
            int[] result = new int[]{ActivityManager.START_CANCELED};

            mActivityLaunchAnimator.startIntentWithAnimation(animController,
                    animate, intent.getPackage(), (adapter) -> {
                        ActivityOptions options = new ActivityOptions(
                                getActivityOptions(mDisplayId, adapter));
                        options.setDisallowEnterPictureInPictureWhileLaunching(
                                disallowEnterPictureInPictureWhileLaunching);
                        if (CameraIntents.isInsecureCameraIntent(intent)) {
                            // Normally an activity will set it's requested rotation
                            // animation on its window. However when launching an activity
                            // causes the orientation to change this is too late. In these cases
                            // the default animation is used. This doesn't look good for
                            // the camera (as it rotates the camera contents out of sync
                            // with physical reality). So, we ask the WindowManager to
                            // force the crossfade animation if an orientation change
                            // happens to occur during the launch.
                            options.setRotationAnimationHint(
                                    WindowManager.LayoutParams.ROTATION_ANIMATION_SEAMLESS);
                        }
                        if (Settings.Panel.ACTION_VOLUME.equals(intent.getAction())) {
                            // Settings Panel is implemented as activity(not a dialog), so
                            // underlying app is paused and may enter picture-in-picture mode
                            // as a result.
                            // So we need to disable picture-in-picture mode here
                            // if it is volume panel.
                            options.setDisallowEnterPictureInPictureWhileLaunching(true);
                        }

                        try {
                            result[0] = ActivityTaskManager.getService().startActivityAsUser(
                                    null, mContext.getBasePackageName(),
                                    mContext.getAttributionTag(),
                                    intent,
                                    intent.resolveTypeIfNeeded(mContext.getContentResolver()),
                                    null, null, 0, Intent.FLAG_ACTIVITY_NEW_TASK, null,
                                    options.toBundle(), UserHandle.CURRENT.getIdentifier());
                        } catch (RemoteException e) {
                            Log.w(TAG, "Unable to start activity", e);
                        }
                        return result[0];
                    });

            if (callback != null) {
                callback.onActivityStarted(result[0]);
            }
        };
        Runnable cancelRunnable = () -> {
            if (callback != null) {
                callback.onActivityStarted(ActivityManager.START_CANCELED);
            }
        };
        executeRunnableDismissingKeyguard(runnable, cancelRunnable, dismissShadeDirectly,
                willLaunchResolverActivity, true /* deferred */, animate);
    }

    @Nullable
    private ActivityLaunchAnimator.Controller wrapAnimationController(
            ActivityLaunchAnimator.Controller animationController, boolean dismissShade) {
        View rootView = animationController.getLaunchContainer().getRootView();
        if (rootView == mSuperStatusBarViewFactory.getStatusBarWindowView()) {
            // We are animating a view in the status bar. We have to make sure that the status bar
            // window matches the full screen during the animation and that we are expanding the
            // view below the other status bar text.
            animationController.setLaunchContainer(
                    mStatusBarWindowController.getLaunchAnimationContainer());

            return new DelegateLaunchAnimatorController(animationController) {
                @Override
                public void onLaunchAnimationStart(boolean isExpandingFullyAbove) {
                    getDelegate().onLaunchAnimationStart(isExpandingFullyAbove);
                    mStatusBarWindowController.setLaunchAnimationRunning(true);
                }

                @Override
                public void onLaunchAnimationEnd(boolean isExpandingFullyAbove) {
                    getDelegate().onLaunchAnimationEnd(isExpandingFullyAbove);
                    mStatusBarWindowController.setLaunchAnimationRunning(false);
                }
            };
        }

        if (dismissShade && rootView == mNotificationShadeWindowView) {
            // We are animating a view in the shade. We have to make sure that we collapse it when
            // the animation ends or is cancelled.
            return new StatusBarLaunchAnimatorController(animationController, this,
                    true /* isLaunchForActivity */);
        }

        return animationController;
    }

    public void readyForKeyguardDone() {
        mStatusBarKeyguardViewManager.readyForKeyguardDone();
    }

    public void executeRunnableDismissingKeyguard(final Runnable runnable,
            final Runnable cancelAction,
            final boolean dismissShade,
            final boolean afterKeyguardGone,
            final boolean deferred) {
        executeRunnableDismissingKeyguard(runnable, cancelAction, dismissShade, afterKeyguardGone,
                deferred, false /* willAnimateOnKeyguard */);
    }

    public void executeRunnableDismissingKeyguard(final Runnable runnable,
            final Runnable cancelAction,
            final boolean dismissShade,
            final boolean afterKeyguardGone,
            final boolean deferred,
            final boolean willAnimateOnKeyguard) {
        OnDismissAction onDismissAction = new OnDismissAction() {
            @Override
            public boolean onDismiss() {
                if (runnable != null) {
                    if (mStatusBarKeyguardViewManager.isShowing()
                            && mStatusBarKeyguardViewManager.isOccluded()) {
                        mStatusBarKeyguardViewManager.addAfterKeyguardGoneRunnable(runnable);
                    } else {
                        mMainExecutor.execute(runnable);
                    }
                }
                if (dismissShade) {
                    if (mExpandedVisible && !mBouncerShowing) {
                        mShadeController.animateCollapsePanels(
                                CommandQueue.FLAG_EXCLUDE_RECENTS_PANEL,
                                true /* force */, true /* delayed*/);
                    } else {

                        // Do it after DismissAction has been processed to conserve the needed
                        // ordering.
                        mMainExecutor.execute(mShadeController::runPostCollapseRunnables);
                    }
                } else if (StatusBar.this.isInLaunchTransition()
                        && mNotificationPanelViewController.isLaunchTransitionFinished()) {

                    // We are not dismissing the shade, but the launch transition is already
                    // finished,
                    // so nobody will call readyForKeyguardDone anymore. Post it such that
                    // keyguardDonePending gets called first.
                    mMainExecutor.execute(mStatusBarKeyguardViewManager::readyForKeyguardDone);
                }
                return deferred;
            }

            @Override
            public boolean willRunAnimationOnKeyguard() {
                return willAnimateOnKeyguard;
            }
        };
        dismissKeyguardThenExecute(onDismissAction, cancelAction, afterKeyguardGone);
    }

    private final BroadcastReceiver mBroadcastReceiver = new BroadcastReceiver() {
        @Override
        public void onReceive(Context context, Intent intent) {
            Trace.beginSection("StatusBar#onReceive");
            if (DEBUG) Log.v(TAG, "onReceive: " + intent);
            String action = intent.getAction();
            if (Intent.ACTION_CLOSE_SYSTEM_DIALOGS.equals(action)) {
                KeyboardShortcuts.dismiss();
                mRemoteInputManager.closeRemoteInputs();
                if (mBubblesOptional.isPresent() && mBubblesOptional.get().isStackExpanded()) {
                    mBubblesOptional.get().collapseStack();
                }
                if (mLockscreenUserManager.isCurrentProfile(getSendingUserId())) {
                    int flags = CommandQueue.FLAG_EXCLUDE_NONE;
                    String reason = intent.getStringExtra("reason");
                    if (reason != null && reason.equals(SYSTEM_DIALOG_REASON_RECENT_APPS)) {
                        flags |= CommandQueue.FLAG_EXCLUDE_RECENTS_PANEL;
                    }
                    mShadeController.animateCollapsePanels(flags);
                }
            }
            else if (Intent.ACTION_SCREEN_OFF.equals(action)) {
                if (mNotificationShadeWindowController != null) {
                    mNotificationShadeWindowController.setNotTouchable(false);
                }
                if (mBubblesOptional.isPresent() && mBubblesOptional.get().isStackExpanded()) {
                    // Post to main thread, since updating the UI.
                    mMainExecutor.execute(() -> mBubblesOptional.get().collapseStack());
                }
                finishBarAnimations();
                resetUserExpandedStates();
            }
            else if (DevicePolicyManager.ACTION_SHOW_DEVICE_MONITORING_DIALOG.equals(action)) {
                mQSPanelController.showDeviceMonitoringDialog();
            }
            Trace.endSection();
        }
    };

    private final BroadcastReceiver mDemoReceiver = new BroadcastReceiver() {
        @Override
        public void onReceive(Context context, Intent intent) {
            if (DEBUG) Log.v(TAG, "onReceive: " + intent);
            String action = intent.getAction();
            if (ACTION_FAKE_ARTWORK.equals(action)) {
                if (DEBUG_MEDIA_FAKE_ARTWORK) {
                    mPresenter.updateMediaMetaData(true, true);
                }
            }
        }
    };

    public void resetUserExpandedStates() {
        mNotificationsController.resetUserExpandedStates();
    }

    private void executeWhenUnlocked(OnDismissAction action, boolean requiresShadeOpen,
            boolean afterKeyguardGone) {
        if (mStatusBarKeyguardViewManager.isShowing() && requiresShadeOpen) {
            mStatusBarStateController.setLeaveOpenOnKeyguardHide(true);
        }
        dismissKeyguardThenExecute(action, null /* cancelAction */,
                afterKeyguardGone /* afterKeyguardGone */);
    }

    protected void dismissKeyguardThenExecute(OnDismissAction action, boolean afterKeyguardGone) {
        dismissKeyguardThenExecute(action, null /* cancelRunnable */, afterKeyguardGone);
    }

    @Override
    public void dismissKeyguardThenExecute(OnDismissAction action, Runnable cancelAction,
            boolean afterKeyguardGone) {
        if (mWakefulnessLifecycle.getWakefulness() == WAKEFULNESS_ASLEEP
                && mKeyguardStateController.canDismissLockScreen()
                && !mStatusBarStateController.leaveOpenOnKeyguardHide()
                && mDozeServiceHost.isPulsing()) {
            // Reuse the biometric wake-and-unlock transition if we dismiss keyguard from a pulse.
            // TODO: Factor this transition out of BiometricUnlockController.
            mBiometricUnlockController.startWakeAndUnlock(
                    BiometricUnlockController.MODE_WAKE_AND_UNLOCK_PULSING);
        }
        if (mStatusBarKeyguardViewManager.isShowing()) {
            mStatusBarKeyguardViewManager.dismissWithAction(action, cancelAction,
                    afterKeyguardGone);
        } else {
            action.onDismiss();
        }
    }
    /**
     * Notify the shade controller that the current user changed
     *
     * @param newUserId userId of the new user
     */
    public void setLockscreenUser(int newUserId) {
        if (mLockscreenWallpaper != null) {
            mLockscreenWallpaper.setCurrentUser(newUserId);
        }
        mScrimController.setCurrentUser(newUserId);
        if (mWallpaperSupported) {
            mWallpaperChangedReceiver.onReceive(mContext, null);
        }
    }

    /**
     * Reload some of our resources when the configuration changes.
     *
     * We don't reload everything when the configuration changes -- we probably
     * should, but getting that smooth is tough.  Someday we'll fix that.  In the
     * meantime, just update the things that we know change.
     */
    void updateResources() {
        // Update the quick setting tiles
        if (mQSPanelController != null) {
            mQSPanelController.updateResources();
        }

        if (mStatusBarWindowController != null) {
            mStatusBarWindowController.refreshStatusBarHeight();
        }

        if (mStatusBarView != null) {
            mStatusBarView.updateResources();
        }
        if (mNotificationPanelViewController != null) {
            mNotificationPanelViewController.updateResources();
        }
        if (mBrightnessMirrorController != null) {
            mBrightnessMirrorController.updateResources();
        }
        if (mStatusBarKeyguardViewManager != null) {
            mStatusBarKeyguardViewManager.updateResources();
        }

        mPowerButtonReveal = new PowerButtonReveal(mContext.getResources().getDimensionPixelSize(
                com.android.systemui.R.dimen.physical_power_button_center_screen_location_y));
    }

    // Visibility reporting
    protected void handleVisibleToUserChanged(boolean visibleToUser) {
        if (visibleToUser) {
            handleVisibleToUserChangedImpl(visibleToUser);
            mNotificationLogger.startNotificationLogging();
        } else {
            mNotificationLogger.stopNotificationLogging();
            handleVisibleToUserChangedImpl(visibleToUser);
        }
    }

    // Visibility reporting
    void handleVisibleToUserChangedImpl(boolean visibleToUser) {
        if (visibleToUser) {
            /* The LEDs are turned off when the notification panel is shown, even just a little bit.
             * See also StatusBar.setPanelExpanded for another place where we attempt to do this. */
            boolean pinnedHeadsUp = mHeadsUpManager.hasPinnedHeadsUp();
            boolean clearNotificationEffects =
                    !mPresenter.isPresenterFullyCollapsed() &&
                            (mState == StatusBarState.SHADE
                                    || mState == StatusBarState.SHADE_LOCKED);
            int notificationLoad = mNotificationsController.getActiveNotificationsCount();
            if (pinnedHeadsUp && mPresenter.isPresenterFullyCollapsed()) {
                notificationLoad = 1;
            }
            final int finalNotificationLoad = notificationLoad;
            mUiBgExecutor.execute(() -> {
                try {
                    mBarService.onPanelRevealed(clearNotificationEffects,
                            finalNotificationLoad);
                } catch (RemoteException ex) {
                    // Won't fail unless the world has ended.
                }
            });
        } else {
            mUiBgExecutor.execute(() -> {
                try {
                    mBarService.onPanelHidden();
                } catch (RemoteException ex) {
                    // Won't fail unless the world has ended.
                }
            });
        }

    }

    private void logStateToEventlog() {
        boolean isShowing = mStatusBarKeyguardViewManager.isShowing();
        boolean isOccluded = mStatusBarKeyguardViewManager.isOccluded();
        boolean isBouncerShowing = mStatusBarKeyguardViewManager.isBouncerShowing();
        boolean isSecure = mKeyguardStateController.isMethodSecure();
        boolean unlocked = mKeyguardStateController.canDismissLockScreen();
        int stateFingerprint = getLoggingFingerprint(mState,
                isShowing,
                isOccluded,
                isBouncerShowing,
                isSecure,
                unlocked);
        if (stateFingerprint != mLastLoggedStateFingerprint) {
            if (mStatusBarStateLog == null) {
                mStatusBarStateLog = new LogMaker(MetricsEvent.VIEW_UNKNOWN);
            }
            mMetricsLogger.write(mStatusBarStateLog
                    .setCategory(isBouncerShowing ? MetricsEvent.BOUNCER : MetricsEvent.LOCKSCREEN)
                    .setType(isShowing ? MetricsEvent.TYPE_OPEN : MetricsEvent.TYPE_CLOSE)
                    .setSubtype(isSecure ? 1 : 0));
            EventLogTags.writeSysuiStatusBarState(mState,
                    isShowing ? 1 : 0,
                    isOccluded ? 1 : 0,
                    isBouncerShowing ? 1 : 0,
                    isSecure ? 1 : 0,
                    unlocked ? 1 : 0);
            mLastLoggedStateFingerprint = stateFingerprint;

            StringBuilder uiEventValueBuilder = new StringBuilder();
            uiEventValueBuilder.append(isBouncerShowing ? "BOUNCER" : "LOCKSCREEN");
            uiEventValueBuilder.append(isShowing ? "_OPEN" : "_CLOSE");
            uiEventValueBuilder.append(isSecure ? "_SECURE" : "_INSECURE");
            sUiEventLogger.log(StatusBarUiEvent.valueOf(uiEventValueBuilder.toString()));
        }
    }

    /**
     * Returns a fingerprint of fields logged to eventlog
     */
    private static int getLoggingFingerprint(int statusBarState, boolean keyguardShowing,
            boolean keyguardOccluded, boolean bouncerShowing, boolean secure,
            boolean currentlyInsecure) {
        // Reserve 8 bits for statusBarState. We'll never go higher than
        // that, right? Riiiight.
        return (statusBarState & 0xFF)
                | ((keyguardShowing   ? 1 : 0) <<  8)
                | ((keyguardOccluded  ? 1 : 0) <<  9)
                | ((bouncerShowing    ? 1 : 0) << 10)
                | ((secure            ? 1 : 0) << 11)
                | ((currentlyInsecure ? 1 : 0) << 12);
    }

    @Override
    public void postQSRunnableDismissingKeyguard(final Runnable runnable) {
        mMainExecutor.execute(() -> {
            mStatusBarStateController.setLeaveOpenOnKeyguardHide(true);
            executeRunnableDismissingKeyguard(
                    () -> mMainExecutor.execute(runnable), null, false, false, false);
        });
    }

    @Override
    public void postStartActivityDismissingKeyguard(PendingIntent intent) {
        postStartActivityDismissingKeyguard(intent, null /* animationController */);
    }

    @Override
    public void postStartActivityDismissingKeyguard(final PendingIntent intent,
            @Nullable ActivityLaunchAnimator.Controller animationController) {
        mMainExecutor.execute(() -> startPendingIntentDismissingKeyguard(intent,
                null /* intentSentUiThreadCallback */, animationController));
    }

    @Override
    public void postStartActivityDismissingKeyguard(final Intent intent, int delay) {
        postStartActivityDismissingKeyguard(intent, delay, null /* animationController */);
    }

    @Override
    public void postStartActivityDismissingKeyguard(Intent intent, int delay,
            @Nullable ActivityLaunchAnimator.Controller animationController) {
        mMainExecutor.executeDelayed(
                () ->
                        startActivityDismissingKeyguard(intent, true /* onlyProvisioned */,
                                true /* dismissShade */,
                                false /* disallowEnterPictureInPictureWhileLaunching */,
                                null /* callback */,
                                0 /* flags */,
                                animationController),
                delay);
    }

    public void showKeyguard() {
        mStatusBarStateController.setKeyguardRequested(true);
        mStatusBarStateController.setLeaveOpenOnKeyguardHide(false);
        updateIsKeyguard();
        mAssistManagerLazy.get().onLockscreenShown();
    }

    public boolean hideKeyguard() {
        mStatusBarStateController.setKeyguardRequested(false);
        return updateIsKeyguard();
    }

    /**
     * stop(tag)
     * @return True if StatusBar state is FULLSCREEN_USER_SWITCHER.
     */
    public boolean isFullScreenUserSwitcherState() {
        return mState == StatusBarState.FULLSCREEN_USER_SWITCHER;
    }

    boolean updateIsKeyguard() {
        return updateIsKeyguard(false /* force */);
    }

    boolean updateIsKeyguard(boolean force) {
        boolean wakeAndUnlocking = mBiometricUnlockController.getMode()
                == BiometricUnlockController.MODE_WAKE_AND_UNLOCK;

        // For dozing, keyguard needs to be shown whenever the device is non-interactive. Otherwise
        // there's no surface we can show to the user. Note that the device goes fully interactive
        // late in the transition, so we also allow the device to start dozing once the screen has
        // turned off fully.
        boolean keyguardForDozing = mDozeServiceHost.getDozingRequested()
                && (!mDeviceInteractive || isGoingToSleep() && (isScreenFullyOff() || mIsKeyguard));
        boolean shouldBeKeyguard = (mStatusBarStateController.isKeyguardRequested()
                || keyguardForDozing) && !wakeAndUnlocking;
        if (keyguardForDozing) {
            updatePanelExpansionForKeyguard();
        }
        if (shouldBeKeyguard) {
            if (mUnlockedScreenOffAnimationController.isScreenOffAnimationPlaying()
                    || (isGoingToSleep()
                    && mScreenLifecycle.getScreenState() == ScreenLifecycle.SCREEN_TURNING_OFF)) {
                // Delay showing the keyguard until screen turned off.
            } else {
                showKeyguardImpl();
            }
        } else {
            return hideKeyguardImpl(force);
        }
        return false;
    }

    public void showKeyguardImpl() {
        mIsKeyguard = true;
        if (mKeyguardStateController.isLaunchTransitionFadingAway()) {
            mNotificationPanelViewController.cancelAnimation();
            onLaunchTransitionFadingEnded();
        }
        mMessageRouter.cancelMessages(MSG_LAUNCH_TRANSITION_TIMEOUT);
        if (mUserSwitcherController != null && mUserSwitcherController.useFullscreenUserSwitcher()) {
            mStatusBarStateController.setState(StatusBarState.FULLSCREEN_USER_SWITCHER);
        } else if (!mPulseExpansionHandler.isWakingToShadeLocked()) {
            mStatusBarStateController.setState(StatusBarState.KEYGUARD);
        }
        updatePanelExpansionForKeyguard();
    }

    private void updatePanelExpansionForKeyguard() {
        if (mState == StatusBarState.KEYGUARD && mBiometricUnlockController.getMode()
                != BiometricUnlockController.MODE_WAKE_AND_UNLOCK && !mBouncerShowing) {
            mShadeController.instantExpandNotificationsPanel();
        } else if (mState == StatusBarState.FULLSCREEN_USER_SWITCHER) {
            instantCollapseNotificationPanel();
        }
    }

    private void onLaunchTransitionFadingEnded() {
        mNotificationPanelViewController.setAlpha(1.0f);
        mNotificationPanelViewController.onAffordanceLaunchEnded();
        releaseGestureWakeLock();
        runLaunchTransitionEndRunnable();
        mKeyguardStateController.setLaunchTransitionFadingAway(false);
        mPresenter.updateMediaMetaData(true /* metaDataChanged */, true);
    }

    public boolean isInLaunchTransition() {
        return mNotificationPanelViewController.isLaunchTransitionRunning()
                || mNotificationPanelViewController.isLaunchTransitionFinished();
    }

    /**
     * Fades the content of the keyguard away after the launch transition is done.
     *
     * @param beforeFading the runnable to be run when the circle is fully expanded and the fading
     *                     starts
     * @param endRunnable the runnable to be run when the transition is done
     */
    public void fadeKeyguardAfterLaunchTransition(final Runnable beforeFading,
            Runnable endRunnable) {
        mMessageRouter.cancelMessages(MSG_LAUNCH_TRANSITION_TIMEOUT);
        mLaunchTransitionEndRunnable = endRunnable;
        Runnable hideRunnable = () -> {
            mKeyguardStateController.setLaunchTransitionFadingAway(true);
            if (beforeFading != null) {
                beforeFading.run();
            }
            updateScrimController();
            mPresenter.updateMediaMetaData(false, true);
            mNotificationPanelViewController.setAlpha(1);
            mNotificationPanelViewController.fadeOut(
                    FADE_KEYGUARD_START_DELAY, FADE_KEYGUARD_DURATION,
                    this::onLaunchTransitionFadingEnded);
            mCommandQueue.appTransitionStarting(mDisplayId, SystemClock.uptimeMillis(),
                    LightBarTransitionsController.DEFAULT_TINT_ANIMATION_DURATION, true);
        };
        if (mNotificationPanelViewController.isLaunchTransitionRunning()) {
            mNotificationPanelViewController.setLaunchTransitionEndRunnable(hideRunnable);
        } else {
            hideRunnable.run();
        }
    }

    /**
     * Fades the content of the Keyguard while we are dozing and makes it invisible when finished
     * fading.
     */
    public void fadeKeyguardWhilePulsing() {
        mNotificationPanelViewController.fadeOut(0, FADE_KEYGUARD_DURATION_PULSING,
                ()-> {
                hideKeyguard();
                mStatusBarKeyguardViewManager.onKeyguardFadedAway();
            }).start();
    }

    /**
     * Plays the animation when an activity that was occluding Keyguard goes away.
     */
    public void animateKeyguardUnoccluding() {
        mNotificationPanelViewController.setExpandedFraction(0f);
        mCommandQueueCallbacks.animateExpandNotificationsPanel();
        mScrimController.setUnocclusionAnimationRunning(true);
    }

    /**
     * Starts the timeout when we try to start the affordances on Keyguard. We usually rely that
     * Keyguard goes away via fadeKeyguardAfterLaunchTransition, however, that might not happen
     * because the launched app crashed or something else went wrong.
     */
    public void startLaunchTransitionTimeout() {
        mMessageRouter.sendMessageDelayed(
                MSG_LAUNCH_TRANSITION_TIMEOUT, LAUNCH_TRANSITION_TIMEOUT_MS);
    }

    private void onLaunchTransitionTimeout() {
        Log.w(TAG, "Launch transition: Timeout!");
        mNotificationPanelViewController.onAffordanceLaunchEnded();
        releaseGestureWakeLock();
        mNotificationPanelViewController.resetViews(false /* animate */);
    }

    private void runLaunchTransitionEndRunnable() {
        if (mLaunchTransitionEndRunnable != null) {
            Runnable r = mLaunchTransitionEndRunnable;

            // mLaunchTransitionEndRunnable might call showKeyguard, which would execute it again,
            // which would lead to infinite recursion. Protect against it.
            mLaunchTransitionEndRunnable = null;
            r.run();
        }
    }

    /**
     * @return true if we would like to stay in the shade, false if it should go away entirely
     */
    public boolean hideKeyguardImpl(boolean force) {
        mIsKeyguard = false;
        Trace.beginSection("StatusBar#hideKeyguard");
        boolean staying = mStatusBarStateController.leaveOpenOnKeyguardHide();
        int previousState = mStatusBarStateController.getState();
        if (!(mStatusBarStateController.setState(StatusBarState.SHADE, force))) {
            //TODO: StatusBarStateController should probably know about hiding the keyguard and
            // notify listeners.

            // If the state didn't change, we may still need to update public mode
            mLockscreenUserManager.updatePublicMode();
        }
        if (mStatusBarStateController.leaveOpenOnKeyguardHide()) {
            if (!mStatusBarStateController.isKeyguardRequested()) {
                mStatusBarStateController.setLeaveOpenOnKeyguardHide(false);
            }
            long delay = mKeyguardStateController.calculateGoingToFullShadeDelay();
            mLockscreenShadeTransitionController.onHideKeyguard(delay, previousState);

            // Disable layout transitions in navbar for this transition because the load is just
            // too heavy for the CPU and GPU on any device.
            mNavigationBarController.disableAnimationsDuringHide(mDisplayId, delay);
        } else if (!mNotificationPanelViewController.isCollapsing()) {
            instantCollapseNotificationPanel();
        }

        // Keyguard state has changed, but QS is not listening anymore. Make sure to update the tile
        // visibilities so next time we open the panel we know the correct height already.
        if (mQSPanelController != null) {
            mQSPanelController.refreshAllTiles();
        }
        mMessageRouter.cancelMessages(MSG_LAUNCH_TRANSITION_TIMEOUT);
        releaseGestureWakeLock();
        mNotificationPanelViewController.onAffordanceLaunchEnded();
        mNotificationPanelViewController.cancelAnimation();
        mNotificationPanelViewController.setAlpha(1f);
        mNotificationPanelViewController.resetViewGroupFade();
        updateDozingState();
        updateScrimController();
        Trace.endSection();
        return staying;
    }

    private void releaseGestureWakeLock() {
        if (mGestureWakeLock.isHeld()) {
            mGestureWakeLock.release();
        }
    }

    /**
     * Notifies the status bar that Keyguard is going away very soon.
     */
    public void keyguardGoingAway() {
        // Treat Keyguard exit animation as an app transition to achieve nice transition for status
        // bar.
        mKeyguardStateController.notifyKeyguardGoingAway(true);
        mCommandQueue.appTransitionPending(mDisplayId, true /* forced */);
    }

    /**
     * Notifies the status bar the Keyguard is fading away with the specified timings.
     *  @param startTime the start time of the animations in uptime millis
     * @param delay the precalculated animation delay in milliseconds
     * @param fadeoutDuration the duration of the exit animation, in milliseconds
     * @param isBypassFading is this a fading away animation while bypassing
     */
    public void setKeyguardFadingAway(long startTime, long delay, long fadeoutDuration,
            boolean isBypassFading) {
        mCommandQueue.appTransitionStarting(mDisplayId, startTime + fadeoutDuration
                        - LightBarTransitionsController.DEFAULT_TINT_ANIMATION_DURATION,
                LightBarTransitionsController.DEFAULT_TINT_ANIMATION_DURATION, true);
        mCommandQueue.recomputeDisableFlags(mDisplayId, fadeoutDuration > 0 /* animate */);
        mCommandQueue.appTransitionStarting(mDisplayId,
                    startTime - LightBarTransitionsController.DEFAULT_TINT_ANIMATION_DURATION,
                    LightBarTransitionsController.DEFAULT_TINT_ANIMATION_DURATION, true);
        mKeyguardStateController.notifyKeyguardFadingAway(delay, fadeoutDuration, isBypassFading);
    }

    /**
     * Notifies that the Keyguard fading away animation is done.
     */
    public void finishKeyguardFadingAway() {
        mKeyguardStateController.notifyKeyguardDoneFading();
        mScrimController.setExpansionAffectsAlpha(true);
    }

    /**
     * Switches theme from light to dark and vice-versa.
     */
    protected void updateTheme() {

        // Lock wallpaper defines the color of the majority of the views, hence we'll use it
        // to set our default theme.
        final boolean lockDarkText = mColorExtractor.getNeutralColors().supportsDarkText();
        final int themeResId = lockDarkText ? R.style.Theme_SystemUI_LightWallpaper
                : R.style.Theme_SystemUI;
        if (mContext.getThemeResId() != themeResId) {
            mContext.setTheme(themeResId);
            mConfigurationController.notifyThemeChanged();
        }
    }

    private void updateDozingState() {
        Trace.traceCounter(Trace.TRACE_TAG_APP, "dozing", mDozing ? 1 : 0);
        Trace.beginSection("StatusBar#updateDozingState");

        boolean visibleNotOccluded = mStatusBarKeyguardViewManager.isShowing()
                && !mStatusBarKeyguardViewManager.isOccluded();
        // If we're dozing and we'll be animating the screen off, the keyguard isn't currently
        // visible but will be shortly for the animation, so we should proceed as if it's visible.
        boolean visibleNotOccludedOrWillBe =
                visibleNotOccluded || (mDozing && mDozeParameters.shouldControlUnlockedScreenOff());

        boolean wakeAndUnlock = mBiometricUnlockController.getMode()
                == BiometricUnlockController.MODE_WAKE_AND_UNLOCK;
        boolean animate = (!mDozing && mDozeServiceHost.shouldAnimateWakeup() && !wakeAndUnlock)
                || (mDozing && mDozeServiceHost.shouldAnimateScreenOff()
                && visibleNotOccludedOrWillBe);

        mNotificationPanelViewController.setDozing(mDozing, animate, mWakeUpTouchLocation);
        updateQsExpansionEnabled();
        Trace.endSection();
    }

    public void userActivity() {
        if (mState == StatusBarState.KEYGUARD) {
            mKeyguardViewMediatorCallback.userActivity();
        }
    }

    public boolean interceptMediaKey(KeyEvent event) {
        return mState == StatusBarState.KEYGUARD
                && mStatusBarKeyguardViewManager.interceptMediaKey(event);
    }

    /**
     * While IME is active and a BACK event is detected, check with
     * {@link StatusBarKeyguardViewManager#dispatchBackKeyEventPreIme()} to see if the event
     * should be handled before routing to IME, in order to prevent the user having to hit back
     * twice to exit bouncer.
     */
    public boolean dispatchKeyEventPreIme(KeyEvent event) {
        switch (event.getKeyCode()) {
            case KeyEvent.KEYCODE_BACK:
                if (mState == StatusBarState.KEYGUARD
                        && mStatusBarKeyguardViewManager.dispatchBackKeyEventPreIme()) {
                    return onBackPressed();
                }
        }
        return false;
    }

    protected boolean shouldUnlockOnMenuPressed() {
        return mDeviceInteractive && mState != StatusBarState.SHADE
            && mStatusBarKeyguardViewManager.shouldDismissOnMenuPressed();
    }

    public boolean onMenuPressed() {
        if (shouldUnlockOnMenuPressed()) {
            mShadeController.animateCollapsePanels(
                    CommandQueue.FLAG_EXCLUDE_RECENTS_PANEL /* flags */, true /* force */);
            return true;
        }
        return false;
    }

    public void endAffordanceLaunch() {
        releaseGestureWakeLock();
        mNotificationPanelViewController.onAffordanceLaunchEnded();
    }

    public boolean onBackPressed() {
        boolean isScrimmedBouncer = mScrimController.getState() == ScrimState.BOUNCER_SCRIMMED;
        if (mStatusBarKeyguardViewManager.onBackPressed(isScrimmedBouncer /* hideImmediately */)) {
            if (isScrimmedBouncer) {
                mStatusBarStateController.setLeaveOpenOnKeyguardHide(false);
            } else {
                mNotificationPanelViewController.expandWithoutQs();
            }
            return true;
        }
        if (mNotificationPanelViewController.isQsExpanded()) {
            if (mNotificationPanelViewController.isQsDetailShowing()) {
                mNotificationPanelViewController.closeQsDetail();
            } else {
                mNotificationPanelViewController.animateCloseQs(false /* animateAway */);
            }
            return true;
        }
        if (mNotificationPanelViewController.closeUserSwitcherIfOpen()) {
            return true;
        }
        if (mState != StatusBarState.KEYGUARD && mState != StatusBarState.SHADE_LOCKED) {
            if (mNotificationPanelViewController.canPanelBeCollapsed()) {
                mShadeController.animateCollapsePanels();
            }
            return true;
        }
        return false;
    }

    public boolean onSpacePressed() {
        if (mDeviceInteractive && mState != StatusBarState.SHADE) {
            mShadeController.animateCollapsePanels(
                    CommandQueue.FLAG_EXCLUDE_RECENTS_PANEL /* flags */, true /* force */);
            return true;
        }
        return false;
    }

    private void showBouncerIfKeyguard() {
        if (!mKeyguardViewMediator.isHiding()) {
            if (mState == StatusBarState.KEYGUARD
                    && !mStatusBarKeyguardViewManager.bouncerIsOrWillBeShowing()) {
                mStatusBarKeyguardViewManager.showGenericBouncer(true /* scrimmed */);
            } else if (mState == StatusBarState.SHADE_LOCKED) {
                mStatusBarKeyguardViewManager.showBouncer(true /* scrimmed */);
            }
        }
    }

    /**
     * Show the bouncer if we're currently on the keyguard or shade locked and aren't hiding.
     * @param performAction the action to perform when the bouncer is dismissed.
     * @param cancelAction the action to perform when unlock is aborted.
     */
    public void showBouncerWithDimissAndCancelIfKeyguard(OnDismissAction performAction,
            Runnable cancelAction) {
        if ((mState == StatusBarState.KEYGUARD || mState == StatusBarState.SHADE_LOCKED)
                && !mKeyguardViewMediator.isHiding()) {
            mStatusBarKeyguardViewManager.dismissWithAction(performAction, cancelAction,
                    false /* afterKeyguardGone */);
        } else if (cancelAction != null) {
            cancelAction.run();
        }
    }

    void instantCollapseNotificationPanel() {
        mNotificationPanelViewController.instantCollapse();
        mShadeController.runPostCollapseRunnables();
    }

    /**
     * Collapse the panel directly if we are on the main thread, post the collapsing on the main
     * thread if we are not.
     */
    void collapsePanelOnMainThread() {
        if (Looper.getMainLooper().isCurrentThread()) {
            mShadeController.collapsePanel();
        } else {
            mContext.getMainExecutor().execute(mShadeController::collapsePanel);
        }
    }

    /** Collapse the panel. The collapsing will be animated for the given {@code duration}. */
    void collapsePanelWithDuration(int duration) {
        mNotificationPanelViewController.collapseWithDuration(duration);
    }



    /**
     * Updates the light reveal effect to reflect the reason we're waking or sleeping (for example,
     * from the power button).
     * @param wakingUp Whether we're updating because we're waking up (true) or going to sleep
     *                 (false).
     */
    private void updateRevealEffect(boolean wakingUp) {
        if (mLightRevealScrim == null) {
            return;
        }

        if (wakingUp && mWakefulnessLifecycle.getLastWakeReason()
                == PowerManager.WAKE_REASON_POWER_BUTTON
                || !wakingUp && mWakefulnessLifecycle.getLastSleepReason()
                == PowerManager.GO_TO_SLEEP_REASON_POWER_BUTTON) {
            mLightRevealScrim.setRevealEffect(mPowerButtonReveal);
        } else if (!wakingUp || !(mLightRevealScrim.getRevealEffect() instanceof CircleReveal)) {
            // If we're going to sleep, but it's not from the power button, use the default reveal.
            // If we're waking up, only use the default reveal if the biometric controller didn't
            // already set it to the circular reveal because we're waking up from a fingerprint/face
            // auth.
            mLightRevealScrim.setRevealEffect(LiftReveal.INSTANCE);
        }
    }

    public LightRevealScrim getLightRevealScrim() {
        return mLightRevealScrim;
    }

    private void updateKeyguardState() {
        mKeyguardStateController.notifyKeyguardState(mStatusBarKeyguardViewManager.isShowing(),
                mStatusBarKeyguardViewManager.isOccluded());
    }

    public void onTrackingStarted() {
        mShadeController.runPostCollapseRunnables();
    }

    public void onClosingFinished() {
        mShadeController.runPostCollapseRunnables();
        if (!mPresenter.isPresenterFullyCollapsed()) {
            // if we set it not to be focusable when collapsing, we have to undo it when we aborted
            // the closing
            mNotificationShadeWindowController.setNotificationShadeFocusable(true);
        }
    }

    public void onUnlockHintStarted() {
        mFalsingCollector.onUnlockHintStarted();
        mKeyguardIndicationController.showActionToUnlock();
    }

    public void onHintFinished() {
        // Delay the reset a bit so the user can read the text.
        mKeyguardIndicationController.hideTransientIndicationDelayed(HINT_RESET_DELAY_MS);
    }

    public void onCameraHintStarted() {
        mFalsingCollector.onCameraHintStarted();
        mKeyguardIndicationController.showTransientIndication(R.string.camera_hint);
    }

    public void onVoiceAssistHintStarted() {
        mFalsingCollector.onLeftAffordanceHintStarted();
        mKeyguardIndicationController.showTransientIndication(R.string.voice_hint);
    }

    public void onPhoneHintStarted() {
        mFalsingCollector.onLeftAffordanceHintStarted();
        mKeyguardIndicationController.showTransientIndication(R.string.phone_hint);
    }

    public void onTrackingStopped(boolean expand) {
        if (mState == StatusBarState.KEYGUARD || mState == StatusBarState.SHADE_LOCKED) {
            if (!expand && !mKeyguardStateController.canDismissLockScreen()) {
                mStatusBarKeyguardViewManager.showBouncer(false /* scrimmed */);
            }
        }
    }

    // TODO: Figure out way to remove these.
    public NavigationBarView getNavigationBarView() {
        return mNavigationBarController.getNavigationBarView(mDisplayId);
    }

    /**
     * TODO: Remove this method. Views should not be passed forward. Will cause theme issues.
     * @return bottom area view
     */
    public KeyguardBottomAreaView getKeyguardBottomAreaView() {
        return mNotificationPanelViewController.getKeyguardBottomAreaView();
    }

    /**
     * Propagation of the bouncer state, indicating that it's fully visible.
     */
    public void setBouncerShowing(boolean bouncerShowing) {
        mBouncerShowing = bouncerShowing;
        mKeyguardBypassController.setBouncerShowing(bouncerShowing);
        mPulseExpansionHandler.setBouncerShowing(bouncerShowing);
        if (mStatusBarView != null) mStatusBarView.setBouncerShowing(bouncerShowing);
        updateHideIconsForBouncer(true /* animate */);
        mCommandQueue.recomputeDisableFlags(mDisplayId, true /* animate */);
        updateScrimController();
        if (!mBouncerShowing) {
            updatePanelExpansionForKeyguard();
        }
    }

    /**
     * Collapses the notification shade if it is tracking or expanded.
     */
    public void collapseShade() {
        if (mNotificationPanelViewController.isTracking()) {
            mNotificationShadeWindowViewController.cancelCurrentTouch();
        }
        if (mPanelExpanded && mState == StatusBarState.SHADE) {
            mShadeController.animateCollapsePanels();
        }
    }

    @VisibleForTesting
    final WakefulnessLifecycle.Observer mWakefulnessObserver = new WakefulnessLifecycle.Observer() {
        @Override
        public void onFinishedGoingToSleep() {
            mNotificationPanelViewController.onAffordanceLaunchEnded();
            releaseGestureWakeLock();
            mLaunchCameraWhenFinishedWaking = false;
            mDeviceInteractive = false;
            mWakeUpComingFromTouch = false;
            mWakeUpTouchLocation = null;
            updateVisibleToUser();

            updateNotificationPanelTouchState();
            mNotificationShadeWindowViewController.cancelCurrentTouch();
            if (mLaunchCameraOnFinishedGoingToSleep) {
                mLaunchCameraOnFinishedGoingToSleep = false;

                // This gets executed before we will show Keyguard, so post it in order that the state
                // is correct.
                mMainExecutor.execute(() -> mCommandQueueCallbacks.onCameraLaunchGestureDetected(
                        mLastCameraLaunchSource));
            }

            if (mLaunchEmergencyActionOnFinishedGoingToSleep) {
                mLaunchEmergencyActionOnFinishedGoingToSleep = false;

                // This gets executed before we will show Keyguard, so post it in order that the
                // state is correct.
                mMainExecutor.execute(
                        () -> mCommandQueueCallbacks.onEmergencyActionLaunchGestureDetected());
            }
            updateIsKeyguard();
        }

        @Override
        public void onStartedGoingToSleep() {
            String tag = "StatusBar#onStartedGoingToSleep";
            DejankUtils.startDetectingBlockingIpcs(tag);
            updateRevealEffect(false /* wakingUp */);
            updateNotificationPanelTouchState();
            notifyHeadsUpGoingToSleep();
            dismissVolumeDialog();
            mWakeUpCoordinator.setFullyAwake(false);
            mBypassHeadsUpNotifier.setFullyAwake(false);
            mKeyguardBypassController.onStartedGoingToSleep();

            // The screen off animation uses our LightRevealScrim - we need to be expanded for it to
            // be visible.
            if (mDozeParameters.shouldControlUnlockedScreenOff()) {
                makeExpandedVisible(true);
            }

            DejankUtils.stopDetectingBlockingIpcs(tag);
        }

        @Override
        public void onStartedWakingUp() {
            String tag = "StatusBar#onStartedWakingUp";
            DejankUtils.startDetectingBlockingIpcs(tag);
            mDeviceInteractive = true;
            mWakeUpCoordinator.setWakingUp(true);
            if (!mKeyguardBypassController.getBypassEnabled()) {
                mHeadsUpManager.releaseAllImmediately();
            }
            updateVisibleToUser();
            updateIsKeyguard();
            mDozeServiceHost.stopDozing();
            // This is intentionally below the stopDozing call above, since it avoids that we're
            // unnecessarily animating the wakeUp transition. Animations should only be enabled
            // once we fully woke up.
            updateRevealEffect(true /* wakingUp */);
            updateNotificationPanelTouchState();
            mPulseExpansionHandler.onStartedWakingUp();

            // If we are waking up during the screen off animation, we should undo making the
            // expanded visible (we did that so the LightRevealScrim would be visible).
            if (mUnlockedScreenOffAnimationController.isScreenOffLightRevealAnimationPlaying()) {
                makeExpandedInvisible();
            }

            DejankUtils.stopDetectingBlockingIpcs(tag);
        }

        @Override
        public void onFinishedWakingUp() {
            mWakeUpCoordinator.setFullyAwake(true);
            mBypassHeadsUpNotifier.setFullyAwake(true);
            mWakeUpCoordinator.setWakingUp(false);
            if (mLaunchCameraWhenFinishedWaking) {
                mNotificationPanelViewController.launchCamera(
                        false /* animate */, mLastCameraLaunchSource);
                mLaunchCameraWhenFinishedWaking = false;
            }
            if (mLaunchEmergencyActionWhenFinishedWaking) {
                mLaunchEmergencyActionWhenFinishedWaking = false;
                Intent emergencyIntent = getEmergencyActionIntent();
                if (emergencyIntent != null) {
                    mContext.startActivityAsUser(emergencyIntent, UserHandle.CURRENT);
                }
            }
            updateScrimController();
        }
    };

    /**
     * We need to disable touch events because these might
     * collapse the panel after we expanded it, and thus we would end up with a blank
     * Keyguard.
     */
    void updateNotificationPanelTouchState() {
        boolean goingToSleepWithoutAnimation = isGoingToSleep()
                && !mDozeParameters.shouldControlScreenOff();
        boolean disabled = (!mDeviceInteractive && !mDozeServiceHost.isPulsing())
                || goingToSleepWithoutAnimation;
        mNotificationPanelViewController.setTouchAndAnimationDisabled(disabled);
        mNotificationIconAreaController.setAnimationsEnabled(!disabled);
    }

    final ScreenLifecycle.Observer mScreenObserver = new ScreenLifecycle.Observer() {
        @Override
        public void onScreenTurningOn() {
            mFalsingCollector.onScreenTurningOn();
            mNotificationPanelViewController.onScreenTurningOn();
        }

        @Override
        public void onScreenTurnedOn() {
            mScrimController.onScreenTurnedOn();
        }

        @Override
        public void onScreenTurnedOff() {
            mFalsingCollector.onScreenOff();
            mScrimController.onScreenTurnedOff();
            updateIsKeyguard();
        }
    };

    public int getWakefulnessState() {
        return mWakefulnessLifecycle.getWakefulness();
    }

    /**
     * @return true if the screen is currently fully off, i.e. has finished turning off and has
     * since not started turning on.
     */
    public boolean isScreenFullyOff() {
        return mScreenLifecycle.getScreenState() == ScreenLifecycle.SCREEN_OFF;
    }

    public void showScreenPinningRequest(int taskId, boolean allowCancel) {
        mScreenPinningRequest.showPrompt(taskId, allowCancel);
    }

    @Nullable Intent getEmergencyActionIntent() {
        Intent emergencyIntent = new Intent(EmergencyGesture.ACTION_LAUNCH_EMERGENCY);
        PackageManager pm = mContext.getPackageManager();
        List<ResolveInfo> emergencyActivities = pm.queryIntentActivities(emergencyIntent,
                PackageManager.MATCH_SYSTEM_ONLY);
        ResolveInfo resolveInfo = getTopEmergencySosInfo(emergencyActivities);
        if (resolveInfo == null) {
            Log.wtf(TAG, "Couldn't find an app to process the emergency intent.");
            return null;
        }
        emergencyIntent.setComponent(new ComponentName(resolveInfo.activityInfo.packageName,
                resolveInfo.activityInfo.name));
        emergencyIntent.setFlags(Intent.FLAG_ACTIVITY_NEW_TASK);
        return emergencyIntent;
    }

    /**
     * Select and return the "best" ResolveInfo for Emergency SOS Activity.
     */
    private @Nullable ResolveInfo getTopEmergencySosInfo(List<ResolveInfo> emergencyActivities) {
        // No matched activity.
        if (emergencyActivities == null || emergencyActivities.isEmpty()) {
            return null;
        }

        // Of multiple matched Activities, give preference to the pre-set package name.
        String preferredAppPackageName =
                mContext.getString(R.string.config_preferredEmergencySosPackage);

        // If there is no preferred app, then return first match.
        if (TextUtils.isEmpty(preferredAppPackageName)) {
            return emergencyActivities.get(0);
        }

        for (ResolveInfo emergencyInfo: emergencyActivities) {
            // If activity is from the preferred app, use it.
            if (TextUtils.equals(emergencyInfo.activityInfo.packageName, preferredAppPackageName)) {
                return emergencyInfo;
            }
        }
        // No matching activity: return first match
        return emergencyActivities.get(0);
    }

    boolean isCameraAllowedByAdmin() {
        if (mDevicePolicyManager.getCameraDisabled(null,
                mLockscreenUserManager.getCurrentUserId())) {
            return false;
        } else if (mStatusBarKeyguardViewManager == null
                || (isKeyguardShowing() && isKeyguardSecure())) {
            // Check if the admin has disabled the camera specifically for the keyguard
            return (mDevicePolicyManager.getKeyguardDisabledFeatures(null,
                    mLockscreenUserManager.getCurrentUserId())
                    & DevicePolicyManager.KEYGUARD_DISABLE_SECURE_CAMERA) == 0;
        }
        return true;
    }

    boolean isGoingToSleep() {
        return mWakefulnessLifecycle.getWakefulness()
                == WakefulnessLifecycle.WAKEFULNESS_GOING_TO_SLEEP;
    }

    public void notifyBiometricAuthModeChanged() {
        mDozeServiceHost.updateDozing();
        updateScrimController();
    }

    @VisibleForTesting
    public void updateScrimController() {
        Trace.beginSection("StatusBar#updateScrimController");

        // We don't want to end up in KEYGUARD state when we're unlocking with
        // fingerprint from doze. We should cross fade directly from black.
        boolean unlocking = mBiometricUnlockController.isWakeAndUnlock()
                || mKeyguardStateController.isKeyguardFadingAway();

        // Do not animate the scrim expansion when triggered by the fingerprint sensor.
        mScrimController.setExpansionAffectsAlpha(
                !mBiometricUnlockController.isBiometricUnlock());

        boolean launchingAffordanceWithPreview =
                mNotificationPanelViewController.isLaunchingAffordanceWithPreview();
        mScrimController.setLaunchingAffordanceWithPreview(launchingAffordanceWithPreview);

        if (mStatusBarKeyguardViewManager.isShowingAlternateAuth()) {
            mScrimController.transitionTo(ScrimState.AUTH_SCRIMMED);
        } else if (mBouncerShowing) {
            // Bouncer needs the front scrim when it's on top of an activity,
            // tapping on a notification, editing QS or being dismissed by
            // FLAG_DISMISS_KEYGUARD_ACTIVITY.
            ScrimState state = mStatusBarKeyguardViewManager.bouncerNeedsScrimming()
                    ? ScrimState.BOUNCER_SCRIMMED : ScrimState.BOUNCER;
            mScrimController.transitionTo(state);
        } else if (launchingAffordanceWithPreview) {
            // We want to avoid animating when launching with a preview.
            mScrimController.transitionTo(ScrimState.UNLOCKED, mUnlockScrimCallback);
        } else if (mBrightnessMirrorVisible) {
            mScrimController.transitionTo(ScrimState.BRIGHTNESS_MIRROR);
        } else if (mState == StatusBarState.SHADE_LOCKED) {
            mScrimController.transitionTo(ScrimState.SHADE_LOCKED);
        } else if (mDozeServiceHost.isPulsing()) {
            mScrimController.transitionTo(ScrimState.PULSING,
                    mDozeScrimController.getScrimCallback());
        } else if (mDozeServiceHost.hasPendingScreenOffCallback()) {
            mScrimController.transitionTo(ScrimState.OFF, new ScrimController.Callback() {
                @Override
                public void onFinished() {
                    mDozeServiceHost.executePendingScreenOffCallback();
                }
            });
        } else if (mDozing && !unlocking) {
            mScrimController.transitionTo(ScrimState.AOD);
        } else if (mIsKeyguard && !unlocking) {
            mScrimController.transitionTo(ScrimState.KEYGUARD);
        } else {
            mScrimController.transitionTo(ScrimState.UNLOCKED, mUnlockScrimCallback);
        }
        updateLightRevealScrimVisibility();

        Trace.endSection();
    }

    public boolean isKeyguardShowing() {
        if (mStatusBarKeyguardViewManager == null) {
            Slog.i(TAG, "isKeyguardShowing() called before startKeyguard(), returning true");
            return true;
        }
        return mStatusBarKeyguardViewManager.isShowing();
    }

    public boolean shouldIgnoreTouch() {
        return (mStatusBarStateController.isDozing()
                && mDozeServiceHost.getIgnoreTouchWhilePulsing())
                || mUnlockedScreenOffAnimationController.isScreenOffAnimationPlaying();
    }

    // Begin Extra BaseStatusBar methods.

    protected final CommandQueue mCommandQueue;
    protected IStatusBarService mBarService;

    // all notifications
    protected NotificationStackScrollLayout mStackScroller;

    // handling reordering
    private final VisualStabilityManager mVisualStabilityManager;

    protected AccessibilityManager mAccessibilityManager;

    protected boolean mDeviceInteractive;

    protected boolean mVisible;

    // mScreenOnFromKeyguard && mVisible.
    private boolean mVisibleToUser;

    protected DevicePolicyManager mDevicePolicyManager;
    private final PowerManager mPowerManager;
    protected StatusBarKeyguardViewManager mStatusBarKeyguardViewManager;

    protected KeyguardManager mKeyguardManager;
    private final DeviceProvisionedController mDeviceProvisionedController;

    private final NavigationBarController mNavigationBarController;

    // UI-specific methods

    protected WindowManager mWindowManager;
    protected IWindowManager mWindowManagerService;
    private IDreamManager mDreamManager;

    protected Display mDisplay;
    private int mDisplayId;

    protected NotificationShelfController mNotificationShelfController;

    private final Lazy<AssistManager> mAssistManagerLazy;

    public boolean isDeviceInteractive() {
        return mDeviceInteractive;
    }

    private final BroadcastReceiver mBannerActionBroadcastReceiver = new BroadcastReceiver() {
        @Override
        public void onReceive(Context context, Intent intent) {
            String action = intent.getAction();
            if (BANNER_ACTION_CANCEL.equals(action) || BANNER_ACTION_SETUP.equals(action)) {
                NotificationManager noMan = (NotificationManager)
                        mContext.getSystemService(Context.NOTIFICATION_SERVICE);
                noMan.cancel(com.android.internal.messages.nano.SystemMessageProto.SystemMessage.
                        NOTE_HIDDEN_NOTIFICATIONS);

                Settings.Secure.putInt(mContext.getContentResolver(),
                        Settings.Secure.SHOW_NOTE_ABOUT_NOTIFICATION_HIDING, 0);
                if (BANNER_ACTION_SETUP.equals(action)) {
                    mShadeController.animateCollapsePanels(CommandQueue.FLAG_EXCLUDE_RECENTS_PANEL,
                            true /* force */);
                    mContext.startActivity(new Intent(Settings.ACTION_APP_NOTIFICATION_REDACTION)
                            .addFlags(Intent.FLAG_ACTIVITY_NEW_TASK)

                    );
                }
            }
        }
    };

    public void setNotificationSnoozed(StatusBarNotification sbn, SnoozeOption snoozeOption) {
        mNotificationsController.setNotificationSnoozed(sbn, snoozeOption);
    }


    public void awakenDreams() {
        mUiBgExecutor.execute(() -> {
            try {
                mDreamManager.awaken();
            } catch (RemoteException e) {
                e.printStackTrace();
            }
        });
    }

    protected void toggleKeyboardShortcuts(int deviceId) {
        KeyboardShortcuts.toggle(mContext, deviceId);
    }

    protected void dismissKeyboardShortcuts() {
        KeyboardShortcuts.dismiss();
    }

    /**
     * Dismiss the keyguard then execute an action.
     *
     * @param action The action to execute after dismissing the keyguard.
     * @param collapsePanel Whether we should collapse the panel after dismissing the keyguard.
     * @param willAnimateOnKeyguard Whether {@param action} will run an animation on the keyguard if
     *                              we are locked.
     */
    private void executeActionDismissingKeyguard(Runnable action, boolean afterKeyguardGone,
            boolean collapsePanel, boolean willAnimateOnKeyguard) {
        if (!mDeviceProvisionedController.isDeviceProvisioned()) return;

        OnDismissAction onDismissAction = new OnDismissAction() {
            @Override
            public boolean onDismiss() {
                new Thread(() -> {
                    try {
                        // The intent we are sending is for the application, which
                        // won't have permission to immediately start an activity after
                        // the user switches to home.  We know it is safe to do at this
                        // point, so make sure new activity switches are now allowed.
                        ActivityManager.getService().resumeAppSwitches();
                    } catch (RemoteException e) {
                    }
                    action.run();
                }).start();

                return collapsePanel ? mShadeController.collapsePanel() : willAnimateOnKeyguard;
            }

            @Override
            public boolean willRunAnimationOnKeyguard() {
                return willAnimateOnKeyguard;
            }
        };
        dismissKeyguardThenExecute(onDismissAction, afterKeyguardGone);
    }

    @Override
    public void startPendingIntentDismissingKeyguard(final PendingIntent intent) {
        startPendingIntentDismissingKeyguard(intent, null);
    }

    @Override
    public void startPendingIntentDismissingKeyguard(
            final PendingIntent intent, @Nullable final Runnable intentSentUiThreadCallback) {
        startPendingIntentDismissingKeyguard(intent, intentSentUiThreadCallback,
                (ActivityLaunchAnimator.Controller) null);
    }

    @Override
    public void startPendingIntentDismissingKeyguard(PendingIntent intent,
            Runnable intentSentUiThreadCallback, View associatedView) {
        ActivityLaunchAnimator.Controller animationController = null;
        if (associatedView instanceof ExpandableNotificationRow) {
            animationController = mNotificationAnimationProvider.getAnimatorController(
                    ((ExpandableNotificationRow) associatedView));
        }

        startPendingIntentDismissingKeyguard(intent, intentSentUiThreadCallback,
                animationController);
    }

    @Override
    public void startPendingIntentDismissingKeyguard(
            final PendingIntent intent, @Nullable final Runnable intentSentUiThreadCallback,
            @Nullable ActivityLaunchAnimator.Controller animationController) {
        final boolean willLaunchResolverActivity = intent.isActivity()
                && mActivityIntentHelper.wouldLaunchResolverActivity(intent.getIntent(),
                mLockscreenUserManager.getCurrentUserId());

        boolean animate = !willLaunchResolverActivity
                && animationController != null
                && shouldAnimateLaunch(intent.isActivity());

        // If we animate, don't collapse the shade and defer the keyguard dismiss (in case we run
        // the animation on the keyguard). The animation will take care of (instantly) collapsing
        // the shade and hiding the keyguard once it is done.
        boolean collapse = !animate;
        executeActionDismissingKeyguard(() -> {
            try {
                // We wrap animationCallback with a StatusBarLaunchAnimatorController so that the
                // shade is collapsed after the animation (or when it is cancelled, aborted, etc).
                ActivityLaunchAnimator.Controller controller =
                        animationController != null ? new StatusBarLaunchAnimatorController(
                                animationController, this, intent.isActivity()) : null;

                mActivityLaunchAnimator.startPendingIntentWithAnimation(
                        controller, animate, intent.getCreatorPackage(),
                        (animationAdapter) -> intent.sendAndReturnResult(null, 0, null, null, null,
                                null, getActivityOptions(mDisplayId, animationAdapter)));
            } catch (PendingIntent.CanceledException e) {
                // the stack trace isn't very helpful here.
                // Just log the exception message.
                Log.w(TAG, "Sending intent failed: " + e);
                if (!collapse) {
                    // executeActionDismissingKeyguard did not collapse for us already.
                    collapsePanelOnMainThread();
                }
                // TODO: Dismiss Keyguard.
            }
            if (intent.isActivity()) {
                mAssistManagerLazy.get().hideAssist();
            }
            if (intentSentUiThreadCallback != null) {
                postOnUiThread(intentSentUiThreadCallback);
            }
        }, willLaunchResolverActivity, collapse, animate);
    }

    private void postOnUiThread(Runnable runnable) {
        mMainExecutor.execute(runnable);
    }

    /**
     * Returns an ActivityOptions bundle created using the given parameters.
     *
     * @param displayId The ID of the display to launch the activity in. Typically this would be the
     *                  display the status bar is on.
     * @param animationAdapter The animation adapter used to start this activity, or {@code null}
     *                         for the default animation.
     */
    public static Bundle getActivityOptions(int displayId,
            @Nullable RemoteAnimationAdapter animationAdapter) {
        ActivityOptions options = getDefaultActivityOptions(animationAdapter);
        options.setLaunchDisplayId(displayId);
        options.setCallerDisplayId(displayId);
        return options.toBundle();
    }

    /**
     * Returns an ActivityOptions bundle created using the given parameters.
     *
     * @param displayId The ID of the display to launch the activity in. Typically this would be the
     *                  display the status bar is on.
     * @param animationAdapter The animation adapter used to start this activity, or {@code null}
     *                         for the default animation.
     * @param isKeyguardShowing Whether keyguard is currently showing.
     * @param eventTime The event time in milliseconds since boot, not including sleep. See
     *                  {@link ActivityOptions#setSourceInfo}.
     */
    public static Bundle getActivityOptions(int displayId,
            @Nullable RemoteAnimationAdapter animationAdapter, boolean isKeyguardShowing,
            long eventTime) {
        ActivityOptions options = getDefaultActivityOptions(animationAdapter);
        options.setSourceInfo(isKeyguardShowing ? ActivityOptions.SourceInfo.TYPE_LOCKSCREEN
                : ActivityOptions.SourceInfo.TYPE_NOTIFICATION, eventTime);
        options.setLaunchDisplayId(displayId);
        options.setCallerDisplayId(displayId);
        return options.toBundle();
    }

    public static ActivityOptions getDefaultActivityOptions(
            @Nullable RemoteAnimationAdapter animationAdapter) {
        ActivityOptions options;
        if (animationAdapter != null) {
            options = ActivityOptions.makeRemoteAnimation(animationAdapter);
        } else {
            options = ActivityOptions.makeBasic();
        }
        return options;
    }

    void visibilityChanged(boolean visible) {
        if (mVisible != visible) {
            mVisible = visible;
            if (!visible) {
                mGutsManager.closeAndSaveGuts(true /* removeLeavebehind */, true /* force */,
                        true /* removeControls */, -1 /* x */, -1 /* y */, true /* resetMenu */);
            }
        }
        updateVisibleToUser();
    }

    protected void updateVisibleToUser() {
        boolean oldVisibleToUser = mVisibleToUser;
        mVisibleToUser = mVisible && mDeviceInteractive;

        if (oldVisibleToUser != mVisibleToUser) {
            handleVisibleToUserChanged(mVisibleToUser);
        }
    }

    /**
     * Clear Buzz/Beep/Blink.
     */
    public void clearNotificationEffects() {
        try {
            mBarService.clearNotificationEffects();
        } catch (RemoteException e) {
            // Won't fail unless the world has ended.
        }
    }

    protected void notifyHeadsUpGoingToSleep() {
        maybeEscalateHeadsUp();
    }

    /**
     * @return Whether the security bouncer from Keyguard is showing.
     */
    public boolean isBouncerShowing() {
        return mBouncerShowing;
    }

    /**
     * @return Whether the security bouncer from Keyguard is showing.
     */
    public boolean isBouncerShowingScrimmed() {
        return isBouncerShowing() && mStatusBarKeyguardViewManager.bouncerNeedsScrimming();
    }

    /**
     * When {@link KeyguardBouncer} starts to be dismissed, playing its animation.
     */
    public void onBouncerPreHideAnimation() {
        mNotificationPanelViewController.onBouncerPreHideAnimation();

    }

    /**
     * @return a PackageManger for userId or if userId is < 0 (USER_ALL etc) then
     *         return PackageManager for mContext
     */
    public static PackageManager getPackageManagerForUser(Context context, int userId) {
        Context contextForUser = context;
        // UserHandle defines special userId as negative values, e.g. USER_ALL
        if (userId >= 0) {
            try {
                // Create a context for the correct user so if a package isn't installed
                // for user 0 we can still load information about the package.
                contextForUser =
                        context.createPackageContextAsUser(context.getPackageName(),
                        Context.CONTEXT_RESTRICTED,
                        new UserHandle(userId));
            } catch (NameNotFoundException e) {
                // Shouldn't fail to find the package name for system ui.
            }
        }
        return contextForUser.getPackageManager();
    }

    public boolean isKeyguardSecure() {
        if (mStatusBarKeyguardViewManager == null) {
            // startKeyguard() hasn't been called yet, so we don't know.
            // Make sure anything that needs to know isKeyguardSecure() checks and re-checks this
            // value onVisibilityChanged().
            Slog.w(TAG, "isKeyguardSecure() called before startKeyguard(), returning false",
                    new Throwable());
            return false;
        }
        return mStatusBarKeyguardViewManager.isSecure();
    }
    public NotificationPanelViewController getPanelController() {
        return mNotificationPanelViewController;
    }
    // End Extra BaseStatusBarMethods.

    public NotificationGutsManager getGutsManager() {
        return mGutsManager;
    }

    boolean isTransientShown() {
        return mTransientShown;
    }


    public void addExpansionChangedListener(@NonNull ExpansionChangedListener listener) {
        mExpansionChangedListeners.add(listener);
        sendInitialExpansionAmount(listener);
    }

    private void sendInitialExpansionAmount(ExpansionChangedListener expansionChangedListener) {
        if (mStatusBarView != null) {
            expansionChangedListener.onExpansionChanged(mStatusBarView.getExpansionFraction(),
                    mStatusBarView.isExpanded());
        }
    }

    public void removeExpansionChangedListener(@NonNull ExpansionChangedListener listener) {
        mExpansionChangedListeners.remove(listener);
    }

    private void updateLightRevealScrimVisibility() {
        if (mLightRevealScrim == null) {
            // status bar may not be inflated yet
            return;
        }

        mLightRevealScrim.setAlpha(mScrimController.getState().getMaxLightRevealScrimAlpha());
    }

    private final KeyguardUpdateMonitorCallback mUpdateCallback =
            new KeyguardUpdateMonitorCallback() {
                @Override
                public void onDreamingStateChanged(boolean dreaming) {
                    if (dreaming) {
                        maybeEscalateHeadsUp();
                    }
                }

                // TODO: (b/145659174) remove when moving to NewNotifPipeline. Replaced by
                //  KeyguardCoordinator
                @Override
                public void onStrongAuthStateChanged(int userId) {
                    super.onStrongAuthStateChanged(userId);
                    mNotificationsController.requestNotificationUpdate("onStrongAuthStateChanged");
                }
            };


    private final FalsingManager.FalsingBeliefListener mFalsingBeliefListener =
            new FalsingManager.FalsingBeliefListener() {
                @Override
                public void onFalse() {
                    // Hides quick settings, bouncer, and quick-quick settings.
                    mStatusBarKeyguardViewManager.reset(true);
                }
            };

    // Notifies StatusBarKeyguardViewManager every time the keyguard transition is over,
    // this animation is tied to the scrim for historic reasons.
    // TODO: notify when keyguard has faded away instead of the scrim.
    private final ScrimController.Callback mUnlockScrimCallback = new ScrimController
            .Callback() {
        @Override
        public void onFinished() {
            if (mStatusBarKeyguardViewManager == null) {
                Log.w(TAG, "Tried to notify keyguard visibility when "
                        + "mStatusBarKeyguardViewManager was null");
                return;
            }
            if (mKeyguardStateController.isKeyguardFadingAway()) {
                mStatusBarKeyguardViewManager.onKeyguardFadedAway();
            }
        }

        @Override
        public void onCancelled() {
            onFinished();
        }
    };

    private final DeviceProvisionedListener mUserSetupObserver = new DeviceProvisionedListener() {
        @Override
        public void onUserSetupChanged() {
            final boolean userSetup = mDeviceProvisionedController.isUserSetup(
                    mDeviceProvisionedController.getCurrentUser());
            Log.d(TAG, "mUserSetupObserver - DeviceProvisionedListener called for user "
                    + mDeviceProvisionedController.getCurrentUser());
            if (MULTIUSER_DEBUG) {
                Log.d(TAG, String.format("User setup changed: userSetup=%s mUserSetup=%s",
                        userSetup, mUserSetup));
            }

            if (userSetup != mUserSetup) {
                mUserSetup = userSetup;
                if (!mUserSetup && mStatusBarView != null) {
                    animateCollapseQuickSettings();
                }
                if (mNotificationPanelViewController != null) {
                    mNotificationPanelViewController.setUserSetupComplete(mUserSetup);
                }
                updateQsExpansionEnabled();
            }
        }
    };

    private final BroadcastReceiver mWallpaperChangedReceiver = new BroadcastReceiver() {
        @Override
        public void onReceive(Context context, Intent intent) {
            if (!mWallpaperSupported) {
                // Receiver should not have been registered at all...
                Log.wtf(TAG, "WallpaperManager not supported");
                return;
            }
            WallpaperInfo info = mWallpaperManager.getWallpaperInfo(UserHandle.USER_CURRENT);
            final boolean deviceSupportsAodWallpaper = mContext.getResources().getBoolean(
                    com.android.internal.R.bool.config_dozeSupportsAodWallpaper);
            // If WallpaperInfo is null, it must be ImageWallpaper.
            final boolean supportsAmbientMode = deviceSupportsAodWallpaper
                    && (info != null && info.supportsAmbientMode());

            mNotificationShadeWindowController.setWallpaperSupportsAmbientMode(supportsAmbientMode);
            mScrimController.setWallpaperSupportsAmbientMode(supportsAmbientMode);
        }
    };

    BroadcastReceiver mTaskbarChangeReceiver = new BroadcastReceiver() {
        @Override
        public void onReceive(Context context, Intent intent) {
            mBubblesOptional.ifPresent(bubbles -> bubbles.onTaskbarChanged(intent.getExtras()));
        }
    };

    private final ConfigurationListener mConfigurationListener = new ConfigurationListener() {
        @Override
        public void onConfigChanged(Configuration newConfig) {
            updateResources();
            updateDisplaySize(); // populates mDisplayMetrics

            if (DEBUG) {
                Log.v(TAG, "configuration changed: " + mContext.getResources().getConfiguration());
            }

            mViewHierarchyManager.updateRowStates();
            mScreenPinningRequest.onConfigurationChanged();
        }

        @Override
        public void onDensityOrFontScaleChanged() {
            // TODO: Remove this.
            if (mBrightnessMirrorController != null) {
                mBrightnessMirrorController.onDensityOrFontScaleChanged();
            }
            // TODO: Bring these out of StatusBar.
            mUserInfoControllerImpl.onDensityOrFontScaleChanged();
            mUserSwitcherController.onDensityOrFontScaleChanged();
            mNotificationIconAreaController.onDensityOrFontScaleChanged(mContext);
            mHeadsUpManager.onDensityOrFontScaleChanged();
        }

        @Override
        public void onThemeChanged() {
            if (mStatusBarKeyguardViewManager != null) {
                mStatusBarKeyguardViewManager.onThemeChanged();
            }
            if (mAmbientIndicationContainer instanceof AutoReinflateContainer) {
                ((AutoReinflateContainer) mAmbientIndicationContainer).inflateLayout();
            }
            mNotificationIconAreaController.onThemeChanged();
        }

        @Override
        public void onOverlayChanged() {
            if (mBrightnessMirrorController != null) {
                mBrightnessMirrorController.onOverlayChanged();
            }
            // We need the new R.id.keyguard_indication_area before recreating
            // mKeyguardIndicationController
            mNotificationPanelViewController.onThemeChanged();
            onThemeChanged();
        }

        @Override
        public void onUiModeChanged() {
            if (mBrightnessMirrorController != null) {
                mBrightnessMirrorController.onUiModeChanged();
            }
        }
    };

    private StatusBarStateController.StateListener mStateListener =
            new StatusBarStateController.StateListener() {
                @Override
                public void onStatePreChange(int oldState, int newState) {
                    // If we're visible and switched to SHADE_LOCKED (the user dragged
                    // down on the lockscreen), clear notification LED, vibration,
                    // ringing.
                    // Other transitions are covered in handleVisibleToUserChanged().
                    if (mVisible && (newState == StatusBarState.SHADE_LOCKED
                            || mStatusBarStateController.goingToFullShade())) {
                        clearNotificationEffects();
                    }
                    if (newState == StatusBarState.KEYGUARD) {
                        mRemoteInputManager.onPanelCollapsed();
                        maybeEscalateHeadsUp();
                    }
                }

                @Override
                public void onStateChanged(int newState) {
                    mState = newState;
                    updateReportRejectedTouchVisibility();
                    mDozeServiceHost.updateDozing();
                    updateTheme();
                    mNavigationBarController.touchAutoDim(mDisplayId);
                    Trace.beginSection("StatusBar#updateKeyguardState");
                    if (mState == StatusBarState.KEYGUARD && mStatusBarView != null) {
                        mStatusBarView.removePendingHideExpandedRunnables();
                    }
                    updateDozingState();
                    checkBarModes();
                    updateScrimController();
                    mPresenter.updateMediaMetaData(false, mState != StatusBarState.KEYGUARD);
                    updateKeyguardState();
                    Trace.endSection();
                }

                @Override
                public void onDozeAmountChanged(float linear, float eased) {
                    if (mFeatureFlags.useNewLockscreenAnimations()
                            && !(mLightRevealScrim.getRevealEffect() instanceof CircleReveal)) {
                        mLightRevealScrim.setRevealAmount(1f - linear);
                    }
                }

                @Override
                public void onDozingChanged(boolean isDozing) {
                    Trace.beginSection("StatusBar#updateDozing");
                    mDozing = isDozing;

                    // Collapse the notification panel if open
                    boolean dozingAnimated = mDozeServiceHost.getDozingRequested()
                            && mDozeParameters.shouldControlScreenOff();
                    mNotificationPanelViewController.resetViews(dozingAnimated);

                    updateQsExpansionEnabled();
                    mKeyguardViewMediator.setDozing(mDozing);

                    mNotificationsController.requestNotificationUpdate("onDozingChanged");
                    updateDozingState();
                    mDozeServiceHost.updateDozing();
                    updateScrimController();
                    updateReportRejectedTouchVisibility();
                    Trace.endSection();
                }
            };

    private final BatteryController.BatteryStateChangeCallback mBatteryStateChangeCallback =
            new BatteryController.BatteryStateChangeCallback() {
                @Override
                public void onPowerSaveChanged(boolean isPowerSave) {
                    mMainExecutor.execute(mCheckBarModes);
                    if (mDozeServiceHost != null) {
                        mDozeServiceHost.firePowerSaveChanged(isPowerSave);
                    }
                }
            };

    private final ActivityLaunchAnimator.Callback mKeyguardHandler =
            new ActivityLaunchAnimator.Callback() {
                @Override
                public boolean isOnKeyguard() {
                    return mKeyguardStateController.isShowing();
                }

                @Override
                public void hideKeyguardWithAnimation(IRemoteAnimationRunner runner) {
                    // We post to the main thread for 2 reasons:
                    //   1. KeyguardViewMediator is not thread-safe.
                    //   2. To ensure that ViewMediatorCallback#keyguardDonePending is called before
                    //      ViewMediatorCallback#readyForKeyguardDone. The wrong order could occur
                    //      when doing
                    //      dismissKeyguardThenExecute { hideKeyguardWithAnimation(runner) }.
                    mMainExecutor.execute(() -> mKeyguardViewMediator.hideWithAnimation(runner));
                }

                @Override
                public void setBlursDisabledForAppLaunch(boolean disabled) {
                    mKeyguardViewMediator.setBlursDisabledForAppLaunch(disabled);
                }

                @Override
                public int getBackgroundColor(TaskInfo task) {
                    if (!mStartingSurfaceOptional.isPresent()) {
                        Log.w(TAG, "No starting surface, defaulting to SystemBGColor");
                        return SplashscreenContentDrawer.getSystemBGColor();
                    }

                    return mStartingSurfaceOptional.get().getBackgroundColor(task);
                }
            };

}<|MERGE_RESOLUTION|>--- conflicted
+++ resolved
@@ -1135,7 +1135,10 @@
                     mStatusBarView.setPanel(mNotificationPanelViewController);
                     mStatusBarView.setScrimController(mScrimController);
                     mStatusBarView.setExpansionChangedListeners(mExpansionChangedListeners);
-<<<<<<< HEAD
+                    for (ExpansionChangedListener listener : mExpansionChangedListeners) {
+                        sendInitialExpansionAmount(listener);
+                    }
+
                     mPhoneStatusBarViewController =
                             new PhoneStatusBarViewController(mStatusBarView, mCommandQueue);
                     mPhoneStatusBarViewController.init();
@@ -1150,11 +1153,6 @@
                             mBatteryController
                     );
                     mBatteryMeterViewController.init();
-=======
-                    for (ExpansionChangedListener listener : mExpansionChangedListeners) {
-                        sendInitialExpansionAmount(listener);
-                    }
->>>>>>> b0a08742
 
                     // CollapsedStatusBarFragment re-inflated PhoneStatusBarView and both of
                     // mStatusBarView.mExpanded and mStatusBarView.mBouncerShowing are false.
