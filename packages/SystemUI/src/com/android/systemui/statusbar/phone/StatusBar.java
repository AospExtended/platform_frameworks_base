--- conflicted
+++ resolved
@@ -3779,10 +3779,7 @@
             boolean afterKeyguardGone) {
         if (mWakefulnessLifecycle.getWakefulness() == WAKEFULNESS_ASLEEP
                 && mUnlockMethodCache.canSkipBouncer()
-<<<<<<< HEAD
-=======
                 && !mLeaveOpenOnKeyguardHide
->>>>>>> f6d54264
                 && isPulsing()) {
             // Reuse the fingerprint wake-and-unlock transition if we dismiss keyguard from a pulse.
             // TODO: Factor this transition out of FingerprintUnlockController.
