--- conflicted
+++ resolved
@@ -123,11 +123,7 @@
 
     public boolean canConfigMobileData() {
         return !mUserManager.hasUserRestriction(UserManager.DISALLOW_CONFIG_MOBILE_NETWORKS,
-<<<<<<< HEAD
-                UserHandle.of(mCurrentUser)) || mUserTracker.getUserInfo().isAdmin();
-=======
                 UserHandle.of(mCurrentUser)) && mUserTracker.getUserInfo().isAdmin();
->>>>>>> e454d516
     }
 
     public void onUserSwitched(int newUserId) {
