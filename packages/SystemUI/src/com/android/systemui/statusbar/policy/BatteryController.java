--- conflicted
+++ resolved
@@ -58,14 +58,11 @@
     default void init() { }
 
     /**
-<<<<<<< HEAD
-=======
      * Returns {@code true} if the device is currently in wireless charging mode.
      */
     default boolean isWirelessCharging() { return false; }
 
     /**
->>>>>>> 539d92be
      * Returns {@code true} if reverse is supported.
      */
     default boolean isReverseSupported() { return false; }
