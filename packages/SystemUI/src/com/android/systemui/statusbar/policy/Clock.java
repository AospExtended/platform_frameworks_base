--- conflicted
+++ resolved
@@ -190,11 +190,7 @@
             mBroadcastDispatcher.registerReceiverWithHandler(mIntentReceiver, filter,
                     Dependency.get(Dependency.TIME_TICK_HANDLER), UserHandle.ALL);
             Dependency.get(TunerService.class).addTunable(this, CLOCK_SECONDS,
-<<<<<<< HEAD
-                    StatusBarIconController.ICON_BLACKLIST);
-=======
                     StatusBarIconController.ICON_HIDE_LIST);
->>>>>>> 539d92be
             mCommandQueue.addCallback(this);
             if (mShowDark) {
                 Dependency.get(DarkIconDispatcher.class).addDarkReceiver(this);
@@ -300,13 +296,8 @@
         if (CLOCK_SECONDS.equals(key)) {
             mShowSeconds = TunerService.parseIntegerSwitch(newValue, false);
             updateShowSeconds();
-<<<<<<< HEAD
-        } else {
-            setClockVisibleByUser(!StatusBarIconController.getIconBlacklist(getContext(), newValue)
-=======
         } else if (StatusBarIconController.ICON_HIDE_LIST.equals(key)) {
             setClockVisibleByUser(!StatusBarIconController.getIconHideList(getContext(), newValue)
->>>>>>> 539d92be
                     .contains("clock"));
             updateClockVisibility();
         }
