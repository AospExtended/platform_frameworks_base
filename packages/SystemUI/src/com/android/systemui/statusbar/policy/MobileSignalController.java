/*
 * Copyright (C) 2015 The Android Open Source Project
 *
 * Licensed under the Apache License, Version 2.0 (the "License");
 * you may not use this file except in compliance with the License.
 * You may obtain a copy of the License at
 *
 *      http://www.apache.org/licenses/LICENSE-2.0
 *
 * Unless required by applicable law or agreed to in writing, software
 * distributed under the License is distributed on an "AS IS" BASIS,
 * WITHOUT WARRANTIES OR CONDITIONS OF ANY KIND, either express or implied.
 * See the License for the specific language governing permissions and
 * limitations under the License.
 */
package com.android.systemui.statusbar.policy;

import android.content.Context;
import android.content.Intent;
import android.database.ContentObserver;
import android.net.NetworkCapabilities;
import android.os.Handler;
import android.os.Looper;
import android.provider.Settings.Global;
import android.telephony.Annotation;
import android.telephony.CellSignalStrength;
import android.telephony.CellSignalStrengthCdma;
import android.telephony.PhoneStateListener;
import android.telephony.ServiceState;
import android.telephony.SignalStrength;
import android.telephony.SubscriptionInfo;
import android.telephony.SubscriptionManager;
import android.telephony.TelephonyDisplayInfo;
import android.telephony.TelephonyManager;
import android.text.Html;
import android.text.TextUtils;
import android.util.Log;

import com.android.internal.annotations.VisibleForTesting;
import com.android.internal.telephony.TelephonyIntents;
import com.android.internal.telephony.cdma.EriInfo;
import com.android.settingslib.Utils;
import com.android.settingslib.graph.SignalDrawable;
import com.android.settingslib.net.SignalStrengthUtil;
import com.android.systemui.R;
import com.android.systemui.statusbar.policy.NetworkController.IconState;
import com.android.systemui.statusbar.policy.NetworkController.SignalCallback;
import com.android.systemui.statusbar.policy.NetworkControllerImpl.Config;
import com.android.systemui.statusbar.policy.NetworkControllerImpl.SubscriptionDefaults;

import java.io.PrintWriter;
import java.util.BitSet;
import java.util.HashMap;
import java.util.List;
import java.util.Map;
import java.util.Objects;


public class MobileSignalController extends SignalController<
        MobileSignalController.MobileState, MobileSignalController.MobileIconGroup> {
    private final TelephonyManager mPhone;
    private final SubscriptionDefaults mDefaults;
    private final String mNetworkNameDefault;
    private final String mNetworkNameSeparator;
    private final ContentObserver mObserver;
    @VisibleForTesting
    final PhoneStateListener mPhoneStateListener;
    // Save entire info for logging, we only use the id.
    final SubscriptionInfo mSubscriptionInfo;

    // @VisibleForDemoMode
    final Map<String, MobileIconGroup> mNetworkToIconLookup;

    // Since some pieces of the phone state are interdependent we store it locally,
    // this could potentially become part of MobileState for simplification/complication
    // of code.
    private int mDataState = TelephonyManager.DATA_DISCONNECTED;
    private TelephonyDisplayInfo mTelephonyDisplayInfo =
            new TelephonyDisplayInfo(TelephonyManager.NETWORK_TYPE_UNKNOWN,
                    TelephonyDisplayInfo.OVERRIDE_NETWORK_TYPE_NONE);
    private ServiceState mServiceState;
    private SignalStrength mSignalStrength;
    private MobileIconGroup mDefaultIcons;
    private Config mConfig;
    @VisibleForTesting
    boolean mInflateSignalStrengths = false;

    // TODO: Reduce number of vars passed in, if we have the NetworkController, probably don't
    // need listener lists anymore.
    public MobileSignalController(Context context, Config config, boolean hasMobileData,
            TelephonyManager phone, CallbackHandler callbackHandler,
            NetworkControllerImpl networkController, SubscriptionInfo info,
            SubscriptionDefaults defaults, Looper receiverLooper) {
        super("MobileSignalController(" + info.getSubscriptionId() + ")", context,
                NetworkCapabilities.TRANSPORT_CELLULAR, callbackHandler,
                networkController);
        mNetworkToIconLookup = new HashMap<>();
        mConfig = config;
        mPhone = phone;
        mDefaults = defaults;
        mSubscriptionInfo = info;
        mPhoneStateListener = new MobilePhoneStateListener(receiverLooper);
        mNetworkNameSeparator = getStringIfExists(R.string.status_bar_network_name_separator)
                .toString();
        mNetworkNameDefault = getStringIfExists(
                com.android.internal.R.string.lockscreen_carrier_default).toString();

        mapIconSets();

        String networkName = info.getCarrierName() != null ? info.getCarrierName().toString()
                : mNetworkNameDefault;
        mLastState.networkName = mCurrentState.networkName = networkName;
        mLastState.networkNameData = mCurrentState.networkNameData = networkName;
        mLastState.enabled = mCurrentState.enabled = hasMobileData;
        mLastState.iconGroup = mCurrentState.iconGroup = mDefaultIcons;
        // Get initial data sim state.
        updateDataSim();
        mObserver = new ContentObserver(new Handler(receiverLooper)) {
            @Override
            public void onChange(boolean selfChange) {
                updateTelephony();
            }
        };
    }

    public void setConfiguration(Config config) {
        mConfig = config;
        updateInflateSignalStrength();
        mapIconSets();
        updateTelephony();
    }

    public void setAirplaneMode(boolean airplaneMode) {
        mCurrentState.airplaneMode = airplaneMode;
        notifyListenersIfNecessary();
    }

    public void setUserSetupComplete(boolean userSetup) {
        mCurrentState.userSetup = userSetup;
        notifyListenersIfNecessary();
    }

    @Override
    public void updateConnectivity(BitSet connectedTransports, BitSet validatedTransports) {
        boolean isValidated = validatedTransports.get(mTransportType);
        mCurrentState.isDefault = connectedTransports.get(mTransportType);
        // Only show this as not having connectivity if we are default.
        mCurrentState.inetCondition = (isValidated || !mCurrentState.isDefault) ? 1 : 0;
        notifyListenersIfNecessary();
    }

    public void setCarrierNetworkChangeMode(boolean carrierNetworkChangeMode) {
        mCurrentState.carrierNetworkChangeMode = carrierNetworkChangeMode;
        updateTelephony();
    }

    /**
     * Start listening for phone state changes.
     */
    public void registerListener() {
        mPhone.listen(mPhoneStateListener,
                PhoneStateListener.LISTEN_SERVICE_STATE
                        | PhoneStateListener.LISTEN_SIGNAL_STRENGTHS
                        | PhoneStateListener.LISTEN_CALL_STATE
                        | PhoneStateListener.LISTEN_DATA_CONNECTION_STATE
                        | PhoneStateListener.LISTEN_DATA_ACTIVITY
                        | PhoneStateListener.LISTEN_CARRIER_NETWORK_CHANGE
                        | PhoneStateListener.LISTEN_ACTIVE_DATA_SUBSCRIPTION_ID_CHANGE
                        | PhoneStateListener.LISTEN_DISPLAY_INFO_CHANGED);
        mContext.getContentResolver().registerContentObserver(Global.getUriFor(Global.MOBILE_DATA),
                true, mObserver);
        mContext.getContentResolver().registerContentObserver(Global.getUriFor(
                Global.MOBILE_DATA + mSubscriptionInfo.getSubscriptionId()),
                true, mObserver);
    }

    /**
     * Stop listening for phone state changes.
     */
    public void unregisterListener() {
        mPhone.listen(mPhoneStateListener, 0);
        mContext.getContentResolver().unregisterContentObserver(mObserver);
    }

    /**
     * Produce a mapping of data network types to icon groups for simple and quick use in
     * updateTelephony.
     */
    private void mapIconSets() {
        mNetworkToIconLookup.clear();

        mNetworkToIconLookup.put(toIconKey(TelephonyManager.NETWORK_TYPE_EVDO_0),
                TelephonyIcons.THREE_G);
        mNetworkToIconLookup.put(toIconKey(TelephonyManager.NETWORK_TYPE_EVDO_A),
                TelephonyIcons.THREE_G);
        mNetworkToIconLookup.put(toIconKey(TelephonyManager.NETWORK_TYPE_EVDO_B),
                TelephonyIcons.THREE_G);
        mNetworkToIconLookup.put(toIconKey(TelephonyManager.NETWORK_TYPE_EHRPD),
                TelephonyIcons.THREE_G);
        if (mConfig.show4gFor3g) {
            mNetworkToIconLookup.put(toIconKey(TelephonyManager.NETWORK_TYPE_UMTS),
                TelephonyIcons.FOUR_G);
        } else {
            mNetworkToIconLookup.put(toIconKey(TelephonyManager.NETWORK_TYPE_UMTS),
                TelephonyIcons.THREE_G);
        }
        mNetworkToIconLookup.put(toIconKey(TelephonyManager.NETWORK_TYPE_TD_SCDMA),
                TelephonyIcons.THREE_G);

        if (!mConfig.showAtLeast3G) {
            mNetworkToIconLookup.put(toIconKey(TelephonyManager.NETWORK_TYPE_UNKNOWN),
                    TelephonyIcons.UNKNOWN);
            mNetworkToIconLookup.put(toIconKey(TelephonyManager.NETWORK_TYPE_EDGE),
                    TelephonyIcons.E);
            mNetworkToIconLookup.put(toIconKey(TelephonyManager.NETWORK_TYPE_CDMA),
                    TelephonyIcons.ONE_X);
            mNetworkToIconLookup.put(toIconKey(TelephonyManager.NETWORK_TYPE_1xRTT),
                    TelephonyIcons.ONE_X);

            mDefaultIcons = TelephonyIcons.G;
        } else {
            mNetworkToIconLookup.put(toIconKey(TelephonyManager.NETWORK_TYPE_UNKNOWN),
                    TelephonyIcons.THREE_G);
            mNetworkToIconLookup.put(toIconKey(TelephonyManager.NETWORK_TYPE_EDGE),
                    TelephonyIcons.THREE_G);
            mNetworkToIconLookup.put(toIconKey(TelephonyManager.NETWORK_TYPE_CDMA),
                    TelephonyIcons.THREE_G);
            mNetworkToIconLookup.put(toIconKey(TelephonyManager.NETWORK_TYPE_1xRTT),
                    TelephonyIcons.THREE_G);
            mDefaultIcons = TelephonyIcons.THREE_G;
        }

        MobileIconGroup hGroup = TelephonyIcons.THREE_G;
        MobileIconGroup hPlusGroup = TelephonyIcons.THREE_G;
        if (mConfig.show4gFor3g) {
            hGroup = TelephonyIcons.FOUR_G;
            hPlusGroup = TelephonyIcons.FOUR_G;
        } else if (mConfig.hspaDataDistinguishable) {
            hGroup = TelephonyIcons.H;
            hPlusGroup = TelephonyIcons.H_PLUS;
        }

        mNetworkToIconLookup.put(toIconKey(TelephonyManager.NETWORK_TYPE_HSDPA), hGroup);
        mNetworkToIconLookup.put(toIconKey(TelephonyManager.NETWORK_TYPE_HSUPA), hGroup);
        mNetworkToIconLookup.put(toIconKey(TelephonyManager.NETWORK_TYPE_HSPA), hGroup);
        mNetworkToIconLookup.put(toIconKey(TelephonyManager.NETWORK_TYPE_HSPAP), hPlusGroup);

        if (mConfig.show4gForLte) {
            mNetworkToIconLookup.put(toIconKey(
                    TelephonyManager.NETWORK_TYPE_LTE),
                    TelephonyIcons.FOUR_G);
            if (mConfig.hideLtePlus) {
                mNetworkToIconLookup.put(toDisplayIconKey(
                        TelephonyDisplayInfo.OVERRIDE_NETWORK_TYPE_LTE_CA),
                        TelephonyIcons.FOUR_G);
            } else {
                mNetworkToIconLookup.put(toDisplayIconKey(
                        TelephonyDisplayInfo.OVERRIDE_NETWORK_TYPE_LTE_CA),
                        TelephonyIcons.FOUR_G_PLUS);
            }
        } else {
            mNetworkToIconLookup.put(toIconKey(
                    TelephonyManager.NETWORK_TYPE_LTE),
                    TelephonyIcons.LTE);
            if (mConfig.hideLtePlus) {
                mNetworkToIconLookup.put(toDisplayIconKey(
                        TelephonyDisplayInfo.OVERRIDE_NETWORK_TYPE_LTE_CA),
                        TelephonyIcons.LTE);
            } else {
                mNetworkToIconLookup.put(toDisplayIconKey(
                        TelephonyDisplayInfo.OVERRIDE_NETWORK_TYPE_LTE_CA),
                        TelephonyIcons.LTE_PLUS);
            }
        }
        mNetworkToIconLookup.put(toIconKey(
                TelephonyManager.NETWORK_TYPE_IWLAN),
                TelephonyIcons.WFC);
        mNetworkToIconLookup.put(toDisplayIconKey(
                TelephonyDisplayInfo.OVERRIDE_NETWORK_TYPE_LTE_ADVANCED_PRO),
                TelephonyIcons.LTE_CA_5G_E);
        mNetworkToIconLookup.put(toDisplayIconKey(
                TelephonyDisplayInfo.OVERRIDE_NETWORK_TYPE_NR_NSA),
                TelephonyIcons.NR_5G);
        mNetworkToIconLookup.put(toDisplayIconKey(
                TelephonyDisplayInfo.OVERRIDE_NETWORK_TYPE_NR_NSA_MMWAVE),
                TelephonyIcons.NR_5G_PLUS);
    }

    private String getIconKey() {
        if (mTelephonyDisplayInfo.getOverrideNetworkType()
                == TelephonyDisplayInfo.OVERRIDE_NETWORK_TYPE_NONE) {
            return toIconKey(mTelephonyDisplayInfo.getNetworkType());
        } else {
            return toDisplayIconKey(mTelephonyDisplayInfo.getOverrideNetworkType());
        }
    }

    private String toIconKey(@Annotation.NetworkType int networkType) {
        return Integer.toString(networkType);
    }

    private String toDisplayIconKey(@Annotation.OverrideNetworkType int displayNetworkType) {
        switch (displayNetworkType) {
            case TelephonyDisplayInfo.OVERRIDE_NETWORK_TYPE_LTE_CA:
                return toIconKey(TelephonyManager.NETWORK_TYPE_LTE) + "_CA";
            case TelephonyDisplayInfo.OVERRIDE_NETWORK_TYPE_LTE_ADVANCED_PRO:
                return toIconKey(TelephonyManager.NETWORK_TYPE_LTE) + "_CA_Plus";
            case TelephonyDisplayInfo.OVERRIDE_NETWORK_TYPE_NR_NSA:
                return "5G";
            case TelephonyDisplayInfo.OVERRIDE_NETWORK_TYPE_NR_NSA_MMWAVE:
                return "5G_Plus";
            default:
                return "unsupported";
        }
    }

    private void updateInflateSignalStrength() {
        mInflateSignalStrengths = SignalStrengthUtil.shouldInflateSignalStrength(mContext,
                mSubscriptionInfo.getSubscriptionId());
    }

    private int getNumLevels() {
        if (mInflateSignalStrengths) {
            return SignalStrength.NUM_SIGNAL_STRENGTH_BINS + 1;
        }
        return SignalStrength.NUM_SIGNAL_STRENGTH_BINS;
    }

    @Override
    public int getCurrentIconId() {
        if (mCurrentState.iconGroup == TelephonyIcons.CARRIER_NETWORK_CHANGE) {
            return SignalDrawable.getCarrierChangeState(getNumLevels());
        } else if (mCurrentState.connected) {
            int level = mCurrentState.level;
            if (mInflateSignalStrengths) {
                level++;
            }
            boolean dataDisabled = mCurrentState.userSetup
                    && (mCurrentState.iconGroup == TelephonyIcons.DATA_DISABLED
                    || (mCurrentState.iconGroup == TelephonyIcons.NOT_DEFAULT_DATA
                            && mCurrentState.defaultDataOff));
            boolean noInternet = mCurrentState.inetCondition == 0;
            boolean cutOut = dataDisabled || noInternet;
            return SignalDrawable.getState(level, getNumLevels(), cutOut);
        } else if (mCurrentState.enabled) {
            return SignalDrawable.getEmptyState(getNumLevels());
        } else {
            return 0;
        }
    }

    @Override
    public int getQsCurrentIconId() {
        return getCurrentIconId();
    }

    @Override
    public void notifyListeners(SignalCallback callback) {
        MobileIconGroup icons = getIcons();

        String contentDescription = getStringIfExists(getContentDescription()).toString();
        CharSequence dataContentDescriptionHtml = getStringIfExists(icons.mDataContentDescription);

        //TODO: Hacky
        // The data content description can sometimes be shown in a text view and might come to us
        // as HTML. Strip any styling here so that listeners don't have to care
        CharSequence dataContentDescription = Html.fromHtml(
                dataContentDescriptionHtml.toString(), 0).toString();
        if (mCurrentState.inetCondition == 0) {
            dataContentDescription = mContext.getString(R.string.data_connection_no_internet);
        }
        final boolean dataDisabled = (mCurrentState.iconGroup == TelephonyIcons.DATA_DISABLED
                || (mCurrentState.iconGroup == TelephonyIcons.NOT_DEFAULT_DATA))
                && mCurrentState.userSetup;

        // Show icon in QS when we are connected or data is disabled.
        boolean showDataIcon = mCurrentState.dataConnected || dataDisabled;
        IconState statusIcon = new IconState(mCurrentState.enabled && !mCurrentState.airplaneMode,
                getCurrentIconId(), contentDescription);

        int qsTypeIcon = 0;
        IconState qsIcon = null;
        CharSequence description = null;
        // Only send data sim callbacks to QS.
        if (mCurrentState.dataSim) {
            qsTypeIcon = (showDataIcon || mConfig.alwaysShowDataRatIcon) ? icons.mQsDataType : 0;
            qsIcon = new IconState(mCurrentState.enabled
                    && !mCurrentState.isEmergency, getQsCurrentIconId(), contentDescription);
            description = mCurrentState.isEmergency ? null : mCurrentState.networkName;
        }
        boolean activityIn = mCurrentState.dataConnected
                && !mCurrentState.carrierNetworkChangeMode
                && mCurrentState.activityIn;
        boolean activityOut = mCurrentState.dataConnected
                && !mCurrentState.carrierNetworkChangeMode
                && mCurrentState.activityOut;
        showDataIcon &= mCurrentState.isDefault || dataDisabled;
        int typeIcon = (showDataIcon || mConfig.alwaysShowDataRatIcon) ? icons.mDataType : 0;
        callback.setMobileDataIndicators(statusIcon, qsIcon, typeIcon, qsTypeIcon,
                activityIn, activityOut, dataContentDescription, dataContentDescriptionHtml,
                description, icons.mIsWide, mSubscriptionInfo.getSubscriptionId(),
                mCurrentState.roaming);
    }

    @Override
    protected MobileState cleanState() {
        return new MobileState();
    }

    private boolean isCdma() {
        return (mSignalStrength != null) && !mSignalStrength.isGsm();
    }

    public boolean isEmergencyOnly() {
        return (mServiceState != null && mServiceState.isEmergencyOnly());
    }

    private boolean isRoaming() {
        // During a carrier change, roaming indications need to be supressed.
        if (isCarrierNetworkChangeActive()) {
            return false;
        }
        if (isCdma() && mServiceState != null) {
            final int iconMode = mServiceState.getCdmaEriIconMode();
            return mServiceState.getCdmaEriIconIndex() != EriInfo.ROAMING_INDICATOR_OFF
                    && (iconMode == EriInfo.ROAMING_ICON_MODE_NORMAL
                    || iconMode == EriInfo.ROAMING_ICON_MODE_FLASH);
        } else {
            return mServiceState != null && mServiceState.getRoaming();
        }
    }

    private boolean isCarrierNetworkChangeActive() {
        return mCurrentState.carrierNetworkChangeMode;
    }

    public void handleBroadcast(Intent intent) {
        String action = intent.getAction();
        if (action.equals(TelephonyIntents.SPN_STRINGS_UPDATED_ACTION)) {
            updateNetworkName(intent.getBooleanExtra(TelephonyIntents.EXTRA_SHOW_SPN, false),
                    intent.getStringExtra(TelephonyIntents.EXTRA_SPN),
                    intent.getStringExtra(TelephonyIntents.EXTRA_DATA_SPN),
                    intent.getBooleanExtra(TelephonyIntents.EXTRA_SHOW_PLMN, false),
                    intent.getStringExtra(TelephonyIntents.EXTRA_PLMN));
            notifyListenersIfNecessary();
        } else if (action.equals(TelephonyIntents.ACTION_DEFAULT_DATA_SUBSCRIPTION_CHANGED)) {
            updateDataSim();
            notifyListenersIfNecessary();
        }
    }

    private void updateDataSim() {
        int activeDataSubId = mDefaults.getActiveDataSubId();
        if (SubscriptionManager.isValidSubscriptionId(activeDataSubId)) {
            mCurrentState.dataSim = activeDataSubId == mSubscriptionInfo.getSubscriptionId();
        } else {
            // There doesn't seem to be a data sim selected, however if
            // there isn't a MobileSignalController with dataSim set, then
            // QS won't get any callbacks and will be blank.  Instead
            // lets just assume we are the data sim (which will basically
            // show one at random) in QS until one is selected.  The user
            // should pick one soon after, so we shouldn't be in this state
            // for long.
            mCurrentState.dataSim = true;
        }
    }

    /**
     * Updates the network's name based on incoming spn and plmn.
     */
    void updateNetworkName(boolean showSpn, String spn, String dataSpn,
            boolean showPlmn, String plmn) {
        if (CHATTY) {
            Log.d("CarrierLabel", "updateNetworkName showSpn=" + showSpn
                    + " spn=" + spn + " dataSpn=" + dataSpn
                    + " showPlmn=" + showPlmn + " plmn=" + plmn);
        }
        StringBuilder str = new StringBuilder();
        StringBuilder strData = new StringBuilder();
        if (showPlmn && plmn != null) {
            str.append(plmn);
            strData.append(plmn);
        }
        if (showSpn && spn != null) {
            if (str.length() != 0) {
                str.append(mNetworkNameSeparator);
            }
            str.append(spn);
        }
        if (str.length() != 0) {
            mCurrentState.networkName = str.toString();
        } else {
            mCurrentState.networkName = mNetworkNameDefault;
        }
        if (showSpn && dataSpn != null) {
            if (strData.length() != 0) {
                strData.append(mNetworkNameSeparator);
            }
            strData.append(dataSpn);
        }
        if (strData.length() != 0) {
            mCurrentState.networkNameData = strData.toString();
        } else {
            mCurrentState.networkNameData = mNetworkNameDefault;
        }
    }

    /**
     * Extracts the CellSignalStrengthCdma from SignalStrength then returns the level
     */
    private final int getCdmaLevel() {
        List<CellSignalStrengthCdma> signalStrengthCdma =
            mSignalStrength.getCellSignalStrengths(CellSignalStrengthCdma.class);
        if (!signalStrengthCdma.isEmpty()) {
            return signalStrengthCdma.get(0).getLevel();
        }
        return CellSignalStrength.SIGNAL_STRENGTH_NONE_OR_UNKNOWN;
    }

    /**
     * Updates the current state based on mServiceState, mSignalStrength, mDataState,
     * mTelephonyDisplayInfo, and mSimState.  It should be called any time one of these is updated.
     * This will call listeners if necessary.
     */
    private final void updateTelephony() {
        if (DEBUG) {
            Log.d(mTag, "updateTelephonySignalStrength: hasService=" +
                    Utils.isInService(mServiceState) + " ss=" + mSignalStrength
                    + " displayInfo=" + mTelephonyDisplayInfo);
        }
        checkDefaultData();
        mCurrentState.connected = Utils.isInService(mServiceState) && mSignalStrength != null;
        if (mCurrentState.connected) {
            if (!mSignalStrength.isGsm() && mConfig.alwaysShowCdmaRssi) {
                mCurrentState.level = getCdmaLevel();
            } else {
                mCurrentState.level = mSignalStrength.getLevel();
            }
        }

        String iconKey = getIconKey();
        if (mNetworkToIconLookup.get(iconKey) != null) {
            mCurrentState.iconGroup = mNetworkToIconLookup.get(iconKey);
        } else {
            mCurrentState.iconGroup = mDefaultIcons;
        }
        mCurrentState.dataConnected = mCurrentState.connected
                && mDataState == TelephonyManager.DATA_CONNECTED;

        mCurrentState.roaming = isRoaming();
        if (isCarrierNetworkChangeActive()) {
            mCurrentState.iconGroup = TelephonyIcons.CARRIER_NETWORK_CHANGE;
        } else if (isDataDisabled() && !mConfig.alwaysShowDataRatIcon) {
            if (mSubscriptionInfo.getSubscriptionId() != mDefaults.getDefaultDataSubId()) {
                mCurrentState.iconGroup = TelephonyIcons.NOT_DEFAULT_DATA;
            } else {
                mCurrentState.iconGroup = TelephonyIcons.DATA_DISABLED;
            }
        }
        if (isEmergencyOnly() != mCurrentState.isEmergency) {
            mCurrentState.isEmergency = isEmergencyOnly();
            mNetworkController.recalculateEmergency();
        }
        // Fill in the network name if we think we have it.
        if (mCurrentState.networkName.equals(mNetworkNameDefault) && mServiceState != null
                && !TextUtils.isEmpty(mServiceState.getOperatorAlphaShort())) {
            mCurrentState.networkName = mServiceState.getOperatorAlphaShort();
        }
        // If this is the data subscription, update the currentState data name
        if (mCurrentState.networkNameData.equals(mNetworkNameDefault) && mServiceState != null
                && mCurrentState.dataSim
                && !TextUtils.isEmpty(mServiceState.getOperatorAlphaShort())) {
            mCurrentState.networkNameData = mServiceState.getOperatorAlphaShort();
        }

        notifyListenersIfNecessary();
    }

    /**
     * If we are controlling the NOT_DEFAULT_DATA icon, check the status of the other one
     */
    private void checkDefaultData() {
        if (mCurrentState.iconGroup != TelephonyIcons.NOT_DEFAULT_DATA) {
            mCurrentState.defaultDataOff = false;
            return;
        }

        mCurrentState.defaultDataOff = mNetworkController.isDataControllerDisabled();
    }

    void onMobileDataChanged() {
        checkDefaultData();
        notifyListenersIfNecessary();
    }

    boolean isDataDisabled() {
        return !mPhone.isDataConnectionAllowed();
    }

    @VisibleForTesting
    void setActivity(int activity) {
        mCurrentState.activityIn = activity == TelephonyManager.DATA_ACTIVITY_INOUT
                || activity == TelephonyManager.DATA_ACTIVITY_IN;
        mCurrentState.activityOut = activity == TelephonyManager.DATA_ACTIVITY_INOUT
                || activity == TelephonyManager.DATA_ACTIVITY_OUT;
        notifyListenersIfNecessary();
    }

    @Override
    public void dump(PrintWriter pw) {
        super.dump(pw);
        pw.println("  mSubscription=" + mSubscriptionInfo + ",");
        pw.println("  mServiceState=" + mServiceState + ",");
        pw.println("  mSignalStrength=" + mSignalStrength + ",");
        pw.println("  mTelephonyDisplayInfo=" + mTelephonyDisplayInfo + ",");
        pw.println("  mDataState=" + mDataState + ",");
        pw.println("  mInflateSignalStrengths=" + mInflateSignalStrengths + ",");
        pw.println("  isDataDisabled=" + isDataDisabled() + ",");
    }

    class MobilePhoneStateListener extends PhoneStateListener {
        public MobilePhoneStateListener(Looper looper) {
            super(looper);
        }

        @Override
        public void onSignalStrengthsChanged(SignalStrength signalStrength) {
            if (DEBUG) {
                Log.d(mTag, "onSignalStrengthsChanged signalStrength=" + signalStrength +
                        ((signalStrength == null) ? "" : (" level=" + signalStrength.getLevel())));
            }
            mSignalStrength = signalStrength;
            updateTelephony();
        }

        @Override
        public void onServiceStateChanged(ServiceState state) {
            if (DEBUG) {
                Log.d(mTag, "onServiceStateChanged voiceState=" + state.getState()
                        + " dataState=" + state.getDataRegistrationState());
            }
            mServiceState = state;
            updateTelephony();
        }

        @Override
        public void onDataConnectionStateChanged(int state, int networkType) {
            if (DEBUG) {
                Log.d(mTag, "onDataConnectionStateChanged: state=" + state
                        + " type=" + networkType);
            }
            mDataState = state;
<<<<<<< HEAD
            if (networkType != mTelephonyDisplayInfo.getNetworkType()) {
                Log.d(mTag, "onDataConnectionStateChanged:"
                        + " network type change and reset displayInfo. type=" + networkType);
                mTelephonyDisplayInfo = new TelephonyDisplayInfo(networkType,
                        TelephonyDisplayInfo.OVERRIDE_NETWORK_TYPE_NONE);
            }
=======
>>>>>>> 1ad68321
            updateTelephony();
        }

        @Override
        public void onDataActivity(int direction) {
            if (DEBUG) {
                Log.d(mTag, "onDataActivity: direction=" + direction);
            }
            setActivity(direction);
        }

        @Override
        public void onCarrierNetworkChange(boolean active) {
            if (DEBUG) {
                Log.d(mTag, "onCarrierNetworkChange: active=" + active);
            }
            mCurrentState.carrierNetworkChangeMode = active;
            updateTelephony();
        }

        @Override
        public void onActiveDataSubscriptionIdChanged(int subId) {
            if (DEBUG) Log.d(mTag, "onActiveDataSubscriptionIdChanged: subId=" + subId);
            updateDataSim();
            updateTelephony();
        }

        @Override
        public void onDisplayInfoChanged(TelephonyDisplayInfo telephonyDisplayInfo) {
            if (DEBUG) {
                Log.d(mTag, "onDisplayInfoChanged: telephonyDisplayInfo=" + telephonyDisplayInfo);
            }
            mTelephonyDisplayInfo = telephonyDisplayInfo;
            updateTelephony();
        }
    }

    static class MobileIconGroup extends SignalController.IconGroup {
        final int mDataContentDescription; // mContentDescriptionDataType
        final int mDataType;
        final boolean mIsWide;
        final int mQsDataType;

        public MobileIconGroup(String name, int[][] sbIcons, int[][] qsIcons, int[] contentDesc,
                int sbNullState, int qsNullState, int sbDiscState, int qsDiscState,
                int discContentDesc, int dataContentDesc, int dataType, boolean isWide) {
            super(name, sbIcons, qsIcons, contentDesc, sbNullState, qsNullState, sbDiscState,
                    qsDiscState, discContentDesc);
            mDataContentDescription = dataContentDesc;
            mDataType = dataType;
            mIsWide = isWide;
            mQsDataType = dataType; // TODO: remove this field
        }
    }

    static class MobileState extends SignalController.State {
        String networkName;
        String networkNameData;
        boolean dataSim;
        boolean dataConnected;
        boolean isEmergency;
        boolean airplaneMode;
        boolean carrierNetworkChangeMode;
        boolean isDefault;
        boolean userSetup;
        boolean roaming;
        boolean defaultDataOff;  // Tracks the on/off state of the defaultDataSubscription

        @Override
        public void copyFrom(State s) {
            super.copyFrom(s);
            MobileState state = (MobileState) s;
            dataSim = state.dataSim;
            networkName = state.networkName;
            networkNameData = state.networkNameData;
            dataConnected = state.dataConnected;
            isDefault = state.isDefault;
            isEmergency = state.isEmergency;
            airplaneMode = state.airplaneMode;
            carrierNetworkChangeMode = state.carrierNetworkChangeMode;
            userSetup = state.userSetup;
            roaming = state.roaming;
            defaultDataOff = state.defaultDataOff;
        }

        @Override
        protected void toString(StringBuilder builder) {
            super.toString(builder);
            builder.append(',');
            builder.append("dataSim=").append(dataSim).append(',');
            builder.append("networkName=").append(networkName).append(',');
            builder.append("networkNameData=").append(networkNameData).append(',');
            builder.append("dataConnected=").append(dataConnected).append(',');
            builder.append("roaming=").append(roaming).append(',');
            builder.append("isDefault=").append(isDefault).append(',');
            builder.append("isEmergency=").append(isEmergency).append(',');
            builder.append("airplaneMode=").append(airplaneMode).append(',');
            builder.append("carrierNetworkChangeMode=").append(carrierNetworkChangeMode)
                    .append(',');
            builder.append("userSetup=").append(userSetup).append(',');
            builder.append("defaultDataOff=").append(defaultDataOff);
        }

        @Override
        public boolean equals(Object o) {
            return super.equals(o)
                    && Objects.equals(((MobileState) o).networkName, networkName)
                    && Objects.equals(((MobileState) o).networkNameData, networkNameData)
                    && ((MobileState) o).dataSim == dataSim
                    && ((MobileState) o).dataConnected == dataConnected
                    && ((MobileState) o).isEmergency == isEmergency
                    && ((MobileState) o).airplaneMode == airplaneMode
                    && ((MobileState) o).carrierNetworkChangeMode == carrierNetworkChangeMode
                    && ((MobileState) o).userSetup == userSetup
                    && ((MobileState) o).isDefault == isDefault
                    && ((MobileState) o).roaming == roaming
                    && ((MobileState) o).defaultDataOff == defaultDataOff;
        }
    }
}<|MERGE_RESOLUTION|>--- conflicted
+++ resolved
@@ -650,15 +650,6 @@
                         + " type=" + networkType);
             }
             mDataState = state;
-<<<<<<< HEAD
-            if (networkType != mTelephonyDisplayInfo.getNetworkType()) {
-                Log.d(mTag, "onDataConnectionStateChanged:"
-                        + " network type change and reset displayInfo. type=" + networkType);
-                mTelephonyDisplayInfo = new TelephonyDisplayInfo(networkType,
-                        TelephonyDisplayInfo.OVERRIDE_NETWORK_TYPE_NONE);
-            }
-=======
->>>>>>> 1ad68321
             updateTelephony();
         }
 
