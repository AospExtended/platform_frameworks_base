--- conflicted
+++ resolved
@@ -280,7 +280,6 @@
         }
 
         if (mConfig.show4gForLte) {
-<<<<<<< HEAD
             if (mContext.getResources().getBoolean(R.bool.show_4glte_icon_for_lte)) {
                 mNetworkToIconLookup.put(TelephonyManager.NETWORK_TYPE_LTE,
                         TelephonyIcons.FOUR_G_LTE);
@@ -288,6 +287,13 @@
                 mNetworkToIconLookup.put(TelephonyManager.NETWORK_TYPE_LTE, TelephonyIcons.LTE);
             } else {
                 mNetworkToIconLookup.put(TelephonyManager.NETWORK_TYPE_LTE, TelephonyIcons.FOUR_G);
+                if (mConfig.hideLtePlus) {
+                    mNetworkToIconLookup.put(TelephonyManager.NETWORK_TYPE_LTE_CA,
+                            TelephonyIcons.FOUR_G);
+                } else {
+                    mNetworkToIconLookup.put(TelephonyManager.NETWORK_TYPE_LTE_CA,
+                            TelephonyIcons.FOUR_G_PLUS);
+                }
             }
             mNetworkToIconLookup.put(TelephonyManager.NETWORK_TYPE_LTE_CA,
                 TelephonyIcons.FOUR_G_PLUS);
@@ -297,25 +303,13 @@
                 mNetworkToIconLookup.put(TelephonyManager.NETWORK_TYPE_LTE_CA,
                         TelephonyIcons.FOUR_G_PLUS);
             } else {
-                mNetworkToIconLookup.put(TelephonyManager.NETWORK_TYPE_LTE_CA, TelephonyIcons.LTE);
-=======
-            mNetworkToIconLookup.put(TelephonyManager.NETWORK_TYPE_LTE, TelephonyIcons.FOUR_G);
-            if (mConfig.hideLtePlus) {
-                mNetworkToIconLookup.put(TelephonyManager.NETWORK_TYPE_LTE_CA,
-                        TelephonyIcons.FOUR_G);
-            } else {
-                mNetworkToIconLookup.put(TelephonyManager.NETWORK_TYPE_LTE_CA,
-                        TelephonyIcons.FOUR_G_PLUS);
-            }
-        } else {
-            mNetworkToIconLookup.put(TelephonyManager.NETWORK_TYPE_LTE, TelephonyIcons.LTE);
             if (mConfig.hideLtePlus) {
                 mNetworkToIconLookup.put(TelephonyManager.NETWORK_TYPE_LTE_CA,
                         TelephonyIcons.LTE);
             } else {
                 mNetworkToIconLookup.put(TelephonyManager.NETWORK_TYPE_LTE_CA,
                         TelephonyIcons.LTE_PLUS);
->>>>>>> b5375056
+                }
             }
         }
         mNetworkToIconLookup.put(TelephonyManager.NETWORK_TYPE_IWLAN, TelephonyIcons.WFC);
@@ -1024,14 +1018,11 @@
             }
             mServiceState = state;
             mDataNetType = state.getDataNetworkType();
-<<<<<<< HEAD
             updateNetworkName(mLastShowSpn, mLastSpn, mLastDataSpn, mLastShowPlmn, mLastPlmn);
-=======
             if (mDataNetType == TelephonyManager.NETWORK_TYPE_LTE && mServiceState != null &&
                     mServiceState.isUsingCarrierAggregation()) {
                 mDataNetType = TelephonyManager.NETWORK_TYPE_LTE_CA;
             }
->>>>>>> b5375056
             updateTelephony();
         }
 
@@ -1041,7 +1032,6 @@
                 Log.d(mTag, "onDataConnectionStateChanged: state=" + state
                         + " type=" + networkType);
             }
-<<<<<<< HEAD
             if (mContext.getResources().getBoolean(R.bool.show_network_indicators)) {
                 CellLocation cl = mPhone.getCellLocation();
                 if (cl instanceof GsmCellLocation) {
@@ -1066,17 +1056,12 @@
             } else {
                 mDataState = state;
                 mDataNetType = networkType;
-                updateTelephony();
-            }
-=======
-            mDataState = state;
-            mDataNetType = networkType;
             if (mDataNetType == TelephonyManager.NETWORK_TYPE_LTE && mServiceState != null &&
                     mServiceState.isUsingCarrierAggregation()) {
                 mDataNetType = TelephonyManager.NETWORK_TYPE_LTE_CA;
             }
             updateTelephony();
->>>>>>> b5375056
+            }
         }
 
         @Override
