/*
 * Copyright (C) 2015 The Android Open Source Project
 *
 * Licensed under the Apache License, Version 2.0 (the "License");
 * you may not use this file except in compliance with the License.
 * You may obtain a copy of the License at
 *
 *      http://www.apache.org/licenses/LICENSE-2.0
 *
 * Unless required by applicable law or agreed to in writing, software
 * distributed under the License is distributed on an "AS IS" BASIS,
 * WITHOUT WARRANTIES OR CONDITIONS OF ANY KIND, either express or implied.
 * See the License for the specific language governing permissions and
 * limitations under the License.
 */
package com.android.systemui.statusbar.policy;

import android.content.Context;
import android.content.Intent;
import android.content.res.Resources;
import android.net.NetworkCapabilities;
import android.os.Looper;
import android.os.SystemProperties;
import android.telephony.CellLocation;
import android.telephony.gsm.GsmCellLocation;
import android.telephony.PhoneStateListener;
import android.telephony.ServiceState;
import android.telephony.SignalStrength;
import android.telephony.SubscriptionInfo;
import android.telephony.SubscriptionManager;
import android.telephony.TelephonyManager;
import android.text.TextUtils;
import android.util.Log;
import android.util.SparseArray;

import com.android.internal.annotations.VisibleForTesting;
import com.android.internal.telephony.TelephonyIntents;
import com.android.internal.telephony.cdma.EriInfo;
import com.android.systemui.R;
import com.android.systemui.statusbar.policy.NetworkController.IconState;
import com.android.systemui.statusbar.policy.NetworkController.SignalCallback;
import com.android.systemui.statusbar.policy.NetworkController.SignalCallbackExtended;
import com.android.systemui.statusbar.policy.NetworkControllerImpl.Config;
import com.android.systemui.statusbar.policy.NetworkControllerImpl.SubscriptionDefaults;

import java.io.PrintWriter;
import java.util.BitSet;
import java.util.Objects;
import java.util.List;


public class MobileSignalController extends SignalController<
        MobileSignalController.MobileState, MobileSignalController.MobileIconGroup> {
    private final TelephonyManager mPhone;
    private final SubscriptionDefaults mDefaults;
    private final String mNetworkNameDefault;
    private final String mNetworkNameSeparator;
    @VisibleForTesting
    final PhoneStateListener mPhoneStateListener;
    // Save entire info for logging, we only use the id.
    final SubscriptionInfo mSubscriptionInfo;

    // @VisibleForDemoMode
    final SparseArray<MobileIconGroup> mNetworkToIconLookup;

    private boolean mLastShowSpn;
    private String mLastSpn;
    private String mLastDataSpn;
    private boolean mLastShowPlmn;
    private String mLastPlmn;

    // Since some pieces of the phone state are interdependent we store it locally,
    // this could potentially become part of MobileState for simplification/complication
    // of code.
    private int mDataNetType = TelephonyManager.NETWORK_TYPE_UNKNOWN;
    private int mDataState = TelephonyManager.DATA_DISCONNECTED;
    private ServiceState mServiceState;
    private SignalStrength mSignalStrength;
    private MobileIconGroup mDefaultIcons;
    private Config mConfig;
    private int mNewCellIdentity = Integer.MAX_VALUE;
    private CallbackHandler mCallbackHandler;

    private final int STATUS_BAR_STYLE_ANDROID_DEFAULT = 0;
    private final int STATUS_BAR_STYLE_CDMA_1X_COMBINED = 1;
    private final int STATUS_BAR_STYLE_DEFAULT_DATA = 2;
    private final int STATUS_BAR_STYLE_DATA_VOICE = 3;
    private final int STATUS_BAR_STYLE_EXTENDED = 4;
    private int mStyle = STATUS_BAR_STYLE_ANDROID_DEFAULT;

    // TODO: Reduce number of vars passed in, if we have the NetworkController, probably don't
    // need listener lists anymore.
    public MobileSignalController(Context context, Config config, boolean hasMobileData,
            TelephonyManager phone, CallbackHandler callbackHandler,
            NetworkControllerImpl networkController, SubscriptionInfo info,
            SubscriptionDefaults defaults, Looper receiverLooper) {
        super("MobileSignalController(" + info.getSubscriptionId() + ")", context,
                NetworkCapabilities.TRANSPORT_CELLULAR, callbackHandler,
                networkController);
        mCallbackHandler = callbackHandler;
        mNetworkToIconLookup = new SparseArray<>();
        mConfig = config;
        mPhone = phone;
        mDefaults = defaults;
        mSubscriptionInfo = info;
        mPhoneStateListener = new MobilePhoneStateListener(info.getSubscriptionId(),
                receiverLooper);
        mNetworkNameSeparator = getStringIfExists(R.string.status_bar_network_name_separator);
        mNetworkNameDefault = getStringIfExists(
                com.android.internal.R.string.lockscreen_carrier_default);

        if (config.readIconsFromXml) {
            TelephonyIcons.readIconsFromXml(context);
            mDefaultIcons = !mConfig.showAtLeast3G ? TelephonyIcons.G : TelephonyIcons.THREE_G;
        } else {
            mapIconSets();
        }

        mStyle = context.getResources().getInteger(R.integer.status_bar_style);
        //TODO - Remove this when status_bar_style is set to 4 for carrier one in carrier config
        if (isCarrierOneSupported()) {
            mStyle = STATUS_BAR_STYLE_EXTENDED;
        }

        String networkName = info.getCarrierName() != null ? info.getCarrierName().toString()
                : mNetworkNameDefault;
        mLastState.networkName = mCurrentState.networkName = networkName;
        mLastState.networkNameData = mCurrentState.networkNameData = networkName;
        mLastState.enabled = mCurrentState.enabled = hasMobileData;
        mLastState.iconGroup = mCurrentState.iconGroup = mDefaultIcons;
        // Get initial data sim state.
        updateDataSim();
    }

    //TODO - Remove this when carrier pack is enabled for carrier one
    public static boolean isCarrierOneSupported() {
        String property = SystemProperties.get("persist.radio.atel.carrier");
        return "405854".equals(property);
    }

    public void setConfiguration(Config config) {
        mConfig = config;
        if (!config.readIconsFromXml) {
            mapIconSets();
        }
        updateTelephony();
    }

    public int getDataContentDescription() {
        return getIcons().mDataContentDescription;
    }

    public void setAirplaneMode(boolean airplaneMode) {
        mCurrentState.airplaneMode = airplaneMode;
        notifyListenersIfNecessary();
    }

    public void setUserSetupComplete(boolean userSetup) {
        mCurrentState.userSetup = userSetup;
        notifyListenersIfNecessary();
    }

    @Override
    public void updateConnectivity(BitSet connectedTransports, BitSet validatedTransports) {
        boolean isValidated = validatedTransports.get(mTransportType);
        mCurrentState.isDefault = connectedTransports.get(mTransportType);
        // Only show this as not having connectivity if we are default.
        mCurrentState.inetCondition = (isValidated || !mCurrentState.isDefault) ? 1 : 0;
        notifyListenersIfNecessary();
    }

    public void setCarrierNetworkChangeMode(boolean carrierNetworkChangeMode) {
        mCurrentState.carrierNetworkChangeMode = carrierNetworkChangeMode;
        updateTelephony();
    }

    /**
     * Start listening for phone state changes.
     */
    public void registerListener() {
        mPhone.listen(mPhoneStateListener,
                PhoneStateListener.LISTEN_SERVICE_STATE
                        | PhoneStateListener.LISTEN_SIGNAL_STRENGTHS
                        | PhoneStateListener.LISTEN_CALL_STATE
                        | PhoneStateListener.LISTEN_DATA_CONNECTION_STATE
                        | PhoneStateListener.LISTEN_DATA_ACTIVITY
                        | PhoneStateListener.LISTEN_CARRIER_NETWORK_CHANGE);
    }

    /**
     * Stop listening for phone state changes.
     */
    public void unregisterListener() {
        mPhone.listen(mPhoneStateListener, 0);
    }

    /**
     * Produce a mapping of data network types to icon groups for simple and quick use in
     * updateTelephony.
     */
    private void mapIconSets() {
        mNetworkToIconLookup.clear();

        mNetworkToIconLookup.put(TelephonyManager.NETWORK_TYPE_EVDO_0, TelephonyIcons.THREE_G);
        mNetworkToIconLookup.put(TelephonyManager.NETWORK_TYPE_EVDO_A, TelephonyIcons.THREE_G);
        mNetworkToIconLookup.put(TelephonyManager.NETWORK_TYPE_EVDO_B, TelephonyIcons.THREE_G);
        mNetworkToIconLookup.put(TelephonyManager.NETWORK_TYPE_EHRPD, TelephonyIcons.THREE_G);
        mNetworkToIconLookup.put(TelephonyManager.NETWORK_TYPE_UMTS, TelephonyIcons.THREE_G);
        mNetworkToIconLookup.put(TelephonyManager.NETWORK_TYPE_TD_SCDMA, TelephonyIcons.THREE_G);

        if (!mConfig.showAtLeast3G) {
            mNetworkToIconLookup.put(TelephonyManager.NETWORK_TYPE_UNKNOWN,
                    TelephonyIcons.UNKNOWN);
            mNetworkToIconLookup.put(TelephonyManager.NETWORK_TYPE_EDGE, TelephonyIcons.E);
            mNetworkToIconLookup.put(TelephonyManager.NETWORK_TYPE_CDMA, TelephonyIcons.ONE_X);
            mNetworkToIconLookup.put(TelephonyManager.NETWORK_TYPE_1xRTT, TelephonyIcons.ONE_X);

            mDefaultIcons = TelephonyIcons.G;
        } else {
            mNetworkToIconLookup.put(TelephonyManager.NETWORK_TYPE_UNKNOWN,
                    TelephonyIcons.THREE_G);
            mNetworkToIconLookup.put(TelephonyManager.NETWORK_TYPE_EDGE,
                    TelephonyIcons.THREE_G);
            mNetworkToIconLookup.put(TelephonyManager.NETWORK_TYPE_CDMA,
                    TelephonyIcons.THREE_G);
            mNetworkToIconLookup.put(TelephonyManager.NETWORK_TYPE_1xRTT,
                    TelephonyIcons.THREE_G);
            mDefaultIcons = TelephonyIcons.THREE_G;
        }
        if (mContext.getResources().getBoolean(R.bool.show_network_indicators)) {
            mNetworkToIconLookup.put(TelephonyManager.NETWORK_TYPE_EDGE, TelephonyIcons.E);
        }
        MobileIconGroup hGroup = TelephonyIcons.THREE_G;
        if (mConfig.hspaDataDistinguishable) {
            hGroup = TelephonyIcons.H;
        }
        mNetworkToIconLookup.put(TelephonyManager.NETWORK_TYPE_HSDPA, hGroup);
        mNetworkToIconLookup.put(TelephonyManager.NETWORK_TYPE_HSUPA, hGroup);
        mNetworkToIconLookup.put(TelephonyManager.NETWORK_TYPE_HSPA, hGroup);
        mNetworkToIconLookup.put(TelephonyManager.NETWORK_TYPE_HSPAP, hGroup);
        if (mContext.getResources().getBoolean(R.bool.config_show4gForHspap)) {
            mNetworkToIconLookup.put(TelephonyManager.NETWORK_TYPE_HSPAP, TelephonyIcons.FOUR_G);
        } else {
            mNetworkToIconLookup.put(TelephonyManager.NETWORK_TYPE_HSPAP, hGroup);
        }
        if (mContext.getResources().getBoolean(R.bool.show_network_indicators)) {
            mNetworkToIconLookup.put(TelephonyManager.NETWORK_TYPE_HSDPA,
                    TelephonyIcons.THREE_G_PLUS);
            mNetworkToIconLookup.put(TelephonyManager.NETWORK_TYPE_HSUPA,
                    TelephonyIcons.THREE_G_PLUS);
            mNetworkToIconLookup.put(TelephonyManager.NETWORK_TYPE_HSPA,
                    TelephonyIcons.THREE_G_PLUS);
            mNetworkToIconLookup.put(TelephonyManager.NETWORK_TYPE_HSPAP, TelephonyIcons.H_PLUS);
        }

        if (mConfig.show4gForLte) {
            if (mContext.getResources().getBoolean(R.bool.show_4glte_icon_for_lte)) {
                mNetworkToIconLookup.put(TelephonyManager.NETWORK_TYPE_LTE,
                        TelephonyIcons.FOUR_G_LTE);
            } else if (mContext.getResources().getBoolean(R.bool.show_network_indicators)) {
                mNetworkToIconLookup.put(TelephonyManager.NETWORK_TYPE_LTE, TelephonyIcons.LTE);
            } else {
                mNetworkToIconLookup.put(TelephonyManager.NETWORK_TYPE_LTE, TelephonyIcons.FOUR_G);
            }
            mNetworkToIconLookup.put(TelephonyManager.NETWORK_TYPE_LTE_CA,
                TelephonyIcons.FOUR_G_PLUS);
        } else {
            mNetworkToIconLookup.put(TelephonyManager.NETWORK_TYPE_LTE, TelephonyIcons.LTE);
            if (mContext.getResources().getBoolean(R.bool.show_network_indicators)){
                mNetworkToIconLookup.put(TelephonyManager.NETWORK_TYPE_LTE_CA,
                        TelephonyIcons.FOUR_G_PLUS);
            } else {
                mNetworkToIconLookup.put(TelephonyManager.NETWORK_TYPE_LTE_CA, TelephonyIcons.LTE);
            }
        }
        mNetworkToIconLookup.put(TelephonyManager.NETWORK_TYPE_IWLAN, TelephonyIcons.WFC);
    }

    @Override
    public void notifyListeners(SignalCallback callback) {
        if (mConfig.readIconsFromXml) {
            generateIconGroup();
        }
        MobileIconGroup icons = getIcons();

        String contentDescription = getStringIfExists(getContentDescription());
        String dataContentDescription = getStringIfExists(icons.mDataContentDescription);
        final boolean dataDisabled = mCurrentState.iconGroup == TelephonyIcons.DATA_DISABLED
                && mCurrentState.userSetup;

        // Show icon in QS when we are connected or need to show roaming or data is disabled.
        boolean showDataIcon = false;
        if (mContext.getResources().getBoolean(R.bool.show_roaming_and_network_icons)) {
            showDataIcon = mCurrentState.dataConnected;
        } else {
            showDataIcon = mCurrentState.dataConnected
                || mCurrentState.iconGroup == TelephonyIcons.ROAMING
                || isRoaming() || dataDisabled;
        }
        IconState statusIcon = new IconState(mCurrentState.enabled && !mCurrentState.airplaneMode,
                getCurrentIconId(), contentDescription);

        int qsTypeIcon = 0;
        IconState qsIcon = null;
        String description = null;
        // Only send data sim callbacks to QS.
        if (mCurrentState.dataSim) {
            qsTypeIcon = showDataIcon ? icons.mQsDataType : 0;
            qsIcon = new IconState(mCurrentState.enabled
                    && !mCurrentState.isEmergency, getQsCurrentIconId(), contentDescription);
            description = mCurrentState.isEmergency ? null : mCurrentState.networkName;
        }
        boolean activityIn = mCurrentState.dataConnected
                        && !mCurrentState.carrierNetworkChangeMode
                        && mCurrentState.activityIn;
        boolean activityOut = mCurrentState.dataConnected
                        && !mCurrentState.carrierNetworkChangeMode
                        && mCurrentState.activityOut;
        if (!mContext.getResources().getBoolean(R.bool.show_roaming_and_network_icons)) {
              showDataIcon &= mCurrentState.isDefault
                || (mCurrentState.iconGroup == TelephonyIcons.ROAMING || isRoaming())
                || dataDisabled;
        }
        showDataIcon &= (mStyle == STATUS_BAR_STYLE_ANDROID_DEFAULT
                || mStyle == STATUS_BAR_STYLE_EXTENDED);
        int typeIcon = showDataIcon ? icons.mDataType : 0;
        int dataActivityId = showMobileActivity() ? 0 : icons.mActivityId;
        int mobileActivityId = showMobileActivity() ? icons.mActivityId : 0;
        int dataNetworkTypeInRoamingId = 0;
        if (mStyle == STATUS_BAR_STYLE_EXTENDED && isRoaming()) {
            dataNetworkTypeInRoamingId = mCurrentState.dataConnected ? typeIcon : 0;
            typeIcon = TelephonyIcons.ROAMING_ICON;
            qsTypeIcon = mCurrentState.dataConnected ? qsTypeIcon : 0;
        }
        if( callback instanceof SignalCallbackExtended ) {
            ((SignalCallbackExtended)callback).setMobileDataIndicators(statusIcon, qsIcon, typeIcon,
                    qsTypeIcon, activityIn, activityOut, dataActivityId, mobileActivityId,
                    icons.mStackedDataIcon, icons.mStackedVoiceIcon,
                    dataContentDescription, description, icons.mIsWide,
                    mSubscriptionInfo.getSubscriptionId(), dataNetworkTypeInRoamingId,
                    getEmbmsIconId(), getImsIconId(), isImsRegisteredInWifi());
            CallbackHandler callbackHandler = (CallbackHandler) callback;
            callbackHandler.post(new Runnable() {
                @Override
                public void run() {
                    mNetworkController.updateNetworkLabelView();
                }
            });
        } else {
            callback.setMobileDataIndicators(statusIcon, qsIcon, typeIcon, qsTypeIcon,
                    activityIn, activityOut, dataActivityId, mobileActivityId,
                    icons.mStackedDataIcon, icons.mStackedVoiceIcon,
                    dataContentDescription, description, icons.mIsWide,
                    mSubscriptionInfo.getSubscriptionId());
        }
<<<<<<< HEAD
        mCallbackHandler.post(new Runnable() {
            @Override
            public void run() {
                mNetworkController.updateNetworkLabelView();
            }
       });
=======
>>>>>>> 77024009
    }

    private int getEmbmsIconId() {
        if (mStyle == STATUS_BAR_STYLE_EXTENDED
                && isEmbmsActiveOnDataSim()) {
            return R.drawable.lte_embms_services_all_brackets;
        } else {
            return 0;
        }
    }

    private boolean isEmbmsActiveOnDataSim() {
        return mNetworkController.isEmbmsActive()
                && mCurrentState.dataSim;
    }

    private boolean isImsRegisteredInWifi() {
        if (mStyle != STATUS_BAR_STYLE_EXTENDED) {
            return false;
        }

        List<SubscriptionInfo> subInfos = SubscriptionManager.from(mContext)
                        .getActiveSubscriptionInfoList();
        if (subInfos != null) {
            for (SubscriptionInfo subInfo: subInfos) {
                int subId = subInfo.getSubscriptionId();
                if (mPhone != null
                        && (mPhone.isVoWifiCallingAvailableForSubscriber(subId)
                        || mPhone.isVideoTelephonyWifiCallingAvailableForSubscriber(subId))) {
                    return true;
                }
            }
        } else {
            Log.e(mTag, "Invalid SubscriptionInfo");
        }
        return false;
    }

    private int getImsIconId() {
        if (mStyle != STATUS_BAR_STYLE_EXTENDED || mServiceState == null ||
                (mServiceState.getVoiceRegState() != ServiceState.STATE_IN_SERVICE)) {
            return 0;
        }
        if (mCurrentState.imsRadioTechnology == ServiceState.RIL_RADIO_TECHNOLOGY_LTE) {
            return R.drawable.volte;
        }
        return 0;
    }

    @Override
    protected MobileState cleanState() {
        return new MobileState();
    }

    @Override
    public int getCurrentIconId() {
        if (mConfig.readIconsFromXml && mCurrentState.connected) {
            return getIcons().mSingleSignalIcon;
        } else {
            return super.getCurrentIconId();
        }
    }

    private boolean hasService() {
        if (mServiceState != null) {
            // Consider the device to be in service if either voice or data
            // service is available. Some SIM cards are marketed as data-only
            // and do not support voice service, and on these SIM cards, we
            // want to show signal bars for data service as well as the "no
            // service" or "emergency calls only" text that indicates that voice
            // is not available.
            switch (mServiceState.getVoiceRegState()) {
                case ServiceState.STATE_POWER_OFF:
                    return false;
                case ServiceState.STATE_OUT_OF_SERVICE:
                case ServiceState.STATE_EMERGENCY_ONLY:
                    if (mContext.getResources().getBoolean(R.bool.config_showSignalForIWlan)) {
                        return mServiceState.getDataRegState() == ServiceState.STATE_IN_SERVICE;
                    } else {
                        return ((mServiceState.getDataRegState() ==
                                      ServiceState.STATE_IN_SERVICE)&&
                                (mServiceState.getDataNetworkType() !=
                                      TelephonyManager.NETWORK_TYPE_IWLAN));
                    }
                default:
                    return true;
            }
        } else {
            return false;
        }
    }

    private boolean isCdma() {
        return (mSignalStrength != null) && !mSignalStrength.isGsm();
    }

    public boolean isEmergencyOnly() {
        return (mServiceState != null && mServiceState.isEmergencyOnly());
    }

    private boolean isRoaming() {
        if (isCdma()) {
            final int iconMode = mServiceState.getCdmaEriIconMode();
            return mServiceState.getCdmaEriIconIndex() != EriInfo.ROAMING_INDICATOR_OFF
                    && (iconMode == EriInfo.ROAMING_ICON_MODE_NORMAL
                        || iconMode == EriInfo.ROAMING_ICON_MODE_FLASH);
        } else {
            return mServiceState != null && mServiceState.getRoaming();
        }
    }

    private boolean isCarrierNetworkChangeActive() {
        return mCurrentState.carrierNetworkChangeMode;
    }

    public void handleBroadcast(Intent intent) {
        String action = intent.getAction();
        if (action.equals(TelephonyIntents.SPN_STRINGS_UPDATED_ACTION)) {
            updateNetworkName(intent.getBooleanExtra(TelephonyIntents.EXTRA_SHOW_SPN, false),
                    intent.getStringExtra(TelephonyIntents.EXTRA_SPN),
                    intent.getStringExtra(TelephonyIntents.EXTRA_DATA_SPN),
                    intent.getBooleanExtra(TelephonyIntents.EXTRA_SHOW_PLMN, false),
                    intent.getStringExtra(TelephonyIntents.EXTRA_PLMN));
            notifyListenersIfNecessary();
        } else if (action.equals(TelephonyIntents.ACTION_DEFAULT_DATA_SUBSCRIPTION_CHANGED)) {
            updateDataSim();
            notifyListenersIfNecessary();
        } else if (action.equals(Intent.ACTION_LOCALE_CHANGED)) {
            if (mConfig.showLocale) {
                updateNetworkName(mLastShowSpn, mLastSpn, mLastDataSpn, mLastShowPlmn, mLastPlmn);
                notifyListenersIfNecessary();
            }
        }
    }

    private void updateDataSim() {
        int defaultDataSub = mDefaults.getDefaultDataSubId();
        if (SubscriptionManager.isValidSubscriptionId(defaultDataSub)) {
            mCurrentState.dataSim = defaultDataSub == mSubscriptionInfo.getSubscriptionId();
        } else {
            // There doesn't seem to be a data sim selected, however if
            // there isn't a MobileSignalController with dataSim set, then
            // QS won't get any callbacks and will be blank.  Instead
            // lets just assume we are the data sim (which will basically
            // show one at random) in QS until one is selected.  The user
            // should pick one soon after, so we shouldn't be in this state
            // for long.
            mCurrentState.dataSim = true;
        }
    }

    private String getLocalString(String originalString) {
        return android.util.NativeTextHelper.getLocalString(mContext, originalString,
                          com.android.internal.R.array.origin_carrier_names,
                          com.android.internal.R.array.locale_carrier_names);
    }

    private String getNetworkClassString(ServiceState state) {
        if (state != null && (state.getDataRegState() == ServiceState.STATE_IN_SERVICE ||
                state.getVoiceRegState() == ServiceState.STATE_IN_SERVICE)) {
            int voiceNetType = state.getVoiceNetworkType();
            int dataNetType =  state.getDataNetworkType();
            int chosenNetType =
                    ((dataNetType == TelephonyManager.NETWORK_TYPE_UNKNOWN)
                    ? voiceNetType : dataNetType);
            return networkClassToString(TelephonyManager.getNetworkClass(chosenNetType));
        } else {
            return "";
        }
    }

    private String networkClassToString (int networkClass) {
        final int[] classIds =
            {com.android.internal.R.string.config_rat_unknown, // TelephonyManager.NETWORK_CLASS_UNKNOWN
            com.android.internal.R.string.config_rat_2g,
            com.android.internal.R.string.config_rat_3g,
            com.android.internal.R.string.config_rat_4g };
        String classString = null;
        if (networkClass < classIds.length) {
            classString = mContext.getResources().getString(classIds[networkClass]);
        }
        return (classString == null) ? "" : classString;
    }

    /**
     * Updates the network's name based on incoming spn and plmn.
     */
    void updateNetworkName(boolean showSpn, String spn, String dataSpn,
            boolean showPlmn, String plmn) {
        mLastShowSpn = showSpn;
        mLastSpn = spn;
        mLastDataSpn = dataSpn;
        mLastShowPlmn = showPlmn;
        mLastPlmn = plmn;
        if (CHATTY) {
            Log.d("CarrierLabel", "updateNetworkName showSpn=" + showSpn
                    + " spn=" + spn + " dataSpn=" + dataSpn
                    + " showPlmn=" + showPlmn + " plmn=" + plmn);
        }
        if (mConfig.showLocale) {
            if (showSpn && !TextUtils.isEmpty(spn)) {
                spn = getLocalString(spn);
            }
            if (showSpn && !TextUtils.isEmpty(dataSpn)) {
                dataSpn = getLocalString(dataSpn);
            }
            if (showPlmn && !TextUtils.isEmpty(plmn)) {
                plmn = getLocalString(plmn);
            }
        }
        if (showPlmn && showSpn && !TextUtils.isEmpty(spn) && !TextUtils.isEmpty(plmn)
                && plmn.equals(spn)) {
            showSpn = false;
        }
        boolean showRat = mConfig.showRat;
        int[] subId = SubscriptionManager.getSubId(getSimSlotIndex());
        if (subId != null && subId.length >= 1) {
            showRat = SubscriptionManager.getResourcesForSubId(mContext,
                    subId[0]).getBoolean(com.android.internal.R.bool.config_display_rat);
        }
        String networkClass = getNetworkClassString(mServiceState);
        Log.d(mTag, "networkClass=" + networkClass + " showRat=" + showRat +
                " slot=" + getSimSlotIndex());
        StringBuilder str = new StringBuilder();
        StringBuilder strData = new StringBuilder();
        if (showPlmn && plmn != null) {
            str.append(plmn);
            strData.append(plmn);
            if (showRat) {
                str.append(" ").append(networkClass);
                strData.append(" ").append(networkClass);
            }
        }
        if (showSpn && spn != null) {
            if (str.length() != 0) {
                str.append(mNetworkNameSeparator);
            }
            str.append(spn);
            if (showRat) str.append(" ").append(networkClass);
        }
        if (str.length() != 0) {
            mCurrentState.networkName = str.toString();
        } else {
            mCurrentState.networkName = mNetworkNameDefault;
        }
        if (showSpn && dataSpn != null) {
            if (strData.length() != 0) {
                strData.append(mNetworkNameSeparator);
            }
            strData.append(dataSpn);
            if (showRat) strData.append(" ").append(networkClass);
        }
        if (strData.length() != 0) {
            mCurrentState.networkNameData = strData.toString();
        } else {
            mCurrentState.networkNameData = mNetworkNameDefault;
        }
    }

    /**
     * Updates the current state based on mServiceState, mSignalStrength, mDataNetType,
     * mDataState, and mSimState.  It should be called any time one of these is updated.
     * This will call listeners if necessary.
     */
    private final void updateTelephony() {
        if (DEBUG) {
            Log.d(mTag, "updateTelephony: hasService=" + hasService()
                    + " ss=" + mSignalStrength);
        }
        mCurrentState.connected = hasService() && mSignalStrength != null;
        if (mCurrentState.connected) {
            if (!mSignalStrength.isGsm() && mConfig.alwaysShowCdmaRssi) {
                mCurrentState.level = mSignalStrength.getCdmaLevel();
            } else {
                mCurrentState.level = mSignalStrength.getLevel();
                if (mConfig.showRsrpSignalLevelforLTE) {
                    int dataType = mServiceState.getDataNetworkType();
                    if (dataType == TelephonyManager.NETWORK_TYPE_LTE ||
                            dataType == TelephonyManager.NETWORK_TYPE_LTE_CA) {
                        mCurrentState.level = getAlternateLteLevel(mSignalStrength);
                    }
                }
            }
        }
        if (mNetworkToIconLookup.indexOfKey(mDataNetType) >= 0) {
            mCurrentState.iconGroup = mNetworkToIconLookup.get(mDataNetType);
        } else {
            mCurrentState.iconGroup = mDefaultIcons;
        }
        mCurrentState.dataConnected = mCurrentState.connected
                && mDataState == TelephonyManager.DATA_CONNECTED;

        if (isCarrierNetworkChangeActive()) {
            mCurrentState.iconGroup = TelephonyIcons.CARRIER_NETWORK_CHANGE;
        } else if (isRoaming()) {
            if (!mContext.getResources().getBoolean(R.bool.show_roaming_and_network_icons)) {
                mCurrentState.iconGroup = TelephonyIcons.ROAMING;
            }
        } else if (isDataDisabled()) {
            mCurrentState.iconGroup = TelephonyIcons.DATA_DISABLED;
        }
        if (isEmergencyOnly() != mCurrentState.isEmergency) {
            mCurrentState.isEmergency = isEmergencyOnly();
            mNetworkController.recalculateEmergency();
        }
        // Fill in the network name if we think we have it.
        if (mCurrentState.networkName == mNetworkNameDefault && mServiceState != null
                && !TextUtils.isEmpty(mServiceState.getOperatorAlphaShort())) {
            mCurrentState.networkName = mServiceState.getOperatorAlphaShort();
        }

        if (!showLongOperatorName() && mServiceState != null && !TextUtils.isEmpty(
                mServiceState.getOperatorAlphaShort())) {
            mCurrentState.networkNameData = mServiceState.getOperatorAlphaShort()
                            + " " + getNetworkClassString(mServiceState);
        }

        if (mConfig.readIconsFromXml) {
            mCurrentState.voiceLevel = getVoiceSignalLevel();
        }

        if (mStyle == STATUS_BAR_STYLE_EXTENDED) {
            mCurrentState.imsRadioTechnology = getImsRadioTechnology();
        }

        notifyListenersIfNecessary();
    }

    private boolean isDataDisabled() {
        return !mPhone.getDataEnabled(mSubscriptionInfo.getSubscriptionId());
    }

    private boolean showLongOperatorName() {
        if (mContext.getResources().getBoolean(R.bool.config_show_long_operator_name) || (mContext.
                getResources().getBoolean(R.bool.config_show_long_operator_name_when_roaming) &&
                isRoaming())) {
            return true;
        }
        return false;
    }

    private void generateIconGroup() {
        final int level = mCurrentState.level;
        final int voiceLevel = mCurrentState.voiceLevel;
        final int inet = mCurrentState.inetCondition;
        final boolean dataConnected = mCurrentState.dataConnected;
        final boolean roaming = isRoaming();
        final int voiceType = getVoiceNetworkType();
        final int dataType =  getDataNetworkType();
        int[][] sbIcons = TelephonyIcons.TELEPHONY_SIGNAL_STRENGTH;
        int[][] qsIcons = TelephonyIcons.QS_TELEPHONY_SIGNAL_STRENGTH;
        int[] contentDesc = AccessibilityContentDescriptions.PHONE_SIGNAL_STRENGTH;
        int sbDiscState = TelephonyIcons.TELEPHONY_NO_NETWORK;
        int qsDiscState = TelephonyIcons.QS_TELEPHONY_NO_NETWORK;
        int discContentDesc = AccessibilityContentDescriptions.PHONE_SIGNAL_STRENGTH[0];
        int dataContentDesc, dataTypeIcon, qsDataTypeIcon, dataActivityId;
        int singleSignalIcon, stackedDataIcon = 0, stackedVoiceIcon = 0;

        final int slotId = getSimSlotIndex();
        if (slotId < 0 || slotId > mPhone.getPhoneCount()) {
            Log.e(mTag, "generateIconGroup invalid slotId:" + slotId);
            return;
        }

        if (DEBUG) Log.d(mTag, "generateIconGroup slot:" + slotId + " style:" + mStyle
                + " connected:" + mCurrentState.connected + " inetCondition:" + inet
                + " roaming:" + roaming + " level:" + level + " voiceLevel:" + voiceLevel
                + " dataConnected:" + dataConnected
                + " dataActivity:" + mCurrentState.dataActivity
                + " CS:" + voiceType
                + "/" + TelephonyManager.getNetworkTypeName(voiceType)
                + ", PS:" + dataType
                + "/" + TelephonyManager.getNetworkTypeName(dataType));

        // Update data icon set
        int chosenNetworkType = ((dataType == TelephonyManager.NETWORK_TYPE_UNKNOWN)
                ? voiceType : dataType);
        TelephonyIcons.updateDataType(slotId, chosenNetworkType, mConfig.showAtLeast3G,
                mConfig.show4gForLte, mConfig.hspaDataDistinguishable, inet);

        // Update signal strength icons
        singleSignalIcon = TelephonyIcons.getSignalStrengthIcon(slotId, inet, level, roaming);
        if (DEBUG) {
            Log.d(mTag, "singleSignalIcon:" + getResourceName(singleSignalIcon));
        }

        dataActivityId = (mCurrentState.dataConnected && slotId >= 0) ?
                TelephonyIcons.getDataActivity(slotId, mCurrentState.dataActivity) : 0;

        // Convert the icon to unstacked if necessary.
        int unstackedSignalIcon = TelephonyIcons.convertMobileStrengthIcon(singleSignalIcon);
        if (DEBUG) {
            Log.d(mTag, "unstackedSignalIcon:" + getResourceName(unstackedSignalIcon));
        }
        if (singleSignalIcon != unstackedSignalIcon) {
            stackedDataIcon = singleSignalIcon;
            singleSignalIcon = unstackedSignalIcon;
        }

        if (mStyle == STATUS_BAR_STYLE_CDMA_1X_COMBINED) {
            if (!roaming && showDataAndVoice()) {
                stackedVoiceIcon = TelephonyIcons.getStackedVoiceIcon(voiceLevel);
            } else if (roaming && dataActivityId != 0) {
                // Remove data type indicator if already shown in data activity icon.
                singleSignalIcon = TelephonyIcons.getRoamingSignalIconId(level, inet);
            }
        }

        // Clear satcked data icon if no satcked voice icon.
        if (stackedVoiceIcon == 0) stackedDataIcon = 0;

        contentDesc = TelephonyIcons.getSignalStrengthDes(slotId);
        sbDiscState = TelephonyIcons.getSignalNullIcon(slotId);
        if (DEBUG) {
            Log.d(mTag, "singleSignalIcon=" + getResourceName(singleSignalIcon)
                    + " dataActivityId=" + getResourceName(dataActivityId)
                    + " stackedDataIcon=" + getResourceName(stackedDataIcon)
                    + " stackedVoiceIcon=" + getResourceName(stackedVoiceIcon));
        }

        // Update data net type icons
        if (dataType == TelephonyManager.NETWORK_TYPE_IWLAN &&
                mContext.getResources().getBoolean(R.bool.config_show4gForIWlan)) {
            // wimax is a special 4g network not handled by telephony
            dataTypeIcon = TelephonyIcons.ICON_4G;
            qsDataTypeIcon = TelephonyIcons.QS_DATA_4G;
            dataContentDesc = R.string.accessibility_data_connection_4g;
        } else {
            dataTypeIcon = TelephonyIcons.getDataTypeIcon(slotId);
            dataContentDesc = TelephonyIcons.getDataTypeDesc(slotId);
            qsDataTypeIcon = TelephonyIcons.getQSDataTypeIcon(slotId);
        }
        if (roaming && !mContext.getResources().getBoolean(
                    R.bool.show_roaming_and_network_icons) && !(mStyle == STATUS_BAR_STYLE_EXTENDED)) {
            dataTypeIcon = TelephonyIcons.ROAMING_ICON;
            qsDataTypeIcon = TelephonyIcons.QS_DATA_R;
        }
        if (DEBUG) {
            Log.d(mTag, "updateDataNetType, dataTypeIcon=" + getResourceName(dataTypeIcon)
                    + " qsDataTypeIcon=" + getResourceName(qsDataTypeIcon)
                    + " dataContentDesc=" + dataContentDesc);
        }
        boolean isWide = roaming && (mContext.getResources().getBoolean(
                R.bool.show_roaming_and_network_icons) || (mStyle == STATUS_BAR_STYLE_EXTENDED));
        mCurrentState.iconGroup = new MobileIconGroup(
                TelephonyManager.getNetworkTypeName(dataType),
                sbIcons, qsIcons, contentDesc, 0, 0, sbDiscState, qsDiscState, discContentDesc,
                dataContentDesc, dataTypeIcon, isWide, qsDataTypeIcon,
                singleSignalIcon, stackedDataIcon, stackedVoiceIcon, dataActivityId);
    }

    private int getSimSlotIndex() {
        int slotId = -1;
        if (mSubscriptionInfo != null) {
            slotId = mSubscriptionInfo.getSimSlotIndex();
        }
        if (DEBUG) Log.d(mTag, "getSimSlotIndex, slotId: " + slotId);
        return slotId;
    }

    private boolean showMobileActivity() {
        return (mStyle == STATUS_BAR_STYLE_DEFAULT_DATA)
                || (mStyle == STATUS_BAR_STYLE_ANDROID_DEFAULT)
                || (mStyle == STATUS_BAR_STYLE_EXTENDED);
    }

    private int getVoiceNetworkType() {
        if (mServiceState == null) {
            return TelephonyManager.NETWORK_TYPE_UNKNOWN;
        }
        return mServiceState.getVoiceNetworkType();
    }

    private int getDataNetworkType() {
        if (mServiceState == null) {
            return TelephonyManager.NETWORK_TYPE_UNKNOWN;
        }
        return mServiceState.getDataNetworkType();
    }

    private int getImsRadioTechnology() {
        if (mServiceState == null || (mServiceState.getVoiceRegState() !=
                ServiceState.STATE_IN_SERVICE)) {
            return ServiceState.RIL_RADIO_TECHNOLOGY_UNKNOWN;
        }
        return mServiceState.getRilImsRadioTechnology();
    }

    private int getVoiceSignalLevel() {
        if (mSignalStrength == null) {
            return SignalStrength.SIGNAL_STRENGTH_NONE_OR_UNKNOWN;
        }
        boolean isCdma = TelephonyManager.PHONE_TYPE_CDMA == TelephonyManager.getDefault()
                .getCurrentPhoneType(mSubscriptionInfo.getSubscriptionId());
        return isCdma ? mSignalStrength.getCdmaLevel() : mSignalStrength.getGsmLevel();
    }

    private boolean showDataAndVoice() {
        if (mStyle != STATUS_BAR_STYLE_CDMA_1X_COMBINED) {
            return false;
        }
        int dataType = getDataNetworkType();
        int voiceType = getVoiceNetworkType();
        if ((dataType == TelephonyManager.NETWORK_TYPE_EVDO_0
                || dataType == TelephonyManager.NETWORK_TYPE_EVDO_0
                || dataType == TelephonyManager.NETWORK_TYPE_EVDO_A
                || dataType == TelephonyManager.NETWORK_TYPE_EVDO_B
                || dataType == TelephonyManager.NETWORK_TYPE_EHRPD
                || dataType == TelephonyManager.NETWORK_TYPE_LTE
                || dataType == TelephonyManager.NETWORK_TYPE_LTE_CA)
                && (voiceType == TelephonyManager.NETWORK_TYPE_GSM
                    || voiceType == TelephonyManager.NETWORK_TYPE_1xRTT
                    || voiceType == TelephonyManager.NETWORK_TYPE_CDMA)) {
            return true;
        }
        return false;
    }

    private boolean show1xOnly() {
        int dataType = getDataNetworkType();
        int voiceType = getVoiceNetworkType();
        if (dataType == TelephonyManager.NETWORK_TYPE_1xRTT
                || dataType == TelephonyManager.NETWORK_TYPE_CDMA) {
            return true;
        }
        return false;
    }

    private int getAlternateLteLevel(SignalStrength signalStrength) {
        int lteRsrp = signalStrength.getLteDbm();
        int rsrpLevel = SignalStrength.SIGNAL_STRENGTH_NONE_OR_UNKNOWN;
        if (lteRsrp > -44) rsrpLevel = SignalStrength.SIGNAL_STRENGTH_NONE_OR_UNKNOWN;
        else if (lteRsrp >= -97) rsrpLevel = SignalStrength.SIGNAL_STRENGTH_GREAT;
        else if (lteRsrp >= -105) rsrpLevel = SignalStrength.SIGNAL_STRENGTH_GOOD;
        else if (lteRsrp >= -113) rsrpLevel = SignalStrength.SIGNAL_STRENGTH_MODERATE;
        else if (lteRsrp >= -120) rsrpLevel = SignalStrength.SIGNAL_STRENGTH_POOR;
        else if (lteRsrp >= -140) rsrpLevel = SignalStrength.SIGNAL_STRENGTH_NONE_OR_UNKNOWN;
        if (DEBUG) {
            Log.d(mTag, "getAlternateLteLevel lteRsrp:" + lteRsrp + " rsrpLevel = " + rsrpLevel);
        }
        return rsrpLevel;
    }

    protected String getResourceName(int resId) {
        if (resId != 0) {
            final Resources res = mContext.getResources();
            try {
                return res.getResourceName(resId);
            } catch (android.content.res.Resources.NotFoundException ex) {
                return "(unknown)";
            }
        } else {
            return "(null)";
        }
    }

    @VisibleForTesting
    void setActivity(int activity) {
        mCurrentState.activityIn = activity == TelephonyManager.DATA_ACTIVITY_INOUT
                || activity == TelephonyManager.DATA_ACTIVITY_IN;
        mCurrentState.activityOut = activity == TelephonyManager.DATA_ACTIVITY_INOUT
                || activity == TelephonyManager.DATA_ACTIVITY_OUT;
        if (mConfig.readIconsFromXml) {
            mCurrentState.dataActivity = activity;
        }
        notifyListenersIfNecessary();
    }

    @Override
    public void dump(PrintWriter pw) {
        super.dump(pw);
        pw.println("  mSubscription=" + mSubscriptionInfo + ",");
        pw.println("  mServiceState=" + mServiceState + ",");
        pw.println("  mSignalStrength=" + mSignalStrength + ",");
        pw.println("  mDataState=" + mDataState + ",");
        pw.println("  mDataNetType=" + mDataNetType + ",");
    }

    class MobilePhoneStateListener extends PhoneStateListener {
        public MobilePhoneStateListener(int subId, Looper looper) {
            super(subId, looper);
        }

        @Override
        public void onSignalStrengthsChanged(SignalStrength signalStrength) {
            if (DEBUG) {
                Log.d(mTag, "onSignalStrengthsChanged signalStrength=" + signalStrength +
                        ((signalStrength == null) ? "" : (" level=" + signalStrength.getLevel())));
            }
            mSignalStrength = signalStrength;
            updateTelephony();
        }

        @Override
        public void onServiceStateChanged(ServiceState state) {
            if (DEBUG) {
                Log.d(mTag, "onServiceStateChanged voiceState=" + state.getVoiceRegState()
                        + " dataState=" + state.getDataRegState());
            }
            mServiceState = state;
            mDataNetType = state.getDataNetworkType();
            updateNetworkName(mLastShowSpn, mLastSpn, mLastDataSpn, mLastShowPlmn, mLastPlmn);
            updateTelephony();
        }

        @Override
        public void onDataConnectionStateChanged(int state, int networkType) {
            if (DEBUG) {
                Log.d(mTag, "onDataConnectionStateChanged: state=" + state
                        + " type=" + networkType);
            }
            if (mContext.getResources().getBoolean(R.bool.show_network_indicators)) {
                CellLocation cl = mPhone.getCellLocation();
                if (cl instanceof GsmCellLocation) {
                    GsmCellLocation cellLocation = (GsmCellLocation)cl;
                    mNewCellIdentity = cellLocation.getCid();
                    Log.d(mTag, "onDataConnectionStateChanged, mNewCellIdentity = "
                            + mNewCellIdentity);
                }
                Log.d(mTag, "onDataConnectionStateChanged "
                        + ", mNewCellIdentity = " + mNewCellIdentity
                        + ", mDataNetType = " + mDataNetType
                        + ", networkType = " + networkType);
                if (Integer.MAX_VALUE != mNewCellIdentity) {
                    mDataNetType = networkType;
                } else {
                    if (networkType > mDataNetType) {
                        mDataNetType = networkType;
                    }
                }
                mDataState = state;
                updateTelephony();
            } else {
                mDataState = state;
                mDataNetType = networkType;
                updateTelephony();
            }
        }

        @Override
        public void onDataActivity(int direction) {
            if (DEBUG) {
                Log.d(mTag, "onDataActivity: direction=" + direction);
            }
            setActivity(direction);
        }

        @Override
        public void onCarrierNetworkChange(boolean active) {
            if (DEBUG) {
                Log.d(mTag, "onCarrierNetworkChange: active=" + active);
            }
            mCurrentState.carrierNetworkChangeMode = active;

            updateTelephony();
        }
    };

    static class MobileIconGroup extends SignalController.IconGroup {
        final int mDataContentDescription; // mContentDescriptionDataType
        final int mDataType;
        final boolean mIsWide;
        final int mQsDataType;
        final int mSingleSignalIcon;
        final int mStackedDataIcon;
        final int mStackedVoiceIcon;
        final int mActivityId;

        public MobileIconGroup(String name, int[][] sbIcons, int[][] qsIcons, int[] contentDesc,
                int sbNullState, int qsNullState, int sbDiscState, int qsDiscState,
                int discContentDesc, int dataContentDesc, int dataType, boolean isWide,
                int qsDataType) {
                this(name, sbIcons, qsIcons, contentDesc, sbNullState, qsNullState, sbDiscState,
                        qsDiscState, discContentDesc, dataContentDesc, dataType, isWide,
                        qsDataType, 0, 0, 0, 0);
        }

        public MobileIconGroup(String name, int[][] sbIcons, int[][] qsIcons, int[] contentDesc,
                int sbNullState, int qsNullState, int sbDiscState, int qsDiscState,
                int discContentDesc, int dataContentDesc, int dataType, boolean isWide,
                int qsDataType, int singleSignalIcon, int stackedDataIcon,
                int stackedVoicelIcon, int activityId) {
            super(name, sbIcons, qsIcons, contentDesc, sbNullState, qsNullState, sbDiscState,
                    qsDiscState, discContentDesc);
            mDataContentDescription = dataContentDesc;
            mDataType = dataType;
            mIsWide = isWide;
            mQsDataType = qsDataType;
            mSingleSignalIcon = singleSignalIcon;
            mStackedDataIcon = stackedDataIcon;
            mStackedVoiceIcon = stackedVoicelIcon;
            mActivityId = activityId;
        }
    }

    static class MobileState extends SignalController.State {
        String networkName;
        String networkNameData;
        boolean dataSim;
        boolean dataConnected;
        boolean isEmergency;
        boolean airplaneMode;
        boolean carrierNetworkChangeMode;
        boolean isDefault;
        boolean userSetup;
        int dataActivity;
        int voiceLevel;
        int imsRadioTechnology;

        @Override
        public void copyFrom(State s) {
            super.copyFrom(s);
            MobileState state = (MobileState) s;
            dataSim = state.dataSim;
            networkName = state.networkName;
            networkNameData = state.networkNameData;
            dataConnected = state.dataConnected;
            isDefault = state.isDefault;
            isEmergency = state.isEmergency;
            airplaneMode = state.airplaneMode;
            carrierNetworkChangeMode = state.carrierNetworkChangeMode;
            userSetup = state.userSetup;
            dataActivity = state.dataActivity;
            voiceLevel = state.voiceLevel;
            imsRadioTechnology = state.imsRadioTechnology;
        }

        @Override
        protected void toString(StringBuilder builder) {
            super.toString(builder);
            builder.append(',');
            builder.append("dataSim=").append(dataSim).append(',');
            builder.append("networkName=").append(networkName).append(',');
            builder.append("networkNameData=").append(networkNameData).append(',');
            builder.append("dataConnected=").append(dataConnected).append(',');
            builder.append("isDefault=").append(isDefault).append(',');
            builder.append("isEmergency=").append(isEmergency).append(',');
            builder.append("airplaneMode=").append(airplaneMode).append(',');
            builder.append("carrierNetworkChangeMode=").append(carrierNetworkChangeMode)
                    .append(',');
            builder.append("userSetup=").append(userSetup);
            builder.append("voiceLevel=").append(voiceLevel).append(',');
            builder.append("carrierNetworkChangeMode=").append(carrierNetworkChangeMode);
            builder.append("imsRadioTechnology=").append(imsRadioTechnology);
        }

        @Override
        public boolean equals(Object o) {
            return super.equals(o)
                    && Objects.equals(((MobileState) o).networkName, networkName)
                    && Objects.equals(((MobileState) o).networkNameData, networkNameData)
                    && ((MobileState) o).dataSim == dataSim
                    && ((MobileState) o).dataConnected == dataConnected
                    && ((MobileState) o).isEmergency == isEmergency
                    && ((MobileState) o).airplaneMode == airplaneMode
                    && ((MobileState) o).carrierNetworkChangeMode == carrierNetworkChangeMode
                    && ((MobileState) o).userSetup == userSetup
                    && ((MobileState) o).voiceLevel == voiceLevel
                    && ((MobileState) o).isDefault == isDefault
                    && ((MobileState) o).imsRadioTechnology == imsRadioTechnology;
        }
    }
}<|MERGE_RESOLUTION|>--- conflicted
+++ resolved
@@ -79,7 +79,6 @@
     private MobileIconGroup mDefaultIcons;
     private Config mConfig;
     private int mNewCellIdentity = Integer.MAX_VALUE;
-    private CallbackHandler mCallbackHandler;
 
     private final int STATUS_BAR_STYLE_ANDROID_DEFAULT = 0;
     private final int STATUS_BAR_STYLE_CDMA_1X_COMBINED = 1;
@@ -97,7 +96,6 @@
         super("MobileSignalController(" + info.getSubscriptionId() + ")", context,
                 NetworkCapabilities.TRANSPORT_CELLULAR, callbackHandler,
                 networkController);
-        mCallbackHandler = callbackHandler;
         mNetworkToIconLookup = new SparseArray<>();
         mConfig = config;
         mPhone = phone;
@@ -353,15 +351,6 @@
                     dataContentDescription, description, icons.mIsWide,
                     mSubscriptionInfo.getSubscriptionId());
         }
-<<<<<<< HEAD
-        mCallbackHandler.post(new Runnable() {
-            @Override
-            public void run() {
-                mNetworkController.updateNetworkLabelView();
-            }
-       });
-=======
->>>>>>> 77024009
     }
 
     private int getEmbmsIconId() {
