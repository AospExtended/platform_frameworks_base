--- conflicted
+++ resolved
@@ -63,15 +63,9 @@
 
     @Override
     public void onTuningChanged(String key, String newValue) {
-<<<<<<< HEAD
-        if (StatusBarIconController.ICON_BLACKLIST.equals(key)) {
-            mBlacklist = StatusBarIconController.getIconBlacklist(getContext(), newValue);
-            mBatteryEnabled = !mBlacklist.contains(mBattery);
-=======
         if (StatusBarIconController.ICON_HIDE_LIST.equals(key)) {
             mHideList = StatusBarIconController.getIconHideList(getContext(), newValue);
             mBatteryEnabled = !mHideList.contains(mBattery);
->>>>>>> 539d92be
         }
         if (!mHasSetValue) {
             // Because of the complicated tri-state it can end up looping and setting state back to
