--- conflicted
+++ resolved
@@ -86,11 +86,8 @@
     @Mock
     DozeParameters mDozeParameters;
     @Mock
-<<<<<<< HEAD
-=======
     DockManager mDockManager;
     @Mock
->>>>>>> 6c2cb687
     private UnlockedScreenOffAnimationController mUnlockedScreenOffAnimationController;
     private FakeExecutor mFakeExecutor = new FakeExecutor(new FakeSystemClock());
     private FakeThreadFactory mFakeThreadFactory = new FakeThreadFactory(mFakeExecutor);
@@ -119,14 +116,8 @@
         mSensor = fakeSensorManager.getFakeLightSensor();
         mScreen = new DozeScreenBrightness(mContext, mServiceFake, mSensorManager,
                 Optional.of(mSensor.getSensor()), mDozeHost, null /* handler */,
-<<<<<<< HEAD
-                mAlwaysOnDisplayPolicy, mWakefulnessLifecycle, mDozeParameters,
-                mUnlockedScreenOffAnimationController);
-        mScreen.onScreenState(Display.STATE_ON);
-=======
                 mAlwaysOnDisplayPolicy, mWakefulnessLifecycle, mDozeParameters, mDockManager,
                 mUnlockedScreenOffAnimationController);
->>>>>>> 6c2cb687
     }
 
     @Test
@@ -224,11 +215,7 @@
     public void testPulsing_withoutLightSensor_setsAoDDimmingScrimTransparent() throws Exception {
         mScreen = new DozeScreenBrightness(mContext, mServiceFake, mSensorManager,
                 Optional.empty() /* sensor */, mDozeHost, null /* handler */,
-<<<<<<< HEAD
-                mAlwaysOnDisplayPolicy, mWakefulnessLifecycle, mDozeParameters,
-=======
                 mAlwaysOnDisplayPolicy, mWakefulnessLifecycle, mDozeParameters, mDockManager,
->>>>>>> 6c2cb687
                 mUnlockedScreenOffAnimationController);
         mScreen.transitionTo(UNINITIALIZED, INITIALIZED);
         mScreen.transitionTo(INITIALIZED, DOZE);
@@ -258,11 +245,7 @@
     public void testNullSensor() throws Exception {
         mScreen = new DozeScreenBrightness(mContext, mServiceFake, mSensorManager,
                 Optional.empty() /* sensor */, mDozeHost, null /* handler */,
-<<<<<<< HEAD
-                mAlwaysOnDisplayPolicy, mWakefulnessLifecycle, mDozeParameters,
-=======
                 mAlwaysOnDisplayPolicy, mWakefulnessLifecycle, mDozeParameters, mDockManager,
->>>>>>> 6c2cb687
                 mUnlockedScreenOffAnimationController);
 
         mScreen.transitionTo(UNINITIALIZED, INITIALIZED);
