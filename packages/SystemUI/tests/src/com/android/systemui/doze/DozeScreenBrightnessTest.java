--- conflicted
+++ resolved
@@ -103,11 +103,6 @@
 
     @Test
     public void testAod_usesLightSensor() {
-<<<<<<< HEAD
-        mScreen.transitionTo(UNINITIALIZED, INITIALIZED);
-        mScreen.transitionTo(INITIALIZED, DOZE_AOD);
-=======
->>>>>>> 07ec9b4d
         mScreen.onScreenState(Display.STATE_DOZE);
 
         mSensor.sendSensorEvent(3);
@@ -168,18 +163,13 @@
     }
 
     @Test
-<<<<<<< HEAD
-    public void testDozingAfterPulsing_pausesLightSensor() throws Exception {
-=======
     public void testScreenOffAfterPulsing_pausesLightSensor() throws Exception {
->>>>>>> 07ec9b4d
         mScreen.transitionTo(UNINITIALIZED, INITIALIZED);
         mScreen.transitionTo(INITIALIZED, DOZE);
         mScreen.transitionTo(DOZE, DOZE_REQUEST_PULSE);
         mScreen.transitionTo(DOZE_REQUEST_PULSE, DOZE_PULSING);
         mScreen.transitionTo(DOZE_PULSING, DOZE_PULSE_DONE);
         mScreen.transitionTo(DOZE_PULSE_DONE, DOZE);
-        mScreen.onScreenState(Display.STATE_DOZE);
 
         mSensor.sendSensorEvent(1);
 
