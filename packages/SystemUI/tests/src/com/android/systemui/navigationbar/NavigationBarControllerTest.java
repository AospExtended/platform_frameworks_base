--- conflicted
+++ resolved
@@ -112,12 +112,9 @@
                         mock(UiEventLogger.class),
                         mock(NavigationBarOverlayController.class),
                         mock(ConfigurationController.class),
-<<<<<<< HEAD
                         mock(NavigationBarA11yHelper.class),
-                        mock(TaskbarDelegate.class)));
-=======
+                        mock(TaskbarDelegate.class),
                         mock(UserTracker.class)));
->>>>>>> 49a91f2b
         initializeNavigationBars();
     }
 
