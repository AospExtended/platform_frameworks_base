/*
 * Copyright (C) 2020 The Android Open Source Project
 *
 * Licensed under the Apache License, Version 2.0 (the "License");
 * you may not use this file except in compliance with the License.
 * You may obtain a copy of the License at
 *
 *      http://www.apache.org/licenses/LICENSE-2.0
 *
 * Unless required by applicable law or agreed to in writing, software
 * distributed under the License is distributed on an "AS IS" BASIS,
 * WITHOUT WARRANTIES OR CONDITIONS OF ANY KIND, either express or implied.
 * See the License for the specific language governing permissions and
 * limitations under the License.
 */

package com.android.systemui.navigationbar;

import static android.app.StatusBarManager.NAVIGATION_HINT_BACK_ALT;
import static android.app.StatusBarManager.NAVIGATION_HINT_IME_SHOWN;
import static android.inputmethodservice.InputMethodService.BACK_DISPOSITION_DEFAULT;
import static android.inputmethodservice.InputMethodService.IME_VISIBLE;
import static android.view.Display.DEFAULT_DISPLAY;
import static android.view.DisplayAdjustments.DEFAULT_DISPLAY_ADJUSTMENTS;

import static com.android.internal.config.sysui.SystemUiDeviceConfigFlags.HOME_BUTTON_LONG_PRESS_DURATION_MS;
import static com.android.systemui.navigationbar.NavigationBar.NavBarActionEvent.NAVBAR_ASSIST_LONGPRESS;

import static org.junit.Assert.assertEquals;
import static org.junit.Assert.assertFalse;
import static org.junit.Assert.assertNotNull;
import static org.mockito.ArgumentMatchers.any;
import static org.mockito.ArgumentMatchers.anyBoolean;
import static org.mockito.ArgumentMatchers.anyInt;
import static org.mockito.Matchers.eq;
import static org.mockito.Mockito.doNothing;
import static org.mockito.Mockito.mock;
import static org.mockito.Mockito.spy;
import static org.mockito.Mockito.times;
import static org.mockito.Mockito.verify;
import static org.mockito.Mockito.when;

import android.content.BroadcastReceiver;
import android.content.Context;
import android.content.IntentFilter;
import android.hardware.display.DisplayManagerGlobal;
import android.os.Handler;
import android.os.Looper;
import android.os.SystemClock;
import android.os.UserHandle;
import android.provider.DeviceConfig;
import android.provider.Settings;
import android.testing.AndroidTestingRunner;
import android.testing.TestableLooper;
import android.testing.TestableLooper.RunWithLooper;
import android.view.Display;
import android.view.DisplayInfo;
import android.view.MotionEvent;
import android.view.WindowManager;
import android.view.WindowMetrics;
import android.view.accessibility.AccessibilityManager;

import androidx.test.filters.SmallTest;

import com.android.internal.logging.MetricsLogger;
import com.android.internal.logging.UiEventLogger;
import com.android.systemui.Dependency;
import com.android.systemui.SysuiTestCase;
import com.android.systemui.SysuiTestableContext;
import com.android.systemui.accessibility.AccessibilityButtonModeObserver;
import com.android.systemui.accessibility.SystemActions;
import com.android.systemui.assist.AssistManager;
import com.android.systemui.broadcast.BroadcastDispatcher;
import com.android.systemui.model.SysUiState;
import com.android.systemui.navigationbar.gestural.EdgeBackGestureHandler;
import com.android.systemui.plugins.statusbar.StatusBarStateController;
import com.android.systemui.recents.OverviewProxyService;
import com.android.systemui.recents.Recents;
import com.android.systemui.settings.UserTracker;
import com.android.systemui.statusbar.CommandQueue;
import com.android.systemui.statusbar.NotificationRemoteInputManager;
import com.android.systemui.statusbar.phone.ShadeController;
import com.android.systemui.statusbar.phone.StatusBar;
import com.android.systemui.statusbar.policy.AccessibilityManagerWrapper;
import com.android.systemui.statusbar.policy.DeviceProvisionedController;
import com.android.systemui.statusbar.policy.KeyguardStateController;
import com.android.systemui.utils.leaks.LeakCheckedTest;
import com.android.wm.shell.legacysplitscreen.LegacySplitScreen;
import com.android.wm.shell.pip.Pip;

import org.junit.After;
import org.junit.Before;
import org.junit.Rule;
import org.junit.Test;
import org.junit.runner.RunWith;
import org.mockito.Mock;
import org.mockito.MockitoAnnotations;

import java.util.Optional;

@RunWith(AndroidTestingRunner.class)
@RunWithLooper(setAsMainLooper = true)
@SmallTest
public class NavigationBarTest extends SysuiTestCase {
    private static final int EXTERNAL_DISPLAY_ID = 2;

    private NavigationBar mNavigationBar;
    private NavigationBar mExternalDisplayNavigationBar;

    private SysuiTestableContext mSysuiTestableContextExternal;
    private OverviewProxyService mOverviewProxyService;
    private CommandQueue mCommandQueue;
    private SysUiState mMockSysUiState;
    @Mock
    private Handler mHandler;
    @Mock
    private BroadcastDispatcher mBroadcastDispatcher;
    @Mock
    private UiEventLogger mUiEventLogger;

    @Rule
    public final LeakCheckedTest.SysuiLeakCheck mLeakCheck = new LeakCheckedTest.SysuiLeakCheck();
    private AccessibilityManagerWrapper mAccessibilityWrapper =
            new AccessibilityManagerWrapper(mContext);

    @Before
    public void setup() throws Exception {
        MockitoAnnotations.initMocks(this);

        mCommandQueue = new CommandQueue(mContext);
        setupSysuiDependency();
        mDependency.injectMockDependency(AssistManager.class);
        mDependency.injectMockDependency(KeyguardStateController.class);
        mDependency.injectMockDependency(StatusBarStateController.class);
        mDependency.injectMockDependency(NavigationBarController.class);
        mOverviewProxyService = mDependency.injectMockDependency(OverviewProxyService.class);
        mDependency.injectMockDependency(EdgeBackGestureHandler.class);
        TestableLooper.get(this).runWithLooper(() -> {
            mNavigationBar = createNavBar(mContext);
            mExternalDisplayNavigationBar = createNavBar(mSysuiTestableContextExternal);
        });
    }

    @After
    public void tearDown() throws Exception {
        DeviceConfig.resetToDefaults(
                Settings.RESET_MODE_PACKAGE_DEFAULTS, DeviceConfig.NAMESPACE_SYSTEMUI);
    }

    private void setupSysuiDependency() {
        Display display = new Display(DisplayManagerGlobal.getInstance(), EXTERNAL_DISPLAY_ID,
                new DisplayInfo(), DEFAULT_DISPLAY_ADJUSTMENTS);
        mSysuiTestableContextExternal = (SysuiTestableContext) getContext().createDisplayContext(
                display);

        WindowManager windowManager = mock(WindowManager.class);
        Display defaultDisplay = mContext.getSystemService(WindowManager.class).getDefaultDisplay();
        when(windowManager.getDefaultDisplay()).thenReturn(
                defaultDisplay);
        WindowMetrics metrics = mContext.getSystemService(WindowManager.class)
                .getMaximumWindowMetrics();
        when(windowManager.getMaximumWindowMetrics()).thenReturn(metrics);
        doNothing().when(windowManager).addView(any(), any());
        mContext.addMockSystemService(Context.WINDOW_SERVICE, windowManager);
        mSysuiTestableContextExternal.addMockSystemService(Context.WINDOW_SERVICE, windowManager);

        mDependency.injectTestDependency(Dependency.BG_LOOPER, Looper.getMainLooper());
        mDependency.injectTestDependency(AccessibilityManagerWrapper.class, mAccessibilityWrapper);

        mMockSysUiState = mock(SysUiState.class);
        when(mMockSysUiState.setFlag(anyInt(), anyBoolean())).thenReturn(mMockSysUiState);
    }

    @Test
    public void testHomeLongPress() {
        mNavigationBar.onViewAttachedToWindow(mNavigationBar.createView(null));
        mNavigationBar.onHomeLongClick(mNavigationBar.getView());

        verify(mUiEventLogger, times(1)).log(NAVBAR_ASSIST_LONGPRESS);
    }

    @Test
    public void testHomeLongPressWithCustomDuration() throws Exception {
        DeviceConfig.setProperties(
                new DeviceConfig.Properties.Builder(DeviceConfig.NAMESPACE_SYSTEMUI)
                    .setLong(HOME_BUTTON_LONG_PRESS_DURATION_MS, 100)
                    .build());
        mNavigationBar.onViewAttachedToWindow(mNavigationBar.createView(null));

        mNavigationBar.onHomeTouch(mNavigationBar.getView(), MotionEvent.obtain(
                /*downTime=*/SystemClock.uptimeMillis(),
                /*eventTime=*/SystemClock.uptimeMillis(),
                /*action=*/MotionEvent.ACTION_DOWN,
                0, 0, 0
        ));
        verify(mHandler, times(1)).postDelayed(any(), eq(100L));

        mNavigationBar.onHomeTouch(mNavigationBar.getView(), MotionEvent.obtain(
                /*downTime=*/SystemClock.uptimeMillis(),
                /*eventTime=*/SystemClock.uptimeMillis(),
                /*action=*/MotionEvent.ACTION_UP,
                0, 0, 0
        ));

        verify(mHandler, times(1)).removeCallbacks(any());
    }

    @Test
    public void testRegisteredWithDispatcher() {
        mNavigationBar.onViewAttachedToWindow(mNavigationBar.createView(null));
        verify(mBroadcastDispatcher).registerReceiverWithHandler(
                any(BroadcastReceiver.class),
                any(IntentFilter.class),
                any(Handler.class),
                any(UserHandle.class));
    }

    @Test
    public void testSetImeWindowStatusWhenImeSwitchOnDisplay() {
        // Create default & external NavBar fragment.
        NavigationBar defaultNavBar = mNavigationBar;
        NavigationBar externalNavBar = mExternalDisplayNavigationBar;
        doNothing().when(defaultNavBar).checkNavBarModes();
        doNothing().when(externalNavBar).checkNavBarModes();
        defaultNavBar.createView(null);
        externalNavBar.createView(null);

        // Set IME window status for default NavBar.
        mCommandQueue.setImeWindowStatus(DEFAULT_DISPLAY, null, IME_VISIBLE,
                BACK_DISPOSITION_DEFAULT, true, false);
        processAllMessages();

        // Verify IME window state will be updated in default NavBar & external NavBar state reset.
        assertEquals(NAVIGATION_HINT_BACK_ALT | NAVIGATION_HINT_IME_SHOWN,
                defaultNavBar.getNavigationIconHints());
        assertFalse((externalNavBar.getNavigationIconHints() & NAVIGATION_HINT_BACK_ALT) != 0);
        assertFalse((externalNavBar.getNavigationIconHints() & NAVIGATION_HINT_IME_SHOWN) != 0);

        // Set IME window status for external NavBar.
        mCommandQueue.setImeWindowStatus(EXTERNAL_DISPLAY_ID, null,
                IME_VISIBLE, BACK_DISPOSITION_DEFAULT, true, false);
        processAllMessages();

        // Verify IME window state will be updated in external NavBar & default NavBar state reset.
        assertEquals(NAVIGATION_HINT_BACK_ALT | NAVIGATION_HINT_IME_SHOWN,
                externalNavBar.getNavigationIconHints());
        assertFalse((defaultNavBar.getNavigationIconHints() & NAVIGATION_HINT_BACK_ALT) != 0);
        assertFalse((defaultNavBar.getNavigationIconHints() & NAVIGATION_HINT_IME_SHOWN) != 0);
    }

    private NavigationBar createNavBar(Context context) {
        DeviceProvisionedController deviceProvisionedController =
                mock(DeviceProvisionedController.class);
        when(deviceProvisionedController.isDeviceProvisioned()).thenReturn(true);
        assertNotNull(mAccessibilityWrapper);
        return spy(new NavigationBar(context,
                mock(WindowManager.class),
                () -> mock(AssistManager.class),
                mock(AccessibilityManager.class),
                context.getDisplayId() == DEFAULT_DISPLAY ? mAccessibilityWrapper
                        : mock(AccessibilityManagerWrapper.class),
                deviceProvisionedController,
                new MetricsLogger(),
                mOverviewProxyService,
                mock(NavigationModeController.class),
                mock(AccessibilityButtonModeObserver.class),
                mock(StatusBarStateController.class),
                mMockSysUiState,
                mBroadcastDispatcher,
                mCommandQueue,
                Optional.of(mock(Pip.class)),
                Optional.of(mock(LegacySplitScreen.class)),
                Optional.of(mock(Recents.class)),
                () -> mock(StatusBar.class),
                mock(ShadeController.class),
                mock(NotificationRemoteInputManager.class),
                mock(SystemActions.class),
                mHandler,
                mock(NavigationBarOverlayController.class),
                mUiEventLogger,
<<<<<<< HEAD
                mock(NavigationBarA11yHelper.class)));
=======
                mock(UserTracker.class)));
>>>>>>> 49a91f2b
    }

    private void processAllMessages() {
        TestableLooper.get(this).processAllMessages();
    }
}<|MERGE_RESOLUTION|>--- conflicted
+++ resolved
@@ -278,11 +278,8 @@
                 mHandler,
                 mock(NavigationBarOverlayController.class),
                 mUiEventLogger,
-<<<<<<< HEAD
-                mock(NavigationBarA11yHelper.class)));
-=======
+                mock(NavigationBarA11yHelper.class),
                 mock(UserTracker.class)));
->>>>>>> 49a91f2b
     }
 
     private void processAllMessages() {
