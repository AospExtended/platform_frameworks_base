/*
 * Copyright (C) 2016 The Android Open Source Project
 *
 * Licensed under the Apache License, Version 2.0 (the "License"); you may not use this file
 * except in compliance with the License. You may obtain a copy of the License at
 *
 *      http://www.apache.org/licenses/LICENSE-2.0
 *
 * Unless required by applicable law or agreed to in writing, software distributed under the
 * License is distributed on an "AS IS" BASIS, WITHOUT WARRANTIES OR CONDITIONS OF ANY
 * KIND, either express or implied. See the License for the specific language governing
 * permissions and limitations under the License.
 */

package com.android.systemui.qs;

import static org.junit.Assert.assertEquals;
import static org.junit.Assert.assertTrue;
import static org.mockito.ArgumentMatchers.any;
import static org.mockito.Mockito.mock;
import static org.mockito.Mockito.when;

import android.app.Fragment;
import android.content.Context;
import android.os.Bundle;
import android.os.Handler;
import android.os.Looper;
import android.testing.AndroidTestingRunner;
import android.testing.LayoutInflaterBuilder;
import android.testing.TestableLooper;
import android.testing.TestableLooper.RunWithLooper;
import android.view.View;
import android.widget.FrameLayout;

import androidx.test.filters.SmallTest;
import androidx.test.filters.Suppress;

import com.android.internal.logging.MetricsLogger;
import com.android.internal.logging.UiEventLogger;
import com.android.keyguard.CarrierText;
import com.android.systemui.Dependency;
import com.android.systemui.SystemUIFactory;
import com.android.systemui.SysuiBaseFragmentTest;
import com.android.systemui.broadcast.BroadcastDispatcher;
import com.android.systemui.dump.DumpManager;
import com.android.systemui.plugins.statusbar.StatusBarStateController;
import com.android.systemui.qs.dagger.QSFragmentComponent;
import com.android.systemui.qs.logging.QSLogger;
import com.android.systemui.qs.tileimpl.QSFactoryImpl;
import com.android.systemui.settings.UserTracker;
import com.android.systemui.shared.plugins.PluginManager;
import com.android.systemui.statusbar.CommandQueue;
import com.android.systemui.statusbar.phone.AutoTileManager;
import com.android.systemui.statusbar.phone.StatusBar;
import com.android.systemui.statusbar.phone.StatusBarIconController;
import com.android.systemui.statusbar.policy.Clock;
import com.android.systemui.statusbar.policy.ConfigurationController;
import com.android.systemui.statusbar.policy.RemoteInputQuickSettingsDisabler;
import com.android.systemui.statusbar.policy.UserSwitcherController;
import com.android.systemui.tuner.TunerService;
import com.android.systemui.util.InjectionInflationController;

import org.junit.Before;
import org.junit.Ignore;
import org.junit.Test;
import org.junit.runner.RunWith;
import org.mockito.Mock;
import org.mockito.MockitoAnnotations;

import java.util.Optional;

@RunWith(AndroidTestingRunner.class)
@RunWithLooper
@SmallTest
@Suppress
public class QSFragmentTest extends SysuiBaseFragmentTest {

    private MetricsLogger mMockMetricsLogger;
    @Mock
    private QSFragmentComponent.Factory mQsComponentFactory;
    @Mock
    private QSFragmentComponent mQsFragmentComponent;
    @Mock
    private QSPanelController mQSPanelController;

    public QSFragmentTest() {
        super(QSFragment.class);
        injectLeakCheckedDependencies(ALL_SUPPORTED_CLASSES);
    }

    @Before
    @Ignore("failing")
    public void addLeakCheckDependencies() {
        MockitoAnnotations.initMocks(this);
        when(mQsComponentFactory.create(any(QSFragment.class))).thenReturn(mQsFragmentComponent);
        when(mQsFragmentComponent.getQSPanelController()).thenReturn(mQSPanelController);

        mMockMetricsLogger = mDependency.injectMockDependency(MetricsLogger.class);
        mContext.addMockSystemService(Context.LAYOUT_INFLATER_SERVICE,
                new LayoutInflaterBuilder(mContext)
                        .replace("com.android.systemui.statusbar.policy.SplitClockView",
                                FrameLayout.class)
                        .replace("TextClock", View.class)
                        .replace(CarrierText.class, View.class)
                        .replace(Clock.class, View.class)
                        .build());

        mDependency.injectTestDependency(Dependency.BG_LOOPER,
                TestableLooper.get(this).getLooper());
        mDependency.injectMockDependency(UserSwitcherController.class);
    }

    @Test
    @Ignore("failing")
    public void testListening() {
        assertEquals(Looper.myLooper(), Looper.getMainLooper());
        QSFragment qs = (QSFragment) mFragment;
        mFragments.dispatchResume();
        processAllMessages();
        QSTileHost host = new QSTileHost(mContext, mock(StatusBarIconController.class),
                mock(QSFactoryImpl.class), new Handler(), Looper.myLooper(),
                mock(PluginManager.class), mock(TunerService.class),
                () -> mock(AutoTileManager.class), mock(DumpManager.class),
                mock(BroadcastDispatcher.class), Optional.of(mock(StatusBar.class)),
                mock(QSLogger.class), mock(UiEventLogger.class), mock(UserTracker.class));
        qs.setHost(host);

        qs.setListening(true);
        processAllMessages();

        qs.setListening(false);
        processAllMessages();
        host.destroy();
        processAllMessages();
    }

    @Test
    @Ignore("failing")
    public void testSaveState() {
        QSFragment qs = (QSFragment) mFragment;

        mFragments.dispatchResume();
        processAllMessages();

        qs.setListening(true);
        qs.setExpanded(true);
        processAllMessages();
        recreateFragment();
        processAllMessages();

        // Get the reference to the new fragment.
        qs = (QSFragment) mFragment;
        assertTrue(qs.isListening());
        assertTrue(qs.isExpanded());
    }

    @Override
    protected Fragment instantiate(Context context, String className, Bundle arguments) {
        CommandQueue commandQueue = new CommandQueue(context);
        return new QSFragment(
                new RemoteInputQuickSettingsDisabler(context, mock(ConfigurationController.class),
                        commandQueue),
                new InjectionInflationController(
                        SystemUIFactory.getInstance()
                                .getSysUIComponent()
                                .createViewInstanceCreatorFactory()),
                mock(QSTileHost.class),
                mock(StatusBarStateController.class),
                commandQueue,
<<<<<<< HEAD
                mQsComponentFactory,
                mock(QSContainerImplController.Builder.class));
=======
                mQsComponentFactory);
>>>>>>> f4c81035
    }
}<|MERGE_RESOLUTION|>--- conflicted
+++ resolved
@@ -167,11 +167,6 @@
                 mock(QSTileHost.class),
                 mock(StatusBarStateController.class),
                 commandQueue,
-<<<<<<< HEAD
-                mQsComponentFactory,
-                mock(QSContainerImplController.Builder.class));
-=======
                 mQsComponentFactory);
->>>>>>> f4c81035
     }
 }