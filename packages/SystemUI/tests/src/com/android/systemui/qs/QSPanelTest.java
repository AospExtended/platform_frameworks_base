/*
 * Copyright (C) 2017 The Android Open Source Project
 *
 * Licensed under the Apache License, Version 2.0 (the "License"); you may not use this file
 * except in compliance with the License. You may obtain a copy of the License at
 *
 *      http://www.apache.org/licenses/LICENSE-2.0
 *
 * Unless required by applicable law or agreed to in writing, software distributed under the
 * License is distributed on an "AS IS" BASIS, WITHOUT WARRANTIES OR CONDITIONS OF ANY
 * KIND, either express or implied. See the License for the specific language governing
 * permissions and limitations under the License.
 */

package com.android.systemui.qs;

import static org.mockito.ArgumentMatchers.any;
import static org.mockito.ArgumentMatchers.anyBoolean;
import static org.mockito.ArgumentMatchers.anyInt;
import static org.mockito.Mockito.mock;
import static org.mockito.Mockito.never;
import static org.mockito.Mockito.verify;
import static org.mockito.Mockito.when;

import android.content.Context;
import android.os.UserManager;
import android.testing.AndroidTestingRunner;
import android.testing.TestableLooper;
import android.testing.TestableLooper.RunWithLooper;
import android.view.ViewGroup;
import android.widget.FrameLayout;

import androidx.test.filters.SmallTest;

import com.android.internal.logging.MetricsLogger;
import com.android.internal.logging.testing.UiEventLoggerFake;
import com.android.systemui.Dependency;
import com.android.systemui.SysuiTestCase;
import com.android.systemui.media.MediaHost;
import com.android.systemui.plugins.ActivityStarter;
import com.android.systemui.plugins.qs.QSTileView;
import com.android.systemui.qs.customize.QSCustomizer;
import com.android.systemui.qs.logging.QSLogger;
import com.android.systemui.qs.tileimpl.QSTileImpl;
import com.android.systemui.statusbar.policy.SecurityController;
import com.android.systemui.util.animation.DisappearParameters;
import com.android.systemui.util.animation.UniqueObjectHostView;

import org.junit.Before;
import org.junit.Test;
import org.junit.runner.RunWith;
import org.mockito.Mock;
import org.mockito.MockitoAnnotations;

import java.util.Collections;

@RunWith(AndroidTestingRunner.class)
@RunWithLooper
@SmallTest
public class QSPanelTest extends SysuiTestCase {

    private MetricsLogger mMetricsLogger;
    private TestableLooper mTestableLooper;
    private QSPanel mQsPanel;
    @Mock
    private QSTileHost mHost;
    @Mock
    private QSCustomizer mCustomizer;
    @Mock
    private QSTileImpl dndTile;
    @Mock
    private QSTileImpl mNonTile;
    @Mock
    private QSPanelControllerBase.TileRecord mDndTileRecord;
    @Mock
    private QSLogger mQSLogger;
    private ViewGroup mParentView;
    @Mock
    private QSDetail.Callback mCallback;
    @Mock
    private QSTileView mQSTileView;
    @Mock
    private MediaHost mMediaHost;
    @Mock
    private ActivityStarter mActivityStarter;
    private UiEventLoggerFake mUiEventLogger;
    private String mCachedSpecs = "";

    @Before
    public void setup() throws Exception {
        MockitoAnnotations.initMocks(this);
        mTestableLooper = TestableLooper.get(this);

        // Dependencies for QSSecurityFooter
        mDependency.injectTestDependency(ActivityStarter.class, mActivityStarter);
        mDependency.injectMockDependency(SecurityController.class);
        mDependency.injectTestDependency(Dependency.BG_LOOPER, mTestableLooper.getLooper());
        mContext.addMockSystemService(Context.USER_SERVICE, mock(UserManager.class));
        when(mMediaHost.getHostView()).thenReturn(new UniqueObjectHostView(getContext()));
        when(mMediaHost.getDisappearParameters()).thenReturn(new DisappearParameters());
        mDndTileRecord.tile = dndTile;
        mDndTileRecord.tileView = mQSTileView;

        mUiEventLogger = new UiEventLoggerFake();
        mTestableLooper.runWithLooper(() -> {
            mMetricsLogger = mDependency.injectMockDependency(MetricsLogger.class);
<<<<<<< HEAD
            mQsPanel = new QSPanel(mContext, null, mDumpManager, mQSLogger, mMediaHost,
                    mUiEventLogger);
=======
            mQsPanel = new QSPanel(mContext, null, mQSLogger, mMediaHost, mUiEventLogger);
>>>>>>> f4c81035
            mQsPanel.onFinishInflate();
            // Provides a parent with non-zero size for QSPanel
            mParentView = new FrameLayout(mContext);
            mParentView.addView(mQsPanel);

            when(dndTile.getTileSpec()).thenReturn("dnd");
            when(mHost.getTiles()).thenReturn(Collections.emptyList());
            when(mHost.createTileView(any(), anyBoolean())).thenReturn(mQSTileView);

<<<<<<< HEAD
            mQsPanel.setHost(mHost);
            mQsPanel.setCustomizer(mCustomizer);
            mQsPanel.addTile(dndTile, true);
=======
            mQsPanel.setCustomizer(mCustomizer);
            mQsPanel.addTile(mDndTileRecord);
>>>>>>> f4c81035
            mQsPanel.setCallback(mCallback);
        });
    }

    @Test
    public void testSetExpanded_Metrics() {
        mQsPanel.setExpanded(true);
        verify(mQSLogger).logPanelExpanded(true, mQsPanel.getDumpableTag());

        mQsPanel.setExpanded(false);
        verify(mQSLogger).logPanelExpanded(false, mQsPanel.getDumpableTag());
    }

    @Test
    public void testOpenDetailsWithExistingTile_NoException() {
        mTestableLooper.processAllMessages();
        mQsPanel.openDetails(dndTile);
        mTestableLooper.processAllMessages();

        verify(mCallback).onShowingDetail(any(), anyInt(), anyInt());
    }

    @Test
    public void setListening() {
        mQsPanel.setListening(true, "dnd");
        verify(mQSLogger).logAllTilesChangeListening(true, mQsPanel.getDumpableTag(), "dnd");

        mQsPanel.setListening(false, "dnd");
        verify(mQSLogger).logAllTilesChangeListening(false, mQsPanel.getDumpableTag(), "dnd");
    }

    @Test
    public void testOpenDetailsWithNullParameter_NoException() {
        mTestableLooper.processAllMessages();
        mQsPanel.openDetails(null);
        mTestableLooper.processAllMessages();

        verify(mCallback, never()).onShowingDetail(any(), anyInt(), anyInt());
    }
}<|MERGE_RESOLUTION|>--- conflicted
+++ resolved
@@ -104,12 +104,7 @@
         mUiEventLogger = new UiEventLoggerFake();
         mTestableLooper.runWithLooper(() -> {
             mMetricsLogger = mDependency.injectMockDependency(MetricsLogger.class);
-<<<<<<< HEAD
-            mQsPanel = new QSPanel(mContext, null, mDumpManager, mQSLogger, mMediaHost,
-                    mUiEventLogger);
-=======
             mQsPanel = new QSPanel(mContext, null, mQSLogger, mMediaHost, mUiEventLogger);
->>>>>>> f4c81035
             mQsPanel.onFinishInflate();
             // Provides a parent with non-zero size for QSPanel
             mParentView = new FrameLayout(mContext);
@@ -119,14 +114,8 @@
             when(mHost.getTiles()).thenReturn(Collections.emptyList());
             when(mHost.createTileView(any(), anyBoolean())).thenReturn(mQSTileView);
 
-<<<<<<< HEAD
-            mQsPanel.setHost(mHost);
-            mQsPanel.setCustomizer(mCustomizer);
-            mQsPanel.addTile(dndTile, true);
-=======
             mQsPanel.setCustomizer(mCustomizer);
             mQsPanel.addTile(mDndTileRecord);
->>>>>>> f4c81035
             mQsPanel.setCallback(mCallback);
         });
     }
