--- conflicted
+++ resolved
@@ -35,10 +35,7 @@
 import com.android.keyguard.KeyguardUpdateMonitor;
 import com.android.settingslib.Utils;
 import com.android.settingslib.wifi.WifiUtils;
-<<<<<<< HEAD
-=======
 import com.android.systemui.R;
->>>>>>> a1c0da71
 import com.android.systemui.SysuiTestCase;
 import com.android.systemui.broadcast.BroadcastDispatcher;
 import com.android.systemui.dagger.qualifiers.Main;
@@ -292,12 +289,7 @@
         mInternetDialogController.getConnectedWifiDrawable(mConnectedEntry);
 
         verify(mWifiIconInjector).getIcon(eq(false), anyInt());
-<<<<<<< HEAD
-        verify(drawable).setTint(Utils.getColorAttrDefaultColor(mContext,
-                com.android.internal.R.attr.colorControlNormal));
-=======
         verify(drawable).setTint(mContext.getColor(R.color.connected_network_primary_color));
->>>>>>> a1c0da71
     }
 
     @Test
