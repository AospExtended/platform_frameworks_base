--- conflicted
+++ resolved
@@ -485,7 +485,40 @@
     }
 
     @Test
-<<<<<<< HEAD
+    public void testSinglePaneShadeLayout_childrenHaveConstantWidth() {
+        when(mFeatureFlags.isTwoColumnNotificationShadeEnabled()).thenReturn(false);
+
+        mNotificationPanelViewController.updateResources();
+
+        assertThat(getConstraintSetLayout(R.id.qs_frame).mWidth)
+                .isEqualTo(mResources.getDimensionPixelSize(R.dimen.qs_panel_width));
+        assertThat(getConstraintSetLayout(R.id.notification_stack_scroller).mWidth)
+                .isEqualTo(mResources.getDimensionPixelSize(R.dimen.notification_panel_width));
+    }
+
+    @Test
+    public void testSplitShadeLayout_childrenHaveZeroWidth() {
+        enableSplitShade();
+
+        mNotificationPanelViewController.updateResources();
+
+        assertThat(getConstraintSetLayout(R.id.qs_frame).mWidth).isEqualTo(0);
+        assertThat(getConstraintSetLayout(R.id.notification_stack_scroller).mWidth).isEqualTo(0);
+    }
+
+    @Test
+    public void testOnDragDownEvent_horizontalTranslationIsZeroForSplitShade() {
+        when(mNotificationStackScrollLayoutController.getWidth()).thenReturn(350f);
+        when(mView.getWidth()).thenReturn(800);
+        enableSplitShade();
+
+        onTouchEvent(MotionEvent.obtain(0L, 0L, MotionEvent.ACTION_DOWN,
+                200f /* x position */, 0f, 0));
+
+        verify(mQsFrame).setTranslationX(0);
+    }
+
+    @Test
     public void testCanCollapsePanelOnTouch_trueForKeyGuard() {
         mStatusBarStateController.setState(KEYGUARD);
 
@@ -526,49 +559,6 @@
         // required as cloning ConstraintSet fails if view doesn't have layout params
         view.setLayoutParams(layoutParams);
         return view;
-=======
-    public void testSinglePaneShadeLayout_childrenHaveConstantWidth() {
-        when(mFeatureFlags.isTwoColumnNotificationShadeEnabled()).thenReturn(false);
-
-        mNotificationPanelViewController.updateResources();
-
-        assertThat(getConstraintSetLayout(R.id.qs_frame).mWidth)
-                .isEqualTo(mResources.getDimensionPixelSize(R.dimen.qs_panel_width));
-        assertThat(getConstraintSetLayout(R.id.notification_stack_scroller).mWidth)
-                .isEqualTo(mResources.getDimensionPixelSize(R.dimen.notification_panel_width));
->>>>>>> a804b7f9
-    }
-
-    @Test
-    public void testSplitShadeLayout_childrenHaveZeroWidth() {
-        enableSplitShade();
-
-        mNotificationPanelViewController.updateResources();
-
-        assertThat(getConstraintSetLayout(R.id.qs_frame).mWidth).isEqualTo(0);
-        assertThat(getConstraintSetLayout(R.id.notification_stack_scroller).mWidth).isEqualTo(0);
-    }
-
-    @Test
-    public void testOnDragDownEvent_horizontalTranslationIsZeroForSplitShade() {
-        when(mNotificationStackScrollLayoutController.getWidth()).thenReturn(350f);
-        when(mView.getWidth()).thenReturn(800);
-        enableSplitShade();
-
-        onTouchEvent(MotionEvent.obtain(0L, 0L, MotionEvent.ACTION_DOWN,
-                200f /* x position */, 0f, 0));
-
-        verify(mQsFrame).setTranslationX(0);
-    }
-
-    private View newViewWithId(int id) {
-        View view = new View(mContext);
-        view.setId(id);
-        ConstraintLayout.LayoutParams layoutParams = new ConstraintLayout.LayoutParams(
-                ViewGroup.LayoutParams.WRAP_CONTENT, ViewGroup.LayoutParams.WRAP_CONTENT);
-        // required as cloning ConstraintSet fails if view doesn't have layout params
-        view.setLayoutParams(layoutParams);
-        return view;
     }
 
     private ConstraintSet.Layout getConstraintSetLayout(@IdRes int id) {
