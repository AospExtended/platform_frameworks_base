--- conflicted
+++ resolved
@@ -1144,11 +1144,7 @@
 
         // Switch users
         mBubbleController.onUserChanged(secondUserId);
-<<<<<<< HEAD
-        assertThat(mBubbleData.getOverflowBubbles().isEmpty());
-=======
         assertThat(mBubbleData.getOverflowBubbles()).isEmpty();
->>>>>>> 681f269d
 
         // Give this user some bubbles
         mBubbleController.updateBubble(mBubbleEntryUser11);
@@ -1159,8 +1155,6 @@
         // Verify these are in the overflow
         assertThat(mBubbleData.getOverflowBubbleWithKey(mBubbleEntryUser11.getKey())).isNotNull();
         assertThat(mBubbleData.getOverflowBubbleWithKey(mBubbleEntry2User11.getKey())).isNotNull();
-<<<<<<< HEAD
-=======
     }
 
 
@@ -1230,7 +1224,6 @@
         when(context.getPackageName()).thenReturn(pkg);
         when(context.getPackageManager()).thenReturn(pm);
         return context;
->>>>>>> 681f269d
     }
 
     /**
