--- conflicted
+++ resolved
@@ -38,7 +38,6 @@
 
 import libcore.io.IoUtils;
 
-import java.io.ByteArrayOutputStream;
 import java.io.DataInputStream;
 import java.io.DataOutputStream;
 import java.io.File;
@@ -46,7 +45,6 @@
 import java.io.FileNotFoundException;
 import java.io.FileOutputStream;
 import java.io.IOException;
-import java.io.OutputStream;
 import java.nio.ByteBuffer;
 import java.nio.channels.FileChannel;
 import java.security.MessageDigest;
@@ -106,10 +104,7 @@
 public class PersistentDataBlockService extends SystemService {
     private static final String TAG = PersistentDataBlockService.class.getSimpleName();
 
-<<<<<<< HEAD
-=======
     private static final String GSI_SANDBOX = "/data/gsi_persistent_data";
->>>>>>> 811ad796
     private static final String GSI_RUNNING_PROP = "ro.gsid.image_running";
 
     private static final String PERSISTENT_DATA_BLOCK_PROP = "ro.frp.pst";
@@ -136,10 +131,6 @@
     private static final String FLASH_LOCK_UNLOCKED = "0";
 
     private final Context mContext;
-<<<<<<< HEAD
-    private final String mDataBlockFile;
-=======
->>>>>>> 811ad796
     private final boolean mIsRunningDSU;
     private final Object mLock = new Object();
     private final CountDownLatch mInitDoneSignal = new CountDownLatch(1);
@@ -299,14 +290,6 @@
         return true;
     }
 
-<<<<<<< HEAD
-    private OutputStream getBlockOutputStream() throws IOException {
-        if (mIsRunningDSU) {
-            Slog.i(TAG, "data is read-only when running a DSU");
-            return new ByteArrayOutputStream();
-        } else {
-            return new FileOutputStream(new File(mDataBlockFile));
-=======
     private FileOutputStream getBlockOutputStream() throws IOException {
         if (!mIsRunningDSU) {
             return new FileOutputStream(new File(mDataBlockFile));
@@ -319,7 +302,6 @@
             }
             Slog.i(TAG, "PersistentDataBlock copy-on-write");
             return new FileOutputStream(sandbox);
->>>>>>> 811ad796
         }
     }
 
@@ -419,10 +401,6 @@
 
     private void doSetOemUnlockEnabledLocked(boolean enabled) {
         FileOutputStream outputStream;
-        if (mIsRunningDSU) {
-            Slog.i(TAG, "data is read-only when running a DSU");
-            return;
-        }
         try {
             outputStream = getBlockOutputStream();
         } catch (IOException e) {
@@ -588,9 +566,6 @@
             enforceOemUnlockWritePermission();
 
             if (mIsRunningDSU) {
-<<<<<<< HEAD
-                Slog.i(TAG, "data is read-only when running a DSU");
-=======
                 File sandbox = new File(GSI_SANDBOX);
                 if (sandbox.exists()) {
                     if (sandbox.delete()) {
@@ -599,7 +574,6 @@
                         Slog.e(TAG, "Failed to wipe sandbox persistent data block");
                     }
                 }
->>>>>>> 811ad796
                 return;
             }
             synchronized (mLock) {
@@ -760,10 +734,6 @@
 
         private void writeDataBuffer(long offset, ByteBuffer dataBuffer) {
             FileOutputStream outputStream;
-            if (mIsRunningDSU) {
-                Slog.i(TAG, "data is read-only when running a DSU");
-                return;
-            }
             try {
                 outputStream = getBlockOutputStream();
             } catch (IOException e) {
