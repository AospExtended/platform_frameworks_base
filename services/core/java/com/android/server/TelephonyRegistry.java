/*
 * Copyright (C) 2007 The Android Open Source Project
 *
 * Licensed under the Apache License, Version 2.0 (the "License");
 * you may not use this file except in compliance with the License.
 * You may obtain a copy of the License at
 *
 *      http://www.apache.org/licenses/LICENSE-2.0
 *
 * Unless required by applicable law or agreed to in writing, software
 * distributed under the License is distributed on an "AS IS" BASIS,
 * WITHOUT WARRANTIES OR CONDITIONS OF ANY KIND, either express or implied.
 * See the License for the specific language governing permissions and
 * limitations under the License.
 */

package com.android.server;

import static android.telephony.SubscriptionManager.INVALID_SIM_SLOT_INDEX;
import static android.telephony.TelephonyManager.ACTION_MULTI_SIM_CONFIG_CHANGED;
import static android.telephony.TelephonyRegistryManager.SIM_ACTIVATION_TYPE_DATA;
import static android.telephony.TelephonyRegistryManager.SIM_ACTIVATION_TYPE_VOICE;

import static java.util.Arrays.copyOf;

import android.Manifest;
import android.annotation.NonNull;
import android.annotation.Nullable;
import android.app.ActivityManager;
import android.app.AppOpsManager;
import android.app.compat.CompatChanges;
import android.compat.annotation.ChangeId;
import android.compat.annotation.EnabledSince;
import android.content.BroadcastReceiver;
import android.content.Context;
import android.content.Intent;
import android.content.IntentFilter;
import android.content.pm.PackageManager;
import android.os.Binder;
import android.os.Build;
import android.os.Bundle;
import android.os.Handler;
import android.os.IBinder;
import android.os.Message;
import android.os.Process;
import android.os.RemoteException;
import android.os.UserHandle;
import android.provider.DeviceConfig;
import android.telecom.TelecomManager;
import android.telephony.AccessNetworkConstants;
import android.telephony.Annotation;
import android.telephony.Annotation.RadioPowerState;
import android.telephony.Annotation.SrvccState;
import android.telephony.BarringInfo;
import android.telephony.CallAttributes;
import android.telephony.CallQuality;
import android.telephony.CellIdentity;
import android.telephony.CellInfo;
import android.telephony.CellSignalStrength;
import android.telephony.CellSignalStrengthCdma;
import android.telephony.CellSignalStrengthGsm;
import android.telephony.CellSignalStrengthLte;
import android.telephony.CellSignalStrengthNr;
import android.telephony.CellSignalStrengthTdscdma;
import android.telephony.CellSignalStrengthWcdma;
import android.telephony.DisconnectCause;
import android.telephony.LinkCapacityEstimate;
import android.telephony.LocationAccessPolicy;
import android.telephony.PhoneCapability;
import android.telephony.PhoneStateListener;
import android.telephony.PhysicalChannelConfig;
import android.telephony.PreciseCallState;
import android.telephony.PreciseDataConnectionState;
import android.telephony.PreciseDisconnectCause;
import android.telephony.Rlog;
import android.telephony.ServiceState;
import android.telephony.SignalStrength;
import android.telephony.SubscriptionInfo;
import android.telephony.SubscriptionManager;
import android.telephony.TelephonyCallback;
import android.telephony.TelephonyDisplayInfo;
import android.telephony.TelephonyManager;
import android.telephony.data.ApnSetting;
import android.telephony.emergency.EmergencyNumber;
import android.telephony.ims.ImsReasonInfo;
import android.text.TextUtils;
import android.util.ArrayMap;
import android.util.ArraySet;
import android.util.LocalLog;
import android.util.Pair;

import com.android.internal.annotations.VisibleForTesting;
import com.android.internal.app.IBatteryStats;
import com.android.internal.telephony.IOnSubscriptionsChangedListener;
import com.android.internal.telephony.IPhoneStateListener;
import com.android.internal.telephony.ITelephonyRegistry;
import com.android.internal.telephony.TelephonyPermissions;
import com.android.internal.telephony.util.TelephonyUtils;
import com.android.internal.util.ArrayUtils;
import com.android.internal.util.DumpUtils;
import com.android.internal.util.FrameworkStatsLog;
import com.android.internal.util.IndentingPrintWriter;
import com.android.server.am.BatteryStatsService;

import java.io.FileDescriptor;
import java.io.PrintWriter;
import java.util.ArrayList;
import java.util.Arrays;
import java.util.HashMap;
import java.util.HashSet;
import java.util.List;
import java.util.Map;
import java.util.NoSuchElementException;
import java.util.Objects;
import java.util.Set;
import java.util.stream.Collectors;

/**
 * Since phone process can be restarted, this class provides a centralized place
 * that applications can register and be called back from.
 *
 * Change-Id: I450c968bda93767554b5188ee63e10c9f43c5aa4 fixes bugs 16148026
 * and 15973975 by saving the phoneId of the registrant and then using the
 * phoneId when deciding to to make a callback. This is necessary because
 * a subId changes from to a placeholder value when a SIM is removed and thus won't
 * compare properly. Because getPhoneIdFromSubId(int subId) handles
 * the placeholder value conversion we properly do the callbacks.
 *
 * Eventually we may want to remove the notion of placeholder value but for now this
 * looks like the best approach.
 */
@VisibleForTesting(visibility = VisibleForTesting.Visibility.PACKAGE)
public class TelephonyRegistry extends ITelephonyRegistry.Stub {
    private static final String TAG = "TelephonyRegistry";
    private static final boolean DBG = false; // STOPSHIP if true
    private static final boolean DBG_LOC = false; // STOPSHIP if true
    private static final boolean VDBG = false; // STOPSHIP if true

    private static class Record {
        Context context;

        String callingPackage;
        String callingFeatureId;

        IBinder binder;

        TelephonyRegistryDeathRecipient deathRecipient;

        IPhoneStateListener callback;
        IOnSubscriptionsChangedListener onSubscriptionsChangedListenerCallback;
        IOnSubscriptionsChangedListener onOpportunisticSubscriptionsChangedListenerCallback;

        int callerUid;
        int callerPid;

        Set<Integer> eventList;

        int subId = SubscriptionManager.INVALID_SUBSCRIPTION_ID;

        int phoneId = SubscriptionManager.INVALID_SIM_SLOT_INDEX;

        boolean matchTelephonyCallbackEvent(int event) {
            return (callback != null) && (this.eventList.contains(event));
        }

        boolean matchOnSubscriptionsChangedListener() {
            return (onSubscriptionsChangedListenerCallback != null);
        }

        boolean matchOnOpportunisticSubscriptionsChangedListener() {
            return (onOpportunisticSubscriptionsChangedListenerCallback != null);
        }

        boolean canReadCallLog() {
            try {
                return TelephonyPermissions.checkReadCallLog(
                        context, subId, callerPid, callerUid, callingPackage, callingFeatureId);
            } catch (SecurityException e) {
                return false;
            }
        }

        @Override
        public String toString() {
            return "{callingPackage=" + pii(callingPackage) + " callerUid=" + callerUid + " binder="
                    + binder + " callback=" + callback
                    + " onSubscriptionsChangedListenererCallback="
                    + onSubscriptionsChangedListenerCallback
                    + " onOpportunisticSubscriptionsChangedListenererCallback="
                    + onOpportunisticSubscriptionsChangedListenerCallback + " subId=" + subId
                    + " phoneId=" + phoneId + " events=" + eventList + "}";
        }
    }

    /**
     * Wrapper class to facilitate testing -- encapsulates bits of configuration that are
     * normally fetched from static methods with many dependencies.
     */
    public static class ConfigurationProvider {
        /**
         * @return The per-pid registration limit for PhoneStateListeners, as set from DeviceConfig
         * @noinspection ConstantConditions
         */
        public int getRegistrationLimit() {
            return Binder.withCleanCallingIdentity(() ->
                    DeviceConfig.getInt(DeviceConfig.NAMESPACE_TELEPHONY,
                            TelephonyCallback.FLAG_PER_PID_REGISTRATION_LIMIT,
                            TelephonyCallback.DEFAULT_PER_PID_REGISTRATION_LIMIT));
        }

        /**
         * @param uid uid to check
         * @return Whether enforcement of the per-pid registation limit for PhoneStateListeners is
         *         enabled in PlatformCompat for the given uid.
         * @noinspection ConstantConditions
         */
        public boolean isRegistrationLimitEnabledInPlatformCompat(int uid) {
            return Binder.withCleanCallingIdentity(() -> CompatChanges.isChangeEnabled(
                    TelephonyCallback.PHONE_STATE_LISTENER_LIMIT_CHANGE_ID, uid));
        }

        /**
         * See {@link TelecomManager#ENABLE_GET_CALL_STATE_PERMISSION_PROTECTION} for more
         * information.
         * @noinspection ConstantConditions
         */
        public boolean isCallStateReadPhoneStateEnforcedInPlatformCompat(String packageName,
                UserHandle userHandle) {
            return Binder.withCleanCallingIdentity(() -> CompatChanges.isChangeEnabled(
                    TelecomManager.ENABLE_GET_CALL_STATE_PERMISSION_PROTECTION, packageName,
                    userHandle));
        }

        /**
         * To check the SDK version for
         * {@link android.telephony.TelephonyCallback.ActiveDataSubscriptionIdListener} should add
         * {@link android.Manifest.permission#READ_PHONE_STATE} since Android 12.
         * @noinspection ConstantConditions
         */
        public boolean isActiveDataSubIdReadPhoneStateEnforcedInPlatformCompat(String packageName,
                UserHandle userHandle) {
            return Binder.withCleanCallingIdentity(() -> CompatChanges.isChangeEnabled(
                    REQUIRE_READ_PHONE_STATE_PERMISSION_FOR_ACTIVE_DATA_SUB_ID, packageName,
                    userHandle));
        }

        /**
         * To check the SDK version for
         * {@link android.telephony.TelephonyCallback.CellInfoListener} should add
         * {@link android.Manifest.permission#READ_PHONE_STATE} since Android 12.
         * @noinspection ConstantConditions
         */
        public boolean isCellInfoReadPhoneStateEnforcedInPlatformCompat(String packageName,
                UserHandle userHandle) {
            return Binder.withCleanCallingIdentity(() -> CompatChanges.isChangeEnabled(
                    REQUIRE_READ_PHONE_STATE_PERMISSION_FOR_CELL_INFO, packageName, userHandle));
        }

        /**
         * To check the SDK version for
         * {@link android.telephony.TelephonyCallback.DisplayInfoListener} should remove
         * {@link android.Manifest.permission#READ_PHONE_STATE} since Android 12.
         * @noinspection ConstantConditions
         */
        public boolean isDisplayInfoReadPhoneStateEnforcedInPlatformCompat(String packageName,
                UserHandle userHandle) {
            return Binder.withCleanCallingIdentity(() -> CompatChanges.isChangeEnabled(
                    REQUIRE_READ_PHONE_STATE_PERMISSION_FOR_DISPLAY_INFO, packageName, userHandle));
        }

        /**
         * Support backward compatibility for {@link android.telephony.TelephonyDisplayInfo}.
         *
         * @noinspection ConstantConditions
         */
        public boolean isDisplayInfoNrAdvancedSupported(String packageName,
                UserHandle userHandle) {
            return Binder.withCleanCallingIdentity(() -> CompatChanges.isChangeEnabled(
                    DISPLAY_INFO_NR_ADVANCED_SUPPORTED, packageName, userHandle));
        }
    }

    private final Context mContext;

    private ConfigurationProvider mConfigurationProvider;

    // access should be inside synchronized (mRecords) for these two fields
    private final ArrayList<IBinder> mRemoveList = new ArrayList<IBinder>();
    private final ArrayList<Record> mRecords = new ArrayList<Record>();

    private final IBatteryStats mBatteryStats;

    private final AppOpsManager mAppOps;

    private boolean mHasNotifySubscriptionInfoChangedOccurred = false;

    private boolean mHasNotifyOpportunisticSubscriptionInfoChangedOccurred = false;

    private int mNumPhones;

    private int[] mCallState;

    private String[] mCallIncomingNumber;

    private ServiceState[] mServiceState;

    private int[] mVoiceActivationState;

    private int[] mDataActivationState;

    private boolean[] mUserMobileDataState;

    private TelephonyDisplayInfo[] mTelephonyDisplayInfos;

    private SignalStrength[] mSignalStrength;

    private boolean[] mMessageWaiting;

    private boolean[] mCallForwarding;

    private int[] mDataActivity;

    // Connection state of default APN type data (i.e. internet) of phones
    private int[] mDataConnectionState;

    private CellIdentity[] mCellIdentity;

    private int[] mDataConnectionNetworkType;

    private ArrayList<List<CellInfo>> mCellInfo = null;

    private Map<Integer, List<EmergencyNumber>> mEmergencyNumberList;

    private EmergencyNumber[] mOutgoingSmsEmergencyNumber;

    private EmergencyNumber[] mOutgoingCallEmergencyNumber;

    private CallQuality[] mCallQuality;

    private CallAttributes[] mCallAttributes;

    // network type of the call associated with the mCallAttributes and mCallQuality
    private int[] mCallNetworkType;

    private int[] mSrvccState;

    private int mDefaultSubId = SubscriptionManager.INVALID_SUBSCRIPTION_ID;

    private int mDefaultPhoneId = SubscriptionManager.INVALID_SIM_SLOT_INDEX;

    private int[] mRingingCallState;

    private int[] mForegroundCallState;

    private int[] mBackgroundCallState;

    private PreciseCallState[] mPreciseCallState;

    private int[] mCallDisconnectCause;

    private List<ImsReasonInfo> mImsReasonInfo = null;

    private int[] mCallPreciseDisconnectCause;

    private List<BarringInfo> mBarringInfo = null;

    private boolean mCarrierNetworkChangeState = false;

    private PhoneCapability mPhoneCapability = null;

    private int mActiveDataSubId = SubscriptionManager.INVALID_SUBSCRIPTION_ID;

    @RadioPowerState
    private int mRadioPowerState = TelephonyManager.RADIO_POWER_UNAVAILABLE;

    private final LocalLog mLocalLog = new LocalLog(200);

    private final LocalLog mListenLog = new LocalLog(200);

    private List<List<PhysicalChannelConfig>> mPhysicalChannelConfigs;

    private boolean[] mIsDataEnabled;

    private int[] mDataEnabledReason;

    private int[] mAllowedNetworkTypeReason;
    private long[] mAllowedNetworkTypeValue;

    private List<List<LinkCapacityEstimate>> mLinkCapacityEstimateLists;

    /**
     * Per-phone map of precise data connection state. The key of the map is the pair of transport
     * type and APN setting. This is the cache to prevent redundant callbacks to the listeners.
     * A precise data connection with state {@link TelephonyManager#DATA_DISCONNECTED} removes
     * its entry from the map.
     */
    private List<Map<Pair<Integer, ApnSetting>, PreciseDataConnectionState>>
            mPreciseDataConnectionStates;
    /**
     * Support backward compatibility for {@link android.telephony.TelephonyDisplayInfo}.
     */
    @ChangeId
    @EnabledSince(targetSdkVersion = Build.VERSION_CODES.S)
    private static final long DISPLAY_INFO_NR_ADVANCED_SUPPORTED = 181658987L;

    /**
     * To check the SDK version for
     * {@link android.telephony.TelephonyCallback.DisplayInfoListener} should remove
     * {@link android.Manifest.permission#READ_PHONE_STATE} since Android 12.
     */
    @ChangeId
    @EnabledSince(targetSdkVersion = Build.VERSION_CODES.S)
    private static final long REQUIRE_READ_PHONE_STATE_PERMISSION_FOR_DISPLAY_INFO = 183164979L;

    /**
     * To check the SDK version for
     * {@link android.telephony.TelephonyCallback.ActiveDataSubscriptionIdListener} should add
     * {@link android.Manifest.permission#READ_PHONE_STATE} since Android 12.
     */
    @ChangeId
    @EnabledSince(targetSdkVersion = Build.VERSION_CODES.S)
    private static final long REQUIRE_READ_PHONE_STATE_PERMISSION_FOR_ACTIVE_DATA_SUB_ID
            = 182478738L;

    /**
     * To check the SDK version for {@link android.telephony.TelephonyCallback.CellInfoListener}
     * should add {@link android.Manifest.permission#READ_PHONE_STATE} since Android 12.
     */
    @ChangeId
    @EnabledSince(targetSdkVersion = Build.VERSION_CODES.S)
    private static final long REQUIRE_READ_PHONE_STATE_PERMISSION_FOR_CELL_INFO = 184323934L;

    private static final Set<Integer> REQUIRE_PRECISE_PHONE_STATE_PERMISSION;
    static {
        REQUIRE_PRECISE_PHONE_STATE_PERMISSION = new HashSet<Integer>();
        REQUIRE_PRECISE_PHONE_STATE_PERMISSION.add(
                TelephonyCallback.EVENT_PRECISE_DATA_CONNECTION_STATE_CHANGED);
        REQUIRE_PRECISE_PHONE_STATE_PERMISSION.add(
                TelephonyCallback.EVENT_DATA_CONNECTION_REAL_TIME_INFO_CHANGED);
        REQUIRE_PRECISE_PHONE_STATE_PERMISSION.add(
                TelephonyCallback.EVENT_PRECISE_CALL_STATE_CHANGED);
        REQUIRE_PRECISE_PHONE_STATE_PERMISSION.add(
                TelephonyCallback.EVENT_CALL_DISCONNECT_CAUSE_CHANGED);
        REQUIRE_PRECISE_PHONE_STATE_PERMISSION.add(
                TelephonyCallback.EVENT_CALL_ATTRIBUTES_CHANGED);
        REQUIRE_PRECISE_PHONE_STATE_PERMISSION.add(
                TelephonyCallback.EVENT_IMS_CALL_DISCONNECT_CAUSE_CHANGED);
        REQUIRE_PRECISE_PHONE_STATE_PERMISSION.add(TelephonyCallback.EVENT_REGISTRATION_FAILURE);
        REQUIRE_PRECISE_PHONE_STATE_PERMISSION.add(TelephonyCallback.EVENT_BARRING_INFO_CHANGED);
        REQUIRE_PRECISE_PHONE_STATE_PERMISSION.add(
                TelephonyCallback.EVENT_PHYSICAL_CHANNEL_CONFIG_CHANGED);
        REQUIRE_PRECISE_PHONE_STATE_PERMISSION.add(
                TelephonyCallback.EVENT_DATA_ENABLED_CHANGED);
        REQUIRE_PRECISE_PHONE_STATE_PERMISSION.add(
                TelephonyCallback.EVENT_LINK_CAPACITY_ESTIMATE_CHANGED);
    }

    private boolean isLocationPermissionRequired(Set<Integer> events) {
        return events.contains(TelephonyCallback.EVENT_CELL_LOCATION_CHANGED)
                || events.contains(TelephonyCallback.EVENT_CELL_INFO_CHANGED)
                || events.contains(TelephonyCallback.EVENT_REGISTRATION_FAILURE)
                || events.contains(TelephonyCallback.EVENT_BARRING_INFO_CHANGED);
    }

    private boolean isPhoneStatePermissionRequired(Set<Integer> events, String callingPackage,
            UserHandle userHandle) {
        if (events.contains(TelephonyCallback.EVENT_CALL_FORWARDING_INDICATOR_CHANGED)
                || events.contains(TelephonyCallback.EVENT_MESSAGE_WAITING_INDICATOR_CHANGED)
                || events.contains(TelephonyCallback.EVENT_EMERGENCY_NUMBER_LIST_CHANGED)) {
            return true;
        }

        // Only check READ_PHONE_STATE for CALL_STATE_CHANGED for Android 12 or above.
        if ((events.contains(TelephonyCallback.EVENT_LEGACY_CALL_STATE_CHANGED)
                || events.contains(TelephonyCallback.EVENT_CALL_STATE_CHANGED))
                && mConfigurationProvider.isCallStateReadPhoneStateEnforcedInPlatformCompat(
                        callingPackage, userHandle)) {
            return true;
        }

        // Only check READ_PHONE_STATE for ACTIVE_DATA_SUBSCRIPTION_ID_CHANGED for Android 12
        // or above.
        if (events.contains(TelephonyCallback.EVENT_ACTIVE_DATA_SUBSCRIPTION_ID_CHANGED)
                && mConfigurationProvider.isActiveDataSubIdReadPhoneStateEnforcedInPlatformCompat(
                        callingPackage, userHandle)) {
            return true;
        }

        // Only check READ_PHONE_STATE for CELL_INFO_CHANGED for Android 12 or above.
        if (events.contains(TelephonyCallback.EVENT_CELL_INFO_CHANGED)
                && mConfigurationProvider.isCellInfoReadPhoneStateEnforcedInPlatformCompat(
                        callingPackage, userHandle)) {
            return true;
        }

        // Only check READ_PHONE_STATE for DISPLAY_INFO_CHANGED for Android 11 or older.
        // READ_PHONE_STATE is not required anymore after Android 12.
        if (events.contains(TelephonyCallback.EVENT_DISPLAY_INFO_CHANGED)
                && !mConfigurationProvider.isDisplayInfoReadPhoneStateEnforcedInPlatformCompat(
                        callingPackage, userHandle)) {
            return true;
        }

        return false;
    }

    private boolean isPrecisePhoneStatePermissionRequired(Set<Integer> events) {
        for (Integer requireEvent : REQUIRE_PRECISE_PHONE_STATE_PERMISSION) {
            if (events.contains(requireEvent)) {
                return true;
            }
        }
        return false;
    }

    private boolean isActiveEmergencySessionPermissionRequired(Set<Integer> events) {
        return events.contains(TelephonyCallback.EVENT_OUTGOING_EMERGENCY_CALL)
                || events.contains(TelephonyCallback.EVENT_OUTGOING_EMERGENCY_SMS);
    }

    private boolean isPrivilegedPhoneStatePermissionRequired(Set<Integer> events) {
        return events.contains(TelephonyCallback.EVENT_SRVCC_STATE_CHANGED)
                || events.contains(TelephonyCallback.EVENT_VOICE_ACTIVATION_STATE_CHANGED)
                || events.contains(TelephonyCallback.EVENT_RADIO_POWER_STATE_CHANGED)
                || events.contains(TelephonyCallback.EVENT_ALLOWED_NETWORK_TYPE_LIST_CHANGED);
    }

    private static final int MSG_USER_SWITCHED = 1;
    private static final int MSG_UPDATE_DEFAULT_SUB = 2;

    private final Handler mHandler = new Handler() {
        @Override
        public void handleMessage(Message msg) {
            switch (msg.what) {
                case MSG_USER_SWITCHED: {
                    if (VDBG) log("MSG_USER_SWITCHED userId=" + msg.arg1);
                    int numPhones = getTelephonyManager().getActiveModemCount();
                    for (int phoneId = 0; phoneId < numPhones; phoneId++) {
                        int[] subIds = SubscriptionManager.getSubId(phoneId);
                        int subId =
                                (subIds != null) && (subIds.length > 0)
                                        ? subIds[0]
                                        : SubscriptionManager.DEFAULT_SUBSCRIPTION_ID;
                        TelephonyRegistry.this.notifyCellLocationForSubscriber(
                                subId, mCellIdentity[phoneId], true /* hasUserSwitched */);
                    }
                    break;
                }
                case MSG_UPDATE_DEFAULT_SUB: {
                    int newDefaultPhoneId = msg.arg1;
                    int newDefaultSubId = msg.arg2;
                    if (VDBG) {
                        log("MSG_UPDATE_DEFAULT_SUB:current mDefaultSubId=" + mDefaultSubId
                                + " current mDefaultPhoneId=" + mDefaultPhoneId
                                + " newDefaultSubId=" + newDefaultSubId
                                + " newDefaultPhoneId=" + newDefaultPhoneId);
                    }

                    //Due to possible race condition,(notify call back using the new
                    //defaultSubId comes before new defaultSubId update) we need to recall all
                    //possible missed notify callback
                    synchronized (mRecords) {
                        for (Record r : mRecords) {
                            if(r.subId == SubscriptionManager.DEFAULT_SUBSCRIPTION_ID) {
                                checkPossibleMissNotify(r, newDefaultPhoneId);
                            }
                        }
                        handleRemoveListLocked();
                    }
                    mDefaultSubId = newDefaultSubId;
                    mDefaultPhoneId = newDefaultPhoneId;
                    mLocalLog.log("Default subscription updated: mDefaultPhoneId="
                            + mDefaultPhoneId + ", mDefaultSubId=" + mDefaultSubId);
                }
            }
        }
    };

    private class TelephonyRegistryDeathRecipient implements IBinder.DeathRecipient {

        private final IBinder binder;

        TelephonyRegistryDeathRecipient(IBinder binder) {
            this.binder = binder;
        }

        @Override
        public void binderDied() {
            if (DBG) log("binderDied " + binder);
            remove(binder);
        }
    }

    private final BroadcastReceiver mBroadcastReceiver = new BroadcastReceiver() {
        @Override
        public void onReceive(Context context, Intent intent) {
            String action = intent.getAction();
            if (VDBG) log("mBroadcastReceiver: action=" + action);
            if (Intent.ACTION_USER_SWITCHED.equals(action)) {
                int userHandle = intent.getIntExtra(Intent.EXTRA_USER_HANDLE, 0);
                if (DBG) log("onReceive: userHandle=" + userHandle);
                mHandler.sendMessage(mHandler.obtainMessage(MSG_USER_SWITCHED, userHandle, 0));
            } else if (action.equals(SubscriptionManager.ACTION_DEFAULT_SUBSCRIPTION_CHANGED)) {
                int newDefaultSubId = intent.getIntExtra(
                        SubscriptionManager.EXTRA_SUBSCRIPTION_INDEX,
                        SubscriptionManager.getDefaultSubscriptionId());
                int newDefaultPhoneId = intent.getIntExtra(
                        SubscriptionManager.EXTRA_SLOT_INDEX,
                        getPhoneIdFromSubId(newDefaultSubId));
                if (DBG) {
                    log("onReceive:current mDefaultSubId=" + mDefaultSubId
                            + " current mDefaultPhoneId=" + mDefaultPhoneId
                            + " newDefaultSubId=" + newDefaultSubId
                            + " newDefaultPhoneId=" + newDefaultPhoneId);
                }

                if (validatePhoneId(newDefaultPhoneId)
                        && (newDefaultSubId != mDefaultSubId
                                || newDefaultPhoneId != mDefaultPhoneId)) {
                    mHandler.sendMessage(mHandler.obtainMessage(MSG_UPDATE_DEFAULT_SUB,
                            newDefaultPhoneId, newDefaultSubId));
                }
            } else if (action.equals(ACTION_MULTI_SIM_CONFIG_CHANGED)) {
                onMultiSimConfigChanged();
            }
        }
    };

    private TelephonyManager getTelephonyManager() {
        return (TelephonyManager) mContext.getSystemService(Context.TELEPHONY_SERVICE);
    }

    private void onMultiSimConfigChanged() {
        int oldNumPhones = mNumPhones;
        mNumPhones = getTelephonyManager().getActiveModemCount();
        if (oldNumPhones == mNumPhones) return;

        if (DBG) {
            log("TelephonyRegistry: activeModemCount changed from " + oldNumPhones
                    + " to " + mNumPhones);
        }
        mCallState = copyOf(mCallState, mNumPhones);
        mDataActivity = copyOf(mCallState, mNumPhones);
        mDataConnectionState = copyOf(mCallState, mNumPhones);
        mDataConnectionNetworkType = copyOf(mCallState, mNumPhones);
        mCallIncomingNumber = copyOf(mCallIncomingNumber, mNumPhones);
        mServiceState = copyOf(mServiceState, mNumPhones);
        mVoiceActivationState = copyOf(mVoiceActivationState, mNumPhones);
        mDataActivationState = copyOf(mDataActivationState, mNumPhones);
        mUserMobileDataState = copyOf(mUserMobileDataState, mNumPhones);
        if (mSignalStrength != null) {
            mSignalStrength = copyOf(mSignalStrength, mNumPhones);
        } else {
            mSignalStrength = new SignalStrength[mNumPhones];
        }
        mMessageWaiting = copyOf(mMessageWaiting, mNumPhones);
        mCallForwarding = copyOf(mCallForwarding, mNumPhones);
        mCellIdentity = copyOf(mCellIdentity, mNumPhones);
        mSrvccState = copyOf(mSrvccState, mNumPhones);
        mPreciseCallState = copyOf(mPreciseCallState, mNumPhones);
        mForegroundCallState = copyOf(mForegroundCallState, mNumPhones);
        mBackgroundCallState = copyOf(mBackgroundCallState, mNumPhones);
        mRingingCallState = copyOf(mRingingCallState, mNumPhones);
        mCallDisconnectCause = copyOf(mCallDisconnectCause, mNumPhones);
        mCallPreciseDisconnectCause = copyOf(mCallPreciseDisconnectCause, mNumPhones);
        mCallQuality = copyOf(mCallQuality, mNumPhones);
        mCallNetworkType = copyOf(mCallNetworkType, mNumPhones);
        mCallAttributes = copyOf(mCallAttributes, mNumPhones);
        mOutgoingCallEmergencyNumber = copyOf(mOutgoingCallEmergencyNumber, mNumPhones);
        mOutgoingSmsEmergencyNumber = copyOf(mOutgoingSmsEmergencyNumber, mNumPhones);
        mTelephonyDisplayInfos = copyOf(mTelephonyDisplayInfos, mNumPhones);
        mIsDataEnabled= copyOf(mIsDataEnabled, mNumPhones);
        mDataEnabledReason = copyOf(mDataEnabledReason, mNumPhones);
        mAllowedNetworkTypeReason = copyOf(mAllowedNetworkTypeReason, mNumPhones);
        mAllowedNetworkTypeValue = copyOf(mAllowedNetworkTypeValue, mNumPhones);

        // ds -> ss switch.
        if (mNumPhones < oldNumPhones) {
            cutListToSize(mCellInfo, mNumPhones);
            cutListToSize(mImsReasonInfo, mNumPhones);
            cutListToSize(mPreciseDataConnectionStates, mNumPhones);
            cutListToSize(mBarringInfo, mNumPhones);
            cutListToSize(mPhysicalChannelConfigs, mNumPhones);
            cutListToSize(mLinkCapacityEstimateLists, mNumPhones);
            return;
        }

        // mNumPhones > oldNumPhones: ss -> ds switch
        for (int i = oldNumPhones; i < mNumPhones; i++) {
            mCallState[i] =  TelephonyManager.CALL_STATE_IDLE;
            mDataActivity[i] = TelephonyManager.DATA_ACTIVITY_NONE;
            mDataConnectionState[i] = TelephonyManager.DATA_UNKNOWN;
            mVoiceActivationState[i] = TelephonyManager.SIM_ACTIVATION_STATE_UNKNOWN;
            mDataActivationState[i] = TelephonyManager.SIM_ACTIVATION_STATE_UNKNOWN;
            mCallIncomingNumber[i] =  "";
            mServiceState[i] =  new ServiceState();
            mSignalStrength[i] =  null;
            mUserMobileDataState[i] = false;
            mMessageWaiting[i] =  false;
            mCallForwarding[i] =  false;
            mCellIdentity[i] = null;
            mCellInfo.add(i, null);
            mImsReasonInfo.add(i, null);
            mSrvccState[i] = TelephonyManager.SRVCC_STATE_HANDOVER_NONE;
            mCallDisconnectCause[i] = DisconnectCause.NOT_VALID;
            mCallPreciseDisconnectCause[i] = PreciseDisconnectCause.NOT_VALID;
            mCallQuality[i] = createCallQuality();
            mCallAttributes[i] = new CallAttributes(createPreciseCallState(),
                    TelephonyManager.NETWORK_TYPE_UNKNOWN, createCallQuality());
            mCallNetworkType[i] = TelephonyManager.NETWORK_TYPE_UNKNOWN;
            mPreciseCallState[i] = createPreciseCallState();
            mRingingCallState[i] = PreciseCallState.PRECISE_CALL_STATE_IDLE;
            mForegroundCallState[i] = PreciseCallState.PRECISE_CALL_STATE_IDLE;
            mBackgroundCallState[i] = PreciseCallState.PRECISE_CALL_STATE_IDLE;
            mPreciseDataConnectionStates.add(new ArrayMap<>());
            mBarringInfo.add(i, new BarringInfo());
            mTelephonyDisplayInfos[i] = null;
            mIsDataEnabled[i] = false;
            mDataEnabledReason[i] = TelephonyManager.DATA_ENABLED_REASON_USER;
            mPhysicalChannelConfigs.add(i, new ArrayList<>());
            mAllowedNetworkTypeReason[i] = -1;
            mAllowedNetworkTypeValue[i] = -1;
            mLinkCapacityEstimateLists.add(i, new ArrayList<>());
        }
    }

    private void cutListToSize(List list, int size) {
        if (list == null) return;

        while (list.size() > size) {
            list.remove(list.size() - 1);
        }
    }

    // we keep a copy of all of the state so we can send it out when folks
    // register for it
    //
    // In these calls we call with the lock held. This is safe becasuse remote
    // calls go through a oneway interface and local calls going through a
    // handler before they get to app code.

    @VisibleForTesting(visibility = VisibleForTesting.Visibility.PACKAGE)
    public TelephonyRegistry(Context context, ConfigurationProvider configurationProvider) {
        mContext = context;
        mConfigurationProvider = configurationProvider;
        mBatteryStats = BatteryStatsService.getService();

        int numPhones = getTelephonyManager().getActiveModemCount();
        if (DBG) log("TelephonyRegistry: ctor numPhones=" + numPhones);
        mNumPhones = numPhones;
        mCallState = new int[numPhones];
        mDataActivity = new int[numPhones];
        mDataConnectionState = new int[numPhones];
        mDataConnectionNetworkType = new int[numPhones];
        mCallIncomingNumber = new String[numPhones];
        mServiceState = new ServiceState[numPhones];
        mVoiceActivationState = new int[numPhones];
        mDataActivationState = new int[numPhones];
        mUserMobileDataState = new boolean[numPhones];
        mSignalStrength = new SignalStrength[numPhones];
        mMessageWaiting = new boolean[numPhones];
        mCallForwarding = new boolean[numPhones];
        mCellIdentity = new CellIdentity[numPhones];
        mSrvccState = new int[numPhones];
        mPreciseCallState = new PreciseCallState[numPhones];
        mForegroundCallState = new int[numPhones];
        mBackgroundCallState = new int[numPhones];
        mRingingCallState = new int[numPhones];
        mCallDisconnectCause = new int[numPhones];
        mCallPreciseDisconnectCause = new int[numPhones];
        mCallQuality = new CallQuality[numPhones];
        mCallNetworkType = new int[numPhones];
        mCallAttributes = new CallAttributes[numPhones];
        mPreciseDataConnectionStates = new ArrayList<>();
        mCellInfo = new ArrayList<>();
        mImsReasonInfo = new ArrayList<>();
        mEmergencyNumberList = new HashMap<>();
        mOutgoingCallEmergencyNumber = new EmergencyNumber[numPhones];
        mOutgoingSmsEmergencyNumber = new EmergencyNumber[numPhones];
        mBarringInfo = new ArrayList<>();
        mTelephonyDisplayInfos = new TelephonyDisplayInfo[numPhones];
        mPhysicalChannelConfigs = new ArrayList<>();
        mAllowedNetworkTypeReason = new int[numPhones];
        mAllowedNetworkTypeValue = new long[numPhones];
        mIsDataEnabled = new boolean[numPhones];
        mDataEnabledReason = new int[numPhones];
        mLinkCapacityEstimateLists = new ArrayList<>();

        for (int i = 0; i < numPhones; i++) {
            mCallState[i] =  TelephonyManager.CALL_STATE_IDLE;
            mDataActivity[i] = TelephonyManager.DATA_ACTIVITY_NONE;
            mDataConnectionState[i] = TelephonyManager.DATA_UNKNOWN;
            mVoiceActivationState[i] = TelephonyManager.SIM_ACTIVATION_STATE_UNKNOWN;
            mDataActivationState[i] = TelephonyManager.SIM_ACTIVATION_STATE_UNKNOWN;
            mCallIncomingNumber[i] =  "";
            mServiceState[i] =  new ServiceState();
            mSignalStrength[i] =  null;
            mUserMobileDataState[i] = false;
            mMessageWaiting[i] =  false;
            mCallForwarding[i] =  false;
            mCellIdentity[i] = null;
            mCellInfo.add(i, null);
            mImsReasonInfo.add(i, null);
            mSrvccState[i] = TelephonyManager.SRVCC_STATE_HANDOVER_NONE;
            mCallDisconnectCause[i] = DisconnectCause.NOT_VALID;
            mCallPreciseDisconnectCause[i] = PreciseDisconnectCause.NOT_VALID;
            mCallQuality[i] = createCallQuality();
            mCallAttributes[i] = new CallAttributes(createPreciseCallState(),
                    TelephonyManager.NETWORK_TYPE_UNKNOWN, createCallQuality());
            mCallNetworkType[i] = TelephonyManager.NETWORK_TYPE_UNKNOWN;
            mPreciseCallState[i] = createPreciseCallState();
            mRingingCallState[i] = PreciseCallState.PRECISE_CALL_STATE_IDLE;
            mForegroundCallState[i] = PreciseCallState.PRECISE_CALL_STATE_IDLE;
            mBackgroundCallState[i] = PreciseCallState.PRECISE_CALL_STATE_IDLE;
            mPreciseDataConnectionStates.add(new ArrayMap<>());
            mBarringInfo.add(i, new BarringInfo());
            mTelephonyDisplayInfos[i] = null;
            mIsDataEnabled[i] = false;
            mDataEnabledReason[i] = TelephonyManager.DATA_ENABLED_REASON_USER;
            mPhysicalChannelConfigs.add(i, new ArrayList<>());
            mAllowedNetworkTypeReason[i] = -1;
            mAllowedNetworkTypeValue[i] = -1;
            mLinkCapacityEstimateLists.add(i, new ArrayList<>());
        }

        mAppOps = mContext.getSystemService(AppOpsManager.class);
    }

    public void systemRunning() {
        // Watch for interesting updates
        final IntentFilter filter = new IntentFilter();
        filter.addAction(Intent.ACTION_USER_SWITCHED);
        filter.addAction(Intent.ACTION_USER_REMOVED);
        filter.addAction(SubscriptionManager.ACTION_DEFAULT_SUBSCRIPTION_CHANGED);
        filter.addAction(ACTION_MULTI_SIM_CONFIG_CHANGED);
        log("systemRunning register for intents");
        mContext.registerReceiver(mBroadcastReceiver, filter);
    }

    @Override
    public void addOnSubscriptionsChangedListener(String callingPackage, String callingFeatureId,
            IOnSubscriptionsChangedListener callback) {
        int callerUserId = UserHandle.getCallingUserId();
        mAppOps.checkPackage(Binder.getCallingUid(), callingPackage);
        if (VDBG) {
            log("listen oscl: E pkg=" + pii(callingPackage) + " uid=" + Binder.getCallingUid()
                    + " myUserId=" + UserHandle.myUserId() + " callerUserId=" + callerUserId
                    + " callback=" + callback + " callback.asBinder=" + callback.asBinder());
        }

        synchronized (mRecords) {
            // register
            IBinder b = callback.asBinder();
            Record r = add(b, Binder.getCallingUid(), Binder.getCallingPid(), false);

            if (r == null) {
                return;
            }

            r.context = mContext;
            r.onSubscriptionsChangedListenerCallback = callback;
            r.callingPackage = callingPackage;
            r.callingFeatureId = callingFeatureId;
            r.callerUid = Binder.getCallingUid();
            r.callerPid = Binder.getCallingPid();
            r.eventList = new ArraySet<>();
            if (DBG) {
                log("listen oscl:  Register r=" + r);
            }
            // Always notify when registration occurs if there has been a notification.
            if (mHasNotifySubscriptionInfoChangedOccurred) {
                try {
                    if (VDBG) log("listen oscl: send to r=" + r);
                    r.onSubscriptionsChangedListenerCallback.onSubscriptionsChanged();
                    if (VDBG) log("listen oscl: sent to r=" + r);
                } catch (RemoteException e) {
                    if (VDBG) log("listen oscl: remote exception sending to r=" + r + " e=" + e);
                    remove(r.binder);
                }
            } else {
                log("listen oscl: mHasNotifySubscriptionInfoChangedOccurred==false no callback");
            }
        }
    }

    @Override
    public void removeOnSubscriptionsChangedListener(String pkgForDebug,
            IOnSubscriptionsChangedListener callback) {
        if (DBG) log("listen oscl: Unregister");
        remove(callback.asBinder());
    }


    @Override
    public void addOnOpportunisticSubscriptionsChangedListener(String callingPackage,
            String callingFeatureId, IOnSubscriptionsChangedListener callback) {
        int callerUserId = UserHandle.getCallingUserId();
        mAppOps.checkPackage(Binder.getCallingUid(), callingPackage);
        if (VDBG) {
            log("listen ooscl: E pkg=" + pii(callingPackage) + " uid=" + Binder.getCallingUid()
                    + " myUserId=" + UserHandle.myUserId() + " callerUserId=" + callerUserId
                    + " callback=" + callback + " callback.asBinder=" + callback.asBinder());
        }

        synchronized (mRecords) {
            // register
            IBinder b = callback.asBinder();
            Record r = add(b, Binder.getCallingUid(), Binder.getCallingPid(), false);

            if (r == null) {
                return;
            }

            r.context = mContext;
            r.onOpportunisticSubscriptionsChangedListenerCallback = callback;
            r.callingPackage = callingPackage;
            r.callingFeatureId = callingFeatureId;
            r.callerUid = Binder.getCallingUid();
            r.callerPid = Binder.getCallingPid();
            r.eventList = new ArraySet<>();
            if (DBG) {
                log("listen ooscl:  Register r=" + r);
            }
            // Always notify when registration occurs if there has been a notification.
            if (mHasNotifyOpportunisticSubscriptionInfoChangedOccurred) {
                try {
                    if (VDBG) log("listen ooscl: send to r=" + r);
                    r.onOpportunisticSubscriptionsChangedListenerCallback.onSubscriptionsChanged();
                    if (VDBG) log("listen ooscl: sent to r=" + r);
                } catch (RemoteException e) {
                    if (VDBG) log("listen ooscl: remote exception sending to r=" + r + " e=" + e);
                    remove(r.binder);
                }
            } else {
                log("listen ooscl: hasNotifyOpptSubInfoChangedOccurred==false no callback");
            }
        }
    }

    @Override
    public void notifySubscriptionInfoChanged() {
        if (VDBG) log("notifySubscriptionInfoChanged:");
        synchronized (mRecords) {
            if (!mHasNotifySubscriptionInfoChangedOccurred) {
                log("notifySubscriptionInfoChanged: first invocation mRecords.size="
                        + mRecords.size());
            }
            mHasNotifySubscriptionInfoChangedOccurred = true;
            mRemoveList.clear();
            for (Record r : mRecords) {
                if (r.matchOnSubscriptionsChangedListener()) {
                    try {
                        if (VDBG) log("notifySubscriptionInfoChanged: call osc to r=" + r);
                        r.onSubscriptionsChangedListenerCallback.onSubscriptionsChanged();
                        if (VDBG) log("notifySubscriptionInfoChanged: done osc to r=" + r);
                    } catch (RemoteException ex) {
                        if (VDBG) log("notifySubscriptionInfoChanged: RemoteException r=" + r);
                        mRemoveList.add(r.binder);
                    }
                }
            }
            handleRemoveListLocked();
        }
    }

    @Override
    public void notifyOpportunisticSubscriptionInfoChanged() {
        if (VDBG) log("notifyOpptSubscriptionInfoChanged:");
        synchronized (mRecords) {
            if (!mHasNotifyOpportunisticSubscriptionInfoChangedOccurred) {
                log("notifyOpptSubscriptionInfoChanged: first invocation mRecords.size="
                        + mRecords.size());
            }
            mHasNotifyOpportunisticSubscriptionInfoChangedOccurred = true;
            mRemoveList.clear();
            for (Record r : mRecords) {
                if (r.matchOnOpportunisticSubscriptionsChangedListener()) {
                    try {
                        if (VDBG) log("notifyOpptSubChanged: call oosc to r=" + r);
                        r.onOpportunisticSubscriptionsChangedListenerCallback
                                .onSubscriptionsChanged();
                        if (VDBG) log("notifyOpptSubChanged: done oosc to r=" + r);
                    } catch (RemoteException ex) {
                        if (VDBG) log("notifyOpptSubChanged: RemoteException r=" + r);
                        mRemoveList.add(r.binder);
                    }
                }
            }
            handleRemoveListLocked();
        }
    }

    @Override
    public void listenWithEventList(int subId, String callingPackage, String callingFeatureId,
            IPhoneStateListener callback, int[] events, boolean notifyNow) {
        Set<Integer> eventList = Arrays.stream(events).boxed().collect(Collectors.toSet());
        listen(callingPackage, callingFeatureId, callback, eventList, notifyNow, subId);
    }

    private void listen(String callingPackage, @Nullable String callingFeatureId,
            IPhoneStateListener callback, Set<Integer> events, boolean notifyNow, int subId) {
        int callerUserId = UserHandle.getCallingUserId();
        mAppOps.checkPackage(Binder.getCallingUid(), callingPackage);
        String str = "listen: E pkg=" + pii(callingPackage) + " uid=" + Binder.getCallingUid()
                + " events=" + events + " notifyNow=" + notifyNow
                + " subId=" + subId + " myUserId=" + UserHandle.myUserId()
                + " callerUserId=" + callerUserId;
        mListenLog.log(str);
        if (VDBG) {
            log(str);
        }

        if (events.isEmpty()) {
            if (DBG) {
                log("listen: Unregister");
            }
            events.clear();
            remove(callback.asBinder());
            return;
        }

        // Checks permission and throws SecurityException for disallowed operations. For pre-M
        // apps whose runtime permission has been revoked, we return immediately to skip sending
        // events to the app without crashing it.
        if (!checkListenerPermission(events, subId, callingPackage, callingFeatureId, "listen")) {
            return;
        }

        synchronized (mRecords) {
            // register
            IBinder b = callback.asBinder();
            boolean doesLimitApply =
                    Binder.getCallingUid() != Process.SYSTEM_UID
                            && Binder.getCallingUid() != Process.PHONE_UID
                            && Binder.getCallingUid() != Process.myUid();
            Record r = add(b, Binder.getCallingUid(), Binder.getCallingPid(), doesLimitApply);

            if (r == null) {
                return;
            }

            r.context = mContext;
            r.callback = callback;
            r.callingPackage = callingPackage;
            r.callingFeatureId = callingFeatureId;
            r.callerUid = Binder.getCallingUid();
            r.callerPid = Binder.getCallingPid();
            // Legacy applications pass SubscriptionManager.DEFAULT_SUB_ID,
            // force all illegal subId to SubscriptionManager.DEFAULT_SUB_ID
            if (!SubscriptionManager.isValidSubscriptionId(subId)) {
                if (DBG) {
                    log("invalid subscription id, use default id");
                }
                r.subId = SubscriptionManager.DEFAULT_SUBSCRIPTION_ID;
            } else {//APP specify subID
                r.subId = subId;
            }
            r.phoneId = getPhoneIdFromSubId(r.subId);
            r.eventList = events;

            if (DBG) {
                log("listen:  Register r=" + r + " r.subId=" + r.subId + " r.phoneId=" + r.phoneId);
            }
            if (notifyNow && validatePhoneId(r.phoneId)) {
                if (events.contains(TelephonyCallback.EVENT_SERVICE_STATE_CHANGED)){
                    try {
                        if (VDBG) log("listen: call onSSC state=" + mServiceState[r.phoneId]);
                        ServiceState rawSs = new ServiceState(mServiceState[r.phoneId]);
                        if (checkFineLocationAccess(r, Build.VERSION_CODES.Q)) {
                            r.callback.onServiceStateChanged(rawSs);
                        } else if (checkCoarseLocationAccess(r, Build.VERSION_CODES.Q)) {
                            r.callback.onServiceStateChanged(
                                    rawSs.createLocationInfoSanitizedCopy(false));
                        } else {
                            r.callback.onServiceStateChanged(
                                    rawSs.createLocationInfoSanitizedCopy(true));
                        }
                    } catch (RemoteException ex) {
                        remove(r.binder);
                    }
                }
                if (events.contains(TelephonyCallback.EVENT_SIGNAL_STRENGTH_CHANGED)) {
                    try {
                        if (mSignalStrength[r.phoneId] != null) {
                            int gsmSignalStrength = mSignalStrength[r.phoneId]
                                    .getGsmSignalStrength();
                            r.callback.onSignalStrengthChanged((gsmSignalStrength == 99 ? -1
                                    : gsmSignalStrength));
                        }
                    } catch (RemoteException ex) {
                        remove(r.binder);
                    }
                }
                if (events.contains(
                        TelephonyCallback.EVENT_MESSAGE_WAITING_INDICATOR_CHANGED)) {
                    try {
                        r.callback.onMessageWaitingIndicatorChanged(
                                mMessageWaiting[r.phoneId]);
                    } catch (RemoteException ex) {
                        remove(r.binder);
                    }
                }
                if (events.contains(
                        TelephonyCallback.EVENT_CALL_FORWARDING_INDICATOR_CHANGED)) {
                    try {
                        r.callback.onCallForwardingIndicatorChanged(
                                mCallForwarding[r.phoneId]);
                    } catch (RemoteException ex) {
                        remove(r.binder);
                    }
                }
                if (validateEventAndUserLocked(
                        r, TelephonyCallback.EVENT_CELL_LOCATION_CHANGED)) {
                    try {
                        if (DBG_LOC) log("listen: mCellIdentity = " + mCellIdentity[r.phoneId]);
                        if (checkCoarseLocationAccess(r, Build.VERSION_CODES.BASE)
                                && checkFineLocationAccess(r, Build.VERSION_CODES.Q)) {
                            // null will be translated to empty CellLocation object in client.
                            r.callback.onCellLocationChanged(mCellIdentity[r.phoneId]);
                        }
                    } catch (RemoteException ex) {
                        remove(r.binder);
                    }
                }
                if (events.contains(TelephonyCallback.EVENT_LEGACY_CALL_STATE_CHANGED)) {
                    try {
                        r.callback.onLegacyCallStateChanged(mCallState[r.phoneId],
                                getCallIncomingNumber(r, r.phoneId));
                    } catch (RemoteException ex) {
                        remove(r.binder);
                    }
                }
                if (events.contains(TelephonyCallback.EVENT_CALL_STATE_CHANGED)) {
                    try {
                        r.callback.onCallStateChanged(mCallState[r.phoneId]);
                    } catch (RemoteException ex) {
                        remove(r.binder);
                    }
                }
                if (events.contains(TelephonyCallback.EVENT_DATA_CONNECTION_STATE_CHANGED)) {
                    try {
                        r.callback.onDataConnectionStateChanged(mDataConnectionState[r.phoneId],
                                mDataConnectionNetworkType[r.phoneId]);
                    } catch (RemoteException ex) {
                        remove(r.binder);
                    }
                }
                if (events.contains(TelephonyCallback.EVENT_DATA_ACTIVITY_CHANGED)) {
                    try {
                        r.callback.onDataActivity(mDataActivity[r.phoneId]);
                    } catch (RemoteException ex) {
                        remove(r.binder);
                    }
                }
                if (events.contains(TelephonyCallback.EVENT_SIGNAL_STRENGTHS_CHANGED)) {
                    try {
                        if (mSignalStrength[r.phoneId] != null) {
                            r.callback.onSignalStrengthsChanged(mSignalStrength[r.phoneId]);
                        }
                    } catch (RemoteException ex) {
                        remove(r.binder);
                    }
                }
                if (events.contains(
                        TelephonyCallback.EVENT_ALWAYS_REPORTED_SIGNAL_STRENGTH_CHANGED)) {
                    updateReportSignalStrengthDecision(r.subId);
                    try {
                        if (mSignalStrength[r.phoneId] != null) {
                            r.callback.onSignalStrengthsChanged(mSignalStrength[r.phoneId]);
                        }
                    } catch (RemoteException ex) {
                        remove(r.binder);
                    }
                }
                if (validateEventAndUserLocked(
                        r, TelephonyCallback.EVENT_CELL_INFO_CHANGED)) {
                    try {
                        if (DBG_LOC) {
                            log("listen: mCellInfo[" + r.phoneId + "] = "
                                    + mCellInfo.get(r.phoneId));
                        }
                        if (checkCoarseLocationAccess(r, Build.VERSION_CODES.BASE)
                                && checkFineLocationAccess(r, Build.VERSION_CODES.Q)) {
                            r.callback.onCellInfoChanged(mCellInfo.get(r.phoneId));
                        }
                    } catch (RemoteException ex) {
                        remove(r.binder);
                    }
                }
                if (events.contains(TelephonyCallback.EVENT_PRECISE_CALL_STATE_CHANGED)) {
                    try {
                        r.callback.onPreciseCallStateChanged(mPreciseCallState[r.phoneId]);
                    } catch (RemoteException ex) {
                        remove(r.binder);
                    }
                }
                if (events.contains(TelephonyCallback.EVENT_CALL_DISCONNECT_CAUSE_CHANGED)) {
                    try {
                        r.callback.onCallDisconnectCauseChanged(mCallDisconnectCause[r.phoneId],
                                mCallPreciseDisconnectCause[r.phoneId]);
                    } catch (RemoteException ex) {
                        remove(r.binder);
                    }
                }
                if (events.contains(TelephonyCallback.EVENT_IMS_CALL_DISCONNECT_CAUSE_CHANGED)) {
                    try {
                        r.callback.onImsCallDisconnectCauseChanged(mImsReasonInfo.get(r.phoneId));
                    } catch (RemoteException ex) {
                        remove(r.binder);
                    }
                }
                if (events.contains(
                        TelephonyCallback.EVENT_PRECISE_DATA_CONNECTION_STATE_CHANGED)) {
                    try {
                        for (PreciseDataConnectionState pdcs
                                : mPreciseDataConnectionStates.get(r.phoneId).values()) {
                            r.callback.onPreciseDataConnectionStateChanged(pdcs);
                        }
                    } catch (RemoteException ex) {
                        remove(r.binder);
                    }
                }
                if (events.contains(TelephonyCallback.EVENT_CARRIER_NETWORK_CHANGED)) {
                    try {
                        r.callback.onCarrierNetworkChange(mCarrierNetworkChangeState);
                    } catch (RemoteException ex) {
                        remove(r.binder);
                    }
                }
                if (events.contains(TelephonyCallback.EVENT_VOICE_ACTIVATION_STATE_CHANGED)) {
                    try {
                        r.callback.onVoiceActivationStateChanged(
                                mVoiceActivationState[r.phoneId]);
                    } catch (RemoteException ex) {
                        remove(r.binder);
                    }
                }
                if (events.contains(TelephonyCallback.EVENT_DATA_ACTIVATION_STATE_CHANGED)) {
                    try {
                        r.callback.onDataActivationStateChanged(mDataActivationState[r.phoneId]);
                    } catch (RemoteException ex) {
                        remove(r.binder);
                    }
                }
                if (events.contains(TelephonyCallback.EVENT_USER_MOBILE_DATA_STATE_CHANGED)) {
                    try {
                        r.callback.onUserMobileDataStateChanged(mUserMobileDataState[r.phoneId]);
                    } catch (RemoteException ex) {
                        remove(r.binder);
                    }
                }
                if (events.contains(TelephonyCallback.EVENT_DISPLAY_INFO_CHANGED)) {
                    try {
                        if (mTelephonyDisplayInfos[r.phoneId] != null) {
                            r.callback.onDisplayInfoChanged(mTelephonyDisplayInfos[r.phoneId]);
                        }
                    } catch (RemoteException ex) {
                        remove(r.binder);
                    }
                }
                if (events.contains(TelephonyCallback.EVENT_EMERGENCY_NUMBER_LIST_CHANGED)) {
                    try {
                        r.callback.onEmergencyNumberListChanged(mEmergencyNumberList);
                    } catch (RemoteException ex) {
                        remove(r.binder);
                    }
                }
                if (events.contains(TelephonyCallback.EVENT_PHONE_CAPABILITY_CHANGED)) {
                    try {
                        r.callback.onPhoneCapabilityChanged(mPhoneCapability);
                    } catch (RemoteException ex) {
                        remove(r.binder);
                    }
                }
                if (events.contains(
                        TelephonyCallback.EVENT_ACTIVE_DATA_SUBSCRIPTION_ID_CHANGED)) {
                    try {
                        r.callback.onActiveDataSubIdChanged(mActiveDataSubId);
                    } catch (RemoteException ex) {
                        remove(r.binder);
                    }
                }
                if (events.contains(TelephonyCallback.EVENT_RADIO_POWER_STATE_CHANGED)) {
                    try {
                        r.callback.onRadioPowerStateChanged(mRadioPowerState);
                    } catch (RemoteException ex) {
                        remove(r.binder);
                    }
                }
                if (events.contains(TelephonyCallback.EVENT_SRVCC_STATE_CHANGED)) {
                    try {
                        r.callback.onSrvccStateChanged(mSrvccState[r.phoneId]);
                    } catch (RemoteException ex) {
                        remove(r.binder);
                    }
                }
                if (events.contains(TelephonyCallback.EVENT_CALL_ATTRIBUTES_CHANGED)) {
                    try {
                        r.callback.onCallAttributesChanged(mCallAttributes[r.phoneId]);
                    } catch (RemoteException ex) {
                        remove(r.binder);
                    }
                }
                if (events.contains(TelephonyCallback.EVENT_BARRING_INFO_CHANGED)) {
                    BarringInfo barringInfo = mBarringInfo.get(r.phoneId);
                    BarringInfo biNoLocation = barringInfo != null
                            ? barringInfo.createLocationInfoSanitizedCopy() : null;
                    if (VDBG) log("listen: call onBarringInfoChanged=" + barringInfo);
                    try {
                        r.callback.onBarringInfoChanged(
                                checkFineLocationAccess(r, Build.VERSION_CODES.BASE)
                                        ? barringInfo : biNoLocation);
                    } catch (RemoteException ex) {
                        remove(r.binder);
                    }
                }
                if (events.contains(
                        TelephonyCallback.EVENT_PHYSICAL_CHANNEL_CONFIG_CHANGED)) {
                    try {
                        r.callback.onPhysicalChannelConfigChanged(
                                shouldSanitizeLocationForPhysicalChannelConfig(r)
                                        ? getLocationSanitizedConfigs(
                                                mPhysicalChannelConfigs.get(r.phoneId))
                                        : mPhysicalChannelConfigs.get(r.phoneId));
                    } catch (RemoteException ex) {
                        remove(r.binder);
                    }
                }
                if (events.contains(
                        TelephonyCallback.EVENT_DATA_ENABLED_CHANGED)) {
                    try {
                        r.callback.onDataEnabledChanged(
                                mIsDataEnabled[r.phoneId], mDataEnabledReason[r.phoneId]);
                    } catch (RemoteException ex) {
                        remove(r.binder);
                    }
                }
                if (events.contains(
                        TelephonyCallback.EVENT_LINK_CAPACITY_ESTIMATE_CHANGED)) {
                    try {
                        if (mLinkCapacityEstimateLists.get(r.phoneId) != null) {
                            r.callback.onLinkCapacityEstimateChanged(mLinkCapacityEstimateLists
                                    .get(r.phoneId));
                        }
                    } catch (RemoteException ex) {
                        remove(r.binder);
                    }
                }
            }
        }
    }

    private void updateReportSignalStrengthDecision(int subscriptionId) {
        synchronized (mRecords) {
            TelephonyManager telephonyManager = (TelephonyManager) mContext
                    .getSystemService(Context.TELEPHONY_SERVICE);
            for (Record r : mRecords) {
                // If any of the system clients wants to always listen to signal strength,
                // we need to set it on.
                if (r.matchTelephonyCallbackEvent(
                        TelephonyCallback.EVENT_ALWAYS_REPORTED_SIGNAL_STRENGTH_CHANGED)) {
                    telephonyManager.createForSubscriptionId(subscriptionId)
                            .setAlwaysReportSignalStrength(true);
                    return;
                }
            }
            // If none of the system clients wants to always listen to signal strength,
            // we need to set it off.
            telephonyManager.createForSubscriptionId(subscriptionId)
                    .setAlwaysReportSignalStrength(false);
        }
    }

    private String getCallIncomingNumber(Record record, int phoneId) {
        // Only reveal the incoming number if the record has read call log permission.
        return record.canReadCallLog() ? mCallIncomingNumber[phoneId] : "";
    }

    private Record add(IBinder binder, int callingUid, int callingPid, boolean doesLimitApply) {
        Record r;

        synchronized (mRecords) {
            final int N = mRecords.size();
            // While iterating through the records, keep track of how many we have from this pid.
            int numRecordsForPid = 0;
            for (int i = 0; i < N; i++) {
                r = mRecords.get(i);
                if (binder == r.binder) {
                    // Already existed.
                    return r;
                }
                if (r.callerPid == callingPid) {
                    numRecordsForPid++;
                }
            }
            // If we've exceeded the limit for registrations, log an error and quit.
            int registrationLimit = mConfigurationProvider.getRegistrationLimit();

            if (doesLimitApply
                    && registrationLimit >= 1
                    && numRecordsForPid >= registrationLimit) {
                String errorMsg = "Pid " + callingPid + " has exceeded the number of permissible"
                        + " registered listeners. Ignoring request to add.";
                loge(errorMsg);
                if (mConfigurationProvider
                        .isRegistrationLimitEnabledInPlatformCompat(callingUid)) {
                    throw new IllegalStateException(errorMsg);
                }
            } else if (doesLimitApply && numRecordsForPid
                    >= TelephonyCallback.DEFAULT_PER_PID_REGISTRATION_LIMIT / 2) {
                // Log the warning independently of the dynamically set limit -- apps shouldn't be
                // doing this regardless of whether we're throwing them an exception for it.
                Rlog.w(TAG, "Pid " + callingPid + " has exceeded half the number of permissible"
                        + " registered listeners. Now at " + numRecordsForPid);
            }

            r = new Record();
            r.binder = binder;
            r.deathRecipient = new TelephonyRegistryDeathRecipient(binder);

            try {
                binder.linkToDeath(r.deathRecipient, 0);
            } catch (RemoteException e) {
                if (VDBG) log("LinkToDeath remote exception sending to r=" + r + " e=" + e);
                // Binder already died. Return null.
                return null;
            }

            mRecords.add(r);
            if (DBG) log("add new record");
        }

        return r;
    }

    private void remove(IBinder binder) {
        synchronized (mRecords) {
            final int recordCount = mRecords.size();
            for (int i = 0; i < recordCount; i++) {
                Record r = mRecords.get(i);
                if (r.binder == binder) {
                    if (DBG) {
                        log("remove: binder=" + binder + " r.callingPackage " + r.callingPackage
                                + " r.callback " + r.callback);
                    }

                    if (r.deathRecipient != null) {
                        try {
                            binder.unlinkToDeath(r.deathRecipient, 0);
                        } catch (NoSuchElementException e) {
                            if (VDBG) log("UnlinkToDeath NoSuchElementException sending to r="
                                    + r + " e=" + e);
                        }
                    }

                    mRecords.remove(i);

                    // Every time a client that is registrating to always receive the signal
                    // strength is removed from registry records, we need to check if
                    // the signal strength decision needs to update on its slot.
                    if (r.matchTelephonyCallbackEvent(
                            TelephonyCallback.EVENT_ALWAYS_REPORTED_SIGNAL_STRENGTH_CHANGED)) {
                        updateReportSignalStrengthDecision(r.subId);
                    }
                    return;
                }
            }
        }
    }

    public void notifyCallStateForAllSubs(int state, String phoneNumber) {
        if (!checkNotifyPermission("notifyCallState()")) {
            return;
        }

        if (VDBG) {
            log("notifyCallStateForAllSubs: state=" + state + " phoneNumber=" + phoneNumber);
        }

        synchronized (mRecords) {
            for (Record r : mRecords) {
                if (r.matchTelephonyCallbackEvent(TelephonyCallback.EVENT_LEGACY_CALL_STATE_CHANGED)
                        && (r.subId == SubscriptionManager.DEFAULT_SUBSCRIPTION_ID)) {
                    try {
                        // Ensure the listener has read call log permission; if they do not return
                        // an empty phone number.
                        // This is ONLY for legacy onCallStateChanged in PhoneStateListener.
                        String phoneNumberOrEmpty = r.canReadCallLog() ? phoneNumber : "";
                        r.callback.onLegacyCallStateChanged(state, phoneNumberOrEmpty);
                    } catch (RemoteException ex) {
                        mRemoveList.add(r.binder);
                    }
                }

                if (r.matchTelephonyCallbackEvent(TelephonyCallback.EVENT_CALL_STATE_CHANGED)
                        && (r.subId == SubscriptionManager.DEFAULT_SUBSCRIPTION_ID)) {
                    try {
                        // The new callback does NOT provide the phone number.
                        r.callback.onCallStateChanged(state);
                    } catch (RemoteException ex) {
                        mRemoveList.add(r.binder);
                    }
                }
            }
            handleRemoveListLocked();
        }

        // Called only by Telecomm to communicate call state across different phone accounts. So
        // there is no need to add a valid subId or slotId.
        broadcastCallStateChanged(state, phoneNumber,
                SubscriptionManager.INVALID_SIM_SLOT_INDEX,
                SubscriptionManager.INVALID_SUBSCRIPTION_ID);
    }

    public void notifyCallState(int phoneId, int subId, int state, String incomingNumber) {
        if (!checkNotifyPermission("notifyCallState()")) {
            return;
        }
        if (VDBG) {
            log("notifyCallState: subId=" + subId
                + " state=" + state + " incomingNumber=" + incomingNumber);
        }
        synchronized (mRecords) {
            if (validatePhoneId(phoneId)) {
                mCallState[phoneId] = state;
                mCallIncomingNumber[phoneId] = incomingNumber;
                for (Record r : mRecords) {
                    if (r.matchTelephonyCallbackEvent(
                            TelephonyCallback.EVENT_LEGACY_CALL_STATE_CHANGED)
                            && (r.subId == subId)
                            && (r.subId != SubscriptionManager.DEFAULT_SUBSCRIPTION_ID)) {
                        try {
                            // Only the legacy PhoneStateListener receives the phone number.
                            String incomingNumberOrEmpty = getCallIncomingNumber(r, phoneId);
                            r.callback.onLegacyCallStateChanged(state, incomingNumberOrEmpty);
                        } catch (RemoteException ex) {
                            mRemoveList.add(r.binder);
                        }
                    }
                    if (r.matchTelephonyCallbackEvent(TelephonyCallback.EVENT_CALL_STATE_CHANGED)
                            && (r.subId == subId)
                            && (r.subId != SubscriptionManager.DEFAULT_SUBSCRIPTION_ID)) {
                        try {
                            // The phone number is not included in the new call state changed
                            // listener.
                            r.callback.onCallStateChanged(state);
                        } catch (RemoteException ex) {
                            mRemoveList.add(r.binder);
                        }
                    }
                }
            }
            handleRemoveListLocked();
        }
        broadcastCallStateChanged(state, incomingNumber, phoneId, subId);
    }

    public void notifyServiceStateForPhoneId(int phoneId, int subId, ServiceState state) {
        if (!checkNotifyPermission("notifyServiceState()")){
            return;
        }

        synchronized (mRecords) {
            String str = "notifyServiceStateForSubscriber: subId=" + subId + " phoneId=" + phoneId
                    + " state=" + state;
            if (VDBG) {
                log(str);
            }
            mLocalLog.log(str);
            // for service state updates, don't notify clients when subId is invalid. This prevents
            // us from sending incorrect notifications like b/133140128
            // In the future, we can remove this logic for every notification here and add a
            // callback so listeners know when their PhoneStateListener's subId becomes invalid, but
            // for now we use the simplest fix.
            if (validatePhoneId(phoneId) && SubscriptionManager.isValidSubscriptionId(subId)) {
                mServiceState[phoneId] = state;

                for (Record r : mRecords) {
                    if (VDBG) {
                        log("notifyServiceStateForSubscriber: r=" + r + " subId=" + subId
                                + " phoneId=" + phoneId + " state=" + state);
                    }
                    if (r.matchTelephonyCallbackEvent(
                            TelephonyCallback.EVENT_SERVICE_STATE_CHANGED)
                            && idMatch(r, subId, phoneId)) {

                        try {
                            ServiceState stateToSend;
                            if (checkFineLocationAccess(r, Build.VERSION_CODES.Q)) {
                                stateToSend = new ServiceState(state);
                            } else if (checkCoarseLocationAccess(r, Build.VERSION_CODES.Q)) {
                                stateToSend = state.createLocationInfoSanitizedCopy(false);
                            } else {
                                stateToSend = state.createLocationInfoSanitizedCopy(true);
                            }
                            if (DBG) {
                                log("notifyServiceStateForSubscriber: callback.onSSC r=" + r
                                        + " subId=" + subId + " phoneId=" + phoneId
                                        + " state=" + state);
                            }
                            r.callback.onServiceStateChanged(stateToSend);
                        } catch (RemoteException ex) {
                            mRemoveList.add(r.binder);
                        }
                    }
                }
            } else {
                log("notifyServiceStateForSubscriber: INVALID phoneId=" + phoneId
                        + " or subId=" + subId);
            }
            handleRemoveListLocked();
        }
        broadcastServiceStateChanged(state, phoneId, subId);
    }

    public void notifySimActivationStateChangedForPhoneId(int phoneId, int subId,
            int activationType, int activationState) {
        if (!checkNotifyPermission("notifySimActivationState()")){
            return;
        }
        if (VDBG) {
            log("notifySimActivationStateForPhoneId: subId=" + subId + " phoneId=" + phoneId
                    + "type=" + activationType + " state=" + activationState);
        }
        synchronized (mRecords) {
            if (validatePhoneId(phoneId)) {
                switch (activationType) {
                    case SIM_ACTIVATION_TYPE_VOICE:
                        mVoiceActivationState[phoneId] = activationState;
                        break;
                    case SIM_ACTIVATION_TYPE_DATA:
                        mDataActivationState[phoneId] = activationState;
                        break;
                    default:
                        return;
                }
                for (Record r : mRecords) {
                    if (VDBG) {
                        log("notifySimActivationStateForPhoneId: r=" + r + " subId=" + subId
                                + " phoneId=" + phoneId + "type=" + activationType
                                + " state=" + activationState);
                    }
                    try {
                        if ((activationType == SIM_ACTIVATION_TYPE_VOICE)
                                && r.matchTelephonyCallbackEvent(
                                        TelephonyCallback.EVENT_VOICE_ACTIVATION_STATE_CHANGED)
                                && idMatch(r, subId, phoneId)) {
                            if (DBG) {
                                log("notifyVoiceActivationStateForPhoneId: callback.onVASC r=" + r
                                        + " subId=" + subId + " phoneId=" + phoneId
                                        + " state=" + activationState);
                            }
                            r.callback.onVoiceActivationStateChanged(activationState);
                        }
                        if ((activationType == SIM_ACTIVATION_TYPE_DATA)
                                && r.matchTelephonyCallbackEvent(
                                        TelephonyCallback.EVENT_DATA_ACTIVATION_STATE_CHANGED)
                                && idMatch(r, subId, phoneId)) {
                            if (DBG) {
                                log("notifyDataActivationStateForPhoneId: callback.onDASC r=" + r
                                        + " subId=" + subId + " phoneId=" + phoneId
                                        + " state=" + activationState);
                            }
                            r.callback.onDataActivationStateChanged(activationState);
                        }
                    }  catch (RemoteException ex) {
                        mRemoveList.add(r.binder);
                    }
                }
            } else {
                log("notifySimActivationStateForPhoneId: INVALID phoneId=" + phoneId);
            }
            handleRemoveListLocked();
        }
    }

    public void notifySignalStrengthForPhoneId(int phoneId, int subId,
                SignalStrength signalStrength) {
        if (!checkNotifyPermission("notifySignalStrength()")) {
            return;
        }
        if (VDBG) {
            log("notifySignalStrengthForPhoneId: subId=" + subId
                +" phoneId=" + phoneId + " signalStrength=" + signalStrength);
        }

        synchronized (mRecords) {
            if (validatePhoneId(phoneId)) {
                if (VDBG) log("notifySignalStrengthForPhoneId: valid phoneId=" + phoneId);
                mSignalStrength[phoneId] = signalStrength;
                for (Record r : mRecords) {
                    if (VDBG) {
                        log("notifySignalStrengthForPhoneId: r=" + r + " subId=" + subId
                                + " phoneId=" + phoneId + " ss=" + signalStrength);
                    }
                    if ((r.matchTelephonyCallbackEvent(
                            TelephonyCallback.EVENT_SIGNAL_STRENGTHS_CHANGED)
                            || r.matchTelephonyCallbackEvent(
                            TelephonyCallback.EVENT_ALWAYS_REPORTED_SIGNAL_STRENGTH_CHANGED))
                            && idMatch(r, subId, phoneId)) {
                        try {
                            if (DBG) {
                                log("notifySignalStrengthForPhoneId: callback.onSsS r=" + r
                                        + " subId=" + subId + " phoneId=" + phoneId
                                        + " ss=" + signalStrength);
                            }
                            r.callback.onSignalStrengthsChanged(new SignalStrength(signalStrength));
                        } catch (RemoteException ex) {
                            mRemoveList.add(r.binder);
                        }
                    }
                    if (r.matchTelephonyCallbackEvent(
                            TelephonyCallback.EVENT_SIGNAL_STRENGTH_CHANGED)
                            && idMatch(r, subId, phoneId)) {
                        try {
                            int gsmSignalStrength = signalStrength.getGsmSignalStrength();
                            int ss = (gsmSignalStrength == 99 ? -1 : gsmSignalStrength);
                            if (DBG) {
                                log("notifySignalStrengthForPhoneId: callback.onSS r=" + r
                                        + " subId=" + subId + " phoneId=" + phoneId
                                        + " gsmSS=" + gsmSignalStrength + " ss=" + ss);
                            }
                            r.callback.onSignalStrengthChanged(ss);
                        } catch (RemoteException ex) {
                            mRemoveList.add(r.binder);
                        }
                    }
                }
            } else {
                log("notifySignalStrengthForPhoneId: invalid phoneId=" + phoneId);
            }
            handleRemoveListLocked();
        }
        broadcastSignalStrengthChanged(signalStrength, phoneId, subId);
    }

    @Override
    public void notifyCarrierNetworkChange(boolean active) {
        // only CarrierService with carrier privilege rule should have the permission
        int[] subIds = Arrays.stream(SubscriptionManager.from(mContext)
                    .getCompleteActiveSubscriptionIdList())
                    .filter(i -> TelephonyPermissions.checkCarrierPrivilegeForSubId(mContext,
                            i)).toArray();
        if (ArrayUtils.isEmpty(subIds)) {
            loge("notifyCarrierNetworkChange without carrier privilege");
            // the active subId does not have carrier privilege.
            throw new SecurityException("notifyCarrierNetworkChange without carrier privilege");
        }

        synchronized (mRecords) {
            mCarrierNetworkChangeState = active;
            for (int subId : subIds) {
                int phoneId = getPhoneIdFromSubId(subId);

                if (VDBG) {
                    log("notifyCarrierNetworkChange: active=" + active + "subId: " + subId);
                }
                for (Record r : mRecords) {
                    if (r.matchTelephonyCallbackEvent(
                            TelephonyCallback.EVENT_CARRIER_NETWORK_CHANGED)
                            && idMatch(r, subId, phoneId)) {
                        try {
                            r.callback.onCarrierNetworkChange(active);
                        } catch (RemoteException ex) {
                            mRemoveList.add(r.binder);
                        }
                    }
                }
            }
            handleRemoveListLocked();
        }
    }

    public void notifyCellInfo(List<CellInfo> cellInfo) {
         notifyCellInfoForSubscriber(SubscriptionManager.DEFAULT_SUBSCRIPTION_ID, cellInfo);
    }

    public void notifyCellInfoForSubscriber(int subId, List<CellInfo> cellInfo) {
        if (!checkNotifyPermission("notifyCellInfoForSubscriber()")) {
            return;
        }
        if (VDBG) {
            log("notifyCellInfoForSubscriber: subId=" + subId
                + " cellInfo=" + cellInfo);
        }
        int phoneId = getPhoneIdFromSubId(subId);
        synchronized (mRecords) {
            if (validatePhoneId(phoneId)) {
                mCellInfo.set(phoneId, cellInfo);
                for (Record r : mRecords) {
                    if (validateEventAndUserLocked(
                            r, TelephonyCallback.EVENT_CELL_INFO_CHANGED)
                            && idMatch(r, subId, phoneId)
                            && (checkCoarseLocationAccess(r, Build.VERSION_CODES.BASE)
                                    && checkFineLocationAccess(r, Build.VERSION_CODES.Q))) {
                        try {
                            if (DBG_LOC) {
                                log("notifyCellInfoForSubscriber: mCellInfo=" + cellInfo
                                    + " r=" + r);
                            }
                            r.callback.onCellInfoChanged(cellInfo);
                        } catch (RemoteException ex) {
                            mRemoveList.add(r.binder);
                        }
                    }
                }
            }
            handleRemoveListLocked();
        }
    }

    @Override
    public void notifyMessageWaitingChangedForPhoneId(int phoneId, int subId, boolean mwi) {
        if (!checkNotifyPermission("notifyMessageWaitingChanged()")) {
            return;
        }
        if (VDBG) {
            log("notifyMessageWaitingChangedForSubscriberPhoneID: subId=" + phoneId
                + " mwi=" + mwi);
        }
        synchronized (mRecords) {
            if (validatePhoneId(phoneId)) {
                mMessageWaiting[phoneId] = mwi;
                for (Record r : mRecords) {
                    if (r.matchTelephonyCallbackEvent(
                            TelephonyCallback.EVENT_MESSAGE_WAITING_INDICATOR_CHANGED)
                            && idMatch(r, subId, phoneId)) {
                        try {
                            r.callback.onMessageWaitingIndicatorChanged(mwi);
                        } catch (RemoteException ex) {
                            mRemoveList.add(r.binder);
                        }
                    }
                }
            }
            handleRemoveListLocked();
        }
    }

    public void notifyUserMobileDataStateChangedForPhoneId(int phoneId, int subId, boolean state) {
        if (!checkNotifyPermission("notifyUserMobileDataStateChanged()")) {
            return;
        }
        if (VDBG) {
            log("notifyUserMobileDataStateChangedForSubscriberPhoneID: PhoneId=" + phoneId
                    + " subId=" + subId + " state=" + state);
        }
        synchronized (mRecords) {
            if (validatePhoneId(phoneId)) {
                mUserMobileDataState[phoneId] = state;
                for (Record r : mRecords) {
                    if (r.matchTelephonyCallbackEvent(
                            TelephonyCallback.EVENT_USER_MOBILE_DATA_STATE_CHANGED)
                            && idMatch(r, subId, phoneId)) {
                        try {
                            r.callback.onUserMobileDataStateChanged(state);
                        } catch (RemoteException ex) {
                            mRemoveList.add(r.binder);
                        }
                    }
                }
            }
            handleRemoveListLocked();
        }
    }

    /**
     * Notify display network info changed.
     *
     * @param phoneId Phone id
     * @param subId Subscription id
     * @param telephonyDisplayInfo Display network info
     *
     * @see PhoneStateListener#onDisplayInfoChanged(TelephonyDisplayInfo)
     */
    public void notifyDisplayInfoChanged(int phoneId, int subId,
                                         @NonNull TelephonyDisplayInfo telephonyDisplayInfo) {
        if (!checkNotifyPermission("notifyDisplayInfoChanged()")) {
            return;
        }
        String str = "notifyDisplayInfoChanged: PhoneId=" + phoneId + " subId=" + subId
                + " telephonyDisplayInfo=" + telephonyDisplayInfo;
        if (VDBG) {
            log(str);
        }
        mLocalLog.log(str);
        synchronized (mRecords) {
            if (validatePhoneId(phoneId)) {
                mTelephonyDisplayInfos[phoneId] = telephonyDisplayInfo;
                for (Record r : mRecords) {
                    if (r.matchTelephonyCallbackEvent(
                            TelephonyCallback.EVENT_DISPLAY_INFO_CHANGED)
                            && idMatch(r, subId, phoneId)) {
                        try {
                            if (!mConfigurationProvider.isDisplayInfoNrAdvancedSupported(
                                    r.callingPackage, Binder.getCallingUserHandle())) {
                                r.callback.onDisplayInfoChanged(
                                        getBackwardCompatibleTelephonyDisplayInfo(
                                                telephonyDisplayInfo));
                            } else {
                                r.callback.onDisplayInfoChanged(telephonyDisplayInfo);
                            }
                        } catch (RemoteException ex) {
                            mRemoveList.add(r.binder);
                        }
                    }
                }
            }
            handleRemoveListLocked();
        }
    }

    private TelephonyDisplayInfo getBackwardCompatibleTelephonyDisplayInfo(
            @NonNull TelephonyDisplayInfo telephonyDisplayInfo) {
        int networkType = telephonyDisplayInfo.getNetworkType();
        int overrideNetworkType = telephonyDisplayInfo.getOverrideNetworkType();
        if (networkType == TelephonyManager.NETWORK_TYPE_NR) {
            overrideNetworkType = TelephonyDisplayInfo.OVERRIDE_NETWORK_TYPE_NONE;
        } else if (networkType == TelephonyManager.NETWORK_TYPE_LTE
                && overrideNetworkType == TelephonyDisplayInfo.OVERRIDE_NETWORK_TYPE_NR_ADVANCED) {
            overrideNetworkType = TelephonyDisplayInfo.OVERRIDE_NETWORK_TYPE_NR_NSA_MMWAVE;
        }
        return new TelephonyDisplayInfo(networkType, overrideNetworkType);
    }

    public void notifyCallForwardingChanged(boolean cfi) {
        notifyCallForwardingChangedForSubscriber(SubscriptionManager.DEFAULT_SUBSCRIPTION_ID, cfi);
    }

    public void notifyCallForwardingChangedForSubscriber(int subId, boolean cfi) {
        if (!checkNotifyPermission("notifyCallForwardingChanged()")) {
            return;
        }
        if (VDBG) {
            log("notifyCallForwardingChangedForSubscriber: subId=" + subId
                + " cfi=" + cfi);
        }
        int phoneId = getPhoneIdFromSubId(subId);
        synchronized (mRecords) {
            if (validatePhoneId(phoneId)) {
                mCallForwarding[phoneId] = cfi;
                for (Record r : mRecords) {
                    if (r.matchTelephonyCallbackEvent(
                            TelephonyCallback.EVENT_CALL_FORWARDING_INDICATOR_CHANGED)
                            && idMatch(r, subId, phoneId)) {
                        try {
                            r.callback.onCallForwardingIndicatorChanged(cfi);
                        } catch (RemoteException ex) {
                            mRemoveList.add(r.binder);
                        }
                    }
                }
            }
            handleRemoveListLocked();
        }
    }

    public void notifyDataActivity(int state) {
        notifyDataActivityForSubscriber(SubscriptionManager.DEFAULT_SUBSCRIPTION_ID, state);
    }

    public void notifyDataActivityForSubscriber(int subId, int state) {
        if (!checkNotifyPermission("notifyDataActivity()" )) {
            return;
        }
        int phoneId = getPhoneIdFromSubId(subId);
        synchronized (mRecords) {
            if (validatePhoneId(phoneId)) {
                mDataActivity[phoneId] = state;
                for (Record r : mRecords) {
                    // Notify by correct subId.
                    if (r.matchTelephonyCallbackEvent(
                            TelephonyCallback.EVENT_DATA_ACTIVITY_CHANGED)
                            && idMatch(r, subId, phoneId)) {
                        try {
                            r.callback.onDataActivity(state);
                        } catch (RemoteException ex) {
                            mRemoveList.add(r.binder);
                        }
                    }
                }
            }
            handleRemoveListLocked();
        }
    }

    /**
     * Send a notification to registrants that the data connection state has changed.
     *
     * @param phoneId the phoneId carrying the data connection
     * @param subId the subscriptionId for the data connection
     * @param preciseState a PreciseDataConnectionState that has info about the data connection
     */
    @Override
    public void notifyDataConnectionForSubscriber(int phoneId, int subId,
            @NonNull PreciseDataConnectionState preciseState) {
        if (!checkNotifyPermission("notifyDataConnection()" )) {
            return;
        }

        ApnSetting apnSetting = preciseState.getApnSetting();

        synchronized (mRecords) {
            if (validatePhoneId(phoneId)) {
                Pair<Integer, ApnSetting> key = Pair.create(preciseState.getTransportType(),
                        preciseState.getApnSetting());
                PreciseDataConnectionState oldState = mPreciseDataConnectionStates.get(phoneId)
                        .remove(key);
                if (!Objects.equals(oldState, preciseState)) {
                    for (Record r : mRecords) {
                        if (r.matchTelephonyCallbackEvent(
                                TelephonyCallback.EVENT_PRECISE_DATA_CONNECTION_STATE_CHANGED)
                                && idMatch(r, subId, phoneId)) {
                            try {
                                r.callback.onPreciseDataConnectionStateChanged(preciseState);
                            } catch (RemoteException ex) {
                                mRemoveList.add(r.binder);
                            }
                        }
                    }
                    handleRemoveListLocked();

                    broadcastDataConnectionStateChanged(phoneId, subId, preciseState);

                    String str = "notifyDataConnectionForSubscriber: phoneId=" + phoneId + " subId="
                            + subId + " " + preciseState;
                    log(str);
                    mLocalLog.log(str);
                }

                // If the state is disconnected, it would be the end of life cycle of a data
                // connection, so remove it from the cache.
                if (preciseState.getState() != TelephonyManager.DATA_DISCONNECTED) {
                    mPreciseDataConnectionStates.get(phoneId).put(key, preciseState);
                }

                // Note that below is just the workaround for reporting the correct data connection
                // state. The actual fix should be put in the new data stack in T.
                // TODO: Remove the code below in T.

                // Collect all possible candidate data connection state for internet. Key is the
                // data connection state, value is the precise data connection state.
                Map<Integer, PreciseDataConnectionState> internetConnections = new ArrayMap<>();
                if (preciseState.getState() == TelephonyManager.DATA_DISCONNECTED
                        && preciseState.getApnSetting().getApnTypes()
                        .contains(ApnSetting.TYPE_DEFAULT)) {
                    internetConnections.put(TelephonyManager.DATA_DISCONNECTED, preciseState);
                }
                for (Map.Entry<Pair<Integer, ApnSetting>, PreciseDataConnectionState> entry :
                        mPreciseDataConnectionStates.get(phoneId).entrySet()) {
                    if (entry.getKey().first == AccessNetworkConstants.TRANSPORT_TYPE_WWAN
                            && entry.getKey().second.getApnTypes()
                            .contains(ApnSetting.TYPE_DEFAULT)) {
                        internetConnections.put(entry.getValue().getState(), entry.getValue());
                    }
                }

                // If any internet data is in connected state, then report connected, then check
                // suspended, connecting, disconnecting, and disconnected. The order is very
                // important.
                int[] statesInPriority = new int[]{TelephonyManager.DATA_CONNECTED,
                        TelephonyManager.DATA_SUSPENDED, TelephonyManager.DATA_CONNECTING,
                        TelephonyManager.DATA_DISCONNECTING,
                        TelephonyManager.DATA_DISCONNECTED};
                int state = TelephonyManager.DATA_DISCONNECTED;
                int networkType = TelephonyManager.NETWORK_TYPE_UNKNOWN;
                for (int s : statesInPriority) {
                    if (internetConnections.containsKey(s)) {
                        state = s;
                        networkType = internetConnections.get(s).getNetworkType();
                        break;
                    }
                }

                if (mDataConnectionState[phoneId] != state
                        || mDataConnectionNetworkType[phoneId] != networkType) {
                    String str = "onDataConnectionStateChanged("
                            + TelephonyUtils.dataStateToString(state)
                            + ", " + TelephonyManager.getNetworkTypeName(networkType)
                            + ") subId=" + subId + ", phoneId=" + phoneId;
                    log(str);
                    mLocalLog.log(str);
                    for (Record r : mRecords) {
                        if (r.matchTelephonyCallbackEvent(
                                TelephonyCallback.EVENT_DATA_CONNECTION_STATE_CHANGED)
                                && idMatch(r, subId, phoneId)) {
                            try {
                                if (DBG) {
                                    log("Notify data connection state changed on sub: " + subId);
                                }
                                r.callback.onDataConnectionStateChanged(state, networkType);
                            } catch (RemoteException ex) {
                                mRemoveList.add(r.binder);
                            }
                        }
                    }

                    mDataConnectionState[phoneId] = state;
                    mDataConnectionNetworkType[phoneId] = networkType;

                    handleRemoveListLocked();
                }
            }
        }
    }

    @Override
    public void notifyCellLocationForSubscriber(int subId, CellIdentity cellIdentity) {
        notifyCellLocationForSubscriber(subId, cellIdentity, false /* hasUserSwitched */);
    }

    private void notifyCellLocationForSubscriber(int subId, CellIdentity cellIdentity,
            boolean hasUserSwitched) {
        log("notifyCellLocationForSubscriber: subId=" + subId + " cellIdentity="
                + Rlog.pii(DBG || VDBG || DBG_LOC, cellIdentity));
        if (!checkNotifyPermission("notifyCellLocation()")) {
            return;
        }
        int phoneId = getPhoneIdFromSubId(subId);
        synchronized (mRecords) {
            if (validatePhoneId(phoneId)
                    && (hasUserSwitched || !Objects.equals(cellIdentity, mCellIdentity[phoneId]))) {
                mCellIdentity[phoneId] = cellIdentity;
                for (Record r : mRecords) {
                    if (validateEventAndUserLocked(
                            r, TelephonyCallback.EVENT_CELL_LOCATION_CHANGED)
                            && idMatch(r, subId, phoneId)
                            && (checkCoarseLocationAccess(r, Build.VERSION_CODES.BASE)
                                    && checkFineLocationAccess(r, Build.VERSION_CODES.Q))) {
                        try {
                            if (DBG_LOC) {
                                log("notifyCellLocation: cellIdentity=" + cellIdentity
                                        + " r=" + r);
                            }
                            r.callback.onCellLocationChanged(cellIdentity);
                        } catch (RemoteException ex) {
                            mRemoveList.add(r.binder);
                        }
                    }
                }
            }
            handleRemoveListLocked();
        }
    }

    public void notifyPreciseCallState(int phoneId, int subId, int ringingCallState,
                                       int foregroundCallState, int backgroundCallState) {
        if (!checkNotifyPermission("notifyPreciseCallState()")) {
            return;
        }
        synchronized (mRecords) {
            if (validatePhoneId(phoneId)) {
                mRingingCallState[phoneId] = ringingCallState;
                mForegroundCallState[phoneId] = foregroundCallState;
                mBackgroundCallState[phoneId] = backgroundCallState;
                mPreciseCallState[phoneId] = new PreciseCallState(
                        ringingCallState, foregroundCallState,
                        backgroundCallState,
                        DisconnectCause.NOT_VALID,
                        PreciseDisconnectCause.NOT_VALID);
                boolean notifyCallAttributes = true;
                if (mCallQuality == null) {
                    log("notifyPreciseCallState: mCallQuality is null, "
                            + "skipping call attributes");
                    notifyCallAttributes = false;
                } else {
                    // If the precise call state is no longer active, reset the call network type
                    // and call quality.
                    if (mPreciseCallState[phoneId].getForegroundCallState()
                            != PreciseCallState.PRECISE_CALL_STATE_ACTIVE) {
                        mCallNetworkType[phoneId] = TelephonyManager.NETWORK_TYPE_UNKNOWN;
                        mCallQuality[phoneId] = createCallQuality();
                    }
                    mCallAttributes[phoneId] = new CallAttributes(mPreciseCallState[phoneId],
                            mCallNetworkType[phoneId], mCallQuality[phoneId]);
                }

                for (Record r : mRecords) {
                    if (r.matchTelephonyCallbackEvent(
                            TelephonyCallback.EVENT_PRECISE_CALL_STATE_CHANGED)
                            && idMatch(r, subId, phoneId)) {
                        try {
                            r.callback.onPreciseCallStateChanged(mPreciseCallState[phoneId]);
                        } catch (RemoteException ex) {
                            mRemoveList.add(r.binder);
                        }
                    }
                    if (notifyCallAttributes && r.matchTelephonyCallbackEvent(
                            TelephonyCallback.EVENT_CALL_ATTRIBUTES_CHANGED)
                            && idMatch(r, subId, phoneId)) {
                        try {
                            r.callback.onCallAttributesChanged(mCallAttributes[phoneId]);
                        } catch (RemoteException ex) {
                            mRemoveList.add(r.binder);
                        }
                    }
                }
            }
            handleRemoveListLocked();
        }
    }

    public void notifyDisconnectCause(int phoneId, int subId, int disconnectCause,
                                      int preciseDisconnectCause) {
        if (!checkNotifyPermission("notifyDisconnectCause()")) {
            return;
        }
        synchronized (mRecords) {
            if (validatePhoneId(phoneId)) {
                mCallDisconnectCause[phoneId] = disconnectCause;
                mCallPreciseDisconnectCause[phoneId] = preciseDisconnectCause;
                for (Record r : mRecords) {
                    if (r.matchTelephonyCallbackEvent(
                            TelephonyCallback.EVENT_CALL_DISCONNECT_CAUSE_CHANGED)
                            && idMatch(r, subId, phoneId)) {
                        try {
                            r.callback.onCallDisconnectCauseChanged(mCallDisconnectCause[phoneId],
                                    mCallPreciseDisconnectCause[phoneId]);
                        } catch (RemoteException ex) {
                            mRemoveList.add(r.binder);
                        }
                    }
                }
            }
            handleRemoveListLocked();
        }
    }

    public void notifyImsDisconnectCause(int subId, ImsReasonInfo imsReasonInfo) {
        if (!checkNotifyPermission("notifyImsCallDisconnectCause()")) {
            return;
        }
        int phoneId = getPhoneIdFromSubId(subId);
        synchronized (mRecords) {
            if (validatePhoneId(phoneId)) {
                mImsReasonInfo.set(phoneId, imsReasonInfo);
                for (Record r : mRecords) {
                    if (r.matchTelephonyCallbackEvent(
                            TelephonyCallback.EVENT_IMS_CALL_DISCONNECT_CAUSE_CHANGED)
                            && idMatch(r, subId, phoneId)) {
                        try {
                            if (DBG_LOC) {
                                log("notifyImsCallDisconnectCause: mImsReasonInfo="
                                        + imsReasonInfo + " r=" + r);
                            }
                            r.callback.onImsCallDisconnectCauseChanged(mImsReasonInfo.get(phoneId));
                        } catch (RemoteException ex) {
                            mRemoveList.add(r.binder);
                        }
                    }
                }
            }
            handleRemoveListLocked();
        }
    }

    @Override
    public void notifySrvccStateChanged(int subId, @SrvccState int state) {
        if (!checkNotifyPermission("notifySrvccStateChanged()")) {
            return;
        }
        if (VDBG) {
            log("notifySrvccStateChanged: subId=" + subId + " srvccState=" + state);
        }
        int phoneId = getPhoneIdFromSubId(subId);
        synchronized (mRecords) {
            if (validatePhoneId(phoneId)) {
                mSrvccState[phoneId] = state;
                for (Record r : mRecords) {
                    if (r.matchTelephonyCallbackEvent(
                            TelephonyCallback.EVENT_SRVCC_STATE_CHANGED)
                            && idMatch(r, subId, phoneId)) {
                        try {
                            if (DBG_LOC) {
                                log("notifySrvccStateChanged: mSrvccState=" + state + " r=" + r);
                            }
                            r.callback.onSrvccStateChanged(state);
                        } catch (RemoteException ex) {
                            mRemoveList.add(r.binder);
                        }
                    }
                }
            }
            handleRemoveListLocked();
        }
    }

    public void notifyOemHookRawEventForSubscriber(int phoneId, int subId, byte[] rawData) {
        if (!checkNotifyPermission("notifyOemHookRawEventForSubscriber")) {
            return;
        }

        synchronized (mRecords) {
            if (validatePhoneId(phoneId)) {
                for (Record r : mRecords) {
                    if (VDBG) {
                        log("notifyOemHookRawEventForSubscriber:  r=" + r + " subId=" + subId);
                    }
                    if ((r.matchTelephonyCallbackEvent(
                            TelephonyCallback.EVENT_OEM_HOOK_RAW))
                            && idMatch(r, subId, phoneId)) {
                        try {
                            r.callback.onOemHookRawEvent(rawData);
                        } catch (RemoteException ex) {
                            mRemoveList.add(r.binder);
                        }
                    }
                }
            }
            handleRemoveListLocked();
        }
    }

    public void notifyPhoneCapabilityChanged(PhoneCapability capability) {
        if (!checkNotifyPermission("notifyPhoneCapabilityChanged()")) {
            return;
        }

        if (VDBG) {
            log("notifyPhoneCapabilityChanged: capability=" + capability);
        }

        synchronized (mRecords) {
            mPhoneCapability = capability;

            for (Record r : mRecords) {
                if (r.matchTelephonyCallbackEvent(
                        TelephonyCallback.EVENT_PHONE_CAPABILITY_CHANGED)) {
                    try {
                        r.callback.onPhoneCapabilityChanged(capability);
                    } catch (RemoteException ex) {
                        mRemoveList.add(r.binder);
                    }
                }
            }
            handleRemoveListLocked();
        }
    }

    public void notifyActiveDataSubIdChanged(int activeDataSubId) {
        if (!checkNotifyPermission("notifyActiveDataSubIdChanged()")) {
            return;
        }

        if (VDBG) {
            log("notifyActiveDataSubIdChanged: activeDataSubId=" + activeDataSubId);
        }

        mActiveDataSubId = activeDataSubId;
        synchronized (mRecords) {
            for (Record r : mRecords) {
                if (r.matchTelephonyCallbackEvent(
                        TelephonyCallback.EVENT_ACTIVE_DATA_SUBSCRIPTION_ID_CHANGED)) {
                    try {
                        r.callback.onActiveDataSubIdChanged(activeDataSubId);
                    } catch (RemoteException ex) {
                        mRemoveList.add(r.binder);
                    }
                }
            }
            handleRemoveListLocked();
        }
    }

    public void notifyRadioPowerStateChanged(int phoneId, int subId, @RadioPowerState int state) {
        if (!checkNotifyPermission("notifyRadioPowerStateChanged()")) {
            return;
        }

        if (VDBG) {
            log("notifyRadioPowerStateChanged: state= " + state + " subId=" + subId);
        }

        synchronized (mRecords) {
            if (validatePhoneId(phoneId)) {
                mRadioPowerState = state;

                for (Record r : mRecords) {
                    if (r.matchTelephonyCallbackEvent(
                            TelephonyCallback.EVENT_RADIO_POWER_STATE_CHANGED)
                            && idMatch(r, subId, phoneId)) {
                        try {
                            r.callback.onRadioPowerStateChanged(state);
                        } catch (RemoteException ex) {
                            mRemoveList.add(r.binder);
                        }
                    }
                }

            }
            handleRemoveListLocked();
        }
    }

    @Override
    public void notifyEmergencyNumberList(int phoneId, int subId) {
        if (!checkNotifyPermission("notifyEmergencyNumberList()")) {
            return;
        }

        synchronized (mRecords) {
            if (validatePhoneId(phoneId)) {
                TelephonyManager tm = (TelephonyManager) mContext.getSystemService(
                        Context.TELEPHONY_SERVICE);
                mEmergencyNumberList = tm.getEmergencyNumberList();

                for (Record r : mRecords) {
                    if (r.matchTelephonyCallbackEvent(
                            TelephonyCallback.EVENT_EMERGENCY_NUMBER_LIST_CHANGED)
                            && idMatch(r, subId, phoneId)) {
                        try {
                            r.callback.onEmergencyNumberListChanged(mEmergencyNumberList);
                            if (VDBG) {
                                log("notifyEmergencyNumberList: emergencyNumberList= "
                                        + mEmergencyNumberList);
                            }
                        } catch (RemoteException ex) {
                            mRemoveList.add(r.binder);
                        }
                    }
                }
            }

            handleRemoveListLocked();
        }
    }

    @Override
    public void notifyOutgoingEmergencyCall(int phoneId, int subId,
            EmergencyNumber emergencyNumber) {
        if (!checkNotifyPermission("notifyOutgoingEmergencyCall()")) {
            return;
        }
        synchronized (mRecords) {
            if (validatePhoneId(phoneId)) {
                mOutgoingCallEmergencyNumber[phoneId] = emergencyNumber;
            }
            for (Record r : mRecords) {
                // Send to all listeners regardless of subscription
                if (r.matchTelephonyCallbackEvent(
                        TelephonyCallback.EVENT_OUTGOING_EMERGENCY_CALL)) {
                    try {
                        r.callback.onOutgoingEmergencyCall(emergencyNumber, subId);
                    } catch (RemoteException ex) {
                        mRemoveList.add(r.binder);
                    }
                }
            }
        }
        handleRemoveListLocked();
    }

    @Override
    public void notifyOutgoingEmergencySms(int phoneId, int subId,
            EmergencyNumber emergencyNumber) {
        if (!checkNotifyPermission("notifyOutgoingEmergencySms()")) {
            return;
        }

        synchronized (mRecords) {
            if (validatePhoneId(phoneId)) {
                mOutgoingSmsEmergencyNumber[phoneId] = emergencyNumber;
                for (Record r : mRecords) {
                    // Send to all listeners regardless of subscription
                    if (r.matchTelephonyCallbackEvent(
                            TelephonyCallback.EVENT_OUTGOING_EMERGENCY_SMS)) {
                        try {
                            r.callback.onOutgoingEmergencySms(emergencyNumber, subId);
                        } catch (RemoteException ex) {
                            mRemoveList.add(r.binder);
                        }
                    }
                }
            }
            handleRemoveListLocked();
        }
    }

    @Override
    public void notifyCallQualityChanged(CallQuality callQuality, int phoneId, int subId,
            int callNetworkType) {
        if (!checkNotifyPermission("notifyCallQualityChanged()")) {
            return;
        }

        synchronized (mRecords) {
            if (validatePhoneId(phoneId)) {
                // merge CallQuality with PreciseCallState and network type
                mCallQuality[phoneId] = callQuality;
                mCallNetworkType[phoneId] = callNetworkType;
                mCallAttributes[phoneId] = new CallAttributes(mPreciseCallState[phoneId],
                        callNetworkType, callQuality);

                for (Record r : mRecords) {
                    if (r.matchTelephonyCallbackEvent(
                            TelephonyCallback.EVENT_CALL_ATTRIBUTES_CHANGED)
                            && idMatch(r, subId, phoneId)) {
                        try {
                            r.callback.onCallAttributesChanged(mCallAttributes[phoneId]);
                        } catch (RemoteException ex) {
                            mRemoveList.add(r.binder);
                        }
                    }
                }
            }

            handleRemoveListLocked();
        }
    }

    @Override
    public void notifyRegistrationFailed(int phoneId, int subId, @NonNull CellIdentity cellIdentity,
            @NonNull String chosenPlmn, int domain, int causeCode, int additionalCauseCode) {
        if (!checkNotifyPermission("notifyRegistrationFailed()")) {
            return;
        }

        // In case callers don't have fine location access, pre-construct a location-free version
        // of the CellIdentity. This will still have the PLMN ID, which should be sufficient for
        // most purposes.
        final CellIdentity noLocationCi = cellIdentity.sanitizeLocationInfo();

        synchronized (mRecords) {
            if (validatePhoneId(phoneId)) {
                for (Record r : mRecords) {
                    if (r.matchTelephonyCallbackEvent(
                            TelephonyCallback.EVENT_REGISTRATION_FAILURE)
                            && idMatch(r, subId, phoneId)) {
                        try {
                            r.callback.onRegistrationFailed(
                                    checkFineLocationAccess(r, Build.VERSION_CODES.BASE)
                                            ? cellIdentity : noLocationCi,
                                    chosenPlmn, domain, causeCode,
                                    additionalCauseCode);
                        } catch (RemoteException ex) {
                            mRemoveList.add(r.binder);
                        }
                    }
                }
            }
            handleRemoveListLocked();
        }
    }

    /**
     * Send a notification of changes to barring status to PhoneStateListener registrants.
     *
     * @param phoneId the phoneId
     * @param subId the subId
     * @param barringInfo a structure containing the complete updated barring info.
     */
    public void notifyBarringInfoChanged(int phoneId, int subId, @NonNull BarringInfo barringInfo) {
        if (!checkNotifyPermission("notifyBarringInfo()")) {
            return;
        }
        if (barringInfo == null) {
            log("Received null BarringInfo for subId=" + subId + ", phoneId=" + phoneId);
            mBarringInfo.set(phoneId, new BarringInfo());
            return;
        }

        synchronized (mRecords) {
            if (validatePhoneId(phoneId)) {
                mBarringInfo.set(phoneId, barringInfo);
                // Barring info is non-null
                BarringInfo biNoLocation = barringInfo.createLocationInfoSanitizedCopy();
                if (VDBG) log("listen: call onBarringInfoChanged=" + barringInfo);
                for (Record r : mRecords) {
                    if (r.matchTelephonyCallbackEvent(
                            TelephonyCallback.EVENT_BARRING_INFO_CHANGED)
                            && idMatch(r, subId, phoneId)) {
                        try {
                            if (DBG_LOC) {
                                log("notifyBarringInfo: mBarringInfo="
                                        + barringInfo + " r=" + r);
                            }
                            r.callback.onBarringInfoChanged(
                                    checkFineLocationAccess(r, Build.VERSION_CODES.BASE)
                                        ? barringInfo : biNoLocation);
                        } catch (RemoteException ex) {
                            mRemoveList.add(r.binder);
                        }
                    }
                }
            }
            handleRemoveListLocked();
        }
    }

    /**
     * Send a notification to registrants that the configs of physical channel has changed for
     * a particular subscription.
     *
     * @param phoneId the phone id.
     * @param subId the subId
     * @param configs a list of {@link PhysicalChannelConfig}, the configs of physical channel.
     */
    public void notifyPhysicalChannelConfigForSubscriber(int phoneId, int subId,
            List<PhysicalChannelConfig> configs) {
        if (!checkNotifyPermission("notifyPhysicalChannelConfig()")) {
            return;
        }

        List<PhysicalChannelConfig> sanitizedConfigs = getLocationSanitizedConfigs(configs);
        if (VDBG) {
            log("notifyPhysicalChannelConfig: subId=" + subId + " configs=" + configs
                    + " sanitizedConfigs=" + sanitizedConfigs);
        }

        synchronized (mRecords) {
            if (validatePhoneId(phoneId)) {
                mPhysicalChannelConfigs.set(phoneId, configs);
                for (Record r : mRecords) {
                    if (r.matchTelephonyCallbackEvent(
                            TelephonyCallback.EVENT_PHYSICAL_CHANNEL_CONFIG_CHANGED)
                            && idMatch(r, subId, phoneId)) {
                        try {
                            if (DBG_LOC) {
                                log("notifyPhysicalChannelConfig: mPhysicalChannelConfigs="
                                        + (shouldSanitizeLocationForPhysicalChannelConfig(r)
                                                ? sanitizedConfigs : configs)
                                        + " r=" + r);
                            }
                            r.callback.onPhysicalChannelConfigChanged(
                                    shouldSanitizeLocationForPhysicalChannelConfig(r)
                                            ? sanitizedConfigs : configs);
                        } catch (RemoteException ex) {
                            mRemoveList.add(r.binder);
                        }
                    }
                }
            }
            handleRemoveListLocked();
        }
    }

    private static boolean shouldSanitizeLocationForPhysicalChannelConfig(Record record) {
        // Always redact location info from PhysicalChannelConfig if the registrant is from neither
        // PHONE nor SYSTEM process. There is no user case that the registrant needs the location
        // info (e.g. physicalCellId). This also remove the need for the location permissions check.
        return record.callerUid != Process.PHONE_UID && record.callerUid != Process.SYSTEM_UID;
    }

    /**
     * Return a copy of the PhysicalChannelConfig list but with location info removed.
     */
    private static List<PhysicalChannelConfig> getLocationSanitizedConfigs(
            List<PhysicalChannelConfig> configs) {
        List<PhysicalChannelConfig> sanitizedConfigs = new ArrayList<>(configs.size());
        for (PhysicalChannelConfig config : configs) {
            sanitizedConfigs.add(config.createLocationInfoSanitizedCopy());
        }
        return sanitizedConfigs;
    }

    /**
     * Notify that the data enabled has changed.
     *
     * @param phoneId the phone id.
     * @param subId the subId.
     * @param enabled True if data is enabled, otherwise disabled.
     * @param reason  Reason for data enabled/disabled. See {@code DATA_*} in
     *                {@link TelephonyManager}.
     */
    public void notifyDataEnabled(int phoneId, int subId, boolean enabled,
            @TelephonyManager.DataEnabledReason int reason) {
        if (!checkNotifyPermission("notifyDataEnabled()")) {
            return;
        }

        if (VDBG) {
            log("notifyDataEnabled: PhoneId=" + phoneId + " subId=" + subId +
                    " enabled=" + enabled + " reason=" + reason);
        }

        synchronized (mRecords) {
            if (validatePhoneId(phoneId)) {
                mIsDataEnabled[phoneId] = enabled;
                mDataEnabledReason[phoneId] = reason;
                for (Record r : mRecords) {
                    if (r.matchTelephonyCallbackEvent(
                            TelephonyCallback.EVENT_DATA_ENABLED_CHANGED)
                            && idMatch(r, subId, phoneId)) {
                        try {
                            r.callback.onDataEnabledChanged(enabled, reason);
                        } catch (RemoteException ex) {
                            mRemoveList.add(r.binder);
                        }
                    }
                }
            }
            handleRemoveListLocked();
        }
    }

    /**
     * Notify that the allowed network type has changed.
     *
     * @param phoneId the phone id.
     * @param subId the subId.
     * @param reason the allowed network type reason.
     * @param allowedNetworkType the allowed network type value.
     */
    public void notifyAllowedNetworkTypesChanged(int phoneId, int subId, int reason,
            long allowedNetworkType) {
        if (!checkNotifyPermission("notifyAllowedNetworkTypesChanged()")) {
            return;
        }

        synchronized (mRecords) {
            if (validatePhoneId(phoneId)) {
                mAllowedNetworkTypeReason[phoneId] = reason;
                mAllowedNetworkTypeValue[phoneId] = allowedNetworkType;

                for (Record r : mRecords) {
                    if (r.matchTelephonyCallbackEvent(
                            TelephonyCallback.EVENT_ALLOWED_NETWORK_TYPE_LIST_CHANGED)
                            && idMatch(r, subId, phoneId)) {
                        try {
                            if (VDBG) {
                                log("notifyAllowedNetworkTypesChanged: reason= " + reason
                                        + ", allowed network type:"
                                        + TelephonyManager.convertNetworkTypeBitmaskToString(
                                        allowedNetworkType));
                            }
                            r.callback.onAllowedNetworkTypesChanged(reason, allowedNetworkType);
                        } catch (RemoteException ex) {
                            mRemoveList.add(r.binder);
                        }
                    }
                }
            }
            handleRemoveListLocked();
        }
    }

    /**
     * Notify that the link capacity estimate has changed.
     * @param phoneId the phone id.
     * @param subId the subscription id.
     * @param linkCapacityEstimateList a list of {@link LinkCapacityEstimate}
     */
    public void notifyLinkCapacityEstimateChanged(int phoneId, int subId,
            List<LinkCapacityEstimate> linkCapacityEstimateList) {
        if (!checkNotifyPermission("notifyLinkCapacityEstimateChanged()")) {
            return;
        }

        if (VDBG) {
            log("notifyLinkCapacityEstimateChanged: linkCapacityEstimateList ="
                    + linkCapacityEstimateList);
        }

        synchronized (mRecords) {
            if (validatePhoneId(phoneId)) {
                mLinkCapacityEstimateLists.set(phoneId, linkCapacityEstimateList);
                for (Record r : mRecords) {
                    if (r.matchTelephonyCallbackEvent(
                            TelephonyCallback.EVENT_LINK_CAPACITY_ESTIMATE_CHANGED)
                            && idMatch(r, subId, phoneId)) {
                        try {
                            r.callback.onLinkCapacityEstimateChanged(linkCapacityEstimateList);
                        } catch (RemoteException ex) {
                            mRemoveList.add(r.binder);
                        }
                    }
                }
            }
            handleRemoveListLocked();
        }
    }

    @Override
    public void dump(FileDescriptor fd, PrintWriter writer, String[] args) {
        final IndentingPrintWriter pw = new IndentingPrintWriter(writer, "  ");

        if (!DumpUtils.checkDumpPermission(mContext, TAG, pw)) return;

        synchronized (mRecords) {
            final int recordCount = mRecords.size();
            pw.println("last known state:");
            pw.increaseIndent();
            for (int i = 0; i < getTelephonyManager().getActiveModemCount(); i++) {
                pw.println("Phone Id=" + i);
                pw.increaseIndent();
                pw.println("mCallState=" + mCallState[i]);
                pw.println("mRingingCallState=" + mRingingCallState[i]);
                pw.println("mForegroundCallState=" + mForegroundCallState[i]);
                pw.println("mBackgroundCallState=" + mBackgroundCallState[i]);
                pw.println("mPreciseCallState=" + mPreciseCallState[i]);
                pw.println("mCallDisconnectCause=" + mCallDisconnectCause[i]);
                pw.println("mCallIncomingNumber=" + mCallIncomingNumber[i]);
                pw.println("mServiceState=" + mServiceState[i]);
                pw.println("mVoiceActivationState= " + mVoiceActivationState[i]);
                pw.println("mDataActivationState= " + mDataActivationState[i]);
                pw.println("mUserMobileDataState= " + mUserMobileDataState[i]);
                pw.println("mSignalStrength=" + mSignalStrength[i]);
                pw.println("mMessageWaiting=" + mMessageWaiting[i]);
                pw.println("mCallForwarding=" + mCallForwarding[i]);
                pw.println("mDataActivity=" + mDataActivity[i]);
                pw.println("mDataConnectionState=" + mDataConnectionState[i]);
                pw.println("mCellIdentity=" + mCellIdentity[i]);
                pw.println("mCellInfo=" + mCellInfo.get(i));
                pw.println("mImsCallDisconnectCause=" + mImsReasonInfo.get(i));
                pw.println("mSrvccState=" + mSrvccState[i]);
                pw.println("mCallPreciseDisconnectCause=" + mCallPreciseDisconnectCause[i]);
                pw.println("mCallQuality=" + mCallQuality[i]);
                pw.println("mCallAttributes=" + mCallAttributes[i]);
                pw.println("mCallNetworkType=" + mCallNetworkType[i]);
                pw.println("mPreciseDataConnectionStates=" + mPreciseDataConnectionStates.get(i));
                pw.println("mOutgoingCallEmergencyNumber=" + mOutgoingCallEmergencyNumber[i]);
                pw.println("mOutgoingSmsEmergencyNumber=" + mOutgoingSmsEmergencyNumber[i]);
                pw.println("mBarringInfo=" + mBarringInfo.get(i));
                pw.println("mTelephonyDisplayInfo=" + mTelephonyDisplayInfos[i]);
                pw.println("mIsDataEnabled=" + mIsDataEnabled);
                pw.println("mDataEnabledReason=" + mDataEnabledReason);
                pw.println("mAllowedNetworkTypeReason=" + mAllowedNetworkTypeReason[i]);
                pw.println("mAllowedNetworkTypeValue=" + mAllowedNetworkTypeValue[i]);
                pw.println("mPhysicalChannelConfigs=" + mPhysicalChannelConfigs.get(i));
                pw.println("mLinkCapacityEstimateList=" + mLinkCapacityEstimateLists.get(i));
                pw.decreaseIndent();
            }
            pw.println("mCarrierNetworkChangeState=" + mCarrierNetworkChangeState);
            pw.println("mPhoneCapability=" + mPhoneCapability);
            pw.println("mActiveDataSubId=" + mActiveDataSubId);
            pw.println("mRadioPowerState=" + mRadioPowerState);
            pw.println("mEmergencyNumberList=" + mEmergencyNumberList);
            pw.println("mDefaultPhoneId=" + mDefaultPhoneId);
            pw.println("mDefaultSubId=" + mDefaultSubId);

            pw.decreaseIndent();

            pw.println("local logs:");
            pw.increaseIndent();
            mLocalLog.dump(fd, pw, args);
            pw.decreaseIndent();
            pw.println("listen logs:");
            pw.increaseIndent();
            mListenLog.dump(fd, pw, args);
            pw.decreaseIndent();
            pw.println("registrations: count=" + recordCount);
            pw.increaseIndent();
            for (Record r : mRecords) {
                pw.println(r);
            }
            pw.decreaseIndent();
        }
    }

    //
    // the legacy intent broadcasting
    //

    // Legacy intent action.
    /** Fired when a subscription's phone state changes. */
    private static final String ACTION_SUBSCRIPTION_PHONE_STATE_CHANGED =
            "android.intent.action.SUBSCRIPTION_PHONE_STATE";
    /**
     * Broadcast Action: The data connection state has changed for any one of the
     * phone's mobile data connections (eg, default, MMS or GPS specific connection).
     */
    private static final String ACTION_ANY_DATA_CONNECTION_STATE_CHANGED =
            "android.intent.action.ANY_DATA_STATE";

    // Legacy intent extra keys, copied from PhoneConstants.
    // Used in legacy intents sent here, for backward compatibility.
    private static final String PHONE_CONSTANTS_DATA_APN_TYPE_KEY = "apnType";
    private static final String PHONE_CONSTANTS_DATA_APN_KEY = "apn";
    private static final String PHONE_CONSTANTS_SLOT_KEY = "slot";
    private static final String PHONE_CONSTANTS_STATE_KEY = "state";
    private static final String PHONE_CONSTANTS_SUBSCRIPTION_KEY = "subscription";

    /**
     * Broadcast Action: The phone's signal strength has changed. The intent will have the
     * following extra values:
     *   phoneName - A string version of the phone name.
     *   asu - A numeric value for the signal strength.
     *         An ASU is 0-31 or -1 if unknown (for GSM, dBm = -113 - 2 * asu).
     *         The following special values are defined:
     *         0 means "-113 dBm or less".31 means "-51 dBm or greater".
     */
    public static final String ACTION_SIGNAL_STRENGTH_CHANGED = "android.intent.action.SIG_STR";

    private void broadcastServiceStateChanged(ServiceState state, int phoneId, int subId) {
        final long ident = Binder.clearCallingIdentity();
        try {
            mBatteryStats.notePhoneState(state.getState());
        } catch (RemoteException re) {
            // Can't do much
        } finally {
            Binder.restoreCallingIdentity(ident);
        }

        // Send the broadcast exactly once to all possible disjoint sets of apps.
        // If the location master switch is on, broadcast the ServiceState 4 times:
        // - Full ServiceState sent to apps with ACCESS_FINE_LOCATION and READ_PHONE_STATE
        // - Full ServiceState sent to apps with ACCESS_FINE_LOCATION and
        //   READ_PRIVILEGED_PHONE_STATE but not READ_PHONE_STATE
        // - Sanitized ServiceState sent to apps with READ_PHONE_STATE but not ACCESS_FINE_LOCATION
        // - Sanitized ServiceState sent to apps with READ_PRIVILEGED_PHONE_STATE but neither
        //   READ_PHONE_STATE nor ACCESS_FINE_LOCATION
        // If the location master switch is off, broadcast the ServiceState multiple times:
        // - Full ServiceState sent to all apps permitted to bypass the location master switch if
        //   they have either READ_PHONE_STATE or READ_PRIVILEGED_PHONE_STATE
        // - Sanitized ServiceState sent to all other apps with READ_PHONE_STATE
        // - Sanitized ServiceState sent to all other apps with READ_PRIVILEGED_PHONE_STATE but not
        //   READ_PHONE_STATE
        if (Binder.withCleanCallingIdentity(() ->
                LocationAccessPolicy.isLocationModeEnabled(mContext, mContext.getUserId()))) {
            Intent fullIntent = createServiceStateIntent(state, subId, phoneId, false);
            mContext.createContextAsUser(UserHandle.ALL, 0).sendBroadcastMultiplePermissions(
                    fullIntent,
                    new String[]{Manifest.permission.READ_PHONE_STATE,
                            Manifest.permission.ACCESS_FINE_LOCATION});
            mContext.createContextAsUser(UserHandle.ALL, 0).sendBroadcastMultiplePermissions(
                    fullIntent,
                    new String[]{Manifest.permission.READ_PRIVILEGED_PHONE_STATE,
                            Manifest.permission.ACCESS_FINE_LOCATION},
                    new String[]{Manifest.permission.READ_PHONE_STATE});

            Intent sanitizedIntent = createServiceStateIntent(state, subId, phoneId, true);
            mContext.createContextAsUser(UserHandle.ALL, 0).sendBroadcastMultiplePermissions(
                    sanitizedIntent,
                    new String[]{Manifest.permission.READ_PHONE_STATE},
                    new String[]{Manifest.permission.ACCESS_FINE_LOCATION});
            mContext.createContextAsUser(UserHandle.ALL, 0).sendBroadcastMultiplePermissions(
                    sanitizedIntent,
                    new String[]{Manifest.permission.READ_PRIVILEGED_PHONE_STATE},
                    new String[]{Manifest.permission.READ_PHONE_STATE,
                            Manifest.permission.ACCESS_FINE_LOCATION});
        } else {
            String[] locationBypassPackages = Binder.withCleanCallingIdentity(() ->
                    LocationAccessPolicy.getLocationBypassPackages(mContext));
            for (String locationBypassPackage : locationBypassPackages) {
                Intent fullIntent = createServiceStateIntent(state, subId, phoneId, false);
                fullIntent.setPackage(locationBypassPackage);
                mContext.createContextAsUser(UserHandle.ALL, 0).sendBroadcastMultiplePermissions(
                        fullIntent,
                        new String[]{Manifest.permission.READ_PHONE_STATE});
                mContext.createContextAsUser(UserHandle.ALL, 0).sendBroadcastMultiplePermissions(
                        fullIntent,
                        new String[]{Manifest.permission.READ_PRIVILEGED_PHONE_STATE},
                        new String[]{Manifest.permission.READ_PHONE_STATE});
            }

            Intent sanitizedIntent = createServiceStateIntent(state, subId, phoneId, true);
            mContext.createContextAsUser(UserHandle.ALL, 0).sendBroadcastMultiplePermissions(
                    sanitizedIntent,
                    new String[]{Manifest.permission.READ_PHONE_STATE},
                    new String[]{/* no excluded permissions */},
                    locationBypassPackages);
            mContext.createContextAsUser(UserHandle.ALL, 0).sendBroadcastMultiplePermissions(
                    sanitizedIntent,
                    new String[]{Manifest.permission.READ_PRIVILEGED_PHONE_STATE},
                    new String[]{Manifest.permission.READ_PHONE_STATE},
                    locationBypassPackages);
        }
    }

    private Intent createServiceStateIntent(ServiceState state, int subId, int phoneId,
            boolean sanitizeLocation) {
        Intent intent = new Intent(Intent.ACTION_SERVICE_STATE);
        intent.addFlags(Intent.FLAG_RECEIVER_INCLUDE_BACKGROUND);
        Bundle data = new Bundle();
        if (sanitizeLocation) {
            state.createLocationInfoSanitizedCopy(true).fillInNotifierBundle(data);
        } else {
            state.fillInNotifierBundle(data);
        }
        intent.putExtras(data);
        intent.putExtra(PHONE_CONSTANTS_SUBSCRIPTION_KEY, subId);
        intent.putExtra(SubscriptionManager.EXTRA_SUBSCRIPTION_INDEX, subId);
        intent.putExtra(PHONE_CONSTANTS_SLOT_KEY, phoneId);
        intent.putExtra(SubscriptionManager.EXTRA_SLOT_INDEX, phoneId);
<<<<<<< HEAD
        return intent;
=======

        // Send the broadcast twice -- once for all apps with READ_PHONE_STATE, then again
        // for all apps with READ_PRIVILEGED_PHONE_STATE but not READ_PHONE_STATE.
        // Do this again twice, the first time for apps with ACCESS_FINE_LOCATION, then again with
        // the location-sanitized service state for all apps without ACCESS_FINE_LOCATION.
        // This ensures that any app holding either READ_PRIVILEGED_PHONE_STATE or READ_PHONE_STATE
        // get this broadcast exactly once, and we are not exposing location without permission.
        mContext.createContextAsUser(UserHandle.ALL, 0).sendBroadcastMultiplePermissions(intent,
                new String[] {Manifest.permission.READ_PHONE_STATE,
                        Manifest.permission.ACCESS_FINE_LOCATION});
        mContext.createContextAsUser(UserHandle.ALL, 0).sendBroadcastMultiplePermissions(intent,
                new String[] {Manifest.permission.READ_PRIVILEGED_PHONE_STATE,
                        Manifest.permission.ACCESS_FINE_LOCATION},
                new String[] {Manifest.permission.READ_PHONE_STATE});

        // Replace bundle with location-sanitized ServiceState
        data = new Bundle();
        state.createLocationInfoSanitizedCopy(true).fillInNotifierBundle(data);
        intent.putExtras(data);
        mContext.createContextAsUser(UserHandle.ALL, 0).sendBroadcastMultiplePermissions(intent,
                new String[] {Manifest.permission.READ_PHONE_STATE},
                new String[] {Manifest.permission.ACCESS_FINE_LOCATION});
        mContext.createContextAsUser(UserHandle.ALL, 0).sendBroadcastMultiplePermissions(intent,
                new String[] {Manifest.permission.READ_PRIVILEGED_PHONE_STATE},
                new String[] {Manifest.permission.READ_PHONE_STATE,
                        Manifest.permission.ACCESS_FINE_LOCATION});
>>>>>>> 5f68b5ed
    }

    private void broadcastSignalStrengthChanged(SignalStrength signalStrength, int phoneId,
            int subId) {
        final long ident = Binder.clearCallingIdentity();
        try {
            mBatteryStats.notePhoneSignalStrength(signalStrength);
        } catch (RemoteException e) {
            /* The remote entity disappeared, we can safely ignore the exception. */
        } finally {
            Binder.restoreCallingIdentity(ident);
        }

        Intent intent = new Intent(ACTION_SIGNAL_STRENGTH_CHANGED);
        Bundle data = new Bundle();
        fillInSignalStrengthNotifierBundle(signalStrength, data);
        intent.putExtras(data);
        intent.putExtra(PHONE_CONSTANTS_SUBSCRIPTION_KEY, subId);
        intent.putExtra(PHONE_CONSTANTS_SLOT_KEY, phoneId);
        mContext.sendStickyBroadcastAsUser(intent, UserHandle.ALL);
    }

    private void fillInSignalStrengthNotifierBundle(SignalStrength signalStrength, Bundle bundle) {
        List<CellSignalStrength> cellSignalStrengths = signalStrength.getCellSignalStrengths();
        for (CellSignalStrength cellSignalStrength : cellSignalStrengths) {
            if (cellSignalStrength instanceof CellSignalStrengthLte) {
                bundle.putParcelable("Lte", (CellSignalStrengthLte) cellSignalStrength);
            } else if (cellSignalStrength instanceof CellSignalStrengthCdma) {
                bundle.putParcelable("Cdma", (CellSignalStrengthCdma) cellSignalStrength);
            } else if (cellSignalStrength instanceof CellSignalStrengthGsm) {
                bundle.putParcelable("Gsm", (CellSignalStrengthGsm) cellSignalStrength);
            } else if (cellSignalStrength instanceof CellSignalStrengthWcdma) {
                bundle.putParcelable("Wcdma", (CellSignalStrengthWcdma) cellSignalStrength);
            } else if (cellSignalStrength instanceof CellSignalStrengthTdscdma) {
                bundle.putParcelable("Tdscdma", (CellSignalStrengthTdscdma) cellSignalStrength);
            } else if (cellSignalStrength instanceof CellSignalStrengthNr) {
                bundle.putParcelable("Nr", (CellSignalStrengthNr) cellSignalStrength);
            }
        }
    }

    /**
     * Broadcasts an intent notifying apps of a phone state change. {@code subId} can be
     * a valid subId, in which case this function fires a subId-specific intent, or it
     * can be {@code SubscriptionManager.INVALID_SUBSCRIPTION_ID}, in which case we send
     * a global state change broadcast ({@code TelephonyManager.ACTION_PHONE_STATE_CHANGED}).
     */
    private void broadcastCallStateChanged(int state, String incomingNumber, int phoneId,
                int subId) {
        final long ident = Binder.clearCallingIdentity();
        try {
            if (state == TelephonyManager.CALL_STATE_IDLE) {
                mBatteryStats.notePhoneOff();
                FrameworkStatsLog.write(FrameworkStatsLog.PHONE_STATE_CHANGED,
                        FrameworkStatsLog.PHONE_STATE_CHANGED__STATE__OFF);
            } else {
                mBatteryStats.notePhoneOn();
                FrameworkStatsLog.write(FrameworkStatsLog.PHONE_STATE_CHANGED,
                        FrameworkStatsLog.PHONE_STATE_CHANGED__STATE__ON);
            }
        } catch (RemoteException e) {
            /* The remote entity disappeared, we can safely ignore the exception. */
        } finally {
            Binder.restoreCallingIdentity(ident);
        }

        Intent intent = new Intent(TelephonyManager.ACTION_PHONE_STATE_CHANGED);
        intent.putExtra(TelephonyManager.EXTRA_STATE, callStateToString(state));

        // If a valid subId was specified, we should fire off a subId-specific state
        // change intent and include the subId.
        if (subId != SubscriptionManager.INVALID_SUBSCRIPTION_ID) {
            intent.setAction(ACTION_SUBSCRIPTION_PHONE_STATE_CHANGED);
            intent.putExtra(PHONE_CONSTANTS_SUBSCRIPTION_KEY, subId);
            intent.putExtra(SubscriptionManager.EXTRA_SUBSCRIPTION_INDEX, subId);
        }
        // If the phoneId is invalid, the broadcast is for overall call state.
        if (phoneId != SubscriptionManager.INVALID_SIM_SLOT_INDEX) {
            intent.putExtra(PHONE_CONSTANTS_SLOT_KEY, phoneId);
            intent.putExtra(SubscriptionManager.EXTRA_SLOT_INDEX, phoneId);
        }

        // Wakeup apps for the (SUBSCRIPTION_)PHONE_STATE broadcast.
        intent.addFlags(Intent.FLAG_RECEIVER_INCLUDE_BACKGROUND);

        // Create a version of the intent with the number always populated.
        Intent intentWithPhoneNumber = new Intent(intent);
        intentWithPhoneNumber.putExtra(TelephonyManager.EXTRA_INCOMING_NUMBER, incomingNumber);

        // Send broadcast twice, once for apps that have PRIVILEGED permission and once for those
        // that have the runtime one
        mContext.sendBroadcastAsUser(intentWithPhoneNumber, UserHandle.ALL,
                android.Manifest.permission.READ_PRIVILEGED_PHONE_STATE);
        mContext.sendBroadcastAsUser(intent, UserHandle.ALL,
                android.Manifest.permission.READ_PHONE_STATE,
                AppOpsManager.OP_READ_PHONE_STATE);
        mContext.sendBroadcastAsUserMultiplePermissions(intentWithPhoneNumber, UserHandle.ALL,
                new String[] { android.Manifest.permission.READ_PHONE_STATE,
                        android.Manifest.permission.READ_CALL_LOG});
    }

    /** Converts TelephonyManager#CALL_STATE_* to TelephonyManager#EXTRA_STATE_*. */
    private static String callStateToString(int callState) {
        switch (callState) {
            case TelephonyManager.CALL_STATE_RINGING:
                return TelephonyManager.EXTRA_STATE_RINGING;
            case TelephonyManager.CALL_STATE_OFFHOOK:
                return TelephonyManager.EXTRA_STATE_OFFHOOK;
            default:
                return TelephonyManager.EXTRA_STATE_IDLE;
        }
    }

    private void broadcastDataConnectionStateChanged(int slotIndex, int subId,
            @NonNull PreciseDataConnectionState pdcs) {
        // Note: not reporting to the battery stats service here, because the
        // status bar takes care of that after taking into account all of the
        // required info.
        Intent intent = new Intent(ACTION_ANY_DATA_CONNECTION_STATE_CHANGED);
        intent.putExtra(PHONE_CONSTANTS_STATE_KEY,
                TelephonyUtils.dataStateToString(pdcs.getState()));
        intent.putExtra(PHONE_CONSTANTS_DATA_APN_KEY, pdcs.getApnSetting().getApnName());
        intent.putExtra(PHONE_CONSTANTS_DATA_APN_TYPE_KEY,
                getApnTypesStringFromBitmask(pdcs.getApnSetting().getApnTypeBitmask()));
        intent.putExtra(PHONE_CONSTANTS_SLOT_KEY, slotIndex);
        intent.putExtra(PHONE_CONSTANTS_SUBSCRIPTION_KEY, subId);
        // Send the broadcast twice -- once for all apps with READ_PHONE_STATE, then again
        // for all apps with READ_PRIV but not READ_PHONE_STATE. This ensures that any app holding
        // either READ_PRIV or READ_PHONE get this broadcast exactly once.
        mContext.sendBroadcastAsUser(intent, UserHandle.ALL, Manifest.permission.READ_PHONE_STATE);
        mContext.createContextAsUser(UserHandle.ALL, 0)
                .sendBroadcastMultiplePermissions(intent,
                        new String[] { Manifest.permission.READ_PRIVILEGED_PHONE_STATE },
                        new String[] { Manifest.permission.READ_PHONE_STATE });
    }

    /**
     * Reimplementation of {@link ApnSetting#getApnTypesStringFromBitmask}.
     */
    @VisibleForTesting
    public static String getApnTypesStringFromBitmask(int apnTypeBitmask) {
        List<String> types = new ArrayList<>();
        int remainingApnTypes = apnTypeBitmask;
        // special case for DEFAULT since it's not a pure bit
        if ((remainingApnTypes & ApnSetting.TYPE_DEFAULT) == ApnSetting.TYPE_DEFAULT) {
            types.add(ApnSetting.TYPE_DEFAULT_STRING);
            remainingApnTypes &= ~ApnSetting.TYPE_DEFAULT;
        }
        while (remainingApnTypes != 0) {
            int highestApnTypeBit = Integer.highestOneBit(remainingApnTypes);
            String apnString = ApnSetting.getApnTypeString(highestApnTypeBit);
            if (!TextUtils.isEmpty(apnString)) types.add(apnString);
            remainingApnTypes &= ~highestApnTypeBit;
        }
        return TextUtils.join(",", types);
    }

    private void enforceNotifyPermissionOrCarrierPrivilege(String method) {
        if (checkNotifyPermission()) {
            return;
        }

        TelephonyPermissions.enforceCallingOrSelfCarrierPrivilege(mContext,
                SubscriptionManager.getDefaultSubscriptionId(), method);
    }

    private boolean checkNotifyPermission(String method) {
        if (checkNotifyPermission()) {
            return true;
        }
        String msg = "Modify Phone State Permission Denial: " + method + " from pid="
                + Binder.getCallingPid() + ", uid=" + Binder.getCallingUid();
        if (DBG) log(msg);
        return false;
    }

    private boolean checkNotifyPermission() {
        return mContext.checkCallingOrSelfPermission(android.Manifest.permission.MODIFY_PHONE_STATE)
                == PackageManager.PERMISSION_GRANTED;
    }

    private boolean checkListenerPermission(Set<Integer> events, int subId, String callingPackage,
            @Nullable String callingFeatureId, String message) {
        LocationAccessPolicy.LocationPermissionQuery.Builder locationQueryBuilder =
                new LocationAccessPolicy.LocationPermissionQuery.Builder()
                        .setCallingPackage(callingPackage)
                        .setCallingFeatureId(callingFeatureId)
                        .setMethod(message + " events: " + events)
                        .setCallingPid(Binder.getCallingPid())
                        .setCallingUid(Binder.getCallingUid());

        boolean shouldCheckLocationPermissions = false;

        if (isLocationPermissionRequired(events)) {
            // Everything that requires fine location started in Q. So far...
            locationQueryBuilder.setMinSdkVersionForFine(Build.VERSION_CODES.Q);
            // If we're enforcing fine starting in Q, we also want to enforce coarse even for
            // older SDK versions.
            locationQueryBuilder.setMinSdkVersionForCoarse(0);
            locationQueryBuilder.setMinSdkVersionForEnforcement(0);
            shouldCheckLocationPermissions = true;
        }

        boolean isPermissionCheckSuccessful = true;

        if (shouldCheckLocationPermissions) {
            LocationAccessPolicy.LocationPermissionResult result =
                    LocationAccessPolicy.checkLocationPermission(
                            mContext, locationQueryBuilder.build());
            switch (result) {
                case DENIED_HARD:
                    throw new SecurityException("Unable to listen for events " + events + " due to "
                            + "insufficient location permissions.");
                case DENIED_SOFT:
                    isPermissionCheckSuccessful = false;
            }
        }

        if (isPhoneStatePermissionRequired(events, callingPackage, Binder.getCallingUserHandle())) {
            if (!TelephonyPermissions.checkCallingOrSelfReadPhoneState(
                    mContext, subId, callingPackage, callingFeatureId, message)) {
                isPermissionCheckSuccessful = false;
            }
        }

        if (isPrecisePhoneStatePermissionRequired(events)) {
            // check if calling app has either permission READ_PRECISE_PHONE_STATE
            // or with carrier privileges
            try {
                mContext.enforceCallingOrSelfPermission(
                        android.Manifest.permission.READ_PRECISE_PHONE_STATE, null);
            } catch (SecurityException se) {
                TelephonyPermissions.enforceCallingOrSelfCarrierPrivilege(mContext, subId, message);
            }
        }

        if (isActiveEmergencySessionPermissionRequired(events)) {
            mContext.enforceCallingOrSelfPermission(
                    android.Manifest.permission.READ_ACTIVE_EMERGENCY_SESSION, null);
        }

        if ((events.contains(TelephonyCallback.EVENT_ALWAYS_REPORTED_SIGNAL_STRENGTH_CHANGED))) {
            mContext.enforceCallingOrSelfPermission(
                    android.Manifest.permission.LISTEN_ALWAYS_REPORTED_SIGNAL_STRENGTH, null);
        }

        if (isPrivilegedPhoneStatePermissionRequired(events)) {
            mContext.enforceCallingOrSelfPermission(
                    android.Manifest.permission.READ_PRIVILEGED_PHONE_STATE, null);
        }
        return isPermissionCheckSuccessful;
    }

    private void handleRemoveListLocked() {
        int size = mRemoveList.size();
        if (VDBG) log("handleRemoveListLocked: mRemoveList.size()=" + size);
        if (size > 0) {
            for (IBinder b : mRemoveList) {
                remove(b);
            }
            mRemoveList.clear();
        }
    }

    private boolean validateEventAndUserLocked(Record r, int event) {
        int foregroundUser;
        final long callingIdentity = Binder.clearCallingIdentity();
        boolean valid = false;
        try {
            foregroundUser = ActivityManager.getCurrentUser();
            valid = UserHandle.getUserId(r.callerUid) == foregroundUser
                    && r.matchTelephonyCallbackEvent(event);
            if (DBG | DBG_LOC) {
                log("validateEventAndUserLocked: valid=" + valid
                        + " r.callerUid=" + r.callerUid + " foregroundUser=" + foregroundUser
                        + " r.eventList=" + r.eventList + " event=" + event);
            }
        } finally {
            Binder.restoreCallingIdentity(callingIdentity);
        }
        return valid;
    }

    private boolean validatePhoneId(int phoneId) {
        boolean valid = (phoneId >= 0) && (phoneId < mNumPhones);
        if (VDBG) log("validatePhoneId: " + valid);
        return valid;
    }

    private static void log(String s) {
        Rlog.d(TAG, s);
    }

    private static void loge(String s) {
        Rlog.e(TAG, s);
    }

    /**
     * Match the sub id or phone id of the event to the record
     *
     * We follow the rules below:
     * 1) If sub id of the event is invalid, phone id should be used.
     * 2) The event on default sub should be notified to the records
     * which register the default sub id.
     * 3) Sub id should be exactly matched for all other cases.
     */
    boolean idMatch(Record r, int subId, int phoneId) {

        if (subId < 0) {
            // Invalid case, we need compare phoneId.
            return (r.phoneId == phoneId);
        }
        if (r.subId == SubscriptionManager.DEFAULT_SUBSCRIPTION_ID) {
            return (subId == mDefaultSubId);
        } else {
            return (r.subId == subId);
        }
    }

    private boolean checkFineLocationAccess(Record r) {
        return checkFineLocationAccess(r, Build.VERSION_CODES.BASE);
    }

    private boolean checkCoarseLocationAccess(Record r) {
        return checkCoarseLocationAccess(r, Build.VERSION_CODES.BASE);
    }

    /**
     * Note -- this method should only be used at the site of a permission check if you need to
     * explicitly allow apps below a certain SDK level access regardless of location permissions.
     * If you don't need app compat logic, use {@link #checkFineLocationAccess(Record)}.
     */
    private boolean checkFineLocationAccess(Record r, int minSdk) {
        LocationAccessPolicy.LocationPermissionQuery query =
                new LocationAccessPolicy.LocationPermissionQuery.Builder()
                        .setCallingPackage(r.callingPackage)
                        .setCallingFeatureId(r.callingFeatureId)
                        .setCallingPid(r.callerPid)
                        .setCallingUid(r.callerUid)
                        .setMethod("TelephonyRegistry push")
                        .setLogAsInfo(true) // we don't need to log an error every time we push
                        .setMinSdkVersionForFine(minSdk)
                        .setMinSdkVersionForCoarse(minSdk)
                        .setMinSdkVersionForEnforcement(minSdk)
                        .build();

        return Binder.withCleanCallingIdentity(() -> {
            LocationAccessPolicy.LocationPermissionResult locationResult =
                    LocationAccessPolicy.checkLocationPermission(mContext, query);
            return locationResult == LocationAccessPolicy.LocationPermissionResult.ALLOWED;
        });
    }

    /**
     * Note -- this method should only be used at the site of a permission check if you need to
     * explicitly allow apps below a certain SDK level access regardless of location permissions.
     * If you don't need app compat logic, use {@link #checkCoarseLocationAccess(Record)}.
     */
    private boolean checkCoarseLocationAccess(Record r, int minSdk) {
        LocationAccessPolicy.LocationPermissionQuery query =
                new LocationAccessPolicy.LocationPermissionQuery.Builder()
                        .setCallingPackage(r.callingPackage)
                        .setCallingFeatureId(r.callingFeatureId)
                        .setCallingPid(r.callerPid)
                        .setCallingUid(r.callerUid)
                        .setMethod("TelephonyRegistry push")
                        .setLogAsInfo(true) // we don't need to log an error every time we push
                        .setMinSdkVersionForCoarse(minSdk)
                        .setMinSdkVersionForFine(Integer.MAX_VALUE)
                        .setMinSdkVersionForEnforcement(minSdk)
                        .build();

        return Binder.withCleanCallingIdentity(() -> {
            LocationAccessPolicy.LocationPermissionResult locationResult =
                    LocationAccessPolicy.checkLocationPermission(mContext, query);
            return locationResult == LocationAccessPolicy.LocationPermissionResult.ALLOWED;
        });
    }

    private void checkPossibleMissNotify(Record r, int phoneId) {
        Set<Integer> events = r.eventList;

        if (events == null || events.isEmpty()) {
            log("checkPossibleMissNotify: events = null.");
            return;
        }

        if ((events.contains(TelephonyCallback.EVENT_SERVICE_STATE_CHANGED))) {
            try {
                if (VDBG) log("checkPossibleMissNotify: onServiceStateChanged state=" +
                        mServiceState[phoneId]);
                ServiceState ss = new ServiceState(mServiceState[phoneId]);
                if (checkFineLocationAccess(r, Build.VERSION_CODES.Q)) {
                    r.callback.onServiceStateChanged(ss);
                } else if (checkCoarseLocationAccess(r, Build.VERSION_CODES.Q)) {
                    r.callback.onServiceStateChanged(
                            ss.createLocationInfoSanitizedCopy(false));
                } else {
                    r.callback.onServiceStateChanged(
                            ss.createLocationInfoSanitizedCopy(true));
                }
            } catch (RemoteException ex) {
                mRemoveList.add(r.binder);
            }
        }

        if (events.contains(TelephonyCallback.EVENT_SIGNAL_STRENGTHS_CHANGED)
                || events.contains(
                TelephonyCallback.EVENT_ALWAYS_REPORTED_SIGNAL_STRENGTH_CHANGED)) {
            try {
                if (mSignalStrength[phoneId] != null) {
                    SignalStrength signalStrength = mSignalStrength[phoneId];
                    if (DBG) {
                        log("checkPossibleMissNotify: onSignalStrengthsChanged SS="
                                + signalStrength);
                    }
                    r.callback.onSignalStrengthsChanged(new SignalStrength(signalStrength));
                }
            } catch (RemoteException ex) {
                mRemoveList.add(r.binder);
            }
        }

        if (events.contains(TelephonyCallback.EVENT_SIGNAL_STRENGTH_CHANGED)) {
            try {
                if (mSignalStrength[phoneId] != null) {
                    int gsmSignalStrength = mSignalStrength[phoneId]
                            .getGsmSignalStrength();
                    if (DBG) {
                        log("checkPossibleMissNotify: onSignalStrengthChanged SS="
                                + gsmSignalStrength);
                    }
                    r.callback.onSignalStrengthChanged((gsmSignalStrength == 99 ? -1
                            : gsmSignalStrength));
                }
            } catch (RemoteException ex) {
                mRemoveList.add(r.binder);
            }
        }

        if (validateEventAndUserLocked(r, TelephonyCallback.EVENT_CELL_INFO_CHANGED)) {
            try {
                if (DBG_LOC) {
                    log("checkPossibleMissNotify: onCellInfoChanged[" + phoneId + "] = "
                            + mCellInfo.get(phoneId));
                }
                if (checkCoarseLocationAccess(r, Build.VERSION_CODES.BASE)
                        && checkFineLocationAccess(r, Build.VERSION_CODES.Q)) {
                    r.callback.onCellInfoChanged(mCellInfo.get(phoneId));
                }
            } catch (RemoteException ex) {
                mRemoveList.add(r.binder);
            }
        }

        if (events.contains(TelephonyCallback.EVENT_USER_MOBILE_DATA_STATE_CHANGED)) {
            try {
                if (VDBG) {
                    log("checkPossibleMissNotify: onUserMobileDataStateChanged phoneId="
                            + phoneId + " umds=" + mUserMobileDataState[phoneId]);
                }
                r.callback.onUserMobileDataStateChanged(mUserMobileDataState[phoneId]);
            } catch (RemoteException ex) {
                mRemoveList.add(r.binder);
            }
        }

        if (events.contains(TelephonyCallback.EVENT_DISPLAY_INFO_CHANGED)) {
            try {
                if (VDBG) {
                    log("checkPossibleMissNotify: onDisplayInfoChanged phoneId="
                            + phoneId + " dpi=" + mTelephonyDisplayInfos[phoneId]);
                }
                if (mTelephonyDisplayInfos[phoneId] != null) {
                    r.callback.onDisplayInfoChanged(mTelephonyDisplayInfos[phoneId]);
                }
            } catch (RemoteException ex) {
                mRemoveList.add(r.binder);
            }
        }

        if (events.contains(TelephonyCallback.EVENT_MESSAGE_WAITING_INDICATOR_CHANGED)) {
            try {
                if (VDBG) {
                    log("checkPossibleMissNotify: onMessageWaitingIndicatorChanged phoneId="
                            + phoneId + " mwi=" + mMessageWaiting[phoneId]);
                }
                r.callback.onMessageWaitingIndicatorChanged(
                        mMessageWaiting[phoneId]);
            } catch (RemoteException ex) {
                mRemoveList.add(r.binder);
            }
        }

        if (events.contains(TelephonyCallback.EVENT_CALL_FORWARDING_INDICATOR_CHANGED)) {
            try {
                if (VDBG) {
                    log("checkPossibleMissNotify: onCallForwardingIndicatorChanged phoneId="
                        + phoneId + " cfi=" + mCallForwarding[phoneId]);
                }
                r.callback.onCallForwardingIndicatorChanged(
                        mCallForwarding[phoneId]);
            } catch (RemoteException ex) {
                mRemoveList.add(r.binder);
            }
        }

        if (validateEventAndUserLocked(r, TelephonyCallback.EVENT_CELL_LOCATION_CHANGED)) {
            try {
                if (DBG_LOC) {
                    log("checkPossibleMissNotify: onCellLocationChanged mCellIdentity = "
                            + mCellIdentity[phoneId]);
                }
                if (checkCoarseLocationAccess(r, Build.VERSION_CODES.BASE)
                        && checkFineLocationAccess(r, Build.VERSION_CODES.Q)) {
                    // null will be translated to empty CellLocation object in client.
                    r.callback.onCellLocationChanged(mCellIdentity[phoneId]);
                }
            } catch (RemoteException ex) {
                mRemoveList.add(r.binder);
            }
        }

        if (events.contains(TelephonyCallback.EVENT_DATA_CONNECTION_STATE_CHANGED)) {
            try {
                if (DBG) {
                    log("checkPossibleMissNotify: onDataConnectionStateChanged(mDataConnectionState"
                            + "=" + mDataConnectionState[phoneId]
                            + ", mDataConnectionNetworkType=" + mDataConnectionNetworkType[phoneId]
                            + ")");
                }
                r.callback.onDataConnectionStateChanged(mDataConnectionState[phoneId],
                        mDataConnectionNetworkType[phoneId]);
            } catch (RemoteException ex) {
                mRemoveList.add(r.binder);
            }
        }
    }

    /**
     * Returns a string representation of the radio technology (network type)
     * currently in use on the device.
     * @param type for which network type is returned
     * @return the name of the radio technology
     *
     */
    private String getNetworkTypeName(@Annotation.NetworkType int type) {
        switch (type) {
            case TelephonyManager.NETWORK_TYPE_GPRS:
                return "GPRS";
            case TelephonyManager.NETWORK_TYPE_EDGE:
                return "EDGE";
            case TelephonyManager.NETWORK_TYPE_UMTS:
                return "UMTS";
            case TelephonyManager.NETWORK_TYPE_HSDPA:
                return "HSDPA";
            case TelephonyManager.NETWORK_TYPE_HSUPA:
                return "HSUPA";
            case TelephonyManager.NETWORK_TYPE_HSPA:
                return "HSPA";
            case TelephonyManager.NETWORK_TYPE_CDMA:
                return "CDMA";
            case TelephonyManager.NETWORK_TYPE_EVDO_0:
                return "CDMA - EvDo rev. 0";
            case TelephonyManager.NETWORK_TYPE_EVDO_A:
                return "CDMA - EvDo rev. A";
            case TelephonyManager.NETWORK_TYPE_EVDO_B:
                return "CDMA - EvDo rev. B";
            case TelephonyManager.NETWORK_TYPE_1xRTT:
                return "CDMA - 1xRTT";
            case TelephonyManager.NETWORK_TYPE_LTE:
                return "LTE";
            case TelephonyManager.NETWORK_TYPE_EHRPD:
                return "CDMA - eHRPD";
            case TelephonyManager.NETWORK_TYPE_IDEN:
                return "iDEN";
            case TelephonyManager.NETWORK_TYPE_HSPAP:
                return "HSPA+";
            case TelephonyManager.NETWORK_TYPE_GSM:
                return "GSM";
            case TelephonyManager.NETWORK_TYPE_TD_SCDMA:
                return "TD_SCDMA";
            case TelephonyManager.NETWORK_TYPE_IWLAN:
                return "IWLAN";

            //TODO: This network type is marked as hidden because it is not a
            // true network type and we are looking to remove it completely from the available list
            // of network types.  Since this method is only used for logging, in the event that this
            // network type is selected, the log will read as "Unknown."
            //case TelephonyManager.NETWORK_TYPE_LTE_CA:
            //    return "LTE_CA";

            case TelephonyManager.NETWORK_TYPE_NR:
                return "NR";
            default:
                return "UNKNOWN";
        }
    }

    /** Returns a new PreciseCallState object with default values. */
    private static PreciseCallState createPreciseCallState() {
        return new PreciseCallState(PreciseCallState.PRECISE_CALL_STATE_NOT_VALID,
            PreciseCallState.PRECISE_CALL_STATE_NOT_VALID,
            PreciseCallState.PRECISE_CALL_STATE_NOT_VALID,
            DisconnectCause.NOT_VALID,
            PreciseDisconnectCause.NOT_VALID);
    }

    /** Returns a new CallQuality object with default values. */
    private static CallQuality createCallQuality() {
        return new CallQuality(0, 0, 0, 0, 0, 0, 0, 0, 0, 0, 0);
    }

    private int getPhoneIdFromSubId(int subId) {
        SubscriptionManager subManager = (SubscriptionManager)
                mContext.getSystemService(Context.TELEPHONY_SUBSCRIPTION_SERVICE);
        if (subManager == null) return INVALID_SIM_SLOT_INDEX;

        if (subId == SubscriptionManager.DEFAULT_SUBSCRIPTION_ID) {
            subId = SubscriptionManager.getDefaultSubscriptionId();
        }

        SubscriptionInfo info = subManager.getActiveSubscriptionInfo(subId);
        if (info == null) return INVALID_SIM_SLOT_INDEX;
        return info.getSimSlotIndex();
    }

    /**
     * On certain build types, we should redact information by default. UID information will be
     * preserved in the same log line, so no debugging capability is lost in full bug reports.
     * However, privacy-constrained bug report types (e.g. connectivity) cannot display raw
     * package names on user builds as it's considered an information leak.
     */
    private static String pii(String packageName) {
        return Build.IS_DEBUGGABLE ? packageName : "***";
    }
}<|MERGE_RESOLUTION|>--- conflicted
+++ resolved
@@ -2972,9 +2972,6 @@
         intent.putExtra(SubscriptionManager.EXTRA_SUBSCRIPTION_INDEX, subId);
         intent.putExtra(PHONE_CONSTANTS_SLOT_KEY, phoneId);
         intent.putExtra(SubscriptionManager.EXTRA_SLOT_INDEX, phoneId);
-<<<<<<< HEAD
-        return intent;
-=======
 
         // Send the broadcast twice -- once for all apps with READ_PHONE_STATE, then again
         // for all apps with READ_PRIVILEGED_PHONE_STATE but not READ_PHONE_STATE.
@@ -3001,7 +2998,6 @@
                 new String[] {Manifest.permission.READ_PRIVILEGED_PHONE_STATE},
                 new String[] {Manifest.permission.READ_PHONE_STATE,
                         Manifest.permission.ACCESS_FINE_LOCATION});
->>>>>>> 5f68b5ed
     }
 
     private void broadcastSignalStrengthChanged(SignalStrength signalStrength, int phoneId,
