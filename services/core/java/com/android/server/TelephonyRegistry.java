/*
 * Copyright (C) 2007 The Android Open Source Project
 *
 * Licensed under the Apache License, Version 2.0 (the "License");
 * you may not use this file except in compliance with the License.
 * You may obtain a copy of the License at
 *
 *      http://www.apache.org/licenses/LICENSE-2.0
 *
 * Unless required by applicable law or agreed to in writing, software
 * distributed under the License is distributed on an "AS IS" BASIS,
 * WITHOUT WARRANTIES OR CONDITIONS OF ANY KIND, either express or implied.
 * See the License for the specific language governing permissions and
 * limitations under the License.
 */

package com.android.server;

import static android.telephony.SubscriptionManager.INVALID_SIM_SLOT_INDEX;
import static android.telephony.TelephonyManager.ACTION_MULTI_SIM_CONFIG_CHANGED;
import static android.telephony.TelephonyRegistryManager.SIM_ACTIVATION_TYPE_DATA;
import static android.telephony.TelephonyRegistryManager.SIM_ACTIVATION_TYPE_VOICE;

import static java.util.Arrays.copyOf;

import android.Manifest;
import android.annotation.NonNull;
import android.annotation.Nullable;
import android.app.ActivityManager;
import android.app.AppOpsManager;
import android.app.compat.CompatChanges;
import android.compat.annotation.ChangeId;
import android.compat.annotation.EnabledSince;
import android.content.BroadcastReceiver;
import android.content.Context;
import android.content.Intent;
import android.content.IntentFilter;
import android.content.pm.PackageManager;
import android.os.Binder;
import android.os.Build;
import android.os.Bundle;
import android.os.Handler;
import android.os.IBinder;
import android.os.Message;
import android.os.Process;
import android.os.RemoteException;
import android.os.UserHandle;
import android.provider.DeviceConfig;
import android.telecom.TelecomManager;
import android.telephony.AccessNetworkConstants;
import android.telephony.Annotation;
import android.telephony.Annotation.RadioPowerState;
import android.telephony.Annotation.SrvccState;
import android.telephony.BarringInfo;
import android.telephony.CallAttributes;
import android.telephony.CallQuality;
import android.telephony.CellIdentity;
import android.telephony.CellInfo;
import android.telephony.CellSignalStrength;
import android.telephony.CellSignalStrengthCdma;
import android.telephony.CellSignalStrengthGsm;
import android.telephony.CellSignalStrengthLte;
import android.telephony.CellSignalStrengthNr;
import android.telephony.CellSignalStrengthTdscdma;
import android.telephony.CellSignalStrengthWcdma;
import android.telephony.DisconnectCause;
import android.telephony.LinkCapacityEstimate;
import android.telephony.LocationAccessPolicy;
import android.telephony.PhoneCapability;
import android.telephony.PhoneStateListener;
import android.telephony.PhysicalChannelConfig;
import android.telephony.PreciseCallState;
import android.telephony.PreciseDataConnectionState;
import android.telephony.PreciseDisconnectCause;
import android.telephony.Rlog;
import android.telephony.ServiceState;
import android.telephony.SignalStrength;
import android.telephony.SubscriptionInfo;
import android.telephony.SubscriptionManager;
import android.telephony.TelephonyCallback;
import android.telephony.TelephonyDisplayInfo;
import android.telephony.TelephonyManager;
import android.telephony.data.ApnSetting;
import android.telephony.emergency.EmergencyNumber;
import android.telephony.ims.ImsReasonInfo;
import android.text.TextUtils;
import android.util.ArrayMap;
import android.util.ArraySet;
import android.util.LocalLog;
import android.util.Pair;

import com.android.internal.annotations.VisibleForTesting;
import com.android.internal.app.IBatteryStats;
import com.android.internal.telephony.IOnSubscriptionsChangedListener;
import com.android.internal.telephony.IPhoneStateListener;
import com.android.internal.telephony.ITelephonyRegistry;
import com.android.internal.telephony.TelephonyPermissions;
import com.android.internal.telephony.util.TelephonyUtils;
import com.android.internal.util.ArrayUtils;
import com.android.internal.util.DumpUtils;
import com.android.internal.util.FrameworkStatsLog;
import com.android.internal.util.IndentingPrintWriter;
import com.android.server.am.BatteryStatsService;

import java.io.FileDescriptor;
import java.io.PrintWriter;
import java.util.ArrayList;
import java.util.Arrays;
import java.util.HashMap;
import java.util.HashSet;
import java.util.List;
import java.util.Map;
import java.util.NoSuchElementException;
import java.util.Objects;
import java.util.Set;
import java.util.stream.Collectors;

/**
 * Since phone process can be restarted, this class provides a centralized place
 * that applications can register and be called back from.
 *
 * Change-Id: I450c968bda93767554b5188ee63e10c9f43c5aa4 fixes bugs 16148026
 * and 15973975 by saving the phoneId of the registrant and then using the
 * phoneId when deciding to to make a callback. This is necessary because
 * a subId changes from to a placeholder value when a SIM is removed and thus won't
 * compare properly. Because getPhoneIdFromSubId(int subId) handles
 * the placeholder value conversion we properly do the callbacks.
 *
 * Eventually we may want to remove the notion of placeholder value but for now this
 * looks like the best approach.
 */
@VisibleForTesting(visibility = VisibleForTesting.Visibility.PACKAGE)
public class TelephonyRegistry extends ITelephonyRegistry.Stub {
    private static final String TAG = "TelephonyRegistry";
    private static final boolean DBG = false; // STOPSHIP if true
    private static final boolean DBG_LOC = false; // STOPSHIP if true
    private static final boolean VDBG = false; // STOPSHIP if true

    private static class Record {
        Context context;

        String callingPackage;
        String callingFeatureId;

        IBinder binder;

        TelephonyRegistryDeathRecipient deathRecipient;

        IPhoneStateListener callback;
        IOnSubscriptionsChangedListener onSubscriptionsChangedListenerCallback;
        IOnSubscriptionsChangedListener onOpportunisticSubscriptionsChangedListenerCallback;

        int callerUid;
        int callerPid;

        Set<Integer> eventList;

        int subId = SubscriptionManager.INVALID_SUBSCRIPTION_ID;

        int phoneId = SubscriptionManager.INVALID_SIM_SLOT_INDEX;

        boolean matchTelephonyCallbackEvent(int event) {
            return (callback != null) && (this.eventList.contains(event));
        }

        boolean matchOnSubscriptionsChangedListener() {
            return (onSubscriptionsChangedListenerCallback != null);
        }

        boolean matchOnOpportunisticSubscriptionsChangedListener() {
            return (onOpportunisticSubscriptionsChangedListenerCallback != null);
        }

        boolean canReadCallLog() {
            try {
                return TelephonyPermissions.checkReadCallLog(
                        context, subId, callerPid, callerUid, callingPackage, callingFeatureId);
            } catch (SecurityException e) {
                return false;
            }
        }

        @Override
        public String toString() {
            return "{callingPackage=" + pii(callingPackage) + " callerUid=" + callerUid + " binder="
                    + binder + " callback=" + callback
                    + " onSubscriptionsChangedListenererCallback="
                    + onSubscriptionsChangedListenerCallback
                    + " onOpportunisticSubscriptionsChangedListenererCallback="
                    + onOpportunisticSubscriptionsChangedListenerCallback + " subId=" + subId
                    + " phoneId=" + phoneId + " events=" + eventList + "}";
        }
    }

    /**
     * Wrapper class to facilitate testing -- encapsulates bits of configuration that are
     * normally fetched from static methods with many dependencies.
     */
    public static class ConfigurationProvider {
        /**
         * @return The per-pid registration limit for PhoneStateListeners, as set from DeviceConfig
         * @noinspection ConstantConditions
         */
        public int getRegistrationLimit() {
            return Binder.withCleanCallingIdentity(() ->
                    DeviceConfig.getInt(DeviceConfig.NAMESPACE_TELEPHONY,
                            TelephonyCallback.FLAG_PER_PID_REGISTRATION_LIMIT,
                            TelephonyCallback.DEFAULT_PER_PID_REGISTRATION_LIMIT));
        }

        /**
         * @param uid uid to check
         * @return Whether enforcement of the per-pid registation limit for PhoneStateListeners is
         *         enabled in PlatformCompat for the given uid.
         * @noinspection ConstantConditions
         */
        public boolean isRegistrationLimitEnabledInPlatformCompat(int uid) {
            return Binder.withCleanCallingIdentity(() -> CompatChanges.isChangeEnabled(
                    TelephonyCallback.PHONE_STATE_LISTENER_LIMIT_CHANGE_ID, uid));
        }

        /**
         * See {@link TelecomManager#ENABLE_GET_CALL_STATE_PERMISSION_PROTECTION} for more
         * information.
         * @noinspection ConstantConditions
         */
        public boolean isCallStateReadPhoneStateEnforcedInPlatformCompat(String packageName,
                UserHandle userHandle) {
            return Binder.withCleanCallingIdentity(() -> CompatChanges.isChangeEnabled(
                    TelecomManager.ENABLE_GET_CALL_STATE_PERMISSION_PROTECTION, packageName,
                    userHandle));
        }

        /**
         * To check the SDK version for
         * {@link android.telephony.TelephonyCallback.ActiveDataSubscriptionIdListener} should add
         * {@link android.Manifest.permission#READ_PHONE_STATE} since Android 12.
         * @noinspection ConstantConditions
         */
        public boolean isActiveDataSubIdReadPhoneStateEnforcedInPlatformCompat(String packageName,
                UserHandle userHandle) {
            return Binder.withCleanCallingIdentity(() -> CompatChanges.isChangeEnabled(
                    REQUIRE_READ_PHONE_STATE_PERMISSION_FOR_ACTIVE_DATA_SUB_ID, packageName,
                    userHandle));
        }

        /**
         * To check the SDK version for
         * {@link android.telephony.TelephonyCallback.CellInfoListener} should add
         * {@link android.Manifest.permission#READ_PHONE_STATE} since Android 12.
         * @noinspection ConstantConditions
         */
        public boolean isCellInfoReadPhoneStateEnforcedInPlatformCompat(String packageName,
                UserHandle userHandle) {
            return Binder.withCleanCallingIdentity(() -> CompatChanges.isChangeEnabled(
                    REQUIRE_READ_PHONE_STATE_PERMISSION_FOR_CELL_INFO, packageName, userHandle));
        }

        /**
         * To check the SDK version for
         * {@link android.telephony.TelephonyCallback.DisplayInfoListener} should remove
         * {@link android.Manifest.permission#READ_PHONE_STATE} since Android 12.
         * @noinspection ConstantConditions
         */
        public boolean isDisplayInfoReadPhoneStateEnforcedInPlatformCompat(String packageName,
                UserHandle userHandle) {
            return Binder.withCleanCallingIdentity(() -> CompatChanges.isChangeEnabled(
                    REQUIRE_READ_PHONE_STATE_PERMISSION_FOR_DISPLAY_INFO, packageName, userHandle));
        }

        /**
         * Support backward compatibility for {@link android.telephony.TelephonyDisplayInfo}.
         *
         * @noinspection ConstantConditions
         */
        public boolean isDisplayInfoNrAdvancedSupported(String packageName,
                UserHandle userHandle) {
            return Binder.withCleanCallingIdentity(() -> CompatChanges.isChangeEnabled(
                    DISPLAY_INFO_NR_ADVANCED_SUPPORTED, packageName, userHandle));
        }
    }

    private final Context mContext;

    private ConfigurationProvider mConfigurationProvider;

    // access should be inside synchronized (mRecords) for these two fields
    private final ArrayList<IBinder> mRemoveList = new ArrayList<IBinder>();
    private final ArrayList<Record> mRecords = new ArrayList<Record>();

    private final IBatteryStats mBatteryStats;

    private final AppOpsManager mAppOps;

    private boolean mHasNotifySubscriptionInfoChangedOccurred = false;

    private boolean mHasNotifyOpportunisticSubscriptionInfoChangedOccurred = false;

    private int mNumPhones;

    private int[] mCallState;

    private String[] mCallIncomingNumber;

    private ServiceState[] mServiceState;

    private int[] mVoiceActivationState;

    private int[] mDataActivationState;

    private boolean[] mUserMobileDataState;

    private TelephonyDisplayInfo[] mTelephonyDisplayInfos;

    private SignalStrength[] mSignalStrength;

    private boolean[] mMessageWaiting;

    private boolean[] mCallForwarding;

    private int[] mDataActivity;

    // Connection state of default APN type data (i.e. internet) of phones
    private int[] mDataConnectionState;

    private CellIdentity[] mCellIdentity;

    private int[] mDataConnectionNetworkType;

    private ArrayList<List<CellInfo>> mCellInfo = null;

    private Map<Integer, List<EmergencyNumber>> mEmergencyNumberList;

    private EmergencyNumber[] mOutgoingSmsEmergencyNumber;

    private EmergencyNumber[] mOutgoingCallEmergencyNumber;

    private CallQuality[] mCallQuality;

    private CallAttributes[] mCallAttributes;

    // network type of the call associated with the mCallAttributes and mCallQuality
    private int[] mCallNetworkType;

    private int[] mSrvccState;

    private int mDefaultSubId = SubscriptionManager.INVALID_SUBSCRIPTION_ID;

    private int mDefaultPhoneId = SubscriptionManager.INVALID_SIM_SLOT_INDEX;

    private int[] mRingingCallState;

    private int[] mForegroundCallState;

    private int[] mBackgroundCallState;

    private PreciseCallState[] mPreciseCallState;

    private int[] mCallDisconnectCause;

    private List<ImsReasonInfo> mImsReasonInfo = null;

    private int[] mCallPreciseDisconnectCause;

    private List<BarringInfo> mBarringInfo = null;

    private boolean mCarrierNetworkChangeState = false;

    private PhoneCapability mPhoneCapability = null;

    private int mActiveDataSubId = SubscriptionManager.INVALID_SUBSCRIPTION_ID;

    @RadioPowerState
    private int mRadioPowerState = TelephonyManager.RADIO_POWER_UNAVAILABLE;

    private final LocalLog mLocalLog = new LocalLog(200);

    private final LocalLog mListenLog = new LocalLog(200);

    private List<List<PhysicalChannelConfig>> mPhysicalChannelConfigs;

    private boolean[] mIsDataEnabled;

    private int[] mDataEnabledReason;

    private int[] mAllowedNetworkTypeReason;
    private long[] mAllowedNetworkTypeValue;

    private List<List<LinkCapacityEstimate>> mLinkCapacityEstimateLists;

    /**
     * Per-phone map of precise data connection state. The key of the map is the pair of transport
     * type and APN setting. This is the cache to prevent redundant callbacks to the listeners.
     * A precise data connection with state {@link TelephonyManager#DATA_DISCONNECTED} removes
     * its entry from the map.
     */
    private List<Map<Pair<Integer, ApnSetting>, PreciseDataConnectionState>>
            mPreciseDataConnectionStates;
    /**
     * Support backward compatibility for {@link android.telephony.TelephonyDisplayInfo}.
     */
    @ChangeId
    @EnabledSince(targetSdkVersion = Build.VERSION_CODES.S)
    private static final long DISPLAY_INFO_NR_ADVANCED_SUPPORTED = 181658987L;

    /**
     * To check the SDK version for
     * {@link android.telephony.TelephonyCallback.DisplayInfoListener} should remove
     * {@link android.Manifest.permission#READ_PHONE_STATE} since Android 12.
     */
    @ChangeId
    @EnabledSince(targetSdkVersion = Build.VERSION_CODES.S)
    private static final long REQUIRE_READ_PHONE_STATE_PERMISSION_FOR_DISPLAY_INFO = 183164979L;

    /**
     * To check the SDK version for
     * {@link android.telephony.TelephonyCallback.ActiveDataSubscriptionIdListener} should add
     * {@link android.Manifest.permission#READ_PHONE_STATE} since Android 12.
     */
    @ChangeId
    @EnabledSince(targetSdkVersion = Build.VERSION_CODES.S)
    private static final long REQUIRE_READ_PHONE_STATE_PERMISSION_FOR_ACTIVE_DATA_SUB_ID
            = 182478738L;

    /**
     * To check the SDK version for {@link android.telephony.TelephonyCallback.CellInfoListener}
     * should add {@link android.Manifest.permission#READ_PHONE_STATE} since Android 12.
     */
    @ChangeId
    @EnabledSince(targetSdkVersion = Build.VERSION_CODES.S)
    private static final long REQUIRE_READ_PHONE_STATE_PERMISSION_FOR_CELL_INFO = 184323934L;

    private static final Set<Integer> REQUIRE_PRECISE_PHONE_STATE_PERMISSION;
    static {
        REQUIRE_PRECISE_PHONE_STATE_PERMISSION = new HashSet<Integer>();
        REQUIRE_PRECISE_PHONE_STATE_PERMISSION.add(
                TelephonyCallback.EVENT_PRECISE_DATA_CONNECTION_STATE_CHANGED);
        REQUIRE_PRECISE_PHONE_STATE_PERMISSION.add(
                TelephonyCallback.EVENT_DATA_CONNECTION_REAL_TIME_INFO_CHANGED);
        REQUIRE_PRECISE_PHONE_STATE_PERMISSION.add(
                TelephonyCallback.EVENT_PRECISE_CALL_STATE_CHANGED);
        REQUIRE_PRECISE_PHONE_STATE_PERMISSION.add(
                TelephonyCallback.EVENT_CALL_DISCONNECT_CAUSE_CHANGED);
        REQUIRE_PRECISE_PHONE_STATE_PERMISSION.add(
                TelephonyCallback.EVENT_CALL_ATTRIBUTES_CHANGED);
        REQUIRE_PRECISE_PHONE_STATE_PERMISSION.add(
                TelephonyCallback.EVENT_IMS_CALL_DISCONNECT_CAUSE_CHANGED);
        REQUIRE_PRECISE_PHONE_STATE_PERMISSION.add(TelephonyCallback.EVENT_REGISTRATION_FAILURE);
        REQUIRE_PRECISE_PHONE_STATE_PERMISSION.add(TelephonyCallback.EVENT_BARRING_INFO_CHANGED);
        REQUIRE_PRECISE_PHONE_STATE_PERMISSION.add(
                TelephonyCallback.EVENT_PHYSICAL_CHANNEL_CONFIG_CHANGED);
        REQUIRE_PRECISE_PHONE_STATE_PERMISSION.add(
                TelephonyCallback.EVENT_DATA_ENABLED_CHANGED);
        REQUIRE_PRECISE_PHONE_STATE_PERMISSION.add(
                TelephonyCallback.EVENT_LINK_CAPACITY_ESTIMATE_CHANGED);
    }

    private boolean isLocationPermissionRequired(Set<Integer> events) {
        return events.contains(TelephonyCallback.EVENT_CELL_LOCATION_CHANGED)
                || events.contains(TelephonyCallback.EVENT_CELL_INFO_CHANGED)
                || events.contains(TelephonyCallback.EVENT_REGISTRATION_FAILURE)
                || events.contains(TelephonyCallback.EVENT_BARRING_INFO_CHANGED);
    }

    private boolean isPhoneStatePermissionRequired(Set<Integer> events, String callingPackage,
            UserHandle userHandle) {
        if (events.contains(TelephonyCallback.EVENT_CALL_FORWARDING_INDICATOR_CHANGED)
                || events.contains(TelephonyCallback.EVENT_MESSAGE_WAITING_INDICATOR_CHANGED)
                || events.contains(TelephonyCallback.EVENT_EMERGENCY_NUMBER_LIST_CHANGED)) {
            return true;
        }

        // Only check READ_PHONE_STATE for CALL_STATE_CHANGED for Android 12 or above.
        if ((events.contains(TelephonyCallback.EVENT_LEGACY_CALL_STATE_CHANGED)
                || events.contains(TelephonyCallback.EVENT_CALL_STATE_CHANGED))
                && mConfigurationProvider.isCallStateReadPhoneStateEnforcedInPlatformCompat(
                        callingPackage, userHandle)) {
            return true;
        }

        // Only check READ_PHONE_STATE for ACTIVE_DATA_SUBSCRIPTION_ID_CHANGED for Android 12
        // or above.
        if (events.contains(TelephonyCallback.EVENT_ACTIVE_DATA_SUBSCRIPTION_ID_CHANGED)
                && mConfigurationProvider.isActiveDataSubIdReadPhoneStateEnforcedInPlatformCompat(
                        callingPackage, userHandle)) {
            return true;
        }

        // Only check READ_PHONE_STATE for CELL_INFO_CHANGED for Android 12 or above.
        if (events.contains(TelephonyCallback.EVENT_CELL_INFO_CHANGED)
                && mConfigurationProvider.isCellInfoReadPhoneStateEnforcedInPlatformCompat(
                        callingPackage, userHandle)) {
            return true;
        }

        // Only check READ_PHONE_STATE for DISPLAY_INFO_CHANGED for Android 11 or older.
        // READ_PHONE_STATE is not required anymore after Android 12.
        if (events.contains(TelephonyCallback.EVENT_DISPLAY_INFO_CHANGED)
                && !mConfigurationProvider.isDisplayInfoReadPhoneStateEnforcedInPlatformCompat(
                        callingPackage, userHandle)) {
            return true;
        }

        return false;
    }

    private boolean isPrecisePhoneStatePermissionRequired(Set<Integer> events) {
        for (Integer requireEvent : REQUIRE_PRECISE_PHONE_STATE_PERMISSION) {
            if (events.contains(requireEvent)) {
                return true;
            }
        }
        return false;
    }

    private boolean isActiveEmergencySessionPermissionRequired(Set<Integer> events) {
        return events.contains(TelephonyCallback.EVENT_OUTGOING_EMERGENCY_CALL)
                || events.contains(TelephonyCallback.EVENT_OUTGOING_EMERGENCY_SMS);
    }

    private boolean isPrivilegedPhoneStatePermissionRequired(Set<Integer> events) {
        return events.contains(TelephonyCallback.EVENT_SRVCC_STATE_CHANGED)
                || events.contains(TelephonyCallback.EVENT_VOICE_ACTIVATION_STATE_CHANGED)
                || events.contains(TelephonyCallback.EVENT_RADIO_POWER_STATE_CHANGED)
                || events.contains(TelephonyCallback.EVENT_ALLOWED_NETWORK_TYPE_LIST_CHANGED);
    }

    private static final int MSG_USER_SWITCHED = 1;
    private static final int MSG_UPDATE_DEFAULT_SUB = 2;

    private final Handler mHandler = new Handler() {
        @Override
        public void handleMessage(Message msg) {
            switch (msg.what) {
                case MSG_USER_SWITCHED: {
                    if (VDBG) log("MSG_USER_SWITCHED userId=" + msg.arg1);
                    int numPhones = getTelephonyManager().getActiveModemCount();
                    for (int phoneId = 0; phoneId < numPhones; phoneId++) {
                        int[] subIds = SubscriptionManager.getSubId(phoneId);
                        int subId =
                                (subIds != null) && (subIds.length > 0)
                                        ? subIds[0]
                                        : SubscriptionManager.DEFAULT_SUBSCRIPTION_ID;
                        TelephonyRegistry.this.notifyCellLocationForSubscriber(
                                subId, mCellIdentity[phoneId], true /* hasUserSwitched */);
                    }
                    break;
                }
                case MSG_UPDATE_DEFAULT_SUB: {
                    int newDefaultPhoneId = msg.arg1;
                    int newDefaultSubId = msg.arg2;
                    if (VDBG) {
                        log("MSG_UPDATE_DEFAULT_SUB:current mDefaultSubId=" + mDefaultSubId
                                + " current mDefaultPhoneId=" + mDefaultPhoneId
                                + " newDefaultSubId=" + newDefaultSubId
                                + " newDefaultPhoneId=" + newDefaultPhoneId);
                    }

                    //Due to possible race condition,(notify call back using the new
                    //defaultSubId comes before new defaultSubId update) we need to recall all
                    //possible missed notify callback
                    synchronized (mRecords) {
                        for (Record r : mRecords) {
                            if(r.subId == SubscriptionManager.DEFAULT_SUBSCRIPTION_ID) {
                                checkPossibleMissNotify(r, newDefaultPhoneId);
                            }
                        }
                        handleRemoveListLocked();
                    }
                    mDefaultSubId = newDefaultSubId;
                    mDefaultPhoneId = newDefaultPhoneId;
                    mLocalLog.log("Default subscription updated: mDefaultPhoneId="
                            + mDefaultPhoneId + ", mDefaultSubId=" + mDefaultSubId);
                }
            }
        }
    };

    private class TelephonyRegistryDeathRecipient implements IBinder.DeathRecipient {

        private final IBinder binder;

        TelephonyRegistryDeathRecipient(IBinder binder) {
            this.binder = binder;
        }

        @Override
        public void binderDied() {
            if (DBG) log("binderDied " + binder);
            remove(binder);
        }
    }

    private final BroadcastReceiver mBroadcastReceiver = new BroadcastReceiver() {
        @Override
        public void onReceive(Context context, Intent intent) {
            String action = intent.getAction();
            if (VDBG) log("mBroadcastReceiver: action=" + action);
            if (Intent.ACTION_USER_SWITCHED.equals(action)) {
                int userHandle = intent.getIntExtra(Intent.EXTRA_USER_HANDLE, 0);
                if (DBG) log("onReceive: userHandle=" + userHandle);
                mHandler.sendMessage(mHandler.obtainMessage(MSG_USER_SWITCHED, userHandle, 0));
            } else if (action.equals(SubscriptionManager.ACTION_DEFAULT_SUBSCRIPTION_CHANGED)) {
                int newDefaultSubId = intent.getIntExtra(
                        SubscriptionManager.EXTRA_SUBSCRIPTION_INDEX,
                        SubscriptionManager.getDefaultSubscriptionId());
                int newDefaultPhoneId = intent.getIntExtra(
                        SubscriptionManager.EXTRA_SLOT_INDEX,
                        getPhoneIdFromSubId(newDefaultSubId));
                if (DBG) {
                    log("onReceive:current mDefaultSubId=" + mDefaultSubId
                            + " current mDefaultPhoneId=" + mDefaultPhoneId
                            + " newDefaultSubId=" + newDefaultSubId
                            + " newDefaultPhoneId=" + newDefaultPhoneId);
                }

                if (validatePhoneId(newDefaultPhoneId)
                        && (newDefaultSubId != mDefaultSubId
                                || newDefaultPhoneId != mDefaultPhoneId)) {
                    mHandler.sendMessage(mHandler.obtainMessage(MSG_UPDATE_DEFAULT_SUB,
                            newDefaultPhoneId, newDefaultSubId));
                }
            } else if (action.equals(ACTION_MULTI_SIM_CONFIG_CHANGED)) {
                onMultiSimConfigChanged();
            }
        }
    };

    private TelephonyManager getTelephonyManager() {
        return (TelephonyManager) mContext.getSystemService(Context.TELEPHONY_SERVICE);
    }

    private void onMultiSimConfigChanged() {
        int oldNumPhones = mNumPhones;
        mNumPhones = getTelephonyManager().getActiveModemCount();
        if (oldNumPhones == mNumPhones) return;

        if (DBG) {
            log("TelephonyRegistry: activeModemCount changed from " + oldNumPhones
                    + " to " + mNumPhones);
        }
        mCallState = copyOf(mCallState, mNumPhones);
        mDataActivity = copyOf(mCallState, mNumPhones);
        mDataConnectionState = copyOf(mCallState, mNumPhones);
        mDataConnectionNetworkType = copyOf(mCallState, mNumPhones);
        mCallIncomingNumber = copyOf(mCallIncomingNumber, mNumPhones);
        mServiceState = copyOf(mServiceState, mNumPhones);
        mVoiceActivationState = copyOf(mVoiceActivationState, mNumPhones);
        mDataActivationState = copyOf(mDataActivationState, mNumPhones);
        mUserMobileDataState = copyOf(mUserMobileDataState, mNumPhones);
        if (mSignalStrength != null) {
            mSignalStrength = copyOf(mSignalStrength, mNumPhones);
        } else {
            mSignalStrength = new SignalStrength[mNumPhones];
        }
        mMessageWaiting = copyOf(mMessageWaiting, mNumPhones);
        mCallForwarding = copyOf(mCallForwarding, mNumPhones);
        mCellIdentity = copyOf(mCellIdentity, mNumPhones);
        mSrvccState = copyOf(mSrvccState, mNumPhones);
        mPreciseCallState = copyOf(mPreciseCallState, mNumPhones);
        mForegroundCallState = copyOf(mForegroundCallState, mNumPhones);
        mBackgroundCallState = copyOf(mBackgroundCallState, mNumPhones);
        mRingingCallState = copyOf(mRingingCallState, mNumPhones);
        mCallDisconnectCause = copyOf(mCallDisconnectCause, mNumPhones);
        mCallPreciseDisconnectCause = copyOf(mCallPreciseDisconnectCause, mNumPhones);
        mCallQuality = copyOf(mCallQuality, mNumPhones);
        mCallNetworkType = copyOf(mCallNetworkType, mNumPhones);
        mCallAttributes = copyOf(mCallAttributes, mNumPhones);
        mOutgoingCallEmergencyNumber = copyOf(mOutgoingCallEmergencyNumber, mNumPhones);
        mOutgoingSmsEmergencyNumber = copyOf(mOutgoingSmsEmergencyNumber, mNumPhones);
        mTelephonyDisplayInfos = copyOf(mTelephonyDisplayInfos, mNumPhones);
        mIsDataEnabled= copyOf(mIsDataEnabled, mNumPhones);
        mDataEnabledReason = copyOf(mDataEnabledReason, mNumPhones);
        mAllowedNetworkTypeReason = copyOf(mAllowedNetworkTypeReason, mNumPhones);
        mAllowedNetworkTypeValue = copyOf(mAllowedNetworkTypeValue, mNumPhones);

        // ds -> ss switch.
        if (mNumPhones < oldNumPhones) {
            cutListToSize(mCellInfo, mNumPhones);
            cutListToSize(mImsReasonInfo, mNumPhones);
            cutListToSize(mPreciseDataConnectionStates, mNumPhones);
            cutListToSize(mBarringInfo, mNumPhones);
            cutListToSize(mPhysicalChannelConfigs, mNumPhones);
            cutListToSize(mLinkCapacityEstimateLists, mNumPhones);
            return;
        }

        // mNumPhones > oldNumPhones: ss -> ds switch
        for (int i = oldNumPhones; i < mNumPhones; i++) {
            mCallState[i] =  TelephonyManager.CALL_STATE_IDLE;
            mDataActivity[i] = TelephonyManager.DATA_ACTIVITY_NONE;
            mDataConnectionState[i] = TelephonyManager.DATA_UNKNOWN;
            mVoiceActivationState[i] = TelephonyManager.SIM_ACTIVATION_STATE_UNKNOWN;
            mDataActivationState[i] = TelephonyManager.SIM_ACTIVATION_STATE_UNKNOWN;
            mCallIncomingNumber[i] =  "";
            mServiceState[i] =  new ServiceState();
            mSignalStrength[i] =  null;
            mUserMobileDataState[i] = false;
            mMessageWaiting[i] =  false;
            mCallForwarding[i] =  false;
            mCellIdentity[i] = null;
            mCellInfo.add(i, null);
            mImsReasonInfo.add(i, null);
            mSrvccState[i] = TelephonyManager.SRVCC_STATE_HANDOVER_NONE;
            mCallDisconnectCause[i] = DisconnectCause.NOT_VALID;
            mCallPreciseDisconnectCause[i] = PreciseDisconnectCause.NOT_VALID;
            mCallQuality[i] = createCallQuality();
            mCallAttributes[i] = new CallAttributes(createPreciseCallState(),
                    TelephonyManager.NETWORK_TYPE_UNKNOWN, createCallQuality());
            mCallNetworkType[i] = TelephonyManager.NETWORK_TYPE_UNKNOWN;
            mPreciseCallState[i] = createPreciseCallState();
            mRingingCallState[i] = PreciseCallState.PRECISE_CALL_STATE_IDLE;
            mForegroundCallState[i] = PreciseCallState.PRECISE_CALL_STATE_IDLE;
            mBackgroundCallState[i] = PreciseCallState.PRECISE_CALL_STATE_IDLE;
            mPreciseDataConnectionStates.add(new ArrayMap<>());
            mBarringInfo.add(i, new BarringInfo());
            mTelephonyDisplayInfos[i] = null;
            mIsDataEnabled[i] = false;
            mDataEnabledReason[i] = TelephonyManager.DATA_ENABLED_REASON_USER;
            mPhysicalChannelConfigs.add(i, new ArrayList<>());
            mAllowedNetworkTypeReason[i] = -1;
            mAllowedNetworkTypeValue[i] = -1;
            mLinkCapacityEstimateLists.add(i, new ArrayList<>());
        }
    }

    private void cutListToSize(List list, int size) {
        if (list == null) return;

        while (list.size() > size) {
            list.remove(list.size() - 1);
        }
    }

    // we keep a copy of all of the state so we can send it out when folks
    // register for it
    //
    // In these calls we call with the lock held. This is safe becasuse remote
    // calls go through a oneway interface and local calls going through a
    // handler before they get to app code.

    @VisibleForTesting(visibility = VisibleForTesting.Visibility.PACKAGE)
    public TelephonyRegistry(Context context, ConfigurationProvider configurationProvider) {
        mContext = context;
        mConfigurationProvider = configurationProvider;
        mBatteryStats = BatteryStatsService.getService();

        int numPhones = getTelephonyManager().getActiveModemCount();
        if (DBG) log("TelephonyRegistry: ctor numPhones=" + numPhones);
        mNumPhones = numPhones;
        mCallState = new int[numPhones];
        mDataActivity = new int[numPhones];
        mDataConnectionState = new int[numPhones];
        mDataConnectionNetworkType = new int[numPhones];
        mCallIncomingNumber = new String[numPhones];
        mServiceState = new ServiceState[numPhones];
        mVoiceActivationState = new int[numPhones];
        mDataActivationState = new int[numPhones];
        mUserMobileDataState = new boolean[numPhones];
        mSignalStrength = new SignalStrength[numPhones];
        mMessageWaiting = new boolean[numPhones];
        mCallForwarding = new boolean[numPhones];
        mCellIdentity = new CellIdentity[numPhones];
        mSrvccState = new int[numPhones];
        mPreciseCallState = new PreciseCallState[numPhones];
        mForegroundCallState = new int[numPhones];
        mBackgroundCallState = new int[numPhones];
        mRingingCallState = new int[numPhones];
        mCallDisconnectCause = new int[numPhones];
        mCallPreciseDisconnectCause = new int[numPhones];
        mCallQuality = new CallQuality[numPhones];
        mCallNetworkType = new int[numPhones];
        mCallAttributes = new CallAttributes[numPhones];
        mPreciseDataConnectionStates = new ArrayList<>();
        mCellInfo = new ArrayList<>();
        mImsReasonInfo = new ArrayList<>();
        mEmergencyNumberList = new HashMap<>();
        mOutgoingCallEmergencyNumber = new EmergencyNumber[numPhones];
        mOutgoingSmsEmergencyNumber = new EmergencyNumber[numPhones];
        mBarringInfo = new ArrayList<>();
        mTelephonyDisplayInfos = new TelephonyDisplayInfo[numPhones];
        mPhysicalChannelConfigs = new ArrayList<>();
        mAllowedNetworkTypeReason = new int[numPhones];
        mAllowedNetworkTypeValue = new long[numPhones];
        mIsDataEnabled = new boolean[numPhones];
        mDataEnabledReason = new int[numPhones];
        mLinkCapacityEstimateLists = new ArrayList<>();

        for (int i = 0; i < numPhones; i++) {
            mCallState[i] =  TelephonyManager.CALL_STATE_IDLE;
            mDataActivity[i] = TelephonyManager.DATA_ACTIVITY_NONE;
            mDataConnectionState[i] = TelephonyManager.DATA_UNKNOWN;
            mVoiceActivationState[i] = TelephonyManager.SIM_ACTIVATION_STATE_UNKNOWN;
            mDataActivationState[i] = TelephonyManager.SIM_ACTIVATION_STATE_UNKNOWN;
            mCallIncomingNumber[i] =  "";
            mServiceState[i] =  new ServiceState();
            mSignalStrength[i] =  null;
            mUserMobileDataState[i] = false;
            mMessageWaiting[i] =  false;
            mCallForwarding[i] =  false;
            mCellIdentity[i] = null;
            mCellInfo.add(i, null);
            mImsReasonInfo.add(i, null);
            mSrvccState[i] = TelephonyManager.SRVCC_STATE_HANDOVER_NONE;
            mCallDisconnectCause[i] = DisconnectCause.NOT_VALID;
            mCallPreciseDisconnectCause[i] = PreciseDisconnectCause.NOT_VALID;
            mCallQuality[i] = createCallQuality();
            mCallAttributes[i] = new CallAttributes(createPreciseCallState(),
                    TelephonyManager.NETWORK_TYPE_UNKNOWN, createCallQuality());
            mCallNetworkType[i] = TelephonyManager.NETWORK_TYPE_UNKNOWN;
            mPreciseCallState[i] = createPreciseCallState();
            mRingingCallState[i] = PreciseCallState.PRECISE_CALL_STATE_IDLE;
            mForegroundCallState[i] = PreciseCallState.PRECISE_CALL_STATE_IDLE;
            mBackgroundCallState[i] = PreciseCallState.PRECISE_CALL_STATE_IDLE;
            mPreciseDataConnectionStates.add(new ArrayMap<>());
            mBarringInfo.add(i, new BarringInfo());
            mTelephonyDisplayInfos[i] = null;
            mIsDataEnabled[i] = false;
            mDataEnabledReason[i] = TelephonyManager.DATA_ENABLED_REASON_USER;
            mPhysicalChannelConfigs.add(i, new ArrayList<>());
            mAllowedNetworkTypeReason[i] = -1;
            mAllowedNetworkTypeValue[i] = -1;
            mLinkCapacityEstimateLists.add(i, new ArrayList<>());
        }

        mAppOps = mContext.getSystemService(AppOpsManager.class);
    }

    public void systemRunning() {
        // Watch for interesting updates
        final IntentFilter filter = new IntentFilter();
        filter.addAction(Intent.ACTION_USER_SWITCHED);
        filter.addAction(Intent.ACTION_USER_REMOVED);
        filter.addAction(SubscriptionManager.ACTION_DEFAULT_SUBSCRIPTION_CHANGED);
        filter.addAction(ACTION_MULTI_SIM_CONFIG_CHANGED);
        log("systemRunning register for intents");
        mContext.registerReceiver(mBroadcastReceiver, filter);
    }

    @Override
    public void addOnSubscriptionsChangedListener(String callingPackage, String callingFeatureId,
            IOnSubscriptionsChangedListener callback) {
        int callerUserId = UserHandle.getCallingUserId();
        mAppOps.checkPackage(Binder.getCallingUid(), callingPackage);
        if (VDBG) {
            log("listen oscl: E pkg=" + pii(callingPackage) + " uid=" + Binder.getCallingUid()
                    + " myUserId=" + UserHandle.myUserId() + " callerUserId=" + callerUserId
                    + " callback=" + callback + " callback.asBinder=" + callback.asBinder());
        }

        synchronized (mRecords) {
            // register
            IBinder b = callback.asBinder();
            Record r = add(b, Binder.getCallingUid(), Binder.getCallingPid(), false);

            if (r == null) {
                return;
            }

            r.context = mContext;
            r.onSubscriptionsChangedListenerCallback = callback;
            r.callingPackage = callingPackage;
            r.callingFeatureId = callingFeatureId;
            r.callerUid = Binder.getCallingUid();
            r.callerPid = Binder.getCallingPid();
            r.eventList = new ArraySet<>();
            if (DBG) {
                log("listen oscl:  Register r=" + r);
            }
            // Always notify when registration occurs if there has been a notification.
            if (mHasNotifySubscriptionInfoChangedOccurred) {
                try {
                    if (VDBG) log("listen oscl: send to r=" + r);
                    r.onSubscriptionsChangedListenerCallback.onSubscriptionsChanged();
                    if (VDBG) log("listen oscl: sent to r=" + r);
                } catch (RemoteException e) {
                    if (VDBG) log("listen oscl: remote exception sending to r=" + r + " e=" + e);
                    remove(r.binder);
                }
            } else {
                log("listen oscl: mHasNotifySubscriptionInfoChangedOccurred==false no callback");
            }
        }
    }

    @Override
    public void removeOnSubscriptionsChangedListener(String pkgForDebug,
            IOnSubscriptionsChangedListener callback) {
        if (DBG) log("listen oscl: Unregister");
        remove(callback.asBinder());
    }


    @Override
    public void addOnOpportunisticSubscriptionsChangedListener(String callingPackage,
            String callingFeatureId, IOnSubscriptionsChangedListener callback) {
        int callerUserId = UserHandle.getCallingUserId();
        mAppOps.checkPackage(Binder.getCallingUid(), callingPackage);
        if (VDBG) {
            log("listen ooscl: E pkg=" + pii(callingPackage) + " uid=" + Binder.getCallingUid()
                    + " myUserId=" + UserHandle.myUserId() + " callerUserId=" + callerUserId
                    + " callback=" + callback + " callback.asBinder=" + callback.asBinder());
        }

        synchronized (mRecords) {
            // register
            IBinder b = callback.asBinder();
            Record r = add(b, Binder.getCallingUid(), Binder.getCallingPid(), false);

            if (r == null) {
                return;
            }

            r.context = mContext;
            r.onOpportunisticSubscriptionsChangedListenerCallback = callback;
            r.callingPackage = callingPackage;
            r.callingFeatureId = callingFeatureId;
            r.callerUid = Binder.getCallingUid();
            r.callerPid = Binder.getCallingPid();
            r.eventList = new ArraySet<>();
            if (DBG) {
                log("listen ooscl:  Register r=" + r);
            }
            // Always notify when registration occurs if there has been a notification.
            if (mHasNotifyOpportunisticSubscriptionInfoChangedOccurred) {
                try {
                    if (VDBG) log("listen ooscl: send to r=" + r);
                    r.onOpportunisticSubscriptionsChangedListenerCallback.onSubscriptionsChanged();
                    if (VDBG) log("listen ooscl: sent to r=" + r);
                } catch (RemoteException e) {
                    if (VDBG) log("listen ooscl: remote exception sending to r=" + r + " e=" + e);
                    remove(r.binder);
                }
            } else {
                log("listen ooscl: hasNotifyOpptSubInfoChangedOccurred==false no callback");
            }
        }
    }

    @Override
    public void notifySubscriptionInfoChanged() {
        if (VDBG) log("notifySubscriptionInfoChanged:");
        synchronized (mRecords) {
            if (!mHasNotifySubscriptionInfoChangedOccurred) {
                log("notifySubscriptionInfoChanged: first invocation mRecords.size="
                        + mRecords.size());
            }
            mHasNotifySubscriptionInfoChangedOccurred = true;
            mRemoveList.clear();
            for (Record r : mRecords) {
                if (r.matchOnSubscriptionsChangedListener()) {
                    try {
                        if (VDBG) log("notifySubscriptionInfoChanged: call osc to r=" + r);
                        r.onSubscriptionsChangedListenerCallback.onSubscriptionsChanged();
                        if (VDBG) log("notifySubscriptionInfoChanged: done osc to r=" + r);
                    } catch (RemoteException ex) {
                        if (VDBG) log("notifySubscriptionInfoChanged: RemoteException r=" + r);
                        mRemoveList.add(r.binder);
                    }
                }
            }
            handleRemoveListLocked();
        }
    }

    @Override
    public void notifyOpportunisticSubscriptionInfoChanged() {
        if (VDBG) log("notifyOpptSubscriptionInfoChanged:");
        synchronized (mRecords) {
            if (!mHasNotifyOpportunisticSubscriptionInfoChangedOccurred) {
                log("notifyOpptSubscriptionInfoChanged: first invocation mRecords.size="
                        + mRecords.size());
            }
            mHasNotifyOpportunisticSubscriptionInfoChangedOccurred = true;
            mRemoveList.clear();
            for (Record r : mRecords) {
                if (r.matchOnOpportunisticSubscriptionsChangedListener()) {
                    try {
                        if (VDBG) log("notifyOpptSubChanged: call oosc to r=" + r);
                        r.onOpportunisticSubscriptionsChangedListenerCallback
                                .onSubscriptionsChanged();
                        if (VDBG) log("notifyOpptSubChanged: done oosc to r=" + r);
                    } catch (RemoteException ex) {
                        if (VDBG) log("notifyOpptSubChanged: RemoteException r=" + r);
                        mRemoveList.add(r.binder);
                    }
                }
            }
            handleRemoveListLocked();
        }
    }

    @Override
    public void listenWithEventList(int subId, String callingPackage, String callingFeatureId,
            IPhoneStateListener callback, int[] events, boolean notifyNow) {
        Set<Integer> eventList = Arrays.stream(events).boxed().collect(Collectors.toSet());
        listen(callingPackage, callingFeatureId, callback, eventList, notifyNow, subId);
    }

    private void listen(String callingPackage, @Nullable String callingFeatureId,
            IPhoneStateListener callback, Set<Integer> events, boolean notifyNow, int subId) {
        int callerUserId = UserHandle.getCallingUserId();
        mAppOps.checkPackage(Binder.getCallingUid(), callingPackage);
        String str = "listen: E pkg=" + pii(callingPackage) + " uid=" + Binder.getCallingUid()
                + " events=" + events + " notifyNow=" + notifyNow
                + " subId=" + subId + " myUserId=" + UserHandle.myUserId()
                + " callerUserId=" + callerUserId;
        mListenLog.log(str);
        if (VDBG) {
            log(str);
        }

        if (events.isEmpty()) {
            if (DBG) {
                log("listen: Unregister");
            }
            events.clear();
            remove(callback.asBinder());
            return;
        }

        // Checks permission and throws SecurityException for disallowed operations. For pre-M
        // apps whose runtime permission has been revoked, we return immediately to skip sending
        // events to the app without crashing it.
        if (!checkListenerPermission(events, subId, callingPackage, callingFeatureId, "listen")) {
            return;
        }

        synchronized (mRecords) {
            // register
            IBinder b = callback.asBinder();
            boolean doesLimitApply =
                    Binder.getCallingUid() != Process.SYSTEM_UID
                            && Binder.getCallingUid() != Process.PHONE_UID
                            && Binder.getCallingUid() != Process.myUid();
            Record r = add(b, Binder.getCallingUid(), Binder.getCallingPid(), doesLimitApply);

            if (r == null) {
                return;
            }

            r.context = mContext;
            r.callback = callback;
            r.callingPackage = callingPackage;
            r.callingFeatureId = callingFeatureId;
            r.callerUid = Binder.getCallingUid();
            r.callerPid = Binder.getCallingPid();
            // Legacy applications pass SubscriptionManager.DEFAULT_SUB_ID,
            // force all illegal subId to SubscriptionManager.DEFAULT_SUB_ID
            if (!SubscriptionManager.isValidSubscriptionId(subId)) {
                if (DBG) {
                    log("invalid subscription id, use default id");
                }
                r.subId = SubscriptionManager.DEFAULT_SUBSCRIPTION_ID;
            } else {//APP specify subID
                r.subId = subId;
            }
            r.phoneId = getPhoneIdFromSubId(r.subId);
            r.eventList = events;

            if (DBG) {
                log("listen:  Register r=" + r + " r.subId=" + r.subId + " r.phoneId=" + r.phoneId);
            }
            if (notifyNow && validatePhoneId(r.phoneId)) {
                if (events.contains(TelephonyCallback.EVENT_SERVICE_STATE_CHANGED)){
                    try {
                        if (VDBG) log("listen: call onSSC state=" + mServiceState[r.phoneId]);
                        ServiceState rawSs = new ServiceState(mServiceState[r.phoneId]);
                        if (checkFineLocationAccess(r, Build.VERSION_CODES.Q)) {
                            r.callback.onServiceStateChanged(rawSs);
                        } else if (checkCoarseLocationAccess(r, Build.VERSION_CODES.Q)) {
                            r.callback.onServiceStateChanged(
                                    rawSs.createLocationInfoSanitizedCopy(false));
                        } else {
                            r.callback.onServiceStateChanged(
                                    rawSs.createLocationInfoSanitizedCopy(true));
                        }
                    } catch (RemoteException ex) {
                        remove(r.binder);
                    }
                }
                if (events.contains(TelephonyCallback.EVENT_SIGNAL_STRENGTH_CHANGED)) {
                    try {
                        if (mSignalStrength[r.phoneId] != null) {
                            int gsmSignalStrength = mSignalStrength[r.phoneId]
                                    .getGsmSignalStrength();
                            r.callback.onSignalStrengthChanged((gsmSignalStrength == 99 ? -1
                                    : gsmSignalStrength));
                        }
                    } catch (RemoteException ex) {
                        remove(r.binder);
                    }
                }
                if (events.contains(
                        TelephonyCallback.EVENT_MESSAGE_WAITING_INDICATOR_CHANGED)) {
                    try {
                        r.callback.onMessageWaitingIndicatorChanged(
                                mMessageWaiting[r.phoneId]);
                    } catch (RemoteException ex) {
                        remove(r.binder);
                    }
                }
                if (events.contains(
                        TelephonyCallback.EVENT_CALL_FORWARDING_INDICATOR_CHANGED)) {
                    try {
                        r.callback.onCallForwardingIndicatorChanged(
                                mCallForwarding[r.phoneId]);
                    } catch (RemoteException ex) {
                        remove(r.binder);
                    }
                }
                if (validateEventAndUserLocked(
                        r, TelephonyCallback.EVENT_CELL_LOCATION_CHANGED)) {
                    try {
                        if (DBG_LOC) log("listen: mCellIdentity = " + mCellIdentity[r.phoneId]);
                        if (checkCoarseLocationAccess(r, Build.VERSION_CODES.BASE)
                                && checkFineLocationAccess(r, Build.VERSION_CODES.Q)) {
                            // null will be translated to empty CellLocation object in client.
                            r.callback.onCellLocationChanged(mCellIdentity[r.phoneId]);
                        }
                    } catch (RemoteException ex) {
                        remove(r.binder);
                    }
                }
                if (events.contains(TelephonyCallback.EVENT_LEGACY_CALL_STATE_CHANGED)) {
                    try {
                        r.callback.onLegacyCallStateChanged(mCallState[r.phoneId],
                                getCallIncomingNumber(r, r.phoneId));
                    } catch (RemoteException ex) {
                        remove(r.binder);
                    }
                }
                if (events.contains(TelephonyCallback.EVENT_CALL_STATE_CHANGED)) {
                    try {
                        r.callback.onCallStateChanged(mCallState[r.phoneId]);
                    } catch (RemoteException ex) {
                        remove(r.binder);
                    }
                }
                if (events.contains(TelephonyCallback.EVENT_DATA_CONNECTION_STATE_CHANGED)) {
                    try {
                        r.callback.onDataConnectionStateChanged(mDataConnectionState[r.phoneId],
                                mDataConnectionNetworkType[r.phoneId]);
                    } catch (RemoteException ex) {
                        remove(r.binder);
                    }
                }
                if (events.contains(TelephonyCallback.EVENT_DATA_ACTIVITY_CHANGED)) {
                    try {
                        r.callback.onDataActivity(mDataActivity[r.phoneId]);
                    } catch (RemoteException ex) {
                        remove(r.binder);
                    }
                }
                if (events.contains(TelephonyCallback.EVENT_SIGNAL_STRENGTHS_CHANGED)) {
                    try {
                        if (mSignalStrength[r.phoneId] != null) {
                            r.callback.onSignalStrengthsChanged(mSignalStrength[r.phoneId]);
                        }
                    } catch (RemoteException ex) {
                        remove(r.binder);
                    }
                }
                if (events.contains(
                        TelephonyCallback.EVENT_ALWAYS_REPORTED_SIGNAL_STRENGTH_CHANGED)) {
                    updateReportSignalStrengthDecision(r.subId);
                    try {
                        if (mSignalStrength[r.phoneId] != null) {
                            r.callback.onSignalStrengthsChanged(mSignalStrength[r.phoneId]);
                        }
                    } catch (RemoteException ex) {
                        remove(r.binder);
                    }
                }
                if (validateEventAndUserLocked(
                        r, TelephonyCallback.EVENT_CELL_INFO_CHANGED)) {
                    try {
                        if (DBG_LOC) {
                            log("listen: mCellInfo[" + r.phoneId + "] = "
                                    + mCellInfo.get(r.phoneId));
                        }
                        if (checkCoarseLocationAccess(r, Build.VERSION_CODES.BASE)
                                && checkFineLocationAccess(r, Build.VERSION_CODES.Q)) {
                            r.callback.onCellInfoChanged(mCellInfo.get(r.phoneId));
                        }
                    } catch (RemoteException ex) {
                        remove(r.binder);
                    }
                }
                if (events.contains(TelephonyCallback.EVENT_PRECISE_CALL_STATE_CHANGED)) {
                    try {
                        r.callback.onPreciseCallStateChanged(mPreciseCallState[r.phoneId]);
                    } catch (RemoteException ex) {
                        remove(r.binder);
                    }
                }
                if (events.contains(TelephonyCallback.EVENT_CALL_DISCONNECT_CAUSE_CHANGED)) {
                    try {
                        r.callback.onCallDisconnectCauseChanged(mCallDisconnectCause[r.phoneId],
                                mCallPreciseDisconnectCause[r.phoneId]);
                    } catch (RemoteException ex) {
                        remove(r.binder);
                    }
                }
                if (events.contains(TelephonyCallback.EVENT_IMS_CALL_DISCONNECT_CAUSE_CHANGED)) {
                    try {
                        r.callback.onImsCallDisconnectCauseChanged(mImsReasonInfo.get(r.phoneId));
                    } catch (RemoteException ex) {
                        remove(r.binder);
                    }
                }
                if (events.contains(
                        TelephonyCallback.EVENT_PRECISE_DATA_CONNECTION_STATE_CHANGED)) {
                    try {
                        for (PreciseDataConnectionState pdcs
                                : mPreciseDataConnectionStates.get(r.phoneId).values()) {
                            r.callback.onPreciseDataConnectionStateChanged(pdcs);
                        }
                    } catch (RemoteException ex) {
                        remove(r.binder);
                    }
                }
                if (events.contains(TelephonyCallback.EVENT_CARRIER_NETWORK_CHANGED)) {
                    try {
                        r.callback.onCarrierNetworkChange(mCarrierNetworkChangeState);
                    } catch (RemoteException ex) {
                        remove(r.binder);
                    }
                }
                if (events.contains(TelephonyCallback.EVENT_VOICE_ACTIVATION_STATE_CHANGED)) {
                    try {
                        r.callback.onVoiceActivationStateChanged(
                                mVoiceActivationState[r.phoneId]);
                    } catch (RemoteException ex) {
                        remove(r.binder);
                    }
                }
                if (events.contains(TelephonyCallback.EVENT_DATA_ACTIVATION_STATE_CHANGED)) {
                    try {
                        r.callback.onDataActivationStateChanged(mDataActivationState[r.phoneId]);
                    } catch (RemoteException ex) {
                        remove(r.binder);
                    }
                }
                if (events.contains(TelephonyCallback.EVENT_USER_MOBILE_DATA_STATE_CHANGED)) {
                    try {
                        r.callback.onUserMobileDataStateChanged(mUserMobileDataState[r.phoneId]);
                    } catch (RemoteException ex) {
                        remove(r.binder);
                    }
                }
                if (events.contains(TelephonyCallback.EVENT_DISPLAY_INFO_CHANGED)) {
                    try {
                        if (mTelephonyDisplayInfos[r.phoneId] != null) {
                            r.callback.onDisplayInfoChanged(mTelephonyDisplayInfos[r.phoneId]);
                        }
                    } catch (RemoteException ex) {
                        remove(r.binder);
                    }
                }
                if (events.contains(TelephonyCallback.EVENT_EMERGENCY_NUMBER_LIST_CHANGED)) {
                    try {
                        r.callback.onEmergencyNumberListChanged(mEmergencyNumberList);
                    } catch (RemoteException ex) {
                        remove(r.binder);
                    }
                }
                if (events.contains(TelephonyCallback.EVENT_PHONE_CAPABILITY_CHANGED)) {
                    try {
                        r.callback.onPhoneCapabilityChanged(mPhoneCapability);
                    } catch (RemoteException ex) {
                        remove(r.binder);
                    }
                }
                if (events.contains(
                        TelephonyCallback.EVENT_ACTIVE_DATA_SUBSCRIPTION_ID_CHANGED)) {
                    try {
                        r.callback.onActiveDataSubIdChanged(mActiveDataSubId);
                    } catch (RemoteException ex) {
                        remove(r.binder);
                    }
                }
                if (events.contains(TelephonyCallback.EVENT_RADIO_POWER_STATE_CHANGED)) {
                    try {
                        r.callback.onRadioPowerStateChanged(mRadioPowerState);
                    } catch (RemoteException ex) {
                        remove(r.binder);
                    }
                }
                if (events.contains(TelephonyCallback.EVENT_SRVCC_STATE_CHANGED)) {
                    try {
                        r.callback.onSrvccStateChanged(mSrvccState[r.phoneId]);
                    } catch (RemoteException ex) {
                        remove(r.binder);
                    }
                }
                if (events.contains(TelephonyCallback.EVENT_CALL_ATTRIBUTES_CHANGED)) {
                    try {
                        r.callback.onCallAttributesChanged(mCallAttributes[r.phoneId]);
                    } catch (RemoteException ex) {
                        remove(r.binder);
                    }
                }
                if (events.contains(TelephonyCallback.EVENT_BARRING_INFO_CHANGED)) {
                    BarringInfo barringInfo = mBarringInfo.get(r.phoneId);
                    BarringInfo biNoLocation = barringInfo != null
                            ? barringInfo.createLocationInfoSanitizedCopy() : null;
                    if (VDBG) log("listen: call onBarringInfoChanged=" + barringInfo);
                    try {
                        r.callback.onBarringInfoChanged(
                                checkFineLocationAccess(r, Build.VERSION_CODES.BASE)
                                        ? barringInfo : biNoLocation);
                    } catch (RemoteException ex) {
                        remove(r.binder);
                    }
                }
                if (events.contains(
                        TelephonyCallback.EVENT_PHYSICAL_CHANNEL_CONFIG_CHANGED)) {
                    try {
                        r.callback.onPhysicalChannelConfigChanged(
                                shouldSanitizeLocationForPhysicalChannelConfig(r)
                                        ? getLocationSanitizedConfigs(
                                                mPhysicalChannelConfigs.get(r.phoneId))
                                        : mPhysicalChannelConfigs.get(r.phoneId));
                    } catch (RemoteException ex) {
                        remove(r.binder);
                    }
                }
                if (events.contains(
                        TelephonyCallback.EVENT_DATA_ENABLED_CHANGED)) {
                    try {
                        r.callback.onDataEnabledChanged(
                                mIsDataEnabled[r.phoneId], mDataEnabledReason[r.phoneId]);
                    } catch (RemoteException ex) {
                        remove(r.binder);
                    }
                }
                if (events.contains(
                        TelephonyCallback.EVENT_LINK_CAPACITY_ESTIMATE_CHANGED)) {
                    try {
                        if (mLinkCapacityEstimateLists.get(r.phoneId) != null) {
                            r.callback.onLinkCapacityEstimateChanged(mLinkCapacityEstimateLists
                                    .get(r.phoneId));
                        }
                    } catch (RemoteException ex) {
                        remove(r.binder);
                    }
                }
            }
        }
    }

    private void updateReportSignalStrengthDecision(int subscriptionId) {
        synchronized (mRecords) {
            TelephonyManager telephonyManager = (TelephonyManager) mContext
                    .getSystemService(Context.TELEPHONY_SERVICE);
            for (Record r : mRecords) {
                // If any of the system clients wants to always listen to signal strength,
                // we need to set it on.
                if (r.matchTelephonyCallbackEvent(
                        TelephonyCallback.EVENT_ALWAYS_REPORTED_SIGNAL_STRENGTH_CHANGED)) {
                    telephonyManager.createForSubscriptionId(subscriptionId)
                            .setAlwaysReportSignalStrength(true);
                    return;
                }
            }
            // If none of the system clients wants to always listen to signal strength,
            // we need to set it off.
            telephonyManager.createForSubscriptionId(subscriptionId)
                    .setAlwaysReportSignalStrength(false);
        }
    }

    private String getCallIncomingNumber(Record record, int phoneId) {
        // Only reveal the incoming number if the record has read call log permission.
        return record.canReadCallLog() ? mCallIncomingNumber[phoneId] : "";
    }

    private Record add(IBinder binder, int callingUid, int callingPid, boolean doesLimitApply) {
        Record r;

        synchronized (mRecords) {
            final int N = mRecords.size();
            // While iterating through the records, keep track of how many we have from this pid.
            int numRecordsForPid = 0;
            for (int i = 0; i < N; i++) {
                r = mRecords.get(i);
                if (binder == r.binder) {
                    // Already existed.
                    return r;
                }
                if (r.callerPid == callingPid) {
                    numRecordsForPid++;
                }
            }
            // If we've exceeded the limit for registrations, log an error and quit.
            int registrationLimit = mConfigurationProvider.getRegistrationLimit();

            if (doesLimitApply
                    && registrationLimit >= 1
                    && numRecordsForPid >= registrationLimit) {
                String errorMsg = "Pid " + callingPid + " has exceeded the number of permissible"
                        + " registered listeners. Ignoring request to add.";
                loge(errorMsg);
                if (mConfigurationProvider
                        .isRegistrationLimitEnabledInPlatformCompat(callingUid)) {
                    throw new IllegalStateException(errorMsg);
                }
            } else if (doesLimitApply && numRecordsForPid
                    >= TelephonyCallback.DEFAULT_PER_PID_REGISTRATION_LIMIT / 2) {
                // Log the warning independently of the dynamically set limit -- apps shouldn't be
                // doing this regardless of whether we're throwing them an exception for it.
                Rlog.w(TAG, "Pid " + callingPid + " has exceeded half the number of permissible"
                        + " registered listeners. Now at " + numRecordsForPid);
            }

            r = new Record();
            r.binder = binder;
            r.deathRecipient = new TelephonyRegistryDeathRecipient(binder);

            try {
                binder.linkToDeath(r.deathRecipient, 0);
            } catch (RemoteException e) {
                if (VDBG) log("LinkToDeath remote exception sending to r=" + r + " e=" + e);
                // Binder already died. Return null.
                return null;
            }

            mRecords.add(r);
            if (DBG) log("add new record");
        }

        return r;
    }

    private void remove(IBinder binder) {
        synchronized (mRecords) {
            final int recordCount = mRecords.size();
            for (int i = 0; i < recordCount; i++) {
                Record r = mRecords.get(i);
                if (r.binder == binder) {
                    if (DBG) {
                        log("remove: binder=" + binder + " r.callingPackage " + r.callingPackage
                                + " r.callback " + r.callback);
                    }

                    if (r.deathRecipient != null) {
                        try {
                            binder.unlinkToDeath(r.deathRecipient, 0);
                        } catch (NoSuchElementException e) {
                            if (VDBG) log("UnlinkToDeath NoSuchElementException sending to r="
                                    + r + " e=" + e);
                        }
                    }

                    mRecords.remove(i);

                    // Every time a client that is registrating to always receive the signal
                    // strength is removed from registry records, we need to check if
                    // the signal strength decision needs to update on its slot.
                    if (r.matchTelephonyCallbackEvent(
                            TelephonyCallback.EVENT_ALWAYS_REPORTED_SIGNAL_STRENGTH_CHANGED)) {
                        updateReportSignalStrengthDecision(r.subId);
                    }
                    return;
                }
            }
        }
    }

    public void notifyCallStateForAllSubs(int state, String phoneNumber) {
        if (!checkNotifyPermission("notifyCallState()")) {
            return;
        }

        if (VDBG) {
            log("notifyCallStateForAllSubs: state=" + state + " phoneNumber=" + phoneNumber);
        }

        synchronized (mRecords) {
            for (Record r : mRecords) {
                if (r.matchTelephonyCallbackEvent(TelephonyCallback.EVENT_LEGACY_CALL_STATE_CHANGED)
                        && (r.subId == SubscriptionManager.DEFAULT_SUBSCRIPTION_ID)) {
                    try {
                        // Ensure the listener has read call log permission; if they do not return
                        // an empty phone number.
                        // This is ONLY for legacy onCallStateChanged in PhoneStateListener.
                        String phoneNumberOrEmpty = r.canReadCallLog() ? phoneNumber : "";
                        r.callback.onLegacyCallStateChanged(state, phoneNumberOrEmpty);
                    } catch (RemoteException ex) {
                        mRemoveList.add(r.binder);
                    }
                }

                if (r.matchTelephonyCallbackEvent(TelephonyCallback.EVENT_CALL_STATE_CHANGED)
                        && (r.subId == SubscriptionManager.DEFAULT_SUBSCRIPTION_ID)) {
                    try {
                        // The new callback does NOT provide the phone number.
                        r.callback.onCallStateChanged(state);
                    } catch (RemoteException ex) {
                        mRemoveList.add(r.binder);
                    }
                }
            }
            handleRemoveListLocked();
        }

        // Called only by Telecomm to communicate call state across different phone accounts. So
        // there is no need to add a valid subId or slotId.
        broadcastCallStateChanged(state, phoneNumber,
                SubscriptionManager.INVALID_SIM_SLOT_INDEX,
                SubscriptionManager.INVALID_SUBSCRIPTION_ID);
    }

    public void notifyCallState(int phoneId, int subId, int state, String incomingNumber) {
        if (!checkNotifyPermission("notifyCallState()")) {
            return;
        }
        if (VDBG) {
            log("notifyCallState: subId=" + subId
                + " state=" + state + " incomingNumber=" + incomingNumber);
        }
        synchronized (mRecords) {
            if (validatePhoneId(phoneId)) {
                mCallState[phoneId] = state;
                mCallIncomingNumber[phoneId] = incomingNumber;
                for (Record r : mRecords) {
                    if (r.matchTelephonyCallbackEvent(
                            TelephonyCallback.EVENT_LEGACY_CALL_STATE_CHANGED)
                            && (r.subId == subId)
                            && (r.subId != SubscriptionManager.DEFAULT_SUBSCRIPTION_ID)) {
                        try {
                            // Only the legacy PhoneStateListener receives the phone number.
                            String incomingNumberOrEmpty = getCallIncomingNumber(r, phoneId);
                            r.callback.onLegacyCallStateChanged(state, incomingNumberOrEmpty);
                        } catch (RemoteException ex) {
                            mRemoveList.add(r.binder);
                        }
                    }
                    if (r.matchTelephonyCallbackEvent(TelephonyCallback.EVENT_CALL_STATE_CHANGED)
                            && (r.subId == subId)
                            && (r.subId != SubscriptionManager.DEFAULT_SUBSCRIPTION_ID)) {
                        try {
                            // The phone number is not included in the new call state changed
                            // listener.
                            r.callback.onCallStateChanged(state);
                        } catch (RemoteException ex) {
                            mRemoveList.add(r.binder);
                        }
                    }
                }
            }
            handleRemoveListLocked();
        }
        broadcastCallStateChanged(state, incomingNumber, phoneId, subId);
    }

    public void notifyServiceStateForPhoneId(int phoneId, int subId, ServiceState state) {
        if (!checkNotifyPermission("notifyServiceState()")){
            return;
        }

        synchronized (mRecords) {
            String str = "notifyServiceStateForSubscriber: subId=" + subId + " phoneId=" + phoneId
                    + " state=" + state;
            if (VDBG) {
                log(str);
            }
            mLocalLog.log(str);
            // for service state updates, don't notify clients when subId is invalid. This prevents
            // us from sending incorrect notifications like b/133140128
            // In the future, we can remove this logic for every notification here and add a
            // callback so listeners know when their PhoneStateListener's subId becomes invalid, but
            // for now we use the simplest fix.
            if (validatePhoneId(phoneId) && SubscriptionManager.isValidSubscriptionId(subId)) {
                mServiceState[phoneId] = state;

                for (Record r : mRecords) {
                    if (VDBG) {
                        log("notifyServiceStateForSubscriber: r=" + r + " subId=" + subId
                                + " phoneId=" + phoneId + " state=" + state);
                    }
                    if (r.matchTelephonyCallbackEvent(
                            TelephonyCallback.EVENT_SERVICE_STATE_CHANGED)
                            && idMatch(r, subId, phoneId)) {

                        try {
                            ServiceState stateToSend;
                            if (checkFineLocationAccess(r, Build.VERSION_CODES.Q)) {
                                stateToSend = new ServiceState(state);
                            } else if (checkCoarseLocationAccess(r, Build.VERSION_CODES.Q)) {
                                stateToSend = state.createLocationInfoSanitizedCopy(false);
                            } else {
                                stateToSend = state.createLocationInfoSanitizedCopy(true);
                            }
                            if (DBG) {
                                log("notifyServiceStateForSubscriber: callback.onSSC r=" + r
                                        + " subId=" + subId + " phoneId=" + phoneId
                                        + " state=" + state);
                            }
                            r.callback.onServiceStateChanged(stateToSend);
                        } catch (RemoteException ex) {
                            mRemoveList.add(r.binder);
                        }
                    }
                }
            } else {
                log("notifyServiceStateForSubscriber: INVALID phoneId=" + phoneId
                        + " or subId=" + subId);
            }
            handleRemoveListLocked();
        }
        broadcastServiceStateChanged(state, phoneId, subId);
    }

    public void notifySimActivationStateChangedForPhoneId(int phoneId, int subId,
            int activationType, int activationState) {
        if (!checkNotifyPermission("notifySimActivationState()")){
            return;
        }
        if (VDBG) {
            log("notifySimActivationStateForPhoneId: subId=" + subId + " phoneId=" + phoneId
                    + "type=" + activationType + " state=" + activationState);
        }
        synchronized (mRecords) {
            if (validatePhoneId(phoneId)) {
                switch (activationType) {
                    case SIM_ACTIVATION_TYPE_VOICE:
                        mVoiceActivationState[phoneId] = activationState;
                        break;
                    case SIM_ACTIVATION_TYPE_DATA:
                        mDataActivationState[phoneId] = activationState;
                        break;
                    default:
                        return;
                }
                for (Record r : mRecords) {
                    if (VDBG) {
                        log("notifySimActivationStateForPhoneId: r=" + r + " subId=" + subId
                                + " phoneId=" + phoneId + "type=" + activationType
                                + " state=" + activationState);
                    }
                    try {
                        if ((activationType == SIM_ACTIVATION_TYPE_VOICE)
                                && r.matchTelephonyCallbackEvent(
                                        TelephonyCallback.EVENT_VOICE_ACTIVATION_STATE_CHANGED)
                                && idMatch(r, subId, phoneId)) {
                            if (DBG) {
                                log("notifyVoiceActivationStateForPhoneId: callback.onVASC r=" + r
                                        + " subId=" + subId + " phoneId=" + phoneId
                                        + " state=" + activationState);
                            }
                            r.callback.onVoiceActivationStateChanged(activationState);
                        }
                        if ((activationType == SIM_ACTIVATION_TYPE_DATA)
                                && r.matchTelephonyCallbackEvent(
                                        TelephonyCallback.EVENT_DATA_ACTIVATION_STATE_CHANGED)
                                && idMatch(r, subId, phoneId)) {
                            if (DBG) {
                                log("notifyDataActivationStateForPhoneId: callback.onDASC r=" + r
                                        + " subId=" + subId + " phoneId=" + phoneId
                                        + " state=" + activationState);
                            }
                            r.callback.onDataActivationStateChanged(activationState);
                        }
                    }  catch (RemoteException ex) {
                        mRemoveList.add(r.binder);
                    }
                }
            } else {
                log("notifySimActivationStateForPhoneId: INVALID phoneId=" + phoneId);
            }
            handleRemoveListLocked();
        }
    }

    public void notifySignalStrengthForPhoneId(int phoneId, int subId,
                SignalStrength signalStrength) {
        if (!checkNotifyPermission("notifySignalStrength()")) {
            return;
        }
        if (VDBG) {
            log("notifySignalStrengthForPhoneId: subId=" + subId
                +" phoneId=" + phoneId + " signalStrength=" + signalStrength);
        }

        synchronized (mRecords) {
            if (validatePhoneId(phoneId)) {
                if (VDBG) log("notifySignalStrengthForPhoneId: valid phoneId=" + phoneId);
                mSignalStrength[phoneId] = signalStrength;
                for (Record r : mRecords) {
                    if (VDBG) {
                        log("notifySignalStrengthForPhoneId: r=" + r + " subId=" + subId
                                + " phoneId=" + phoneId + " ss=" + signalStrength);
                    }
                    if ((r.matchTelephonyCallbackEvent(
                            TelephonyCallback.EVENT_SIGNAL_STRENGTHS_CHANGED)
                            || r.matchTelephonyCallbackEvent(
                            TelephonyCallback.EVENT_ALWAYS_REPORTED_SIGNAL_STRENGTH_CHANGED))
                            && idMatch(r, subId, phoneId)) {
                        try {
                            if (DBG) {
                                log("notifySignalStrengthForPhoneId: callback.onSsS r=" + r
                                        + " subId=" + subId + " phoneId=" + phoneId
                                        + " ss=" + signalStrength);
                            }
                            r.callback.onSignalStrengthsChanged(new SignalStrength(signalStrength));
                        } catch (RemoteException ex) {
                            mRemoveList.add(r.binder);
                        }
                    }
                    if (r.matchTelephonyCallbackEvent(
                            TelephonyCallback.EVENT_SIGNAL_STRENGTH_CHANGED)
                            && idMatch(r, subId, phoneId)) {
                        try {
                            int gsmSignalStrength = signalStrength.getGsmSignalStrength();
                            int ss = (gsmSignalStrength == 99 ? -1 : gsmSignalStrength);
                            if (DBG) {
                                log("notifySignalStrengthForPhoneId: callback.onSS r=" + r
                                        + " subId=" + subId + " phoneId=" + phoneId
                                        + " gsmSS=" + gsmSignalStrength + " ss=" + ss);
                            }
                            r.callback.onSignalStrengthChanged(ss);
                        } catch (RemoteException ex) {
                            mRemoveList.add(r.binder);
                        }
                    }
                }
            } else {
                log("notifySignalStrengthForPhoneId: invalid phoneId=" + phoneId);
            }
            handleRemoveListLocked();
        }
        broadcastSignalStrengthChanged(signalStrength, phoneId, subId);
    }

    @Override
    public void notifyCarrierNetworkChange(boolean active) {
        // only CarrierService with carrier privilege rule should have the permission
        int[] subIds = Arrays.stream(SubscriptionManager.from(mContext)
                    .getCompleteActiveSubscriptionIdList())
                    .filter(i -> TelephonyPermissions.checkCarrierPrivilegeForSubId(mContext,
                            i)).toArray();
        if (ArrayUtils.isEmpty(subIds)) {
            loge("notifyCarrierNetworkChange without carrier privilege");
            // the active subId does not have carrier privilege.
            throw new SecurityException("notifyCarrierNetworkChange without carrier privilege");
        }

        synchronized (mRecords) {
            mCarrierNetworkChangeState = active;
            for (int subId : subIds) {
                int phoneId = getPhoneIdFromSubId(subId);

                if (VDBG) {
                    log("notifyCarrierNetworkChange: active=" + active + "subId: " + subId);
                }
                for (Record r : mRecords) {
                    if (r.matchTelephonyCallbackEvent(
                            TelephonyCallback.EVENT_CARRIER_NETWORK_CHANGED)
                            && idMatch(r, subId, phoneId)) {
                        try {
                            r.callback.onCarrierNetworkChange(active);
                        } catch (RemoteException ex) {
                            mRemoveList.add(r.binder);
                        }
                    }
                }
            }
            handleRemoveListLocked();
        }
    }

    public void notifyCellInfo(List<CellInfo> cellInfo) {
         notifyCellInfoForSubscriber(SubscriptionManager.DEFAULT_SUBSCRIPTION_ID, cellInfo);
    }

    public void notifyCellInfoForSubscriber(int subId, List<CellInfo> cellInfo) {
        if (!checkNotifyPermission("notifyCellInfoForSubscriber()")) {
            return;
        }
        if (VDBG) {
            log("notifyCellInfoForSubscriber: subId=" + subId
                + " cellInfo=" + cellInfo);
        }
        int phoneId = getPhoneIdFromSubId(subId);
        synchronized (mRecords) {
            if (validatePhoneId(phoneId)) {
                mCellInfo.set(phoneId, cellInfo);
                for (Record r : mRecords) {
                    if (validateEventAndUserLocked(
                            r, TelephonyCallback.EVENT_CELL_INFO_CHANGED)
                            && idMatch(r, subId, phoneId)
                            && (checkCoarseLocationAccess(r, Build.VERSION_CODES.BASE)
                                    && checkFineLocationAccess(r, Build.VERSION_CODES.Q))) {
                        try {
                            if (DBG_LOC) {
                                log("notifyCellInfoForSubscriber: mCellInfo=" + cellInfo
                                    + " r=" + r);
                            }
                            r.callback.onCellInfoChanged(cellInfo);
                        } catch (RemoteException ex) {
                            mRemoveList.add(r.binder);
                        }
                    }
                }
            }
            handleRemoveListLocked();
        }
    }

    @Override
    public void notifyMessageWaitingChangedForPhoneId(int phoneId, int subId, boolean mwi) {
        if (!checkNotifyPermission("notifyMessageWaitingChanged()")) {
            return;
        }
        if (VDBG) {
            log("notifyMessageWaitingChangedForSubscriberPhoneID: subId=" + phoneId
                + " mwi=" + mwi);
        }
        synchronized (mRecords) {
            if (validatePhoneId(phoneId)) {
                mMessageWaiting[phoneId] = mwi;
                for (Record r : mRecords) {
                    if (r.matchTelephonyCallbackEvent(
                            TelephonyCallback.EVENT_MESSAGE_WAITING_INDICATOR_CHANGED)
                            && idMatch(r, subId, phoneId)) {
                        try {
                            r.callback.onMessageWaitingIndicatorChanged(mwi);
                        } catch (RemoteException ex) {
                            mRemoveList.add(r.binder);
                        }
                    }
                }
            }
            handleRemoveListLocked();
        }
    }

    public void notifyUserMobileDataStateChangedForPhoneId(int phoneId, int subId, boolean state) {
        if (!checkNotifyPermission("notifyUserMobileDataStateChanged()")) {
            return;
        }
        if (VDBG) {
            log("notifyUserMobileDataStateChangedForSubscriberPhoneID: PhoneId=" + phoneId
                    + " subId=" + subId + " state=" + state);
        }
        synchronized (mRecords) {
            if (validatePhoneId(phoneId)) {
                mUserMobileDataState[phoneId] = state;
                for (Record r : mRecords) {
                    if (r.matchTelephonyCallbackEvent(
                            TelephonyCallback.EVENT_USER_MOBILE_DATA_STATE_CHANGED)
                            && idMatch(r, subId, phoneId)) {
                        try {
                            r.callback.onUserMobileDataStateChanged(state);
                        } catch (RemoteException ex) {
                            mRemoveList.add(r.binder);
                        }
                    }
                }
            }
            handleRemoveListLocked();
        }
    }

    /**
     * Notify display network info changed.
     *
     * @param phoneId Phone id
     * @param subId Subscription id
     * @param telephonyDisplayInfo Display network info
     *
     * @see PhoneStateListener#onDisplayInfoChanged(TelephonyDisplayInfo)
     */
    public void notifyDisplayInfoChanged(int phoneId, int subId,
                                         @NonNull TelephonyDisplayInfo telephonyDisplayInfo) {
        if (!checkNotifyPermission("notifyDisplayInfoChanged()")) {
            return;
        }
        String str = "notifyDisplayInfoChanged: PhoneId=" + phoneId + " subId=" + subId
                + " telephonyDisplayInfo=" + telephonyDisplayInfo;
        if (VDBG) {
            log(str);
        }
        mLocalLog.log(str);
        synchronized (mRecords) {
            if (validatePhoneId(phoneId)) {
                mTelephonyDisplayInfos[phoneId] = telephonyDisplayInfo;
                for (Record r : mRecords) {
                    if (r.matchTelephonyCallbackEvent(
                            TelephonyCallback.EVENT_DISPLAY_INFO_CHANGED)
                            && idMatch(r, subId, phoneId)) {
                        try {
                            if (!mConfigurationProvider.isDisplayInfoNrAdvancedSupported(
                                    r.callingPackage, Binder.getCallingUserHandle())) {
                                r.callback.onDisplayInfoChanged(
                                        getBackwardCompatibleTelephonyDisplayInfo(
                                                telephonyDisplayInfo));
                            } else {
                                r.callback.onDisplayInfoChanged(telephonyDisplayInfo);
                            }
                        } catch (RemoteException ex) {
                            mRemoveList.add(r.binder);
                        }
                    }
                }
            }
            handleRemoveListLocked();
        }
    }

    private TelephonyDisplayInfo getBackwardCompatibleTelephonyDisplayInfo(
            @NonNull TelephonyDisplayInfo telephonyDisplayInfo) {
        int networkType = telephonyDisplayInfo.getNetworkType();
        int overrideNetworkType = telephonyDisplayInfo.getOverrideNetworkType();
        if (networkType == TelephonyManager.NETWORK_TYPE_NR) {
            overrideNetworkType = TelephonyDisplayInfo.OVERRIDE_NETWORK_TYPE_NONE;
        } else if (networkType == TelephonyManager.NETWORK_TYPE_LTE
                && overrideNetworkType == TelephonyDisplayInfo.OVERRIDE_NETWORK_TYPE_NR_ADVANCED) {
            overrideNetworkType = TelephonyDisplayInfo.OVERRIDE_NETWORK_TYPE_NR_NSA_MMWAVE;
        }
        return new TelephonyDisplayInfo(networkType, overrideNetworkType);
    }

    public void notifyCallForwardingChanged(boolean cfi) {
        notifyCallForwardingChangedForSubscriber(SubscriptionManager.DEFAULT_SUBSCRIPTION_ID, cfi);
    }

    public void notifyCallForwardingChangedForSubscriber(int subId, boolean cfi) {
        if (!checkNotifyPermission("notifyCallForwardingChanged()")) {
            return;
        }
        if (VDBG) {
            log("notifyCallForwardingChangedForSubscriber: subId=" + subId
                + " cfi=" + cfi);
        }
        int phoneId = getPhoneIdFromSubId(subId);
        synchronized (mRecords) {
            if (validatePhoneId(phoneId)) {
                mCallForwarding[phoneId] = cfi;
                for (Record r : mRecords) {
                    if (r.matchTelephonyCallbackEvent(
                            TelephonyCallback.EVENT_CALL_FORWARDING_INDICATOR_CHANGED)
                            && idMatch(r, subId, phoneId)) {
                        try {
                            r.callback.onCallForwardingIndicatorChanged(cfi);
                        } catch (RemoteException ex) {
                            mRemoveList.add(r.binder);
                        }
                    }
                }
            }
            handleRemoveListLocked();
        }
    }

    public void notifyDataActivity(int state) {
        notifyDataActivityForSubscriber(SubscriptionManager.DEFAULT_SUBSCRIPTION_ID, state);
    }

    public void notifyDataActivityForSubscriber(int subId, int state) {
        if (!checkNotifyPermission("notifyDataActivity()" )) {
            return;
        }
        int phoneId = getPhoneIdFromSubId(subId);
        synchronized (mRecords) {
            if (validatePhoneId(phoneId)) {
                mDataActivity[phoneId] = state;
                for (Record r : mRecords) {
                    // Notify by correct subId.
                    if (r.matchTelephonyCallbackEvent(
                            TelephonyCallback.EVENT_DATA_ACTIVITY_CHANGED)
                            && idMatch(r, subId, phoneId)) {
                        try {
                            r.callback.onDataActivity(state);
                        } catch (RemoteException ex) {
                            mRemoveList.add(r.binder);
                        }
                    }
                }
            }
            handleRemoveListLocked();
        }
    }

    /**
     * Send a notification to registrants that the data connection state has changed.
     *
     * @param phoneId the phoneId carrying the data connection
     * @param subId the subscriptionId for the data connection
     * @param preciseState a PreciseDataConnectionState that has info about the data connection
     */
    @Override
    public void notifyDataConnectionForSubscriber(int phoneId, int subId,
            @NonNull PreciseDataConnectionState preciseState) {
        if (!checkNotifyPermission("notifyDataConnection()" )) {
            return;
        }

        ApnSetting apnSetting = preciseState.getApnSetting();

        synchronized (mRecords) {
            if (validatePhoneId(phoneId)) {
                Pair<Integer, ApnSetting> key = Pair.create(preciseState.getTransportType(),
                        preciseState.getApnSetting());
                PreciseDataConnectionState oldState = mPreciseDataConnectionStates.get(phoneId)
                        .remove(key);
                if (!Objects.equals(oldState, preciseState)) {
                    for (Record r : mRecords) {
                        if (r.matchTelephonyCallbackEvent(
                                TelephonyCallback.EVENT_PRECISE_DATA_CONNECTION_STATE_CHANGED)
                                && idMatch(r, subId, phoneId)) {
                            try {
                                r.callback.onPreciseDataConnectionStateChanged(preciseState);
                            } catch (RemoteException ex) {
                                mRemoveList.add(r.binder);
                            }
                        }
                    }
                    handleRemoveListLocked();

                    broadcastDataConnectionStateChanged(phoneId, subId, preciseState);

                    String str = "notifyDataConnectionForSubscriber: phoneId=" + phoneId + " subId="
                            + subId + " " + preciseState;
                    log(str);
                    mLocalLog.log(str);
                }

                // If the state is disconnected, it would be the end of life cycle of a data
                // connection, so remove it from the cache.
                if (preciseState.getState() != TelephonyManager.DATA_DISCONNECTED) {
                    mPreciseDataConnectionStates.get(phoneId).put(key, preciseState);
                }

                // Note that below is just the workaround for reporting the correct data connection
                // state. The actual fix should be put in the new data stack in T.
                // TODO: Remove the code below in T.

                // Collect all possible candidate data connection state for internet. Key is the
                // data connection state, value is the precise data connection state.
                Map<Integer, PreciseDataConnectionState> internetConnections = new ArrayMap<>();
                if (preciseState.getState() == TelephonyManager.DATA_DISCONNECTED
                        && preciseState.getApnSetting().getApnTypes()
                        .contains(ApnSetting.TYPE_DEFAULT)) {
                    internetConnections.put(TelephonyManager.DATA_DISCONNECTED, preciseState);
                }
                for (Map.Entry<Pair<Integer, ApnSetting>, PreciseDataConnectionState> entry :
                        mPreciseDataConnectionStates.get(phoneId).entrySet()) {
                    if (entry.getKey().first == AccessNetworkConstants.TRANSPORT_TYPE_WWAN
                            && entry.getKey().second.getApnTypes()
                            .contains(ApnSetting.TYPE_DEFAULT)) {
                        internetConnections.put(entry.getValue().getState(), entry.getValue());
                    }
                }

                // If any internet data is in connected state, then report connected, then check
                // suspended, connecting, disconnecting, and disconnected. The order is very
                // important.
                int[] statesInPriority = new int[]{TelephonyManager.DATA_CONNECTED,
                        TelephonyManager.DATA_SUSPENDED, TelephonyManager.DATA_CONNECTING,
                        TelephonyManager.DATA_DISCONNECTING,
                        TelephonyManager.DATA_DISCONNECTED};
                int state = TelephonyManager.DATA_DISCONNECTED;
                int networkType = TelephonyManager.NETWORK_TYPE_UNKNOWN;
                for (int s : statesInPriority) {
                    if (internetConnections.containsKey(s)) {
                        state = s;
                        networkType = internetConnections.get(s).getNetworkType();
                        break;
                    }
                }

                if (mDataConnectionState[phoneId] != state
                        || mDataConnectionNetworkType[phoneId] != networkType) {
                    String str = "onDataConnectionStateChanged("
                            + TelephonyUtils.dataStateToString(state)
                            + ", " + TelephonyManager.getNetworkTypeName(networkType)
                            + ") subId=" + subId + ", phoneId=" + phoneId;
                    log(str);
                    mLocalLog.log(str);
                    for (Record r : mRecords) {
                        if (r.matchTelephonyCallbackEvent(
                                TelephonyCallback.EVENT_DATA_CONNECTION_STATE_CHANGED)
                                && idMatch(r, subId, phoneId)) {
                            try {
                                if (DBG) {
                                    log("Notify data connection state changed on sub: " + subId);
                                }
                                r.callback.onDataConnectionStateChanged(state, networkType);
                            } catch (RemoteException ex) {
                                mRemoveList.add(r.binder);
                            }
                        }
                    }

                    mDataConnectionState[phoneId] = state;
                    mDataConnectionNetworkType[phoneId] = networkType;

                    handleRemoveListLocked();
                }
            }
        }
    }

    @Override
    public void notifyCellLocationForSubscriber(int subId, CellIdentity cellIdentity) {
        notifyCellLocationForSubscriber(subId, cellIdentity, false /* hasUserSwitched */);
    }

    private void notifyCellLocationForSubscriber(int subId, CellIdentity cellIdentity,
            boolean hasUserSwitched) {
        log("notifyCellLocationForSubscriber: subId=" + subId + " cellIdentity="
                + Rlog.pii(DBG || VDBG || DBG_LOC, cellIdentity));
        if (!checkNotifyPermission("notifyCellLocation()")) {
            return;
        }
        int phoneId = getPhoneIdFromSubId(subId);
        synchronized (mRecords) {
            if (validatePhoneId(phoneId)
                    && (hasUserSwitched || !Objects.equals(cellIdentity, mCellIdentity[phoneId]))) {
                mCellIdentity[phoneId] = cellIdentity;
                for (Record r : mRecords) {
                    if (validateEventAndUserLocked(
                            r, TelephonyCallback.EVENT_CELL_LOCATION_CHANGED)
                            && idMatch(r, subId, phoneId)
                            && (checkCoarseLocationAccess(r, Build.VERSION_CODES.BASE)
                                    && checkFineLocationAccess(r, Build.VERSION_CODES.Q))) {
                        try {
                            if (DBG_LOC) {
                                log("notifyCellLocation: cellIdentity=" + cellIdentity
                                        + " r=" + r);
                            }
                            r.callback.onCellLocationChanged(cellIdentity);
                        } catch (RemoteException ex) {
                            mRemoveList.add(r.binder);
                        }
                    }
                }
            }
            handleRemoveListLocked();
        }
    }

    public void notifyPreciseCallState(int phoneId, int subId, int ringingCallState,
                                       int foregroundCallState, int backgroundCallState) {
        if (!checkNotifyPermission("notifyPreciseCallState()")) {
            return;
        }
        synchronized (mRecords) {
            if (validatePhoneId(phoneId)) {
                mRingingCallState[phoneId] = ringingCallState;
                mForegroundCallState[phoneId] = foregroundCallState;
                mBackgroundCallState[phoneId] = backgroundCallState;
                mPreciseCallState[phoneId] = new PreciseCallState(
                        ringingCallState, foregroundCallState,
                        backgroundCallState,
                        DisconnectCause.NOT_VALID,
                        PreciseDisconnectCause.NOT_VALID);
                boolean notifyCallAttributes = true;
                if (mCallQuality == null) {
                    log("notifyPreciseCallState: mCallQuality is null, "
                            + "skipping call attributes");
                    notifyCallAttributes = false;
                } else {
                    // If the precise call state is no longer active, reset the call network type
                    // and call quality.
                    if (mPreciseCallState[phoneId].getForegroundCallState()
                            != PreciseCallState.PRECISE_CALL_STATE_ACTIVE) {
                        mCallNetworkType[phoneId] = TelephonyManager.NETWORK_TYPE_UNKNOWN;
                        mCallQuality[phoneId] = createCallQuality();
                    }
                    mCallAttributes[phoneId] = new CallAttributes(mPreciseCallState[phoneId],
                            mCallNetworkType[phoneId], mCallQuality[phoneId]);
                }

                for (Record r : mRecords) {
                    if (r.matchTelephonyCallbackEvent(
                            TelephonyCallback.EVENT_PRECISE_CALL_STATE_CHANGED)
                            && idMatch(r, subId, phoneId)) {
                        try {
                            r.callback.onPreciseCallStateChanged(mPreciseCallState[phoneId]);
                        } catch (RemoteException ex) {
                            mRemoveList.add(r.binder);
                        }
                    }
                    if (notifyCallAttributes && r.matchTelephonyCallbackEvent(
                            TelephonyCallback.EVENT_CALL_ATTRIBUTES_CHANGED)
                            && idMatch(r, subId, phoneId)) {
                        try {
                            r.callback.onCallAttributesChanged(mCallAttributes[phoneId]);
                        } catch (RemoteException ex) {
                            mRemoveList.add(r.binder);
                        }
                    }
                }
            }
            handleRemoveListLocked();
        }
    }

    public void notifyDisconnectCause(int phoneId, int subId, int disconnectCause,
                                      int preciseDisconnectCause) {
        if (!checkNotifyPermission("notifyDisconnectCause()")) {
            return;
        }
        synchronized (mRecords) {
            if (validatePhoneId(phoneId)) {
                mCallDisconnectCause[phoneId] = disconnectCause;
                mCallPreciseDisconnectCause[phoneId] = preciseDisconnectCause;
                for (Record r : mRecords) {
                    if (r.matchTelephonyCallbackEvent(
                            TelephonyCallback.EVENT_CALL_DISCONNECT_CAUSE_CHANGED)
                            && idMatch(r, subId, phoneId)) {
                        try {
                            r.callback.onCallDisconnectCauseChanged(mCallDisconnectCause[phoneId],
                                    mCallPreciseDisconnectCause[phoneId]);
                        } catch (RemoteException ex) {
                            mRemoveList.add(r.binder);
                        }
                    }
                }
            }
            handleRemoveListLocked();
        }
    }

    public void notifyImsDisconnectCause(int subId, ImsReasonInfo imsReasonInfo) {
        if (!checkNotifyPermission("notifyImsCallDisconnectCause()")) {
            return;
        }
        int phoneId = getPhoneIdFromSubId(subId);
        synchronized (mRecords) {
            if (validatePhoneId(phoneId)) {
                mImsReasonInfo.set(phoneId, imsReasonInfo);
                for (Record r : mRecords) {
                    if (r.matchTelephonyCallbackEvent(
                            TelephonyCallback.EVENT_IMS_CALL_DISCONNECT_CAUSE_CHANGED)
                            && idMatch(r, subId, phoneId)) {
                        try {
                            if (DBG_LOC) {
                                log("notifyImsCallDisconnectCause: mImsReasonInfo="
                                        + imsReasonInfo + " r=" + r);
                            }
                            r.callback.onImsCallDisconnectCauseChanged(mImsReasonInfo.get(phoneId));
                        } catch (RemoteException ex) {
                            mRemoveList.add(r.binder);
                        }
                    }
                }
            }
            handleRemoveListLocked();
        }
    }

    @Override
    public void notifySrvccStateChanged(int subId, @SrvccState int state) {
        if (!checkNotifyPermission("notifySrvccStateChanged()")) {
            return;
        }
        if (VDBG) {
            log("notifySrvccStateChanged: subId=" + subId + " srvccState=" + state);
        }
        int phoneId = getPhoneIdFromSubId(subId);
        synchronized (mRecords) {
            if (validatePhoneId(phoneId)) {
                mSrvccState[phoneId] = state;
                for (Record r : mRecords) {
                    if (r.matchTelephonyCallbackEvent(
                            TelephonyCallback.EVENT_SRVCC_STATE_CHANGED)
                            && idMatch(r, subId, phoneId)) {
                        try {
                            if (DBG_LOC) {
                                log("notifySrvccStateChanged: mSrvccState=" + state + " r=" + r);
                            }
                            r.callback.onSrvccStateChanged(state);
                        } catch (RemoteException ex) {
                            mRemoveList.add(r.binder);
                        }
                    }
                }
            }
            handleRemoveListLocked();
        }
    }

    public void notifyOemHookRawEventForSubscriber(int phoneId, int subId, byte[] rawData) {
        if (!checkNotifyPermission("notifyOemHookRawEventForSubscriber")) {
            return;
        }

        synchronized (mRecords) {
            if (validatePhoneId(phoneId)) {
                for (Record r : mRecords) {
                    if (VDBG) {
                        log("notifyOemHookRawEventForSubscriber:  r=" + r + " subId=" + subId);
                    }
                    if ((r.matchTelephonyCallbackEvent(
                            TelephonyCallback.EVENT_OEM_HOOK_RAW))
                            && idMatch(r, subId, phoneId)) {
                        try {
                            r.callback.onOemHookRawEvent(rawData);
                        } catch (RemoteException ex) {
                            mRemoveList.add(r.binder);
                        }
                    }
                }
            }
            handleRemoveListLocked();
        }
    }

    public void notifyPhoneCapabilityChanged(PhoneCapability capability) {
        if (!checkNotifyPermission("notifyPhoneCapabilityChanged()")) {
            return;
        }

        if (VDBG) {
            log("notifyPhoneCapabilityChanged: capability=" + capability);
        }

        synchronized (mRecords) {
            mPhoneCapability = capability;

            for (Record r : mRecords) {
                if (r.matchTelephonyCallbackEvent(
                        TelephonyCallback.EVENT_PHONE_CAPABILITY_CHANGED)) {
                    try {
                        r.callback.onPhoneCapabilityChanged(capability);
                    } catch (RemoteException ex) {
                        mRemoveList.add(r.binder);
                    }
                }
            }
            handleRemoveListLocked();
        }
    }

    public void notifyActiveDataSubIdChanged(int activeDataSubId) {
        if (!checkNotifyPermission("notifyActiveDataSubIdChanged()")) {
            return;
        }

        if (VDBG) {
            log("notifyActiveDataSubIdChanged: activeDataSubId=" + activeDataSubId);
        }

        mActiveDataSubId = activeDataSubId;
        synchronized (mRecords) {
            for (Record r : mRecords) {
                if (r.matchTelephonyCallbackEvent(
                        TelephonyCallback.EVENT_ACTIVE_DATA_SUBSCRIPTION_ID_CHANGED)) {
                    try {
                        r.callback.onActiveDataSubIdChanged(activeDataSubId);
                    } catch (RemoteException ex) {
                        mRemoveList.add(r.binder);
                    }
                }
            }
            handleRemoveListLocked();
        }
    }

    public void notifyRadioPowerStateChanged(int phoneId, int subId, @RadioPowerState int state) {
        if (!checkNotifyPermission("notifyRadioPowerStateChanged()")) {
            return;
        }

        if (VDBG) {
            log("notifyRadioPowerStateChanged: state= " + state + " subId=" + subId);
        }

        synchronized (mRecords) {
            if (validatePhoneId(phoneId)) {
                mRadioPowerState = state;

                for (Record r : mRecords) {
                    if (r.matchTelephonyCallbackEvent(
                            TelephonyCallback.EVENT_RADIO_POWER_STATE_CHANGED)
                            && idMatch(r, subId, phoneId)) {
                        try {
                            r.callback.onRadioPowerStateChanged(state);
                        } catch (RemoteException ex) {
                            mRemoveList.add(r.binder);
                        }
                    }
                }

            }
            handleRemoveListLocked();
        }
    }

    @Override
    public void notifyEmergencyNumberList(int phoneId, int subId) {
        if (!checkNotifyPermission("notifyEmergencyNumberList()")) {
            return;
        }

        synchronized (mRecords) {
            if (validatePhoneId(phoneId)) {
                TelephonyManager tm = (TelephonyManager) mContext.getSystemService(
                        Context.TELEPHONY_SERVICE);
                mEmergencyNumberList = tm.getEmergencyNumberList();

                for (Record r : mRecords) {
                    if (r.matchTelephonyCallbackEvent(
                            TelephonyCallback.EVENT_EMERGENCY_NUMBER_LIST_CHANGED)
                            && idMatch(r, subId, phoneId)) {
                        try {
                            r.callback.onEmergencyNumberListChanged(mEmergencyNumberList);
                            if (VDBG) {
                                log("notifyEmergencyNumberList: emergencyNumberList= "
                                        + mEmergencyNumberList);
                            }
                        } catch (RemoteException ex) {
                            mRemoveList.add(r.binder);
                        }
                    }
                }
            }

            handleRemoveListLocked();
        }
    }

    @Override
    public void notifyOutgoingEmergencyCall(int phoneId, int subId,
            EmergencyNumber emergencyNumber) {
        if (!checkNotifyPermission("notifyOutgoingEmergencyCall()")) {
            return;
        }
        synchronized (mRecords) {
            if (validatePhoneId(phoneId)) {
                mOutgoingCallEmergencyNumber[phoneId] = emergencyNumber;
            }
            for (Record r : mRecords) {
                // Send to all listeners regardless of subscription
                if (r.matchTelephonyCallbackEvent(
                        TelephonyCallback.EVENT_OUTGOING_EMERGENCY_CALL)) {
                    try {
                        r.callback.onOutgoingEmergencyCall(emergencyNumber, subId);
                    } catch (RemoteException ex) {
                        mRemoveList.add(r.binder);
                    }
                }
            }
        }
        handleRemoveListLocked();
    }

    @Override
    public void notifyOutgoingEmergencySms(int phoneId, int subId,
            EmergencyNumber emergencyNumber) {
        if (!checkNotifyPermission("notifyOutgoingEmergencySms()")) {
            return;
        }

        synchronized (mRecords) {
            if (validatePhoneId(phoneId)) {
                mOutgoingSmsEmergencyNumber[phoneId] = emergencyNumber;
                for (Record r : mRecords) {
                    // Send to all listeners regardless of subscription
                    if (r.matchTelephonyCallbackEvent(
                            TelephonyCallback.EVENT_OUTGOING_EMERGENCY_SMS)) {
                        try {
                            r.callback.onOutgoingEmergencySms(emergencyNumber, subId);
                        } catch (RemoteException ex) {
                            mRemoveList.add(r.binder);
                        }
                    }
                }
            }
            handleRemoveListLocked();
        }
    }

    @Override
    public void notifyCallQualityChanged(CallQuality callQuality, int phoneId, int subId,
            int callNetworkType) {
        if (!checkNotifyPermission("notifyCallQualityChanged()")) {
            return;
        }

        synchronized (mRecords) {
            if (validatePhoneId(phoneId)) {
                // merge CallQuality with PreciseCallState and network type
                mCallQuality[phoneId] = callQuality;
                mCallNetworkType[phoneId] = callNetworkType;
                mCallAttributes[phoneId] = new CallAttributes(mPreciseCallState[phoneId],
                        callNetworkType, callQuality);

                for (Record r : mRecords) {
                    if (r.matchTelephonyCallbackEvent(
                            TelephonyCallback.EVENT_CALL_ATTRIBUTES_CHANGED)
                            && idMatch(r, subId, phoneId)) {
                        try {
                            r.callback.onCallAttributesChanged(mCallAttributes[phoneId]);
                        } catch (RemoteException ex) {
                            mRemoveList.add(r.binder);
                        }
                    }
                }
            }

            handleRemoveListLocked();
        }
    }

    @Override
    public void notifyRegistrationFailed(int phoneId, int subId, @NonNull CellIdentity cellIdentity,
            @NonNull String chosenPlmn, int domain, int causeCode, int additionalCauseCode) {
        if (!checkNotifyPermission("notifyRegistrationFailed()")) {
            return;
        }

        // In case callers don't have fine location access, pre-construct a location-free version
        // of the CellIdentity. This will still have the PLMN ID, which should be sufficient for
        // most purposes.
        final CellIdentity noLocationCi = cellIdentity.sanitizeLocationInfo();

        synchronized (mRecords) {
            if (validatePhoneId(phoneId)) {
                for (Record r : mRecords) {
                    if (r.matchTelephonyCallbackEvent(
                            TelephonyCallback.EVENT_REGISTRATION_FAILURE)
                            && idMatch(r, subId, phoneId)) {
                        try {
                            r.callback.onRegistrationFailed(
                                    checkFineLocationAccess(r, Build.VERSION_CODES.BASE)
                                            ? cellIdentity : noLocationCi,
                                    chosenPlmn, domain, causeCode,
                                    additionalCauseCode);
                        } catch (RemoteException ex) {
                            mRemoveList.add(r.binder);
                        }
                    }
                }
            }
            handleRemoveListLocked();
        }
    }

    /**
     * Send a notification of changes to barring status to PhoneStateListener registrants.
     *
     * @param phoneId the phoneId
     * @param subId the subId
     * @param barringInfo a structure containing the complete updated barring info.
     */
    public void notifyBarringInfoChanged(int phoneId, int subId, @NonNull BarringInfo barringInfo) {
        if (!checkNotifyPermission("notifyBarringInfo()")) {
            return;
        }
        if (barringInfo == null) {
            log("Received null BarringInfo for subId=" + subId + ", phoneId=" + phoneId);
            mBarringInfo.set(phoneId, new BarringInfo());
            return;
        }

        synchronized (mRecords) {
            if (validatePhoneId(phoneId)) {
                mBarringInfo.set(phoneId, barringInfo);
                // Barring info is non-null
                BarringInfo biNoLocation = barringInfo.createLocationInfoSanitizedCopy();
                if (VDBG) log("listen: call onBarringInfoChanged=" + barringInfo);
                for (Record r : mRecords) {
                    if (r.matchTelephonyCallbackEvent(
                            TelephonyCallback.EVENT_BARRING_INFO_CHANGED)
                            && idMatch(r, subId, phoneId)) {
                        try {
                            if (DBG_LOC) {
                                log("notifyBarringInfo: mBarringInfo="
                                        + barringInfo + " r=" + r);
                            }
                            r.callback.onBarringInfoChanged(
                                    checkFineLocationAccess(r, Build.VERSION_CODES.BASE)
                                        ? barringInfo : biNoLocation);
                        } catch (RemoteException ex) {
                            mRemoveList.add(r.binder);
                        }
                    }
                }
            }
            handleRemoveListLocked();
        }
    }

    /**
     * Send a notification to registrants that the configs of physical channel has changed for
     * a particular subscription.
     *
     * @param phoneId the phone id.
     * @param subId the subId
     * @param configs a list of {@link PhysicalChannelConfig}, the configs of physical channel.
     */
    public void notifyPhysicalChannelConfigForSubscriber(int phoneId, int subId,
            List<PhysicalChannelConfig> configs) {
        if (!checkNotifyPermission("notifyPhysicalChannelConfig()")) {
            return;
        }

        List<PhysicalChannelConfig> sanitizedConfigs = getLocationSanitizedConfigs(configs);
        if (VDBG) {
            log("notifyPhysicalChannelConfig: subId=" + subId + " configs=" + configs
                    + " sanitizedConfigs=" + sanitizedConfigs);
        }

        synchronized (mRecords) {
            if (validatePhoneId(phoneId)) {
                mPhysicalChannelConfigs.set(phoneId, configs);
                for (Record r : mRecords) {
                    if (r.matchTelephonyCallbackEvent(
                            TelephonyCallback.EVENT_PHYSICAL_CHANNEL_CONFIG_CHANGED)
                            && idMatch(r, subId, phoneId)) {
                        try {
                            if (DBG_LOC) {
                                log("notifyPhysicalChannelConfig: mPhysicalChannelConfigs="
                                        + (shouldSanitizeLocationForPhysicalChannelConfig(r)
                                                ? sanitizedConfigs : configs)
                                        + " r=" + r);
                            }
                            r.callback.onPhysicalChannelConfigChanged(
                                    shouldSanitizeLocationForPhysicalChannelConfig(r)
                                            ? sanitizedConfigs : configs);
                        } catch (RemoteException ex) {
                            mRemoveList.add(r.binder);
                        }
                    }
                }
            }
            handleRemoveListLocked();
        }
    }

    private static boolean shouldSanitizeLocationForPhysicalChannelConfig(Record record) {
        // Always redact location info from PhysicalChannelConfig if the registrant is from neither
        // PHONE nor SYSTEM process. There is no user case that the registrant needs the location
        // info (e.g. physicalCellId). This also remove the need for the location permissions check.
        return record.callerUid != Process.PHONE_UID && record.callerUid != Process.SYSTEM_UID;
    }

    /**
     * Return a copy of the PhysicalChannelConfig list but with location info removed.
     */
    private static List<PhysicalChannelConfig> getLocationSanitizedConfigs(
            List<PhysicalChannelConfig> configs) {
        List<PhysicalChannelConfig> sanitizedConfigs = new ArrayList<>(configs.size());
        for (PhysicalChannelConfig config : configs) {
            sanitizedConfigs.add(config.createLocationInfoSanitizedCopy());
        }
        return sanitizedConfigs;
    }

    /**
     * Notify that the data enabled has changed.
     *
     * @param phoneId the phone id.
     * @param subId the subId.
     * @param enabled True if data is enabled, otherwise disabled.
     * @param reason  Reason for data enabled/disabled. See {@code DATA_*} in
     *                {@link TelephonyManager}.
     */
    public void notifyDataEnabled(int phoneId, int subId, boolean enabled,
            @TelephonyManager.DataEnabledReason int reason) {
        if (!checkNotifyPermission("notifyDataEnabled()")) {
            return;
        }

        if (VDBG) {
            log("notifyDataEnabled: PhoneId=" + phoneId + " subId=" + subId +
                    " enabled=" + enabled + " reason=" + reason);
        }

        synchronized (mRecords) {
            if (validatePhoneId(phoneId)) {
                mIsDataEnabled[phoneId] = enabled;
                mDataEnabledReason[phoneId] = reason;
                for (Record r : mRecords) {
                    if (r.matchTelephonyCallbackEvent(
                            TelephonyCallback.EVENT_DATA_ENABLED_CHANGED)
                            && idMatch(r, subId, phoneId)) {
                        try {
                            r.callback.onDataEnabledChanged(enabled, reason);
                        } catch (RemoteException ex) {
                            mRemoveList.add(r.binder);
                        }
                    }
                }
            }
            handleRemoveListLocked();
        }
    }

    /**
     * Notify that the allowed network type has changed.
     *
     * @param phoneId the phone id.
     * @param subId the subId.
     * @param reason the allowed network type reason.
     * @param allowedNetworkType the allowed network type value.
     */
    public void notifyAllowedNetworkTypesChanged(int phoneId, int subId, int reason,
            long allowedNetworkType) {
        if (!checkNotifyPermission("notifyAllowedNetworkTypesChanged()")) {
            return;
        }

        synchronized (mRecords) {
            if (validatePhoneId(phoneId)) {
                mAllowedNetworkTypeReason[phoneId] = reason;
                mAllowedNetworkTypeValue[phoneId] = allowedNetworkType;

                for (Record r : mRecords) {
                    if (r.matchTelephonyCallbackEvent(
                            TelephonyCallback.EVENT_ALLOWED_NETWORK_TYPE_LIST_CHANGED)
                            && idMatch(r, subId, phoneId)) {
                        try {
                            if (VDBG) {
                                log("notifyAllowedNetworkTypesChanged: reason= " + reason
                                        + ", allowed network type:"
                                        + TelephonyManager.convertNetworkTypeBitmaskToString(
                                        allowedNetworkType));
                            }
                            r.callback.onAllowedNetworkTypesChanged(reason, allowedNetworkType);
                        } catch (RemoteException ex) {
                            mRemoveList.add(r.binder);
                        }
                    }
                }
            }
            handleRemoveListLocked();
        }
    }

    /**
     * Notify that the link capacity estimate has changed.
     * @param phoneId the phone id.
     * @param subId the subscription id.
     * @param linkCapacityEstimateList a list of {@link LinkCapacityEstimate}
     */
    public void notifyLinkCapacityEstimateChanged(int phoneId, int subId,
            List<LinkCapacityEstimate> linkCapacityEstimateList) {
        if (!checkNotifyPermission("notifyLinkCapacityEstimateChanged()")) {
            return;
        }

        if (VDBG) {
            log("notifyLinkCapacityEstimateChanged: linkCapacityEstimateList ="
                    + linkCapacityEstimateList);
        }

        synchronized (mRecords) {
            if (validatePhoneId(phoneId)) {
                mLinkCapacityEstimateLists.set(phoneId, linkCapacityEstimateList);
                for (Record r : mRecords) {
                    if (r.matchTelephonyCallbackEvent(
                            TelephonyCallback.EVENT_LINK_CAPACITY_ESTIMATE_CHANGED)
                            && idMatch(r, subId, phoneId)) {
                        try {
                            r.callback.onLinkCapacityEstimateChanged(linkCapacityEstimateList);
                        } catch (RemoteException ex) {
                            mRemoveList.add(r.binder);
                        }
                    }
                }
            }
            handleRemoveListLocked();
        }
    }

    @Override
    public void dump(FileDescriptor fd, PrintWriter writer, String[] args) {
        final IndentingPrintWriter pw = new IndentingPrintWriter(writer, "  ");

        if (!DumpUtils.checkDumpPermission(mContext, TAG, pw)) return;

        synchronized (mRecords) {
            final int recordCount = mRecords.size();
            pw.println("last known state:");
            pw.increaseIndent();
            for (int i = 0; i < getTelephonyManager().getActiveModemCount(); i++) {
                pw.println("Phone Id=" + i);
                pw.increaseIndent();
                pw.println("mCallState=" + mCallState[i]);
                pw.println("mRingingCallState=" + mRingingCallState[i]);
                pw.println("mForegroundCallState=" + mForegroundCallState[i]);
                pw.println("mBackgroundCallState=" + mBackgroundCallState[i]);
                pw.println("mPreciseCallState=" + mPreciseCallState[i]);
                pw.println("mCallDisconnectCause=" + mCallDisconnectCause[i]);
                pw.println("mCallIncomingNumber=" + mCallIncomingNumber[i]);
                pw.println("mServiceState=" + mServiceState[i]);
                pw.println("mVoiceActivationState= " + mVoiceActivationState[i]);
                pw.println("mDataActivationState= " + mDataActivationState[i]);
                pw.println("mUserMobileDataState= " + mUserMobileDataState[i]);
                pw.println("mSignalStrength=" + mSignalStrength[i]);
                pw.println("mMessageWaiting=" + mMessageWaiting[i]);
                pw.println("mCallForwarding=" + mCallForwarding[i]);
                pw.println("mDataActivity=" + mDataActivity[i]);
                pw.println("mDataConnectionState=" + mDataConnectionState[i]);
                pw.println("mCellIdentity=" + mCellIdentity[i]);
                pw.println("mCellInfo=" + mCellInfo.get(i));
                pw.println("mImsCallDisconnectCause=" + mImsReasonInfo.get(i));
                pw.println("mSrvccState=" + mSrvccState[i]);
                pw.println("mCallPreciseDisconnectCause=" + mCallPreciseDisconnectCause[i]);
                pw.println("mCallQuality=" + mCallQuality[i]);
                pw.println("mCallAttributes=" + mCallAttributes[i]);
                pw.println("mCallNetworkType=" + mCallNetworkType[i]);
                pw.println("mPreciseDataConnectionStates=" + mPreciseDataConnectionStates.get(i));
                pw.println("mOutgoingCallEmergencyNumber=" + mOutgoingCallEmergencyNumber[i]);
                pw.println("mOutgoingSmsEmergencyNumber=" + mOutgoingSmsEmergencyNumber[i]);
                pw.println("mBarringInfo=" + mBarringInfo.get(i));
                pw.println("mTelephonyDisplayInfo=" + mTelephonyDisplayInfos[i]);
                pw.println("mIsDataEnabled=" + mIsDataEnabled);
                pw.println("mDataEnabledReason=" + mDataEnabledReason);
                pw.println("mAllowedNetworkTypeReason=" + mAllowedNetworkTypeReason[i]);
                pw.println("mAllowedNetworkTypeValue=" + mAllowedNetworkTypeValue[i]);
                pw.println("mPhysicalChannelConfigs=" + mPhysicalChannelConfigs.get(i));
                pw.println("mLinkCapacityEstimateList=" + mLinkCapacityEstimateLists.get(i));
                pw.decreaseIndent();
            }
            pw.println("mCarrierNetworkChangeState=" + mCarrierNetworkChangeState);
            pw.println("mPhoneCapability=" + mPhoneCapability);
            pw.println("mActiveDataSubId=" + mActiveDataSubId);
            pw.println("mRadioPowerState=" + mRadioPowerState);
            pw.println("mEmergencyNumberList=" + mEmergencyNumberList);
            pw.println("mDefaultPhoneId=" + mDefaultPhoneId);
            pw.println("mDefaultSubId=" + mDefaultSubId);

            pw.decreaseIndent();

            pw.println("local logs:");
            pw.increaseIndent();
            mLocalLog.dump(fd, pw, args);
            pw.decreaseIndent();
            pw.println("listen logs:");
            pw.increaseIndent();
            mListenLog.dump(fd, pw, args);
            pw.decreaseIndent();
            pw.println("registrations: count=" + recordCount);
            pw.increaseIndent();
            for (Record r : mRecords) {
                pw.println(r);
            }
            pw.decreaseIndent();
        }
    }

    //
    // the legacy intent broadcasting
    //

    // Legacy intent action.
    /** Fired when a subscription's phone state changes. */
    private static final String ACTION_SUBSCRIPTION_PHONE_STATE_CHANGED =
            "android.intent.action.SUBSCRIPTION_PHONE_STATE";
    /**
     * Broadcast Action: The data connection state has changed for any one of the
     * phone's mobile data connections (eg, default, MMS or GPS specific connection).
     */
    private static final String ACTION_ANY_DATA_CONNECTION_STATE_CHANGED =
            "android.intent.action.ANY_DATA_STATE";

    // Legacy intent extra keys, copied from PhoneConstants.
    // Used in legacy intents sent here, for backward compatibility.
    private static final String PHONE_CONSTANTS_DATA_APN_TYPE_KEY = "apnType";
    private static final String PHONE_CONSTANTS_DATA_APN_KEY = "apn";
    private static final String PHONE_CONSTANTS_SLOT_KEY = "slot";
    private static final String PHONE_CONSTANTS_STATE_KEY = "state";
    private static final String PHONE_CONSTANTS_SUBSCRIPTION_KEY = "subscription";

    /**
     * Broadcast Action: The phone's signal strength has changed. The intent will have the
     * following extra values:
     *   phoneName - A string version of the phone name.
     *   asu - A numeric value for the signal strength.
     *         An ASU is 0-31 or -1 if unknown (for GSM, dBm = -113 - 2 * asu).
     *         The following special values are defined:
     *         0 means "-113 dBm or less".31 means "-51 dBm or greater".
     */
    public static final String ACTION_SIGNAL_STRENGTH_CHANGED = "android.intent.action.SIG_STR";

    private void broadcastServiceStateChanged(ServiceState state, int phoneId, int subId) {
        final long ident = Binder.clearCallingIdentity();
        try {
            mBatteryStats.notePhoneState(state.getState());
        } catch (RemoteException re) {
            // Can't do much
        } finally {
            Binder.restoreCallingIdentity(ident);
        }

        // Send the broadcast exactly once to all possible disjoint sets of apps.
        // If the location master switch is on, broadcast the ServiceState 4 times:
        // - Full ServiceState sent to apps with ACCESS_FINE_LOCATION and READ_PHONE_STATE
        // - Full ServiceState sent to apps with ACCESS_FINE_LOCATION and
        //   READ_PRIVILEGED_PHONE_STATE but not READ_PHONE_STATE
        // - Sanitized ServiceState sent to apps with READ_PHONE_STATE but not ACCESS_FINE_LOCATION
        // - Sanitized ServiceState sent to apps with READ_PRIVILEGED_PHONE_STATE but neither
        //   READ_PHONE_STATE nor ACCESS_FINE_LOCATION
        // If the location master switch is off, broadcast the ServiceState multiple times:
        // - Full ServiceState sent to all apps permitted to bypass the location master switch if
        //   they have either READ_PHONE_STATE or READ_PRIVILEGED_PHONE_STATE
        // - Sanitized ServiceState sent to all other apps with READ_PHONE_STATE
        // - Sanitized ServiceState sent to all other apps with READ_PRIVILEGED_PHONE_STATE but not
        //   READ_PHONE_STATE
        if (Binder.withCleanCallingIdentity(() ->
                LocationAccessPolicy.isLocationModeEnabled(mContext, mContext.getUserId()))) {
            Intent fullIntent = createServiceStateIntent(state, subId, phoneId, false);
            mContext.createContextAsUser(UserHandle.ALL, 0).sendBroadcastMultiplePermissions(
                    fullIntent,
                    new String[]{Manifest.permission.READ_PHONE_STATE,
                            Manifest.permission.ACCESS_FINE_LOCATION});
            mContext.createContextAsUser(UserHandle.ALL, 0).sendBroadcastMultiplePermissions(
                    fullIntent,
                    new String[]{Manifest.permission.READ_PRIVILEGED_PHONE_STATE,
                            Manifest.permission.ACCESS_FINE_LOCATION},
                    new String[]{Manifest.permission.READ_PHONE_STATE});

            Intent sanitizedIntent = createServiceStateIntent(state, subId, phoneId, true);
            mContext.createContextAsUser(UserHandle.ALL, 0).sendBroadcastMultiplePermissions(
                    sanitizedIntent,
                    new String[]{Manifest.permission.READ_PHONE_STATE},
                    new String[]{Manifest.permission.ACCESS_FINE_LOCATION});
            mContext.createContextAsUser(UserHandle.ALL, 0).sendBroadcastMultiplePermissions(
                    sanitizedIntent,
                    new String[]{Manifest.permission.READ_PRIVILEGED_PHONE_STATE},
                    new String[]{Manifest.permission.READ_PHONE_STATE,
                            Manifest.permission.ACCESS_FINE_LOCATION});
        } else {
            String[] locationBypassPackages = Binder.withCleanCallingIdentity(() ->
                    LocationAccessPolicy.getLocationBypassPackages(mContext));
            for (String locationBypassPackage : locationBypassPackages) {
                Intent fullIntent = createServiceStateIntent(state, subId, phoneId, false);
                fullIntent.setPackage(locationBypassPackage);
                mContext.createContextAsUser(UserHandle.ALL, 0).sendBroadcastMultiplePermissions(
                        fullIntent,
                        new String[]{Manifest.permission.READ_PHONE_STATE});
                mContext.createContextAsUser(UserHandle.ALL, 0).sendBroadcastMultiplePermissions(
                        fullIntent,
                        new String[]{Manifest.permission.READ_PRIVILEGED_PHONE_STATE},
                        new String[]{Manifest.permission.READ_PHONE_STATE});
            }

            Intent sanitizedIntent = createServiceStateIntent(state, subId, phoneId, true);
            mContext.createContextAsUser(UserHandle.ALL, 0).sendBroadcastMultiplePermissions(
                    sanitizedIntent,
                    new String[]{Manifest.permission.READ_PHONE_STATE},
                    new String[]{/* no excluded permissions */},
                    locationBypassPackages);
            mContext.createContextAsUser(UserHandle.ALL, 0).sendBroadcastMultiplePermissions(
                    sanitizedIntent,
                    new String[]{Manifest.permission.READ_PRIVILEGED_PHONE_STATE},
                    new String[]{Manifest.permission.READ_PHONE_STATE},
                    locationBypassPackages);
        }
    }

    private Intent createServiceStateIntent(ServiceState state, int subId, int phoneId,
            boolean sanitizeLocation) {
        Intent intent = new Intent(Intent.ACTION_SERVICE_STATE);
        intent.addFlags(Intent.FLAG_RECEIVER_INCLUDE_BACKGROUND);
        Bundle data = new Bundle();
        if (sanitizeLocation) {
            state.createLocationInfoSanitizedCopy(true).fillInNotifierBundle(data);
        } else {
            state.fillInNotifierBundle(data);
        }
        intent.putExtras(data);
        intent.putExtra(PHONE_CONSTANTS_SUBSCRIPTION_KEY, subId);
        intent.putExtra(SubscriptionManager.EXTRA_SUBSCRIPTION_INDEX, subId);
        intent.putExtra(PHONE_CONSTANTS_SLOT_KEY, phoneId);
        intent.putExtra(SubscriptionManager.EXTRA_SLOT_INDEX, phoneId);
<<<<<<< HEAD

        // Send the broadcast twice -- once for all apps with READ_PHONE_STATE, then again
        // for all apps with READ_PRIVILEGED_PHONE_STATE but not READ_PHONE_STATE.
        // Do this again twice, the first time for apps with ACCESS_FINE_LOCATION, then again with
        // the location-sanitized service state for all apps without ACCESS_FINE_LOCATION.
        // This ensures that any app holding either READ_PRIVILEGED_PHONE_STATE or READ_PHONE_STATE
        // get this broadcast exactly once, and we are not exposing location without permission.
        mContext.createContextAsUser(UserHandle.ALL, 0).sendBroadcastMultiplePermissions(intent,
                new String[] {Manifest.permission.READ_PHONE_STATE,
                        Manifest.permission.ACCESS_FINE_LOCATION});
        mContext.createContextAsUser(UserHandle.ALL, 0).sendBroadcastMultiplePermissions(intent,
                new String[] {Manifest.permission.READ_PRIVILEGED_PHONE_STATE,
                        Manifest.permission.ACCESS_FINE_LOCATION},
                new String[] {Manifest.permission.READ_PHONE_STATE});

        // Replace bundle with location-sanitized ServiceState
        data = new Bundle();
        state.createLocationInfoSanitizedCopy(true).fillInNotifierBundle(data);
        intent.putExtras(data);
        mContext.createContextAsUser(UserHandle.ALL, 0).sendBroadcastMultiplePermissions(intent,
                new String[] {Manifest.permission.READ_PHONE_STATE},
                new String[] {Manifest.permission.ACCESS_FINE_LOCATION});
        mContext.createContextAsUser(UserHandle.ALL, 0).sendBroadcastMultiplePermissions(intent,
                new String[] {Manifest.permission.READ_PRIVILEGED_PHONE_STATE},
                new String[] {Manifest.permission.READ_PHONE_STATE,
                        Manifest.permission.ACCESS_FINE_LOCATION});
=======
        return intent;
>>>>>>> 7920f82a
    }

    private void broadcastSignalStrengthChanged(SignalStrength signalStrength, int phoneId,
            int subId) {
        final long ident = Binder.clearCallingIdentity();
        try {
            mBatteryStats.notePhoneSignalStrength(signalStrength);
        } catch (RemoteException e) {
            /* The remote entity disappeared, we can safely ignore the exception. */
        } finally {
            Binder.restoreCallingIdentity(ident);
        }

        Intent intent = new Intent(ACTION_SIGNAL_STRENGTH_CHANGED);
        Bundle data = new Bundle();
        fillInSignalStrengthNotifierBundle(signalStrength, data);
        intent.putExtras(data);
        intent.putExtra(PHONE_CONSTANTS_SUBSCRIPTION_KEY, subId);
        intent.putExtra(PHONE_CONSTANTS_SLOT_KEY, phoneId);
        mContext.sendStickyBroadcastAsUser(intent, UserHandle.ALL);
    }

    private void fillInSignalStrengthNotifierBundle(SignalStrength signalStrength, Bundle bundle) {
        List<CellSignalStrength> cellSignalStrengths = signalStrength.getCellSignalStrengths();
        for (CellSignalStrength cellSignalStrength : cellSignalStrengths) {
            if (cellSignalStrength instanceof CellSignalStrengthLte) {
                bundle.putParcelable("Lte", (CellSignalStrengthLte) cellSignalStrength);
            } else if (cellSignalStrength instanceof CellSignalStrengthCdma) {
                bundle.putParcelable("Cdma", (CellSignalStrengthCdma) cellSignalStrength);
            } else if (cellSignalStrength instanceof CellSignalStrengthGsm) {
                bundle.putParcelable("Gsm", (CellSignalStrengthGsm) cellSignalStrength);
            } else if (cellSignalStrength instanceof CellSignalStrengthWcdma) {
                bundle.putParcelable("Wcdma", (CellSignalStrengthWcdma) cellSignalStrength);
            } else if (cellSignalStrength instanceof CellSignalStrengthTdscdma) {
                bundle.putParcelable("Tdscdma", (CellSignalStrengthTdscdma) cellSignalStrength);
            } else if (cellSignalStrength instanceof CellSignalStrengthNr) {
                bundle.putParcelable("Nr", (CellSignalStrengthNr) cellSignalStrength);
            }
        }
    }

    /**
     * Broadcasts an intent notifying apps of a phone state change. {@code subId} can be
     * a valid subId, in which case this function fires a subId-specific intent, or it
     * can be {@code SubscriptionManager.INVALID_SUBSCRIPTION_ID}, in which case we send
     * a global state change broadcast ({@code TelephonyManager.ACTION_PHONE_STATE_CHANGED}).
     */
    private void broadcastCallStateChanged(int state, String incomingNumber, int phoneId,
                int subId) {
        final long ident = Binder.clearCallingIdentity();
        try {
            if (state == TelephonyManager.CALL_STATE_IDLE) {
                mBatteryStats.notePhoneOff();
                FrameworkStatsLog.write(FrameworkStatsLog.PHONE_STATE_CHANGED,
                        FrameworkStatsLog.PHONE_STATE_CHANGED__STATE__OFF);
            } else {
                mBatteryStats.notePhoneOn();
                FrameworkStatsLog.write(FrameworkStatsLog.PHONE_STATE_CHANGED,
                        FrameworkStatsLog.PHONE_STATE_CHANGED__STATE__ON);
            }
        } catch (RemoteException e) {
            /* The remote entity disappeared, we can safely ignore the exception. */
        } finally {
            Binder.restoreCallingIdentity(ident);
        }

        Intent intent = new Intent(TelephonyManager.ACTION_PHONE_STATE_CHANGED);
        intent.putExtra(TelephonyManager.EXTRA_STATE, callStateToString(state));

        // If a valid subId was specified, we should fire off a subId-specific state
        // change intent and include the subId.
        if (subId != SubscriptionManager.INVALID_SUBSCRIPTION_ID) {
            intent.setAction(ACTION_SUBSCRIPTION_PHONE_STATE_CHANGED);
            intent.putExtra(PHONE_CONSTANTS_SUBSCRIPTION_KEY, subId);
            intent.putExtra(SubscriptionManager.EXTRA_SUBSCRIPTION_INDEX, subId);
        }
        // If the phoneId is invalid, the broadcast is for overall call state.
        if (phoneId != SubscriptionManager.INVALID_SIM_SLOT_INDEX) {
            intent.putExtra(PHONE_CONSTANTS_SLOT_KEY, phoneId);
            intent.putExtra(SubscriptionManager.EXTRA_SLOT_INDEX, phoneId);
        }

        // Wakeup apps for the (SUBSCRIPTION_)PHONE_STATE broadcast.
        intent.addFlags(Intent.FLAG_RECEIVER_INCLUDE_BACKGROUND);

        // Create a version of the intent with the number always populated.
        Intent intentWithPhoneNumber = new Intent(intent);
        intentWithPhoneNumber.putExtra(TelephonyManager.EXTRA_INCOMING_NUMBER, incomingNumber);

        // Send broadcast twice, once for apps that have PRIVILEGED permission and once for those
        // that have the runtime one
        mContext.sendBroadcastAsUser(intentWithPhoneNumber, UserHandle.ALL,
                android.Manifest.permission.READ_PRIVILEGED_PHONE_STATE);
        mContext.sendBroadcastAsUser(intent, UserHandle.ALL,
                android.Manifest.permission.READ_PHONE_STATE,
                AppOpsManager.OP_READ_PHONE_STATE);
        mContext.sendBroadcastAsUserMultiplePermissions(intentWithPhoneNumber, UserHandle.ALL,
                new String[] { android.Manifest.permission.READ_PHONE_STATE,
                        android.Manifest.permission.READ_CALL_LOG});
    }

    /** Converts TelephonyManager#CALL_STATE_* to TelephonyManager#EXTRA_STATE_*. */
    private static String callStateToString(int callState) {
        switch (callState) {
            case TelephonyManager.CALL_STATE_RINGING:
                return TelephonyManager.EXTRA_STATE_RINGING;
            case TelephonyManager.CALL_STATE_OFFHOOK:
                return TelephonyManager.EXTRA_STATE_OFFHOOK;
            default:
                return TelephonyManager.EXTRA_STATE_IDLE;
        }
    }

    private void broadcastDataConnectionStateChanged(int slotIndex, int subId,
            @NonNull PreciseDataConnectionState pdcs) {
        // Note: not reporting to the battery stats service here, because the
        // status bar takes care of that after taking into account all of the
        // required info.
        Intent intent = new Intent(ACTION_ANY_DATA_CONNECTION_STATE_CHANGED);
        intent.putExtra(PHONE_CONSTANTS_STATE_KEY,
                TelephonyUtils.dataStateToString(pdcs.getState()));
        intent.putExtra(PHONE_CONSTANTS_DATA_APN_KEY, pdcs.getApnSetting().getApnName());
        intent.putExtra(PHONE_CONSTANTS_DATA_APN_TYPE_KEY,
                getApnTypesStringFromBitmask(pdcs.getApnSetting().getApnTypeBitmask()));
        intent.putExtra(PHONE_CONSTANTS_SLOT_KEY, slotIndex);
        intent.putExtra(PHONE_CONSTANTS_SUBSCRIPTION_KEY, subId);
        // Send the broadcast twice -- once for all apps with READ_PHONE_STATE, then again
        // for all apps with READ_PRIV but not READ_PHONE_STATE. This ensures that any app holding
        // either READ_PRIV or READ_PHONE get this broadcast exactly once.
        mContext.sendBroadcastAsUser(intent, UserHandle.ALL, Manifest.permission.READ_PHONE_STATE);
        mContext.createContextAsUser(UserHandle.ALL, 0)
                .sendBroadcastMultiplePermissions(intent,
                        new String[] { Manifest.permission.READ_PRIVILEGED_PHONE_STATE },
                        new String[] { Manifest.permission.READ_PHONE_STATE });
    }

    /**
     * Reimplementation of {@link ApnSetting#getApnTypesStringFromBitmask}.
     */
    @VisibleForTesting
    public static String getApnTypesStringFromBitmask(int apnTypeBitmask) {
        List<String> types = new ArrayList<>();
        int remainingApnTypes = apnTypeBitmask;
        // special case for DEFAULT since it's not a pure bit
        if ((remainingApnTypes & ApnSetting.TYPE_DEFAULT) == ApnSetting.TYPE_DEFAULT) {
            types.add(ApnSetting.TYPE_DEFAULT_STRING);
            remainingApnTypes &= ~ApnSetting.TYPE_DEFAULT;
        }
        while (remainingApnTypes != 0) {
            int highestApnTypeBit = Integer.highestOneBit(remainingApnTypes);
            String apnString = ApnSetting.getApnTypeString(highestApnTypeBit);
            if (!TextUtils.isEmpty(apnString)) types.add(apnString);
            remainingApnTypes &= ~highestApnTypeBit;
        }
        return TextUtils.join(",", types);
    }

    private void enforceNotifyPermissionOrCarrierPrivilege(String method) {
        if (checkNotifyPermission()) {
            return;
        }

        TelephonyPermissions.enforceCallingOrSelfCarrierPrivilege(mContext,
                SubscriptionManager.getDefaultSubscriptionId(), method);
    }

    private boolean checkNotifyPermission(String method) {
        if (checkNotifyPermission()) {
            return true;
        }
        String msg = "Modify Phone State Permission Denial: " + method + " from pid="
                + Binder.getCallingPid() + ", uid=" + Binder.getCallingUid();
        if (DBG) log(msg);
        return false;
    }

    private boolean checkNotifyPermission() {
        return mContext.checkCallingOrSelfPermission(android.Manifest.permission.MODIFY_PHONE_STATE)
                == PackageManager.PERMISSION_GRANTED;
    }

    private boolean checkListenerPermission(Set<Integer> events, int subId, String callingPackage,
            @Nullable String callingFeatureId, String message) {
        LocationAccessPolicy.LocationPermissionQuery.Builder locationQueryBuilder =
                new LocationAccessPolicy.LocationPermissionQuery.Builder()
                        .setCallingPackage(callingPackage)
                        .setCallingFeatureId(callingFeatureId)
                        .setMethod(message + " events: " + events)
                        .setCallingPid(Binder.getCallingPid())
                        .setCallingUid(Binder.getCallingUid());

        boolean shouldCheckLocationPermissions = false;

        if (isLocationPermissionRequired(events)) {
            // Everything that requires fine location started in Q. So far...
            locationQueryBuilder.setMinSdkVersionForFine(Build.VERSION_CODES.Q);
            // If we're enforcing fine starting in Q, we also want to enforce coarse even for
            // older SDK versions.
            locationQueryBuilder.setMinSdkVersionForCoarse(0);
            locationQueryBuilder.setMinSdkVersionForEnforcement(0);
            shouldCheckLocationPermissions = true;
        }

        boolean isPermissionCheckSuccessful = true;

        if (shouldCheckLocationPermissions) {
            LocationAccessPolicy.LocationPermissionResult result =
                    LocationAccessPolicy.checkLocationPermission(
                            mContext, locationQueryBuilder.build());
            switch (result) {
                case DENIED_HARD:
                    throw new SecurityException("Unable to listen for events " + events + " due to "
                            + "insufficient location permissions.");
                case DENIED_SOFT:
                    isPermissionCheckSuccessful = false;
            }
        }

        if (isPhoneStatePermissionRequired(events, callingPackage, Binder.getCallingUserHandle())) {
            if (!TelephonyPermissions.checkCallingOrSelfReadPhoneState(
                    mContext, subId, callingPackage, callingFeatureId, message)) {
                isPermissionCheckSuccessful = false;
            }
        }

        if (isPrecisePhoneStatePermissionRequired(events)) {
            // check if calling app has either permission READ_PRECISE_PHONE_STATE
            // or with carrier privileges
            try {
                mContext.enforceCallingOrSelfPermission(
                        android.Manifest.permission.READ_PRECISE_PHONE_STATE, null);
            } catch (SecurityException se) {
                TelephonyPermissions.enforceCallingOrSelfCarrierPrivilege(mContext, subId, message);
            }
        }

        if (isActiveEmergencySessionPermissionRequired(events)) {
            mContext.enforceCallingOrSelfPermission(
                    android.Manifest.permission.READ_ACTIVE_EMERGENCY_SESSION, null);
        }

        if ((events.contains(TelephonyCallback.EVENT_ALWAYS_REPORTED_SIGNAL_STRENGTH_CHANGED))) {
            mContext.enforceCallingOrSelfPermission(
                    android.Manifest.permission.LISTEN_ALWAYS_REPORTED_SIGNAL_STRENGTH, null);
        }

        if (isPrivilegedPhoneStatePermissionRequired(events)) {
            mContext.enforceCallingOrSelfPermission(
                    android.Manifest.permission.READ_PRIVILEGED_PHONE_STATE, null);
        }
        return isPermissionCheckSuccessful;
    }

    private void handleRemoveListLocked() {
        int size = mRemoveList.size();
        if (VDBG) log("handleRemoveListLocked: mRemoveList.size()=" + size);
        if (size > 0) {
            for (IBinder b : mRemoveList) {
                remove(b);
            }
            mRemoveList.clear();
        }
    }

    private boolean validateEventAndUserLocked(Record r, int event) {
        int foregroundUser;
        final long callingIdentity = Binder.clearCallingIdentity();
        boolean valid = false;
        try {
            foregroundUser = ActivityManager.getCurrentUser();
            valid = UserHandle.getUserId(r.callerUid) == foregroundUser
                    && r.matchTelephonyCallbackEvent(event);
            if (DBG | DBG_LOC) {
                log("validateEventAndUserLocked: valid=" + valid
                        + " r.callerUid=" + r.callerUid + " foregroundUser=" + foregroundUser
                        + " r.eventList=" + r.eventList + " event=" + event);
            }
        } finally {
            Binder.restoreCallingIdentity(callingIdentity);
        }
        return valid;
    }

    private boolean validatePhoneId(int phoneId) {
        boolean valid = (phoneId >= 0) && (phoneId < mNumPhones);
        if (VDBG) log("validatePhoneId: " + valid);
        return valid;
    }

    private static void log(String s) {
        Rlog.d(TAG, s);
    }

    private static void loge(String s) {
        Rlog.e(TAG, s);
    }

    /**
     * Match the sub id or phone id of the event to the record
     *
     * We follow the rules below:
     * 1) If sub id of the event is invalid, phone id should be used.
     * 2) The event on default sub should be notified to the records
     * which register the default sub id.
     * 3) Sub id should be exactly matched for all other cases.
     */
    boolean idMatch(Record r, int subId, int phoneId) {

        if (subId < 0) {
            // Invalid case, we need compare phoneId.
            return (r.phoneId == phoneId);
        }
        if (r.subId == SubscriptionManager.DEFAULT_SUBSCRIPTION_ID) {
            return (subId == mDefaultSubId);
        } else {
            return (r.subId == subId);
        }
    }

    private boolean checkFineLocationAccess(Record r) {
        return checkFineLocationAccess(r, Build.VERSION_CODES.BASE);
    }

    private boolean checkCoarseLocationAccess(Record r) {
        return checkCoarseLocationAccess(r, Build.VERSION_CODES.BASE);
    }

    /**
     * Note -- this method should only be used at the site of a permission check if you need to
     * explicitly allow apps below a certain SDK level access regardless of location permissions.
     * If you don't need app compat logic, use {@link #checkFineLocationAccess(Record)}.
     */
    private boolean checkFineLocationAccess(Record r, int minSdk) {
        LocationAccessPolicy.LocationPermissionQuery query =
                new LocationAccessPolicy.LocationPermissionQuery.Builder()
                        .setCallingPackage(r.callingPackage)
                        .setCallingFeatureId(r.callingFeatureId)
                        .setCallingPid(r.callerPid)
                        .setCallingUid(r.callerUid)
                        .setMethod("TelephonyRegistry push")
                        .setLogAsInfo(true) // we don't need to log an error every time we push
                        .setMinSdkVersionForFine(minSdk)
                        .setMinSdkVersionForCoarse(minSdk)
                        .setMinSdkVersionForEnforcement(minSdk)
                        .build();

        return Binder.withCleanCallingIdentity(() -> {
            LocationAccessPolicy.LocationPermissionResult locationResult =
                    LocationAccessPolicy.checkLocationPermission(mContext, query);
            return locationResult == LocationAccessPolicy.LocationPermissionResult.ALLOWED;
        });
    }

    /**
     * Note -- this method should only be used at the site of a permission check if you need to
     * explicitly allow apps below a certain SDK level access regardless of location permissions.
     * If you don't need app compat logic, use {@link #checkCoarseLocationAccess(Record)}.
     */
    private boolean checkCoarseLocationAccess(Record r, int minSdk) {
        LocationAccessPolicy.LocationPermissionQuery query =
                new LocationAccessPolicy.LocationPermissionQuery.Builder()
                        .setCallingPackage(r.callingPackage)
                        .setCallingFeatureId(r.callingFeatureId)
                        .setCallingPid(r.callerPid)
                        .setCallingUid(r.callerUid)
                        .setMethod("TelephonyRegistry push")
                        .setLogAsInfo(true) // we don't need to log an error every time we push
                        .setMinSdkVersionForCoarse(minSdk)
                        .setMinSdkVersionForFine(Integer.MAX_VALUE)
                        .setMinSdkVersionForEnforcement(minSdk)
                        .build();

        return Binder.withCleanCallingIdentity(() -> {
            LocationAccessPolicy.LocationPermissionResult locationResult =
                    LocationAccessPolicy.checkLocationPermission(mContext, query);
            return locationResult == LocationAccessPolicy.LocationPermissionResult.ALLOWED;
        });
    }

    private void checkPossibleMissNotify(Record r, int phoneId) {
        Set<Integer> events = r.eventList;

        if (events == null || events.isEmpty()) {
            log("checkPossibleMissNotify: events = null.");
            return;
        }

        if ((events.contains(TelephonyCallback.EVENT_SERVICE_STATE_CHANGED))) {
            try {
                if (VDBG) log("checkPossibleMissNotify: onServiceStateChanged state=" +
                        mServiceState[phoneId]);
                ServiceState ss = new ServiceState(mServiceState[phoneId]);
                if (checkFineLocationAccess(r, Build.VERSION_CODES.Q)) {
                    r.callback.onServiceStateChanged(ss);
                } else if (checkCoarseLocationAccess(r, Build.VERSION_CODES.Q)) {
                    r.callback.onServiceStateChanged(
                            ss.createLocationInfoSanitizedCopy(false));
                } else {
                    r.callback.onServiceStateChanged(
                            ss.createLocationInfoSanitizedCopy(true));
                }
            } catch (RemoteException ex) {
                mRemoveList.add(r.binder);
            }
        }

        if (events.contains(TelephonyCallback.EVENT_SIGNAL_STRENGTHS_CHANGED)
                || events.contains(
                TelephonyCallback.EVENT_ALWAYS_REPORTED_SIGNAL_STRENGTH_CHANGED)) {
            try {
                if (mSignalStrength[phoneId] != null) {
                    SignalStrength signalStrength = mSignalStrength[phoneId];
                    if (DBG) {
                        log("checkPossibleMissNotify: onSignalStrengthsChanged SS="
                                + signalStrength);
                    }
                    r.callback.onSignalStrengthsChanged(new SignalStrength(signalStrength));
                }
            } catch (RemoteException ex) {
                mRemoveList.add(r.binder);
            }
        }

        if (events.contains(TelephonyCallback.EVENT_SIGNAL_STRENGTH_CHANGED)) {
            try {
                if (mSignalStrength[phoneId] != null) {
                    int gsmSignalStrength = mSignalStrength[phoneId]
                            .getGsmSignalStrength();
                    if (DBG) {
                        log("checkPossibleMissNotify: onSignalStrengthChanged SS="
                                + gsmSignalStrength);
                    }
                    r.callback.onSignalStrengthChanged((gsmSignalStrength == 99 ? -1
                            : gsmSignalStrength));
                }
            } catch (RemoteException ex) {
                mRemoveList.add(r.binder);
            }
        }

        if (validateEventAndUserLocked(r, TelephonyCallback.EVENT_CELL_INFO_CHANGED)) {
            try {
                if (DBG_LOC) {
                    log("checkPossibleMissNotify: onCellInfoChanged[" + phoneId + "] = "
                            + mCellInfo.get(phoneId));
                }
                if (checkCoarseLocationAccess(r, Build.VERSION_CODES.BASE)
                        && checkFineLocationAccess(r, Build.VERSION_CODES.Q)) {
                    r.callback.onCellInfoChanged(mCellInfo.get(phoneId));
                }
            } catch (RemoteException ex) {
                mRemoveList.add(r.binder);
            }
        }

        if (events.contains(TelephonyCallback.EVENT_USER_MOBILE_DATA_STATE_CHANGED)) {
            try {
                if (VDBG) {
                    log("checkPossibleMissNotify: onUserMobileDataStateChanged phoneId="
                            + phoneId + " umds=" + mUserMobileDataState[phoneId]);
                }
                r.callback.onUserMobileDataStateChanged(mUserMobileDataState[phoneId]);
            } catch (RemoteException ex) {
                mRemoveList.add(r.binder);
            }
        }

        if (events.contains(TelephonyCallback.EVENT_DISPLAY_INFO_CHANGED)) {
            try {
                if (VDBG) {
                    log("checkPossibleMissNotify: onDisplayInfoChanged phoneId="
                            + phoneId + " dpi=" + mTelephonyDisplayInfos[phoneId]);
                }
                if (mTelephonyDisplayInfos[phoneId] != null) {
                    r.callback.onDisplayInfoChanged(mTelephonyDisplayInfos[phoneId]);
                }
            } catch (RemoteException ex) {
                mRemoveList.add(r.binder);
            }
        }

        if (events.contains(TelephonyCallback.EVENT_MESSAGE_WAITING_INDICATOR_CHANGED)) {
            try {
                if (VDBG) {
                    log("checkPossibleMissNotify: onMessageWaitingIndicatorChanged phoneId="
                            + phoneId + " mwi=" + mMessageWaiting[phoneId]);
                }
                r.callback.onMessageWaitingIndicatorChanged(
                        mMessageWaiting[phoneId]);
            } catch (RemoteException ex) {
                mRemoveList.add(r.binder);
            }
        }

        if (events.contains(TelephonyCallback.EVENT_CALL_FORWARDING_INDICATOR_CHANGED)) {
            try {
                if (VDBG) {
                    log("checkPossibleMissNotify: onCallForwardingIndicatorChanged phoneId="
                        + phoneId + " cfi=" + mCallForwarding[phoneId]);
                }
                r.callback.onCallForwardingIndicatorChanged(
                        mCallForwarding[phoneId]);
            } catch (RemoteException ex) {
                mRemoveList.add(r.binder);
            }
        }

        if (validateEventAndUserLocked(r, TelephonyCallback.EVENT_CELL_LOCATION_CHANGED)) {
            try {
                if (DBG_LOC) {
                    log("checkPossibleMissNotify: onCellLocationChanged mCellIdentity = "
                            + mCellIdentity[phoneId]);
                }
                if (checkCoarseLocationAccess(r, Build.VERSION_CODES.BASE)
                        && checkFineLocationAccess(r, Build.VERSION_CODES.Q)) {
                    // null will be translated to empty CellLocation object in client.
                    r.callback.onCellLocationChanged(mCellIdentity[phoneId]);
                }
            } catch (RemoteException ex) {
                mRemoveList.add(r.binder);
            }
        }

        if (events.contains(TelephonyCallback.EVENT_DATA_CONNECTION_STATE_CHANGED)) {
            try {
                if (DBG) {
                    log("checkPossibleMissNotify: onDataConnectionStateChanged(mDataConnectionState"
                            + "=" + mDataConnectionState[phoneId]
                            + ", mDataConnectionNetworkType=" + mDataConnectionNetworkType[phoneId]
                            + ")");
                }
                r.callback.onDataConnectionStateChanged(mDataConnectionState[phoneId],
                        mDataConnectionNetworkType[phoneId]);
            } catch (RemoteException ex) {
                mRemoveList.add(r.binder);
            }
        }
    }

    /**
     * Returns a string representation of the radio technology (network type)
     * currently in use on the device.
     * @param type for which network type is returned
     * @return the name of the radio technology
     *
     */
    private String getNetworkTypeName(@Annotation.NetworkType int type) {
        switch (type) {
            case TelephonyManager.NETWORK_TYPE_GPRS:
                return "GPRS";
            case TelephonyManager.NETWORK_TYPE_EDGE:
                return "EDGE";
            case TelephonyManager.NETWORK_TYPE_UMTS:
                return "UMTS";
            case TelephonyManager.NETWORK_TYPE_HSDPA:
                return "HSDPA";
            case TelephonyManager.NETWORK_TYPE_HSUPA:
                return "HSUPA";
            case TelephonyManager.NETWORK_TYPE_HSPA:
                return "HSPA";
            case TelephonyManager.NETWORK_TYPE_CDMA:
                return "CDMA";
            case TelephonyManager.NETWORK_TYPE_EVDO_0:
                return "CDMA - EvDo rev. 0";
            case TelephonyManager.NETWORK_TYPE_EVDO_A:
                return "CDMA - EvDo rev. A";
            case TelephonyManager.NETWORK_TYPE_EVDO_B:
                return "CDMA - EvDo rev. B";
            case TelephonyManager.NETWORK_TYPE_1xRTT:
                return "CDMA - 1xRTT";
            case TelephonyManager.NETWORK_TYPE_LTE:
                return "LTE";
            case TelephonyManager.NETWORK_TYPE_EHRPD:
                return "CDMA - eHRPD";
            case TelephonyManager.NETWORK_TYPE_IDEN:
                return "iDEN";
            case TelephonyManager.NETWORK_TYPE_HSPAP:
                return "HSPA+";
            case TelephonyManager.NETWORK_TYPE_GSM:
                return "GSM";
            case TelephonyManager.NETWORK_TYPE_TD_SCDMA:
                return "TD_SCDMA";
            case TelephonyManager.NETWORK_TYPE_IWLAN:
                return "IWLAN";

            //TODO: This network type is marked as hidden because it is not a
            // true network type and we are looking to remove it completely from the available list
            // of network types.  Since this method is only used for logging, in the event that this
            // network type is selected, the log will read as "Unknown."
            //case TelephonyManager.NETWORK_TYPE_LTE_CA:
            //    return "LTE_CA";

            case TelephonyManager.NETWORK_TYPE_NR:
                return "NR";
            default:
                return "UNKNOWN";
        }
    }

    /** Returns a new PreciseCallState object with default values. */
    private static PreciseCallState createPreciseCallState() {
        return new PreciseCallState(PreciseCallState.PRECISE_CALL_STATE_NOT_VALID,
            PreciseCallState.PRECISE_CALL_STATE_NOT_VALID,
            PreciseCallState.PRECISE_CALL_STATE_NOT_VALID,
            DisconnectCause.NOT_VALID,
            PreciseDisconnectCause.NOT_VALID);
    }

    /** Returns a new CallQuality object with default values. */
    private static CallQuality createCallQuality() {
        return new CallQuality(0, 0, 0, 0, 0, 0, 0, 0, 0, 0, 0);
    }

    private int getPhoneIdFromSubId(int subId) {
        SubscriptionManager subManager = (SubscriptionManager)
                mContext.getSystemService(Context.TELEPHONY_SUBSCRIPTION_SERVICE);
        if (subManager == null) return INVALID_SIM_SLOT_INDEX;

        if (subId == SubscriptionManager.DEFAULT_SUBSCRIPTION_ID) {
            subId = SubscriptionManager.getDefaultSubscriptionId();
        }

        SubscriptionInfo info = subManager.getActiveSubscriptionInfo(subId);
        if (info == null) return INVALID_SIM_SLOT_INDEX;
        return info.getSimSlotIndex();
    }

    /**
     * On certain build types, we should redact information by default. UID information will be
     * preserved in the same log line, so no debugging capability is lost in full bug reports.
     * However, privacy-constrained bug report types (e.g. connectivity) cannot display raw
     * package names on user builds as it's considered an information leak.
     */
    private static String pii(String packageName) {
        return Build.IS_DEBUGGABLE ? packageName : "***";
    }
}<|MERGE_RESOLUTION|>--- conflicted
+++ resolved
@@ -2972,36 +2972,7 @@
         intent.putExtra(SubscriptionManager.EXTRA_SUBSCRIPTION_INDEX, subId);
         intent.putExtra(PHONE_CONSTANTS_SLOT_KEY, phoneId);
         intent.putExtra(SubscriptionManager.EXTRA_SLOT_INDEX, phoneId);
-<<<<<<< HEAD
-
-        // Send the broadcast twice -- once for all apps with READ_PHONE_STATE, then again
-        // for all apps with READ_PRIVILEGED_PHONE_STATE but not READ_PHONE_STATE.
-        // Do this again twice, the first time for apps with ACCESS_FINE_LOCATION, then again with
-        // the location-sanitized service state for all apps without ACCESS_FINE_LOCATION.
-        // This ensures that any app holding either READ_PRIVILEGED_PHONE_STATE or READ_PHONE_STATE
-        // get this broadcast exactly once, and we are not exposing location without permission.
-        mContext.createContextAsUser(UserHandle.ALL, 0).sendBroadcastMultiplePermissions(intent,
-                new String[] {Manifest.permission.READ_PHONE_STATE,
-                        Manifest.permission.ACCESS_FINE_LOCATION});
-        mContext.createContextAsUser(UserHandle.ALL, 0).sendBroadcastMultiplePermissions(intent,
-                new String[] {Manifest.permission.READ_PRIVILEGED_PHONE_STATE,
-                        Manifest.permission.ACCESS_FINE_LOCATION},
-                new String[] {Manifest.permission.READ_PHONE_STATE});
-
-        // Replace bundle with location-sanitized ServiceState
-        data = new Bundle();
-        state.createLocationInfoSanitizedCopy(true).fillInNotifierBundle(data);
-        intent.putExtras(data);
-        mContext.createContextAsUser(UserHandle.ALL, 0).sendBroadcastMultiplePermissions(intent,
-                new String[] {Manifest.permission.READ_PHONE_STATE},
-                new String[] {Manifest.permission.ACCESS_FINE_LOCATION});
-        mContext.createContextAsUser(UserHandle.ALL, 0).sendBroadcastMultiplePermissions(intent,
-                new String[] {Manifest.permission.READ_PRIVILEGED_PHONE_STATE},
-                new String[] {Manifest.permission.READ_PHONE_STATE,
-                        Manifest.permission.ACCESS_FINE_LOCATION});
-=======
         return intent;
->>>>>>> 7920f82a
     }
 
     private void broadcastSignalStrengthChanged(SignalStrength signalStrength, int phoneId,
