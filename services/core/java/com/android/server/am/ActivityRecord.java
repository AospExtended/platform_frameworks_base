/*
 * Copyright (C) 2006 The Android Open Source Project
 *
 * Licensed under the Apache License, Version 2.0 (the "License");
 * you may not use this file except in compliance with the License.
 * You may obtain a copy of the License at
 *
 *      http://www.apache.org/licenses/LICENSE-2.0
 *
 * Unless required by applicable law or agreed to in writing, software
 * distributed under the License is distributed on an "AS IS" BASIS,
 * WITHOUT WARRANTIES OR CONDITIONS OF ANY KIND, either express or implied.
 * See the License for the specific language governing permissions and
 * limitations under the License.
 */

package com.android.server.am;

import static android.app.ActivityManager.LOCK_TASK_MODE_NONE;
import static android.app.ActivityManager.StackId.INVALID_STACK_ID;
import static android.app.ActivityManager.TaskDescription.ATTR_TASKDESCRIPTION_PREFIX;
import static android.app.ActivityOptions.ANIM_CLIP_REVEAL;
import static android.app.ActivityOptions.ANIM_CUSTOM;
import static android.app.ActivityOptions.ANIM_REMOTE_ANIMATION;
import static android.app.ActivityOptions.ANIM_SCALE_UP;
import static android.app.ActivityOptions.ANIM_SCENE_TRANSITION;
import static android.app.ActivityOptions.ANIM_OPEN_CROSS_PROFILE_APPS;
import static android.app.ActivityOptions.ANIM_THUMBNAIL_ASPECT_SCALE_DOWN;
import static android.app.ActivityOptions.ANIM_THUMBNAIL_ASPECT_SCALE_UP;
import static android.app.ActivityOptions.ANIM_THUMBNAIL_SCALE_DOWN;
import static android.app.ActivityOptions.ANIM_THUMBNAIL_SCALE_UP;
import static android.app.AppOpsManager.MODE_ALLOWED;
import static android.app.AppOpsManager.OP_PICTURE_IN_PICTURE;
import static android.app.WaitResult.INVALID_DELAY;
import static android.app.WindowConfiguration.ACTIVITY_TYPE_ASSISTANT;
import static android.app.WindowConfiguration.ACTIVITY_TYPE_HOME;
import static android.app.WindowConfiguration.ACTIVITY_TYPE_RECENTS;
import static android.app.WindowConfiguration.ACTIVITY_TYPE_UNDEFINED;
import static android.app.WindowConfiguration.activityTypeToString;
import static android.content.Intent.ACTION_MAIN;
import static android.content.Intent.CATEGORY_HOME;
import static android.content.Intent.CATEGORY_LAUNCHER;
import static android.content.Intent.FLAG_ACTIVITY_EXCLUDE_FROM_RECENTS;
import static android.content.Intent.FLAG_ACTIVITY_NO_HISTORY;
import static android.content.pm.ActivityInfo.CONFIG_ORIENTATION;
import static android.content.pm.ActivityInfo.CONFIG_SCREEN_LAYOUT;
import static android.content.pm.ActivityInfo.CONFIG_SCREEN_SIZE;
import static android.content.pm.ActivityInfo.CONFIG_SMALLEST_SCREEN_SIZE;
import static android.content.pm.ActivityInfo.CONFIG_UI_MODE;
import static android.content.pm.ActivityInfo.CONFIG_WINDOW_CONFIGURATION;
import static android.content.pm.ActivityInfo.FLAG_ALWAYS_FOCUSABLE;
import static android.content.pm.ActivityInfo.FLAG_EXCLUDE_FROM_RECENTS;
import static android.content.pm.ActivityInfo.FLAG_IMMERSIVE;
import static android.content.pm.ActivityInfo.FLAG_MULTIPROCESS;
import static android.content.pm.ActivityInfo.FLAG_NO_HISTORY;
import static android.content.pm.ActivityInfo.FLAG_SHOW_FOR_ALL_USERS;
import static android.content.pm.ActivityInfo.FLAG_SHOW_WHEN_LOCKED;
import static android.content.pm.ActivityInfo.FLAG_STATE_NOT_NEEDED;
import static android.content.pm.ActivityInfo.FLAG_TURN_SCREEN_ON;
import static android.content.pm.ActivityInfo.LAUNCH_MULTIPLE;
import static android.content.pm.ActivityInfo.LAUNCH_SINGLE_INSTANCE;
import static android.content.pm.ActivityInfo.LAUNCH_SINGLE_TASK;
import static android.content.pm.ActivityInfo.LAUNCH_SINGLE_TOP;
import static android.content.pm.ActivityInfo.LOCK_TASK_LAUNCH_MODE_ALWAYS;
import static android.content.pm.ActivityInfo.LOCK_TASK_LAUNCH_MODE_DEFAULT;
import static android.content.pm.ActivityInfo.LOCK_TASK_LAUNCH_MODE_IF_WHITELISTED;
import static android.content.pm.ActivityInfo.LOCK_TASK_LAUNCH_MODE_NEVER;
import static android.content.pm.ActivityInfo.PERSIST_ACROSS_REBOOTS;
import static android.content.pm.ActivityInfo.PERSIST_ROOT_ONLY;
import static android.content.pm.ActivityInfo.RESIZE_MODE_FORCE_RESIZEABLE;
import static android.content.pm.ActivityInfo.RESIZE_MODE_RESIZEABLE;
import static android.content.pm.ActivityInfo.RESIZE_MODE_RESIZEABLE_VIA_SDK_VERSION;
import static android.content.pm.ActivityInfo.RESIZE_MODE_UNRESIZEABLE;
import static android.content.pm.ActivityInfo.isFixedOrientationLandscape;
import static android.content.pm.ActivityInfo.isFixedOrientationPortrait;
import static android.content.res.Configuration.EMPTY;
import static android.content.res.Configuration.ORIENTATION_LANDSCAPE;
import static android.content.res.Configuration.ORIENTATION_PORTRAIT;
import static android.content.res.Configuration.UI_MODE_TYPE_MASK;
import static android.content.res.Configuration.UI_MODE_TYPE_VR_HEADSET;
import static android.os.Build.VERSION_CODES.HONEYCOMB;
import static android.os.Build.VERSION_CODES.O;
import static android.os.Process.SYSTEM_UID;
import static com.android.server.am.ActivityManagerDebugConfig.DEBUG_CONFIGURATION;
import static com.android.server.am.ActivityManagerDebugConfig.DEBUG_SAVED_STATE;
import static com.android.server.am.ActivityManagerDebugConfig.DEBUG_STATES;
import static com.android.server.am.ActivityManagerDebugConfig.DEBUG_SWITCH;
import static com.android.server.am.ActivityManagerDebugConfig.DEBUG_VISIBILITY;
import static com.android.server.am.ActivityManagerDebugConfig.POSTFIX_CONFIGURATION;
import static com.android.server.am.ActivityManagerDebugConfig.POSTFIX_SAVED_STATE;
import static com.android.server.am.ActivityManagerDebugConfig.POSTFIX_STATES;
import static com.android.server.am.ActivityManagerDebugConfig.POSTFIX_SWITCH;
import static com.android.server.am.ActivityManagerDebugConfig.POSTFIX_VISIBILITY;
import static com.android.server.am.ActivityManagerDebugConfig.TAG_AM;
import static com.android.server.am.ActivityManagerDebugConfig.TAG_WITH_CLASS_NAME;
import static com.android.server.am.ActivityStack.ActivityState.INITIALIZING;
import static com.android.server.am.ActivityStack.ActivityState.PAUSED;
import static com.android.server.am.ActivityStack.ActivityState.PAUSING;
import static com.android.server.am.ActivityStack.ActivityState.RESUMED;
import static com.android.server.am.ActivityStack.ActivityState.STOPPED;
import static com.android.server.am.ActivityStack.ActivityState.STOPPING;
import static com.android.server.am.ActivityStack.LAUNCH_TICK;
import static com.android.server.am.ActivityStack.LAUNCH_TICK_MSG;
import static com.android.server.am.ActivityStack.PAUSE_TIMEOUT_MSG;
import static com.android.server.am.ActivityStack.STOP_TIMEOUT_MSG;
import static com.android.server.am.EventLogTags.AM_RELAUNCH_ACTIVITY;
import static com.android.server.am.EventLogTags.AM_RELAUNCH_RESUME_ACTIVITY;
import static com.android.server.am.TaskPersister.DEBUG;
import static com.android.server.am.TaskPersister.IMAGE_EXTENSION;
import static com.android.server.am.TaskRecord.INVALID_TASK_ID;
import static com.android.server.am.ActivityRecordProto.CONFIGURATION_CONTAINER;
import static com.android.server.am.ActivityRecordProto.FRONT_OF_TASK;
import static com.android.server.am.ActivityRecordProto.IDENTIFIER;
import static com.android.server.am.ActivityRecordProto.PROC_ID;
import static com.android.server.am.ActivityRecordProto.STATE;
import static com.android.server.am.ActivityRecordProto.TRANSLUCENT;
import static com.android.server.am.ActivityRecordProto.VISIBLE;
import static com.android.server.policy.WindowManagerPolicy.NAV_BAR_LEFT;
import static com.android.server.wm.IdentifierProto.HASH_CODE;
import static com.android.server.wm.IdentifierProto.TITLE;
import static com.android.server.wm.IdentifierProto.USER_ID;

import static org.xmlpull.v1.XmlPullParser.END_DOCUMENT;
import static org.xmlpull.v1.XmlPullParser.END_TAG;
import static org.xmlpull.v1.XmlPullParser.START_TAG;

import android.annotation.NonNull;
import android.app.ActivityManager.TaskDescription;
import android.app.ActivityOptions;
import android.app.PendingIntent;
import android.app.PictureInPictureParams;
import android.app.ResultInfo;
import android.app.servertransaction.ActivityLifecycleItem;
import android.app.servertransaction.ActivityRelaunchItem;
import android.app.servertransaction.ClientTransaction;
import android.app.servertransaction.ClientTransactionItem;
import android.app.servertransaction.MoveToDisplayItem;
import android.app.servertransaction.MultiWindowModeChangeItem;
import android.app.servertransaction.NewIntentItem;
import android.app.servertransaction.PauseActivityItem;
import android.app.servertransaction.PipModeChangeItem;
import android.app.servertransaction.ResumeActivityItem;
import android.app.servertransaction.WindowVisibilityItem;
import android.app.servertransaction.ActivityConfigurationChangeItem;
import android.content.ComponentName;
import android.content.Intent;
import android.content.pm.ActivityInfo;
import android.content.pm.ApplicationInfo;
import android.content.res.CompatibilityInfo;
import android.content.res.Configuration;
import android.content.res.Resources;
import android.graphics.Bitmap;
import android.graphics.GraphicBuffer;
import android.graphics.Rect;
import android.os.Binder;
import android.os.Build;
import android.os.Bundle;
import android.os.Debug;
import android.os.IBinder;
import android.os.Message;
import android.os.PersistableBundle;
import android.os.Process;
import android.os.RemoteException;
import android.os.SystemClock;
import android.os.UserHandle;
import android.os.storage.StorageManager;
import android.service.voice.IVoiceInteractionSession;
import android.util.BoostFramework;
import android.util.EventLog;
import android.util.Log;
import android.util.MergedConfiguration;
import android.util.Slog;
import android.util.TimeUtils;
import android.util.proto.ProtoOutputStream;
import android.view.AppTransitionAnimationSpec;
import android.view.IAppTransitionAnimationSpecsFuture;
import android.view.IApplicationToken;
import android.view.RemoteAnimationDefinition;
import android.view.WindowManager.LayoutParams;

import com.android.internal.R;
import com.android.internal.app.ResolverActivity;
import com.android.internal.content.ReferrerIntent;
import com.android.internal.util.XmlUtils;
import com.android.server.AttributeCache;
import com.android.server.AttributeCache.Entry;
import com.android.server.am.ActivityMetricsLogger.WindowingModeTransitionInfoSnapshot;
import com.android.server.am.ActivityStack.ActivityState;
import com.android.server.wm.AppWindowContainerController;
import com.android.server.wm.AppWindowContainerListener;
import com.android.server.wm.ConfigurationContainer;
import com.android.server.wm.TaskWindowContainerController;

import org.xmlpull.v1.XmlPullParser;
import org.xmlpull.v1.XmlPullParserException;
import org.xmlpull.v1.XmlSerializer;
import android.util.BoostFramework;

import java.io.File;
import java.io.IOException;
import java.io.PrintWriter;
import java.lang.ref.WeakReference;
import java.util.ArrayList;
import java.util.Arrays;
import java.util.HashSet;
import java.util.List;
import java.util.Objects;
import android.util.BoostFramework;

import android.os.AsyncTask;
import android.util.BoostFramework;

/**
 * An entry in the history stack, representing an activity.
 */
final class ActivityRecord extends ConfigurationContainer implements AppWindowContainerListener {
    private static final String TAG = TAG_WITH_CLASS_NAME ? "ActivityRecord" : TAG_AM;
    private static final String TAG_CONFIGURATION = TAG + POSTFIX_CONFIGURATION;
    private static final String TAG_SAVED_STATE = TAG + POSTFIX_SAVED_STATE;
    private static final String TAG_STATES = TAG + POSTFIX_STATES;
    private static final String TAG_SWITCH = TAG + POSTFIX_SWITCH;
    private static final String TAG_VISIBILITY = TAG + POSTFIX_VISIBILITY;
    // TODO(b/67864419): Remove once recents component is overridden
    private static final String LEGACY_RECENTS_PACKAGE_NAME = "com.android.systemui.recents";

    private static final boolean SHOW_ACTIVITY_START_TIME = true;

    private static final String ATTR_ID = "id";
    private static final String TAG_INTENT = "intent";
    private static final String ATTR_USERID = "user_id";
    private static final String TAG_PERSISTABLEBUNDLE = "persistable_bundle";
    private static final String ATTR_LAUNCHEDFROMUID = "launched_from_uid";
    private static final String ATTR_LAUNCHEDFROMPACKAGE = "launched_from_package";
    private static final String ATTR_RESOLVEDTYPE = "resolved_type";
    private static final String ATTR_COMPONENTSPECIFIED = "component_specified";
    static final String ACTIVITY_ICON_SUFFIX = "_activity_icon_";

    final ActivityManagerService service; // owner
    final IApplicationToken.Stub appToken; // window manager token
    AppWindowContainerController mWindowContainerController;
    final ActivityInfo info; // all about me
    // TODO: This is duplicated state already contained in info.applicationInfo - remove
    ApplicationInfo appInfo; // information about activity's app
    final int launchedFromPid; // always the pid who started the activity.
    final int launchedFromUid; // always the uid who started the activity.
    final String launchedFromPackage; // always the package who started the activity.
    final int userId;          // Which user is this running for?
    final Intent intent;    // the original intent that generated us
    final ComponentName realActivity;  // the intent component, or target of an alias.
    final String shortComponentName; // the short component name of the intent
    final String resolvedType; // as per original caller;
    final String packageName; // the package implementing intent's component
    final String processName; // process where this component wants to run
    final String taskAffinity; // as per ActivityInfo.taskAffinity
    final boolean stateNotNeeded; // As per ActivityInfo.flags
    boolean fullscreen; // The activity is opaque and fills the entire space of this task.
    // TODO: See if it possible to combine this with the fullscreen field.
    final boolean hasWallpaper; // Has a wallpaper window as a background.
    final boolean noDisplay;  // activity is not displayed?
    private final boolean componentSpecified;  // did caller specify an explicit component?
    final boolean rootVoiceInteraction;  // was this the root activity of a voice interaction?

    private CharSequence nonLocalizedLabel;  // the label information from the package mgr.
    private int labelRes;           // the label information from the package mgr.
    private int icon;               // resource identifier of activity's icon.
    private int logo;               // resource identifier of activity's logo.
    private int theme;              // resource identifier of activity's theme.
    private int realTheme;          // actual theme resource we will use, never 0.
    private int windowFlags;        // custom window flags for preview window.
    int perfActivityBoostHandler = -1; //perflock handler when activity is created.
    private TaskRecord task;        // the task this is in.
    private long createTime = System.currentTimeMillis();
    long lastVisibleTime;   // last time this activity became visible
    long cpuTimeAtResume;   // the cpu time of host process at the time of resuming activity
    long pauseTime;         // last time we started pausing the activity
    long launchTickTime;    // base time for launch tick messages
    // Last configuration reported to the activity in the client process.
    private MergedConfiguration mLastReportedConfiguration;
    private int mLastReportedDisplayId;
    private boolean mLastReportedMultiWindowMode;
    private boolean mLastReportedPictureInPictureMode;
    CompatibilityInfo compat;// last used compatibility mode
    ActivityRecord resultTo; // who started this entry, so will get our reply
    final String resultWho; // additional identifier for use by resultTo.
    final int requestCode;  // code given by requester (resultTo)
    ArrayList<ResultInfo> results; // pending ActivityResult objs we have received
    HashSet<WeakReference<PendingIntentRecord>> pendingResults; // all pending intents for this act
    ArrayList<ReferrerIntent> newIntents; // any pending new intents for single-top mode
    ActivityOptions pendingOptions; // most recently given options
    ActivityOptions returningOptions; // options that are coming back via convertToTranslucent
    AppTimeTracker appTimeTracker; // set if we are tracking the time in this app/task/activity
    HashSet<ConnectionRecord> connections; // All ConnectionRecord we hold
    UriPermissionOwner uriPermissions; // current special URI access perms.
    ProcessRecord app;      // if non-null, hosting application
    private ActivityState mState;    // current state we are in
    Bundle  icicle;         // last saved activity state
    PersistableBundle persistentState; // last persistently saved activity state
    // TODO: See if this is still needed.
    boolean frontOfTask;    // is this the root activity of its task?
    boolean launchFailed;   // set if a launched failed, to abort on 2nd try
    boolean haveState;      // have we gotten the last activity state?
    boolean stopped;        // is activity pause finished?
    boolean delayedResume;  // not yet resumed because of stopped app switches?
    boolean finishing;      // activity in pending finish list?
    boolean deferRelaunchUntilPaused;   // relaunch of activity is being deferred until pause is
                                        // completed
    boolean preserveWindowOnDeferredRelaunch; // activity windows are preserved on deferred relaunch
    int configChangeFlags;  // which config values have changed
    private boolean keysPaused;     // has key dispatching been paused for it?
    int launchMode;         // the launch mode activity attribute.
    int lockTaskLaunchMode; // the lockTaskMode manifest attribute, subject to override
    boolean visible;        // does this activity's window need to be shown?
    boolean visibleIgnoringKeyguard; // is this activity visible, ignoring the fact that Keyguard
                                     // might hide this activity?
    private boolean mDeferHidingClient; // If true we told WM to defer reporting to the client
                                        // process that it is hidden.
    boolean sleeping;       // have we told the activity to sleep?
    boolean launching;      // is activity launch in progress?
    boolean nowVisible;     // is this activity's window visible?
    boolean drawn;          // is this activity's window drawn?
    boolean mClientVisibilityDeferred;// was the visibility change message to client deferred?
    boolean idle;           // has the activity gone idle?
    boolean hasBeenLaunched;// has this activity ever been launched?
    boolean frozenBeforeDestroy;// has been frozen but not yet destroyed.
    boolean immersive;      // immersive mode (don't interrupt if possible)
    boolean forceNewConfig; // force re-create with new config next time
    boolean supportsEnterPipOnTaskSwitch;  // This flag is set by the system to indicate that the
        // activity can enter picture in picture while pausing (only when switching to another task)
    PictureInPictureParams pictureInPictureArgs = new PictureInPictureParams.Builder().build();
        // The PiP params used when deferring the entering of picture-in-picture.
    int launchCount;        // count of launches since last state
    long lastLaunchTime;    // time of last launch of this activity
    ComponentName requestedVrComponent; // the requested component for handling VR mode.

    String stringName;      // for caching of toString().

    private boolean inHistory;  // are we in the history stack?
    final ActivityStackSupervisor mStackSupervisor;

    static final int STARTING_WINDOW_NOT_SHOWN = 0;
    static final int STARTING_WINDOW_SHOWN = 1;
    static final int STARTING_WINDOW_REMOVED = 2;
    int mStartingWindowState = STARTING_WINDOW_NOT_SHOWN;
    boolean mTaskOverlay = false; // Task is always on-top of other activities in the task.

    TaskDescription taskDescription; // the recents information for this activity
    boolean mLaunchTaskBehind; // this activity is actively being launched with
        // ActivityOptions.setLaunchTaskBehind, will be cleared once launch is completed.

    // These configurations are collected from application's resources based on size-sensitive
    // qualifiers. For example, layout-w800dp will be added to mHorizontalSizeConfigurations as 800
    // and drawable-sw400dp will be added to both as 400.
    private int[] mVerticalSizeConfigurations;
    private int[] mHorizontalSizeConfigurations;
    private int[] mSmallestSizeConfigurations;

    boolean pendingVoiceInteractionStart;   // Waiting for activity-invoked voice session
    IVoiceInteractionSession voiceSession;  // Voice interaction session for this activity

    private BoostFramework mPerf = null;
    public BoostFramework mUxPerf = new BoostFramework();
    public BoostFramework mPerf_iop = null;

    // A hint to override the window specified rotation animation, or -1
    // to use the window specified value. We use this so that
    // we can select the right animation in the cases of starting
    // windows, where the app hasn't had time to set a value
    // on the window.
    int mRotationAnimationHint = -1;

    private boolean mShowWhenLocked;
    private boolean mTurnScreenOn;
    public static BoostFramework mPerfFirstDraw = null;

    // Full screen aspect ratio
    private final float mFullScreenAspectRatio = Resources.getSystem().getFloat(
                    com.android.internal.R.dimen.config_screenAspectRatio);

    /**
     * Temp configs used in {@link #ensureActivityConfiguration(int, boolean)}
     */
    private final Configuration mTmpConfig = new Configuration();
    private final Rect mTmpBounds = new Rect();

    private static String startingWindowStateToString(int state) {
        switch (state) {
            case STARTING_WINDOW_NOT_SHOWN:
                return "STARTING_WINDOW_NOT_SHOWN";
            case STARTING_WINDOW_SHOWN:
                return "STARTING_WINDOW_SHOWN";
            case STARTING_WINDOW_REMOVED:
                return "STARTING_WINDOW_REMOVED";
            default:
                return "unknown state=" + state;
        }
    }

    void dump(PrintWriter pw, String prefix) {
        final long now = SystemClock.uptimeMillis();
        pw.print(prefix); pw.print("packageName="); pw.print(packageName);
                pw.print(" processName="); pw.println(processName);
        pw.print(prefix); pw.print("launchedFromUid="); pw.print(launchedFromUid);
                pw.print(" launchedFromPackage="); pw.print(launchedFromPackage);
                pw.print(" userId="); pw.println(userId);
        pw.print(prefix); pw.print("app="); pw.println(app);
        pw.print(prefix); pw.println(intent.toInsecureStringWithClip());
        pw.print(prefix); pw.print("frontOfTask="); pw.print(frontOfTask);
                pw.print(" task="); pw.println(task);
        pw.print(prefix); pw.print("taskAffinity="); pw.println(taskAffinity);
        pw.print(prefix); pw.print("realActivity=");
                pw.println(realActivity.flattenToShortString());
        if (appInfo != null) {
            pw.print(prefix); pw.print("baseDir="); pw.println(appInfo.sourceDir);
            if (!Objects.equals(appInfo.sourceDir, appInfo.publicSourceDir)) {
                pw.print(prefix); pw.print("resDir="); pw.println(appInfo.publicSourceDir);
            }
            pw.print(prefix); pw.print("dataDir="); pw.println(appInfo.dataDir);
            if (appInfo.splitSourceDirs != null) {
                pw.print(prefix); pw.print("splitDir=");
                        pw.println(Arrays.toString(appInfo.splitSourceDirs));
            }
        }
        pw.print(prefix); pw.print("stateNotNeeded="); pw.print(stateNotNeeded);
                pw.print(" componentSpecified="); pw.print(componentSpecified);
                pw.print(" mActivityType="); pw.println(
                        activityTypeToString(getActivityType()));
        if (rootVoiceInteraction) {
            pw.print(prefix); pw.print("rootVoiceInteraction="); pw.println(rootVoiceInteraction);
        }
        pw.print(prefix); pw.print("compat="); pw.print(compat);
                pw.print(" labelRes=0x"); pw.print(Integer.toHexString(labelRes));
                pw.print(" icon=0x"); pw.print(Integer.toHexString(icon));
                pw.print(" theme=0x"); pw.println(Integer.toHexString(theme));
        pw.println(prefix + "mLastReportedConfigurations:");
        mLastReportedConfiguration.dump(pw, prefix + " ");

        pw.print(prefix); pw.print("CurrentConfiguration="); pw.println(getConfiguration());
        if (!getOverrideConfiguration().equals(EMPTY)) {
            pw.println(prefix + "OverrideConfiguration=" + getOverrideConfiguration());
        }
        if (!matchParentBounds()) {
            pw.println(prefix + "bounds=" + getBounds());
        }
        if (resultTo != null || resultWho != null) {
            pw.print(prefix); pw.print("resultTo="); pw.print(resultTo);
                    pw.print(" resultWho="); pw.print(resultWho);
                    pw.print(" resultCode="); pw.println(requestCode);
        }
        if (taskDescription != null) {
            final String iconFilename = taskDescription.getIconFilename();
            if (iconFilename != null || taskDescription.getLabel() != null ||
                    taskDescription.getPrimaryColor() != 0) {
                pw.print(prefix); pw.print("taskDescription:");
                        pw.print(" label=\""); pw.print(taskDescription.getLabel());
                                pw.print("\"");
                        pw.print(" icon="); pw.print(taskDescription.getInMemoryIcon() != null
                                ? taskDescription.getInMemoryIcon().getByteCount() + " bytes"
                                : "null");
                        pw.print(" iconResource="); pw.print(taskDescription.getIconResource());
                        pw.print(" iconFilename="); pw.print(taskDescription.getIconFilename());
                        pw.print(" primaryColor=");
                        pw.println(Integer.toHexString(taskDescription.getPrimaryColor()));
                        pw.print(prefix + " backgroundColor=");
                        pw.println(Integer.toHexString(taskDescription.getBackgroundColor()));
                        pw.print(prefix + " statusBarColor=");
                        pw.println(Integer.toHexString(taskDescription.getStatusBarColor()));
                        pw.print(prefix + " navigationBarColor=");
                        pw.println(Integer.toHexString(taskDescription.getNavigationBarColor()));
            }
        }
        if (results != null) {
            pw.print(prefix); pw.print("results="); pw.println(results);
        }
        if (pendingResults != null && pendingResults.size() > 0) {
            pw.print(prefix); pw.println("Pending Results:");
            for (WeakReference<PendingIntentRecord> wpir : pendingResults) {
                PendingIntentRecord pir = wpir != null ? wpir.get() : null;
                pw.print(prefix); pw.print("  - ");
                if (pir == null) {
                    pw.println("null");
                } else {
                    pw.println(pir);
                    pir.dump(pw, prefix + "    ");
                }
            }
        }
        if (newIntents != null && newIntents.size() > 0) {
            pw.print(prefix); pw.println("Pending New Intents:");
            for (int i=0; i<newIntents.size(); i++) {
                Intent intent = newIntents.get(i);
                pw.print(prefix); pw.print("  - ");
                if (intent == null) {
                    pw.println("null");
                } else {
                    pw.println(intent.toShortString(false, true, false, true));
                }
            }
        }
        if (pendingOptions != null) {
            pw.print(prefix); pw.print("pendingOptions="); pw.println(pendingOptions);
        }
        if (appTimeTracker != null) {
            appTimeTracker.dumpWithHeader(pw, prefix, false);
        }
        if (uriPermissions != null) {
            uriPermissions.dump(pw, prefix);
        }
        pw.print(prefix); pw.print("launchFailed="); pw.print(launchFailed);
                pw.print(" launchCount="); pw.print(launchCount);
                pw.print(" lastLaunchTime=");
                if (lastLaunchTime == 0) pw.print("0");
                else TimeUtils.formatDuration(lastLaunchTime, now, pw);
                pw.println();
        pw.print(prefix); pw.print("haveState="); pw.print(haveState);
                pw.print(" icicle="); pw.println(icicle);
        pw.print(prefix); pw.print("state="); pw.print(mState);
                pw.print(" stopped="); pw.print(stopped);
                pw.print(" delayedResume="); pw.print(delayedResume);
                pw.print(" finishing="); pw.println(finishing);
        pw.print(prefix); pw.print("keysPaused="); pw.print(keysPaused);
                pw.print(" inHistory="); pw.print(inHistory);
                pw.print(" visible="); pw.print(visible);
                pw.print(" sleeping="); pw.print(sleeping);
                pw.print(" idle="); pw.print(idle);
                pw.print(" mStartingWindowState=");
                pw.println(startingWindowStateToString(mStartingWindowState));
        pw.print(prefix); pw.print("fullscreen="); pw.print(fullscreen);
                pw.print(" noDisplay="); pw.print(noDisplay);
                pw.print(" immersive="); pw.print(immersive);
                pw.print(" launchMode="); pw.println(launchMode);
        pw.print(prefix); pw.print("frozenBeforeDestroy="); pw.print(frozenBeforeDestroy);
                pw.print(" forceNewConfig="); pw.println(forceNewConfig);
        pw.print(prefix); pw.print("mActivityType=");
                pw.println(activityTypeToString(getActivityType()));
        if (requestedVrComponent != null) {
            pw.print(prefix);
            pw.print("requestedVrComponent=");
            pw.println(requestedVrComponent);
        }
        final boolean waitingVisible =
                mStackSupervisor.mActivitiesWaitingForVisibleActivity.contains(this);
        if (lastVisibleTime != 0 || waitingVisible || nowVisible) {
            pw.print(prefix); pw.print("waitingVisible="); pw.print(waitingVisible);
                    pw.print(" nowVisible="); pw.print(nowVisible);
                    pw.print(" lastVisibleTime=");
                    if (lastVisibleTime == 0) pw.print("0");
                    else TimeUtils.formatDuration(lastVisibleTime, now, pw);
                    pw.println();
        }
        if (mDeferHidingClient) {
            pw.println(prefix + "mDeferHidingClient=" + mDeferHidingClient);
        }
        if (deferRelaunchUntilPaused || configChangeFlags != 0) {
            pw.print(prefix); pw.print("deferRelaunchUntilPaused="); pw.print(deferRelaunchUntilPaused);
                    pw.print(" configChangeFlags=");
                    pw.println(Integer.toHexString(configChangeFlags));
        }
        if (connections != null) {
            pw.print(prefix); pw.print("connections="); pw.println(connections);
        }
        if (info != null) {
            pw.println(prefix + "resizeMode=" + ActivityInfo.resizeModeToString(info.resizeMode));
            pw.println(prefix + "mLastReportedMultiWindowMode=" + mLastReportedMultiWindowMode
                    + " mLastReportedPictureInPictureMode=" + mLastReportedPictureInPictureMode);
            if (info.supportsPictureInPicture()) {
                pw.println(prefix + "supportsPictureInPicture=" + info.supportsPictureInPicture());
                pw.println(prefix + "supportsEnterPipOnTaskSwitch: "
                        + supportsEnterPipOnTaskSwitch);
            }
            if (info.maxAspectRatio != 0) {
                pw.println(prefix + "maxAspectRatio=" + info.maxAspectRatio);
            }
        }
    }

    void updateApplicationInfo(ApplicationInfo aInfo) {
        appInfo = aInfo;
        info.applicationInfo = aInfo;
    }

    private boolean crossesHorizontalSizeThreshold(int firstDp, int secondDp) {
        return crossesSizeThreshold(mHorizontalSizeConfigurations, firstDp, secondDp);
    }

    private boolean crossesVerticalSizeThreshold(int firstDp, int secondDp) {
        return crossesSizeThreshold(mVerticalSizeConfigurations, firstDp, secondDp);
    }

    private boolean crossesSmallestSizeThreshold(int firstDp, int secondDp) {
        return crossesSizeThreshold(mSmallestSizeConfigurations, firstDp, secondDp);
    }

    /**
     * The purpose of this method is to decide whether the activity needs to be relaunched upon
     * changing its size. In most cases the activities don't need to be relaunched, if the resize
     * is small, all the activity content has to do is relayout itself within new bounds. There are
     * cases however, where the activity's content would be completely changed in the new size and
     * the full relaunch is required.
     *
     * The activity will report to us vertical and horizontal thresholds after which a relaunch is
     * required. These thresholds are collected from the application resource qualifiers. For
     * example, if application has layout-w600dp resource directory, then it needs a relaunch when
     * we resize from width of 650dp to 550dp, as it crosses the 600dp threshold. However, if
     * it resizes width from 620dp to 700dp, it won't be relaunched as it stays on the same side
     * of the threshold.
     */
    private static boolean crossesSizeThreshold(int[] thresholds, int firstDp,
            int secondDp) {
        if (thresholds == null) {
            return false;
        }
        for (int i = thresholds.length - 1; i >= 0; i--) {
            final int threshold = thresholds[i];
            if ((firstDp < threshold && secondDp >= threshold)
                    || (firstDp >= threshold && secondDp < threshold)) {
                return true;
            }
        }
        return false;
    }

    void setSizeConfigurations(int[] horizontalSizeConfiguration,
            int[] verticalSizeConfigurations, int[] smallestSizeConfigurations) {
        mHorizontalSizeConfigurations = horizontalSizeConfiguration;
        mVerticalSizeConfigurations = verticalSizeConfigurations;
        mSmallestSizeConfigurations = smallestSizeConfigurations;
    }

    private void scheduleActivityMovedToDisplay(int displayId, Configuration config) {
        if (app == null || app.thread == null) {
            if (DEBUG_SWITCH || DEBUG_CONFIGURATION) Slog.w(TAG,
                    "Can't report activity moved to display - client not running, activityRecord="
                            + this + ", displayId=" + displayId);
            return;
        }
        try {
            if (DEBUG_SWITCH || DEBUG_CONFIGURATION) Slog.v(TAG,
                    "Reporting activity moved to display" + ", activityRecord=" + this
                            + ", displayId=" + displayId + ", config=" + config);

            service.getLifecycleManager().scheduleTransaction(app.thread, appToken,
                    MoveToDisplayItem.obtain(displayId, config));
        } catch (RemoteException e) {
            // If process died, whatever.
        }
    }

    private void scheduleConfigurationChanged(Configuration config) {
        if (app == null || app.thread == null) {
            if (DEBUG_CONFIGURATION) Slog.w(TAG,
                    "Can't report activity configuration update - client not running"
                            + ", activityRecord=" + this);
            return;
        }
        try {
            if (DEBUG_CONFIGURATION) Slog.v(TAG, "Sending new config to " + this + ", config: "
                    + config);

            service.getLifecycleManager().scheduleTransaction(app.thread, appToken,
                    ActivityConfigurationChangeItem.obtain(config));
        } catch (RemoteException e) {
            // If process died, whatever.
        }
    }

    void updateMultiWindowMode() {
        if (task == null || task.getStack() == null || app == null || app.thread == null) {
            return;
        }

        if (task.getStack().deferScheduleMultiWindowModeChanged()) {
            // Don't do anything if we are currently deferring multi-window mode change.
            return;
        }

        // An activity is considered to be in multi-window mode if its task isn't fullscreen.
        final boolean inMultiWindowMode = inMultiWindowMode();
        if (inMultiWindowMode != mLastReportedMultiWindowMode) {
            mLastReportedMultiWindowMode = inMultiWindowMode;
            scheduleMultiWindowModeChanged(getConfiguration());
        }
    }

    private void scheduleMultiWindowModeChanged(Configuration overrideConfig) {
        try {
            service.getLifecycleManager().scheduleTransaction(app.thread, appToken,
                    MultiWindowModeChangeItem.obtain(mLastReportedMultiWindowMode,
                            overrideConfig));
        } catch (Exception e) {
            // If process died, I don't care.
        }
    }

    void updatePictureInPictureMode(Rect targetStackBounds, boolean forceUpdate) {
        if (task == null || task.getStack() == null || app == null || app.thread == null) {
            return;
        }

        final boolean inPictureInPictureMode = inPinnedWindowingMode() && targetStackBounds != null;
        if (inPictureInPictureMode != mLastReportedPictureInPictureMode || forceUpdate) {
            // Picture-in-picture mode changes also trigger a multi-window mode change as well, so
            // update that here in order. Set the last reported MW state to the same as the PiP
            // state since we haven't yet actually resized the task (these callbacks need to
            // preceed the configuration change from the resiez.
            // TODO(110009072): Once we move these callbacks to the client, remove all logic related
            // to forcing the update of the picture-in-picture mode as a part of the PiP animation.
            mLastReportedPictureInPictureMode = inPictureInPictureMode;
            mLastReportedMultiWindowMode = inPictureInPictureMode;
            final Configuration newConfig = task.computeNewOverrideConfigurationForBounds(
                    targetStackBounds, null);
            schedulePictureInPictureModeChanged(newConfig);
            scheduleMultiWindowModeChanged(newConfig);
        }
    }

    private void schedulePictureInPictureModeChanged(Configuration overrideConfig) {
        try {
            service.getLifecycleManager().scheduleTransaction(app.thread, appToken,
                    PipModeChangeItem.obtain(mLastReportedPictureInPictureMode,
                            overrideConfig));
        } catch (Exception e) {
            // If process died, no one cares.
        }
    }

    @Override
    protected int getChildCount() {
        // {@link ActivityRecord} is a leaf node and has no children.
        return 0;
    }

    @Override
    protected ConfigurationContainer getChildAt(int index) {
        return null;
    }

    @Override
    protected ConfigurationContainer getParent() {
        return getTask();
    }

    TaskRecord getTask() {
        return task;
    }

    /**
     * Sets reference to the {@link TaskRecord} the {@link ActivityRecord} will treat as its parent.
     * Note that this does not actually add the {@link ActivityRecord} as a {@link TaskRecord}
     * children. However, this method will clean up references to this {@link ActivityRecord} in
     * {@link ActivityStack}.
     * @param task The new parent {@link TaskRecord}.
     */
    void setTask(TaskRecord task) {
        setTask(task /* task */, false /* reparenting */);
    }

    /**
     * This method should only be called by {@link TaskRecord#removeActivity(ActivityRecord)}.
     * @param task          The new parent task.
     * @param reparenting   Whether we're in the middle of reparenting.
     */
    void setTask(TaskRecord task, boolean reparenting) {
        // Do nothing if the {@link TaskRecord} is the same as the current {@link getTask}.
        if (task != null && task == getTask()) {
            return;
        }

        final ActivityStack oldStack = getStack();
        final ActivityStack newStack = task != null ? task.getStack() : null;

        // Inform old stack (if present) of activity removal and new stack (if set) of activity
        // addition.
        if (oldStack != newStack) {
            if (!reparenting && oldStack != null) {
                oldStack.onActivityRemovedFromStack(this);
            }

            if (newStack != null) {
                newStack.onActivityAddedToStack(this);
            }
        }

        this.task = task;

        if (!reparenting) {
            onParentChanged();
        }
    }

    /**
     * See {@link AppWindowContainerController#setWillCloseOrEnterPip(boolean)}
     */
    void setWillCloseOrEnterPip(boolean willCloseOrEnterPip) {
        getWindowContainerController().setWillCloseOrEnterPip(willCloseOrEnterPip);
    }

    private class PreferredAppsTask extends AsyncTask<Void, Void, Void> {
        @Override
        protected Void doInBackground(Void... params) {
            String res = null;
            if (mUxPerf != null) {
                res = mUxPerf.perfUXEngine_trigger(BoostFramework.UXE_TRIGGER);
                if (res == null)
                    return null;
                String[] p_apps = res.split("/");
                if (p_apps.length != 0) {
                    ArrayList<String> apps_l = new ArrayList(Arrays.asList(p_apps));
                    Bundle bParams = new Bundle();
                    if (bParams == null)
                        return null;
                    bParams.putStringArrayList("start_empty_apps", apps_l);
                    service.startActivityAsUserEmpty(null, null, intent, null,
                                  null, null, 0, 0, null, bParams, 0);
                }
            }
            return null;
        }
    }

    static class Token extends IApplicationToken.Stub {
        private final WeakReference<ActivityRecord> weakActivity;
        private final String name;

        Token(ActivityRecord activity, Intent intent) {
            weakActivity = new WeakReference<>(activity);
            name = intent.getComponent().flattenToShortString();
        }

        private static ActivityRecord tokenToActivityRecordLocked(Token token) {
            if (token == null) {
                return null;
            }
            ActivityRecord r = token.weakActivity.get();
            if (r == null || r.getStack() == null) {
                return null;
            }
            return r;
        }

        @Override
        public String toString() {
            StringBuilder sb = new StringBuilder(128);
            sb.append("Token{");
            sb.append(Integer.toHexString(System.identityHashCode(this)));
            sb.append(' ');
            sb.append(weakActivity.get());
            sb.append('}');
            return sb.toString();
        }

        @Override
        public String getName() {
            return name;
        }
    }

    static ActivityRecord forTokenLocked(IBinder token) {
        try {
            return Token.tokenToActivityRecordLocked((Token)token);
        } catch (ClassCastException e) {
            Slog.w(TAG, "Bad activity token: " + token, e);
            return null;
        }
    }

    boolean isResolverActivity() {
        return ResolverActivity.class.getName().equals(realActivity.getClassName());
    }

    boolean isResolverOrChildActivity() {
        if (!"android".equals(packageName)) {
            return false;
        }
        try {
            return ResolverActivity.class.isAssignableFrom(
                    Object.class.getClassLoader().loadClass(realActivity.getClassName()));
        } catch (ClassNotFoundException e) {
            return false;
        }
    }

    ActivityRecord(ActivityManagerService _service, ProcessRecord _caller, int _launchedFromPid,
            int _launchedFromUid, String _launchedFromPackage, Intent _intent, String _resolvedType,
            ActivityInfo aInfo, Configuration _configuration,
            ActivityRecord _resultTo, String _resultWho, int _reqCode,
            boolean _componentSpecified, boolean _rootVoiceInteraction,
            ActivityStackSupervisor supervisor, ActivityOptions options,
            ActivityRecord sourceRecord) {
        service = _service;
        appToken = new Token(this, _intent);
        info = aInfo;
        launchedFromPid = _launchedFromPid;
        launchedFromUid = _launchedFromUid;
        launchedFromPackage = _launchedFromPackage;
        userId = UserHandle.getUserId(aInfo.applicationInfo.uid);
        intent = _intent;
        shortComponentName = _intent.getComponent().flattenToShortString();
        resolvedType = _resolvedType;
        componentSpecified = _componentSpecified;
        rootVoiceInteraction = _rootVoiceInteraction;
        mLastReportedConfiguration = new MergedConfiguration(_configuration);
        resultTo = _resultTo;
        resultWho = _resultWho;
        requestCode = _reqCode;
        setState(INITIALIZING, "ActivityRecord ctor");
        frontOfTask = false;
        launchFailed = false;
        stopped = false;
        delayedResume = false;
        finishing = false;
        deferRelaunchUntilPaused = false;
        keysPaused = false;
        inHistory = false;
        visible = false;
        nowVisible = false;
        drawn = false;
        idle = false;
        hasBeenLaunched = false;
        mStackSupervisor = supervisor;

        // This starts out true, since the initial state of an activity is that we have everything,
        // and we shouldn't never consider it lacking in state to be removed if it dies.
        haveState = true;

        // If the class name in the intent doesn't match that of the target, this is
        // probably an alias. We have to create a new ComponentName object to keep track
        // of the real activity name, so that FLAG_ACTIVITY_CLEAR_TOP is handled properly.
        if (aInfo.targetActivity == null
                || (aInfo.targetActivity.equals(_intent.getComponent().getClassName())
                && (aInfo.launchMode == LAUNCH_MULTIPLE
                || aInfo.launchMode == LAUNCH_SINGLE_TOP))) {
            realActivity = _intent.getComponent();
        } else {
            realActivity = new ComponentName(aInfo.packageName, aInfo.targetActivity);
        }
        taskAffinity = aInfo.taskAffinity;
        stateNotNeeded = (aInfo.flags & FLAG_STATE_NOT_NEEDED) != 0;
        appInfo = aInfo.applicationInfo;
        nonLocalizedLabel = aInfo.nonLocalizedLabel;
        labelRes = aInfo.labelRes;
        if (nonLocalizedLabel == null && labelRes == 0) {
            ApplicationInfo app = aInfo.applicationInfo;
            nonLocalizedLabel = app.nonLocalizedLabel;
            labelRes = app.labelRes;
        }
        icon = aInfo.getIconResource();
        logo = aInfo.getLogoResource();
        theme = aInfo.getThemeResource();
        realTheme = theme;
        if (realTheme == 0) {
            realTheme = aInfo.applicationInfo.targetSdkVersion < HONEYCOMB
                    ? android.R.style.Theme : android.R.style.Theme_Holo;
        }
        if ((aInfo.flags & ActivityInfo.FLAG_HARDWARE_ACCELERATED) != 0) {
            windowFlags |= LayoutParams.FLAG_HARDWARE_ACCELERATED;
        }
        if ((aInfo.flags & FLAG_MULTIPROCESS) != 0 && _caller != null
                && (aInfo.applicationInfo.uid == SYSTEM_UID
                    || aInfo.applicationInfo.uid == _caller.info.uid)) {
            processName = _caller.processName;
        } else {
            processName = aInfo.processName;
        }

        if ((aInfo.flags & FLAG_EXCLUDE_FROM_RECENTS) != 0) {
            intent.addFlags(FLAG_ACTIVITY_EXCLUDE_FROM_RECENTS);
        }

        packageName = aInfo.applicationInfo.packageName;
        launchMode = aInfo.launchMode;

        Entry ent = AttributeCache.instance().get(packageName,
                realTheme, com.android.internal.R.styleable.Window, userId);

        if (ent != null) {
            fullscreen = !ActivityInfo.isTranslucentOrFloating(ent.array);
            hasWallpaper = ent.array.getBoolean(R.styleable.Window_windowShowWallpaper, false);
            noDisplay = ent.array.getBoolean(R.styleable.Window_windowNoDisplay, false);
        } else {
            hasWallpaper = false;
            noDisplay = false;
        }

        setActivityType(_componentSpecified, _launchedFromUid, _intent, options, sourceRecord);

        immersive = (aInfo.flags & FLAG_IMMERSIVE) != 0;

        requestedVrComponent = (aInfo.requestedVrComponent == null) ?
                null : ComponentName.unflattenFromString(aInfo.requestedVrComponent);

        mShowWhenLocked = (aInfo.flags & FLAG_SHOW_WHEN_LOCKED) != 0;
        mTurnScreenOn = (aInfo.flags & FLAG_TURN_SCREEN_ON) != 0;

        mRotationAnimationHint = aInfo.rotationAnimation;
        lockTaskLaunchMode = aInfo.lockTaskLaunchMode;
        if (appInfo.isPrivilegedApp() && (lockTaskLaunchMode == LOCK_TASK_LAUNCH_MODE_ALWAYS
                || lockTaskLaunchMode == LOCK_TASK_LAUNCH_MODE_NEVER)) {
            lockTaskLaunchMode = LOCK_TASK_LAUNCH_MODE_DEFAULT;
        }

        if (options != null) {
            pendingOptions = options;
            mLaunchTaskBehind = options.getLaunchTaskBehind();

            final int rotationAnimation = pendingOptions.getRotationAnimationHint();
            // Only override manifest supplied option if set.
            if (rotationAnimation >= 0) {
                mRotationAnimationHint = rotationAnimation;
            }
            final PendingIntent usageReport = pendingOptions.getUsageTimeReport();
            if (usageReport != null) {
                appTimeTracker = new AppTimeTracker(usageReport);
            }
            final boolean useLockTask = pendingOptions.getLockTaskMode();
            if (useLockTask && lockTaskLaunchMode == LOCK_TASK_LAUNCH_MODE_DEFAULT) {
                lockTaskLaunchMode = LOCK_TASK_LAUNCH_MODE_IF_WHITELISTED;
            }
        }

        if (mPerf == null)
            mPerf = new BoostFramework();
    }

    void setProcess(ProcessRecord proc) {
        app = proc;
        final ActivityRecord root = task != null ? task.getRootActivity() : null;
        if (root == this) {
            task.setRootProcess(proc);
        }
    }

    AppWindowContainerController getWindowContainerController() {
        return mWindowContainerController;
    }

    void createWindowContainer() {
        if (mWindowContainerController != null) {
            throw new IllegalArgumentException("Window container=" + mWindowContainerController
                    + " already created for r=" + this);
        }

        inHistory = true;

        final TaskWindowContainerController taskController = task.getWindowContainerController();

        // TODO(b/36505427): Maybe this call should be moved inside updateOverrideConfiguration()
        task.updateOverrideConfigurationFromLaunchBounds();
        // Make sure override configuration is up-to-date before using to create window controller.
        updateOverrideConfiguration();

        mWindowContainerController = new AppWindowContainerController(taskController, appToken,
                this, Integer.MAX_VALUE /* add on top */, info.screenOrientation, fullscreen,
                (info.flags & FLAG_SHOW_FOR_ALL_USERS) != 0, info.configChanges,
                task.voiceSession != null, mLaunchTaskBehind, isAlwaysFocusable(),
                appInfo.targetSdkVersion, mRotationAnimationHint,
                ActivityManagerService.getInputDispatchingTimeoutLocked(this) * 1000000L);

        task.addActivityToTop(this);

        // When an activity is started directly into a split-screen fullscreen stack, we need to
        // update the initial multi-window modes so that the callbacks are scheduled correctly when
        // the user leaves that mode.
        mLastReportedMultiWindowMode = inMultiWindowMode();
        mLastReportedPictureInPictureMode = inPinnedWindowingMode();
    }

    void removeWindowContainer() {
        // Do not try to remove a window container if we have already removed it.
        if (mWindowContainerController == null) {
            return;
        }

        // Resume key dispatching if it is currently paused before we remove the container.
        resumeKeyDispatchingLocked();

        mWindowContainerController.removeContainer(getDisplayId());
        mWindowContainerController = null;
    }

    /**
     * Reparents this activity into {@param newTask} at the provided {@param position}.  The caller
     * should ensure that the {@param newTask} is not already the parent of this activity.
     */
    void reparent(TaskRecord newTask, int position, String reason) {
        final TaskRecord prevTask = task;
        if (prevTask == newTask) {
            throw new IllegalArgumentException(reason + ": task=" + newTask
                    + " is already the parent of r=" + this);
        }

        // TODO: Ensure that we do not directly reparent activities across stacks, as that may leave
        //       the stacks in strange states. For now, we should use Task.reparent() to ensure that
        //       the stack is left in an OK state.
        if (prevTask != null && newTask != null && prevTask.getStack() != newTask.getStack()) {
            throw new IllegalArgumentException(reason + ": task=" + newTask
                    + " is in a different stack (" + newTask.getStackId() + ") than the parent of"
                    + " r=" + this + " (" + prevTask.getStackId() + ")");
        }

        // Must reparent first in window manager
        mWindowContainerController.reparent(newTask.getWindowContainerController(), position);

        // Reparenting prevents informing the parent stack of activity removal in the case that
        // the new stack has the same parent. we must manually signal here if this is not the case.
        final ActivityStack prevStack = prevTask.getStack();

        if (prevStack != newTask.getStack()) {
            prevStack.onActivityRemovedFromStack(this);
        }
        // Remove the activity from the old task and add it to the new task.
        prevTask.removeActivity(this, true /* reparenting */);

        newTask.addActivityAtIndex(position, this);
    }

    private boolean isHomeIntent(Intent intent) {
        return ACTION_MAIN.equals(intent.getAction())
                && intent.hasCategory(CATEGORY_HOME)
                && intent.getCategories().size() == 1
                && intent.getData() == null
                && intent.getType() == null;
    }

    static boolean isMainIntent(Intent intent) {
        return ACTION_MAIN.equals(intent.getAction())
                && intent.hasCategory(CATEGORY_LAUNCHER)
                && intent.getCategories().size() == 1
                && intent.getData() == null
                && intent.getType() == null;
    }

    private boolean canLaunchHomeActivity(int uid, ActivityRecord sourceRecord) {
        if (uid == Process.myUid() || uid == 0) {
            // System process can launch home activity.
            return true;
        }
        // Allow the recents component to launch the home activity.
        final RecentTasks recentTasks = mStackSupervisor.mService.getRecentTasks();
        if (recentTasks != null && recentTasks.isCallerRecents(uid)) {
            return true;
        }
        // Resolver activity can launch home activity.
        return sourceRecord != null && sourceRecord.isResolverActivity();
    }

    /**
     * @return whether the given package name can launch an assist activity.
     */
    private boolean canLaunchAssistActivity(String packageName) {
        final ComponentName assistComponent = service.mActiveVoiceInteractionServiceComponent;
        if (assistComponent != null) {
            return assistComponent.getPackageName().equals(packageName);
        }
        return false;
    }

    private void setActivityType(boolean componentSpecified, int launchedFromUid, Intent intent,
            ActivityOptions options, ActivityRecord sourceRecord) {
        int activityType = ACTIVITY_TYPE_UNDEFINED;
        if ((!componentSpecified || canLaunchHomeActivity(launchedFromUid, sourceRecord))
                && isHomeIntent(intent) && !isResolverActivity()) {
            // This sure looks like a home activity!
            activityType = ACTIVITY_TYPE_HOME;

            if (info.resizeMode == RESIZE_MODE_FORCE_RESIZEABLE
                    || info.resizeMode == RESIZE_MODE_RESIZEABLE_VIA_SDK_VERSION) {
                // We only allow home activities to be resizeable if they explicitly requested it.
                info.resizeMode = RESIZE_MODE_UNRESIZEABLE;
            }
        } else if (realActivity.getClassName().contains(LEGACY_RECENTS_PACKAGE_NAME) ||
                service.getRecentTasks().isRecentsComponent(realActivity, appInfo.uid)) {
            activityType = ACTIVITY_TYPE_RECENTS;
        } else if (options != null && options.getLaunchActivityType() == ACTIVITY_TYPE_ASSISTANT
                && canLaunchAssistActivity(launchedFromPackage)) {
            activityType = ACTIVITY_TYPE_ASSISTANT;
        }
        setActivityType(activityType);
    }

    void setTaskToAffiliateWith(TaskRecord taskToAffiliateWith) {
        if (launchMode != LAUNCH_SINGLE_INSTANCE && launchMode != LAUNCH_SINGLE_TASK) {
            task.setTaskToAffiliateWith(taskToAffiliateWith);
        }
    }

    /**
     * @return Stack value from current task, null if there is no task.
     */
    <T extends ActivityStack> T getStack() {
        return task != null ? (T) task.getStack() : null;
    }

    int getStackId() {
        return getStack() != null ? getStack().mStackId : INVALID_STACK_ID;
    }

    ActivityDisplay getDisplay() {
        final ActivityStack stack = getStack();
        return stack != null ? stack.getDisplay() : null;
    }

    boolean changeWindowTranslucency(boolean toOpaque) {
        if (fullscreen == toOpaque) {
            return false;
        }

        // Keep track of the number of fullscreen activities in this task.
        task.numFullscreen += toOpaque ? +1 : -1;

        fullscreen = toOpaque;
        return true;
    }

    void takeFromHistory() {
        if (inHistory) {
            inHistory = false;
            if (task != null && !finishing) {
                task = null;
            }
            clearOptionsLocked();
        }
    }

    boolean isInHistory() {
        return inHistory;
    }

    boolean isInStackLocked() {
        final ActivityStack stack = getStack();
        return stack != null && stack.isInStackLocked(this) != null;
    }

    boolean isPersistable() {
        return (info.persistableMode == PERSIST_ROOT_ONLY ||
                info.persistableMode == PERSIST_ACROSS_REBOOTS) &&
                (intent == null || (intent.getFlags() & FLAG_ACTIVITY_EXCLUDE_FROM_RECENTS) == 0);
    }

    boolean isFocusable() {
        return mStackSupervisor.isFocusable(this, isAlwaysFocusable());
    }

    boolean isResizeable() {
        return ActivityInfo.isResizeableMode(info.resizeMode) || info.supportsPictureInPicture();
    }

    /**
     * @return whether this activity is non-resizeable or forced to be resizeable
     */
    boolean isNonResizableOrForcedResizable() {
        return info.resizeMode != RESIZE_MODE_RESIZEABLE
                && info.resizeMode != RESIZE_MODE_RESIZEABLE_VIA_SDK_VERSION;
    }

    /**
     * @return whether this activity supports PiP multi-window and can be put in the pinned stack.
     */
    boolean supportsPictureInPicture() {
        return service.mSupportsPictureInPicture && isActivityTypeStandardOrUndefined()
                && info.supportsPictureInPicture();
    }

    /**
     * @return whether this activity supports split-screen multi-window and can be put in the docked
     *         stack.
     */
    @Override
    public boolean supportsSplitScreenWindowingMode() {
        // An activity can not be docked even if it is considered resizeable because it only
        // supports picture-in-picture mode but has a non-resizeable resizeMode
        return super.supportsSplitScreenWindowingMode()
                && service.mSupportsSplitScreenMultiWindow && supportsResizeableMultiWindow();
    }

    /**
     * @return whether this activity supports freeform multi-window and can be put in the freeform
     *         stack.
     */
    boolean supportsFreeform() {
        return service.mSupportsFreeformWindowManagement && supportsResizeableMultiWindow();
    }

    /**
     * @return whether this activity supports non-PiP multi-window.
     */
    private boolean supportsResizeableMultiWindow() {
        return service.mSupportsMultiWindow && !isActivityTypeHome()
                && (ActivityInfo.isResizeableMode(info.resizeMode)
                        || service.mForceResizableActivities);
    }

    /**
     * Check whether this activity can be launched on the specified display.
     * @param displayId Target display id.
     * @return {@code true} if either it is the default display or this activity is resizeable and
     *         can be put a secondary screen.
     */
    boolean canBeLaunchedOnDisplay(int displayId) {
        final TaskRecord task = getTask();

        // The resizeability of an Activity's parent task takes precendence over the ActivityInfo.
        // This allows for a non resizable activity to be launched into a resizeable task.
        final boolean resizeable =
                task != null ? task.isResizeable() : supportsResizeableMultiWindow();

        return service.mStackSupervisor.canPlaceEntityOnDisplay(displayId,
                resizeable, launchedFromPid, launchedFromUid, info);
    }

    /**
     * @param beforeStopping Whether this check is for an auto-enter-pip operation, that is to say
     *         the activity has requested to enter PiP when it would otherwise be stopped.
     *
     * @return whether this activity is currently allowed to enter PIP.
     */
    boolean checkEnterPictureInPictureState(String caller, boolean beforeStopping) {
        if (!supportsPictureInPicture()) {
            return false;
        }

        // Check app-ops and see if PiP is supported for this package
        if (!checkEnterPictureInPictureAppOpsState()) {
            return false;
        }

        // Check to see if we are in VR mode, and disallow PiP if so
        if (service.shouldDisableNonVrUiLocked()) {
            return false;
        }

        boolean isKeyguardLocked = service.isKeyguardLocked();
        boolean isCurrentAppLocked = service.getLockTaskModeState() != LOCK_TASK_MODE_NONE;
        final ActivityDisplay display = getDisplay();
        boolean hasPinnedStack = display != null && display.hasPinnedStack();
        // Don't return early if !isNotLocked, since we want to throw an exception if the activity
        // is in an incorrect state
        boolean isNotLockedOrOnKeyguard = !isKeyguardLocked && !isCurrentAppLocked;

        // We don't allow auto-PiP when something else is already pipped.
        if (beforeStopping && hasPinnedStack) {
            return false;
        }

        switch (mState) {
            case RESUMED:
                // When visible, allow entering PiP if the app is not locked.  If it is over the
                // keyguard, then we will prompt to unlock in the caller before entering PiP.
                return !isCurrentAppLocked &&
                        (supportsEnterPipOnTaskSwitch || !beforeStopping);
            case PAUSING:
            case PAUSED:
                // When pausing, then only allow enter PiP as in the resume state, and in addition,
                // require that there is not an existing PiP activity and that the current system
                // state supports entering PiP
                return isNotLockedOrOnKeyguard && !hasPinnedStack
                        && supportsEnterPipOnTaskSwitch;
            case STOPPING:
                // When stopping in a valid state, then only allow enter PiP as in the pause state.
                // Otherwise, fall through to throw an exception if the caller is trying to enter
                // PiP in an invalid stopping state.
                if (supportsEnterPipOnTaskSwitch) {
                    return isNotLockedOrOnKeyguard && !hasPinnedStack;
                }
            default:
                return false;
        }
    }

    /**
     * @return Whether AppOps allows this package to enter picture-in-picture.
     */
    private boolean checkEnterPictureInPictureAppOpsState() {
        try {
            return service.getAppOpsService().checkOperation(OP_PICTURE_IN_PICTURE,
                    appInfo.uid, packageName) == MODE_ALLOWED;
        } catch (RemoteException e) {
            // Local call
        }
        return false;
    }

    boolean isAlwaysFocusable() {
        return (info.flags & FLAG_ALWAYS_FOCUSABLE) != 0;
    }


    /**
     * @return true if the activity contains windows that have
     *         {@link LayoutParams#FLAG_DISMISS_KEYGUARD} set
     */
    boolean hasDismissKeyguardWindows() {
        return service.mWindowManager.containsDismissKeyguardWindow(appToken);
    }

    void makeFinishingLocked() {
        if (finishing) {
            return;
        }
        finishing = true;
        if (stopped) {
            clearOptionsLocked();
        }

        if (service != null) {
            service.mTaskChangeNotificationController.notifyTaskStackChanged();
        }
    }

    UriPermissionOwner getUriPermissionsLocked() {
        if (uriPermissions == null) {
            uriPermissions = new UriPermissionOwner(service, this);
        }
        return uriPermissions;
    }

    void addResultLocked(ActivityRecord from, String resultWho,
            int requestCode, int resultCode,
            Intent resultData) {
        ActivityResult r = new ActivityResult(from, resultWho,
                requestCode, resultCode, resultData);
        if (results == null) {
            results = new ArrayList<ResultInfo>();
        }
        results.add(r);
    }

    void removeResultsLocked(ActivityRecord from, String resultWho,
            int requestCode) {
        if (results != null) {
            for (int i=results.size()-1; i>=0; i--) {
                ActivityResult r = (ActivityResult)results.get(i);
                if (r.mFrom != from) continue;
                if (r.mResultWho == null) {
                    if (resultWho != null) continue;
                } else {
                    if (!r.mResultWho.equals(resultWho)) continue;
                }
                if (r.mRequestCode != requestCode) continue;

                results.remove(i);
            }
        }
    }

    private void addNewIntentLocked(ReferrerIntent intent) {
        if (newIntents == null) {
            newIntents = new ArrayList<>();
        }
        newIntents.add(intent);
    }

    final boolean isSleeping() {
        final ActivityStack stack = getStack();
        return stack != null ? stack.shouldSleepActivities() : service.isSleepingLocked();
    }

    /**
     * Deliver a new Intent to an existing activity, so that its onNewIntent()
     * method will be called at the proper time.
     */
    final void deliverNewIntentLocked(int callingUid, Intent intent, String referrer) {
        // The activity now gets access to the data associated with this Intent.
        service.grantUriPermissionFromIntentLocked(callingUid, packageName,
                intent, getUriPermissionsLocked(), userId);
        final ReferrerIntent rintent = new ReferrerIntent(intent, referrer);
        boolean unsent = true;
        final boolean isTopActivityWhileSleeping = isTopRunningActivity() && isSleeping();

        // We want to immediately deliver the intent to the activity if:
        // - It is currently resumed or paused. i.e. it is currently visible to the user and we want
        //   the user to see the visual effects caused by the intent delivery now.
        // - The device is sleeping and it is the top activity behind the lock screen (b/6700897).
        if ((mState == RESUMED || mState == PAUSED
                || isTopActivityWhileSleeping) && app != null && app.thread != null) {
            try {
                ArrayList<ReferrerIntent> ar = new ArrayList<>(1);
                ar.add(rintent);
                service.getLifecycleManager().scheduleTransaction(app.thread, appToken,
                        NewIntentItem.obtain(ar, mState == PAUSED));
                unsent = false;
            } catch (RemoteException e) {
                Slog.w(TAG, "Exception thrown sending new intent to " + this, e);
            } catch (NullPointerException e) {
                Slog.w(TAG, "Exception thrown sending new intent to " + this, e);
            }
        }
        if (unsent) {
            addNewIntentLocked(rintent);
        }
    }

    void updateOptionsLocked(ActivityOptions options) {
        if (options != null) {
            if (pendingOptions != null) {
                pendingOptions.abort();
            }
            pendingOptions = options;
        }
    }

    void applyOptionsLocked() {
        if (pendingOptions != null
                && pendingOptions.getAnimationType() != ANIM_SCENE_TRANSITION) {
            final int animationType = pendingOptions.getAnimationType();
            switch (animationType) {
                case ANIM_CUSTOM:
                    service.mWindowManager.overridePendingAppTransition(
                            pendingOptions.getPackageName(),
                            pendingOptions.getCustomEnterResId(),
                            pendingOptions.getCustomExitResId(),
                            pendingOptions.getOnAnimationStartListener());
                    break;
                case ANIM_CLIP_REVEAL:
                    service.mWindowManager.overridePendingAppTransitionClipReveal(
                            pendingOptions.getStartX(), pendingOptions.getStartY(),
                            pendingOptions.getWidth(), pendingOptions.getHeight());
                    if (intent.getSourceBounds() == null) {
                        intent.setSourceBounds(new Rect(pendingOptions.getStartX(),
                                pendingOptions.getStartY(),
                                pendingOptions.getStartX()+pendingOptions.getWidth(),
                                pendingOptions.getStartY()+pendingOptions.getHeight()));
                    }
                    break;
                case ANIM_SCALE_UP:
                    service.mWindowManager.overridePendingAppTransitionScaleUp(
                            pendingOptions.getStartX(), pendingOptions.getStartY(),
                            pendingOptions.getWidth(), pendingOptions.getHeight());
                    if (intent.getSourceBounds() == null) {
                        intent.setSourceBounds(new Rect(pendingOptions.getStartX(),
                                pendingOptions.getStartY(),
                                pendingOptions.getStartX()+pendingOptions.getWidth(),
                                pendingOptions.getStartY()+pendingOptions.getHeight()));
                    }
                    break;
                case ANIM_THUMBNAIL_SCALE_UP:
                case ANIM_THUMBNAIL_SCALE_DOWN:
                    final boolean scaleUp = (animationType == ANIM_THUMBNAIL_SCALE_UP);
                    final GraphicBuffer buffer = pendingOptions.getThumbnail();
                    service.mWindowManager.overridePendingAppTransitionThumb(buffer,
                            pendingOptions.getStartX(), pendingOptions.getStartY(),
                            pendingOptions.getOnAnimationStartListener(),
                            scaleUp);
                    if (intent.getSourceBounds() == null && buffer != null) {
                        intent.setSourceBounds(new Rect(pendingOptions.getStartX(),
                                pendingOptions.getStartY(),
                                pendingOptions.getStartX() + buffer.getWidth(),
                                pendingOptions.getStartY() + buffer.getHeight()));
                    }
                    break;
                case ANIM_THUMBNAIL_ASPECT_SCALE_UP:
                case ANIM_THUMBNAIL_ASPECT_SCALE_DOWN:
                    final AppTransitionAnimationSpec[] specs = pendingOptions.getAnimSpecs();
                    final IAppTransitionAnimationSpecsFuture specsFuture =
                            pendingOptions.getSpecsFuture();
                    if (specsFuture != null) {
                        service.mWindowManager.overridePendingAppTransitionMultiThumbFuture(
                                specsFuture, pendingOptions.getOnAnimationStartListener(),
                                animationType == ANIM_THUMBNAIL_ASPECT_SCALE_UP);
                    } else if (animationType == ANIM_THUMBNAIL_ASPECT_SCALE_DOWN
                            && specs != null) {
                        service.mWindowManager.overridePendingAppTransitionMultiThumb(
                                specs, pendingOptions.getOnAnimationStartListener(),
                                pendingOptions.getAnimationFinishedListener(), false);
                    } else {
                        service.mWindowManager.overridePendingAppTransitionAspectScaledThumb(
                                pendingOptions.getThumbnail(),
                                pendingOptions.getStartX(), pendingOptions.getStartY(),
                                pendingOptions.getWidth(), pendingOptions.getHeight(),
                                pendingOptions.getOnAnimationStartListener(),
                                (animationType == ANIM_THUMBNAIL_ASPECT_SCALE_UP));
                        if (intent.getSourceBounds() == null) {
                            intent.setSourceBounds(new Rect(pendingOptions.getStartX(),
                                    pendingOptions.getStartY(),
                                    pendingOptions.getStartX() + pendingOptions.getWidth(),
                                    pendingOptions.getStartY() + pendingOptions.getHeight()));
                        }
                    }
                    break;
                case ANIM_OPEN_CROSS_PROFILE_APPS:
                    service.mWindowManager.overridePendingAppTransitionStartCrossProfileApps();
                    break;
                case ANIM_REMOTE_ANIMATION:
                    service.mWindowManager.overridePendingAppTransitionRemote(
                            pendingOptions.getRemoteAnimationAdapter());
                    break;
                default:
                    Slog.e(TAG, "applyOptionsLocked: Unknown animationType=" + animationType);
                    break;
            }

            if (task == null) {
                clearOptionsLocked(false /* withAbort */);
            } else {
                // This will clear the options for all the ActivityRecords for this Task.
                task.clearAllPendingOptions();
            }
        }
    }

    ActivityOptions getOptionsForTargetActivityLocked() {
        return pendingOptions != null ? pendingOptions.forTargetActivity() : null;
    }

    void clearOptionsLocked() {
        clearOptionsLocked(true /* withAbort */);
    }

    void clearOptionsLocked(boolean withAbort) {
        if (withAbort && pendingOptions != null) {
            pendingOptions.abort();
        }
        pendingOptions = null;
    }

    ActivityOptions takeOptionsLocked() {
        ActivityOptions opts = pendingOptions;
        pendingOptions = null;
        return opts;
    }

    void removeUriPermissionsLocked() {
        if (uriPermissions != null) {
            uriPermissions.removeUriPermissionsLocked();
            uriPermissions = null;
        }
    }

    void pauseKeyDispatchingLocked() {
        if (!keysPaused) {
            keysPaused = true;

            if (mWindowContainerController != null) {
                mWindowContainerController.pauseKeyDispatching();
            }
        }
    }

    void resumeKeyDispatchingLocked() {
        if (keysPaused) {
            keysPaused = false;

            if (mWindowContainerController != null) {
                mWindowContainerController.resumeKeyDispatching();
            }
        }
    }

    private void updateTaskDescription(CharSequence description) {
        task.lastDescription = description;
    }

    void setDeferHidingClient(boolean deferHidingClient) {
        if (mDeferHidingClient == deferHidingClient) {
            return;
        }
        mDeferHidingClient = deferHidingClient;
        if (!mDeferHidingClient && !visible) {
            // Hiding the client is no longer deferred and the app isn't visible still, go ahead and
            // update the visibility.
            setVisibility(false);
        }
    }

    void setVisibility(boolean visible) {
        mWindowContainerController.setVisibility(visible, mDeferHidingClient);
        mStackSupervisor.getActivityMetricsLogger().notifyVisibilityChanged(this);
    }

    // TODO: Look into merging with #setVisibility()
    void setVisible(boolean newVisible) {
        visible = newVisible;
        mDeferHidingClient = !visible && mDeferHidingClient;
        setVisibility(visible);
        mStackSupervisor.mAppVisibilitiesChangedSinceLastPause = true;
    }

    void setState(ActivityState state, String reason) {
        if (DEBUG_STATES) Slog.v(TAG_STATES, "State movement: " + this + " from:" + getState()
                        + " to:" + state + " reason:" + reason);

        if (state == mState) {
            // No need to do anything if state doesn't change.
            if (DEBUG_STATES) Slog.v(TAG_STATES, "State unchanged from:" + state);
            return;
        }

        mState = state;

        final TaskRecord parent = getTask();

        if (parent != null) {
            parent.onActivityStateChanged(this, state, reason);
        }

        // The WindowManager interprets the app stopping signal as
        // an indication that the Surface will eventually be destroyed.
        // This however isn't necessarily true if we are going to sleep.
        if (state == STOPPING && !isSleeping()) {
            mWindowContainerController.notifyAppStopping();
        }
    }

    ActivityState getState() {
        return mState;
    }

    /**
     * Returns {@code true} if the Activity is in the specified state.
     */
    boolean isState(ActivityState state) {
        return state == mState;
    }

    /**
     * Returns {@code true} if the Activity is in one of the specified states.
     */
    boolean isState(ActivityState state1, ActivityState state2) {
        return state1 == mState || state2 == mState;
    }

    /**
     * Returns {@code true} if the Activity is in one of the specified states.
     */
    boolean isState(ActivityState state1, ActivityState state2, ActivityState state3) {
        return state1 == mState || state2 == mState || state3 == mState;
    }

    /**
     * Returns {@code true} if the Activity is in one of the specified states.
     */
    boolean isState(ActivityState state1, ActivityState state2, ActivityState state3,
            ActivityState state4) {
        return state1 == mState || state2 == mState || state3 == mState || state4 == mState;
    }

    void notifyAppResumed(boolean wasStopped) {
        mWindowContainerController.notifyAppResumed(wasStopped);
    }

    void notifyUnknownVisibilityLaunched() {

        // No display activities never add a window, so there is no point in waiting them for
        // relayout.
        if (!noDisplay) {
            mWindowContainerController.notifyUnknownVisibilityLaunched();
        }
    }

    /**
     * @return true if the input activity should be made visible, ignoring any effect Keyguard
     * might have on the visibility
     *
     * @see {@link ActivityStack#checkKeyguardVisibility}
     */
    boolean shouldBeVisibleIgnoringKeyguard(boolean behindFullscreenActivity) {
        if (!okToShowLocked()) {
            return false;
        }

        return !behindFullscreenActivity || mLaunchTaskBehind;
    }

    void makeVisibleIfNeeded(ActivityRecord starting, boolean reportToClient) {
        // This activity is not currently visible, but is running. Tell it to become visible.
        if (mState == RESUMED || this == starting) {
            if (DEBUG_VISIBILITY) Slog.d(TAG_VISIBILITY,
                    "Not making visible, r=" + this + " state=" + mState + " starting=" + starting);
            return;
        }

        // If this activity is paused, tell it to now show its window.
        if (DEBUG_VISIBILITY) Slog.v(TAG_VISIBILITY,
                "Making visible and scheduling visibility: " + this);
        final ActivityStack stack = getStack();
        try {
            if (stack.mTranslucentActivityWaiting != null) {
                updateOptionsLocked(returningOptions);
                stack.mUndrawnActivitiesBelowTopTranslucent.add(this);
            }
            setVisible(true);
            sleeping = false;
            app.pendingUiClean = true;
            if (reportToClient) {
                makeClientVisible();
            } else {
                mClientVisibilityDeferred = true;
            }
            // The activity may be waiting for stop, but that is no longer appropriate for it.
            mStackSupervisor.mStoppingActivities.remove(this);
            mStackSupervisor.mGoingToSleepActivities.remove(this);
        } catch (Exception e) {
            // Just skip on any failure; we'll make it visible when it next restarts.
            Slog.w(TAG, "Exception thrown making visible: " + intent.getComponent(), e);
        }
        handleAlreadyVisible();
    }

    /** Send visibility change message to the client and pause if needed. */
    void makeClientVisible() {
        mClientVisibilityDeferred = false;
        try {
            service.getLifecycleManager().scheduleTransaction(app.thread, appToken,
                    WindowVisibilityItem.obtain(true /* showWindow */));
            if (shouldPauseWhenBecomingVisible()) {
                // An activity must be in the {@link PAUSING} state for the system to validate
                // the move to {@link PAUSED}.
                setState(PAUSING, "makeVisibleIfNeeded");
                service.getLifecycleManager().scheduleTransaction(app.thread, appToken,
                        PauseActivityItem.obtain(finishing, false /* userLeaving */,
                                configChangeFlags, false /* dontReport */));
            }
        } catch (Exception e) {
            Slog.w(TAG, "Exception thrown sending visibility update: " + intent.getComponent(), e);
        }
    }

    /** Check if activity should be moved to PAUSED state when it becomes visible. */
    private boolean shouldPauseWhenBecomingVisible() {
        // If the activity is stopped or stopping, cycle to the paused state. We avoid doing
        // this when there is an activity waiting to become translucent as the extra binder
        // calls will lead to noticeable jank. A later call to
        // ActivityStack#ensureActivitiesVisibleLocked will bring the activity to the proper
        // paused state. We also avoid doing this for the activity the stack supervisor
        // considers the resumed activity, as normal means will bring the activity from STOPPED
        // to RESUMED. Adding PAUSING in this scenario will lead to double lifecycles.
        if (!isState(STOPPED, STOPPING) || getStack().mTranslucentActivityWaiting != null
                || mStackSupervisor.getResumedActivityLocked() == this) {
            return false;
        }

        // Check if position in task allows to become paused
        final int positionInTask = task.mActivities.indexOf(this);
        if (positionInTask == -1) {
            throw new IllegalStateException("Activity not found in its task");
        }
        if (positionInTask == task.mActivities.size() - 1) {
            // It's the topmost activity in the task - should become paused now
            return true;
        }
        // Check if activity above is finishing now and this one becomes the topmost in task.
        final ActivityRecord activityAbove = task.mActivities.get(positionInTask + 1);
        if (activityAbove.finishing && results == null) {
            // We will only allow pausing if activity above wasn't launched for result. Otherwise it
            // will cause this activity to resume before getting result.
            return true;
        }
        return false;
    }

    boolean handleAlreadyVisible() {
        stopFreezingScreenLocked(false);
        try {
            if (returningOptions != null) {
                app.thread.scheduleOnNewActivityOptions(appToken, returningOptions.toBundle());
            }
        } catch(RemoteException e) {
        }
        return mState == RESUMED;
    }

    static void activityResumedLocked(IBinder token) {
        final ActivityRecord r = ActivityRecord.forTokenLocked(token);
        if (DEBUG_SAVED_STATE) Slog.i(TAG_STATES, "Resumed activity; dropping state of: " + r);
        if (r != null) {
            r.icicle = null;
            r.haveState = false;
        }
    }

    /**
     * Once we know that we have asked an application to put an activity in the resumed state
     * (either by launching it or explicitly telling it), this function updates the rest of our
     * state to match that fact.
     */
    void completeResumeLocked() {
        final boolean wasVisible = visible;
        setVisible(true);
        if (!wasVisible) {
            // Visibility has changed, so take a note of it so we call the TaskStackChangedListener
            mStackSupervisor.mAppVisibilitiesChangedSinceLastPause = true;
        }
        idle = false;
        results = null;
        newIntents = null;
        stopped = false;

        if (isActivityTypeHome()) {
            ProcessRecord app = task.mActivities.get(0).app;
            if (app != null && app != service.mHomeProcess) {
                service.mHomeProcess = app;
            }
            try {
                new PreferredAppsTask().execute();
            } catch (Exception e) {
                Log.v (TAG, "Exception: " + e);
            }
        }
        if (nowVisible) {
            // We won't get a call to reportActivityVisibleLocked() so dismiss lockscreen now.
            mStackSupervisor.reportActivityVisibleLocked(this);
        }

        // Schedule an idle timeout in case the app doesn't do it for us.
        mStackSupervisor.scheduleIdleTimeoutLocked(this);

        mStackSupervisor.reportResumedActivityLocked(this);

        resumeKeyDispatchingLocked();
        final ActivityStack stack = getStack();
        mStackSupervisor.mNoAnimActivities.clear();

        // Mark the point when the activity is resuming
        // TODO: To be more accurate, the mark should be before the onCreate,
        //       not after the onResume. But for subsequent starts, onResume is fine.
        if (app != null) {
            cpuTimeAtResume = service.mProcessCpuTracker.getCpuTimeForPid(app.pid);
        } else {
            cpuTimeAtResume = 0; // Couldn't get the cpu time of process
        }

        returningOptions = null;

        if (canTurnScreenOn()) {
            mStackSupervisor.wakeUp("turnScreenOnFlag");
        } else {
            // If the screen is going to turn on because the caller explicitly requested it and
            // the keyguard is not showing don't attempt to sleep. Otherwise the Activity will
            // pause and then resume again later, which will result in a double life-cycle event.
            stack.checkReadyForSleep();
        }
    }

    final void activityStoppedLocked(Bundle newIcicle, PersistableBundle newPersistentState,
            CharSequence description) {
        final ActivityStack stack = getStack();
        if (mState != STOPPING) {
            Slog.i(TAG, "Activity reported stop, but no longer stopping: " + this);
            stack.mHandler.removeMessages(STOP_TIMEOUT_MSG, this);
            return;
        }
        if (newPersistentState != null) {
            persistentState = newPersistentState;
            service.notifyTaskPersisterLocked(task, false);
        }
        if (DEBUG_SAVED_STATE) Slog.i(TAG_SAVED_STATE, "Saving icicle of " + this + ": " + icicle);

        if (newIcicle != null) {
            // If icicle is null, this is happening due to a timeout, so we haven't really saved
            // the state.
            icicle = newIcicle;
            haveState = true;
            launchCount = 0;
            updateTaskDescription(description);
        }
        if (!stopped) {
            if (DEBUG_STATES) Slog.v(TAG_STATES, "Moving to STOPPED: " + this + " (stop complete)");
            stack.mHandler.removeMessages(STOP_TIMEOUT_MSG, this);
            stopped = true;
            setState(STOPPED, "activityStoppedLocked");

            mWindowContainerController.notifyAppStopped();

            if (finishing) {
                clearOptionsLocked();
            } else {
                if (deferRelaunchUntilPaused) {
                    stack.destroyActivityLocked(this, true /* removeFromApp */, "stop-config");
                    mStackSupervisor.resumeFocusedStackTopActivityLocked();
                } else {
                    mStackSupervisor.updatePreviousProcessLocked(this);
                }
            }
        }
    }

    void startLaunchTickingLocked() {
        if (Build.IS_USER) {
            return;
        }
        if (launchTickTime == 0) {
            launchTickTime = SystemClock.uptimeMillis();
            continueLaunchTickingLocked();
        }
    }

    boolean continueLaunchTickingLocked() {
        if (launchTickTime == 0) {
            return false;
        }

        final ActivityStack stack = getStack();
        if (stack == null) {
            return false;
        }

        Message msg = stack.mHandler.obtainMessage(LAUNCH_TICK_MSG, this);
        stack.mHandler.removeMessages(LAUNCH_TICK_MSG);
        stack.mHandler.sendMessageDelayed(msg, LAUNCH_TICK);
        return true;
    }

    void finishLaunchTickingLocked() {
        launchTickTime = 0;
        final ActivityStack stack = getStack();
        if (stack != null) {
            stack.mHandler.removeMessages(LAUNCH_TICK_MSG);
        }
    }

    // IApplicationToken

    public boolean mayFreezeScreenLocked(ProcessRecord app) {
        // Only freeze the screen if this activity is currently attached to
        // an application, and that application is not blocked or unresponding.
        // In any other case, we can't count on getting the screen unfrozen,
        // so it is best to leave as-is.
        return app != null && !app.crashing && !app.notResponding;
    }

    public void startFreezingScreenLocked(ProcessRecord app, int configChanges) {
        if (mayFreezeScreenLocked(app)) {
            mWindowContainerController.startFreezingScreen(configChanges);
        }
    }

    public void stopFreezingScreenLocked(boolean force) {
        if (force || frozenBeforeDestroy) {
            frozenBeforeDestroy = false;
            mWindowContainerController.stopFreezingScreen(force);
        }
    }

    public void reportFullyDrawnLocked(boolean restoredFromBundle) {
<<<<<<< HEAD
        final long curTime = SystemClock.uptimeMillis();
        if (displayStartTime != 0) {
            reportLaunchTimeLocked(curTime);
        }
        final LaunchTimeTracker.Entry entry = mStackSupervisor.getLaunchTimeTracker().getEntry(
                getWindowingMode());
        if (fullyDrawnStartTime != 0 && entry != null) {
            final long thisTime = curTime - fullyDrawnStartTime;
            final long totalTime = entry.mFullyDrawnStartTime != 0
                    ? (curTime - entry.mFullyDrawnStartTime) : thisTime;
            if (SHOW_ACTIVITY_START_TIME) {
                Trace.asyncTraceEnd(TRACE_TAG_ACTIVITY_MANAGER, "drawing", 0);
                EventLog.writeEvent(AM_ACTIVITY_FULLY_DRAWN_TIME,
                        userId, System.identityHashCode(this), shortComponentName,
                        thisTime, totalTime);
                StringBuilder sb = service.mStringBuilder;
                sb.setLength(0);
                sb.append("Fully drawn ");
                sb.append(shortComponentName);
                sb.append(": ");
                TimeUtils.formatDuration(thisTime, sb);
                if (thisTime != totalTime) {
                    sb.append(" (total ");
                    TimeUtils.formatDuration(totalTime, sb);
                    sb.append(")");
                }
                Log.i(TAG, sb.toString());
            }
            if (totalTime > 0) {
                //service.mUsageStatsService.noteFullyDrawnTime(realActivity, (int) totalTime);
            }
            entry.mFullyDrawnStartTime = 0;
        }
        mStackSupervisor.getActivityMetricsLogger().logAppTransitionReportedDrawn(this,
                restoredFromBundle);
        fullyDrawnStartTime = 0;
    }

    private void reportLaunchTimeLocked(final long curTime) {
        final LaunchTimeTracker.Entry entry = mStackSupervisor.getLaunchTimeTracker().getEntry(
                getWindowingMode());
        if (entry == null) {
            return;
        }
        final long thisTime = curTime - displayStartTime;
        final long totalTime = entry.mLaunchStartTime != 0
                ? (curTime - entry.mLaunchStartTime) : thisTime;
        if (SHOW_ACTIVITY_START_TIME) {
            Trace.asyncTraceEnd(TRACE_TAG_ACTIVITY_MANAGER, "launching: " + packageName, 0);
            EventLog.writeEvent(AM_ACTIVITY_LAUNCH_TIME,
                    userId, System.identityHashCode(this), shortComponentName,
                    thisTime, totalTime);
            StringBuilder sb = service.mStringBuilder;
            sb.setLength(0);
            sb.append("Displayed ");
            sb.append(shortComponentName);
            sb.append(": ");
            TimeUtils.formatDuration(thisTime, sb);
            if (thisTime != totalTime) {
                sb.append(" (total ");
                TimeUtils.formatDuration(totalTime, sb);
                sb.append(")");
                if (mUxPerf != null) {
                    mUxPerf.perfUXEngine_events(BoostFramework.UXE_EVENT_DISPLAYED_ACT, 0, packageName, (int)totalTime);
                }
            } else {
                if (mUxPerf != null) {
                    mUxPerf.perfUXEngine_events(BoostFramework.UXE_EVENT_DISPLAYED_ACT, 0, packageName, (int)thisTime);
                }
            }
            Log.i(TAG, sb.toString());
        }
        mStackSupervisor.reportActivityLaunchedLocked(false, this, thisTime, totalTime);
        int isGame = isAppInfoGame();
        if (mUxPerf !=  null) {
            mUxPerf.perfUXEngine_events(BoostFramework.UXE_EVENT_GAME, 0, packageName, isGame);
        }
        if (mPerfFirstDraw == null) {
            mPerfFirstDraw = new BoostFramework();
        }
        if (mPerfFirstDraw != null) {
            mPerfFirstDraw.perfHint(BoostFramework.VENDOR_HINT_FIRST_DRAW, info.packageName, (int)thisTime, BoostFramework.Draw.EVENT_TYPE_V1);
        }
        if (totalTime > 0) {
            //service.mUsageStatsService.noteLaunchTime(realActivity, (int)totalTime);
        }
        displayStartTime = 0;
        entry.mLaunchStartTime = 0;
        if (mPerf != null && perfActivityBoostHandler > 0) {
            mPerf.perfLockReleaseHandler(perfActivityBoostHandler);
            perfActivityBoostHandler = -1;
        }
    }

    public int isAppInfoGame() {
        int isGame = 0;
        if (appInfo != null) {
            isGame = (appInfo.category == ApplicationInfo.CATEGORY_GAME ||
                      (appInfo.flags & ApplicationInfo.FLAG_IS_GAME) == ApplicationInfo.FLAG_IS_GAME) ? 1 : 0;
        }
        return isGame;
=======
        final WindowingModeTransitionInfoSnapshot info = mStackSupervisor
                .getActivityMetricsLogger().logAppTransitionReportedDrawn(this, restoredFromBundle);
        if (info != null) {
            mStackSupervisor.reportActivityLaunchedLocked(false /* timeout */, this,
                    info.windowsFullyDrawnDelayMs);
        }
>>>>>>> eb71e821
    }
    @Override
    public void onStartingWindowDrawn(long timestamp) {
        synchronized (service) {
            mStackSupervisor.getActivityMetricsLogger().notifyStartingWindowDrawn(
                    getWindowingMode(), timestamp);
        }
    }

    @Override
    public void onWindowsDrawn(long timestamp) {
        synchronized (service) {
            drawn = true;
            final WindowingModeTransitionInfoSnapshot info = mStackSupervisor
                    .getActivityMetricsLogger().notifyWindowsDrawn(getWindowingMode(), timestamp);
            final int windowsDrawnDelayMs = info != null ? info.windowsDrawnDelayMs : INVALID_DELAY;
            mStackSupervisor.reportActivityLaunchedLocked(false /* timeout */, this,
                    windowsDrawnDelayMs);
            mStackSupervisor.sendWaitingVisibleReportLocked(this);
            finishLaunchTickingLocked();
            if (task != null) {
                task.hasBeenVisible = true;
            }
        }
    }

    @Override
    public void onWindowsNotDrawn(long timestamp) {
        synchronized (service) {
            drawn = false;
        }
    }

    @Override
    public void onWindowsVisible() {
        synchronized (service) {
            mStackSupervisor.reportActivityVisibleLocked(this);
            if (DEBUG_SWITCH) Log.v(TAG_SWITCH, "windowsVisibleLocked(): " + this);
            if (!nowVisible) {
                nowVisible = true;
                launching = false;
                lastVisibleTime = SystemClock.uptimeMillis();
                if (idle || mStackSupervisor.isStoppingNoHistoryActivity()) {
                    // If this activity was already idle or there is an activity that must be
                    // stopped immediately after visible, then we now need to make sure we perform
                    // the full stop of any activities that are waiting to do so. This is because
                    // we won't do that while they are still waiting for this one to become visible.
                    final int size = mStackSupervisor.mActivitiesWaitingForVisibleActivity.size();
                    if (size > 0) {
                        for (int i = 0; i < size; i++) {
                            final ActivityRecord r =
                                    mStackSupervisor.mActivitiesWaitingForVisibleActivity.get(i);
                            if (DEBUG_SWITCH) Log.v(TAG_SWITCH, "Was waiting for visible: " + r);
                        }
                        mStackSupervisor.mActivitiesWaitingForVisibleActivity.clear();
                        mStackSupervisor.scheduleIdleLocked();
                    }
                } else {
                    // Instead of doing the full stop routine here, let's just hide any activities
                    // we now can, and let them stop when the normal idle happens.
                    mStackSupervisor.processStoppingActivitiesLocked(null /* idleActivity */,
                            false /* remove */, true /* processPausingActivities */);
                }
                service.scheduleAppGcsLocked();
            }
        }
    }

    @Override
    public void onWindowsGone() {
        synchronized (service) {
            if (DEBUG_SWITCH) Log.v(TAG_SWITCH, "windowsGone(): " + this);
            nowVisible = false;
            launching = false;
        }
    }

    @Override
    public boolean keyDispatchingTimedOut(String reason, int windowPid) {
        ActivityRecord anrActivity;
        ProcessRecord anrApp;
        boolean windowFromSameProcessAsActivity;
        synchronized (service) {
            anrActivity = getWaitingHistoryRecordLocked();
            anrApp = app;
            windowFromSameProcessAsActivity =
                    app == null || app.pid == windowPid || windowPid == -1;
        }
        if (windowFromSameProcessAsActivity) {
            return service.inputDispatchingTimedOut(anrApp, anrActivity, this, false, reason);
        } else {
            // In this case another process added windows using this activity token. So, we call the
            // generic service input dispatch timed out method so that the right process is blamed.
            return service.inputDispatchingTimedOut(windowPid, false /* aboveSystem */, reason) < 0;
        }
    }

    private ActivityRecord getWaitingHistoryRecordLocked() {
        // First find the real culprit...  if this activity is waiting for
        // another activity to start or has stopped, then the key dispatching
        // timeout should not be caused by this.
        if (mStackSupervisor.mActivitiesWaitingForVisibleActivity.contains(this) || stopped) {
            final ActivityStack stack = mStackSupervisor.getFocusedStack();
            // Try to use the one which is closest to top.
            ActivityRecord r = stack.getResumedActivity();
            if (r == null) {
                r = stack.mPausingActivity;
            }
            if (r != null) {
                return r;
            }
        }
        return this;
    }

    /** Checks whether the activity should be shown for current user. */
    public boolean okToShowLocked() {
        // We cannot show activities when the device is locked and the application is not
        // encryption aware.
        if (!StorageManager.isUserKeyUnlocked(userId)
                && !info.applicationInfo.isEncryptionAware()) {
            return false;
        }

        return (info.flags & FLAG_SHOW_FOR_ALL_USERS) != 0
                || (mStackSupervisor.isCurrentProfileLocked(userId)
                && service.mUserController.isUserRunning(userId, 0 /* flags */));
    }

    /**
     * This method will return true if the activity is either visible, is becoming visible, is
     * currently pausing, or is resumed.
     */
    public boolean isInterestingToUserLocked() {
        return visible || nowVisible || mState == PAUSING || mState == RESUMED;
    }

    void setSleeping(boolean _sleeping) {
        setSleeping(_sleeping, false);
    }

    void setSleeping(boolean _sleeping, boolean force) {
        if (!force && sleeping == _sleeping) {
            return;
        }
        if (app != null && app.thread != null) {
            try {
                app.thread.scheduleSleeping(appToken, _sleeping);
                if (_sleeping && !mStackSupervisor.mGoingToSleepActivities.contains(this)) {
                    mStackSupervisor.mGoingToSleepActivities.add(this);
                }
                sleeping = _sleeping;
            } catch (RemoteException e) {
                Slog.w(TAG, "Exception thrown when sleeping: " + intent.getComponent(), e);
            }
        }
    }

    static int getTaskForActivityLocked(IBinder token, boolean onlyRoot) {
        final ActivityRecord r = ActivityRecord.forTokenLocked(token);
        if (r == null) {
            return INVALID_TASK_ID;
        }
        final TaskRecord task = r.task;
        final int activityNdx = task.mActivities.indexOf(r);
        if (activityNdx < 0 || (onlyRoot && activityNdx > task.findEffectiveRootIndex())) {
            return INVALID_TASK_ID;
        }
        return task.taskId;
    }

    static ActivityRecord isInStackLocked(IBinder token) {
        final ActivityRecord r = ActivityRecord.forTokenLocked(token);
        return (r != null) ? r.getStack().isInStackLocked(r) : null;
    }

    static ActivityStack getStackLocked(IBinder token) {
        final ActivityRecord r = ActivityRecord.isInStackLocked(token);
        if (r != null) {
            return r.getStack();
        }
        return null;
    }

    /**
     * @return display id to which this record is attached, -1 if not attached.
     */
    int getDisplayId() {
        final ActivityStack stack = getStack();
        if (stack == null) {
            return -1;
        }
        return stack.mDisplayId;
    }

    final boolean isDestroyable() {
        if (finishing || app == null) {
            // This would be redundant.
            return false;
        }
        final ActivityStack stack = getStack();
        if (stack == null || this == stack.getResumedActivity() || this == stack.mPausingActivity
                || !haveState || !stopped) {
            // We're not ready for this kind of thing.
            return false;
        }
        if (visible) {
            // The user would notice this!
            return false;
        }
        return true;
    }

    private static String createImageFilename(long createTime, int taskId) {
        return String.valueOf(taskId) + ACTIVITY_ICON_SUFFIX + createTime +
                IMAGE_EXTENSION;
    }

    void setTaskDescription(TaskDescription _taskDescription) {
        Bitmap icon;
        if (_taskDescription.getIconFilename() == null &&
                (icon = _taskDescription.getIcon()) != null) {
            final String iconFilename = createImageFilename(createTime, task.taskId);
            final File iconFile = new File(TaskPersister.getUserImagesDir(task.userId),
                    iconFilename);
            final String iconFilePath = iconFile.getAbsolutePath();
            service.getRecentTasks().saveImage(icon, iconFilePath);
            _taskDescription.setIconFilename(iconFilePath);
        }
        taskDescription = _taskDescription;
    }

    void setVoiceSessionLocked(IVoiceInteractionSession session) {
        voiceSession = session;
        pendingVoiceInteractionStart = false;
    }

    void clearVoiceSessionLocked() {
        voiceSession = null;
        pendingVoiceInteractionStart = false;
    }

    void showStartingWindow(ActivityRecord prev, boolean newTask, boolean taskSwitch) {
        showStartingWindow(prev, newTask, taskSwitch, false /* fromRecents */);
    }

    void showStartingWindow(ActivityRecord prev, boolean newTask, boolean taskSwitch,
            boolean fromRecents) {
        if (mWindowContainerController == null) {
            return;
        }
        if (mTaskOverlay) {
            // We don't show starting window for overlay activities.
            return;
        }

        final CompatibilityInfo compatInfo =
                service.compatibilityInfoForPackageLocked(info.applicationInfo);
        final boolean shown = mWindowContainerController.addStartingWindow(packageName, theme,
                compatInfo, nonLocalizedLabel, labelRes, icon, logo, windowFlags,
                prev != null ? prev.appToken : null, newTask, taskSwitch, isProcessRunning(),
                allowTaskSnapshot(),
                mState.ordinal() >= RESUMED.ordinal() && mState.ordinal() <= STOPPED.ordinal(),
                fromRecents);
        if (shown) {
            mStartingWindowState = STARTING_WINDOW_SHOWN;
        }
    }

    void removeOrphanedStartingWindow(boolean behindFullscreenActivity) {
        if (mStartingWindowState == STARTING_WINDOW_SHOWN && behindFullscreenActivity) {
            if (DEBUG_VISIBILITY) Slog.w(TAG_VISIBILITY, "Found orphaned starting window " + this);
            mStartingWindowState = STARTING_WINDOW_REMOVED;
            mWindowContainerController.removeStartingWindow();
        }
    }

    int getRequestedOrientation() {
        return mWindowContainerController.getOrientation();
    }

    void setRequestedOrientation(int requestedOrientation) {
        final int displayId = getDisplayId();
        final Configuration displayConfig =
                mStackSupervisor.getDisplayOverrideConfiguration(displayId);

        final Configuration config = mWindowContainerController.setOrientation(requestedOrientation,
                displayId, displayConfig, mayFreezeScreenLocked(app));
        if (config != null) {
            frozenBeforeDestroy = true;
            if (!service.updateDisplayOverrideConfigurationLocked(config, this,
                    false /* deferResume */, displayId)) {
                mStackSupervisor.resumeFocusedStackTopActivityLocked();
            }
        }
        service.mTaskChangeNotificationController.notifyActivityRequestedOrientationChanged(
                task.taskId, requestedOrientation);
    }

    void setDisablePreviewScreenshots(boolean disable) {
        mWindowContainerController.setDisablePreviewScreenshots(disable);
    }

    /**
     * Set the last reported global configuration to the client. Should be called whenever a new
     * global configuration is sent to the client for this activity.
     */
    void setLastReportedGlobalConfiguration(@NonNull Configuration config) {
        mLastReportedConfiguration.setGlobalConfiguration(config);
    }

    /**
     * Set the last reported configuration to the client. Should be called whenever
     * a new merged configuration is sent to the client for this activity.
     */
    void setLastReportedConfiguration(@NonNull MergedConfiguration config) {
        setLastReportedConfiguration(config.getGlobalConfiguration(),
            config.getOverrideConfiguration());
    }

    private void setLastReportedConfiguration(Configuration global, Configuration override) {
        mLastReportedConfiguration.setConfiguration(global, override);
    }

    // TODO(b/36505427): Consider moving this method and similar ones to ConfigurationContainer.
    private void updateOverrideConfiguration() {
        mTmpConfig.unset();
        computeBounds(mTmpBounds);

        if (mTmpBounds.equals(getOverrideBounds())) {
            return;
        }

        setBounds(mTmpBounds);

        final Rect updatedBounds = getOverrideBounds();

        // Bounds changed...update configuration to match.
        if (!matchParentBounds()) {
            task.computeOverrideConfiguration(mTmpConfig, updatedBounds, null /* insetBounds */,
                    false /* overrideWidth */, false /* overrideHeight */);
        }

        onOverrideConfigurationChanged(mTmpConfig);
    }

    /** Returns true if the configuration is compatible with this activity. */
    boolean isConfigurationCompatible(Configuration config) {
        final int orientation = mWindowContainerController != null
                ? mWindowContainerController.getOrientation() : info.screenOrientation;
        if (isFixedOrientationPortrait(orientation)
                && config.orientation != ORIENTATION_PORTRAIT) {
            return false;
        }
        if (isFixedOrientationLandscape(orientation)
                && config.orientation != ORIENTATION_LANDSCAPE) {
            return false;
        }
        return true;
    }

    /**
     * Computes the bounds to fit the Activity within the bounds of the {@link Configuration}.
     */
    // TODO(b/36505427): Consider moving this method and similar ones to ConfigurationContainer.
    private void computeBounds(Rect outBounds) {
        outBounds.setEmpty();
        final boolean higherAspectRatio = Resources.getSystem().getBoolean(
                com.android.internal.R.bool.config_haveHigherAspectRatioScreen);
        final float maxAspectRatio = higherAspectRatio ? mFullScreenAspectRatio : info.maxAspectRatio;

        if (service.mWindowManager.isGestureButtonEnabled()) {
            return;
        }

        final ActivityStack stack = getStack();
        if (task == null || stack == null || task.inMultiWindowMode() || maxAspectRatio == 0
                || isInVrUiMode(getConfiguration())) {
            // We don't set override configuration if that activity task isn't fullscreen. I.e. the
            // activity is in multi-window mode. Or, there isn't a max aspect ratio specified for
            // the activity. This is indicated by an empty {@link outBounds}. We also don't set it
            // if we are in VR mode.
            return;
        }

        // We must base this on the parent configuration, because we set our override
        // configuration's appBounds based on the result of this method. If we used our own
        // configuration, it would be influenced by past invocations.
        final Rect appBounds = getParent().getWindowConfiguration().getAppBounds();
        final int containingAppWidth = appBounds.width();
        final int containingAppHeight = appBounds.height();
        int maxActivityWidth = containingAppWidth;
        int maxActivityHeight = containingAppHeight;

        if (containingAppWidth < containingAppHeight) {
            // Width is the shorter side, so we use that to figure-out what the max. height
            // should be given the aspect ratio.
            maxActivityHeight = (int) ((maxActivityWidth * maxAspectRatio) + 0.5f);
        } else {
            // Height is the shorter side, so we use that to figure-out what the max. width
            // should be given the aspect ratio.
            maxActivityWidth = (int) ((maxActivityHeight * maxAspectRatio) + 0.5f);
        }

        if (containingAppWidth <= maxActivityWidth && containingAppHeight <= maxActivityHeight) {
            // The display matches or is less than the activity aspect ratio, so nothing else to do.
            // Return the existing bounds. If this method is running for the first time,
            // {@link #getOverrideBounds()} will be empty (representing no override). If the method has run
            // before, then effect of {@link #getOverrideBounds()} will already have been applied to the
            // value returned from {@link getConfiguration}. Refer to
            // {@link TaskRecord#computeOverrideConfiguration}.
            outBounds.set(getOverrideBounds());
            return;
        }

        // Compute configuration based on max supported width and height.
        // Also account for the left / top insets (e.g. from display cutouts), which will be clipped
        // away later in StackWindowController.adjustConfigurationForBounds(). Otherwise, the app
        // bounds would end up too small.
        outBounds.set(0, 0, maxActivityWidth + appBounds.left, maxActivityHeight + appBounds.top);

        if (service.mWindowManager.getNavBarPosition() == NAV_BAR_LEFT) {
            // Position the activity frame on the opposite side of the nav bar.
            outBounds.left = appBounds.right - maxActivityWidth;
            outBounds.right = appBounds.right;
        }
    }

    boolean ensureActivityConfiguration(int globalChanges, boolean preserveWindow) {
        return ensureActivityConfiguration(globalChanges, preserveWindow,
                false /* ignoreStopState */);
    }

    /**
     * Make sure the given activity matches the current configuration. Ensures the HistoryRecord
     * is updated with the correct configuration and all other bookkeeping is handled.
     *
     * @param globalChanges The changes to the global configuration.
     * @param preserveWindow If the activity window should be preserved on screen if the activity
     *                       is relaunched.
     * @param ignoreStopState If we should try to relaunch the activity even if it is in the stopped
     *                        state. This is useful for the case where we know the activity will be
     *                        visible soon and we want to ensure its configuration before we make it
     *                        visible.
     * @return True if the activity was relaunched and false if it wasn't relaunched because we
     *         can't or the app handles the specific configuration that is changing.
     */
    boolean ensureActivityConfiguration(int globalChanges, boolean preserveWindow,
            boolean ignoreStopState) {
        final ActivityStack stack = getStack();
        if (stack.mConfigWillChange) {
            if (DEBUG_SWITCH || DEBUG_CONFIGURATION) Slog.v(TAG_CONFIGURATION,
                    "Skipping config check (will change): " + this);
            return true;
        }

        // We don't worry about activities that are finishing.
        if (finishing) {
            if (DEBUG_SWITCH || DEBUG_CONFIGURATION) Slog.v(TAG_CONFIGURATION,
                    "Configuration doesn't matter in finishing " + this);
            stopFreezingScreenLocked(false);
            return true;
        }

        if (!ignoreStopState && (mState == STOPPING || mState == STOPPED)) {
            if (DEBUG_SWITCH || DEBUG_CONFIGURATION) Slog.v(TAG_CONFIGURATION,
                    "Skipping config check stopped or stopping: " + this);
            return true;
        }

        // TODO: We should add ActivityRecord.shouldBeVisible() that checks if the activity should
        // be visible based on the stack, task, and lockscreen state and use that here instead. The
        // method should be based on the logic in ActivityStack.ensureActivitiesVisibleLocked().
        // Skip updating configuration for activity is a stack that shouldn't be visible.
        if (!stack.shouldBeVisible(null /* starting */)) {
            if (DEBUG_SWITCH || DEBUG_CONFIGURATION) Slog.v(TAG_CONFIGURATION,
                    "Skipping config check invisible stack: " + this);
            return true;
        }

        if (DEBUG_SWITCH || DEBUG_CONFIGURATION) Slog.v(TAG_CONFIGURATION,
                "Ensuring correct configuration: " + this);

        final int newDisplayId = getDisplayId();
        final boolean displayChanged = mLastReportedDisplayId != newDisplayId;
        if (displayChanged) {
            mLastReportedDisplayId = newDisplayId;
        }
        // TODO(b/36505427): Is there a better place to do this?
        updateOverrideConfiguration();

        // Short circuit: if the two full configurations are equal (the common case), then there is
        // nothing to do.  We test the full configuration instead of the global and merged override
        // configurations because there are cases (like moving a task to the pinned stack) where
        // the combine configurations are equal, but would otherwise differ in the override config
        mTmpConfig.setTo(mLastReportedConfiguration.getMergedConfiguration());
        if (getConfiguration().equals(mTmpConfig) && !forceNewConfig && !displayChanged) {
            if (DEBUG_SWITCH || DEBUG_CONFIGURATION) Slog.v(TAG_CONFIGURATION,
                    "Configuration & display unchanged in " + this);
            return true;
        }

        // Okay we now are going to make this activity have the new config.
        // But then we need to figure out how it needs to deal with that.

        // Find changes between last reported merged configuration and the current one. This is used
        // to decide whether to relaunch an activity or just report a configuration change.
        final int changes = getConfigurationChanges(mTmpConfig);

        // Update last reported values.
        final Configuration newMergedOverrideConfig = getMergedOverrideConfiguration();

        setLastReportedConfiguration(service.getGlobalConfiguration(), newMergedOverrideConfig);

        if (mState == INITIALIZING) {
            // No need to relaunch or schedule new config for activity that hasn't been launched
            // yet. We do, however, return after applying the config to activity record, so that
            // it will use it for launch transaction.
            if (DEBUG_SWITCH || DEBUG_CONFIGURATION) Slog.v(TAG_CONFIGURATION,
                    "Skipping config check for initializing activity: " + this);
            return true;
        }

        if (changes == 0 && !forceNewConfig) {
            if (DEBUG_SWITCH || DEBUG_CONFIGURATION) Slog.v(TAG_CONFIGURATION,
                    "Configuration no differences in " + this);
            // There are no significant differences, so we won't relaunch but should still deliver
            // the new configuration to the client process.
            if (displayChanged) {
                scheduleActivityMovedToDisplay(newDisplayId, newMergedOverrideConfig);
            } else {
                scheduleConfigurationChanged(newMergedOverrideConfig);
            }
            return true;
        }

        if (DEBUG_SWITCH || DEBUG_CONFIGURATION) Slog.v(TAG_CONFIGURATION,
                "Configuration changes for " + this + ", allChanges="
                        + Configuration.configurationDiffToString(changes));

        // If the activity isn't currently running, just leave the new configuration and it will
        // pick that up next time it starts.
        if (app == null || app.thread == null) {
            if (DEBUG_SWITCH || DEBUG_CONFIGURATION) Slog.v(TAG_CONFIGURATION,
                    "Configuration doesn't matter not running " + this);
            stopFreezingScreenLocked(false);
            forceNewConfig = false;
            return true;
        }

        // Figure out how to handle the changes between the configurations.
        if (DEBUG_SWITCH || DEBUG_CONFIGURATION) Slog.v(TAG_CONFIGURATION,
                "Checking to restart " + info.name + ": changed=0x"
                        + Integer.toHexString(changes) + ", handles=0x"
                        + Integer.toHexString(info.getRealConfigChanged())
                        + ", mLastReportedConfiguration=" + mLastReportedConfiguration);

        if (shouldRelaunchLocked(changes, mTmpConfig) || forceNewConfig) {
            // Aha, the activity isn't handling the change, so DIE DIE DIE.
            configChangeFlags |= changes;
            startFreezingScreenLocked(app, globalChanges);
            forceNewConfig = false;
            preserveWindow &= isResizeOnlyChange(changes);
            if (app == null || app.thread == null) {
                if (DEBUG_SWITCH || DEBUG_CONFIGURATION) Slog.v(TAG_CONFIGURATION,
                        "Config is destroying non-running " + this);
                stack.destroyActivityLocked(this, true, "config");
            } else if (mState == PAUSING) {
                // A little annoying: we are waiting for this activity to finish pausing. Let's not
                // do anything now, but just flag that it needs to be restarted when done pausing.
                if (DEBUG_SWITCH || DEBUG_CONFIGURATION) Slog.v(TAG_CONFIGURATION,
                        "Config is skipping already pausing " + this);
                deferRelaunchUntilPaused = true;
                preserveWindowOnDeferredRelaunch = preserveWindow;
                return true;
            } else if (mState == RESUMED) {
                // Try to optimize this case: the configuration is changing and we need to restart
                // the top, resumed activity. Instead of doing the normal handshaking, just say
                // "restart!".
                if (DEBUG_SWITCH || DEBUG_CONFIGURATION) Slog.v(TAG_CONFIGURATION,
                        "Config is relaunching resumed " + this);

                if (DEBUG_STATES && !visible) {
                    Slog.v(TAG_STATES, "Config is relaunching resumed invisible activity " + this
                            + " called by " + Debug.getCallers(4));
                }

                relaunchActivityLocked(true /* andResume */, preserveWindow);
            } else {
                if (DEBUG_SWITCH || DEBUG_CONFIGURATION) Slog.v(TAG_CONFIGURATION,
                        "Config is relaunching non-resumed " + this);
                relaunchActivityLocked(false /* andResume */, preserveWindow);
            }

            // All done...  tell the caller we weren't able to keep this activity around.
            return false;
        }

        // Default case: the activity can handle this new configuration, so hand it over.
        // NOTE: We only forward the override configuration as the system level configuration
        // changes is always sent to all processes when they happen so it can just use whatever
        // system level configuration it last got.
        if (displayChanged) {
            scheduleActivityMovedToDisplay(newDisplayId, newMergedOverrideConfig);
        } else {
            scheduleConfigurationChanged(newMergedOverrideConfig);
        }
        stopFreezingScreenLocked(false);

        return true;
    }

    /**
     * When assessing a configuration change, decide if the changes flags and the new configurations
     * should cause the Activity to relaunch.
     *
     * @param changes the changes due to the given configuration.
     * @param changesConfig the configuration that was used to calculate the given changes via a
     *        call to getConfigurationChanges.
     */
    private boolean shouldRelaunchLocked(int changes, Configuration changesConfig) {
        int configChanged = info.getRealConfigChanged();
        boolean onlyVrUiModeChanged = onlyVrUiModeChanged(changes, changesConfig);

        // Override for apps targeting pre-O sdks
        // If a device is in VR mode, and we're transitioning into VR ui mode, add ignore ui mode
        // to the config change.
        // For O and later, apps will be required to add configChanges="uimode" to their manifest.
        if (appInfo.targetSdkVersion < O
                && requestedVrComponent != null
                && onlyVrUiModeChanged) {
            configChanged |= CONFIG_UI_MODE;
        }

        return (changes&(~configChanged)) != 0;
    }

    /**
     * Returns true if the configuration change is solely due to the UI mode switching into or out
     * of UI_MODE_TYPE_VR_HEADSET.
     */
    private boolean onlyVrUiModeChanged(int changes, Configuration lastReportedConfig) {
        final Configuration currentConfig = getConfiguration();
        return changes == CONFIG_UI_MODE && (isInVrUiMode(currentConfig)
            != isInVrUiMode(lastReportedConfig));
    }

    private int getConfigurationChanges(Configuration lastReportedConfig) {
        // Determine what has changed.  May be nothing, if this is a config that has come back from
        // the app after going idle.  In that case we just want to leave the official config object
        // now in the activity and do nothing else.
        final Configuration currentConfig = getConfiguration();
        int changes = lastReportedConfig.diff(currentConfig);
        // We don't want to use size changes if they don't cross boundaries that are important to
        // the app.
        if ((changes & CONFIG_SCREEN_SIZE) != 0) {
            final boolean crosses = crossesHorizontalSizeThreshold(lastReportedConfig.screenWidthDp,
                    currentConfig.screenWidthDp)
                    || crossesVerticalSizeThreshold(lastReportedConfig.screenHeightDp,
                    currentConfig.screenHeightDp);
            if (!crosses) {
                changes &= ~CONFIG_SCREEN_SIZE;
            }
        }
        if ((changes & CONFIG_SMALLEST_SCREEN_SIZE) != 0) {
            final int oldSmallest = lastReportedConfig.smallestScreenWidthDp;
            final int newSmallest = currentConfig.smallestScreenWidthDp;
            if (!crossesSmallestSizeThreshold(oldSmallest, newSmallest)) {
                changes &= ~CONFIG_SMALLEST_SCREEN_SIZE;
            }
        }
        // We don't want window configuration to cause relaunches.
        if ((changes & CONFIG_WINDOW_CONFIGURATION) != 0) {
            changes &= ~CONFIG_WINDOW_CONFIGURATION;
        }

        return changes;
    }

    private static boolean isResizeOnlyChange(int change) {
        return (change & ~(CONFIG_SCREEN_SIZE | CONFIG_SMALLEST_SCREEN_SIZE | CONFIG_ORIENTATION
                | CONFIG_SCREEN_LAYOUT)) == 0;
    }

    void relaunchActivityLocked(boolean andResume, boolean preserveWindow) {
        if (service.mSuppressResizeConfigChanges && preserveWindow) {
            configChangeFlags = 0;
            return;
        }

        List<ResultInfo> pendingResults = null;
        List<ReferrerIntent> pendingNewIntents = null;
        if (andResume) {
            pendingResults = results;
            pendingNewIntents = newIntents;
        }
        if (DEBUG_SWITCH) Slog.v(TAG_SWITCH,
                "Relaunching: " + this + " with results=" + pendingResults
                        + " newIntents=" + pendingNewIntents + " andResume=" + andResume
                        + " preserveWindow=" + preserveWindow);
        EventLog.writeEvent(andResume ? AM_RELAUNCH_RESUME_ACTIVITY
                        : AM_RELAUNCH_ACTIVITY, userId, System.identityHashCode(this),
                task.taskId, shortComponentName);

        startFreezingScreenLocked(app, 0);

        try {
            if (DEBUG_SWITCH || DEBUG_STATES) Slog.i(TAG_SWITCH,
                    "Moving to " + (andResume ? "RESUMED" : "PAUSED") + " Relaunching " + this
                            + " callers=" + Debug.getCallers(6));
            forceNewConfig = false;
            mStackSupervisor.activityRelaunchingLocked(this);
            final ClientTransactionItem callbackItem = ActivityRelaunchItem.obtain(pendingResults,
                    pendingNewIntents, configChangeFlags,
                    new MergedConfiguration(service.getGlobalConfiguration(),
                            getMergedOverrideConfiguration()),
                    preserveWindow);
            final ActivityLifecycleItem lifecycleItem;
            if (andResume) {
                lifecycleItem = ResumeActivityItem.obtain(service.isNextTransitionForward());
            } else {
                lifecycleItem = PauseActivityItem.obtain();
            }
            final ClientTransaction transaction = ClientTransaction.obtain(app.thread, appToken);
            transaction.addCallback(callbackItem);
            transaction.setLifecycleStateRequest(lifecycleItem);
            service.getLifecycleManager().scheduleTransaction(transaction);
            // Note: don't need to call pauseIfSleepingLocked() here, because the caller will only
            // request resume if this activity is currently resumed, which implies we aren't
            // sleeping.
        } catch (RemoteException e) {
            if (DEBUG_SWITCH || DEBUG_STATES) Slog.i(TAG_SWITCH, "Relaunch failed", e);
        }

        if (andResume) {
            if (DEBUG_STATES) {
                Slog.d(TAG_STATES, "Resumed after relaunch " + this);
            }
            results = null;
            newIntents = null;
            service.getAppWarningsLocked().onResumeActivity(this);
            service.showAskCompatModeDialogLocked(this);
        } else {
            service.mHandler.removeMessages(PAUSE_TIMEOUT_MSG, this);
            setState(PAUSED, "relaunchActivityLocked");
        }

        configChangeFlags = 0;
        deferRelaunchUntilPaused = false;
        preserveWindowOnDeferredRelaunch = false;
    }

    private boolean isProcessRunning() {
        ProcessRecord proc = app;
        if (proc == null) {
            proc = service.mProcessNames.get(processName, info.applicationInfo.uid);
        }
        return proc != null && proc.thread != null;
    }

    /**
     * @return Whether a task snapshot starting window may be shown.
     */
    private boolean allowTaskSnapshot() {
        if (newIntents == null) {
            return true;
        }

        // Restrict task snapshot starting window to launcher start, or there is no intent at all
        // (eg. task being brought to front). If the intent is something else, likely the app is
        // going to show some specific page or view, instead of what's left last time.
        for (int i = newIntents.size() - 1; i >= 0; i--) {
            final Intent intent = newIntents.get(i);
            if (intent != null && !ActivityRecord.isMainIntent(intent)) {
                return false;
            }
        }
        return true;
    }

    /**
     * Returns {@code true} if the associated activity has the no history flag set on it.
     * {@code false} otherwise.
     */
    boolean isNoHistory() {
        return (intent.getFlags() & FLAG_ACTIVITY_NO_HISTORY) != 0
                || (info.flags & FLAG_NO_HISTORY) != 0;
    }

    void saveToXml(XmlSerializer out) throws IOException, XmlPullParserException {
        out.attribute(null, ATTR_ID, String.valueOf(createTime));
        out.attribute(null, ATTR_LAUNCHEDFROMUID, String.valueOf(launchedFromUid));
        if (launchedFromPackage != null) {
            out.attribute(null, ATTR_LAUNCHEDFROMPACKAGE, launchedFromPackage);
        }
        if (resolvedType != null) {
            out.attribute(null, ATTR_RESOLVEDTYPE, resolvedType);
        }
        out.attribute(null, ATTR_COMPONENTSPECIFIED, String.valueOf(componentSpecified));
        out.attribute(null, ATTR_USERID, String.valueOf(userId));

        if (taskDescription != null) {
            taskDescription.saveToXml(out);
        }

        out.startTag(null, TAG_INTENT);
        intent.saveToXml(out);
        out.endTag(null, TAG_INTENT);

        if (isPersistable() && persistentState != null) {
            out.startTag(null, TAG_PERSISTABLEBUNDLE);
            persistentState.saveToXml(out);
            out.endTag(null, TAG_PERSISTABLEBUNDLE);
        }
    }

    static ActivityRecord restoreFromXml(XmlPullParser in,
            ActivityStackSupervisor stackSupervisor) throws IOException, XmlPullParserException {
        Intent intent = null;
        PersistableBundle persistentState = null;
        int launchedFromUid = 0;
        String launchedFromPackage = null;
        String resolvedType = null;
        boolean componentSpecified = false;
        int userId = 0;
        long createTime = -1;
        final int outerDepth = in.getDepth();
        TaskDescription taskDescription = new TaskDescription();

        for (int attrNdx = in.getAttributeCount() - 1; attrNdx >= 0; --attrNdx) {
            final String attrName = in.getAttributeName(attrNdx);
            final String attrValue = in.getAttributeValue(attrNdx);
            if (DEBUG) Slog.d(TaskPersister.TAG,
                        "ActivityRecord: attribute name=" + attrName + " value=" + attrValue);
            if (ATTR_ID.equals(attrName)) {
                createTime = Long.parseLong(attrValue);
            } else if (ATTR_LAUNCHEDFROMUID.equals(attrName)) {
                launchedFromUid = Integer.parseInt(attrValue);
            } else if (ATTR_LAUNCHEDFROMPACKAGE.equals(attrName)) {
                launchedFromPackage = attrValue;
            } else if (ATTR_RESOLVEDTYPE.equals(attrName)) {
                resolvedType = attrValue;
            } else if (ATTR_COMPONENTSPECIFIED.equals(attrName)) {
                componentSpecified = Boolean.parseBoolean(attrValue);
            } else if (ATTR_USERID.equals(attrName)) {
                userId = Integer.parseInt(attrValue);
            } else if (attrName.startsWith(ATTR_TASKDESCRIPTION_PREFIX)) {
                taskDescription.restoreFromXml(attrName, attrValue);
            } else {
                Log.d(TAG, "Unknown ActivityRecord attribute=" + attrName);
            }
        }

        int event;
        while (((event = in.next()) != END_DOCUMENT) &&
                (event != END_TAG || in.getDepth() >= outerDepth)) {
            if (event == START_TAG) {
                final String name = in.getName();
                if (DEBUG)
                        Slog.d(TaskPersister.TAG, "ActivityRecord: START_TAG name=" + name);
                if (TAG_INTENT.equals(name)) {
                    intent = Intent.restoreFromXml(in);
                    if (DEBUG)
                            Slog.d(TaskPersister.TAG, "ActivityRecord: intent=" + intent);
                } else if (TAG_PERSISTABLEBUNDLE.equals(name)) {
                    persistentState = PersistableBundle.restoreFromXml(in);
                    if (DEBUG) Slog.d(TaskPersister.TAG,
                            "ActivityRecord: persistentState=" + persistentState);
                } else {
                    Slog.w(TAG, "restoreActivity: unexpected name=" + name);
                    XmlUtils.skipCurrentTag(in);
                }
            }
        }

        if (intent == null) {
            throw new XmlPullParserException("restoreActivity error intent=" + intent);
        }

        final ActivityManagerService service = stackSupervisor.mService;
        final ActivityInfo aInfo = stackSupervisor.resolveActivity(intent, resolvedType, 0, null,
                userId, Binder.getCallingUid());
        if (aInfo == null) {
            throw new XmlPullParserException("restoreActivity resolver error. Intent=" + intent +
                    " resolvedType=" + resolvedType);
        }
        final ActivityRecord r = new ActivityRecord(service, null /* caller */,
                0 /* launchedFromPid */, launchedFromUid, launchedFromPackage, intent, resolvedType,
                aInfo, service.getConfiguration(), null /* resultTo */, null /* resultWho */,
                0 /* reqCode */, componentSpecified, false /* rootVoiceInteraction */,
                stackSupervisor, null /* options */, null /* sourceRecord */);

        r.persistentState = persistentState;
        r.taskDescription = taskDescription;
        r.createTime = createTime;

        return r;
    }

    private static boolean isInVrUiMode(Configuration config) {
        return (config.uiMode & UI_MODE_TYPE_MASK) == UI_MODE_TYPE_VR_HEADSET;
    }

    int getUid() {
        return info.applicationInfo.uid;
    }

    void setShowWhenLocked(boolean showWhenLocked) {
        mShowWhenLocked = showWhenLocked;
        mStackSupervisor.ensureActivitiesVisibleLocked(null, 0 /* configChanges */,
                false /* preserveWindows */);
    }

    /**
     * @return true if the activity windowing mode is not
     *         {@link android.app.WindowConfiguration#WINDOWING_MODE_PINNED} and activity contains
     *         windows that have {@link LayoutParams#FLAG_SHOW_WHEN_LOCKED} set or if the activity
     *         has set {@link #mShowWhenLocked}.
     *         Multi-windowing mode will be exited if true is returned.
     */
    boolean canShowWhenLocked() {
        return !inPinnedWindowingMode() && (mShowWhenLocked
                || service.mWindowManager.containsShowWhenLockedWindow(appToken));
    }

    void setTurnScreenOn(boolean turnScreenOn) {
        mTurnScreenOn = turnScreenOn;
    }

    /**
     * Determines whether this ActivityRecord can turn the screen on. It checks whether the flag
     * {@link #mTurnScreenOn} is set and checks whether the ActivityRecord should be visible
     * depending on Keyguard state
     *
     * @return true if the screen can be turned on, false otherwise.
     */
    boolean canTurnScreenOn() {
        final ActivityStack stack = getStack();
        return mTurnScreenOn && stack != null &&
                stack.checkKeyguardVisibility(this, true /* shouldBeVisible */, true /* isTop */);
    }

    boolean getTurnScreenOnFlag() {
        return mTurnScreenOn;
    }

    boolean isTopRunningActivity() {
        return mStackSupervisor.topRunningActivityLocked() == this;
    }

    void registerRemoteAnimations(RemoteAnimationDefinition definition) {
        mWindowContainerController.registerRemoteAnimations(definition);
    }

    @Override
    public String toString() {
        if (stringName != null) {
            return stringName + " t" + (task == null ? INVALID_TASK_ID : task.taskId) +
                    (finishing ? " f}" : "}");
        }
        StringBuilder sb = new StringBuilder(128);
        sb.append("ActivityRecord{");
        sb.append(Integer.toHexString(System.identityHashCode(this)));
        sb.append(" u");
        sb.append(userId);
        sb.append(' ');
        sb.append(intent.getComponent().flattenToShortString());
        stringName = sb.toString();
        return toString();
    }

    void writeIdentifierToProto(ProtoOutputStream proto, long fieldId) {
        final long token = proto.start(fieldId);
        proto.write(HASH_CODE, System.identityHashCode(this));
        proto.write(USER_ID, userId);
        proto.write(TITLE, intent.getComponent().flattenToShortString());
        proto.end(token);
    }

    public void writeToProto(ProtoOutputStream proto, long fieldId) {
        final long token = proto.start(fieldId);
        super.writeToProto(proto, CONFIGURATION_CONTAINER, false /* trim */);
        writeIdentifierToProto(proto, IDENTIFIER);
        proto.write(STATE, mState.toString());
        proto.write(VISIBLE, visible);
        proto.write(FRONT_OF_TASK, frontOfTask);
        if (app != null) {
            proto.write(PROC_ID, app.pid);
        }
        proto.write(TRANSLUCENT, !fullscreen);
        proto.end(token);
    }
}<|MERGE_RESOLUTION|>--- conflicted
+++ resolved
@@ -2031,116 +2031,12 @@
     }
 
     public void reportFullyDrawnLocked(boolean restoredFromBundle) {
-<<<<<<< HEAD
-        final long curTime = SystemClock.uptimeMillis();
-        if (displayStartTime != 0) {
-            reportLaunchTimeLocked(curTime);
-        }
-        final LaunchTimeTracker.Entry entry = mStackSupervisor.getLaunchTimeTracker().getEntry(
-                getWindowingMode());
-        if (fullyDrawnStartTime != 0 && entry != null) {
-            final long thisTime = curTime - fullyDrawnStartTime;
-            final long totalTime = entry.mFullyDrawnStartTime != 0
-                    ? (curTime - entry.mFullyDrawnStartTime) : thisTime;
-            if (SHOW_ACTIVITY_START_TIME) {
-                Trace.asyncTraceEnd(TRACE_TAG_ACTIVITY_MANAGER, "drawing", 0);
-                EventLog.writeEvent(AM_ACTIVITY_FULLY_DRAWN_TIME,
-                        userId, System.identityHashCode(this), shortComponentName,
-                        thisTime, totalTime);
-                StringBuilder sb = service.mStringBuilder;
-                sb.setLength(0);
-                sb.append("Fully drawn ");
-                sb.append(shortComponentName);
-                sb.append(": ");
-                TimeUtils.formatDuration(thisTime, sb);
-                if (thisTime != totalTime) {
-                    sb.append(" (total ");
-                    TimeUtils.formatDuration(totalTime, sb);
-                    sb.append(")");
-                }
-                Log.i(TAG, sb.toString());
-            }
-            if (totalTime > 0) {
-                //service.mUsageStatsService.noteFullyDrawnTime(realActivity, (int) totalTime);
-            }
-            entry.mFullyDrawnStartTime = 0;
-        }
-        mStackSupervisor.getActivityMetricsLogger().logAppTransitionReportedDrawn(this,
-                restoredFromBundle);
-        fullyDrawnStartTime = 0;
-    }
-
-    private void reportLaunchTimeLocked(final long curTime) {
-        final LaunchTimeTracker.Entry entry = mStackSupervisor.getLaunchTimeTracker().getEntry(
-                getWindowingMode());
-        if (entry == null) {
-            return;
-        }
-        final long thisTime = curTime - displayStartTime;
-        final long totalTime = entry.mLaunchStartTime != 0
-                ? (curTime - entry.mLaunchStartTime) : thisTime;
-        if (SHOW_ACTIVITY_START_TIME) {
-            Trace.asyncTraceEnd(TRACE_TAG_ACTIVITY_MANAGER, "launching: " + packageName, 0);
-            EventLog.writeEvent(AM_ACTIVITY_LAUNCH_TIME,
-                    userId, System.identityHashCode(this), shortComponentName,
-                    thisTime, totalTime);
-            StringBuilder sb = service.mStringBuilder;
-            sb.setLength(0);
-            sb.append("Displayed ");
-            sb.append(shortComponentName);
-            sb.append(": ");
-            TimeUtils.formatDuration(thisTime, sb);
-            if (thisTime != totalTime) {
-                sb.append(" (total ");
-                TimeUtils.formatDuration(totalTime, sb);
-                sb.append(")");
-                if (mUxPerf != null) {
-                    mUxPerf.perfUXEngine_events(BoostFramework.UXE_EVENT_DISPLAYED_ACT, 0, packageName, (int)totalTime);
-                }
-            } else {
-                if (mUxPerf != null) {
-                    mUxPerf.perfUXEngine_events(BoostFramework.UXE_EVENT_DISPLAYED_ACT, 0, packageName, (int)thisTime);
-                }
-            }
-            Log.i(TAG, sb.toString());
-        }
-        mStackSupervisor.reportActivityLaunchedLocked(false, this, thisTime, totalTime);
-        int isGame = isAppInfoGame();
-        if (mUxPerf !=  null) {
-            mUxPerf.perfUXEngine_events(BoostFramework.UXE_EVENT_GAME, 0, packageName, isGame);
-        }
-        if (mPerfFirstDraw == null) {
-            mPerfFirstDraw = new BoostFramework();
-        }
-        if (mPerfFirstDraw != null) {
-            mPerfFirstDraw.perfHint(BoostFramework.VENDOR_HINT_FIRST_DRAW, info.packageName, (int)thisTime, BoostFramework.Draw.EVENT_TYPE_V1);
-        }
-        if (totalTime > 0) {
-            //service.mUsageStatsService.noteLaunchTime(realActivity, (int)totalTime);
-        }
-        displayStartTime = 0;
-        entry.mLaunchStartTime = 0;
-        if (mPerf != null && perfActivityBoostHandler > 0) {
-            mPerf.perfLockReleaseHandler(perfActivityBoostHandler);
-            perfActivityBoostHandler = -1;
-        }
-    }
-
-    public int isAppInfoGame() {
-        int isGame = 0;
-        if (appInfo != null) {
-            isGame = (appInfo.category == ApplicationInfo.CATEGORY_GAME ||
-                      (appInfo.flags & ApplicationInfo.FLAG_IS_GAME) == ApplicationInfo.FLAG_IS_GAME) ? 1 : 0;
-        }
-        return isGame;
-=======
         final WindowingModeTransitionInfoSnapshot info = mStackSupervisor
                 .getActivityMetricsLogger().logAppTransitionReportedDrawn(this, restoredFromBundle);
         if (info != null) {
             mStackSupervisor.reportActivityLaunchedLocked(false /* timeout */, this,
                     info.windowsFullyDrawnDelayMs);
         }
->>>>>>> eb71e821
     }
     @Override
     public void onStartingWindowDrawn(long timestamp) {
