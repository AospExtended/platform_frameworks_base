/*
 * Copyright (C) 2010 The Android Open Source Project
 *
 * Licensed under the Apache License, Version 2.0 (the "License");
 * you may not use this file except in compliance with the License.
 * You may obtain a copy of the License at
 *
 *      http://www.apache.org/licenses/LICENSE-2.0
 *
 * Unless required by applicable law or agreed to in writing, software
 * distributed under the License is distributed on an "AS IS" BASIS,
 * WITHOUT WARRANTIES OR CONDITIONS OF ANY KIND, either express or implied.
 * See the License for the specific language governing permissions and
 * limitations under the License.
 */

package com.android.server.am;

import static com.android.server.am.ActivityManagerDebugConfig.*;

import static com.android.server.am.ActivityRecord.HOME_ACTIVITY_TYPE;
import static com.android.server.am.ActivityRecord.APPLICATION_ACTIVITY_TYPE;

import static com.android.server.am.ActivityStackSupervisor.DEBUG_ADD_REMOVE;
import static com.android.server.am.ActivityStackSupervisor.DEBUG_APP;
import static com.android.server.am.ActivityStackSupervisor.DEBUG_CONTAINERS;
import static com.android.server.am.ActivityStackSupervisor.DEBUG_RELEASE;
import static com.android.server.am.ActivityStackSupervisor.DEBUG_SAVED_STATE;
import static com.android.server.am.ActivityStackSupervisor.DEBUG_SCREENSHOTS;
import static com.android.server.am.ActivityStackSupervisor.DEBUG_STATES;
import static com.android.server.am.ActivityStackSupervisor.HOME_STACK_ID;

import android.util.ArraySet;
import com.android.internal.app.IVoiceInteractor;
import com.android.internal.content.ReferrerIntent;
import com.android.internal.os.BatteryStatsImpl;
import com.android.server.Watchdog;
import com.android.server.am.ActivityManagerService.ItemMatcher;
import com.android.server.am.ActivityStackSupervisor.ActivityContainer;
import com.android.server.wm.AppTransition;
import com.android.server.wm.TaskGroup;
import com.android.server.wm.WindowManagerService;

import android.app.Activity;
import android.app.ActivityManager;
import android.app.ActivityOptions;
import android.app.AppGlobals;
import android.app.IActivityController;
import android.app.ResultInfo;
import android.app.ActivityManager.RunningTaskInfo;
import android.content.ComponentName;
import android.content.Intent;
import android.content.pm.ActivityInfo;
import android.content.pm.PackageManager;
import android.content.res.Configuration;
import android.graphics.Bitmap;
import android.net.Uri;
import android.os.Binder;
import android.os.Bundle;
import android.os.Debug;
import android.os.Handler;
import android.os.IBinder;
import android.os.Looper;
import android.os.Message;
import android.os.PersistableBundle;
import android.os.RemoteException;
import android.os.SystemClock;
import android.os.Trace;
import android.os.UserHandle;
import android.service.voice.IVoiceInteractionSession;
import android.util.EventLog;
import android.util.Slog;
import android.view.Display;

import java.io.FileDescriptor;
import java.io.PrintWriter;
import java.lang.ref.WeakReference;
import java.util.ArrayList;
import java.util.Iterator;
import java.util.List;
import java.util.Objects;

/**
 * State and management of a single stack of activities.
 */
final class ActivityStack {

    private static final String TAG = TAG_WITH_CLASS_NAME ? "ActivityStack" : TAG_AM;
    private static final String TAG_CLEANUP = TAG + POSTFIX_CLEANUP;
    private static final String TAG_CONFIGURATION = TAG + POSTFIX_CONFIGURATION;
    private static final String TAG_PAUSE = TAG + POSTFIX_PAUSE;
    private static final String TAG_RESULTS = TAG + POSTFIX_RESULTS;
    private static final String TAG_STACK = TAG + POSTFIX_STACK;
    private static final String TAG_SWITCH = TAG + POSTFIX_SWITCH;
    private static final String TAG_TASKS = TAG + POSTFIX_TASKS;
    private static final String TAG_TRANSITION = TAG + POSTFIX_TRANSITION;
    private static final String TAG_USER_LEAVING = TAG + POSTFIX_USER_LEAVING;
    private static final String TAG_VISIBILITY = TAG + POSTFIX_VISIBILITY;

    private static final boolean VALIDATE_TOKENS = false;

    // Ticks during which we check progress while waiting for an app to launch.
    static final int LAUNCH_TICK = 500;

    // How long we wait until giving up on the last activity to pause.  This
    // is short because it directly impacts the responsiveness of starting the
    // next activity.
    static final int PAUSE_TIMEOUT = 500;

    // How long we wait for the activity to tell us it has stopped before
    // giving up.  This is a good amount of time because we really need this
    // from the application in order to get its saved state.
    static final int STOP_TIMEOUT = 10*1000;

    // How long we wait until giving up on an activity telling us it has
    // finished destroying itself.
    static final int DESTROY_TIMEOUT = 10*1000;

    // How long until we reset a task when the user returns to it.  Currently
    // disabled.
    static final long ACTIVITY_INACTIVE_RESET_TIME = 0;

    // How long between activity launches that we consider safe to not warn
    // the user about an unexpected activity being launched on top.
    static final long START_WARN_TIME = 5*1000;

    // Set to false to disable the preview that is shown while a new activity
    // is being started.
    static final boolean SHOW_APP_STARTING_PREVIEW = true;

    // How long to wait for all background Activities to redraw following a call to
    // convertToTranslucent().
    static final long TRANSLUCENT_CONVERSION_TIMEOUT = 2000;

    enum ActivityState {
        INITIALIZING,
        RESUMED,
        PAUSING,
        PAUSED,
        STOPPING,
        STOPPED,
        FINISHING,
        DESTROYING,
        DESTROYED
    }

    final ActivityManagerService mService;
    final WindowManagerService mWindowManager;
    private final RecentTasks mRecentTasks;

    /**
     * The back history of all previous (and possibly still
     * running) activities.  It contains #TaskRecord objects.
     */
    private ArrayList<TaskRecord> mTaskHistory = new ArrayList<>();

    /**
     * Used for validating app tokens with window manager.
     */
    final ArrayList<TaskGroup> mValidateAppTokens = new ArrayList<>();

    /**
     * List of running activities, sorted by recent usage.
     * The first entry in the list is the least recently used.
     * It contains HistoryRecord objects.
     */
    final ArrayList<ActivityRecord> mLRUActivities = new ArrayList<>();

    /**
     * Animations that for the current transition have requested not to
     * be considered for the transition animation.
     */
    final ArrayList<ActivityRecord> mNoAnimActivities = new ArrayList<>();

    /**
     * When we are in the process of pausing an activity, before starting the
     * next one, this variable holds the activity that is currently being paused.
     */
    ActivityRecord mPausingActivity = null;

    /**
     * This is the last activity that we put into the paused state.  This is
     * used to determine if we need to do an activity transition while sleeping,
     * when we normally hold the top activity paused.
     */
    ActivityRecord mLastPausedActivity = null;

    /**
     * Activities that specify No History must be removed once the user navigates away from them.
     * If the device goes to sleep with such an activity in the paused state then we save it here
     * and finish it later if another activity replaces it on wakeup.
     */
    ActivityRecord mLastNoHistoryActivity = null;

    /**
     * Current activity that is resumed, or null if there is none.
     */
    ActivityRecord mResumedActivity = null;

    /**
     * This is the last activity that has been started.  It is only used to
     * identify when multiple activities are started at once so that the user
     * can be warned they may not be in the activity they think they are.
     */
    ActivityRecord mLastStartedActivity = null;

    // The topmost Activity passed to convertToTranslucent(). When non-null it means we are
    // waiting for all Activities in mUndrawnActivitiesBelowTopTranslucent to be removed as they
    // are drawn. When the last member of mUndrawnActivitiesBelowTopTranslucent is removed the
    // Activity in mTranslucentActivityWaiting is notified via
    // Activity.onTranslucentConversionComplete(false). If a timeout occurs prior to the last
    // background activity being drawn then the same call will be made with a true value.
    ActivityRecord mTranslucentActivityWaiting = null;
    private ArrayList<ActivityRecord> mUndrawnActivitiesBelowTopTranslucent =
            new ArrayList<ActivityRecord>();

    /**
     * Set when we know we are going to be calling updateConfiguration()
     * soon, so want to skip intermediate config checks.
     */
    boolean mConfigWillChange;

    // Whether or not this stack covers the entire screen; by default stacks are full screen
    boolean mFullscreen = true;

    long mLaunchStartTime = 0;
    long mFullyDrawnStartTime = 0;

    int mCurrentUser;

    final int mStackId;
    final ActivityContainer mActivityContainer;
    /** The other stacks, in order, on the attached display. Updated at attach/detach time. */
    ArrayList<ActivityStack> mStacks;
    /** The attached Display's unique identifier, or -1 if detached */
    int mDisplayId;

    /** Run all ActivityStacks through this */
    final ActivityStackSupervisor mStackSupervisor;

    Configuration mOverrideConfig;
    /** True if the stack was forced to full screen because {@link TaskRecord#mResizeable} is false
     * and the stack was previously resized. */
    private boolean mForcedFullscreen = false;

    static final int PAUSE_TIMEOUT_MSG = ActivityManagerService.FIRST_ACTIVITY_STACK_MSG + 1;
    static final int DESTROY_TIMEOUT_MSG = ActivityManagerService.FIRST_ACTIVITY_STACK_MSG + 2;
    static final int LAUNCH_TICK_MSG = ActivityManagerService.FIRST_ACTIVITY_STACK_MSG + 3;
    static final int STOP_TIMEOUT_MSG = ActivityManagerService.FIRST_ACTIVITY_STACK_MSG + 4;
    static final int DESTROY_ACTIVITIES_MSG = ActivityManagerService.FIRST_ACTIVITY_STACK_MSG + 5;
    static final int TRANSLUCENT_TIMEOUT_MSG = ActivityManagerService.FIRST_ACTIVITY_STACK_MSG + 6;
    static final int RELEASE_BACKGROUND_RESOURCES_TIMEOUT_MSG =
            ActivityManagerService.FIRST_ACTIVITY_STACK_MSG + 7;

    static class ScheduleDestroyArgs {
        final ProcessRecord mOwner;
        final String mReason;
        ScheduleDestroyArgs(ProcessRecord owner, String reason) {
            mOwner = owner;
            mReason = reason;
        }
    }

    final Handler mHandler;

    final class ActivityStackHandler extends Handler {

        ActivityStackHandler(Looper looper) {
            super(looper);
        }

        @Override
        public void handleMessage(Message msg) {
            switch (msg.what) {
                case PAUSE_TIMEOUT_MSG: {
                    ActivityRecord r = (ActivityRecord)msg.obj;
                    // We don't at this point know if the activity is fullscreen,
                    // so we need to be conservative and assume it isn't.
                    Slog.w(TAG, "Activity pause timeout for " + r);
                    synchronized (mService) {
                        if (r.app != null) {
                            mService.logAppTooSlow(r.app, r.pauseTime, "pausing " + r);
                        }
                        activityPausedLocked(r.appToken, true);
                    }
                } break;
                case LAUNCH_TICK_MSG: {
                    ActivityRecord r = (ActivityRecord)msg.obj;
                    synchronized (mService) {
                        if (r.continueLaunchTickingLocked()) {
                            mService.logAppTooSlow(r.app, r.launchTickTime, "launching " + r);
                        }
                    }
                } break;
                case DESTROY_TIMEOUT_MSG: {
                    ActivityRecord r = (ActivityRecord)msg.obj;
                    // We don't at this point know if the activity is fullscreen,
                    // so we need to be conservative and assume it isn't.
                    Slog.w(TAG, "Activity destroy timeout for " + r);
                    synchronized (mService) {
                        activityDestroyedLocked(r != null ? r.appToken : null, "destroyTimeout");
                    }
                } break;
                case STOP_TIMEOUT_MSG: {
                    ActivityRecord r = (ActivityRecord)msg.obj;
                    // We don't at this point know if the activity is fullscreen,
                    // so we need to be conservative and assume it isn't.
                    Slog.w(TAG, "Activity stop timeout for " + r);
                    synchronized (mService) {
                        if (r.isInHistory()) {
                            activityStoppedLocked(r, null, null, null);
                        }
                    }
                } break;
                case DESTROY_ACTIVITIES_MSG: {
                    ScheduleDestroyArgs args = (ScheduleDestroyArgs)msg.obj;
                    synchronized (mService) {
                        destroyActivitiesLocked(args.mOwner, args.mReason);
                    }
                } break;
                case TRANSLUCENT_TIMEOUT_MSG: {
                    synchronized (mService) {
                        notifyActivityDrawnLocked(null);
                    }
                } break;
                case RELEASE_BACKGROUND_RESOURCES_TIMEOUT_MSG: {
                    synchronized (mService) {
                        final ActivityRecord r = getVisibleBehindActivity();
                        Slog.e(TAG, "Timeout waiting for cancelVisibleBehind player=" + r);
                        if (r != null) {
                            mService.killAppAtUsersRequest(r.app, null);
                        }
                    }
                } break;
            }
        }
    }

    int numActivities() {
        int count = 0;
        for (int taskNdx = mTaskHistory.size() - 1; taskNdx >= 0; --taskNdx) {
            count += mTaskHistory.get(taskNdx).mActivities.size();
        }
        return count;
    }

    int numTasks() {
        return mTaskHistory.size();
    }

    ActivityStack(ActivityStackSupervisor.ActivityContainer activityContainer,
            RecentTasks recentTasks) {
        mActivityContainer = activityContainer;
        mStackSupervisor = activityContainer.getOuter();
        mService = mStackSupervisor.mService;
        mHandler = new ActivityStackHandler(mService.mHandler.getLooper());
        mWindowManager = mService.mWindowManager;
        mStackId = activityContainer.mStackId;
        mCurrentUser = mService.mCurrentUserId;
        mRecentTasks = recentTasks;
        mOverrideConfig = Configuration.EMPTY;
    }

    /**
     * Checks whether the userid is a profile of the current user.
     */
    private boolean isCurrentProfileLocked(int userId) {
        if (userId == mCurrentUser) return true;
        for (int i = 0; i < mService.mCurrentProfileIds.length; i++) {
            if (mService.mCurrentProfileIds[i] == userId) return true;
        }
        return false;
    }

    boolean okToShowLocked(ActivityRecord r) {
        return isCurrentProfileLocked(r.userId)
                || (r.info.flags & ActivityInfo.FLAG_SHOW_ON_LOCK_SCREEN) != 0;
    }

    final ActivityRecord topRunningActivityLocked(ActivityRecord notTop) {
        for (int taskNdx = mTaskHistory.size() - 1; taskNdx >= 0; --taskNdx) {
            ActivityRecord r = mTaskHistory.get(taskNdx).topRunningActivityLocked(notTop);
            if (r != null) {
                return r;
            }
        }
        return null;
    }

    final ActivityRecord topRunningNonDelayedActivityLocked(ActivityRecord notTop) {
        for (int taskNdx = mTaskHistory.size() - 1; taskNdx >= 0; --taskNdx) {
            final TaskRecord task = mTaskHistory.get(taskNdx);
            final ArrayList<ActivityRecord> activities = task.mActivities;
            for (int activityNdx = activities.size() - 1; activityNdx >= 0; --activityNdx) {
                ActivityRecord r = activities.get(activityNdx);
                if (!r.finishing && !r.delayedResume && r != notTop && okToShowLocked(r)) {
                    return r;
                }
            }
        }
        return null;
    }

    /**
     * This is a simplified version of topRunningActivityLocked that provides a number of
     * optional skip-over modes.  It is intended for use with the ActivityController hook only.
     *
     * @param token If non-null, any history records matching this token will be skipped.
     * @param taskId If non-zero, we'll attempt to skip over records with the same task ID.
     *
     * @return Returns the HistoryRecord of the next activity on the stack.
     */
    final ActivityRecord topRunningActivityLocked(IBinder token, int taskId) {
        for (int taskNdx = mTaskHistory.size() - 1; taskNdx >= 0; --taskNdx) {
            TaskRecord task = mTaskHistory.get(taskNdx);
            if (task.taskId == taskId) {
                continue;
            }
            ArrayList<ActivityRecord> activities = task.mActivities;
            for (int i = activities.size() - 1; i >= 0; --i) {
                final ActivityRecord r = activities.get(i);
                // Note: the taskId check depends on real taskId fields being non-zero
                if (!r.finishing && (token != r.appToken) && okToShowLocked(r)) {
                    return r;
                }
            }
        }
        return null;
    }

    final ActivityRecord topActivity() {
        for (int taskNdx = mTaskHistory.size() - 1; taskNdx >= 0; --taskNdx) {
            ArrayList<ActivityRecord> activities = mTaskHistory.get(taskNdx).mActivities;
            for (int activityNdx = activities.size() - 1; activityNdx >= 0; --activityNdx) {
                final ActivityRecord r = activities.get(activityNdx);
                if (!r.finishing) {
                    return r;
                }
            }
        }
        return null;
    }

    final TaskRecord topTask() {
        final int size = mTaskHistory.size();
        if (size > 0) {
            return mTaskHistory.get(size - 1);
        }
        return null;
    }

    TaskRecord taskForIdLocked(int id) {
        for (int taskNdx = mTaskHistory.size() - 1; taskNdx >= 0; --taskNdx) {
            final TaskRecord task = mTaskHistory.get(taskNdx);
            if (task.taskId == id) {
                return task;
            }
        }
        return null;
    }

    ActivityRecord isInStackLocked(IBinder token) {
        final ActivityRecord r = ActivityRecord.forTokenLocked(token);
        return isInStackLocked(r);
    }

    ActivityRecord isInStackLocked(ActivityRecord r) {
        if (r == null) {
            return null;
        }
        final TaskRecord task = r.task;
        if (task != null && task.stack != null
                && task.mActivities.contains(r) && mTaskHistory.contains(task)) {
            if (task.stack != this) Slog.w(TAG,
                    "Illegal state! task does not point to stack it is in.");
            return r;
        }
        return null;
    }

    final boolean updateLRUListLocked(ActivityRecord r) {
        final boolean hadit = mLRUActivities.remove(r);
        mLRUActivities.add(r);
        return hadit;
    }

    final boolean isHomeStack() {
        return mStackId == HOME_STACK_ID;
    }

    final boolean isOnHomeDisplay() {
        return isAttached() &&
                mActivityContainer.mActivityDisplay.mDisplayId == Display.DEFAULT_DISPLAY;
    }

    final void moveToFront(String reason) {
        if (isAttached()) {
            final boolean homeStack = isHomeStack()
                    || (mActivityContainer.mParentActivity != null
                        && mActivityContainer.mParentActivity.isHomeActivity());
            ActivityStack lastFocusStack = null;
            if (!homeStack) {
                // Need to move this stack to the front before calling
                // {@link ActivityStackSupervisor#moveHomeStack} below.
                lastFocusStack = mStacks.get(mStacks.size() - 1);
                mStacks.remove(this);
                mStacks.add(this);
            }
            // TODO(multi-display): Focus stack currently adjusted in call to move home stack.
            // Needs to also work if focus is moving to the non-home display.
            if (isOnHomeDisplay()) {
                mStackSupervisor.moveHomeStack(homeStack, reason, lastFocusStack);
            }
            final TaskRecord task = topTask();
            if (task != null) {
                mWindowManager.moveTaskToTop(task.taskId);
            }
        }
    }

    final boolean isAttached() {
        return mStacks != null;
    }

    /**
     * Returns the top activity in any existing task matching the given
     * Intent.  Returns null if no such task is found.
     */
    ActivityRecord findTaskLocked(ActivityRecord target) {
        Intent intent = target.intent;
        ActivityInfo info = target.info;
        ComponentName cls = intent.getComponent();
        if (info.targetActivity != null) {
            cls = new ComponentName(info.packageName, info.targetActivity);
        }
        final int userId = UserHandle.getUserId(info.applicationInfo.uid);
        boolean isDocument = intent != null & intent.isDocument();
        // If documentData is non-null then it must match the existing task data.
        Uri documentData = isDocument ? intent.getData() : null;

        if (DEBUG_TASKS) Slog.d(TAG_TASKS, "Looking for task of " + target + " in " + this);
        for (int taskNdx = mTaskHistory.size() - 1; taskNdx >= 0; --taskNdx) {
            final TaskRecord task = mTaskHistory.get(taskNdx);
            if (task.voiceSession != null) {
                // We never match voice sessions; those always run independently.
                if (DEBUG_TASKS) Slog.d(TAG_TASKS, "Skipping " + task + ": voice session");
                continue;
            }
            if (task.userId != userId) {
                // Looking for a different task.
                if (DEBUG_TASKS) Slog.d(TAG_TASKS, "Skipping " + task + ": different user");
                continue;
            }
            final ActivityRecord r = task.getTopActivity();
            if (r == null || r.finishing || r.userId != userId ||
                    r.launchMode == ActivityInfo.LAUNCH_SINGLE_INSTANCE) {
                if (DEBUG_TASKS) Slog.d(TAG_TASKS, "Skipping " + task + ": mismatch root " + r);
                continue;
            }

            final Intent taskIntent = task.intent;
            final Intent affinityIntent = task.affinityIntent;
            final boolean taskIsDocument;
            final Uri taskDocumentData;
            if (taskIntent != null && taskIntent.isDocument()) {
                taskIsDocument = true;
                taskDocumentData = taskIntent.getData();
            } else if (affinityIntent != null && affinityIntent.isDocument()) {
                taskIsDocument = true;
                taskDocumentData = affinityIntent.getData();
            } else {
                taskIsDocument = false;
                taskDocumentData = null;
            }

            if (DEBUG_TASKS) Slog.d(TAG_TASKS, "Comparing existing cls="
                    + taskIntent.getComponent().flattenToShortString()
                    + "/aff=" + r.task.rootAffinity + " to new cls="
                    + intent.getComponent().flattenToShortString() + "/aff=" + info.taskAffinity);
            if (!isDocument && !taskIsDocument && task.rootAffinity != null) {
                if (task.rootAffinity.equals(target.taskAffinity)) {
                    if (DEBUG_TASKS) Slog.d(TAG_TASKS, "Found matching affinity!");
                    return r;
                }
            } else if (taskIntent != null && taskIntent.getComponent() != null &&
                    taskIntent.getComponent().compareTo(cls) == 0 &&
                    Objects.equals(documentData, taskDocumentData)) {
                if (DEBUG_TASKS) Slog.d(TAG_TASKS, "Found matching class!");
                //dump();
                if (DEBUG_TASKS) Slog.d(TAG_TASKS,
                        "For Intent " + intent + " bringing to top: " + r.intent);
                return r;
            } else if (affinityIntent != null && affinityIntent.getComponent() != null &&
                    affinityIntent.getComponent().compareTo(cls) == 0 &&
                    Objects.equals(documentData, taskDocumentData)) {
                if (DEBUG_TASKS) Slog.d(TAG_TASKS, "Found matching class!");
                //dump();
                if (DEBUG_TASKS) Slog.d(TAG_TASKS,
                        "For Intent " + intent + " bringing to top: " + r.intent);
                return r;
            } else if (DEBUG_TASKS) Slog.d(TAG_TASKS, "Not a match: " + task);
        }

        return null;
    }

    /**
     * Returns the first activity (starting from the top of the stack) that
     * is the same as the given activity.  Returns null if no such activity
     * is found.
     */
    ActivityRecord findActivityLocked(Intent intent, ActivityInfo info) {
        ComponentName cls = intent.getComponent();
        if (info.targetActivity != null) {
            cls = new ComponentName(info.packageName, info.targetActivity);
        }
        final int userId = UserHandle.getUserId(info.applicationInfo.uid);

        for (int taskNdx = mTaskHistory.size() - 1; taskNdx >= 0; --taskNdx) {
            TaskRecord task = mTaskHistory.get(taskNdx);
            if (!isCurrentProfileLocked(task.userId)) {
                return null;
            }
            final ArrayList<ActivityRecord> activities = task.mActivities;
            for (int activityNdx = activities.size() - 1; activityNdx >= 0; --activityNdx) {
                ActivityRecord r = activities.get(activityNdx);
                if (!r.finishing && r.intent.getComponent().equals(cls) && r.userId == userId) {
                    //Slog.i(TAG, "Found matching class!");
                    //dump();
                    //Slog.i(TAG, "For Intent " + intent + " bringing to top: " + r.intent);
                    return r;
                }
            }
        }

        return null;
    }

    /*
     * Move the activities around in the stack to bring a user to the foreground.
     */
    final void switchUserLocked(int userId) {
        if (mCurrentUser == userId) {
            return;
        }
        mCurrentUser = userId;

        // Move userId's tasks to the top.
        int index = mTaskHistory.size();
        for (int i = 0; i < index; ) {
            TaskRecord task = mTaskHistory.get(i);
            if (isCurrentProfileLocked(task.userId)) {
                if (DEBUG_TASKS) Slog.d(TAG_TASKS, "switchUserLocked: stack=" + getStackId() +
                        " moving " + task + " to top");
                mTaskHistory.remove(i);
                mTaskHistory.add(task);
                --index;
                // Use same value for i.
            } else {
                ++i;
            }
        }
        if (VALIDATE_TOKENS) {
            validateAppTokensLocked();
        }
    }

    void minimalResumeActivityLocked(ActivityRecord r) {
        r.state = ActivityState.RESUMED;
        if (DEBUG_STATES) Slog.v(TAG, "Moving to RESUMED: " + r
                + " (starting new instance)");
        r.stopped = false;
        mResumedActivity = r;
        r.task.touchActiveTime();
        mRecentTasks.addLocked(r.task);
        completeResumeLocked(r);
        mStackSupervisor.checkReadyForSleepLocked();
        setLaunchTime(r);
        if (DEBUG_SAVED_STATE) Slog.i(TAG, "Launch completed; removing icicle of " + r.icicle);
    }

    private void startLaunchTraces() {
        if (mFullyDrawnStartTime != 0)  {
            Trace.asyncTraceEnd(Trace.TRACE_TAG_ACTIVITY_MANAGER, "drawing", 0);
        }
        Trace.asyncTraceBegin(Trace.TRACE_TAG_ACTIVITY_MANAGER, "launching", 0);
        Trace.asyncTraceBegin(Trace.TRACE_TAG_ACTIVITY_MANAGER, "drawing", 0);
    }

    private void stopFullyDrawnTraceIfNeeded() {
        if (mFullyDrawnStartTime != 0 && mLaunchStartTime == 0) {
            Trace.asyncTraceEnd(Trace.TRACE_TAG_ACTIVITY_MANAGER, "drawing", 0);
            mFullyDrawnStartTime = 0;
        }
    }

    void setLaunchTime(ActivityRecord r) {
        if (r.displayStartTime == 0) {
            r.fullyDrawnStartTime = r.displayStartTime = SystemClock.uptimeMillis();
            if (mLaunchStartTime == 0) {
                startLaunchTraces();
                mLaunchStartTime = mFullyDrawnStartTime = r.displayStartTime;
            }
        } else if (mLaunchStartTime == 0) {
            startLaunchTraces();
            mLaunchStartTime = mFullyDrawnStartTime = SystemClock.uptimeMillis();
        }
    }

    void clearLaunchTime(ActivityRecord r) {
        // Make sure that there is no activity waiting for this to launch.
        if (mStackSupervisor.mWaitingActivityLaunched.isEmpty()) {
            r.displayStartTime = r.fullyDrawnStartTime = 0;
        } else {
            mStackSupervisor.removeTimeoutsForActivityLocked(r);
            mStackSupervisor.scheduleIdleTimeoutLocked(r);
        }
    }

    void awakeFromSleepingLocked() {
        // Ensure activities are no longer sleeping.
        for (int taskNdx = mTaskHistory.size() - 1; taskNdx >= 0; --taskNdx) {
            final ArrayList<ActivityRecord> activities = mTaskHistory.get(taskNdx).mActivities;
            for (int activityNdx = activities.size() - 1; activityNdx >= 0; --activityNdx) {
                activities.get(activityNdx).setSleeping(false);
            }
        }
        if (mPausingActivity != null) {
            Slog.d(TAG, "awakeFromSleepingLocked: previously pausing activity didn't pause");
            activityPausedLocked(mPausingActivity.appToken, true);
        }
    }

    /**
     * @return true if something must be done before going to sleep.
     */
    boolean checkReadyForSleepLocked() {
        if (mResumedActivity != null) {
            // Still have something resumed; can't sleep until it is paused.
            if (DEBUG_PAUSE) Slog.v(TAG_PAUSE, "Sleep needs to pause " + mResumedActivity);
            if (DEBUG_USER_LEAVING) Slog.v(TAG_USER_LEAVING,
                    "Sleep => pause with userLeaving=false");
            startPausingLocked(false, true, false, false);
            return true;
        }
        if (mPausingActivity != null) {
            // Still waiting for something to pause; can't sleep yet.
            if (DEBUG_PAUSE) Slog.v(TAG_PAUSE, "Sleep still waiting to pause " + mPausingActivity);
            return true;
        }

        return false;
    }

    void goToSleep() {
        ensureActivitiesVisibleLocked(null, 0);

        // Make sure any stopped but visible activities are now sleeping.
        // This ensures that the activity's onStop() is called.
        for (int taskNdx = mTaskHistory.size() - 1; taskNdx >= 0; --taskNdx) {
            final ArrayList<ActivityRecord> activities = mTaskHistory.get(taskNdx).mActivities;
            for (int activityNdx = activities.size() - 1; activityNdx >= 0; --activityNdx) {
                final ActivityRecord r = activities.get(activityNdx);
                if (r.state == ActivityState.STOPPING || r.state == ActivityState.STOPPED) {
                    r.setSleeping(true);
                }
            }
        }
    }

    public final Bitmap screenshotActivities(ActivityRecord who) {
        if (DEBUG_SCREENSHOTS) Slog.d(TAG, "screenshotActivities: " + who);
        if (who.noDisplay) {
            if (DEBUG_SCREENSHOTS) Slog.d(TAG, "\tNo display");
            return null;
        }

        if (isHomeStack()) {
            // This is an optimization -- since we never show Home or Recents within Recents itself,
            // we can just go ahead and skip taking the screenshot if this is the home stack.
            if (DEBUG_SCREENSHOTS) Slog.d(TAG, "\tHome stack");
            return null;
        }

        int w = mService.mThumbnailWidth;
        int h = mService.mThumbnailHeight;
        if (w > 0) {
            if (DEBUG_SCREENSHOTS) Slog.d(TAG, "\tTaking screenshot");
            return mWindowManager.screenshotApplications(who.appToken, Display.DEFAULT_DISPLAY,
                    w, h);
        }
        Slog.e(TAG, "Invalid thumbnail dimensions: " + w + "x" + h);
        return null;
    }

    /**
     * Start pausing the currently resumed activity.  It is an error to call this if there
     * is already an activity being paused or there is no resumed activity.
     *
     * @param userLeaving True if this should result in an onUserLeaving to the current activity.
     * @param uiSleeping True if this is happening with the user interface going to sleep (the
     * screen turning off).
     * @param resuming True if this is being called as part of resuming the top activity, so
     * we shouldn't try to instigate a resume here.
     * @param dontWait True if the caller does not want to wait for the pause to complete.  If
     * set to true, we will immediately complete the pause here before returning.
     * @return Returns true if an activity now is in the PAUSING state, and we are waiting for
     * it to tell us when it is done.
     */
    final boolean startPausingLocked(boolean userLeaving, boolean uiSleeping, boolean resuming,
            boolean dontWait) {
        if (mPausingActivity != null) {
            Slog.wtf(TAG, "Going to pause when pause is already pending for " + mPausingActivity);
            completePauseLocked(false);
        }
        ActivityRecord prev = mResumedActivity;
        if (prev == null) {
            if (!resuming) {
                Slog.wtf(TAG, "Trying to pause when nothing is resumed");
                mStackSupervisor.resumeTopActivitiesLocked();
            }
            return false;
        }

        if (mActivityContainer.mParentActivity == null) {
            // Top level stack, not a child. Look for child stacks.
            mStackSupervisor.pauseChildStacks(prev, userLeaving, uiSleeping, resuming, dontWait);
        }

        if (DEBUG_STATES) Slog.v(TAG, "Moving to PAUSING: " + prev);
        else if (DEBUG_PAUSE) Slog.v(TAG_PAUSE, "Start pausing: " + prev);
        mResumedActivity = null;
        mPausingActivity = prev;
        mLastPausedActivity = prev;
        mLastNoHistoryActivity = (prev.intent.getFlags() & Intent.FLAG_ACTIVITY_NO_HISTORY) != 0
                || (prev.info.flags & ActivityInfo.FLAG_NO_HISTORY) != 0 ? prev : null;
        prev.state = ActivityState.PAUSING;
        prev.task.touchActiveTime();
        clearLaunchTime(prev);
        final ActivityRecord next = mStackSupervisor.topRunningActivityLocked();
        if (mService.mHasRecents && (next == null || next.noDisplay || next.task != prev.task || uiSleeping)) {
            prev.updateThumbnailLocked(screenshotActivities(prev), null);
        }
        stopFullyDrawnTraceIfNeeded();

        mService.updateCpuStats();

        if (prev.app != null && prev.app.thread != null) {
            if (DEBUG_PAUSE) Slog.v(TAG_PAUSE, "Enqueueing pending pause: " + prev);
            try {
                EventLog.writeEvent(EventLogTags.AM_PAUSE_ACTIVITY,
                        prev.userId, System.identityHashCode(prev),
                        prev.shortComponentName);
                mService.updateUsageStats(prev, false);
                prev.app.thread.schedulePauseActivity(prev.appToken, prev.finishing,
                        userLeaving, prev.configChangeFlags, dontWait);
            } catch (Exception e) {
                // Ignore exception, if process died other code will cleanup.
                Slog.w(TAG, "Exception thrown during pause", e);
                mPausingActivity = null;
                mLastPausedActivity = null;
                mLastNoHistoryActivity = null;
            }
        } else {
            mPausingActivity = null;
            mLastPausedActivity = null;
            mLastNoHistoryActivity = null;
        }

        // If we are not going to sleep, we want to ensure the device is
        // awake until the next activity is started.
        if (!uiSleeping && !mService.isSleepingOrShuttingDown()) {
            mStackSupervisor.acquireLaunchWakelock();
        }

        if (mPausingActivity != null) {
            // Have the window manager pause its key dispatching until the new
            // activity has started.  If we're pausing the activity just because
            // the screen is being turned off and the UI is sleeping, don't interrupt
            // key dispatch; the same activity will pick it up again on wakeup.
            if (!uiSleeping) {
                prev.pauseKeyDispatchingLocked();
            } else if (DEBUG_PAUSE) {
                 Slog.v(TAG_PAUSE, "Key dispatch not paused for screen off");
            }

            if (dontWait) {
                // If the caller said they don't want to wait for the pause, then complete
                // the pause now.
                completePauseLocked(false);
                return false;

            } else {
                // Schedule a pause timeout in case the app doesn't respond.
                // We don't give it much time because this directly impacts the
                // responsiveness seen by the user.
                Message msg = mHandler.obtainMessage(PAUSE_TIMEOUT_MSG);
                msg.obj = prev;
                prev.pauseTime = SystemClock.uptimeMillis();
                mHandler.sendMessageDelayed(msg, PAUSE_TIMEOUT);
                if (DEBUG_PAUSE) Slog.v(TAG_PAUSE, "Waiting for pause to complete...");
                return true;
            }

        } else {
            // This activity failed to schedule the
            // pause, so just treat it as being paused now.
            if (DEBUG_PAUSE) Slog.v(TAG_PAUSE, "Activity not running, resuming next.");
            if (!resuming) {
                mStackSupervisor.getFocusedStack().resumeTopActivityLocked(null);
            }
            return false;
        }
    }

    final void activityPausedLocked(IBinder token, boolean timeout) {
        if (DEBUG_PAUSE) Slog.v(TAG_PAUSE,
            "Activity paused: token=" + token + ", timeout=" + timeout);

        final ActivityRecord r = isInStackLocked(token);
        if (r != null) {
            mHandler.removeMessages(PAUSE_TIMEOUT_MSG, r);
            if (mPausingActivity == r) {
                if (DEBUG_STATES) Slog.v(TAG, "Moving to PAUSED: " + r
                        + (timeout ? " (due to timeout)" : " (pause complete)"));
                completePauseLocked(true);
            } else {
                EventLog.writeEvent(EventLogTags.AM_FAILED_TO_PAUSE,
                        r.userId, System.identityHashCode(r), r.shortComponentName,
                        mPausingActivity != null
                            ? mPausingActivity.shortComponentName : "(none)");
            }
        }
    }

    final void activityStoppedLocked(ActivityRecord r, Bundle icicle,
            PersistableBundle persistentState, CharSequence description) {
        if (r.state != ActivityState.STOPPING) {
            Slog.i(TAG, "Activity reported stop, but no longer stopping: " + r);
            mHandler.removeMessages(STOP_TIMEOUT_MSG, r);
            return;
        }
        if (persistentState != null) {
            r.persistentState = persistentState;
            mService.notifyTaskPersisterLocked(r.task, false);
        }
        if (DEBUG_SAVED_STATE) Slog.i(TAG, "Saving icicle of " + r + ": " + icicle);
        if (icicle != null) {
            // If icicle is null, this is happening due to a timeout, so we
            // haven't really saved the state.
            r.icicle = icicle;
            r.haveState = true;
            r.launchCount = 0;
            r.updateThumbnailLocked(null, description);
        }
        if (!r.stopped) {
            if (DEBUG_STATES) Slog.v(TAG, "Moving to STOPPED: " + r + " (stop complete)");
            mHandler.removeMessages(STOP_TIMEOUT_MSG, r);
            r.stopped = true;
            r.state = ActivityState.STOPPED;
            if (mActivityContainer.mActivityDisplay.mVisibleBehindActivity == r) {
                mStackSupervisor.requestVisibleBehindLocked(r, false);
            }
            if (r.finishing) {
                r.clearOptionsLocked();
            } else {
                if (r.configDestroy) {
                    destroyActivityLocked(r, true, "stop-config");
                    mStackSupervisor.resumeTopActivitiesLocked();
                } else {
                    mStackSupervisor.updatePreviousProcessLocked(r);
                }
            }
        }
    }

    private void completePauseLocked(boolean resumeNext) {
        ActivityRecord prev = mPausingActivity;
        if (DEBUG_PAUSE) Slog.v(TAG_PAUSE, "Complete pause: " + prev);

        if (prev != null) {
            prev.state = ActivityState.PAUSED;
            if (prev.finishing) {
                if (DEBUG_PAUSE) Slog.v(TAG_PAUSE, "Executing finish of activity: " + prev);
                prev = finishCurrentActivityLocked(prev, FINISH_AFTER_VISIBLE, false);
            } else if (prev.app != null) {
                if (DEBUG_PAUSE) Slog.v(TAG_PAUSE, "Enqueueing pending stop: " + prev);
                if (mStackSupervisor.mWaitingVisibleActivities.remove(prev)) {
                    if (DEBUG_SWITCH || DEBUG_PAUSE) Slog.v(TAG_PAUSE,
                            "Complete pause, no longer waiting: " + prev);
                }
                if (prev.configDestroy) {
                    // The previous is being paused because the configuration
                    // is changing, which means it is actually stopping...
                    // To juggle the fact that we are also starting a new
                    // instance right now, we need to first completely stop
                    // the current instance before starting the new one.
                    if (DEBUG_PAUSE) Slog.v(TAG_PAUSE, "Destroying after pause: " + prev);
                    destroyActivityLocked(prev, true, "pause-config");
                } else if (!hasVisibleBehindActivity()) {
                    // If we were visible then resumeTopActivities will release resources before
                    // stopping.
                    mStackSupervisor.mStoppingActivities.add(prev);
                    if (mStackSupervisor.mStoppingActivities.size() > 3 ||
                            prev.frontOfTask && mTaskHistory.size() <= 1) {
                        // If we already have a few activities waiting to stop,
                        // then give up on things going idle and start clearing
                        // them out. Or if r is the last of activity of the last task the stack
                        // will be empty and must be cleared immediately.
                        if (DEBUG_PAUSE) Slog.v(TAG_PAUSE, "To many pending stops, forcing idle");
                        mStackSupervisor.scheduleIdleLocked();
                    } else {
                        mStackSupervisor.checkReadyForSleepLocked();
                    }
                }
            } else {
                if (DEBUG_PAUSE) Slog.v(TAG_PAUSE, "App died during pause, not stopping: " + prev);
                prev = null;
            }
            // It is possible the activity was freezing the screen before it was paused.
            // In that case go ahead and remove the freeze this activity has on the screen
            // since it is no longer visible.
            prev.stopFreezingScreenLocked(true /*force*/);
            mPausingActivity = null;
        }

        if (resumeNext) {
            final ActivityStack topStack = mStackSupervisor.getFocusedStack();
            if (!mService.isSleepingOrShuttingDown()) {
                mStackSupervisor.resumeTopActivitiesLocked(topStack, prev, null);
            } else {
                mStackSupervisor.checkReadyForSleepLocked();
                ActivityRecord top = topStack.topRunningActivityLocked(null);
                if (top == null || (prev != null && top != prev)) {
                    // If there are no more activities available to run,
                    // do resume anyway to start something.  Also if the top
                    // activity on the stack is not the just paused activity,
                    // we need to go ahead and resume it to ensure we complete
                    // an in-flight app switch.
                    mStackSupervisor.resumeTopActivitiesLocked(topStack, null, null);
                }
            }
        }

        if (prev != null) {
            prev.resumeKeyDispatchingLocked();

            if (prev.app != null && prev.cpuTimeAtResume > 0
                    && mService.mBatteryStatsService.isOnBattery()) {
                long diff = mService.mProcessCpuTracker.getCpuTimeForPid(prev.app.pid)
                        - prev.cpuTimeAtResume;
                if (diff > 0) {
                    BatteryStatsImpl bsi = mService.mBatteryStatsService.getActiveStatistics();
                    synchronized (bsi) {
                        BatteryStatsImpl.Uid.Proc ps =
                                bsi.getProcessStatsLocked(prev.info.applicationInfo.uid,
                                        prev.info.packageName);
                        if (ps != null) {
                            ps.addForegroundTimeLocked(diff);
                        }
                    }
                }
            }
            prev.cpuTimeAtResume = 0; // reset it
        }

        // Notfiy when the task stack has changed
        mService.notifyTaskStackChangedLocked();
    }

    /**
     * Once we know that we have asked an application to put an activity in
     * the resumed state (either by launching it or explicitly telling it),
     * this function updates the rest of our state to match that fact.
     */
    private void completeResumeLocked(ActivityRecord next) {
        next.idle = false;
        next.results = null;
        next.newIntents = null;

        if (next.isHomeActivity() && next.isNotResolverActivity()) {
            ProcessRecord app = next.task.mActivities.get(0).app;
            if (app != null && app != mService.mHomeProcess) {
                mService.mHomeProcess = app;
            }
        }

        if (next.nowVisible) {
            // We won't get a call to reportActivityVisibleLocked() so dismiss lockscreen now.
            mStackSupervisor.notifyActivityDrawnForKeyguard();
        }

        // schedule an idle timeout in case the app doesn't do it for us.
        mStackSupervisor.scheduleIdleTimeoutLocked(next);

        mStackSupervisor.reportResumedActivityLocked(next);

        next.resumeKeyDispatchingLocked();
        mNoAnimActivities.clear();

        // Mark the point when the activity is resuming
        // TODO: To be more accurate, the mark should be before the onCreate,
        //       not after the onResume. But for subsequent starts, onResume is fine.
        if (next.app != null) {
            next.cpuTimeAtResume = mService.mProcessCpuTracker.getCpuTimeForPid(next.app.pid);
        } else {
            next.cpuTimeAtResume = 0; // Couldn't get the cpu time of process
        }

        next.returningOptions = null;

        if (mActivityContainer.mActivityDisplay.mVisibleBehindActivity == next) {
            // When resuming an activity, require it to call requestVisibleBehind() again.
            mActivityContainer.mActivityDisplay.setVisibleBehindActivity(null);
        }
    }

    private void setVisible(ActivityRecord r, boolean visible) {
        r.visible = visible;
        mWindowManager.setAppVisibility(r.appToken, visible);
        final ArrayList<ActivityContainer> containers = r.mChildContainers;
        for (int containerNdx = containers.size() - 1; containerNdx >= 0; --containerNdx) {
            ActivityContainer container = containers.get(containerNdx);
            container.setVisible(visible);
        }
    }

    // Find the first visible activity above the passed activity and if it is translucent return it
    // otherwise return null;
    ActivityRecord findNextTranslucentActivity(ActivityRecord r) {
        TaskRecord task = r.task;
        if (task == null) {
            return null;
        }

        ActivityStack stack = task.stack;
        if (stack == null) {
            return null;
        }

        int stackNdx = mStacks.indexOf(stack);

        ArrayList<TaskRecord> tasks = stack.mTaskHistory;
        int taskNdx = tasks.indexOf(task);

        ArrayList<ActivityRecord> activities = task.mActivities;
        int activityNdx = activities.indexOf(r) + 1;

        final int numStacks = mStacks.size();
        while (stackNdx < numStacks) {
            ActivityStack historyStack = mStacks.get(stackNdx);
            tasks = historyStack.mTaskHistory;
            final int numTasks = tasks.size();
            while (taskNdx < numTasks) {
                activities = tasks.get(taskNdx).mActivities;
                final int numActivities = activities.size();
                while (activityNdx < numActivities) {
                    final ActivityRecord activity = activities.get(activityNdx);
                    if (!activity.finishing) {
                        return historyStack.mFullscreen && activity.fullscreen ? null : activity;
                    }
                    ++activityNdx;
                }
                activityNdx = 0;
                ++taskNdx;
            }
            taskNdx = 0;
            ++stackNdx;
        }

        return null;
    }

    private ActivityStack getNextVisibleStackLocked() {
        ArrayList<ActivityStack> stacks = mStacks;
        final ActivityRecord parent = mActivityContainer.mParentActivity;
        if (parent != null) {
            stacks = parent.task.stack.mStacks;
        }
        if (stacks != null) {
            for (int i = stacks.size() - 1; i >= 0; --i) {
                ActivityStack stack = stacks.get(i);
                if (stack != this && stack.isStackVisibleLocked()) {
                    return stack;
                }
            }
        }
        return null;
    }

    // Checks if any of the stacks above this one has a fullscreen activity behind it.
    // If so, this stack is hidden, otherwise it is visible.
    private boolean isStackVisibleLocked() {
        if (!isAttached()) {
            return false;
        }

        if (mStackSupervisor.isFrontStack(this)) {
            return true;
        }

        /**
         * Start at the task above this one and go up, looking for a visible
         * fullscreen activity, or a translucent activity that requested the
         * wallpaper to be shown behind it.
         */
        for (int i = mStacks.indexOf(this) + 1; i < mStacks.size(); i++) {
            ActivityStack stack = mStacks.get(i);
            // stack above isn't full screen, so, we assume we're still visible. at some point
            // we should look at the stack bounds to see if we're occluded even if the stack
            // isn't fullscreen
            if (!stack.mFullscreen) {
                continue;
            }
            final ArrayList<TaskRecord> tasks = stack.getAllTasks();
            for (int taskNdx = tasks.size() - 1; taskNdx >= 0; --taskNdx) {
                final TaskRecord task = tasks.get(taskNdx);
                final ArrayList<ActivityRecord> activities = task.mActivities;
                for (int activityNdx = activities.size() - 1; activityNdx >= 0; --activityNdx) {
                    final ActivityRecord r = activities.get(activityNdx);

                    // Conditions for an activity to obscure the stack we're
                    // examining:
                    // 1. Not Finishing AND Visible AND:
                    // 2. Either:
                    // - Full Screen Activity OR
                    // - On top of Home and our stack is NOT home
                    if (!r.finishing && r.visible && (r.fullscreen ||
                            (!isHomeStack() && r.frontOfTask && task.isOverHomeStack()))) {
                        return false;
                    }
                }
            }
        }

        return true;
    }

    /**
     * Make sure that all activities that need to be visible (that is, they
     * currently can be seen by the user) actually are.
     */
    final void ensureActivitiesVisibleLocked(ActivityRecord starting, int configChanges) {
        ActivityRecord top = topRunningActivityLocked(null);
        if (top == null) {
            return;
        }
        if (DEBUG_VISIBILITY) Slog.v(TAG_VISIBILITY,
                "ensureActivitiesVisible behind " + top
                + " configChanges=0x" + Integer.toHexString(configChanges));

        if (DEBUG_STATES && starting != null && starting.task.stack == this) {
            Slog.d(TAG, "ensureActivitiesVisibleLocked: starting=" + starting + " state="
                    + starting.state + " fullscreen=" + starting.fullscreen + " top=" + top
                    + " state=" + top.state + " fullscreen=" + top.fullscreen);
        }
        if (mTranslucentActivityWaiting != top) {
            mUndrawnActivitiesBelowTopTranslucent.clear();
            if (mTranslucentActivityWaiting != null) {
                // Call the callback with a timeout indication.
                notifyActivityDrawnLocked(null);
                mTranslucentActivityWaiting = null;
            }
            mHandler.removeMessages(TRANSLUCENT_TIMEOUT_MSG);
        }

        // If the top activity is not fullscreen, then we need to
        // make sure any activities under it are now visible.
        boolean aboveTop = true;
        boolean behindFullscreen = !isStackVisibleLocked();

        for (int taskNdx = mTaskHistory.size() - 1; taskNdx >= 0; --taskNdx) {
            final TaskRecord task = mTaskHistory.get(taskNdx);
            final ArrayList<ActivityRecord> activities = task.mActivities;
            for (int activityNdx = activities.size() - 1; activityNdx >= 0; --activityNdx) {
                final ActivityRecord r = activities.get(activityNdx);
                if (r.finishing) {
                    continue;
                }
                if (aboveTop && r != top) {
                    continue;
                }
                aboveTop = false;
                // mLaunchingBehind: Activities launching behind are at the back of the task stack
                // but must be drawn initially for the animation as though they were visible.
                if (!behindFullscreen || r.mLaunchTaskBehind) {
                    if (DEBUG_VISIBILITY) Slog.v(TAG_VISIBILITY,
                            "Make visible? " + r + " finishing=" + r.finishing
                            + " state=" + r.state);

                    // First: if this is not the current activity being started, make
                    // sure it matches the current configuration.
                    if (r != starting) {
                        ensureActivityConfigurationLocked(r, 0);
                    }

                    if (r.app == null || r.app.thread == null) {
                        // This activity needs to be visible, but isn't even
                        // running...  get it started, but don't resume it
                        // at this point.
                        if (DEBUG_VISIBILITY) Slog.v(TAG_VISIBILITY,
                                "Start and freeze screen for " + r);
                        if (r != starting) {
                            r.startFreezingScreenLocked(r.app, configChanges);
                        }
                        if (!r.visible || r.mLaunchTaskBehind) {
                            if (DEBUG_VISIBILITY) Slog.v(TAG_VISIBILITY,
                                    "Starting and making visible: " + r);
                            setVisible(r, true);
                        }
                        if (r != starting) {
                            mStackSupervisor.startSpecificActivityLocked(r, false, false);
                        }

                    } else if (r.visible) {
                        // If this activity is already visible, then there is nothing
                        // else to do here.
                        if (DEBUG_VISIBILITY) Slog.v(TAG_VISIBILITY,
                                "Skipping: already visible at " + r);
                        r.stopFreezingScreenLocked(false);
                        try {
                            if (r.returningOptions != null) {
                                r.app.thread.scheduleOnNewActivityOptions(r.appToken,
                                        r.returningOptions);
                            }
                        } catch(RemoteException e) {
                        }
                    } else {
                        // This activity is not currently visible, but is running.
                        // Tell it to become visible.
                        r.visible = true;
                        if (r.state != ActivityState.RESUMED && r != starting) {
                            // If this activity is paused, tell it
                            // to now show its window.
                            if (DEBUG_VISIBILITY) Slog.v(TAG_VISIBILITY,
                                    "Making visible and scheduling visibility: " + r);
                            try {
                                if (mTranslucentActivityWaiting != null) {
                                    r.updateOptionsLocked(r.returningOptions);
                                    mUndrawnActivitiesBelowTopTranslucent.add(r);
                                }
                                setVisible(r, true);
                                r.sleeping = false;
                                r.app.pendingUiClean = true;
                                r.app.thread.scheduleWindowVisibility(r.appToken, true);
                                r.stopFreezingScreenLocked(false);
                            } catch (Exception e) {
                                // Just skip on any failure; we'll make it
                                // visible when it next restarts.
                                Slog.w(TAG, "Exception thrown making visibile: "
                                        + r.intent.getComponent(), e);
                            }
                        }
                    }

                    // Aggregate current change flags.
                    configChanges |= r.configChangeFlags;

                    if (r.fullscreen) {
                        // At this point, nothing else needs to be shown
                        if (DEBUG_VISIBILITY) Slog.v(TAG_VISIBILITY, "Fullscreen: at " + r);
                        behindFullscreen = true;
                    } else if (!isHomeStack() && r.frontOfTask && task.isOverHomeStack()) {
                        if (DEBUG_VISIBILITY) Slog.v(TAG_VISIBILITY, "Showing home: at " + r);
                        behindFullscreen = true;
                    }
                } else {
                    if (DEBUG_VISIBILITY) Slog.v(TAG_VISIBILITY,
                        "Make invisible? " + r + " finishing=" + r.finishing
                        + " state=" + r.state + " behindFullscreen=" + behindFullscreen);
                    // Now for any activities that aren't visible to the user, make
                    // sure they no longer are keeping the screen frozen.
                    if (r.visible) {
                        if (DEBUG_VISIBILITY) Slog.v(TAG_VISIBILITY, "Making invisible: " + r);
                        try {
                            setVisible(r, false);
                            switch (r.state) {
                                case STOPPING:
                                case STOPPED:
                                    if (r.app != null && r.app.thread != null) {
                                        if (DEBUG_VISIBILITY) Slog.v(TAG_VISIBILITY,
                                                "Scheduling invisibility: " + r);
                                        r.app.thread.scheduleWindowVisibility(r.appToken, false);
                                    }
                                    break;

                                case INITIALIZING:
                                case RESUMED:
                                case PAUSING:
                                case PAUSED:
                                    // This case created for transitioning activities from
                                    // translucent to opaque {@link Activity#convertToOpaque}.
                                    if (getVisibleBehindActivity() == r) {
                                        releaseBackgroundResources(r);
                                    } else {
                                        if (!mStackSupervisor.mStoppingActivities.contains(r)) {
                                            mStackSupervisor.mStoppingActivities.add(r);
                                        }
                                        mStackSupervisor.scheduleIdleLocked();
                                    }
                                    break;

                                default:
                                    break;
                            }
                        } catch (Exception e) {
                            // Just skip on any failure; we'll make it
                            // visible when it next restarts.
                            Slog.w(TAG, "Exception thrown making hidden: "
                                    + r.intent.getComponent(), e);
                        }
                    } else {
                        if (DEBUG_VISIBILITY) Slog.v(TAG_VISIBILITY, "Already invisible: " + r);
                    }
                }
            }
        }

        if (mTranslucentActivityWaiting != null &&
                mUndrawnActivitiesBelowTopTranslucent.isEmpty()) {
            // Nothing is getting drawn or everything was already visible, don't wait for timeout.
            notifyActivityDrawnLocked(null);
        }
    }

    void convertActivityToTranslucent(ActivityRecord r) {
        mTranslucentActivityWaiting = r;
        mUndrawnActivitiesBelowTopTranslucent.clear();
        mHandler.sendEmptyMessageDelayed(TRANSLUCENT_TIMEOUT_MSG, TRANSLUCENT_CONVERSION_TIMEOUT);
    }

    /**
     * Called as activities below the top translucent activity are redrawn. When the last one is
     * redrawn notify the top activity by calling
     * {@link Activity#onTranslucentConversionComplete}.
     *
     * @param r The most recent background activity to be drawn. Or, if r is null then a timeout
     * occurred and the activity will be notified immediately.
     */
    void notifyActivityDrawnLocked(ActivityRecord r) {
        mActivityContainer.setDrawn();
        if ((r == null)
                || (mUndrawnActivitiesBelowTopTranslucent.remove(r) &&
                        mUndrawnActivitiesBelowTopTranslucent.isEmpty())) {
            // The last undrawn activity below the top has just been drawn. If there is an
            // opaque activity at the top, notify it that it can become translucent safely now.
            final ActivityRecord waitingActivity = mTranslucentActivityWaiting;
            mTranslucentActivityWaiting = null;
            mUndrawnActivitiesBelowTopTranslucent.clear();
            mHandler.removeMessages(TRANSLUCENT_TIMEOUT_MSG);

            if (waitingActivity != null) {
                mWindowManager.setWindowOpaque(waitingActivity.appToken, false);
                if (waitingActivity.app != null && waitingActivity.app.thread != null) {
                    try {
                        waitingActivity.app.thread.scheduleTranslucentConversionComplete(
                                waitingActivity.appToken, r != null);
                    } catch (RemoteException e) {
                    }
                }
            }
        }
    }

    /** If any activities below the top running one are in the INITIALIZING state and they have a
     * starting window displayed then remove that starting window. It is possible that the activity
     * in this state will never resumed in which case that starting window will be orphaned. */
    void cancelInitializingActivities() {
        final ActivityRecord topActivity = topRunningActivityLocked(null);
        boolean aboveTop = true;
        for (int taskNdx = mTaskHistory.size() - 1; taskNdx >= 0; --taskNdx) {
            final ArrayList<ActivityRecord> activities = mTaskHistory.get(taskNdx).mActivities;
            for (int activityNdx = activities.size() - 1; activityNdx >= 0; --activityNdx) {
                final ActivityRecord r = activities.get(activityNdx);
                if (aboveTop) {
                    if (r == topActivity) {
                        aboveTop = false;
                    }
                    continue;
                }

                if (r.state == ActivityState.INITIALIZING && r.mStartingWindowShown) {
                    if (DEBUG_VISIBILITY) Slog.w(TAG_VISIBILITY,
                            "Found orphaned starting window " + r);
                    r.mStartingWindowShown = false;
                    mWindowManager.removeAppStartingWindow(r.appToken);
                }
            }
        }
    }

    /**
     * Ensure that the top activity in the stack is resumed.
     *
     * @param prev The previously resumed activity, for when in the process
     * of pausing; can be null to call from elsewhere.
     *
     * @return Returns true if something is being resumed, or false if
     * nothing happened.
     */
    final boolean resumeTopActivityLocked(ActivityRecord prev) {
        return resumeTopActivityLocked(prev, null);
    }

    final boolean resumeTopActivityLocked(ActivityRecord prev, Bundle options) {
        if (mStackSupervisor.inResumeTopActivity) {
            // Don't even start recursing.
            return false;
        }

        boolean result = false;
        try {
            // Protect against recursion.
            mStackSupervisor.inResumeTopActivity = true;
            if (mService.mLockScreenShown == ActivityManagerService.LOCK_SCREEN_LEAVING) {
                mService.mLockScreenShown = ActivityManagerService.LOCK_SCREEN_HIDDEN;
                mService.updateSleepIfNeededLocked();
            }
            result = resumeTopActivityInnerLocked(prev, options);
        } finally {
            mStackSupervisor.inResumeTopActivity = false;
        }
        return result;
    }

    private boolean resumeTopActivityInnerLocked(ActivityRecord prev, Bundle options) {
        if (DEBUG_LOCKSCREEN) mService.logLockScreen("");

        if (!mService.mBooting && !mService.mBooted) {
            // Not ready yet!
            return false;
        }

        ActivityRecord parent = mActivityContainer.mParentActivity;
        if ((parent != null && parent.state != ActivityState.RESUMED) ||
                !mActivityContainer.isAttachedLocked()) {
            // Do not resume this stack if its parent is not resumed.
            // TODO: If in a loop, make sure that parent stack resumeTopActivity is called 1st.
            return false;
        }

        cancelInitializingActivities();

        // Find the first activity that is not finishing.
        final ActivityRecord next = topRunningActivityLocked(null);

        // Remember how we'll process this pause/resume situation, and ensure
        // that the state is reset however we wind up proceeding.
        final boolean userLeaving = mStackSupervisor.mUserLeaving;
        mStackSupervisor.mUserLeaving = false;

        final TaskRecord prevTask = prev != null ? prev.task : null;
        if (next == null) {
            // There are no more activities!
            final String reason = "noMoreActivities";
            if (!mFullscreen) {
                // Try to move focus to the next visible stack with a running activity if this
                // stack is not covering the entire screen.
                final ActivityStack stack = getNextVisibleStackLocked();
                if (adjustFocusToNextVisibleStackLocked(stack, reason)) {
                    return mStackSupervisor.resumeTopActivitiesLocked(stack, prev, null);
                }
            }
            // Let's just start up the Launcher...
            ActivityOptions.abort(options);
            if (DEBUG_STATES) Slog.d(TAG, "resumeTopActivityLocked: No more activities go home");
            if (DEBUG_STACK) mStackSupervisor.validateTopActivitiesLocked();
            // Only resume home if on home display
            final int returnTaskType = prevTask == null || !prevTask.isOverHomeStack() ?
                    HOME_ACTIVITY_TYPE : prevTask.getTaskToReturnTo();
            return isOnHomeDisplay() &&
                    mStackSupervisor.resumeHomeStackTask(returnTaskType, prev, reason);
        }

        next.delayedResume = false;

        // If the top activity is the resumed one, nothing to do.
        if (mResumedActivity == next && next.state == ActivityState.RESUMED &&
                    mStackSupervisor.allResumedActivitiesComplete()) {
            // Make sure we have executed any pending transitions, since there
            // should be nothing left to do at this point.
            mWindowManager.executeAppTransition();
            mNoAnimActivities.clear();
            ActivityOptions.abort(options);
            if (DEBUG_STATES) Slog.d(TAG, "resumeTopActivityLocked: Top activity resumed " + next);
            if (DEBUG_STACK) mStackSupervisor.validateTopActivitiesLocked();
            return false;
        }

        final TaskRecord nextTask = next.task;
        if (prevTask != null && prevTask.stack == this &&
                prevTask.isOverHomeStack() && prev.finishing && prev.frontOfTask) {
            if (DEBUG_STACK)  mStackSupervisor.validateTopActivitiesLocked();
            if (prevTask == nextTask) {
                prevTask.setFrontOfTask();
            } else if (prevTask != topTask()) {
                // This task is going away but it was supposed to return to the home stack.
                // Now the task above it has to return to the home task instead.
                final int taskNdx = mTaskHistory.indexOf(prevTask) + 1;
                mTaskHistory.get(taskNdx).setTaskToReturnTo(HOME_ACTIVITY_TYPE);
            } else if (!isOnHomeDisplay()) {
                return false;
            } else if (!isHomeStack()){
                if (DEBUG_STATES) Slog.d(TAG,
                        "resumeTopActivityLocked: Launching home next");
                final int returnTaskType = prevTask == null || !prevTask.isOverHomeStack() ?
                        HOME_ACTIVITY_TYPE : prevTask.getTaskToReturnTo();
                return isOnHomeDisplay() &&
                        mStackSupervisor.resumeHomeStackTask(returnTaskType, prev, "prevFinished");
            }
        }

        // If we are sleeping, and there is no resumed activity, and the top
        // activity is paused, well that is the state we want.
        if (mService.isSleepingOrShuttingDown()
                && mLastPausedActivity == next
                && mStackSupervisor.allPausedActivitiesComplete()) {
            // Make sure we have executed any pending transitions, since there
            // should be nothing left to do at this point.
            mWindowManager.executeAppTransition();
            mNoAnimActivities.clear();
            ActivityOptions.abort(options);
            if (DEBUG_STATES) Slog.d(TAG, "resumeTopActivityLocked: Going to sleep and all paused");
            if (DEBUG_STACK) mStackSupervisor.validateTopActivitiesLocked();
            return false;
        }

        // Make sure that the user who owns this activity is started.  If not,
        // we will just leave it as is because someone should be bringing
        // another user's activities to the top of the stack.
        if (mService.mStartedUsers.get(next.userId) == null) {
            Slog.w(TAG, "Skipping resume of top activity " + next
                    + ": user " + next.userId + " is stopped");
            if (DEBUG_STACK) mStackSupervisor.validateTopActivitiesLocked();
            return false;
        }

        // The activity may be waiting for stop, but that is no longer
        // appropriate for it.
        mStackSupervisor.mStoppingActivities.remove(next);
        mStackSupervisor.mGoingToSleepActivities.remove(next);
        next.sleeping = false;
        mStackSupervisor.mWaitingVisibleActivities.remove(next);

        if (DEBUG_SWITCH) Slog.v(TAG_SWITCH, "Resuming " + next);

        // If we are currently pausing an activity, then don't do anything
        // until that is done.
        if (!mStackSupervisor.allPausedActivitiesComplete()) {
            if (DEBUG_SWITCH || DEBUG_PAUSE || DEBUG_STATES) Slog.v(TAG_PAUSE,
                    "resumeTopActivityLocked: Skip resume: some activity pausing.");
            if (DEBUG_STACK) mStackSupervisor.validateTopActivitiesLocked();
            return false;
        }

        // Okay we are now going to start a switch, to 'next'.  We may first
        // have to pause the current activity, but this is an important point
        // where we have decided to go to 'next' so keep track of that.
        // XXX "App Redirected" dialog is getting too many false positives
        // at this point, so turn off for now.
        if (false) {
            if (mLastStartedActivity != null && !mLastStartedActivity.finishing) {
                long now = SystemClock.uptimeMillis();
                final boolean inTime = mLastStartedActivity.startTime != 0
                        && (mLastStartedActivity.startTime + START_WARN_TIME) >= now;
                final int lastUid = mLastStartedActivity.info.applicationInfo.uid;
                final int nextUid = next.info.applicationInfo.uid;
                if (inTime && lastUid != nextUid
                        && lastUid != next.launchedFromUid
                        && mService.checkPermission(
                                android.Manifest.permission.STOP_APP_SWITCHES,
                                -1, next.launchedFromUid)
                        != PackageManager.PERMISSION_GRANTED) {
                    mService.showLaunchWarningLocked(mLastStartedActivity, next);
                } else {
                    next.startTime = now;
                    mLastStartedActivity = next;
                }
            } else {
                next.startTime = SystemClock.uptimeMillis();
                mLastStartedActivity = next;
            }
        }

        mStackSupervisor.setLaunchSource(next.info.applicationInfo.uid);

        // We need to start pausing the current activity so the top one
        // can be resumed...
        boolean dontWaitForPause = (next.info.flags&ActivityInfo.FLAG_RESUME_WHILE_PAUSING) != 0;
        boolean pausing = mStackSupervisor.pauseBackStacks(userLeaving, true, dontWaitForPause);
        if (mResumedActivity != null) {
            if (DEBUG_STATES) Slog.d(TAG, "resumeTopActivityLocked: Pausing " + mResumedActivity);
            pausing |= startPausingLocked(userLeaving, false, true, dontWaitForPause);
        }
        if (pausing) {
            if (DEBUG_SWITCH || DEBUG_STATES) Slog.v(TAG,
                    "resumeTopActivityLocked: Skip resume: need to start pausing");
            // At this point we want to put the upcoming activity's process
            // at the top of the LRU list, since we know we will be needing it
            // very soon and it would be a waste to let it get killed if it
            // happens to be sitting towards the end.
            if (next.app != null && next.app.thread != null) {
                mService.updateLruProcessLocked(next.app, true, null);
            }
            if (DEBUG_STACK) mStackSupervisor.validateTopActivitiesLocked();
            return true;
        }

        // If the most recent activity was noHistory but was only stopped rather
        // than stopped+finished because the device went to sleep, we need to make
        // sure to finish it as we're making a new activity topmost.
        if (mService.isSleeping() && mLastNoHistoryActivity != null &&
                !mLastNoHistoryActivity.finishing) {
            if (DEBUG_STATES) Slog.d(TAG, "no-history finish of " + mLastNoHistoryActivity +
                    " on new resume");
            requestFinishActivityLocked(mLastNoHistoryActivity.appToken, Activity.RESULT_CANCELED,
                    null, "resume-no-history", false);
            mLastNoHistoryActivity = null;
        }

        if (prev != null && prev != next) {
            if (!mStackSupervisor.mWaitingVisibleActivities.contains(prev)
                    && next != null && !next.nowVisible) {
                mStackSupervisor.mWaitingVisibleActivities.add(prev);
                if (DEBUG_SWITCH) Slog.v(TAG_SWITCH,
                        "Resuming top, waiting visible to hide: " + prev);
            } else {
                // The next activity is already visible, so hide the previous
                // activity's windows right now so we can show the new one ASAP.
                // We only do this if the previous is finishing, which should mean
                // it is on top of the one being resumed so hiding it quickly
                // is good.  Otherwise, we want to do the normal route of allowing
                // the resumed activity to be shown so we can decide if the
                // previous should actually be hidden depending on whether the
                // new one is found to be full-screen or not.
                if (prev.finishing) {
                    mWindowManager.setAppVisibility(prev.appToken, false);
                    if (DEBUG_SWITCH) Slog.v(TAG_SWITCH,
                            "Not waiting for visible to hide: " + prev + ", waitingVisible="
                            + mStackSupervisor.mWaitingVisibleActivities.contains(prev)
                            + ", nowVisible=" + next.nowVisible);
                } else {
                    if (DEBUG_SWITCH) Slog.v(TAG_SWITCH,
                            "Previous already visible but still waiting to hide: " + prev
                            + ", waitingVisible="
                            + mStackSupervisor.mWaitingVisibleActivities.contains(prev)
                            + ", nowVisible=" + next.nowVisible);
                }
            }
        }

        // Launching this app's activity, make sure the app is no longer
        // considered stopped.
        try {
            AppGlobals.getPackageManager().setPackageStoppedState(
                    next.packageName, false, next.userId); /* TODO: Verify if correct userid */
        } catch (RemoteException e1) {
        } catch (IllegalArgumentException e) {
            Slog.w(TAG, "Failed trying to unstop package "
                    + next.packageName + ": " + e);
        }

        // We are starting up the next activity, so tell the window manager
        // that the previous one will be hidden soon.  This way it can know
        // to ignore it when computing the desired screen orientation.
        boolean anim = true;
        if (prev != null) {
            if (prev.finishing) {
                if (DEBUG_TRANSITION) Slog.v(TAG_TRANSITION,
                        "Prepare close transition: prev=" + prev);
                if (mNoAnimActivities.contains(prev)) {
                    anim = false;
                    mWindowManager.prepareAppTransition(AppTransition.TRANSIT_NONE, false);
                } else {
                    mWindowManager.prepareAppTransition(prev.task == next.task
                            ? AppTransition.TRANSIT_ACTIVITY_CLOSE
                            : AppTransition.TRANSIT_TASK_CLOSE, false);
                }
                mWindowManager.setAppWillBeHidden(prev.appToken);
                mWindowManager.setAppVisibility(prev.appToken, false);
            } else {
                if (DEBUG_TRANSITION) Slog.v(TAG_TRANSITION,
                        "Prepare open transition: prev=" + prev);
                if (mNoAnimActivities.contains(next)) {
                    anim = false;
                    mWindowManager.prepareAppTransition(AppTransition.TRANSIT_NONE, false);
                } else {
                    mWindowManager.prepareAppTransition(prev.task == next.task
                            ? AppTransition.TRANSIT_ACTIVITY_OPEN
                            : next.mLaunchTaskBehind
                                    ? AppTransition.TRANSIT_TASK_OPEN_BEHIND
                                    : AppTransition.TRANSIT_TASK_OPEN, false);
                }
            }
            if (false) {
                mWindowManager.setAppWillBeHidden(prev.appToken);
                mWindowManager.setAppVisibility(prev.appToken, false);
            }
        } else {
            if (DEBUG_TRANSITION) Slog.v(TAG_TRANSITION, "Prepare open transition: no previous");
            if (mNoAnimActivities.contains(next)) {
                anim = false;
                mWindowManager.prepareAppTransition(AppTransition.TRANSIT_NONE, false);
            } else {
                mWindowManager.prepareAppTransition(AppTransition.TRANSIT_ACTIVITY_OPEN, false);
            }
        }

        Bundle resumeAnimOptions = null;
        if (anim) {
            ActivityOptions opts = next.getOptionsForTargetActivityLocked();
            if (opts != null) {
                resumeAnimOptions = opts.toBundle();
            }
            next.applyOptionsLocked();
        } else {
            next.clearOptionsLocked();
        }

        ActivityStack lastStack = mStackSupervisor.getLastStack();
        if (next.app != null && next.app.thread != null) {
            if (DEBUG_SWITCH) Slog.v(TAG_SWITCH, "Resume running: " + next);

            // This activity is now becoming visible.
            mWindowManager.setAppVisibility(next.appToken, true);

            // schedule launch ticks to collect information about slow apps.
            next.startLaunchTickingLocked();

            ActivityRecord lastResumedActivity =
                    lastStack == null ? null :lastStack.mResumedActivity;
            ActivityState lastState = next.state;

            mService.updateCpuStats();

            if (DEBUG_STATES) Slog.v(TAG, "Moving to RESUMED: " + next + " (in existing)");
            next.state = ActivityState.RESUMED;
            mResumedActivity = next;
            next.task.touchActiveTime();
            mRecentTasks.addLocked(next.task);
            mService.updateLruProcessLocked(next.app, true, null);
            updateLRUListLocked(next);
            mService.updateOomAdjLocked();

            // Have the window manager re-evaluate the orientation of
            // the screen based on the new activity order.
            boolean notUpdated = true;
            if (mStackSupervisor.isFrontStack(this)) {
                Configuration config = mWindowManager.updateOrientationFromAppTokens(
                        mService.mConfiguration,
                        next.mayFreezeScreenLocked(next.app) ? next.appToken : null);
                if (config != null) {
                    next.frozenBeforeDestroy = true;
                }
                notUpdated = !mService.updateConfigurationLocked(config, next, false, false);
            }

            if (notUpdated) {
                // The configuration update wasn't able to keep the existing
                // instance of the activity, and instead started a new one.
                // We should be all done, but let's just make sure our activity
                // is still at the top and schedule another run if something
                // weird happened.
                ActivityRecord nextNext = topRunningActivityLocked(null);
                if (DEBUG_SWITCH || DEBUG_STATES) Slog.i(TAG,
                        "Activity config changed during resume: " + next
                        + ", new next: " + nextNext);
                if (nextNext != next) {
                    // Do over!
                    mStackSupervisor.scheduleResumeTopActivities();
                }
                if (mStackSupervisor.reportResumedActivityLocked(next)) {
                    mNoAnimActivities.clear();
                    if (DEBUG_STACK) mStackSupervisor.validateTopActivitiesLocked();
                    return true;
                }
                if (DEBUG_STACK) mStackSupervisor.validateTopActivitiesLocked();
                return false;
            }

            try {
                // Deliver all pending results.
                ArrayList<ResultInfo> a = next.results;
                if (a != null) {
                    final int N = a.size();
                    if (!next.finishing && N > 0) {
                        if (DEBUG_RESULTS) Slog.v(TAG_RESULTS,
                                "Delivering results to " + next + ": " + a);
                        next.app.thread.scheduleSendResult(next.appToken, a);
                    }
                }

                if (next.newIntents != null) {
                    next.app.thread.scheduleNewIntent(next.newIntents, next.appToken);
                }

                EventLog.writeEvent(EventLogTags.AM_RESUME_ACTIVITY, next.userId,
                        System.identityHashCode(next), next.task.taskId, next.shortComponentName);

                next.sleeping = false;
                mService.showAskCompatModeDialogLocked(next);
                next.app.pendingUiClean = true;
                next.app.forceProcessStateUpTo(ActivityManager.PROCESS_STATE_TOP);
                next.clearOptionsLocked();
                next.app.thread.scheduleResumeActivity(next.appToken, next.app.repProcState,
                        mService.isNextTransitionForward(), resumeAnimOptions);

                mStackSupervisor.checkReadyForSleepLocked();

                if (DEBUG_STATES) Slog.d(TAG, "resumeTopActivityLocked: Resumed " + next);
            } catch (Exception e) {
                // Whoops, need to restart this activity!
                if (DEBUG_STATES) Slog.v(TAG, "Resume failed; resetting state to "
                        + lastState + ": " + next);
                next.state = lastState;
                if (lastStack != null) {
                    lastStack.mResumedActivity = lastResumedActivity;
                }
                Slog.i(TAG, "Restarting because process died: " + next);
                if (!next.hasBeenLaunched) {
                    next.hasBeenLaunched = true;
                } else  if (SHOW_APP_STARTING_PREVIEW && lastStack != null &&
                        mStackSupervisor.isFrontStack(lastStack)) {
                    mWindowManager.setAppStartingWindow(
                            next.appToken, next.packageName, next.theme,
                            mService.compatibilityInfoForPackageLocked(next.info.applicationInfo),
                            next.nonLocalizedLabel, next.labelRes, next.icon, next.logo,
                            next.windowFlags, null, true);
                }
                mStackSupervisor.startSpecificActivityLocked(next, true, false);
                if (DEBUG_STACK) mStackSupervisor.validateTopActivitiesLocked();
                return true;
            }

            // From this point on, if something goes wrong there is no way
            // to recover the activity.
            try {
                next.visible = true;
                completeResumeLocked(next);
            } catch (Exception e) {
                // If any exception gets thrown, toss away this
                // activity and try the next one.
                Slog.w(TAG, "Exception thrown during resume of " + next, e);
                requestFinishActivityLocked(next.appToken, Activity.RESULT_CANCELED, null,
                        "resume-exception", true);
                if (DEBUG_STACK) mStackSupervisor.validateTopActivitiesLocked();
                return true;
            }
            next.stopped = false;

        } else {
            // Whoops, need to restart this activity!
            if (!next.hasBeenLaunched) {
                next.hasBeenLaunched = true;
            } else {
                if (SHOW_APP_STARTING_PREVIEW) {
                    mWindowManager.setAppStartingWindow(
                            next.appToken, next.packageName, next.theme,
                            mService.compatibilityInfoForPackageLocked(
                                    next.info.applicationInfo),
                            next.nonLocalizedLabel,
                            next.labelRes, next.icon, next.logo, next.windowFlags,
                            null, true);
                }
                if (DEBUG_SWITCH) Slog.v(TAG_SWITCH, "Restarting: " + next);
            }
            if (DEBUG_STATES) Slog.d(TAG, "resumeTopActivityLocked: Restarting " + next);
            mStackSupervisor.startSpecificActivityLocked(next, true, true);
        }

        if (DEBUG_STACK) mStackSupervisor.validateTopActivitiesLocked();
        return true;
    }

    private TaskRecord getNextTask(TaskRecord targetTask) {
        final int index = mTaskHistory.indexOf(targetTask);
        if (index >= 0) {
            final int numTasks = mTaskHistory.size();
            for (int i = index + 1; i < numTasks; ++i) {
                TaskRecord task = mTaskHistory.get(i);
                if (task.userId == targetTask.userId) {
                    return task;
                }
            }
        }
        return null;
    }

    private void insertTaskAtTop(TaskRecord task) {
        // If the moving task is over home stack, transfer its return type to next task
        if (task.isOverHomeStack()) {
            final TaskRecord nextTask = getNextTask(task);
            if (nextTask != null) {
                nextTask.setTaskToReturnTo(task.getTaskToReturnTo());
            }
        }

        // If this is being moved to the top by another activity or being launched from the home
        // activity, set mTaskToReturnTo accordingly.
        if (isOnHomeDisplay()) {
            ActivityStack lastStack = mStackSupervisor.getLastStack();
            final boolean fromHome = lastStack.isHomeStack();
            if (!isHomeStack() && (fromHome || topTask() != task)) {
                task.setTaskToReturnTo(fromHome
                        ? lastStack.topTask() == null
                                ? HOME_ACTIVITY_TYPE
                                : lastStack.topTask().taskType
                        : APPLICATION_ACTIVITY_TYPE);
            }
        } else {
            task.setTaskToReturnTo(APPLICATION_ACTIVITY_TYPE);
        }

        mTaskHistory.remove(task);
        // Now put task at top.
        int taskNdx = mTaskHistory.size();
        if (!isCurrentProfileLocked(task.userId)) {
            // Put non-current user tasks below current user tasks.
            while (--taskNdx >= 0) {
                if (!isCurrentProfileLocked(mTaskHistory.get(taskNdx).userId)) {
                    break;
                }
            }
            ++taskNdx;
        }
        mTaskHistory.add(taskNdx, task);
        updateTaskMovement(task, true);
    }

    final void startActivityLocked(ActivityRecord r, boolean newTask,
            boolean doResume, boolean keepCurTransition, Bundle options) {
        TaskRecord rTask = r.task;
        final int taskId = rTask.taskId;
        // mLaunchTaskBehind tasks get placed at the back of the task stack.
        if (!r.mLaunchTaskBehind && (taskForIdLocked(taskId) == null || newTask)) {
            // Last activity in task had been removed or ActivityManagerService is reusing task.
            // Insert or replace.
            // Might not even be in.
            insertTaskAtTop(rTask);
            mWindowManager.moveTaskToTop(taskId);
        }
        TaskRecord task = null;
        if (!newTask) {
            // If starting in an existing task, find where that is...
            boolean startIt = true;
            for (int taskNdx = mTaskHistory.size() - 1; taskNdx >= 0; --taskNdx) {
                task = mTaskHistory.get(taskNdx);
                if (task.getTopActivity() == null) {
                    // All activities in task are finishing.
                    continue;
                }
                if (task == r.task) {
                    // Here it is!  Now, if this is not yet visible to the
                    // user, then just add it without starting; it will
                    // get started when the user navigates back to it.
                    if (!startIt) {
                        if (DEBUG_ADD_REMOVE) Slog.i(TAG, "Adding activity " + r + " to task "
                                + task, new RuntimeException("here").fillInStackTrace());
                        task.addActivityToTop(r);
                        r.putInHistory();
                        mWindowManager.addAppToken(task.mActivities.indexOf(r), r.appToken,
                                r.task.taskId, mStackId, r.info.screenOrientation, r.fullscreen,
                                (r.info.flags & ActivityInfo.FLAG_SHOW_ON_LOCK_SCREEN) != 0,
                                r.userId, r.info.configChanges, task.voiceSession != null,
                                r.mLaunchTaskBehind);
                        if (VALIDATE_TOKENS) {
                            validateAppTokensLocked();
                        }
                        ActivityOptions.abort(options);
                        return;
                    }
                    break;
                } else if (task.numFullscreen > 0) {
                    startIt = false;
                }
            }
        }

        // Place a new activity at top of stack, so it is next to interact
        // with the user.

        // If we are not placing the new activity frontmost, we do not want
        // to deliver the onUserLeaving callback to the actual frontmost
        // activity
        if (task == r.task && mTaskHistory.indexOf(task) != (mTaskHistory.size() - 1)) {
            mStackSupervisor.mUserLeaving = false;
            if (DEBUG_USER_LEAVING) Slog.v(TAG_USER_LEAVING,
                    "startActivity() behind front, mUserLeaving=false");
        }

        task = r.task;

        // Slot the activity into the history stack and proceed
        if (DEBUG_ADD_REMOVE) Slog.i(TAG, "Adding activity " + r + " to stack to task " + task,
                new RuntimeException("here").fillInStackTrace());
        task.addActivityToTop(r);
        task.setFrontOfTask();

        r.putInHistory();
        if (!isHomeStack() || numActivities() > 0) {
            // We want to show the starting preview window if we are
            // switching to a new task, or the next activity's process is
            // not currently running.
            boolean showStartingIcon = newTask;
            ProcessRecord proc = r.app;
            if (proc == null) {
                proc = mService.mProcessNames.get(r.processName, r.info.applicationInfo.uid);
            }
            if (proc == null || proc.thread == null) {
                showStartingIcon = true;
            }
            if (DEBUG_TRANSITION) Slog.v(TAG_TRANSITION,
                    "Prepare open transition: starting " + r);
            if ((r.intent.getFlags() & Intent.FLAG_ACTIVITY_NO_ANIMATION) != 0) {
                mWindowManager.prepareAppTransition(AppTransition.TRANSIT_NONE, keepCurTransition);
                mNoAnimActivities.add(r);
            } else {
                mWindowManager.prepareAppTransition(newTask
                        ? r.mLaunchTaskBehind
                                ? AppTransition.TRANSIT_TASK_OPEN_BEHIND
                                : AppTransition.TRANSIT_TASK_OPEN
                        : AppTransition.TRANSIT_ACTIVITY_OPEN, keepCurTransition);
                mNoAnimActivities.remove(r);
            }
            mWindowManager.addAppToken(task.mActivities.indexOf(r),
                    r.appToken, r.task.taskId, mStackId, r.info.screenOrientation, r.fullscreen,
                    (r.info.flags & ActivityInfo.FLAG_SHOW_ON_LOCK_SCREEN) != 0, r.userId,
                    r.info.configChanges, task.voiceSession != null, r.mLaunchTaskBehind);
            boolean doShow = true;
            if (newTask) {
                // Even though this activity is starting fresh, we still need
                // to reset it to make sure we apply affinities to move any
                // existing activities from other tasks in to it.
                // If the caller has requested that the target task be
                // reset, then do so.
                if ((r.intent.getFlags() & Intent.FLAG_ACTIVITY_RESET_TASK_IF_NEEDED) != 0) {
                    resetTaskIfNeededLocked(r, r);
                    doShow = topRunningNonDelayedActivityLocked(null) == r;
                }
            } else if (options != null && new ActivityOptions(options).getAnimationType()
                    == ActivityOptions.ANIM_SCENE_TRANSITION) {
                doShow = false;
            }
            if (r.mLaunchTaskBehind) {
                // Don't do a starting window for mLaunchTaskBehind. More importantly make sure we
                // tell WindowManager that r is visible even though it is at the back of the stack.
                mWindowManager.setAppVisibility(r.appToken, true);
                ensureActivitiesVisibleLocked(null, 0);
            } else if (SHOW_APP_STARTING_PREVIEW && doShow) {
                // Figure out if we are transitioning from another activity that is
                // "has the same starting icon" as the next one.  This allows the
                // window manager to keep the previous window it had previously
                // created, if it still had one.
                ActivityRecord prev = mResumedActivity;
                if (prev != null) {
                    // We don't want to reuse the previous starting preview if:
                    // (1) The current activity is in a different task.
                    if (prev.task != r.task) {
                        prev = null;
                    }
                    // (2) The current activity is already displayed.
                    else if (prev.nowVisible) {
                        prev = null;
                    }
                }
                mWindowManager.setAppStartingWindow(
                        r.appToken, r.packageName, r.theme,
                        mService.compatibilityInfoForPackageLocked(
                                r.info.applicationInfo), r.nonLocalizedLabel,
                        r.labelRes, r.icon, r.logo, r.windowFlags,
                        prev != null ? prev.appToken : null, showStartingIcon);
                r.mStartingWindowShown = true;
            }
        } else {
            // If this is the first activity, don't do any fancy animations,
            // because there is nothing for it to animate on top of.
            mWindowManager.addAppToken(task.mActivities.indexOf(r), r.appToken,
                    r.task.taskId, mStackId, r.info.screenOrientation, r.fullscreen,
                    (r.info.flags & ActivityInfo.FLAG_SHOW_ON_LOCK_SCREEN) != 0, r.userId,
                    r.info.configChanges, task.voiceSession != null, r.mLaunchTaskBehind);
            ActivityOptions.abort(options);
            options = null;
        }
        if (VALIDATE_TOKENS) {
            validateAppTokensLocked();
        }

        if (doResume) {
            mStackSupervisor.resumeTopActivitiesLocked(this, r, options);
        }
    }

    final void validateAppTokensLocked() {
        mValidateAppTokens.clear();
        mValidateAppTokens.ensureCapacity(numActivities());
        final int numTasks = mTaskHistory.size();
        for (int taskNdx = 0; taskNdx < numTasks; ++taskNdx) {
            TaskRecord task = mTaskHistory.get(taskNdx);
            final ArrayList<ActivityRecord> activities = task.mActivities;
            if (activities.isEmpty()) {
                continue;
            }
            TaskGroup group = new TaskGroup();
            group.taskId = task.taskId;
            mValidateAppTokens.add(group);
            final int numActivities = activities.size();
            for (int activityNdx = 0; activityNdx < numActivities; ++activityNdx) {
                final ActivityRecord r = activities.get(activityNdx);
                group.tokens.add(r.appToken);
            }
        }
        mWindowManager.validateAppTokens(mStackId, mValidateAppTokens);
    }

    /**
     * Perform a reset of the given task, if needed as part of launching it.
     * Returns the new HistoryRecord at the top of the task.
     */
    /**
     * Helper method for #resetTaskIfNeededLocked.
     * We are inside of the task being reset...  we'll either finish this activity, push it out
     * for another task, or leave it as-is.
     * @param task The task containing the Activity (taskTop) that might be reset.
     * @param forceReset
     * @return An ActivityOptions that needs to be processed.
     */
    final ActivityOptions resetTargetTaskIfNeededLocked(TaskRecord task, boolean forceReset) {
        ActivityOptions topOptions = null;

        int replyChainEnd = -1;
        boolean canMoveOptions = true;

        // We only do this for activities that are not the root of the task (since if we finish
        // the root, we may no longer have the task!).
        final ArrayList<ActivityRecord> activities = task.mActivities;
        final int numActivities = activities.size();
        final int rootActivityNdx = task.findEffectiveRootIndex();
        for (int i = numActivities - 1; i > rootActivityNdx; --i ) {
            ActivityRecord target = activities.get(i);
            if (target.frontOfTask)
                break;

            final int flags = target.info.flags;
            final boolean finishOnTaskLaunch =
                    (flags & ActivityInfo.FLAG_FINISH_ON_TASK_LAUNCH) != 0;
            final boolean allowTaskReparenting =
                    (flags & ActivityInfo.FLAG_ALLOW_TASK_REPARENTING) != 0;
            final boolean clearWhenTaskReset =
                    (target.intent.getFlags() & Intent.FLAG_ACTIVITY_CLEAR_WHEN_TASK_RESET) != 0;

            if (!finishOnTaskLaunch
                    && !clearWhenTaskReset
                    && target.resultTo != null) {
                // If this activity is sending a reply to a previous
                // activity, we can't do anything with it now until
                // we reach the start of the reply chain.
                // XXX note that we are assuming the result is always
                // to the previous activity, which is almost always
                // the case but we really shouldn't count on.
                if (replyChainEnd < 0) {
                    replyChainEnd = i;
                }
            } else if (!finishOnTaskLaunch
                    && !clearWhenTaskReset
                    && allowTaskReparenting
                    && target.taskAffinity != null
                    && !target.taskAffinity.equals(task.affinity)) {
                // If this activity has an affinity for another
                // task, then we need to move it out of here.  We will
                // move it as far out of the way as possible, to the
                // bottom of the activity stack.  This also keeps it
                // correctly ordered with any activities we previously
                // moved.
                final TaskRecord targetTask;
                final ActivityRecord bottom =
                        !mTaskHistory.isEmpty() && !mTaskHistory.get(0).mActivities.isEmpty() ?
                                mTaskHistory.get(0).mActivities.get(0) : null;
                if (bottom != null && target.taskAffinity != null
                        && target.taskAffinity.equals(bottom.task.affinity)) {
                    // If the activity currently at the bottom has the
                    // same task affinity as the one we are moving,
                    // then merge it into the same task.
                    targetTask = bottom.task;
                    if (DEBUG_TASKS) Slog.v(TAG_TASKS, "Start pushing activity " + target
                            + " out to bottom task " + bottom.task);
                } else {
                    targetTask = createTaskRecord(mStackSupervisor.getNextTaskId(), target.info,
                            null, null, null, false);
                    targetTask.affinityIntent = target.intent;
                    if (DEBUG_TASKS) Slog.v(TAG_TASKS, "Start pushing activity " + target
                            + " out to new task " + target.task);
                }

                final int targetTaskId = targetTask.taskId;
                mWindowManager.setAppTask(target.appToken, targetTaskId);

                boolean noOptions = canMoveOptions;
                final int start = replyChainEnd < 0 ? i : replyChainEnd;
                for (int srcPos = start; srcPos >= i; --srcPos) {
                    final ActivityRecord p = activities.get(srcPos);
                    if (p.finishing) {
                        continue;
                    }

                    canMoveOptions = false;
                    if (noOptions && topOptions == null) {
                        topOptions = p.takeOptionsLocked();
                        if (topOptions != null) {
                            noOptions = false;
                        }
                    }
                    if (DEBUG_ADD_REMOVE) Slog.i(TAG, "Removing activity " + p + " from task="
                            + task + " adding to task=" + targetTask
                            + " Callers=" + Debug.getCallers(4));
                    if (DEBUG_TASKS) Slog.v(TAG_TASKS,
                            "Pushing next activity " + p + " out to target's task " + target.task);
                    p.setTask(targetTask, null);
                    targetTask.addActivityAtBottom(p);

                    mWindowManager.setAppTask(p.appToken, targetTaskId);
                }

                mWindowManager.moveTaskToBottom(targetTaskId);
                if (VALIDATE_TOKENS) {
                    validateAppTokensLocked();
                }

                replyChainEnd = -1;
            } else if (forceReset || finishOnTaskLaunch || clearWhenTaskReset) {
                // If the activity should just be removed -- either
                // because it asks for it, or the task should be
                // cleared -- then finish it and anything that is
                // part of its reply chain.
                int end;
                if (clearWhenTaskReset) {
                    // In this case, we want to finish this activity
                    // and everything above it, so be sneaky and pretend
                    // like these are all in the reply chain.
                    end = activities.size() - 1;
                } else if (replyChainEnd < 0) {
                    end = i;
                } else {
                    end = replyChainEnd;
                }
                boolean noOptions = canMoveOptions;
                for (int srcPos = i; srcPos <= end; srcPos++) {
                    ActivityRecord p = activities.get(srcPos);
                    if (p.finishing) {
                        continue;
                    }
                    canMoveOptions = false;
                    if (noOptions && topOptions == null) {
                        topOptions = p.takeOptionsLocked();
                        if (topOptions != null) {
                            noOptions = false;
                        }
                    }
                    if (DEBUG_TASKS) Slog.w(TAG_TASKS,
                            "resetTaskIntendedTask: calling finishActivity on " + p);
                    if (finishActivityLocked(
                            p, Activity.RESULT_CANCELED, null, "reset-task", false)) {
                        end--;
                        srcPos--;
                    }
                }
                replyChainEnd = -1;
            } else {
                // If we were in the middle of a chain, well the
                // activity that started it all doesn't want anything
                // special, so leave it all as-is.
                replyChainEnd = -1;
            }
        }

        return topOptions;
    }

    /**
     * Helper method for #resetTaskIfNeededLocked. Processes all of the activities in a given
     * TaskRecord looking for an affinity with the task of resetTaskIfNeededLocked.taskTop.
     * @param affinityTask The task we are looking for an affinity to.
     * @param task Task that resetTaskIfNeededLocked.taskTop belongs to.
     * @param topTaskIsHigher True if #task has already been processed by resetTaskIfNeededLocked.
     * @param forceReset Flag passed in to resetTaskIfNeededLocked.
     */
    private int resetAffinityTaskIfNeededLocked(TaskRecord affinityTask, TaskRecord task,
            boolean topTaskIsHigher, boolean forceReset, int taskInsertionPoint) {
        int replyChainEnd = -1;
        final int taskId = task.taskId;
        final String taskAffinity = task.affinity;

        final ArrayList<ActivityRecord> activities = affinityTask.mActivities;
        final int numActivities = activities.size();
        final int rootActivityNdx = affinityTask.findEffectiveRootIndex();

        // Do not operate on or below the effective root Activity.
        for (int i = numActivities - 1; i > rootActivityNdx; --i) {
            ActivityRecord target = activities.get(i);
            if (target.frontOfTask)
                break;

            final int flags = target.info.flags;
            boolean finishOnTaskLaunch = (flags & ActivityInfo.FLAG_FINISH_ON_TASK_LAUNCH) != 0;
            boolean allowTaskReparenting = (flags & ActivityInfo.FLAG_ALLOW_TASK_REPARENTING) != 0;

            if (target.resultTo != null) {
                // If this activity is sending a reply to a previous
                // activity, we can't do anything with it now until
                // we reach the start of the reply chain.
                // XXX note that we are assuming the result is always
                // to the previous activity, which is almost always
                // the case but we really shouldn't count on.
                if (replyChainEnd < 0) {
                    replyChainEnd = i;
                }
            } else if (topTaskIsHigher
                    && allowTaskReparenting
                    && taskAffinity != null
                    && taskAffinity.equals(target.taskAffinity)) {
                // This activity has an affinity for our task. Either remove it if we are
                // clearing or move it over to our task.  Note that
                // we currently punt on the case where we are resetting a
                // task that is not at the top but who has activities above
                // with an affinity to it...  this is really not a normal
                // case, and we will need to later pull that task to the front
                // and usually at that point we will do the reset and pick
                // up those remaining activities.  (This only happens if
                // someone starts an activity in a new task from an activity
                // in a task that is not currently on top.)
                if (forceReset || finishOnTaskLaunch) {
                    final int start = replyChainEnd >= 0 ? replyChainEnd : i;
                    if (DEBUG_TASKS) Slog.v(TAG_TASKS,
                            "Finishing task at index " + start + " to " + i);
                    for (int srcPos = start; srcPos >= i; --srcPos) {
                        final ActivityRecord p = activities.get(srcPos);
                        if (p.finishing) {
                            continue;
                        }
                        finishActivityLocked(
                                p, Activity.RESULT_CANCELED, null, "move-affinity", false);
                    }
                } else {
                    if (taskInsertionPoint < 0) {
                        taskInsertionPoint = task.mActivities.size();

                    }

                    final int start = replyChainEnd >= 0 ? replyChainEnd : i;
                    if (DEBUG_TASKS) Slog.v(TAG_TASKS,
                            "Reparenting from task=" + affinityTask + ":" + start + "-" + i
                            + " to task=" + task + ":" + taskInsertionPoint);
                    for (int srcPos = start; srcPos >= i; --srcPos) {
                        final ActivityRecord p = activities.get(srcPos);
                        p.setTask(task, null);
                        task.addActivityAtIndex(taskInsertionPoint, p);

                        if (DEBUG_ADD_REMOVE) Slog.i(TAG, "Removing and adding activity " + p
                                + " to stack at " + task,
                                new RuntimeException("here").fillInStackTrace());
                        if (DEBUG_TASKS) Slog.v(TAG_TASKS, "Pulling activity " + p
                                + " from " + srcPos + " in to resetting task " + task);
                        mWindowManager.setAppTask(p.appToken, taskId);
                    }
                    mWindowManager.moveTaskToTop(taskId);
                    if (VALIDATE_TOKENS) {
                        validateAppTokensLocked();
                    }

                    // Now we've moved it in to place...  but what if this is
                    // a singleTop activity and we have put it on top of another
                    // instance of the same activity?  Then we drop the instance
                    // below so it remains singleTop.
                    if (target.info.launchMode == ActivityInfo.LAUNCH_SINGLE_TOP) {
                        ArrayList<ActivityRecord> taskActivities = task.mActivities;
                        int targetNdx = taskActivities.indexOf(target);
                        if (targetNdx > 0) {
                            ActivityRecord p = taskActivities.get(targetNdx - 1);
                            if (p.intent.getComponent().equals(target.intent.getComponent())) {
                                finishActivityLocked(p, Activity.RESULT_CANCELED, null, "replace",
                                        false);
                            }
                        }
                    }
                }

                replyChainEnd = -1;
            }
        }
        return taskInsertionPoint;
    }

    final ActivityRecord resetTaskIfNeededLocked(ActivityRecord taskTop,
            ActivityRecord newActivity) {
        boolean forceReset =
                (newActivity.info.flags & ActivityInfo.FLAG_CLEAR_TASK_ON_LAUNCH) != 0;
        if (ACTIVITY_INACTIVE_RESET_TIME > 0
                && taskTop.task.getInactiveDuration() > ACTIVITY_INACTIVE_RESET_TIME) {
            if ((newActivity.info.flags & ActivityInfo.FLAG_ALWAYS_RETAIN_TASK_STATE) == 0) {
                forceReset = true;
            }
        }

        final TaskRecord task = taskTop.task;

        /** False until we evaluate the TaskRecord associated with taskTop. Switches to true
         * for remaining tasks. Used for later tasks to reparent to task. */
        boolean taskFound = false;

        /** If ActivityOptions are moved out and need to be aborted or moved to taskTop. */
        ActivityOptions topOptions = null;

        // Preserve the location for reparenting in the new task.
        int reparentInsertionPoint = -1;

        for (int i = mTaskHistory.size() - 1; i >= 0; --i) {
            final TaskRecord targetTask = mTaskHistory.get(i);

            if (targetTask == task) {
                topOptions = resetTargetTaskIfNeededLocked(task, forceReset);
                taskFound = true;
            } else {
                reparentInsertionPoint = resetAffinityTaskIfNeededLocked(targetTask, task,
                        taskFound, forceReset, reparentInsertionPoint);
            }
        }

        int taskNdx = mTaskHistory.indexOf(task);
        if (taskNdx >= 0) {
            do {
                taskTop = mTaskHistory.get(taskNdx--).getTopActivity();
            } while (taskTop == null && taskNdx >= 0);
        }

        if (topOptions != null) {
            // If we got some ActivityOptions from an activity on top that
            // was removed from the task, propagate them to the new real top.
            if (taskTop != null) {
                taskTop.updateOptionsLocked(topOptions);
            } else {
                topOptions.abort();
            }
        }

        return taskTop;
    }

    void sendActivityResultLocked(int callingUid, ActivityRecord r,
            String resultWho, int requestCode, int resultCode, Intent data) {

        if (callingUid > 0) {
            mService.grantUriPermissionFromIntentLocked(callingUid, r.packageName,
                    data, r.getUriPermissionsLocked(), r.userId);
        }

        if (DEBUG_RESULTS) Slog.v(TAG, "Send activity result to " + r
                + " : who=" + resultWho + " req=" + requestCode
                + " res=" + resultCode + " data=" + data);
        if (mResumedActivity == r && r.app != null && r.app.thread != null) {
            try {
                ArrayList<ResultInfo> list = new ArrayList<ResultInfo>();
                list.add(new ResultInfo(resultWho, requestCode,
                        resultCode, data));
                r.app.thread.scheduleSendResult(r.appToken, list);
                return;
            } catch (Exception e) {
                Slog.w(TAG, "Exception thrown sending result to " + r, e);
            }
        }

        r.addResultLocked(null, resultWho, requestCode, resultCode, data);
    }

    private void adjustFocusedActivityLocked(ActivityRecord r, String reason) {
        if (mStackSupervisor.isFrontStack(this) && mService.mFocusedActivity == r) {
            ActivityRecord next = topRunningActivityLocked(null);
            final String myReason = reason + " adjustFocus";
            if (next != r) {
                final TaskRecord task = r.task;
                if (r.frontOfTask && task == topTask() && task.isOverHomeStack()) {
                    // For non-fullscreen stack, we want to move the focus to the next visible
                    // stack to prevent the home screen from moving to the top and obscuring
                    // other visible stacks.
                    if (!mFullscreen
                            && adjustFocusToNextVisibleStackLocked(null, myReason)) {
                        return;
                    }
                    // Move the home stack to the top if this stack is fullscreen or there is no
                    // other visible stack.
                    if (mStackSupervisor.moveHomeStackTaskToTop(
                            task.getTaskToReturnTo(), myReason)) {
                        // Activity focus was already adjusted. Nothing else to do...
                        return;
                    }
                }
            }

            final ActivityRecord top = mStackSupervisor.topRunningActivityLocked();
            if (top != null) {
                mService.setFocusedActivityLocked(top, myReason);
            }
        }
    }

    private boolean adjustFocusToNextVisibleStackLocked(ActivityStack inStack, String reason) {
        final ActivityStack stack = (inStack != null) ? inStack : getNextVisibleStackLocked();
        final String myReason = reason + " adjustFocusToNextVisibleStack";
        if (stack == null) {
            return false;
        }
        final ActivityRecord top = stack.topRunningActivityLocked(null);
        if (top == null) {
            return false;
        }
        mService.setFocusedActivityLocked(top, myReason);
        return true;
    }

    final void stopActivityLocked(ActivityRecord r) {
        if (DEBUG_SWITCH) Slog.d(TAG_SWITCH, "Stopping: " + r);
        if ((r.intent.getFlags()&Intent.FLAG_ACTIVITY_NO_HISTORY) != 0
                || (r.info.flags&ActivityInfo.FLAG_NO_HISTORY) != 0) {
            if (!r.finishing) {
                if (!mService.isSleeping()) {
                    if (DEBUG_STATES) {
                        Slog.d(TAG, "no-history finish of " + r);
                    }
                    requestFinishActivityLocked(r.appToken, Activity.RESULT_CANCELED, null,
                            "stop-no-history", false);
                } else {
                    if (DEBUG_STATES) Slog.d(TAG, "Not finishing noHistory " + r
                            + " on stop because we're just sleeping");
                }
            }
        }

        if (r.app != null && r.app.thread != null) {
            adjustFocusedActivityLocked(r, "stopActivity");
            r.resumeKeyDispatchingLocked();
            try {
                r.stopped = false;
                if (DEBUG_STATES) Slog.v(TAG, "Moving to STOPPING: " + r
                        + " (stop requested)");
                r.state = ActivityState.STOPPING;
                if (DEBUG_VISIBILITY) Slog.v(TAG_VISIBILITY,
                        "Stopping visible=" + r.visible + " for " + r);
                if (!r.visible) {
                    mWindowManager.setAppVisibility(r.appToken, false);
                }
                r.app.thread.scheduleStopActivity(r.appToken, r.visible, r.configChangeFlags);
                if (mService.isSleepingOrShuttingDown()) {
                    r.setSleeping(true);
                }
                Message msg = mHandler.obtainMessage(STOP_TIMEOUT_MSG, r);
                mHandler.sendMessageDelayed(msg, STOP_TIMEOUT);
            } catch (Exception e) {
                // Maybe just ignore exceptions here...  if the process
                // has crashed, our death notification will clean things
                // up.
                Slog.w(TAG, "Exception thrown during pause", e);
                // Just in case, assume it to be stopped.
                r.stopped = true;
                if (DEBUG_STATES) Slog.v(TAG, "Stop failed; moving to STOPPED: " + r);
                r.state = ActivityState.STOPPED;
                if (r.configDestroy) {
                    destroyActivityLocked(r, true, "stop-except");
                }
            }
        }
    }

    /**
     * @return Returns true if the activity is being finished, false if for
     * some reason it is being left as-is.
     */
    final boolean requestFinishActivityLocked(IBinder token, int resultCode,
            Intent resultData, String reason, boolean oomAdj) {
        ActivityRecord r = isInStackLocked(token);
        if (DEBUG_RESULTS || DEBUG_STATES) Slog.v(
                TAG, "Finishing activity token=" + token + " r="
                + ", result=" + resultCode + ", data=" + resultData
                + ", reason=" + reason);
        if (r == null) {
            return false;
        }

        finishActivityLocked(r, resultCode, resultData, reason, oomAdj);
        return true;
    }

    final void finishSubActivityLocked(ActivityRecord self, String resultWho, int requestCode) {
        for (int taskNdx = mTaskHistory.size() - 1; taskNdx >= 0; --taskNdx) {
            ArrayList<ActivityRecord> activities = mTaskHistory.get(taskNdx).mActivities;
            for (int activityNdx = activities.size() - 1; activityNdx >= 0; --activityNdx) {
                ActivityRecord r = activities.get(activityNdx);
                if (r.resultTo == self && r.requestCode == requestCode) {
                    if ((r.resultWho == null && resultWho == null) ||
                        (r.resultWho != null && r.resultWho.equals(resultWho))) {
                        finishActivityLocked(r, Activity.RESULT_CANCELED, null, "request-sub",
                                false);
                    }
                }
            }
        }
        mService.updateOomAdjLocked();
    }

    final void finishTopRunningActivityLocked(ProcessRecord app, String reason) {
        ActivityRecord r = topRunningActivityLocked(null);
        if (r != null && r.app == app) {
            // If the top running activity is from this crashing
            // process, then terminate it to avoid getting in a loop.
            Slog.w(TAG, "  Force finishing activity "
                    + r.intent.getComponent().flattenToShortString());
            int taskNdx = mTaskHistory.indexOf(r.task);
            int activityNdx = r.task.mActivities.indexOf(r);
            finishActivityLocked(r, Activity.RESULT_CANCELED, null, reason, false);
            // Also terminate any activities below it that aren't yet
            // stopped, to avoid a situation where one will get
            // re-start our crashing activity once it gets resumed again.
            --activityNdx;
            if (activityNdx < 0) {
                do {
                    --taskNdx;
                    if (taskNdx < 0) {
                        break;
                    }
                    activityNdx = mTaskHistory.get(taskNdx).mActivities.size() - 1;
                } while (activityNdx < 0);
            }
            if (activityNdx >= 0) {
                r = mTaskHistory.get(taskNdx).mActivities.get(activityNdx);
                if (r.state == ActivityState.RESUMED
                        || r.state == ActivityState.PAUSING
                        || r.state == ActivityState.PAUSED) {
                    if (!r.isHomeActivity() || mService.mHomeProcess != r.app) {
                        Slog.w(TAG, "  Force finishing activity "
                                + r.intent.getComponent().flattenToShortString());
                        finishActivityLocked(r, Activity.RESULT_CANCELED, null, reason, false);
                    }
                }
            }
        }
    }

    final void finishVoiceTask(IVoiceInteractionSession session) {
        IBinder sessionBinder = session.asBinder();
        boolean didOne = false;
        for (int taskNdx = mTaskHistory.size() - 1; taskNdx >= 0; --taskNdx) {
            TaskRecord tr = mTaskHistory.get(taskNdx);
            if (tr.voiceSession != null && tr.voiceSession.asBinder() == sessionBinder) {
                for (int activityNdx = tr.mActivities.size() - 1; activityNdx >= 0; --activityNdx) {
                    ActivityRecord r = tr.mActivities.get(activityNdx);
                    if (!r.finishing) {
                        finishActivityLocked(r, Activity.RESULT_CANCELED, null, "finish-voice",
                                false);
                        didOne = true;
                    }
                }
            }
        }
        if (didOne) {
            mService.updateOomAdjLocked();
        }
    }

    final boolean finishActivityAffinityLocked(ActivityRecord r) {
        ArrayList<ActivityRecord> activities = r.task.mActivities;
        for (int index = activities.indexOf(r); index >= 0; --index) {
            ActivityRecord cur = activities.get(index);
            if (!Objects.equals(cur.taskAffinity, r.taskAffinity)) {
                break;
            }
            finishActivityLocked(cur, Activity.RESULT_CANCELED, null, "request-affinity", true);
        }
        return true;
    }

    final void finishActivityResultsLocked(ActivityRecord r, int resultCode, Intent resultData) {
        // send the result
        ActivityRecord resultTo = r.resultTo;
        if (resultTo != null) {
            if (DEBUG_RESULTS) Slog.v(TAG_RESULTS, "Adding result to " + resultTo
                    + " who=" + r.resultWho + " req=" + r.requestCode
                    + " res=" + resultCode + " data=" + resultData);
            if (resultTo.userId != r.userId) {
                if (resultData != null) {
                    resultData.setContentUserHint(r.userId);
                }
            }
            if (r.info.applicationInfo.uid > 0) {
                mService.grantUriPermissionFromIntentLocked(r.info.applicationInfo.uid,
                        resultTo.packageName, resultData,
                        resultTo.getUriPermissionsLocked(), resultTo.userId);
            }
            resultTo.addResultLocked(r, r.resultWho, r.requestCode, resultCode,
                                     resultData);
            r.resultTo = null;
        }
        else if (DEBUG_RESULTS) Slog.v(TAG_RESULTS, "No result destination from " + r);

        // Make sure this HistoryRecord is not holding on to other resources,
        // because clients have remote IPC references to this object so we
        // can't assume that will go away and want to avoid circular IPC refs.
        r.results = null;
        r.pendingResults = null;
        r.newIntents = null;
        r.icicle = null;
    }

    /**
     * @return Returns true if this activity has been removed from the history
     * list, or false if it is still in the list and will be removed later.
     */
    final boolean finishActivityLocked(ActivityRecord r, int resultCode, Intent resultData,
            String reason, boolean oomAdj) {
        if (r.finishing) {
            Slog.w(TAG, "Duplicate finish request for " + r);
            return false;
        }

        r.makeFinishingLocked();
        final TaskRecord task = r.task;
        EventLog.writeEvent(EventLogTags.AM_FINISH_ACTIVITY,
                r.userId, System.identityHashCode(r),
                task.taskId, r.shortComponentName, reason);
        final ArrayList<ActivityRecord> activities = task.mActivities;
        final int index = activities.indexOf(r);
        if (index < (activities.size() - 1)) {
            task.setFrontOfTask();
            if ((r.intent.getFlags() & Intent.FLAG_ACTIVITY_CLEAR_WHEN_TASK_RESET) != 0) {
                // If the caller asked that this activity (and all above it)
                // be cleared when the task is reset, don't lose that information,
                // but propagate it up to the next activity.
                ActivityRecord next = activities.get(index+1);
                next.intent.addFlags(Intent.FLAG_ACTIVITY_CLEAR_WHEN_TASK_RESET);
            }
        }

        r.pauseKeyDispatchingLocked();

        adjustFocusedActivityLocked(r, "finishActivity");

        finishActivityResultsLocked(r, resultCode, resultData);

        if (mResumedActivity == r) {
            boolean endTask = index <= 0;
            if (DEBUG_VISIBILITY || DEBUG_TRANSITION) Slog.v(TAG_TRANSITION,
                    "Prepare close transition: finishing " + r);
            mWindowManager.prepareAppTransition(endTask
                    ? AppTransition.TRANSIT_TASK_CLOSE
                    : AppTransition.TRANSIT_ACTIVITY_CLOSE, false);

            // Tell window manager to prepare for this one to be removed.
            mWindowManager.setAppVisibility(r.appToken, false);

            if (mPausingActivity == null) {
                if (DEBUG_PAUSE) Slog.v(TAG_PAUSE, "Finish needs to pause: " + r);
                if (DEBUG_USER_LEAVING) Slog.v(TAG_USER_LEAVING,
                        "finish() => pause with userLeaving=false");
                startPausingLocked(false, false, false, false);
            }

            if (endTask) {
                mStackSupervisor.endLockTaskModeIfTaskEnding(task);
            }
        } else if (r.state != ActivityState.PAUSING) {
            // If the activity is PAUSING, we will complete the finish once
            // it is done pausing; else we can just directly finish it here.
            if (DEBUG_PAUSE) Slog.v(TAG_PAUSE, "Finish not pausing: " + r);
            return finishCurrentActivityLocked(r, FINISH_AFTER_PAUSE, oomAdj) == null;
        } else {
            if (DEBUG_PAUSE) Slog.v(TAG_PAUSE, "Finish waiting for pause of: " + r);
        }

        return false;
    }

    static final int FINISH_IMMEDIATELY = 0;
    static final int FINISH_AFTER_PAUSE = 1;
    static final int FINISH_AFTER_VISIBLE = 2;

    final ActivityRecord finishCurrentActivityLocked(ActivityRecord r, int mode, boolean oomAdj) {
        // First things first: if this activity is currently visible,
        // and the resumed activity is not yet visible, then hold off on
        // finishing until the resumed one becomes visible.
        if (mode == FINISH_AFTER_VISIBLE && r.nowVisible) {
            if (!mStackSupervisor.mStoppingActivities.contains(r)) {
                mStackSupervisor.mStoppingActivities.add(r);
                if (mStackSupervisor.mStoppingActivities.size() > 3
                        || r.frontOfTask && mTaskHistory.size() <= 1) {
                    // If we already have a few activities waiting to stop,
                    // then give up on things going idle and start clearing
                    // them out. Or if r is the last of activity of the last task the stack
                    // will be empty and must be cleared immediately.
                    mStackSupervisor.scheduleIdleLocked();
                } else {
                    mStackSupervisor.checkReadyForSleepLocked();
                }
            }
            if (DEBUG_STATES) Slog.v(TAG, "Moving to STOPPING: " + r
                    + " (finish requested)");
            r.state = ActivityState.STOPPING;
            if (oomAdj) {
                mService.updateOomAdjLocked();
            }
            return r;
        }

        // make sure the record is cleaned out of other places.
        mStackSupervisor.mStoppingActivities.remove(r);
        mStackSupervisor.mGoingToSleepActivities.remove(r);
        mStackSupervisor.mWaitingVisibleActivities.remove(r);
        if (mResumedActivity == r) {
            mResumedActivity = null;
        }
        final ActivityState prevState = r.state;
        if (DEBUG_STATES) Slog.v(TAG, "Moving to FINISHING: " + r);
        r.state = ActivityState.FINISHING;

        if (mode == FINISH_IMMEDIATELY
                || prevState == ActivityState.STOPPED
                || prevState == ActivityState.INITIALIZING) {
            // If this activity is already stopped, we can just finish
            // it right now.
            r.makeFinishingLocked();
            boolean activityRemoved = destroyActivityLocked(r, true, "finish-imm");
            if (activityRemoved) {
                mStackSupervisor.resumeTopActivitiesLocked();
            }
            if (DEBUG_CONTAINERS) Slog.d(TAG,
                    "destroyActivityLocked: finishCurrentActivityLocked r=" + r +
                    " destroy returned removed=" + activityRemoved);
            return activityRemoved ? null : r;
        }

        // Need to go through the full pause cycle to get this
        // activity into the stopped state and then finish it.
        if (DEBUG_ALL) Slog.v(TAG, "Enqueueing pending finish: " + r);
        mStackSupervisor.mFinishingActivities.add(r);
        r.resumeKeyDispatchingLocked();
        mStackSupervisor.getFocusedStack().resumeTopActivityLocked(null);
        return r;
    }

    void finishAllActivitiesLocked(boolean immediately) {
        boolean noActivitiesInStack = true;
        for (int taskNdx = mTaskHistory.size() - 1; taskNdx >= 0; --taskNdx) {
            final ArrayList<ActivityRecord> activities = mTaskHistory.get(taskNdx).mActivities;
            for (int activityNdx = activities.size() - 1; activityNdx >= 0; --activityNdx) {
                final ActivityRecord r = activities.get(activityNdx);
                noActivitiesInStack = false;
                if (r.finishing && !immediately) {
                    continue;
                }
                Slog.d(TAG, "finishAllActivitiesLocked: finishing " + r + " immediately");
                finishCurrentActivityLocked(r, FINISH_IMMEDIATELY, false);
            }
        }
        if (noActivitiesInStack) {
            mActivityContainer.onTaskListEmptyLocked();
        }
    }

    final boolean shouldUpRecreateTaskLocked(ActivityRecord srec, String destAffinity) {
        // Basic case: for simple app-centric recents, we need to recreate
        // the task if the affinity has changed.
        if (srec == null || srec.task.affinity == null ||
                !srec.task.affinity.equals(destAffinity)) {
            return true;
        }
        // Document-centric case: an app may be split in to multiple documents;
        // they need to re-create their task if this current activity is the root
        // of a document, unless simply finishing it will return them to the the
        // correct app behind.
        if (srec.frontOfTask && srec.task != null && srec.task.getBaseIntent() != null
                && srec.task.getBaseIntent().isDocument()) {
            // Okay, this activity is at the root of its task.  What to do, what to do...
            if (srec.task.getTaskToReturnTo() != ActivityRecord.APPLICATION_ACTIVITY_TYPE) {
                // Finishing won't return to an application, so we need to recreate.
                return true;
            }
            // We now need to get the task below it to determine what to do.
            int taskIdx = mTaskHistory.indexOf(srec.task);
            if (taskIdx <= 0) {
                Slog.w(TAG, "shouldUpRecreateTask: task not in history for " + srec);
                return false;
            }
            if (taskIdx == 0) {
                // At the bottom of the stack, nothing to go back to.
                return true;
            }
            TaskRecord prevTask = mTaskHistory.get(taskIdx);
            if (!srec.task.affinity.equals(prevTask.affinity)) {
                // These are different apps, so need to recreate.
                return true;
            }
        }
        return false;
    }

    final boolean navigateUpToLocked(ActivityRecord srec, Intent destIntent, int resultCode,
            Intent resultData) {
        final TaskRecord task = srec.task;
        final ArrayList<ActivityRecord> activities = task.mActivities;
        final int start = activities.indexOf(srec);
        if (!mTaskHistory.contains(task) || (start < 0)) {
            return false;
        }
        int finishTo = start - 1;
        ActivityRecord parent = finishTo < 0 ? null : activities.get(finishTo);
        boolean foundParentInTask = false;
        final ComponentName dest = destIntent.getComponent();
        if (start > 0 && dest != null) {
            for (int i = finishTo; i >= 0; i--) {
                ActivityRecord r = activities.get(i);
                if (r.info.packageName.equals(dest.getPackageName()) &&
                        r.info.name.equals(dest.getClassName())) {
                    finishTo = i;
                    parent = r;
                    foundParentInTask = true;
                    break;
                }
            }
        }

        IActivityController controller = mService.mController;
        if (controller != null) {
            ActivityRecord next = topRunningActivityLocked(srec.appToken, 0);
            if (next != null) {
                // ask watcher if this is allowed
                boolean resumeOK = true;
                try {
                    resumeOK = controller.activityResuming(next.packageName);
                } catch (RemoteException e) {
                    mService.mController = null;
                    Watchdog.getInstance().setActivityController(null);
                }

                if (!resumeOK) {
                    return false;
                }
            }
        }
        final long origId = Binder.clearCallingIdentity();
        for (int i = start; i > finishTo; i--) {
            ActivityRecord r = activities.get(i);
            requestFinishActivityLocked(r.appToken, resultCode, resultData, "navigate-up", true);
            // Only return the supplied result for the first activity finished
            resultCode = Activity.RESULT_CANCELED;
            resultData = null;
        }

        if (parent != null && foundParentInTask) {
            final int parentLaunchMode = parent.info.launchMode;
            final int destIntentFlags = destIntent.getFlags();
            if (parentLaunchMode == ActivityInfo.LAUNCH_SINGLE_INSTANCE ||
                    parentLaunchMode == ActivityInfo.LAUNCH_SINGLE_TASK ||
                    parentLaunchMode == ActivityInfo.LAUNCH_SINGLE_TOP ||
                    (destIntentFlags & Intent.FLAG_ACTIVITY_CLEAR_TOP) != 0) {
                parent.deliverNewIntentLocked(srec.info.applicationInfo.uid, destIntent,
                        srec.packageName);
            } else {
                try {
                    ActivityInfo aInfo = AppGlobals.getPackageManager().getActivityInfo(
                            destIntent.getComponent(), 0, srec.userId);
                    int res = mStackSupervisor.startActivityLocked(srec.app.thread, destIntent,
                            null, aInfo, null, null, parent.appToken, null,
                            0, -1, parent.launchedFromUid, parent.launchedFromPackage,
                            -1, parent.launchedFromUid, 0, null, true, null, null, null);
                    foundParentInTask = res == ActivityManager.START_SUCCESS;
                } catch (RemoteException e) {
                    foundParentInTask = false;
                }
                requestFinishActivityLocked(parent.appToken, resultCode,
                        resultData, "navigate-top", true);
            }
        }
        Binder.restoreCallingIdentity(origId);
        return foundParentInTask;
    }
    /**
     * Perform the common clean-up of an activity record.  This is called both
     * as part of destroyActivityLocked() (when destroying the client-side
     * representation) and cleaning things up as a result of its hosting
     * processing going away, in which case there is no remaining client-side
     * state to destroy so only the cleanup here is needed.
     *
     * Note: Call before #removeActivityFromHistoryLocked.
     */
    final void cleanUpActivityLocked(ActivityRecord r, boolean cleanServices,
            boolean setState) {
        if (mResumedActivity == r) {
            mResumedActivity = null;
        }
        if (mPausingActivity == r) {
            mPausingActivity = null;
        }
        mService.clearFocusedActivity(r);

        r.configDestroy = false;
        r.frozenBeforeDestroy = false;

        if (setState) {
            if (DEBUG_STATES) Slog.v(TAG, "Moving to DESTROYED: " + r + " (cleaning up)");
            r.state = ActivityState.DESTROYED;
            if (DEBUG_APP) Slog.v(TAG, "Clearing app during cleanUp for activity " + r);
            r.app = null;
        }

        // Make sure this record is no longer in the pending finishes list.
        // This could happen, for example, if we are trimming activities
        // down to the max limit while they are still waiting to finish.
        mStackSupervisor.mFinishingActivities.remove(r);
        mStackSupervisor.mWaitingVisibleActivities.remove(r);

        // Remove any pending results.
        if (r.finishing && r.pendingResults != null) {
            for (WeakReference<PendingIntentRecord> apr : r.pendingResults) {
                PendingIntentRecord rec = apr.get();
                if (rec != null) {
                    mService.cancelIntentSenderLocked(rec, false);
                }
            }
            r.pendingResults = null;
        }

        if (cleanServices) {
            cleanUpActivityServicesLocked(r);
        }

        // Get rid of any pending idle timeouts.
        removeTimeoutsForActivityLocked(r);
        if (getVisibleBehindActivity() == r) {
            mStackSupervisor.requestVisibleBehindLocked(r, false);
        }
    }

    private void removeTimeoutsForActivityLocked(ActivityRecord r) {
        mStackSupervisor.removeTimeoutsForActivityLocked(r);
        mHandler.removeMessages(PAUSE_TIMEOUT_MSG, r);
        mHandler.removeMessages(STOP_TIMEOUT_MSG, r);
        mHandler.removeMessages(DESTROY_TIMEOUT_MSG, r);
        r.finishLaunchTickingLocked();
    }

    private void removeActivityFromHistoryLocked(ActivityRecord r, String reason) {
        mStackSupervisor.removeChildActivityContainers(r);
        finishActivityResultsLocked(r, Activity.RESULT_CANCELED, null);
        r.makeFinishingLocked();
        if (DEBUG_ADD_REMOVE) {
            RuntimeException here = new RuntimeException("here");
            here.fillInStackTrace();
            Slog.i(TAG, "Removing activity " + r + " from stack");
        }
        r.takeFromHistory();
        removeTimeoutsForActivityLocked(r);
        if (DEBUG_STATES) Slog.v(TAG, "Moving to DESTROYED: " + r + " (removed from history)");
        r.state = ActivityState.DESTROYED;
        if (DEBUG_APP) Slog.v(TAG, "Clearing app during remove for activity " + r);
        r.app = null;
        mWindowManager.removeAppToken(r.appToken);
        if (VALIDATE_TOKENS) {
            validateAppTokensLocked();
        }
        final TaskRecord task = r.task;
        if (task != null && task.removeActivity(r)) {
            if (DEBUG_STACK) Slog.i(TAG_STACK,
                    "removeActivityFromHistoryLocked: last activity removed from " + this);
            if (mStackSupervisor.isFrontStack(this) && task == topTask() &&
                    task.isOverHomeStack()) {
                mStackSupervisor.moveHomeStackTaskToTop(task.getTaskToReturnTo(), reason);
            }
            removeTask(task, reason);
        }
        cleanUpActivityServicesLocked(r);
        r.removeUriPermissionsLocked();
    }

    /**
     * Perform clean-up of service connections in an activity record.
     */
    final void cleanUpActivityServicesLocked(ActivityRecord r) {
        // Throw away any services that have been bound by this activity.
        if (r.connections != null) {
            Iterator<ConnectionRecord> it = r.connections.iterator();
            while (it.hasNext()) {
                ConnectionRecord c = it.next();
                mService.mServices.removeConnectionLocked(c, null, r);
            }
            r.connections = null;
        }
    }

    final void scheduleDestroyActivities(ProcessRecord owner, String reason) {
        Message msg = mHandler.obtainMessage(DESTROY_ACTIVITIES_MSG);
        msg.obj = new ScheduleDestroyArgs(owner, reason);
        mHandler.sendMessage(msg);
    }

    final void destroyActivitiesLocked(ProcessRecord owner, String reason) {
        boolean lastIsOpaque = false;
        boolean activityRemoved = false;
        for (int taskNdx = mTaskHistory.size() - 1; taskNdx >= 0; --taskNdx) {
            final ArrayList<ActivityRecord> activities = mTaskHistory.get(taskNdx).mActivities;
            for (int activityNdx = activities.size() - 1; activityNdx >= 0; --activityNdx) {
                final ActivityRecord r = activities.get(activityNdx);
                if (r.finishing) {
                    continue;
                }
                if (r.fullscreen) {
                    lastIsOpaque = true;
                }
                if (owner != null && r.app != owner) {
                    continue;
                }
                if (!lastIsOpaque) {
                    continue;
                }
                if (r.isDestroyable()) {
                    if (DEBUG_SWITCH) Slog.v(TAG_SWITCH, "Destroying " + r + " in state " + r.state
                            + " resumed=" + mResumedActivity
                            + " pausing=" + mPausingActivity + " for reason " + reason);
                    if (destroyActivityLocked(r, true, reason)) {
                        activityRemoved = true;
                    }
                }
            }
        }
        if (activityRemoved) {
            mStackSupervisor.resumeTopActivitiesLocked();
        }
    }

    final boolean safelyDestroyActivityLocked(ActivityRecord r, String reason) {
        if (r.isDestroyable()) {
            if (DEBUG_SWITCH) Slog.v(TAG_SWITCH,
                    "Destroying " + r + " in state " + r.state + " resumed=" + mResumedActivity
                    + " pausing=" + mPausingActivity + " for reason " + reason);
            return destroyActivityLocked(r, true, reason);
        }
        return false;
    }

    final int releaseSomeActivitiesLocked(ProcessRecord app, ArraySet<TaskRecord> tasks,
            String reason) {
        // Iterate over tasks starting at the back (oldest) first.
        if (DEBUG_RELEASE) Slog.d(TAG, "Trying to release some activities in " + app);
        int maxTasks = tasks.size() / 4;
        if (maxTasks < 1) {
            maxTasks = 1;
        }
        int numReleased = 0;
        for (int taskNdx = 0; taskNdx < mTaskHistory.size() && maxTasks > 0; taskNdx++) {
            final TaskRecord task = mTaskHistory.get(taskNdx);
            if (!tasks.contains(task)) {
                continue;
            }
            if (DEBUG_RELEASE) Slog.d(TAG, "Looking for activities to release in " + task);
            int curNum = 0;
            final ArrayList<ActivityRecord> activities = task.mActivities;
            for (int actNdx = 0; actNdx < activities.size(); actNdx++) {
                final ActivityRecord activity = activities.get(actNdx);
                if (activity.app == app && activity.isDestroyable()) {
                    if (DEBUG_RELEASE) Slog.v(TAG, "Destroying " + activity
                            + " in state " + activity.state + " resumed=" + mResumedActivity
                            + " pausing=" + mPausingActivity + " for reason " + reason);
                    destroyActivityLocked(activity, true, reason);
                    if (activities.get(actNdx) != activity) {
                        // Was removed from list, back up so we don't miss the next one.
                        actNdx--;
                    }
                    curNum++;
                }
            }
            if (curNum > 0) {
                numReleased += curNum;
                maxTasks--;
                if (mTaskHistory.get(taskNdx) != task) {
                    // The entire task got removed, back up so we don't miss the next one.
                    taskNdx--;
                }
            }
        }
        if (DEBUG_RELEASE) Slog.d(TAG, "Done releasing: did " + numReleased + " activities");
        return numReleased;
    }

    /**
     * Destroy the current CLIENT SIDE instance of an activity.  This may be
     * called both when actually finishing an activity, or when performing
     * a configuration switch where we destroy the current client-side object
     * but then create a new client-side object for this same HistoryRecord.
     */
    final boolean destroyActivityLocked(ActivityRecord r, boolean removeFromApp, String reason) {
        if (DEBUG_SWITCH || DEBUG_CLEANUP) Slog.v(TAG_SWITCH,
                "Removing activity from " + reason + ": token=" + r
                + ", app=" + (r.app != null ? r.app.processName : "(null)"));
        EventLog.writeEvent(EventLogTags.AM_DESTROY_ACTIVITY,
                r.userId, System.identityHashCode(r),
                r.task.taskId, r.shortComponentName, reason);

        boolean removedFromHistory = false;

        cleanUpActivityLocked(r, false, false);

        final boolean hadApp = r.app != null;

        if (hadApp) {
            if (removeFromApp) {
                r.app.activities.remove(r);
                if (mService.mHeavyWeightProcess == r.app && r.app.activities.size() <= 0) {
                    mService.mHeavyWeightProcess = null;
                    mService.mHandler.sendEmptyMessage(
                            ActivityManagerService.CANCEL_HEAVY_NOTIFICATION_MSG);
                }
                if (r.app.activities.isEmpty()) {
                    // Update any services we are bound to that might care about whether
                    // their client may have activities.
                    mService.mServices.updateServiceConnectionActivitiesLocked(r.app);
                    // No longer have activities, so update LRU list and oom adj.
                    mService.updateLruProcessLocked(r.app, false, null);
                    mService.updateOomAdjLocked();
                }
            }

            boolean skipDestroy = false;

            try {
                if (DEBUG_SWITCH) Slog.i(TAG_SWITCH, "Destroying: " + r);
                r.app.thread.scheduleDestroyActivity(r.appToken, r.finishing,
                        r.configChangeFlags);
            } catch (Exception e) {
                // We can just ignore exceptions here...  if the process
                // has crashed, our death notification will clean things
                // up.
                //Slog.w(TAG, "Exception thrown during finish", e);
                if (r.finishing) {
                    removeActivityFromHistoryLocked(r, reason + " exceptionInScheduleDestroy");
                    removedFromHistory = true;
                    skipDestroy = true;
                }
            }

            r.nowVisible = false;

            // If the activity is finishing, we need to wait on removing it
            // from the list to give it a chance to do its cleanup.  During
            // that time it may make calls back with its token so we need to
            // be able to find it on the list and so we don't want to remove
            // it from the list yet.  Otherwise, we can just immediately put
            // it in the destroyed state since we are not removing it from the
            // list.
            if (r.finishing && !skipDestroy) {
                if (DEBUG_STATES) Slog.v(TAG, "Moving to DESTROYING: " + r
                        + " (destroy requested)");
                r.state = ActivityState.DESTROYING;
                Message msg = mHandler.obtainMessage(DESTROY_TIMEOUT_MSG, r);
                mHandler.sendMessageDelayed(msg, DESTROY_TIMEOUT);
            } else {
                if (DEBUG_STATES) Slog.v(TAG, "Moving to DESTROYED: " + r + " (destroy skipped)");
                r.state = ActivityState.DESTROYED;
                if (DEBUG_APP) Slog.v(TAG, "Clearing app during destroy for activity " + r);
                r.app = null;
            }
        } else {
            // remove this record from the history.
            if (r.finishing) {
                removeActivityFromHistoryLocked(r, reason + " hadNoApp");
                removedFromHistory = true;
            } else {
                if (DEBUG_STATES) Slog.v(TAG, "Moving to DESTROYED: " + r + " (no app)");
                r.state = ActivityState.DESTROYED;
                if (DEBUG_APP) Slog.v(TAG, "Clearing app during destroy for activity " + r);
                r.app = null;
            }
        }

        r.configChangeFlags = 0;

        if (!mLRUActivities.remove(r) && hadApp) {
            Slog.w(TAG, "Activity " + r + " being finished, but not in LRU list");
        }

        return removedFromHistory;
    }

    final void activityDestroyedLocked(IBinder token, String reason) {
        final long origId = Binder.clearCallingIdentity();
        try {
            ActivityRecord r = ActivityRecord.forTokenLocked(token);
            if (r != null) {
                mHandler.removeMessages(DESTROY_TIMEOUT_MSG, r);
            }
            if (DEBUG_CONTAINERS) Slog.d(TAG, "activityDestroyedLocked: r=" + r);

            if (isInStackLocked(r) != null) {
                if (r.state == ActivityState.DESTROYING) {
                    cleanUpActivityLocked(r, true, false);
                    removeActivityFromHistoryLocked(r, reason);
                }
            }
            mStackSupervisor.resumeTopActivitiesLocked();
        } finally {
            Binder.restoreCallingIdentity(origId);
        }
    }

    void releaseBackgroundResources(ActivityRecord r) {
        if (hasVisibleBehindActivity() &&
                !mHandler.hasMessages(RELEASE_BACKGROUND_RESOURCES_TIMEOUT_MSG)) {
            if (r == topRunningActivityLocked(null)) {
                // Don't release the top activity if it has requested to run behind the next
                // activity.
                return;
            }
            if (DEBUG_STATES) Slog.d(TAG, "releaseBackgroundResources activtyDisplay=" +
                    mActivityContainer.mActivityDisplay + " visibleBehind=" + r + " app=" + r.app +
                    " thread=" + r.app.thread);
            if (r != null && r.app != null && r.app.thread != null) {
                try {
                    r.app.thread.scheduleCancelVisibleBehind(r.appToken);
                } catch (RemoteException e) {
                }
                mHandler.sendEmptyMessageDelayed(RELEASE_BACKGROUND_RESOURCES_TIMEOUT_MSG, 500);
            } else {
                Slog.e(TAG, "releaseBackgroundResources: activity " + r + " no longer running");
                backgroundResourcesReleased();
            }
        }
    }

    final void backgroundResourcesReleased() {
        mHandler.removeMessages(RELEASE_BACKGROUND_RESOURCES_TIMEOUT_MSG);
        final ActivityRecord r = getVisibleBehindActivity();
        if (r != null) {
            mStackSupervisor.mStoppingActivities.add(r);
            setVisibleBehindActivity(null);
            mStackSupervisor.scheduleIdleTimeoutLocked(null);
        }
        mStackSupervisor.resumeTopActivitiesLocked();
    }

    boolean hasVisibleBehindActivity() {
        return isAttached() && mActivityContainer.mActivityDisplay.hasVisibleBehindActivity();
    }

    void setVisibleBehindActivity(ActivityRecord r) {
        if (isAttached()) {
            mActivityContainer.mActivityDisplay.setVisibleBehindActivity(r);
        }
    }

    ActivityRecord getVisibleBehindActivity() {
        return isAttached() ? mActivityContainer.mActivityDisplay.mVisibleBehindActivity : null;
    }

    private void removeHistoryRecordsForAppLocked(ArrayList<ActivityRecord> list,
            ProcessRecord app, String listName) {
        int i = list.size();
        if (DEBUG_CLEANUP) Slog.v(TAG_CLEANUP,
            "Removing app " + app + " from list " + listName + " with " + i + " entries");
        while (i > 0) {
            i--;
            ActivityRecord r = list.get(i);
            if (DEBUG_CLEANUP) Slog.v(TAG_CLEANUP, "Record #" + i + " " + r);
            if (r.app == app) {
                if (DEBUG_CLEANUP) Slog.v(TAG_CLEANUP, "---> REMOVING this entry!");
                list.remove(i);
                removeTimeoutsForActivityLocked(r);
            }
        }
    }

    boolean removeHistoryRecordsForAppLocked(ProcessRecord app) {
        removeHistoryRecordsForAppLocked(mLRUActivities, app, "mLRUActivities");
        removeHistoryRecordsForAppLocked(mStackSupervisor.mStoppingActivities, app,
                "mStoppingActivities");
        removeHistoryRecordsForAppLocked(mStackSupervisor.mGoingToSleepActivities, app,
                "mGoingToSleepActivities");
        removeHistoryRecordsForAppLocked(mStackSupervisor.mWaitingVisibleActivities, app,
                "mWaitingVisibleActivities");
        removeHistoryRecordsForAppLocked(mStackSupervisor.mFinishingActivities, app,
                "mFinishingActivities");

        boolean hasVisibleActivities = false;

        // Clean out the history list.
        int i = numActivities();
        if (DEBUG_CLEANUP) Slog.v(TAG_CLEANUP,
                "Removing app " + app + " from history with " + i + " entries");
        for (int taskNdx = mTaskHistory.size() - 1; taskNdx >= 0; --taskNdx) {
            final ArrayList<ActivityRecord> activities = mTaskHistory.get(taskNdx).mActivities;
            for (int activityNdx = activities.size() - 1; activityNdx >= 0; --activityNdx) {
                final ActivityRecord r = activities.get(activityNdx);
                --i;
                if (DEBUG_CLEANUP) Slog.v(TAG_CLEANUP,
                        "Record #" + i + " " + r + ": app=" + r.app);
                if (r.app == app) {
<<<<<<< HEAD
                    final boolean remove;
=======
                    if (r.visible) {
                        hasVisibleActivities = true;
                    }
                    boolean remove;
>>>>>>> 65073b91
                    if ((!r.haveState && !r.stateNotNeeded) || r.finishing) {
                        // Don't currently have state for the activity, or
                        // it is finishing -- always remove it.
                        remove = true;
                    } else if (r.launchCount > 2 &&
                            r.lastLaunchTime > (SystemClock.uptimeMillis()-60000)) {
                        // We have launched this activity too many times since it was
                        // able to run, so give up and remove it.
                        remove = true;
                    } else {
                        // The process may be gone, but the activity lives on!
                        remove = false;
                    }
                    if (remove) {
                        if (DEBUG_ADD_REMOVE || DEBUG_CLEANUP) {
                            RuntimeException here = new RuntimeException("here");
                            here.fillInStackTrace();
                            Slog.i(TAG, "Removing activity " + r + " from stack at " + i
                                    + ": haveState=" + r.haveState
                                    + " stateNotNeeded=" + r.stateNotNeeded
                                    + " finishing=" + r.finishing
                                    + " state=" + r.state, here);
                        }
                        if (!r.finishing) {
                            Slog.w(TAG, "Force removing " + r + ": app died, no saved state");
                            EventLog.writeEvent(EventLogTags.AM_FINISH_ACTIVITY,
                                    r.userId, System.identityHashCode(r),
                                    r.task.taskId, r.shortComponentName,
                                    "proc died without state saved");
                            if (r.state == ActivityState.RESUMED) {
                                mService.updateUsageStats(r, false);
                            }
                        }
                    } else {
                        // We have the current state for this activity, so
                        // it can be restarted later when needed.
                        if (DEBUG_ALL) Slog.v(
                            TAG, "Keeping entry, setting app to null");
                        if (DEBUG_APP) Slog.v(TAG, "Clearing app during removeHistory for activity "
                                + r);
                        r.app = null;
                        r.nowVisible = false;
                        if (!r.haveState) {
                            if (DEBUG_SAVED_STATE) Slog.i(TAG,
                                    "App died, clearing saved state of " + r);
                            r.icicle = null;
                        }
                    }
                    cleanUpActivityLocked(r, true, true);
                    if (remove) {
                        removeActivityFromHistoryLocked(r, "appDied");
                    }
                }
            }
        }

        return hasVisibleActivities;
    }

    final void updateTransitLocked(int transit, Bundle options) {
        if (options != null) {
            ActivityRecord r = topRunningActivityLocked(null);
            if (r != null && r.state != ActivityState.RESUMED) {
                r.updateOptionsLocked(options);
            } else {
                ActivityOptions.abort(options);
            }
        }
        mWindowManager.prepareAppTransition(transit, false);
    }

    void updateTaskMovement(TaskRecord task, boolean toFront) {
        if (task.isPersistable) {
            task.mLastTimeMoved = System.currentTimeMillis();
            // Sign is used to keep tasks sorted when persisted. Tasks sent to the bottom most
            // recently will be most negative, tasks sent to the bottom before that will be less
            // negative. Similarly for recent tasks moved to the top which will be most positive.
            if (!toFront) {
                task.mLastTimeMoved *= -1;
            }
        }
    }

    void moveHomeStackTaskToTop(int homeStackTaskType) {
        final int top = mTaskHistory.size() - 1;
        for (int taskNdx = top; taskNdx >= 0; --taskNdx) {
            final TaskRecord task = mTaskHistory.get(taskNdx);
            if (task.taskType == homeStackTaskType) {
                if (DEBUG_TASKS || DEBUG_STACK) Slog.d(TAG_STACK,
                        "moveHomeStackTaskToTop: moving " + task);
                mTaskHistory.remove(taskNdx);
                mTaskHistory.add(top, task);
                updateTaskMovement(task, true);
                return;
            }
        }
    }

    final void moveTaskToFrontLocked(TaskRecord tr, boolean noAnimation, Bundle options,
            String reason) {
        if (DEBUG_SWITCH) Slog.v(TAG_SWITCH, "moveTaskToFront: " + tr);

        final int numTasks = mTaskHistory.size();
        final int index = mTaskHistory.indexOf(tr);
        if (numTasks == 0 || index < 0)  {
            // nothing to do!
            if (noAnimation) {
                ActivityOptions.abort(options);
            } else {
                updateTransitLocked(AppTransition.TRANSIT_TASK_TO_FRONT, options);
            }
            return;
        }

        // Shift all activities with this task up to the top
        // of the stack, keeping them in the same internal order.
        insertTaskAtTop(tr);

        // Set focus to the top running activity of this stack.
        ActivityRecord r = topRunningActivityLocked(null);
        mService.setFocusedActivityLocked(r, reason);

        if (DEBUG_TRANSITION) Slog.v(TAG_TRANSITION, "Prepare to front transition: task=" + tr);
        if (noAnimation) {
            mWindowManager.prepareAppTransition(AppTransition.TRANSIT_NONE, false);
            if (r != null) {
                mNoAnimActivities.add(r);
            }
            ActivityOptions.abort(options);
        } else {
            updateTransitLocked(AppTransition.TRANSIT_TASK_TO_FRONT, options);
        }

        mStackSupervisor.resumeTopActivitiesLocked();
        EventLog.writeEvent(EventLogTags.AM_TASK_TO_FRONT, tr.userId, tr.taskId);

        if (VALIDATE_TOKENS) {
            validateAppTokensLocked();
        }
    }

    /**
     * Worker method for rearranging history stack. Implements the function of moving all
     * activities for a specific task (gathering them if disjoint) into a single group at the
     * bottom of the stack.
     *
     * If a watcher is installed, the action is preflighted and the watcher has an opportunity
     * to premeptively cancel the move.
     *
     * @param taskId The taskId to collect and move to the bottom.
     * @return Returns true if the move completed, false if not.
     */
    final boolean moveTaskToBackLocked(int taskId) {
        final TaskRecord tr = taskForIdLocked(taskId);
        if (tr == null) {
            Slog.i(TAG, "moveTaskToBack: bad taskId=" + taskId);
            return false;
        }

        Slog.i(TAG, "moveTaskToBack: " + tr);

        mStackSupervisor.endLockTaskModeIfTaskEnding(tr);

        // If we have a watcher, preflight the move before committing to it.  First check
        // for *other* available tasks, but if none are available, then try again allowing the
        // current task to be selected.
        if (mStackSupervisor.isFrontStack(this) && mService.mController != null) {
            ActivityRecord next = topRunningActivityLocked(null, taskId);
            if (next == null) {
                next = topRunningActivityLocked(null, 0);
            }
            if (next != null) {
                // ask watcher if this is allowed
                boolean moveOK = true;
                try {
                    moveOK = mService.mController.activityResuming(next.packageName);
                } catch (RemoteException e) {
                    mService.mController = null;
                    Watchdog.getInstance().setActivityController(null);
                }
                if (!moveOK) {
                    return false;
                }
            }
        }

        if (DEBUG_TRANSITION) Slog.v(TAG_TRANSITION, "Prepare to back transition: task=" + taskId);

        boolean prevIsHome = false;
        if (tr.isOverHomeStack()) {
            final TaskRecord nextTask = getNextTask(tr);
            if (nextTask != null) {
                nextTask.setTaskToReturnTo(tr.getTaskToReturnTo());
            } else {
                prevIsHome = true;
            }
        }
        mTaskHistory.remove(tr);
        mTaskHistory.add(0, tr);
        updateTaskMovement(tr, false);

        // There is an assumption that moving a task to the back moves it behind the home activity.
        // We make sure here that some activity in the stack will launch home.
        int numTasks = mTaskHistory.size();
        for (int taskNdx = numTasks - 1; taskNdx >= 1; --taskNdx) {
            final TaskRecord task = mTaskHistory.get(taskNdx);
            if (task.isOverHomeStack()) {
                break;
            }
            if (taskNdx == 1) {
                // Set the last task before tr to go to home.
                task.setTaskToReturnTo(HOME_ACTIVITY_TYPE);
            }
        }

        mWindowManager.prepareAppTransition(AppTransition.TRANSIT_TASK_TO_BACK, false);
        mWindowManager.moveTaskToBottom(taskId);

        if (VALIDATE_TOKENS) {
            validateAppTokensLocked();
        }

        final TaskRecord task = mResumedActivity != null ? mResumedActivity.task : null;
        if (prevIsHome || task == tr && tr.isOverHomeStack()
                || numTasks <= 1 && isOnHomeDisplay()) {
            if (!mService.mBooting && !mService.mBooted) {
                // Not ready yet!
                return false;
            }
            final int taskToReturnTo = tr.getTaskToReturnTo();
            tr.setTaskToReturnTo(APPLICATION_ACTIVITY_TYPE);
            return mStackSupervisor.resumeHomeStackTask(taskToReturnTo, null, "moveTaskToBack");
        }

        mStackSupervisor.resumeTopActivitiesLocked();
        return true;
    }

    static final void logStartActivity(int tag, ActivityRecord r,
            TaskRecord task) {
        final Uri data = r.intent.getData();
        final String strData = data != null ? data.toSafeString() : null;

        EventLog.writeEvent(tag,
                r.userId, System.identityHashCode(r), task.taskId,
                r.shortComponentName, r.intent.getAction(),
                r.intent.getType(), strData, r.intent.getFlags());
    }

    /**
     * Make sure the given activity matches the current configuration.  Returns
     * false if the activity had to be destroyed.  Returns true if the
     * configuration is the same, or the activity will remain running as-is
     * for whatever reason.  Ensures the HistoryRecord is updated with the
     * correct configuration and all other bookkeeping is handled.
     */
    final boolean ensureActivityConfigurationLocked(ActivityRecord r,
            int globalChanges) {
        if (mConfigWillChange) {
            if (DEBUG_SWITCH || DEBUG_CONFIGURATION) Slog.v(TAG_CONFIGURATION,
                    "Skipping config check (will change): " + r);
            return true;
        }

        if (DEBUG_SWITCH || DEBUG_CONFIGURATION) Slog.v(TAG_CONFIGURATION,
                "Ensuring correct configuration: " + r);

        // Make sure the current stack override configuration is supported by the top task
        // before continuing.
        final TaskRecord topTask = topTask();
        if (topTask != null && ((topTask.mResizeable && mForcedFullscreen)
                    || (!topTask.mResizeable && !mFullscreen))) {
            final boolean prevFullscreen = mFullscreen;
            final Configuration newOverrideConfig =
                    mWindowManager.forceStackToFullscreen(mStackId, !topTask.mResizeable);
            updateOverrideConfiguration(newOverrideConfig);
            mForcedFullscreen = !prevFullscreen && mFullscreen;
            if (DEBUG_SWITCH || DEBUG_CONFIGURATION) Slog.v(TAG_CONFIGURATION,
                    "Updated stack config to support task=" + topTask
                            + " resizeable=" + topTask.mResizeable
                            + " mForcedFullscreen=" + mForcedFullscreen
                            + " prevFullscreen=" + prevFullscreen
                            + " mFullscreen=" + mFullscreen);
        }

        // Short circuit: if the two configurations are the exact same
        // object (the common case), then there is nothing to do.
        Configuration newConfig = mService.mConfiguration;
        if (r.configuration == newConfig
                && r.stackConfigOverride == mOverrideConfig
                && !r.forceNewConfig) {
            if (DEBUG_SWITCH || DEBUG_CONFIGURATION) Slog.v(TAG_CONFIGURATION,
                    "Configuration unchanged in " + r);
            return true;
        }

        // We don't worry about activities that are finishing.
        if (r.finishing) {
            if (DEBUG_SWITCH || DEBUG_CONFIGURATION) Slog.v(TAG_CONFIGURATION,
                    "Configuration doesn't matter in finishing " + r);
            r.stopFreezingScreenLocked(false);
            return true;
        }

        // Okay we now are going to make this activity have the new config.
        // But then we need to figure out how it needs to deal with that.
        final Configuration oldConfig = r.configuration;
        final Configuration oldStackOverride = r.stackConfigOverride;
        r.configuration = newConfig;
        r.stackConfigOverride = mOverrideConfig;

        // Determine what has changed.  May be nothing, if this is a config
        // that has come back from the app after going idle.  In that case
        // we just want to leave the official config object now in the
        // activity and do nothing else.
        int stackChanges = oldStackOverride.diff(mOverrideConfig);
        if (stackChanges == 0) {
            // {@link Configuration#diff} doesn't catch changes from unset values.
            // Check for changes we care about.
            if (oldStackOverride.orientation != mOverrideConfig.orientation) {
                stackChanges |= ActivityInfo.CONFIG_ORIENTATION;
            }
            if (oldStackOverride.screenHeightDp != mOverrideConfig.screenHeightDp
                    || oldStackOverride.screenWidthDp != mOverrideConfig.screenWidthDp) {
                stackChanges |= ActivityInfo.CONFIG_SCREEN_SIZE;
            }
            if (oldStackOverride.smallestScreenWidthDp != mOverrideConfig.smallestScreenWidthDp) {
                stackChanges |= ActivityInfo.CONFIG_SMALLEST_SCREEN_SIZE;
            }
        }
        final int changes = oldConfig.diff(newConfig) | stackChanges;
        if (changes == 0 && !r.forceNewConfig) {
            if (DEBUG_SWITCH || DEBUG_CONFIGURATION) Slog.v(TAG_CONFIGURATION,
                    "Configuration no differences in " + r);
            return true;
        }

        // If the activity isn't currently running, just leave the new
        // configuration and it will pick that up next time it starts.
        if (r.app == null || r.app.thread == null) {
            if (DEBUG_SWITCH || DEBUG_CONFIGURATION) Slog.v(TAG_CONFIGURATION,
                    "Configuration doesn't matter not running " + r);
            r.stopFreezingScreenLocked(false);
            r.forceNewConfig = false;
            return true;
        }

        // Figure out how to handle the changes between the configurations.
        if (DEBUG_SWITCH || DEBUG_CONFIGURATION) Slog.v(TAG_CONFIGURATION,
                "Checking to restart " + r.info.name + ": changed=0x"
                + Integer.toHexString(changes) + ", handles=0x"
                + Integer.toHexString(r.info.getRealConfigChanged()) + ", newConfig=" + newConfig);

        if ((changes&(~r.info.getRealConfigChanged())) != 0 || r.forceNewConfig) {
            // Aha, the activity isn't handling the change, so DIE DIE DIE.
            r.configChangeFlags |= changes;
            r.startFreezingScreenLocked(r.app, globalChanges);
            r.forceNewConfig = false;
            if (r.app == null || r.app.thread == null) {
                if (DEBUG_SWITCH || DEBUG_CONFIGURATION) Slog.v(TAG_CONFIGURATION,
                        "Config is destroying non-running " + r);
                destroyActivityLocked(r, true, "config");
            } else if (r.state == ActivityState.PAUSING) {
                // A little annoying: we are waiting for this activity to
                // finish pausing.  Let's not do anything now, but just
                // flag that it needs to be restarted when done pausing.
                if (DEBUG_SWITCH || DEBUG_CONFIGURATION) Slog.v(TAG_CONFIGURATION,
                        "Config is skipping already pausing " + r);
                r.configDestroy = true;
                return true;
            } else if (r.state == ActivityState.RESUMED) {
                // Try to optimize this case: the configuration is changing
                // and we need to restart the top, resumed activity.
                // Instead of doing the normal handshaking, just say
                // "restart!".
                if (DEBUG_SWITCH || DEBUG_CONFIGURATION) Slog.v(TAG_CONFIGURATION,
                        "Config is relaunching resumed " + r);
                relaunchActivityLocked(r, r.configChangeFlags, true);
                r.configChangeFlags = 0;
            } else {
                if (DEBUG_SWITCH || DEBUG_CONFIGURATION) Slog.v(TAG_CONFIGURATION,
                        "Config is relaunching non-resumed " + r);
                relaunchActivityLocked(r, r.configChangeFlags, false);
                r.configChangeFlags = 0;
            }

            // All done...  tell the caller we weren't able to keep this
            // activity around.
            return false;
        }

        // Default case: the activity can handle this new configuration, so hand it over.
        // NOTE: We only forward the stack override configuration as the system level configuration
        // changes is always sent to all processes when they happen so it can just use whatever
        // system level configuration it last got.
        if (r.app != null && r.app.thread != null) {
            try {
                if (DEBUG_CONFIGURATION) Slog.v(TAG_CONFIGURATION, "Sending new config to " + r);
                r.app.thread.scheduleActivityConfigurationChanged(
                        r.appToken, new Configuration(mOverrideConfig));
            } catch (RemoteException e) {
                // If process died, whatever.
            }
        }
        r.stopFreezingScreenLocked(false);

        return true;
    }

    private boolean relaunchActivityLocked(ActivityRecord r, int changes, boolean andResume) {
        List<ResultInfo> results = null;
        List<ReferrerIntent> newIntents = null;
        if (andResume) {
            results = r.results;
            newIntents = r.newIntents;
        }
        if (DEBUG_SWITCH) Slog.v(TAG_SWITCH,
                "Relaunching: " + r + " with results=" + results + " newIntents=" + newIntents
                + " andResume=" + andResume);
        EventLog.writeEvent(andResume ? EventLogTags.AM_RELAUNCH_RESUME_ACTIVITY
                : EventLogTags.AM_RELAUNCH_ACTIVITY, r.userId, System.identityHashCode(r),
                r.task.taskId, r.shortComponentName);

        r.startFreezingScreenLocked(r.app, 0);

        mStackSupervisor.removeChildActivityContainers(r);

        try {
            if (DEBUG_SWITCH || DEBUG_STATES) Slog.i(TAG_SWITCH,
                    "Moving to " + (andResume ? "RESUMED" : "PAUSED") + " Relaunching " + r);
            r.forceNewConfig = false;
            r.app.thread.scheduleRelaunchActivity(r.appToken, results, newIntents, changes,
                    !andResume, new Configuration(mService.mConfiguration),
                    new Configuration(mOverrideConfig));
            // Note: don't need to call pauseIfSleepingLocked() here, because
            // the caller will only pass in 'andResume' if this activity is
            // currently resumed, which implies we aren't sleeping.
        } catch (RemoteException e) {
            if (DEBUG_SWITCH || DEBUG_STATES) Slog.i(TAG_SWITCH, "Relaunch failed", e);
        }

        if (andResume) {
            r.results = null;
            r.newIntents = null;
            r.state = ActivityState.RESUMED;
        } else {
            mHandler.removeMessages(PAUSE_TIMEOUT_MSG, r);
            r.state = ActivityState.PAUSED;
        }

        return true;
    }

    boolean willActivityBeVisibleLocked(IBinder token) {
        for (int taskNdx = mTaskHistory.size() - 1; taskNdx >= 0; --taskNdx) {
            final ArrayList<ActivityRecord> activities = mTaskHistory.get(taskNdx).mActivities;
            for (int activityNdx = activities.size() - 1; activityNdx >= 0; --activityNdx) {
                final ActivityRecord r = activities.get(activityNdx);
                if (r.appToken == token) {
                    return true;
                }
                if (r.fullscreen && !r.finishing) {
                    return false;
                }
            }
        }
        final ActivityRecord r = ActivityRecord.forTokenLocked(token);
        if (r == null) {
            return false;
        }
        if (r.finishing) Slog.e(TAG, "willActivityBeVisibleLocked: Returning false,"
                + " would have returned true for r=" + r);
        return !r.finishing;
    }

    void closeSystemDialogsLocked() {
        for (int taskNdx = mTaskHistory.size() - 1; taskNdx >= 0; --taskNdx) {
            final ArrayList<ActivityRecord> activities = mTaskHistory.get(taskNdx).mActivities;
            for (int activityNdx = activities.size() - 1; activityNdx >= 0; --activityNdx) {
                final ActivityRecord r = activities.get(activityNdx);
                if ((r.info.flags&ActivityInfo.FLAG_FINISH_ON_CLOSE_SYSTEM_DIALOGS) != 0) {
                    finishActivityLocked(r, Activity.RESULT_CANCELED, null, "close-sys", true);
                }
            }
        }
    }

    boolean forceStopPackageLocked(String name, boolean doit, boolean evenPersistent, int userId) {
        boolean didSomething = false;
        TaskRecord lastTask = null;
        ComponentName homeActivity = null;
        for (int taskNdx = mTaskHistory.size() - 1; taskNdx >= 0; --taskNdx) {
            final ArrayList<ActivityRecord> activities = mTaskHistory.get(taskNdx).mActivities;
            int numActivities = activities.size();
            for (int activityNdx = 0; activityNdx < numActivities; ++activityNdx) {
                ActivityRecord r = activities.get(activityNdx);
                final boolean samePackage = r.packageName.equals(name)
                        || (name == null && r.userId == userId);
                if ((userId == UserHandle.USER_ALL || r.userId == userId)
                        && (samePackage || r.task == lastTask)
                        && (r.app == null || evenPersistent || !r.app.persistent)) {
                    if (!doit) {
                        if (r.finishing) {
                            // If this activity is just finishing, then it is not
                            // interesting as far as something to stop.
                            continue;
                        }
                        return true;
                    }
                    if (r.isHomeActivity()) {
                        if (homeActivity != null && homeActivity.equals(r.realActivity)) {
                            Slog.i(TAG, "Skip force-stop again " + r);
                            continue;
                        } else {
                            homeActivity = r.realActivity;
                        }
                    }
                    didSomething = true;
                    Slog.i(TAG, "  Force finishing activity " + r);
                    if (samePackage) {
                        if (r.app != null) {
                            r.app.removed = true;
                        }
                        r.app = null;
                    }
                    lastTask = r.task;
                    if (finishActivityLocked(r, Activity.RESULT_CANCELED, null, "force-stop",
                            true)) {
                        // r has been deleted from mActivities, accommodate.
                        --numActivities;
                        --activityNdx;
                    }
                }
            }
        }
        return didSomething;
    }

    void getTasksLocked(List<RunningTaskInfo> list, int callingUid, boolean allowed) {
        for (int taskNdx = mTaskHistory.size() - 1; taskNdx >= 0; --taskNdx) {
            final TaskRecord task = mTaskHistory.get(taskNdx);
            ActivityRecord r = null;
            ActivityRecord top = null;
            int numActivities = 0;
            int numRunning = 0;
            final ArrayList<ActivityRecord> activities = task.mActivities;
            if (activities.isEmpty()) {
                continue;
            }
            if (!allowed && !task.isHomeTask() && task.effectiveUid != callingUid) {
                continue;
            }
            for (int activityNdx = activities.size() - 1; activityNdx >= 0; --activityNdx) {
                r = activities.get(activityNdx);

                // Initialize state for next task if needed.
                if (top == null || (top.state == ActivityState.INITIALIZING)) {
                    top = r;
                    numActivities = numRunning = 0;
                }

                // Add 'r' into the current task.
                numActivities++;
                if (r.app != null && r.app.thread != null) {
                    numRunning++;
                }

                if (DEBUG_ALL) Slog.v(
                    TAG, r.intent.getComponent().flattenToShortString()
                    + ": task=" + r.task);
            }

            RunningTaskInfo ci = new RunningTaskInfo();
            ci.id = task.taskId;
            ci.baseActivity = r.intent.getComponent();
            ci.topActivity = top.intent.getComponent();
            ci.lastActiveTime = task.lastActiveTime;

            if (top.task != null) {
                ci.description = top.task.lastDescription;
            }
            ci.numActivities = numActivities;
            ci.numRunning = numRunning;
            //System.out.println(
            //    "#" + maxNum + ": " + " descr=" + ci.description);
            list.add(ci);
        }
    }

    public void unhandledBackLocked() {
        final int top = mTaskHistory.size() - 1;
        if (DEBUG_SWITCH) Slog.d(TAG_SWITCH, "Performing unhandledBack(): top activity at " + top);
        if (top >= 0) {
            final ArrayList<ActivityRecord> activities = mTaskHistory.get(top).mActivities;
            int activityTop = activities.size() - 1;
            if (activityTop > 0) {
                finishActivityLocked(activities.get(activityTop), Activity.RESULT_CANCELED, null,
                        "unhandled-back", true);
            }
        }
    }

    /**
     * Reset local parameters because an app's activity died.
     * @param app The app of the activity that died.
     * @return result from removeHistoryRecordsForAppLocked.
     */
    boolean handleAppDiedLocked(ProcessRecord app) {
        if (mPausingActivity != null && mPausingActivity.app == app) {
            if (DEBUG_PAUSE || DEBUG_CLEANUP) Slog.v(TAG_PAUSE,
                    "App died while pausing: " + mPausingActivity);
            mPausingActivity = null;
        }
        if (mLastPausedActivity != null && mLastPausedActivity.app == app) {
            mLastPausedActivity = null;
            mLastNoHistoryActivity = null;
        }

        return removeHistoryRecordsForAppLocked(app);
    }

    void handleAppCrashLocked(ProcessRecord app) {
        for (int taskNdx = mTaskHistory.size() - 1; taskNdx >= 0; --taskNdx) {
            final ArrayList<ActivityRecord> activities = mTaskHistory.get(taskNdx).mActivities;
            for (int activityNdx = activities.size() - 1; activityNdx >= 0; --activityNdx) {
                final ActivityRecord r = activities.get(activityNdx);
                if (r.app == app) {
                    Slog.w(TAG, "  Force finishing activity "
                            + r.intent.getComponent().flattenToShortString());
                    // Force the destroy to skip right to removal.
                    r.app = null;
                    finishCurrentActivityLocked(r, FINISH_IMMEDIATELY, false);
                }
            }
        }
    }

    boolean dumpActivitiesLocked(FileDescriptor fd, PrintWriter pw, boolean dumpAll,
            boolean dumpClient, String dumpPackage, boolean needSep, String header) {
        boolean printed = false;
        for (int taskNdx = mTaskHistory.size() - 1; taskNdx >= 0; --taskNdx) {
            final TaskRecord task = mTaskHistory.get(taskNdx);
            printed |= ActivityStackSupervisor.dumpHistoryList(fd, pw,
                    mTaskHistory.get(taskNdx).mActivities, "    ", "Hist", true, !dumpAll,
                    dumpClient, dumpPackage, needSep, header,
                    "    Task id #" + task.taskId);
            if (printed) {
                header = null;
            }
        }
        return printed;
    }

    ArrayList<ActivityRecord> getDumpActivitiesLocked(String name) {
        ArrayList<ActivityRecord> activities = new ArrayList<ActivityRecord>();

        if ("all".equals(name)) {
            for (int taskNdx = mTaskHistory.size() - 1; taskNdx >= 0; --taskNdx) {
                activities.addAll(mTaskHistory.get(taskNdx).mActivities);
            }
        } else if ("top".equals(name)) {
            final int top = mTaskHistory.size() - 1;
            if (top >= 0) {
                final ArrayList<ActivityRecord> list = mTaskHistory.get(top).mActivities;
                int listTop = list.size() - 1;
                if (listTop >= 0) {
                    activities.add(list.get(listTop));
                }
            }
        } else {
            ItemMatcher matcher = new ItemMatcher();
            matcher.build(name);

            for (int taskNdx = mTaskHistory.size() - 1; taskNdx >= 0; --taskNdx) {
                for (ActivityRecord r1 : mTaskHistory.get(taskNdx).mActivities) {
                    if (matcher.match(r1, r1.intent.getComponent())) {
                        activities.add(r1);
                    }
                }
            }
        }

        return activities;
    }

    ActivityRecord restartPackage(String packageName) {
        ActivityRecord starting = topRunningActivityLocked(null);

        // All activities that came from the package must be
        // restarted as if there was a config change.
        for (int taskNdx = mTaskHistory.size() - 1; taskNdx >= 0; --taskNdx) {
            final ArrayList<ActivityRecord> activities = mTaskHistory.get(taskNdx).mActivities;
            for (int activityNdx = activities.size() - 1; activityNdx >= 0; --activityNdx) {
                final ActivityRecord a = activities.get(activityNdx);
                if (a.info.packageName.equals(packageName)) {
                    a.forceNewConfig = true;
                    if (starting != null && a == starting && a.visible) {
                        a.startFreezingScreenLocked(starting.app,
                                ActivityInfo.CONFIG_SCREEN_LAYOUT);
                    }
                }
            }
        }

        return starting;
    }

    void removeTask(TaskRecord task, String reason) {
        removeTask(task, reason, true);
    }

    void removeTask(TaskRecord task, String reason, boolean removeFromWindowManager) {
        mStackSupervisor.endLockTaskModeIfTaskEnding(task);
        if (removeFromWindowManager) {
            mWindowManager.removeTask(task.taskId);
        }
        final ActivityRecord r = mResumedActivity;
        if (r != null && r.task == task) {
            mResumedActivity = null;
        }

        final int taskNdx = mTaskHistory.indexOf(task);
        final int topTaskNdx = mTaskHistory.size() - 1;
        if (task.isOverHomeStack() && taskNdx < topTaskNdx) {
            final TaskRecord nextTask = mTaskHistory.get(taskNdx + 1);
            if (!nextTask.isOverHomeStack()) {
                nextTask.setTaskToReturnTo(HOME_ACTIVITY_TYPE);
            }
        }
        mTaskHistory.remove(task);
        updateTaskMovement(task, true);

        if (task.mActivities.isEmpty()) {
            final boolean isVoiceSession = task.voiceSession != null;
            if (isVoiceSession) {
                try {
                    task.voiceSession.taskFinished(task.intent, task.taskId);
                } catch (RemoteException e) {
                }
            }
            if (task.autoRemoveFromRecents() || isVoiceSession) {
                // Task creator asked to remove this when done, or this task was a voice
                // interaction, so it should not remain on the recent tasks list.
                mRecentTasks.remove(task);
                task.removedFromRecents();
            }
        }

        if (mTaskHistory.isEmpty()) {
            if (DEBUG_STACK) Slog.i(TAG_STACK, "removeTask: removing stack=" + this);
            final boolean notHomeStack = !isHomeStack();
            if (isOnHomeDisplay()) {
                String myReason = reason + " leftTaskHistoryEmpty";
                if (mFullscreen || !adjustFocusToNextVisibleStackLocked(null, myReason)) {
                    mStackSupervisor.moveHomeStack(notHomeStack, myReason);
                }
            }
            if (mStacks != null) {
                mStacks.remove(this);
                mStacks.add(0, this);
            }
            if (notHomeStack) {
                mActivityContainer.onTaskListEmptyLocked();
            }
        }

        task.stack = null;
    }

    TaskRecord createTaskRecord(int taskId, ActivityInfo info, Intent intent,
            IVoiceInteractionSession voiceSession, IVoiceInteractor voiceInteractor,
            boolean toTop) {
        TaskRecord task = new TaskRecord(mService, taskId, info, intent, voiceSession,
                voiceInteractor);
        addTask(task, toTop, false);
        return task;
    }

    ArrayList<TaskRecord> getAllTasks() {
        return new ArrayList<>(mTaskHistory);
    }

    void addTask(final TaskRecord task, final boolean toTop, boolean moving) {
        task.stack = this;
        if (toTop) {
            insertTaskAtTop(task);
        } else {
            mTaskHistory.add(0, task);
            updateTaskMovement(task, false);
        }
        if (!moving && task.voiceSession != null) {
            try {
                task.voiceSession.taskStarted(task.intent, task.taskId);
            } catch (RemoteException e) {
            }
        }
    }

    public int getStackId() {
        return mStackId;
    }

    @Override
    public String toString() {
        return "ActivityStack{" + Integer.toHexString(System.identityHashCode(this))
                + " stackId=" + mStackId + ", " + mTaskHistory.size() + " tasks}";
    }

    boolean updateOverrideConfiguration(Configuration newConfig) {
        Configuration oldConfig = mOverrideConfig;
        mOverrideConfig = (newConfig == null) ? Configuration.EMPTY : newConfig;
        // We override the configuration only when the stack's dimensions are different from
        // the display. In this manner, we know that if the override configuration is empty,
        // the stack is necessarily full screen.
        mFullscreen = Configuration.EMPTY.equals(mOverrideConfig);
        return !mOverrideConfig.equals(oldConfig);
    }
}<|MERGE_RESOLUTION|>--- conflicted
+++ resolved
@@ -3496,14 +3496,10 @@
                 if (DEBUG_CLEANUP) Slog.v(TAG_CLEANUP,
                         "Record #" + i + " " + r + ": app=" + r.app);
                 if (r.app == app) {
-<<<<<<< HEAD
-                    final boolean remove;
-=======
                     if (r.visible) {
                         hasVisibleActivities = true;
                     }
-                    boolean remove;
->>>>>>> 65073b91
+                    final boolean remove;
                     if ((!r.haveState && !r.stateNotNeeded) || r.finishing) {
                         // Don't currently have state for the activity, or
                         // it is finishing -- always remove it.
