--- conflicted
+++ resolved
@@ -125,11 +125,7 @@
         Watchdog.Monitor {
     static final String TAG = "BatteryStatsService";
     static final boolean DBG = false;
-<<<<<<< HEAD
-    private static final boolean BATTERY_USAGE_STORE_ENABLED = false;
-=======
     private static final boolean BATTERY_USAGE_STORE_ENABLED = true;
->>>>>>> 4f3d2e64
 
     private static IBatteryStats sService;
 
@@ -348,12 +344,6 @@
 
         mStats = new BatteryStatsImpl(systemDir, handler, this,
                 this, mUserManagerUserInfoProvider);
-        if (BATTERY_USAGE_STORE_ENABLED) {
-            mBatteryUsageStatsStore =
-                    new BatteryUsageStatsStore(context, mStats, systemDir, mHandler);
-        } else {
-            mBatteryUsageStatsStore = null;
-        }
         mWorker = new BatteryExternalStatsWorker(context, mStats);
         mStats.setExternalStatsSyncLocked(mWorker);
         mStats.setRadioScanningTimeoutLocked(mContext.getResources().getInteger(
