/*
 * Copyright (C) 2019 The Android Open Source Project
 *
 * Licensed under the Apache License, Version 2.0 (the "License");
 * you may not use this file except in compliance with the License.
 * You may obtain a copy of the License at
 *
 *      http://www.apache.org/licenses/LICENSE-2.0
 *
 * Unless required by applicable law or agreed to in writing, software
 * distributed under the License is distributed on an "AS IS" BASIS,
 * WITHOUT WARRANTIES OR CONDITIONS OF ANY KIND, either express or implied.
 * See the License for the specific language governing permissions and
 * limitations under the License.
 */

package com.android.server.biometrics;

<<<<<<< HEAD
import static android.app.ActivityManager.RunningAppProcessInfo.IMPORTANCE_FOREGROUND_SERVICE;
import static android.hardware.biometrics.BiometricManager.Authenticators;

import android.app.ActivityManager;
=======
import static android.Manifest.permission.USE_BIOMETRIC_INTERNAL;
import static android.app.ActivityManager.RunningAppProcessInfo.IMPORTANCE_FOREGROUND_SERVICE;
import static android.hardware.biometrics.BiometricManager.Authenticators;

import static com.android.internal.widget.LockPatternUtils.StrongAuthTracker.STRONG_AUTH_REQUIRED_AFTER_BOOT;
import static com.android.internal.widget.LockPatternUtils.StrongAuthTracker.STRONG_AUTH_REQUIRED_AFTER_DPM_LOCK_NOW;
import static com.android.internal.widget.LockPatternUtils.StrongAuthTracker.STRONG_AUTH_REQUIRED_AFTER_USER_LOCKDOWN;

import android.annotation.NonNull;
import android.app.ActivityManager;
import android.content.ComponentName;
>>>>>>> 09ba528a
import android.content.Context;
import android.content.pm.PackageManager;
import android.hardware.biometrics.BiometricConstants;
import android.hardware.biometrics.BiometricManager;
import android.hardware.biometrics.BiometricPrompt;
import android.hardware.biometrics.BiometricPrompt.AuthenticationResultType;
import android.os.Build;
import android.os.Bundle;
import android.os.RemoteException;
import android.os.UserHandle;
import android.provider.Settings;
import android.util.Slog;

<<<<<<< HEAD
=======
import com.android.internal.R;
import com.android.internal.widget.LockPatternUtils;

>>>>>>> 09ba528a
import java.util.List;

public class Utils {
    private static final String TAG = "BiometricUtils";

    public static boolean isDebugEnabled(Context context, int targetUserId) {
        if (targetUserId == UserHandle.USER_NULL) {
            return false;
        }

        if (!(Build.IS_ENG || Build.IS_USERDEBUG)) {
            return false;
        }

        if (Settings.Secure.getIntForUser(context.getContentResolver(),
                Settings.Secure.BIOMETRIC_DEBUG_ENABLED, 0,
                targetUserId) == 0) {
            return false;
        }
        return true;
    }

    /**
     * Combines {@link BiometricPrompt#KEY_ALLOW_DEVICE_CREDENTIAL} with
     * {@link BiometricPrompt#KEY_AUTHENTICATORS_ALLOWED}, as the former is not flexible enough.
     */
    public static void combineAuthenticatorBundles(Bundle bundle) {
        // Cache and remove explicit ALLOW_DEVICE_CREDENTIAL boolean flag from the bundle.
        final boolean deviceCredentialAllowed =
                bundle.getBoolean(BiometricPrompt.KEY_ALLOW_DEVICE_CREDENTIAL, false);
        bundle.remove(BiometricPrompt.KEY_ALLOW_DEVICE_CREDENTIAL);

        final @Authenticators.Types int authenticators;
        if (bundle.containsKey(BiometricPrompt.KEY_AUTHENTICATORS_ALLOWED)) {
            // Ignore ALLOW_DEVICE_CREDENTIAL flag if AUTH_TYPES_ALLOWED is defined.
            authenticators = bundle.getInt(BiometricPrompt.KEY_AUTHENTICATORS_ALLOWED, 0);
        } else {
            // Otherwise, use ALLOW_DEVICE_CREDENTIAL flag along with Weak+ biometrics by default.
            authenticators = deviceCredentialAllowed
                    ? Authenticators.DEVICE_CREDENTIAL | Authenticators.BIOMETRIC_WEAK
                    : Authenticators.BIOMETRIC_WEAK;
        }

        bundle.putInt(BiometricPrompt.KEY_AUTHENTICATORS_ALLOWED, authenticators);
    }

    /**
     * @param authenticators composed of one or more values from {@link Authenticators}
     * @return true if device credential is allowed.
     */
    public static boolean isCredentialRequested(@Authenticators.Types int authenticators) {
        return (authenticators & Authenticators.DEVICE_CREDENTIAL) != 0;
    }

    /**
     * @param bundle should be first processed by {@link #combineAuthenticatorBundles(Bundle)}
     * @return true if device credential is allowed.
     */
    public static boolean isCredentialRequested(Bundle bundle) {
        return isCredentialRequested(bundle.getInt(BiometricPrompt.KEY_AUTHENTICATORS_ALLOWED));
    }

    /**
     * Checks if any of the publicly defined strengths are set.
     *
     * @param authenticators composed of one or more values from {@link Authenticators}
     * @return minimal allowed biometric strength or 0 if biometric authentication is not allowed.
     */
    public static int getPublicBiometricStrength(@Authenticators.Types int authenticators) {
        // Only biometrics WEAK and above are allowed to integrate with the public APIs.
        return authenticators & Authenticators.BIOMETRIC_WEAK;
    }

    /**
     * Checks if any of the publicly defined strengths are set.
     *
     * @param bundle should be first processed by {@link #combineAuthenticatorBundles(Bundle)}
     * @return minimal allowed biometric strength or 0 if biometric authentication is not allowed.
     */
    public static int getPublicBiometricStrength(Bundle bundle) {
        return getPublicBiometricStrength(
                bundle.getInt(BiometricPrompt.KEY_AUTHENTICATORS_ALLOWED));
    }

    /**
     * Checks if any of the publicly defined strengths are set.
     *
     * @param bundle should be first processed by {@link #combineAuthenticatorBundles(Bundle)}
     * @return true if biometric authentication is allowed.
     */
    public static boolean isBiometricRequested(Bundle bundle) {
        return getPublicBiometricStrength(bundle) != 0;
    }

    /**
     * @param sensorStrength the strength of the sensor
     * @param requestedStrength the strength that it must meet
     * @return true only if the sensor is at least as strong as the requested strength
     */
    public static boolean isAtLeastStrength(int sensorStrength, int requestedStrength) {
        // Clear out any bits that are not reserved for biometric
        sensorStrength &= Authenticators.BIOMETRIC_MIN_STRENGTH;

        // If the authenticator contains bits outside of the requested strength, it is too weak.
        if ((sensorStrength & ~requestedStrength) != 0) {
            return false;
        }

        for (int i = Authenticators.BIOMETRIC_MAX_STRENGTH;
                i <= requestedStrength; i = (i << 1) | 1) {
            if (i == sensorStrength) {
                return true;
            }
        }

        Slog.e(BiometricService.TAG, "Unknown sensorStrength: " + sensorStrength
                + ", requestedStrength: " + requestedStrength);
        return false;
    }

    /**
     * Checks if the authenticator configuration is a valid combination of the public APIs
     * @param bundle
     * @return
     */
    public static boolean isValidAuthenticatorConfig(Bundle bundle) {
        final int authenticators = bundle.getInt(BiometricPrompt.KEY_AUTHENTICATORS_ALLOWED);
        return isValidAuthenticatorConfig(authenticators);
    }

    /**
     * Checks if the authenticator configuration is a valid combination of the public APIs
     * @param authenticators
     * @return
     */
    public static boolean isValidAuthenticatorConfig(int authenticators) {
        // The caller is not required to set the authenticators. But if they do, check the below.
        if (authenticators == 0) {
            return true;
        }

        // Check if any of the non-biometric and non-credential bits are set. If so, this is
        // invalid.
        final int testBits = ~(Authenticators.DEVICE_CREDENTIAL
                | Authenticators.BIOMETRIC_MIN_STRENGTH);
        if ((authenticators & testBits) != 0) {
            Slog.e(BiometricService.TAG, "Non-biometric, non-credential bits found."
                    + " Authenticators: " + authenticators);
            return false;
        }

        // Check that biometrics bits are either NONE, WEAK, or STRONG. If NONE, DEVICE_CREDENTIAL
        // should be set.
        final int biometricBits = authenticators & Authenticators.BIOMETRIC_MIN_STRENGTH;
        if (biometricBits == Authenticators.EMPTY_SET
                && isCredentialRequested(authenticators)) {
            return true;
        } else if (biometricBits == Authenticators.BIOMETRIC_STRONG) {
            return true;
        } else if (biometricBits == Authenticators.BIOMETRIC_WEAK) {
            return true;
        }

        Slog.e(BiometricService.TAG, "Unsupported biometric flags. Authenticators: "
                + authenticators);
        // Non-supported biometric flags are being used
        return false;
    }

    /**
     * Converts error codes from BiometricConstants, which are used in most of the internal plumbing
     * and eventually returned to {@link BiometricPrompt.AuthenticationCallback} to public
     * {@link BiometricManager} constants, which are used by APIs such as
     * {@link BiometricManager#canAuthenticate(int)}
     *
     * @param biometricConstantsCode see {@link BiometricConstants}
     * @return see {@link BiometricManager}
     */
    public static int biometricConstantsToBiometricManager(int biometricConstantsCode) {
        final int biometricManagerCode;

        switch (biometricConstantsCode) {
            case BiometricConstants.BIOMETRIC_SUCCESS:
                biometricManagerCode = BiometricManager.BIOMETRIC_SUCCESS;
                break;
            case BiometricConstants.BIOMETRIC_ERROR_NO_BIOMETRICS:
            case BiometricConstants.BIOMETRIC_ERROR_NO_DEVICE_CREDENTIAL:
                biometricManagerCode = BiometricManager.BIOMETRIC_ERROR_NONE_ENROLLED;
                break;
            case BiometricConstants.BIOMETRIC_ERROR_HW_UNAVAILABLE:
                biometricManagerCode = BiometricManager.BIOMETRIC_ERROR_HW_UNAVAILABLE;
                break;
            case BiometricConstants.BIOMETRIC_ERROR_HW_NOT_PRESENT:
                biometricManagerCode = BiometricManager.BIOMETRIC_ERROR_NO_HARDWARE;
                break;
            case BiometricConstants.BIOMETRIC_ERROR_SECURITY_UPDATE_REQUIRED:
                biometricManagerCode = BiometricManager.BIOMETRIC_ERROR_SECURITY_UPDATE_REQUIRED;
                break;
            default:
                Slog.e(BiometricService.TAG, "Unhandled result code: " + biometricConstantsCode);
                biometricManagerCode = BiometricManager.BIOMETRIC_ERROR_HW_UNAVAILABLE;
                break;
        }
        return biometricManagerCode;
    }

    /**
     * Converts a {@link BiometricPrompt} dismissal reason to an authentication type at the level of
     * granularity supported by {@link BiometricPrompt.AuthenticationResult}.
     *
     * @param reason The reason that the {@link BiometricPrompt} was dismissed. Must be one of:
     *               {@link BiometricPrompt#DISMISSED_REASON_CREDENTIAL_CONFIRMED},
     *               {@link BiometricPrompt#DISMISSED_REASON_BIOMETRIC_CONFIRMED}, or
     *               {@link BiometricPrompt#DISMISSED_REASON_BIOMETRIC_CONFIRM_NOT_REQUIRED}
     * @return An integer representing the authentication type for {@link
     *         BiometricPrompt.AuthenticationResult}.
     * @throws IllegalArgumentException if given an invalid dismissal reason.
     */
    public static @AuthenticationResultType int getAuthenticationTypeForResult(int reason) {
        switch (reason) {
            case BiometricPrompt.DISMISSED_REASON_CREDENTIAL_CONFIRMED:
                return BiometricPrompt.AUTHENTICATION_RESULT_TYPE_DEVICE_CREDENTIAL;

            case BiometricPrompt.DISMISSED_REASON_BIOMETRIC_CONFIRMED:
            case BiometricPrompt.DISMISSED_REASON_BIOMETRIC_CONFIRM_NOT_REQUIRED:
                return BiometricPrompt.AUTHENTICATION_RESULT_TYPE_BIOMETRIC;

            default:
                throw new IllegalArgumentException("Unsupported dismissal reason: " + reason);
        }
    }

    public static boolean isForeground(int callingUid, int callingPid) {
        try {
            final List<ActivityManager.RunningAppProcessInfo> procs =
                    ActivityManager.getService().getRunningAppProcesses();
            if (procs == null) {
                Slog.e(TAG, "No running app processes found, defaulting to true");
                return true;
            }

            for (int i = 0; i < procs.size(); i++) {
                ActivityManager.RunningAppProcessInfo proc = procs.get(i);
                if (proc.pid == callingPid && proc.uid == callingUid
                        && proc.importance <= IMPORTANCE_FOREGROUND_SERVICE) {
                    return true;
                }
            }
        } catch (RemoteException e) {
            Slog.w(TAG, "am.getRunningAppProcesses() failed");
        }
        return false;
    }
<<<<<<< HEAD
=======

    public static boolean isKeyguard(Context context, String clientPackage) {
        final boolean hasPermission = context.checkCallingOrSelfPermission(USE_BIOMETRIC_INTERNAL)
                == PackageManager.PERMISSION_GRANTED;

        final ComponentName keyguardComponent = ComponentName.unflattenFromString(
                context.getResources().getString(R.string.config_keyguardComponent));
        final String keyguardPackage = keyguardComponent != null
                ? keyguardComponent.getPackageName() : null;
        return hasPermission && keyguardPackage != null && keyguardPackage.equals(clientPackage);
    }

    private static boolean containsFlag(int haystack, int needle) {
        return (haystack & needle) != 0;
    }

    public static boolean isUserEncryptedOrLockdown(@NonNull LockPatternUtils lpu, int user) {
        final int strongAuth = lpu.getStrongAuthForUser(user);
        final boolean isEncrypted = containsFlag(strongAuth, STRONG_AUTH_REQUIRED_AFTER_BOOT);
        final boolean isLockDown = containsFlag(strongAuth, STRONG_AUTH_REQUIRED_AFTER_DPM_LOCK_NOW)
                || containsFlag(strongAuth, STRONG_AUTH_REQUIRED_AFTER_USER_LOCKDOWN);
        Slog.d(TAG, "isEncrypted: " + isEncrypted + " isLockdown: " + isLockDown);
        return isEncrypted || isLockDown;
    }
>>>>>>> 09ba528a
}<|MERGE_RESOLUTION|>--- conflicted
+++ resolved
@@ -16,12 +16,6 @@
 
 package com.android.server.biometrics;
 
-<<<<<<< HEAD
-import static android.app.ActivityManager.RunningAppProcessInfo.IMPORTANCE_FOREGROUND_SERVICE;
-import static android.hardware.biometrics.BiometricManager.Authenticators;
-
-import android.app.ActivityManager;
-=======
 import static android.Manifest.permission.USE_BIOMETRIC_INTERNAL;
 import static android.app.ActivityManager.RunningAppProcessInfo.IMPORTANCE_FOREGROUND_SERVICE;
 import static android.hardware.biometrics.BiometricManager.Authenticators;
@@ -33,7 +27,6 @@
 import android.annotation.NonNull;
 import android.app.ActivityManager;
 import android.content.ComponentName;
->>>>>>> 09ba528a
 import android.content.Context;
 import android.content.pm.PackageManager;
 import android.hardware.biometrics.BiometricConstants;
@@ -47,12 +40,9 @@
 import android.provider.Settings;
 import android.util.Slog;
 
-<<<<<<< HEAD
-=======
 import com.android.internal.R;
 import com.android.internal.widget.LockPatternUtils;
 
->>>>>>> 09ba528a
 import java.util.List;
 
 public class Utils {
@@ -306,8 +296,6 @@
         }
         return false;
     }
-<<<<<<< HEAD
-=======
 
     public static boolean isKeyguard(Context context, String clientPackage) {
         final boolean hasPermission = context.checkCallingOrSelfPermission(USE_BIOMETRIC_INTERNAL)
@@ -332,5 +320,4 @@
         Slog.d(TAG, "isEncrypted: " + isEncrypted + " isLockdown: " + isLockDown);
         return isEncrypted || isLockDown;
     }
->>>>>>> 09ba528a
 }