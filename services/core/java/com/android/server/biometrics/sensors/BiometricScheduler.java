--- conflicted
+++ resolved
@@ -243,19 +243,13 @@
     public BiometricScheduler(Context context, @NonNull String tag,
             @SensorType int sensorType,
             @Nullable GestureAvailabilityDispatcher gestureAvailabilityDispatcher) {
-<<<<<<< HEAD
-        this(tag, sensorType, gestureAvailabilityDispatcher, IBiometricService.Stub.asInterface(
-                ServiceManager.getService(Context.BIOMETRIC_SERVICE)), LOG_NUM_RECENT_OPERATIONS,
-                CoexCoordinator.getInstance());
-
-        mCancel = context.getResources().getBoolean(
-                com.android.internal.R.bool.config_fpCancelIfNotIdle);
-=======
         this(tag, new Handler(Looper.getMainLooper()), sensorType, gestureAvailabilityDispatcher,
                 IBiometricService.Stub.asInterface(
                         ServiceManager.getService(Context.BIOMETRIC_SERVICE)),
                 LOG_NUM_RECENT_OPERATIONS, CoexCoordinator.getInstance());
->>>>>>> 7920f82a
+
+        mCancel = context.getResources().getBoolean(
+                com.android.internal.R.bool.config_fpCancelIfNotIdle);
     }
 
     @VisibleForTesting
@@ -271,7 +265,6 @@
         if (mCurrentOperation != null) {
             if(mCancel) {
                Slog.v(getTag(), "Not idle, cancelling current operation: " + mCurrentOperation);
-               cancelInternal(mCurrentOperation);
             } else {
                Slog.v(getTag(), "Not idle, current operation: " + mCurrentOperation);
                return;
