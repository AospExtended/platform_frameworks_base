/*
 * Copyright (C) 2020 The Android Open Source Project
 *
 * Licensed under the Apache License, Version 2.0 (the "License");
 * you may not use this file except in compliance with the License.
 * You may obtain a copy of the License at
 *
 *      http://www.apache.org/licenses/LICENSE-2.0
 *
 * Unless required by applicable law or agreed to in writing, software
 * distributed under the License is distributed on an "AS IS" BASIS,
 * WITHOUT WARRANTIES OR CONDITIONS OF ANY KIND, either express or implied.
 * See the License for the specific language governing permissions and
 * limitations under the License.
 */

package com.android.server.biometrics.sensors.face;

import static android.Manifest.permission.INTERACT_ACROSS_USERS;
import static android.Manifest.permission.MANAGE_BIOMETRIC;
import static android.Manifest.permission.USE_BIOMETRIC_INTERNAL;

import android.app.ActivityManager;
import android.app.AppOpsManager;
import android.app.NotificationManager;
import android.content.Context;
import android.content.pm.UserInfo;
import android.hardware.biometrics.BiometricAuthenticator;
import android.hardware.biometrics.BiometricConstants;
import android.hardware.biometrics.BiometricsProtoEnums;
import android.hardware.biometrics.IBiometricSensorReceiver;
import android.hardware.biometrics.IBiometricServiceLockoutResetCallback;
import android.hardware.biometrics.face.V1_0.IBiometricsFace;
import android.hardware.biometrics.face.V1_0.IBiometricsFaceClientCallback;
import android.hardware.face.Face;
import android.hardware.face.IFaceService;
import android.hardware.face.IFaceServiceReceiver;
import android.os.Binder;
import android.os.Build;
import android.os.Environment;
import android.os.IBinder;
import android.os.NativeHandle;
import android.os.RemoteException;
import android.os.SELinux;
import android.os.SystemProperties;
import android.os.UserHandle;
import android.os.UserManager;
import android.provider.Settings;
import android.util.Slog;
import android.view.Surface;

import com.android.internal.annotations.GuardedBy;
import com.android.internal.logging.MetricsLogger;
import com.android.internal.util.DumpUtils;
import com.android.server.SystemServerInitThreadPool;
import com.android.server.biometrics.sensors.AuthenticationClient;
import com.android.server.biometrics.sensors.BiometricServiceBase;
import com.android.server.biometrics.sensors.BiometricUtils;
import com.android.server.biometrics.sensors.ClientMonitor;
import com.android.server.biometrics.sensors.ClientMonitorCallbackConverter;
import com.android.server.biometrics.sensors.EnrollClient;
import com.android.server.biometrics.sensors.GenerateChallengeClient;
import com.android.server.biometrics.sensors.LockoutTracker;
import com.android.server.biometrics.sensors.PerformanceTracker;
import com.android.server.biometrics.sensors.RemovalClient;
import com.android.server.biometrics.sensors.RevokeChallengeClient;

import org.json.JSONArray;
import org.json.JSONException;
import org.json.JSONObject;

import java.io.File;
import java.io.FileDescriptor;
import java.io.FileOutputStream;
import java.io.IOException;
import java.io.PrintWriter;
import java.util.ArrayList;
import java.util.Arrays;
import java.util.List;

/**
 * A service to manage multiple clients that want to access the face HAL API.
 * The service is responsible for maintaining a list of clients and dispatching all
 * face-related events.
 *
 * @hide
 */
public class FaceService extends BiometricServiceBase<IBiometricsFace> {

    protected static final String TAG = "FaceService";
    private static final boolean DEBUG = true;
    private static final String FACE_DATA_DIR = "facedata";
    private static final String ACTION_LOCKOUT_RESET =
            "com.android.server.biometrics.face.ACTION_LOCKOUT_RESET";


    static final String NOTIFICATION_TAG = "FaceService";
    static final int NOTIFICATION_ID = 1;

    /**
     * Receives the incoming binder calls from FaceManager.
     */
    private final class FaceServiceWrapper extends IFaceService.Stub {
        private static final int ENROLL_TIMEOUT_SEC = 75;

        /**
         * The following methods contain common code which is shared in biometrics/common.
         */

        @Override // Binder call
        public void generateChallenge(IBinder token, IFaceServiceReceiver receiver,
                String opPackageName) {
            checkPermission(MANAGE_BIOMETRIC);

            final GenerateChallengeClient client = new FaceGenerateChallengeClient(getContext(),
                    token, new ClientMonitorCallbackConverter(receiver), opPackageName,
                    getSensorId());
            generateChallengeInternal(client);
        }

        @Override // Binder call
        public void revokeChallenge(IBinder token, String owner) {
            checkPermission(MANAGE_BIOMETRIC);

            final RevokeChallengeClient client = new FaceRevokeChallengeClient(getContext(), token,
                    owner, getSensorId());

            // TODO(b/137106905): Schedule binder calls in FaceService to avoid deadlocks.
            if (getCurrentClient() == null) {
                // if we aren't handling any other HIDL calls (mCurrentClient == null), revoke
                // the challenge right away.
                revokeChallengeInternal(client);
            } else {
                // postpone revoking the challenge until we finish processing the current HIDL
                // call.
                mPendingRevokeChallenge = client;
            }
        }

        @Override // Binder call
        public void enroll(int userId, final IBinder token, final byte[] hardwareAuthToken,
                final IFaceServiceReceiver receiver, final String opPackageName,
                final int[] disabledFeatures, Surface surface) {
            checkPermission(MANAGE_BIOMETRIC);
            updateActiveGroup(userId);

            mHandler.post(() -> {
                mNotificationManager.cancelAsUser(NOTIFICATION_TAG, NOTIFICATION_ID,
                        UserHandle.CURRENT);
            });

            final EnrollClient client = new FaceEnrollClient(getContext(), token,
<<<<<<< HEAD
                    new ClientMonitorCallbackConverter(receiver), userId, cryptoToken,
=======
                    new ClientMonitorCallbackConverter(receiver), userId, hardwareAuthToken,
>>>>>>> 021755a1
                    opPackageName, getBiometricUtils(), disabledFeatures, ENROLL_TIMEOUT_SEC,
                    convertSurfaceToNativeHandle(surface), getSensorId());

            enrollInternal(client, userId);
        }

        @Override // Binder call
        public void enrollRemotely(int userId, final IBinder token, final byte[] hardwareAuthToken,
                final IFaceServiceReceiver receiver, final String opPackageName,
                final int[] disabledFeatures) {
            checkPermission(MANAGE_BIOMETRIC);
            // TODO(b/145027036): Implement this.
        }

        @Override // Binder call
        public void cancelEnrollment(final IBinder token) {
            checkPermission(MANAGE_BIOMETRIC);
            cancelEnrollmentInternal(token);
        }

        @Override // Binder call
        public void authenticate(final IBinder token, final long opId, int userId,
<<<<<<< HEAD
                final IFaceServiceReceiver receiver, final int flags,
                final String opPackageName) {
=======
                final IFaceServiceReceiver receiver, final String opPackageName) {
>>>>>>> 021755a1
            checkPermission(USE_BIOMETRIC_INTERNAL);
            updateActiveGroup(userId);

            final boolean restricted = isRestricted();
            final int statsClient = isKeyguard(opPackageName) ? BiometricsProtoEnums.CLIENT_KEYGUARD
                    : BiometricsProtoEnums.CLIENT_UNKNOWN;
            final AuthenticationClient client = new FaceAuthenticationClient(getContext(), token,
                    new ClientMonitorCallbackConverter(receiver), userId, opId, restricted,
                    opPackageName, 0 /* cookie */, false /* requireConfirmation */, getSensorId(),
                    isStrongBiometric(), statsClient, mTaskStackListener, mLockoutTracker,
                    mUsageStats);
            authenticateInternal(client, opPackageName);
        }

        @Override // Binder call
        public void prepareForAuthentication(boolean requireConfirmation, IBinder token, long opId,
                int userId, IBiometricSensorReceiver sensorReceiver,
                String opPackageName, int cookie, int callingUid, int callingPid,
                int callingUserId) {
            checkPermission(USE_BIOMETRIC_INTERNAL);
            updateActiveGroup(userId);

            final boolean restricted = true; // BiometricPrompt is always restricted
            final AuthenticationClient client = new FaceAuthenticationClient(getContext(), token,
                    new ClientMonitorCallbackConverter(sensorReceiver), userId, opId, restricted,
                    opPackageName, cookie, requireConfirmation, getSensorId(), isStrongBiometric(),
                    BiometricsProtoEnums.CLIENT_BIOMETRIC_PROMPT, mTaskStackListener,
                    mLockoutTracker, mUsageStats);
            authenticateInternal(client, opPackageName, callingUid, callingPid,
                    callingUserId);
        }

        @Override // Binder call
        public void startPreparedClient(int cookie) {
            checkPermission(MANAGE_BIOMETRIC);
            startCurrentClient(cookie);
        }

        @Override // Binder call
        public void cancelAuthentication(final IBinder token, final String opPackageName) {
            checkPermission(USE_BIOMETRIC_INTERNAL);
            cancelAuthenticationInternal(token, opPackageName);
        }

        @Override // Binder call
        public void cancelAuthenticationFromService(final IBinder token, final String opPackageName,
                int callingUid, int callingPid, int callingUserId) {
            checkPermission(USE_BIOMETRIC_INTERNAL);
            // Cancellation is from system server in this case.
            cancelAuthenticationInternal(token, opPackageName, callingUid, callingPid,
                    callingUserId, false /* fromClient */);
        }

        @Override // Binder call
        public void remove(final IBinder token, final int faceId, final int userId,
                final IFaceServiceReceiver receiver, final String opPackageName) {
            checkPermission(MANAGE_BIOMETRIC);
            updateActiveGroup(userId);

            if (token == null) {
                Slog.w(TAG, "remove(): token is null");
                return;
            }

            final RemovalClient client = new FaceRemovalClient(getContext(), token,
                    new ClientMonitorCallbackConverter(receiver), faceId, userId, opPackageName,
                    getBiometricUtils(), getSensorId());
            removeInternal(client);
        }

        @Override
        public void addLockoutResetCallback(final IBiometricServiceLockoutResetCallback callback) {
            checkPermission(USE_BIOMETRIC_INTERNAL);
            FaceService.super.addLockoutResetCallback(callback);
        }

        @Override // Binder call
        protected void dump(FileDescriptor fd, PrintWriter pw, String[] args) {
            if (!DumpUtils.checkDumpPermission(getContext(), TAG, pw)) {
                return;
            }

            final long ident = Binder.clearCallingIdentity();
            try {
                if (args.length > 1 && "--hal".equals(args[0])) {
                    dumpHal(fd, Arrays.copyOfRange(args, 1, args.length, args.getClass()));
                } else {
                    dumpInternal(pw);
                }
            } finally {
                Binder.restoreCallingIdentity(ident);
            }
        }

        /**
         * The following methods don't use any common code from BiometricService
         */

        // TODO: refactor out common code here
        @Override // Binder call
        public boolean isHardwareDetected(String opPackageName) {
            checkPermission(USE_BIOMETRIC_INTERNAL);
            if (!canUseBiometric(opPackageName, false /* foregroundOnly */,
                    Binder.getCallingUid(), Binder.getCallingPid(),
                    UserHandle.getCallingUserId())) {
                return false;
            }

            final long token = Binder.clearCallingIdentity();
            try {
                IBiometricsFace daemon = getFaceDaemon();
                return daemon != null;
            } finally {
                Binder.restoreCallingIdentity(token);
            }
        }

        @Override // Binder call
        public List<Face> getEnrolledFaces(int userId, String opPackageName) {
            checkPermission(MANAGE_BIOMETRIC);
            if (!canUseBiometric(opPackageName, false /* foregroundOnly */,
                    Binder.getCallingUid(), Binder.getCallingPid(),
                    UserHandle.getCallingUserId())) {
                return null;
            }

            return FaceService.this.getEnrolledTemplates(userId);
        }

        @Override // Binder call
        public boolean hasEnrolledFaces(int userId, String opPackageName) {
            checkPermission(USE_BIOMETRIC_INTERNAL);
            if (!canUseBiometric(opPackageName, false /* foregroundOnly */,
                    Binder.getCallingUid(), Binder.getCallingPid(),
                    UserHandle.getCallingUserId())) {
                return false;
            }

            return FaceService.this.hasEnrolledBiometrics(userId);
        }

        @Override
        public @LockoutTracker.LockoutMode int getLockoutModeForUser(int userId) {
            checkPermission(USE_BIOMETRIC_INTERNAL);
            return mLockoutTracker.getLockoutModeForUser(userId);
        }

        @Override // Binder call
        public long getAuthenticatorId(int callingUserId) {
            checkPermission(USE_BIOMETRIC_INTERNAL);
            return FaceService.this.getAuthenticatorId(callingUserId);
        }

        @Override // Binder call
        public void resetLockout(int userId, byte[] hardwareAuthToken) {
            checkPermission(MANAGE_BIOMETRIC);
            mHandler.post(() -> {
                if (!FaceService.this.hasEnrolledBiometrics(userId)) {
                    Slog.w(TAG, "Ignoring lockout reset, no templates enrolled");
                    return;
                }

                Slog.d(TAG, "Resetting lockout for user: " + userId);

                updateActiveGroup(userId);
                final FaceResetLockoutClient client = new FaceResetLockoutClient(getContext(),
                        userId, getContext().getOpPackageName(), getSensorId(), hardwareAuthToken);
                startClient(client, true /* initiatedByClient */);
            });
        }

        @Override
        public void setFeature(final IBinder token, int userId, int feature, boolean enabled,
                final byte[] hardwareAuthToken, IFaceServiceReceiver receiver,
                final String opPackageName) {
            checkPermission(MANAGE_BIOMETRIC);

            mHandler.post(() -> {
                if (DEBUG) {
                    Slog.d(TAG, "setFeature for user(" + userId + ")");
                }
                updateActiveGroup(userId);
                if (!FaceService.this.hasEnrolledBiometrics(mCurrentUserId)) {
                    Slog.e(TAG, "No enrolled biometrics while setting feature: " + feature);
                    return;
                }

                final int faceId = getFirstTemplateForUser(mCurrentUserId);

                final FaceSetFeatureClient client = new FaceSetFeatureClient(getContext(),
                        token, new ClientMonitorCallbackConverter(receiver), userId, opPackageName,
                        getSensorId(), feature, enabled, hardwareAuthToken, faceId);
                startClient(client, true /* initiatedByClient */);
            });

        }

        @Override
        public void getFeature(final IBinder token, int userId, int feature,
                IFaceServiceReceiver receiver, final String opPackageName) {
            checkPermission(MANAGE_BIOMETRIC);

            mHandler.post(() -> {
                if (DEBUG) {
                    Slog.d(TAG, "getFeature for user(" + userId + ")");
                }
                updateActiveGroup(userId);
                // This should ideally return tri-state, but the user isn't shown settings unless
                // they are enrolled so it's fine for now.
                if (!FaceService.this.hasEnrolledBiometrics(mCurrentUserId)) {
                    Slog.e(TAG, "No enrolled biometrics while getting feature: " + feature);
                    return;
                }

                // TODO: Support multiple faces
                final int faceId = getFirstTemplateForUser(mCurrentUserId);

                final FaceGetFeatureClient client = new FaceGetFeatureClient(getContext(), token,
                        new ClientMonitorCallbackConverter(receiver), userId, opPackageName,
                        getSensorId(), feature, faceId);
                startClient(client, true /* initiatedByClient */);
            });

        }

        // TODO: Support multiple faces
        private int getFirstTemplateForUser(int user) {
            final List<Face> faces = FaceService.this.getEnrolledTemplates(user);
            if (!faces.isEmpty()) {
                return faces.get(0).getBiometricId();
            }
            return 0;
        }

        @Override // Binder call
        public void initializeConfiguration(int sensorId) {
            checkPermission(USE_BIOMETRIC_INTERNAL);
            initializeConfigurationInternal(sensorId);
        }
    }

    private final LockoutHalImpl mLockoutTracker;

    @GuardedBy("this")
    private IBiometricsFace mDaemon;
    private UsageStats mUsageStats;
    private RevokeChallengeClient mPendingRevokeChallenge;

    private NotificationManager mNotificationManager;

    /**
     * Receives callbacks from the HAL.
     */
    private IBiometricsFaceClientCallback mDaemonCallback =
            new IBiometricsFaceClientCallback.Stub() {
        @Override
        public void onEnrollResult(final long deviceId, int faceId, int userId,
                int remaining) {
            mHandler.post(() -> {
                final Face face = new Face(getBiometricUtils()
                        .getUniqueName(getContext(), userId), faceId, deviceId);
                FaceService.super.handleEnrollResult(face, remaining);

                // Enrollment changes the authenticatorId, so update it here.
                IBiometricsFace daemon = getFaceDaemon();
                if (remaining == 0 && daemon != null) {
                    try {
                        mAuthenticatorIds.put(userId,
                                hasEnrolledBiometrics(userId) ? daemon.getAuthenticatorId().value
                                        : 0L);
                    } catch (RemoteException e) {
                        Slog.e(TAG, "Unable to get authenticatorId", e);
                    }
                }
            });
        }

        @Override
        public void onAcquired(final long deviceId, final int userId, final int acquiredInfo,
                final int vendorCode) {
            mHandler.post(() -> {
                FaceService.super.handleAcquired(acquiredInfo, vendorCode);
            });
        }

        @Override
        public void onAuthenticated(final long deviceId, final int faceId, final int userId,
                ArrayList<Byte> token) {
            mHandler.post(() -> {
                Face face = new Face("", faceId, deviceId);
                FaceService.super.handleAuthenticated(face, token);
            });
        }

        @Override
        public void onError(final long deviceId, final int userId, final int error,
                final int vendorCode) {
            mHandler.post(() -> {
                FaceService.super.handleError(error, vendorCode);

                // TODO: this chunk of code should be common to all biometric services
                if (error == BiometricConstants.BIOMETRIC_ERROR_HW_UNAVAILABLE) {
                    // If we get HW_UNAVAILABLE, try to connect again later...
                    Slog.w(TAG, "Got ERROR_HW_UNAVAILABLE; try reconnecting next client.");
                    synchronized (this) {
                        mDaemon = null;
                        mCurrentUserId = UserHandle.USER_NULL;
                    }
                }
            });
        }

        @Override
        public void onRemoved(final long deviceId, ArrayList<Integer> faceIds, final int userId) {
            mHandler.post(() -> {
                if (!faceIds.isEmpty()) {
                    for (int i = 0; i < faceIds.size(); i++) {
                        final Face face = new Face("", faceIds.get(i), deviceId);
                        // Convert to old behavior
                        FaceService.super.handleRemoved(face, faceIds.size() - i - 1);
                    }
                } else {
                    final Face face = new Face("", 0 /* identifier */, deviceId);
                    FaceService.super.handleRemoved(face, 0 /* remaining */);
                }
                Settings.Secure.putIntForUser(getContext().getContentResolver(),
                        Settings.Secure.FACE_UNLOCK_RE_ENROLL, 0, UserHandle.USER_CURRENT);
            });
        }

        @Override
        public void onEnumerate(long deviceId, ArrayList<Integer> faceIds, int userId)
                throws RemoteException {
            mHandler.post(() -> {
                if (!faceIds.isEmpty()) {
                    for (int i = 0; i < faceIds.size(); i++) {
                        final Face face = new Face("", faceIds.get(i), deviceId);
                        // Convert to old old behavior
                        FaceService.super.handleEnumerate(face, faceIds.size() - i - 1);
                    }
                } else {
                    // For face, the HIDL contract is to receive an empty list when there are no
                    // templates enrolled. Send a null identifier since we don't consume them
                    // anywhere, and send remaining == 0 to plumb this with existing common code.
                    FaceService.super.handleEnumerate(null /* identifier */, 0);
                }
            });
        }

        @Override
        public void onLockoutChanged(long duration) {
            Slog.d(TAG, "onLockoutChanged: " + duration);

            final @LockoutTracker.LockoutMode int lockoutMode;
            if (duration == 0) {
                lockoutMode = LockoutTracker.LOCKOUT_NONE;
            } else if (duration == -1 || duration == Long.MAX_VALUE) {
                lockoutMode = LockoutTracker.LOCKOUT_PERMANENT;
            } else {
                lockoutMode = LockoutTracker.LOCKOUT_TIMED;
            }
            mLockoutTracker.setCurrentUserLockoutMode(lockoutMode);

            mHandler.post(() -> {
                if (duration == 0) {
                    notifyLockoutResetMonitors();
                }
            });
        }
    };

    public FaceService(Context context) {
        super(context);
        mLockoutTracker = new LockoutHalImpl();
        mUsageStats = new UsageStats(context);
        mNotificationManager = getContext().getSystemService(NotificationManager.class);
    }

    @Override
    protected void removeClient(ClientMonitor client) {
        super.removeClient(client);
        if (mPendingRevokeChallenge != null) {
            revokeChallengeInternal(mPendingRevokeChallenge);
            mPendingRevokeChallenge = null;
        }
    }

    @Override
    public void onStart() {
        super.onStart();
        publishBinderService(Context.FACE_SERVICE, new FaceServiceWrapper());
        // Get the face daemon on FaceService's on thread so SystemServerInitThreadPool isn't
        // blocked
        SystemServerInitThreadPool.submit(() -> mHandler.post(this::getFaceDaemon),
                TAG + ".onStart");
    }

    @Override
    public String getTag() {
        return TAG;
    }

    @Override
    protected IBiometricsFace getDaemon() {
        return getFaceDaemon();
    }

    @Override
    protected BiometricUtils getBiometricUtils() {
        return FaceUtils.getInstance();
    }

    @Override
    protected boolean hasReachedEnrollmentLimit(int userId) {
        final int limit = getContext().getResources().getInteger(
                com.android.internal.R.integer.config_faceMaxTemplatesPerUser);
        final int enrolled = FaceService.this.getEnrolledTemplates(userId).size();
        if (enrolled >= limit) {
            Slog.w(TAG, "Too many faces registered, user: " + userId);
            return true;
        }
        return false;
    }

    @Override
    public void serviceDied(long cookie) {
        super.serviceDied(cookie);
        mDaemon = null;

        mCurrentUserId = UserHandle.USER_NULL; // Force updateActiveGroup() to re-evaluate
    }

    @Override
    protected void updateActiveGroup(int userId) {
        IBiometricsFace daemon = getFaceDaemon();

        if (daemon != null) {
            try {
                if (userId != mCurrentUserId) {
                    final File baseDir = Environment.getDataVendorDeDirectory(userId);
                    final File faceDir = new File(baseDir, FACE_DATA_DIR);
                    if (!faceDir.exists()) {
                        if (!faceDir.mkdir()) {
                            Slog.v(TAG, "Cannot make directory: " + faceDir.getAbsolutePath());
                            return;
                        }
                        // Calling mkdir() from this process will create a directory with our
                        // permissions (inherited from the containing dir). This command fixes
                        // the label.
                        if (!SELinux.restorecon(faceDir)) {
                            Slog.w(TAG, "Restorecons failed. Directory will have wrong label.");
                            return;
                        }
                    }

                    daemon.setActiveUser(userId, faceDir.getAbsolutePath());
                    mCurrentUserId = userId;
                    mAuthenticatorIds.put(userId,
                            hasEnrolledBiometrics(userId) ? daemon.getAuthenticatorId().value : 0L);
                }
            } catch (RemoteException e) {
                Slog.e(TAG, "Failed to setActiveUser():", e);
            }
        }
    }

    @Override
    protected void handleUserSwitching(int userId) {
        super.handleUserSwitching(userId);
        // Will be updated when we get the callback from HAL
        mLockoutTracker.setCurrentUserLockoutMode(LockoutTracker.LOCKOUT_NONE);
    }

    @Override
    protected boolean hasEnrolledBiometrics(int userId) {
        if (userId != UserHandle.getCallingUserId()) {
            checkPermission(INTERACT_ACROSS_USERS);
        }
        return getBiometricUtils().getBiometricsForUser(getContext(), userId).size() > 0;
    }

    @Override
    protected String getManageBiometricPermission() {
        return MANAGE_BIOMETRIC;
    }

    @Override
    protected void checkUseBiometricPermission() {
        // noop for Face. The permission checks are all done on the incoming binder call.
    }

    @Override
    protected boolean checkAppOps(int uid, String opPackageName) {
        return mAppOps.noteOp(AppOpsManager.OP_USE_BIOMETRIC, uid, opPackageName)
                == AppOpsManager.MODE_ALLOWED;
    }

    @Override
    protected List<Face> getEnrolledTemplates(int userId) {
        return getBiometricUtils().getBiometricsForUser(getContext(), userId);
    }

    @Override
    protected void notifyClientActiveCallbacks(boolean isActive) {
        // noop for Face.
    }

    @Override
    protected int statsModality() {
        return BiometricsProtoEnums.MODALITY_FACE;
    }

    @Override
    protected @LockoutTracker.LockoutMode int getLockoutMode(int userId) {
        return mLockoutTracker.getLockoutModeForUser(userId);
    }

    @Override
    protected void doTemplateCleanupForUser(int userId) {
        final List<? extends BiometricAuthenticator.Identifier> enrolledList =
                getEnrolledTemplates(userId);
        final FaceInternalCleanupClient client = new FaceInternalCleanupClient(getContext(), userId,
                getContext().getOpPackageName(), getSensorId(), enrolledList, getBiometricUtils());
        cleanupInternal(client);
    }


    /** Gets the face daemon */
    private synchronized IBiometricsFace getFaceDaemon() {
        if (mDaemon == null) {
            Slog.v(TAG, "mDaemon was null, reconnect to face");
            try {
                mDaemon = IBiometricsFace.getService();
            } catch (java.util.NoSuchElementException e) {
                // Service doesn't exist or cannot be opened. Logged below.
            } catch (RemoteException e) {
                Slog.e(TAG, "Failed to get biometric interface", e);
            }
            if (mDaemon == null) {
                Slog.w(TAG, "face HIDL not available");
                return null;
            }

            mDaemon.asBinder().linkToDeath(this, 0);

            long halId = 0;
            try {
                halId = mDaemon.setCallback(mDaemonCallback).value;
            } catch (RemoteException e) {
                Slog.e(TAG, "Failed to open face HAL", e);
                mDaemon = null; // try again later!
            }

            if (DEBUG) Slog.v(TAG, "Face HAL id: " + halId);
            if (halId != 0) {
                loadAuthenticatorIds();
                updateActiveGroup(ActivityManager.getCurrentUser());
                doTemplateCleanupForUser(ActivityManager.getCurrentUser());
            } else {
                Slog.w(TAG, "Failed to open Face HAL!");
                MetricsLogger.count(getContext(), "faced_openhal_error", 1);
                mDaemon = null;
            }
        }
        return mDaemon;
    }

    private native NativeHandle convertSurfaceToNativeHandle(Surface surface);

    private void dumpInternal(PrintWriter pw) {
        PerformanceTracker performanceTracker =
                PerformanceTracker.getInstanceForSensorId(getSensorId());

        JSONObject dump = new JSONObject();
        try {
            dump.put("service", "Face Manager");

            JSONArray sets = new JSONArray();
            for (UserInfo user : UserManager.get(getContext()).getUsers()) {
                final int userId = user.getUserHandle().getIdentifier();
                final int N = getBiometricUtils().getBiometricsForUser(getContext(), userId).size();
                JSONObject set = new JSONObject();
                set.put("id", userId);
                set.put("count", N);
                set.put("accept", performanceTracker.getAcceptForUser(userId));
                set.put("reject", performanceTracker.getRejectForUser(userId));
                set.put("acquire", performanceTracker.getAcquireForUser(userId));
                set.put("lockout", performanceTracker.getTimedLockoutForUser(userId));
                set.put("permanentLockout", performanceTracker.getPermanentLockoutForUser(userId));
                // cryptoStats measures statistics about secure face transactions
                // (e.g. to unlock password storage, make secure purchases, etc.)
                set.put("acceptCrypto", performanceTracker.getAcceptCryptoForUser(userId));
                set.put("rejectCrypto", performanceTracker.getRejectCryptoForUser(userId));
                set.put("acquireCrypto", performanceTracker.getAcquireCryptoForUser(userId));
                sets.put(set);
            }

            dump.put("prints", sets);
        } catch (JSONException e) {
            Slog.e(TAG, "dump formatting failure", e);
        }
        pw.println(dump);
        pw.println("HAL deaths since last reboot: " + performanceTracker.getHALDeathCount());

        mUsageStats.print(pw);
    }

    private void dumpHal(FileDescriptor fd, String[] args) {
        // WARNING: CDD restricts image data from leaving TEE unencrypted on
        //          production devices:
        // [C-1-10] MUST not allow unencrypted access to identifiable biometric
        //          data or any data derived from it (such as embeddings) to the
        //         Application Processor outside the context of the TEE.
        //  As such, this API should only be enabled for testing purposes on
        //  engineering and userdebug builds.  All modules in the software stack
        //  MUST enforce final build products do NOT have this functionality.
        //  Additionally, the following check MUST NOT be removed.
        if (!(Build.IS_ENG || Build.IS_USERDEBUG)) {
            return;
        }

        // Additionally, this flag allows turning off face for a device
        // (either permanently through the build or on an individual device).
        if (SystemProperties.getBoolean("ro.face.disable_debug_data", false)
                || SystemProperties.getBoolean("persist.face.disable_debug_data", false)) {
            return;
        }

        // The debug method takes two file descriptors. The first is for text
        // output, which we will drop.  The second is for binary data, which
        // will be the protobuf data.
        final IBiometricsFace daemon = getFaceDaemon();
        if (daemon != null) {
            FileOutputStream devnull = null;
            try {
                devnull = new FileOutputStream("/dev/null");
                final NativeHandle handle = new NativeHandle(
                        new FileDescriptor[] { devnull.getFD(), fd },
                        new int[0], false);
                daemon.debug(handle, new ArrayList<String>(Arrays.asList(args)));
            } catch (IOException | RemoteException ex) {
                Slog.d(TAG, "error while reading face debugging data", ex);
            } finally {
                if (devnull != null) {
                    try {
                        devnull.close();
                    } catch (IOException ex) {
                    }
                }
            }
        }
    }
}<|MERGE_RESOLUTION|>--- conflicted
+++ resolved
@@ -150,11 +150,7 @@
             });
 
             final EnrollClient client = new FaceEnrollClient(getContext(), token,
-<<<<<<< HEAD
-                    new ClientMonitorCallbackConverter(receiver), userId, cryptoToken,
-=======
                     new ClientMonitorCallbackConverter(receiver), userId, hardwareAuthToken,
->>>>>>> 021755a1
                     opPackageName, getBiometricUtils(), disabledFeatures, ENROLL_TIMEOUT_SEC,
                     convertSurfaceToNativeHandle(surface), getSensorId());
 
@@ -177,12 +173,7 @@
 
         @Override // Binder call
         public void authenticate(final IBinder token, final long opId, int userId,
-<<<<<<< HEAD
-                final IFaceServiceReceiver receiver, final int flags,
-                final String opPackageName) {
-=======
                 final IFaceServiceReceiver receiver, final String opPackageName) {
->>>>>>> 021755a1
             checkPermission(USE_BIOMETRIC_INTERNAL);
             updateActiveGroup(userId);
 
