/*
 * Copyright (C) 2020 The Android Open Source Project
 *
 * Licensed under the Apache License, Version 2.0 (the "License");
 * you may not use this file except in compliance with the License.
 * You may obtain a copy of the License at
 *
 *      http://www.apache.org/licenses/LICENSE-2.0
 *
 * Unless required by applicable law or agreed to in writing, software
 * distributed under the License is distributed on an "AS IS" BASIS,
 * WITHOUT WARRANTIES OR CONDITIONS OF ANY KIND, either express or implied.
 * See the License for the specific language governing permissions and
 * limitations under the License.
 */

package com.android.server.biometrics.sensors.face.hidl;

import android.annotation.NonNull;
import android.annotation.Nullable;
import android.app.ActivityManager;
import android.app.SynchronousUserSwitchObserver;
import android.app.UserSwitchObserver;
import android.content.Context;
import android.content.pm.UserInfo;
import android.hardware.biometrics.BiometricConstants;
import android.hardware.biometrics.BiometricFaceConstants;
import android.hardware.biometrics.BiometricsProtoEnums;
import android.hardware.biometrics.ITestSession;
import android.hardware.biometrics.ITestSessionCallback;
import android.hardware.biometrics.face.V1_0.IBiometricsFace;
import android.hardware.biometrics.face.V1_0.IBiometricsFaceClientCallback;
import android.hardware.face.Face;
import android.hardware.face.FaceSensorPropertiesInternal;
import android.hardware.face.IFaceServiceReceiver;
import android.os.Binder;
import android.os.Build;
import android.os.Handler;
import android.os.IBinder;
import android.os.IHwBinder;
import android.os.Looper;
import android.os.NativeHandle;
import android.os.RemoteException;
import android.os.SystemProperties;
import android.os.UserHandle;
import android.os.UserManager;
import android.provider.Settings;
import android.util.Slog;
import android.util.proto.ProtoOutputStream;
import android.view.Surface;

import com.android.internal.annotations.VisibleForTesting;
import com.android.internal.util.FrameworkStatsLog;
import com.android.server.biometrics.SensorServiceStateProto;
import com.android.server.biometrics.SensorStateProto;
import com.android.server.biometrics.UserStateProto;
import com.android.server.biometrics.Utils;
import com.android.server.biometrics.sensors.AcquisitionClient;
import com.android.server.biometrics.sensors.AuthenticationConsumer;
import com.android.server.biometrics.sensors.BaseClientMonitor;
import com.android.server.biometrics.sensors.BiometricNotificationUtils;
import com.android.server.biometrics.sensors.BiometricScheduler;
import com.android.server.biometrics.sensors.ClientMonitorCallbackConverter;
import com.android.server.biometrics.sensors.EnumerateConsumer;
import com.android.server.biometrics.sensors.ErrorConsumer;
import com.android.server.biometrics.sensors.HalClientMonitor;
import com.android.server.biometrics.sensors.LockoutResetDispatcher;
import com.android.server.biometrics.sensors.LockoutTracker;
import com.android.server.biometrics.sensors.PerformanceTracker;
import com.android.server.biometrics.sensors.RemovalConsumer;
import com.android.server.biometrics.sensors.face.FaceUtils;
import com.android.server.biometrics.sensors.face.LockoutHalImpl;
import com.android.server.biometrics.sensors.face.ServiceProvider;
import com.android.server.biometrics.sensors.face.UsageStats;

import org.json.JSONArray;
import org.json.JSONException;
import org.json.JSONObject;

import java.io.FileDescriptor;
import java.io.FileOutputStream;
import java.io.IOException;
import java.io.PrintWriter;
import java.time.Clock;
import java.util.ArrayList;
import java.util.Arrays;
import java.util.HashMap;
import java.util.List;
import java.util.Map;
import java.util.concurrent.atomic.AtomicLong;

/**
 * Supports a single instance of the {@link android.hardware.biometrics.face.V1_0} or its extended
 * minor versions.
 */
public class Face10 implements IHwBinder.DeathRecipient, ServiceProvider {

    private static final String TAG = "Face10";

    private static final int ENROLL_TIMEOUT_SEC = 75;
    private static final int GENERATE_CHALLENGE_REUSE_INTERVAL_MILLIS = 60 * 1000;
    private static final int GENERATE_CHALLENGE_COUNTER_TTL_MILLIS =
            FaceGenerateChallengeClient.CHALLENGE_TIMEOUT_SEC * 1000;
    @VisibleForTesting
    public static Clock sSystemClock = Clock.systemUTC();

    private boolean mTestHalEnabled;

    @NonNull private final FaceSensorPropertiesInternal mSensorProperties;
    @NonNull private final Context mContext;
    @NonNull private final BiometricScheduler mScheduler;
    @NonNull private final Handler mHandler;
    @NonNull private final HalClientMonitor.LazyDaemon<IBiometricsFace> mLazyDaemon;
    @NonNull private final LockoutHalImpl mLockoutTracker;
    @NonNull private final UsageStats mUsageStats;
    @NonNull private final Map<Integer, Long> mAuthenticatorIds;
    @Nullable private IBiometricsFace mDaemon;
    @NonNull private final HalResultController mHalResultController;
    // for requests that do not use biometric prompt
    @NonNull private final AtomicLong mRequestCounter = new AtomicLong(0);
    private int mCurrentUserId = UserHandle.USER_NULL;
    private final int mSensorId;
    private final List<Long> mGeneratedChallengeCount = new ArrayList<>();
    private FaceGenerateChallengeClient mGeneratedChallengeCache = null;

    private final UserSwitchObserver mUserSwitchObserver = new SynchronousUserSwitchObserver() {
        @Override
        public void onUserSwitching(int newUserId) {
            scheduleInternalCleanup(newUserId, null /* callback */);
            scheduleGetFeature(mSensorId, new Binder(), newUserId,
                    BiometricFaceConstants.FEATURE_REQUIRE_ATTENTION,
                    null, mContext.getOpPackageName());
        }
    };

    public static class HalResultController extends IBiometricsFaceClientCallback.Stub {
        /**
         * Interface to sends results to the HalResultController's owner.
         */
        public interface Callback {
            /**
             * Invoked when the HAL sends ERROR_HW_UNAVAILABLE.
             */
            void onHardwareUnavailable();
        }

        private final int mSensorId;
        @NonNull private final Context mContext;
        @NonNull private final Handler mHandler;
        @NonNull private final BiometricScheduler mScheduler;
        @Nullable private Callback mCallback;
        @NonNull private final LockoutHalImpl mLockoutTracker;
        @NonNull private final LockoutResetDispatcher mLockoutResetDispatcher;

        HalResultController(int sensorId, @NonNull Context context, @NonNull Handler handler,
                @NonNull BiometricScheduler scheduler, @NonNull LockoutHalImpl lockoutTracker,
                @NonNull LockoutResetDispatcher lockoutResetDispatcher) {
            mSensorId = sensorId;
            mContext = context;
            mHandler = handler;
            mScheduler = scheduler;
            mLockoutTracker = lockoutTracker;
            mLockoutResetDispatcher = lockoutResetDispatcher;
        }

        public void setCallback(@Nullable Callback callback) {
            mCallback = callback;
        }

        @Override
        public void onEnrollResult(long deviceId, int faceId, int userId, int remaining) {
            mHandler.post(() -> {
                final CharSequence name = FaceUtils.getLegacyInstance(mSensorId)
                        .getUniqueName(mContext, userId);
                final Face face = new Face(name, faceId, deviceId);

                final BaseClientMonitor client = mScheduler.getCurrentClient();
                if (!(client instanceof FaceEnrollClient)) {
                    Slog.e(TAG, "onEnrollResult for non-enroll client: "
                            + Utils.getClientName(client));
                    return;
                }

                final FaceEnrollClient enrollClient = (FaceEnrollClient) client;
                enrollClient.onEnrollResult(face, remaining);
            });
        }

        @Override
        public void onAuthenticated(long deviceId, int faceId, int userId,
                ArrayList<Byte> token) {
            mHandler.post(() -> {
                final BaseClientMonitor client = mScheduler.getCurrentClient();
                if (!(client instanceof AuthenticationConsumer)) {
                    Slog.e(TAG, "onAuthenticated for non-authentication consumer: "
                            + Utils.getClientName(client));
                    return;
                }

                final AuthenticationConsumer authenticationConsumer =
                        (AuthenticationConsumer) client;
                final boolean authenticated = faceId != 0;
                final Face face = new Face("", faceId, deviceId);
                authenticationConsumer.onAuthenticated(face, authenticated, token);
            });
        }

        @Override
        public void onAcquired(long deviceId, int userId, int acquiredInfo,
                int vendorCode) {
            mHandler.post(() -> {
                final BaseClientMonitor client = mScheduler.getCurrentClient();
                if (!(client instanceof AcquisitionClient)) {
                    Slog.e(TAG, "onAcquired for non-acquire client: "
                            + Utils.getClientName(client));
                    return;
                }

                final AcquisitionClient<?> acquisitionClient =
                        (AcquisitionClient<?>) client;
                acquisitionClient.onAcquired(acquiredInfo, vendorCode);
            });
        }

        @Override
        public void onError(long deviceId, int userId, int error, int vendorCode) {
            mHandler.post(() -> {
                final BaseClientMonitor client = mScheduler.getCurrentClient();
                Slog.d(TAG, "handleError"
                        + ", client: " + (client != null ? client.getOwnerString() : null)
                        + ", error: " + error
                        + ", vendorCode: " + vendorCode);
                if (!(client instanceof ErrorConsumer)) {
                    Slog.e(TAG, "onError for non-error consumer: " + Utils.getClientName(
                            client));
                    return;
                }

                final ErrorConsumer errorConsumer = (ErrorConsumer) client;
                errorConsumer.onError(error, vendorCode);

                if (error == BiometricConstants.BIOMETRIC_ERROR_HW_UNAVAILABLE) {
                    Slog.e(TAG, "Got ERROR_HW_UNAVAILABLE");
                    if (mCallback != null) {
                        mCallback.onHardwareUnavailable();
                    }
                }
            });
        }

        @Override
        public void onRemoved(long deviceId, ArrayList<Integer> removed, int userId) {
            mHandler.post(() -> {
                final BaseClientMonitor client = mScheduler.getCurrentClient();
                if (!(client instanceof RemovalConsumer)) {
                    Slog.e(TAG, "onRemoved for non-removal consumer: "
                            + Utils.getClientName(client));
                    return;
                }

                final RemovalConsumer removalConsumer = (RemovalConsumer) client;

                if (!removed.isEmpty()) {
                    // Convert to old fingerprint-like behavior, where remove() receives
                    // one removal at a time. This way, remove can share some more common code.
                    for (int i = 0; i < removed.size(); i++) {
                        final int id = removed.get(i);
                        final Face face = new Face("", id, deviceId);
                        final int remaining = removed.size() - i - 1;
                        Slog.d(TAG, "Removed, faceId: " + id + ", remaining: " + remaining);
                        removalConsumer.onRemoved(face, remaining);
                    }
                } else {
                    removalConsumer.onRemoved(null, 0 /* remaining */);
                }

                Settings.Secure.putIntForUser(mContext.getContentResolver(),
                        Settings.Secure.FACE_UNLOCK_RE_ENROLL, 0, UserHandle.USER_CURRENT);
            });
        }

        @Override
        public void onEnumerate(long deviceId, ArrayList<Integer> faceIds, int userId) {
            mHandler.post(() -> {
                final BaseClientMonitor client = mScheduler.getCurrentClient();
                if (!(client instanceof EnumerateConsumer)) {
                    Slog.e(TAG, "onEnumerate for non-enumerate consumer: "
                            + Utils.getClientName(client));
                    return;
                }

                final EnumerateConsumer enumerateConsumer = (EnumerateConsumer) client;

                if (!faceIds.isEmpty()) {
                    // Convert to old fingerprint-like behavior, where enumerate() receives one
                    // template at a time. This way, enumerate can share some more common code.
                    for (int i = 0; i < faceIds.size(); i++) {
                        final Face face = new Face("", faceIds.get(i), deviceId);
                        enumerateConsumer.onEnumerationResult(face, faceIds.size() - i - 1);
                    }
                } else {
                    // For face, the HIDL contract is to receive an empty list when there are no
                    // templates enrolled. Send a null identifier since we don't consume them
                    // anywhere, and send remaining == 0 so this code can be shared with Face@1.1
                    enumerateConsumer.onEnumerationResult(null /* identifier */, 0);
                }
            });
        }

        @Override
        public void onLockoutChanged(long duration) {
            mHandler.post(() -> {
                Slog.d(TAG, "onLockoutChanged: " + duration);
                final @LockoutTracker.LockoutMode int lockoutMode;
                if (duration == 0) {
                    lockoutMode = LockoutTracker.LOCKOUT_NONE;
                } else if (duration == -1 || duration == Long.MAX_VALUE) {
                    lockoutMode = LockoutTracker.LOCKOUT_PERMANENT;
                } else {
                    lockoutMode = LockoutTracker.LOCKOUT_TIMED;
                }

                mLockoutTracker.setCurrentUserLockoutMode(lockoutMode);

                if (duration == 0) {
                    mLockoutResetDispatcher.notifyLockoutResetCallbacks(mSensorId);
                }
            });
        }
    }

    @VisibleForTesting
    Face10(@NonNull Context context,
            @NonNull FaceSensorPropertiesInternal sensorProps,
            @NonNull LockoutResetDispatcher lockoutResetDispatcher,
            @NonNull Handler handler,
            @NonNull BiometricScheduler scheduler) {
        mSensorProperties = sensorProps;
        mContext = context;
        mSensorId = sensorProps.sensorId;
        mScheduler = scheduler;
        mHandler = handler;
        mUsageStats = new UsageStats(context);
        mAuthenticatorIds = new HashMap<>();
        mLazyDaemon = Face10.this::getDaemon;
        mLockoutTracker = new LockoutHalImpl();
        mHalResultController = new HalResultController(sensorProps.sensorId, context, mHandler,
                mScheduler, mLockoutTracker, lockoutResetDispatcher);
        mHalResultController.setCallback(() -> {
            mDaemon = null;
            mCurrentUserId = UserHandle.USER_NULL;
        });

        try {
            ActivityManager.getService().registerUserSwitchObserver(mUserSwitchObserver, TAG);
        } catch (RemoteException e) {
            Slog.e(TAG, "Unable to register user switch observer");
        }
    }

    public static Face10 newInstance(@NonNull Context context,
            @NonNull FaceSensorPropertiesInternal sensorProps,
            @NonNull LockoutResetDispatcher lockoutResetDispatcher) {
        final Handler handler = new Handler(Looper.getMainLooper());
        return new Face10(context, sensorProps, lockoutResetDispatcher, handler,
<<<<<<< HEAD
                new BiometricScheduler(context, TAG, BiometricScheduler.SENSOR_TYPE_FACE,
=======
                new BiometricScheduler(TAG, BiometricScheduler.SENSOR_TYPE_FACE,
>>>>>>> 5f68b5ed
                        null /* gestureAvailabilityTracker */));
    }

    @Override
    public void serviceDied(long cookie) {
        Slog.e(TAG, "HAL died");
        mHandler.post(() -> {
            PerformanceTracker.getInstanceForSensorId(mSensorId)
                    .incrementHALDeathCount();
            mDaemon = null;
            mCurrentUserId = UserHandle.USER_NULL;

            final BaseClientMonitor client = mScheduler.getCurrentClient();
            if (client instanceof ErrorConsumer) {
                Slog.e(TAG, "Sending ERROR_HW_UNAVAILABLE for client: " + client);
                final ErrorConsumer errorConsumer = (ErrorConsumer) client;
                errorConsumer.onError(BiometricConstants.BIOMETRIC_ERROR_HW_UNAVAILABLE,
                        0 /* vendorCode */);

                FrameworkStatsLog.write(FrameworkStatsLog.BIOMETRIC_SYSTEM_HEALTH_ISSUE_DETECTED,
                        BiometricsProtoEnums.MODALITY_FACE,
                        BiometricsProtoEnums.ISSUE_HAL_DEATH,
                        -1 /* sensorId */);
            }

            mScheduler.recordCrashState();
            mScheduler.reset();
        });
    }

    private synchronized IBiometricsFace getDaemon() {
        if (mTestHalEnabled) {
            final TestHal testHal = new TestHal(mContext, mSensorId);
            testHal.setCallback(mHalResultController);
            return testHal;
        }

        if (mDaemon != null) {
            return mDaemon;
        }

        Slog.d(TAG, "Daemon was null, reconnecting, current operation: "
                + mScheduler.getCurrentClient());

        try {
            mDaemon = IBiometricsFace.getService();
        } catch (java.util.NoSuchElementException e) {
            // Service doesn't exist or cannot be opened.
            Slog.w(TAG, "NoSuchElementException", e);
        } catch (RemoteException e) {
            Slog.e(TAG, "Failed to get face HAL", e);
        }

        if (mDaemon == null) {
            Slog.w(TAG, "Face HAL not available");
            return null;
        }

        mDaemon.asBinder().linkToDeath(this, 0 /* flags */);

        // HAL ID for these HIDL versions are only used to determine if callbacks have been
        // successfully set.
        long halId = 0;
        try {
            halId = mDaemon.setCallback(mHalResultController).value;
        } catch (RemoteException e) {
            Slog.e(TAG, "Failed to set callback for face HAL", e);
            mDaemon = null;
        }

        Slog.d(TAG, "Face HAL ready, HAL ID: " + halId);
        if (halId != 0) {
            scheduleLoadAuthenticatorIds();
            scheduleInternalCleanup(ActivityManager.getCurrentUser(), null /* callback */);
            scheduleGetFeature(mSensorId, new Binder(),
                    ActivityManager.getCurrentUser(),
                    BiometricFaceConstants.FEATURE_REQUIRE_ATTENTION, null,
                    mContext.getOpPackageName());
        } else {
            Slog.e(TAG, "Unable to set callback");
            mDaemon = null;
        }

        return mDaemon;
    }

    @Override
    public boolean containsSensor(int sensorId) {
        return mSensorId == sensorId;
    }

    @Override
    @NonNull
    public List<FaceSensorPropertiesInternal> getSensorProperties() {
        final List<FaceSensorPropertiesInternal> properties = new ArrayList<>();
        properties.add(mSensorProperties);
        return properties;
    }

    @NonNull
    @Override
    public FaceSensorPropertiesInternal getSensorProperties(int sensorId) {
        return mSensorProperties;
    }

    @Override
    @NonNull
    public List<Face> getEnrolledFaces(int sensorId, int userId) {
        return FaceUtils.getLegacyInstance(mSensorId).getBiometricsForUser(mContext, userId);
    }

    @Override
    @LockoutTracker.LockoutMode
    public int getLockoutModeForUser(int sensorId, int userId) {
        return mLockoutTracker.getLockoutModeForUser(userId);
    }

    @Override
    public long getAuthenticatorId(int sensorId, int userId) {
        return mAuthenticatorIds.getOrDefault(userId, 0L);
    }

    @Override
    public boolean isHardwareDetected(int sensorId) {
        return getDaemon() != null;
    }

    private boolean isGeneratedChallengeCacheValid() {
        return mGeneratedChallengeCache != null
                && sSystemClock.millis() - mGeneratedChallengeCache.getCreatedAt()
                < GENERATE_CHALLENGE_REUSE_INTERVAL_MILLIS;
    }

    private void incrementChallengeCount() {
        mGeneratedChallengeCount.add(0, sSystemClock.millis());
    }

    private int decrementChallengeCount() {
        final long now = sSystemClock.millis();
        // ignore values that are old in case generate/revoke calls are not matched
        // this doesn't ensure revoke if calls are mismatched but it keeps the list from growing
        mGeneratedChallengeCount.removeIf(x -> now - x > GENERATE_CHALLENGE_COUNTER_TTL_MILLIS);
        if (!mGeneratedChallengeCount.isEmpty()) {
            mGeneratedChallengeCount.remove(0);
        }
        return mGeneratedChallengeCount.size();
    }

    /**
     * {@link IBiometricsFace} only supports a single in-flight challenge but there are cases where
     * two callers both need challenges (e.g. resetLockout right before enrollment).
     */
    @Override
    public void scheduleGenerateChallenge(int sensorId, int userId, @NonNull IBinder token,
            @NonNull IFaceServiceReceiver receiver, @NonNull String opPackageName) {
        mHandler.post(() -> {
            incrementChallengeCount();

            if (isGeneratedChallengeCacheValid()) {
                Slog.d(TAG, "Current challenge is cached and will be reused");
                mGeneratedChallengeCache.reuseResult(receiver);
                return;
            }

            scheduleUpdateActiveUserWithoutHandler(userId);

            final FaceGenerateChallengeClient client = new FaceGenerateChallengeClient(mContext,
                    mLazyDaemon, token, new ClientMonitorCallbackConverter(receiver), userId,
                    opPackageName, mSensorId, sSystemClock.millis());
            mGeneratedChallengeCache = client;
            mScheduler.scheduleClientMonitor(client, new BaseClientMonitor.Callback() {
                @Override
                public void onClientStarted(@NonNull BaseClientMonitor clientMonitor) {
                    if (client != clientMonitor) {
                        Slog.e(TAG, "scheduleGenerateChallenge onClientStarted, mismatched client."
                                + " Expecting: " + client + ", received: " + clientMonitor);
                    }
                }
            });
        });
    }

    @Override
    public void scheduleRevokeChallenge(int sensorId, int userId, @NonNull IBinder token,
            @NonNull String opPackageName, long challenge) {
        mHandler.post(() -> {
            final boolean shouldRevoke = decrementChallengeCount() == 0;
            if (!shouldRevoke) {
                Slog.w(TAG, "scheduleRevokeChallenge skipped - challenge still in use: "
                        + mGeneratedChallengeCount);
                return;
            }

            Slog.d(TAG, "scheduleRevokeChallenge executing - no active clients");
            mGeneratedChallengeCache = null;

            final FaceRevokeChallengeClient client = new FaceRevokeChallengeClient(mContext,
                    mLazyDaemon, token, userId, opPackageName, mSensorId);
            mScheduler.scheduleClientMonitor(client, new BaseClientMonitor.Callback() {
                @Override
                public void onClientFinished(@NonNull BaseClientMonitor clientMonitor,
                        boolean success) {
                    if (client != clientMonitor) {
                        Slog.e(TAG, "scheduleRevokeChallenge, mismatched client."
                                + "Expecting: " + client + ", received: " + clientMonitor);
                    }
                }
            });
        });
    }

    @Override
    public long scheduleEnroll(int sensorId, @NonNull IBinder token,
            @NonNull byte[] hardwareAuthToken, int userId, @NonNull IFaceServiceReceiver receiver,
            @NonNull String opPackageName, @NonNull int[] disabledFeatures,
            @Nullable Surface previewSurface, boolean debugConsent) {
        final long id = mRequestCounter.incrementAndGet();
        mHandler.post(() -> {
            scheduleUpdateActiveUserWithoutHandler(userId);

            BiometricNotificationUtils.cancelReEnrollNotification(mContext);

            final FaceEnrollClient client = new FaceEnrollClient(mContext, mLazyDaemon, token,
                    new ClientMonitorCallbackConverter(receiver), userId, hardwareAuthToken,
                    opPackageName, id, FaceUtils.getLegacyInstance(mSensorId), disabledFeatures,
                    ENROLL_TIMEOUT_SEC, previewSurface, mSensorId);

            mScheduler.scheduleClientMonitor(client, new BaseClientMonitor.Callback() {
                @Override
                public void onClientFinished(@NonNull BaseClientMonitor clientMonitor,
                        boolean success) {
                    if (success) {
                        // Update authenticatorIds
                        scheduleUpdateActiveUserWithoutHandler(client.getTargetUserId());
                    }
                }
            });
        });
        return id;
    }

    @Override
    public void cancelEnrollment(int sensorId, @NonNull IBinder token, long requestId) {
        mHandler.post(() -> mScheduler.cancelEnrollment(token, requestId));
    }

    @Override
    public long scheduleFaceDetect(int sensorId, @NonNull IBinder token,
            int userId, @NonNull ClientMonitorCallbackConverter callback,
            @NonNull String opPackageName, int statsClient) {
        throw new IllegalStateException("Face detect not supported by IBiometricsFace@1.0. Did you"
                + "forget to check the supportsFaceDetection flag?");
    }

    @Override
    public void cancelFaceDetect(int sensorId, @NonNull IBinder token, long requestId) {
        throw new IllegalStateException("Face detect not supported by IBiometricsFace@1.0. Did you"
                + "forget to check the supportsFaceDetection flag?");
    }

    @Override
    public void scheduleAuthenticate(int sensorId, @NonNull IBinder token, long operationId,
            int userId, int cookie, @NonNull ClientMonitorCallbackConverter receiver,
            @NonNull String opPackageName, long requestId, boolean restricted, int statsClient,
            boolean allowBackgroundAuthentication, boolean isKeyguardBypassEnabled) {
        mHandler.post(() -> {
            scheduleUpdateActiveUserWithoutHandler(userId);

            final boolean isStrongBiometric = Utils.isStrongBiometric(mSensorId);
            final FaceAuthenticationClient client = new FaceAuthenticationClient(mContext,
                    mLazyDaemon, token, requestId, receiver, userId, operationId, restricted,
                    opPackageName, cookie, false /* requireConfirmation */, mSensorId,
                    isStrongBiometric, statsClient, mLockoutTracker, mUsageStats,
                    allowBackgroundAuthentication, isKeyguardBypassEnabled);
            mScheduler.scheduleClientMonitor(client);
        });
    }

    @Override
    public long scheduleAuthenticate(int sensorId, @NonNull IBinder token, long operationId,
            int userId, int cookie, @NonNull ClientMonitorCallbackConverter receiver,
            @NonNull String opPackageName, boolean restricted, int statsClient,
            boolean allowBackgroundAuthentication, boolean isKeyguardBypassEnabled) {
        final long id = mRequestCounter.incrementAndGet();

        scheduleAuthenticate(sensorId, token, operationId, userId, cookie, receiver,
                opPackageName, id, restricted, statsClient,
                allowBackgroundAuthentication, isKeyguardBypassEnabled);

        return id;
    }

    @Override
    public void cancelAuthentication(int sensorId, @NonNull IBinder token, long requestId) {
        mHandler.post(() -> mScheduler.cancelAuthenticationOrDetection(token, requestId));
    }

    @Override
    public void scheduleRemove(int sensorId, @NonNull IBinder token, int faceId, int userId,
            @NonNull IFaceServiceReceiver receiver, @NonNull String opPackageName) {
        mHandler.post(() -> {
            scheduleUpdateActiveUserWithoutHandler(userId);

            final FaceRemovalClient client = new FaceRemovalClient(mContext, mLazyDaemon, token,
                    new ClientMonitorCallbackConverter(receiver), faceId, userId, opPackageName,
                    FaceUtils.getLegacyInstance(mSensorId), mSensorId, mAuthenticatorIds);
            mScheduler.scheduleClientMonitor(client);
        });
    }

    @Override
    public void scheduleRemoveAll(int sensorId, @NonNull IBinder token, int userId,
            @NonNull IFaceServiceReceiver receiver, @NonNull String opPackageName) {
        mHandler.post(() -> {
            scheduleUpdateActiveUserWithoutHandler(userId);

            // For IBiometricsFace@1.0, remove(0) means remove all enrollments
            final FaceRemovalClient client = new FaceRemovalClient(mContext, mLazyDaemon, token,
                    new ClientMonitorCallbackConverter(receiver), 0 /* faceId */, userId,
                    opPackageName,
                    FaceUtils.getLegacyInstance(mSensorId), mSensorId, mAuthenticatorIds);
            mScheduler.scheduleClientMonitor(client);
        });
    }

    @Override
    public void scheduleResetLockout(int sensorId, int userId, @NonNull byte[] hardwareAuthToken) {
        mHandler.post(() -> {
            if (getEnrolledFaces(sensorId, userId).isEmpty()) {
                Slog.w(TAG, "Ignoring lockout reset, no templates enrolled for user: " + userId);
                return;
            }

            scheduleUpdateActiveUserWithoutHandler(userId);

            final FaceResetLockoutClient client = new FaceResetLockoutClient(mContext,
                    mLazyDaemon, userId, mContext.getOpPackageName(), mSensorId,
                    hardwareAuthToken);
            mScheduler.scheduleClientMonitor(client);
        });
    }

    @Override
    public void scheduleSetFeature(int sensorId, @NonNull IBinder token, int userId, int feature,
            boolean enabled, @NonNull byte[] hardwareAuthToken,
            @NonNull IFaceServiceReceiver receiver, @NonNull String opPackageName) {
        mHandler.post(() -> {
            final List<Face> faces = getEnrolledFaces(sensorId, userId);
            if (faces.isEmpty()) {
                Slog.w(TAG, "Ignoring setFeature, no templates enrolled for user: " + userId);
                return;
            }

            scheduleUpdateActiveUserWithoutHandler(userId);

            final int faceId = faces.get(0).getBiometricId();
            final FaceSetFeatureClient client = new FaceSetFeatureClient(mContext,
                    mLazyDaemon, token, new ClientMonitorCallbackConverter(receiver), userId,
                    opPackageName, mSensorId, feature, enabled, hardwareAuthToken, faceId);
            mScheduler.scheduleClientMonitor(client);
        });
    }

    @Override
    public void scheduleGetFeature(int sensorId, @NonNull IBinder token, int userId, int feature,
            @Nullable ClientMonitorCallbackConverter listener, @NonNull String opPackageName) {
        mHandler.post(() -> {
            final List<Face> faces = getEnrolledFaces(sensorId, userId);
            if (faces.isEmpty()) {
                Slog.w(TAG, "Ignoring getFeature, no templates enrolled for user: " + userId);
                return;
            }

            scheduleUpdateActiveUserWithoutHandler(userId);

            final int faceId = faces.get(0).getBiometricId();
            final FaceGetFeatureClient client = new FaceGetFeatureClient(mContext, mLazyDaemon,
                    token, listener, userId, opPackageName, mSensorId, feature, faceId);
            mScheduler.scheduleClientMonitor(client, new BaseClientMonitor.Callback() {
                @Override
                public void onClientFinished(
                        @NonNull BaseClientMonitor clientMonitor, boolean success) {
                    if (success && feature == BiometricFaceConstants.FEATURE_REQUIRE_ATTENTION) {
                        final int settingsValue = client.getValue() ? 1 : 0;
                        Slog.d(TAG, "Updating attention value for user: " + userId
                                + " to value: " + settingsValue);
                        Settings.Secure.putIntForUser(mContext.getContentResolver(),
                                Settings.Secure.FACE_UNLOCK_ATTENTION_REQUIRED,
                                settingsValue, userId);
                    }
                }
            });
        });
    }

    private void scheduleInternalCleanup(int userId,
            @Nullable BaseClientMonitor.Callback callback) {
        mHandler.post(() -> {
            scheduleUpdateActiveUserWithoutHandler(userId);

            final List<Face> enrolledList = getEnrolledFaces(mSensorId, userId);
            final FaceInternalCleanupClient client = new FaceInternalCleanupClient(mContext,
                    mLazyDaemon, userId, mContext.getOpPackageName(), mSensorId, enrolledList,
                    FaceUtils.getLegacyInstance(mSensorId), mAuthenticatorIds);
            mScheduler.scheduleClientMonitor(client, callback);
        });
    }

    @Override
    public void scheduleInternalCleanup(int sensorId, int userId,
            @Nullable BaseClientMonitor.Callback callback) {
        scheduleInternalCleanup(userId, callback);
    }

    @Override
    public void startPreparedClient(int sensorId, int cookie) {
        mHandler.post(() -> {
            mScheduler.startPreparedClient(cookie);
        });
    }

    @Override
    public void dumpProtoState(int sensorId, ProtoOutputStream proto,
            boolean clearSchedulerBuffer) {
        final long sensorToken = proto.start(SensorServiceStateProto.SENSOR_STATES);

        proto.write(SensorStateProto.SENSOR_ID, mSensorProperties.sensorId);
        proto.write(SensorStateProto.MODALITY, SensorStateProto.FACE);
        proto.write(SensorStateProto.CURRENT_STRENGTH,
                Utils.getCurrentStrength(mSensorProperties.sensorId));
        proto.write(SensorStateProto.SCHEDULER, mScheduler.dumpProtoState(clearSchedulerBuffer));

        for (UserInfo user : UserManager.get(mContext).getUsers()) {
            final int userId = user.getUserHandle().getIdentifier();

            final long userToken = proto.start(SensorStateProto.USER_STATES);
            proto.write(UserStateProto.USER_ID, userId);
            proto.write(UserStateProto.NUM_ENROLLED, FaceUtils.getLegacyInstance(mSensorId)
                    .getBiometricsForUser(mContext, userId).size());
            proto.end(userToken);
        }

        proto.write(SensorStateProto.RESET_LOCKOUT_REQUIRES_HARDWARE_AUTH_TOKEN,
                mSensorProperties.resetLockoutRequiresHardwareAuthToken);
        proto.write(SensorStateProto.RESET_LOCKOUT_REQUIRES_CHALLENGE,
                mSensorProperties.resetLockoutRequiresChallenge);

        proto.end(sensorToken);
    }

    @Override
    public void dumpProtoMetrics(int sensorId, FileDescriptor fd) {
    }

    @Override
    public void dumpInternal(int sensorId, PrintWriter pw) {
        PerformanceTracker performanceTracker =
                PerformanceTracker.getInstanceForSensorId(mSensorId);

        JSONObject dump = new JSONObject();
        try {
            dump.put("service", TAG);

            JSONArray sets = new JSONArray();
            for (UserInfo user : UserManager.get(mContext).getUsers()) {
                final int userId = user.getUserHandle().getIdentifier();
                final int c = FaceUtils.getLegacyInstance(mSensorId)
                        .getBiometricsForUser(mContext, userId).size();
                JSONObject set = new JSONObject();
                set.put("id", userId);
                set.put("count", c);
                set.put("accept", performanceTracker.getAcceptForUser(userId));
                set.put("reject", performanceTracker.getRejectForUser(userId));
                set.put("acquire", performanceTracker.getAcquireForUser(userId));
                set.put("lockout", performanceTracker.getTimedLockoutForUser(userId));
                set.put("permanentLockout", performanceTracker.getPermanentLockoutForUser(userId));
                // cryptoStats measures statistics about secure face transactions
                // (e.g. to unlock password storage, make secure purchases, etc.)
                set.put("acceptCrypto", performanceTracker.getAcceptCryptoForUser(userId));
                set.put("rejectCrypto", performanceTracker.getRejectCryptoForUser(userId));
                set.put("acquireCrypto", performanceTracker.getAcquireCryptoForUser(userId));
                sets.put(set);
            }

            dump.put("prints", sets);
        } catch (JSONException e) {
            Slog.e(TAG, "dump formatting failure", e);
        }
        pw.println(dump);
        pw.println("HAL deaths since last reboot: " + performanceTracker.getHALDeathCount());

        mScheduler.dump(pw);
        mUsageStats.print(pw);
    }

    private void scheduleLoadAuthenticatorIds() {
        // Note that this can be performed on the scheduler (as opposed to being done immediately
        // when the HAL is (re)loaded, since
        // 1) If this is truly the first time it's being performed (e.g. system has just started),
        //    this will be run very early and way before any applications need to generate keys.
        // 2) If this is being performed to refresh the authenticatorIds (e.g. HAL crashed and has
        //    just been reloaded), the framework already has a cache of the authenticatorIds. This
        //    is safe because authenticatorIds only change when A) new template has been enrolled,
        //    or B) all templates are removed.
        mHandler.post(() -> {
            for (UserInfo user : UserManager.get(mContext).getAliveUsers()) {
                final int targetUserId = user.id;
                if (!mAuthenticatorIds.containsKey(targetUserId)) {
                    scheduleUpdateActiveUserWithoutHandler(targetUserId);
                }
            }
        });
    }

    /**
     * Schedules the {@link FaceUpdateActiveUserClient} without posting the work onto the handler.
     * Many/most APIs are user-specific. However, the HAL requires explicit "setActiveUser"
     * invocation prior to authenticate/enroll/etc. Thus, internally we usually want to schedule
     * this operation on the same lambda/runnable as those operations so that the ordering is
     * correct.
     */
    private void scheduleUpdateActiveUserWithoutHandler(int targetUserId) {
        final boolean hasEnrolled = !getEnrolledFaces(mSensorId, targetUserId).isEmpty();
        final FaceUpdateActiveUserClient client = new FaceUpdateActiveUserClient(mContext,
                mLazyDaemon, targetUserId, mContext.getOpPackageName(), mSensorId,
                hasEnrolled, mAuthenticatorIds);
        mScheduler.scheduleClientMonitor(client, new BaseClientMonitor.Callback() {
            @Override
            public void onClientFinished(@NonNull BaseClientMonitor clientMonitor,
                    boolean success) {
                if (success) {
                    mCurrentUserId = targetUserId;
                } else {
                    Slog.w(TAG, "Failed to change user, still: " + mCurrentUserId);
                }
            }
        });
    }

    /**
     * Sends a debug message to the HAL with the provided FileDescriptor and arguments.
     */
    public void dumpHal(int sensorId, @NonNull FileDescriptor fd, @NonNull String[] args) {
        // WARNING: CDD restricts image data from leaving TEE unencrypted on
        //          production devices:
        // [C-1-10] MUST not allow unencrypted access to identifiable biometric
        //          data or any data derived from it (such as embeddings) to the
        //         Application Processor outside the context of the TEE.
        //  As such, this API should only be enabled for testing purposes on
        //  engineering and userdebug builds.  All modules in the software stack
        //  MUST enforce final build products do NOT have this functionality.
        //  Additionally, the following check MUST NOT be removed.
        if (!(Build.IS_ENG || Build.IS_USERDEBUG)) {
            return;
        }

        // Additionally, this flag allows turning off face for a device
        // (either permanently through the build or on an individual device).
        if (SystemProperties.getBoolean("ro.face.disable_debug_data", false)
                || SystemProperties.getBoolean("persist.face.disable_debug_data", false)) {
            return;
        }

        // The debug method takes two file descriptors. The first is for text
        // output, which we will drop.  The second is for binary data, which
        // will be the protobuf data.
        final IBiometricsFace daemon = getDaemon();
        if (daemon != null) {
            FileOutputStream devnull = null;
            try {
                devnull = new FileOutputStream("/dev/null");
                final NativeHandle handle = new NativeHandle(
                        new FileDescriptor[]{devnull.getFD(), fd},
                        new int[0], false);
                daemon.debug(handle, new ArrayList<String>(Arrays.asList(args)));
            } catch (IOException | RemoteException ex) {
                Slog.d(TAG, "error while reading face debugging data", ex);
            } finally {
                if (devnull != null) {
                    try {
                        devnull.close();
                    } catch (IOException ex) {
                    }
                }
            }
        }
    }

    void setTestHalEnabled(boolean enabled) {
        mTestHalEnabled = enabled;
    }

    @NonNull
    @Override
    public ITestSession createTestSession(int sensorId, @NonNull ITestSessionCallback callback,
            @NonNull String opPackageName) {
        return new BiometricTestSessionImpl(mContext, mSensorId, callback, this,
                mHalResultController);
    }
}<|MERGE_RESOLUTION|>--- conflicted
+++ resolved
@@ -363,11 +363,7 @@
             @NonNull LockoutResetDispatcher lockoutResetDispatcher) {
         final Handler handler = new Handler(Looper.getMainLooper());
         return new Face10(context, sensorProps, lockoutResetDispatcher, handler,
-<<<<<<< HEAD
-                new BiometricScheduler(context, TAG, BiometricScheduler.SENSOR_TYPE_FACE,
-=======
                 new BiometricScheduler(TAG, BiometricScheduler.SENSOR_TYPE_FACE,
->>>>>>> 5f68b5ed
                         null /* gestureAvailabilityTracker */));
     }
 
