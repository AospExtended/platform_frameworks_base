/*
 * Copyright (C) 2020 The Android Open Source Project
 *
 * Licensed under the Apache License, Version 2.0 (the "License");
 * you may not use this file except in compliance with the License.
 * You may obtain a copy of the License at
 *
 *      http://www.apache.org/licenses/LICENSE-2.0
 *
 * Unless required by applicable law or agreed to in writing, software
 * distributed under the License is distributed on an "AS IS" BASIS,
 * WITHOUT WARRANTIES OR CONDITIONS OF ANY KIND, either express or implied.
 * See the License for the specific language governing permissions and
 * limitations under the License.
 */

package com.android.server.biometrics.sensors.fingerprint;

import static android.Manifest.permission.INTERACT_ACROSS_USERS;
import static android.Manifest.permission.MANAGE_BIOMETRIC;
import static android.Manifest.permission.MANAGE_FINGERPRINT;
import static android.Manifest.permission.RESET_FINGERPRINT_LOCKOUT;
import static android.Manifest.permission.USE_BIOMETRIC;
import static android.Manifest.permission.USE_BIOMETRIC_INTERNAL;
import static android.Manifest.permission.USE_FINGERPRINT;

import android.app.ActivityManager;
import android.app.AppOpsManager;
import android.content.Context;
import android.content.pm.PackageManager;
import android.content.pm.UserInfo;
import android.hardware.biometrics.BiometricAuthenticator;
import android.hardware.biometrics.BiometricConstants;
import android.hardware.biometrics.BiometricsProtoEnums;
import android.hardware.biometrics.IBiometricSensorReceiver;
import android.hardware.biometrics.IBiometricServiceLockoutResetCallback;
import android.hardware.biometrics.fingerprint.V2_1.IBiometricsFingerprint;
import android.hardware.biometrics.fingerprint.V2_2.IBiometricsFingerprintClientCallback;
import android.hardware.fingerprint.Fingerprint;
import android.hardware.fingerprint.IFingerprintClientActiveCallback;
import android.hardware.fingerprint.IFingerprintService;
import android.hardware.fingerprint.IFingerprintServiceReceiver;
import android.hardware.fingerprint.IUdfpsOverlayController;
import android.os.Binder;
import android.os.Build;
import android.os.Environment;
import android.os.IBinder;
import android.os.NativeHandle;
import android.os.RemoteException;
import android.os.SELinux;
import android.os.UserHandle;
import android.os.UserManager;
import android.util.Slog;
import android.util.proto.ProtoOutputStream;
import android.view.Surface;

import com.android.internal.annotations.GuardedBy;
import com.android.internal.logging.MetricsLogger;
import com.android.internal.util.DumpUtils;
import com.android.server.SystemServerInitThreadPool;
import com.android.server.biometrics.fingerprint.FingerprintServiceDumpProto;
import com.android.server.biometrics.fingerprint.FingerprintUserStatsProto;
import com.android.server.biometrics.fingerprint.PerformanceStatsProto;
import com.android.server.biometrics.sensors.AuthenticationClient;
import com.android.server.biometrics.sensors.BiometricServiceBase;
import com.android.server.biometrics.sensors.BiometricUtils;
import com.android.server.biometrics.sensors.ClientMonitorCallbackConverter;
import com.android.server.biometrics.sensors.EnrollClient;
import com.android.server.biometrics.sensors.GenerateChallengeClient;
import com.android.server.biometrics.sensors.LockoutTracker;
import com.android.server.biometrics.sensors.PerformanceTracker;
import com.android.server.biometrics.sensors.RemovalClient;
import com.android.server.biometrics.sensors.RevokeChallengeClient;

import org.json.JSONArray;
import org.json.JSONException;
import org.json.JSONObject;

import java.io.File;
import java.io.FileDescriptor;
import java.io.PrintWriter;
import java.util.ArrayList;
import java.util.Collections;
import java.util.List;
import java.util.concurrent.CopyOnWriteArrayList;

/**
 * A service to manage multiple clients that want to access the fingerprint HAL API.
 * The service is responsible for maintaining a list of clients and dispatching all
 * fingerprint-related events.
 *
 * @hide
 */
public class FingerprintService extends BiometricServiceBase<IBiometricsFingerprint> {

    protected static final String TAG = "FingerprintService";
    private static final boolean DEBUG = true;
    private static final String FP_DATA_DIR = "fpdata";

    /**
     * Receives the incoming binder calls from FingerprintManager.
     */
    private final class FingerprintServiceWrapper extends IFingerprintService.Stub {
        private static final int ENROLL_TIMEOUT_SEC = 60;

        /**
         * The following methods contain common code which is shared in biometrics/common.
         */

        @Override // Binder call
        public void generateChallenge(IBinder token, IFingerprintServiceReceiver receiver,
                String opPackageName) {
            checkPermission(MANAGE_FINGERPRINT);

            final GenerateChallengeClient client = new FingerprintGenerateChallengeClient(
                    getContext(), token, new ClientMonitorCallbackConverter(receiver),
                    opPackageName, getSensorId());
            generateChallengeInternal(client);
        }

        @Override // Binder call
        public void revokeChallenge(IBinder token, String owner) {
            checkPermission(MANAGE_FINGERPRINT);

            final RevokeChallengeClient client = new FingerprintRevokeChallengeClient(getContext(),
                    token, owner, getSensorId());
            revokeChallengeInternal(client);
        }

        @Override // Binder call
        public void enroll(final IBinder token, final byte[] cryptoToken, final int userId,
<<<<<<< HEAD
                final IFingerprintServiceReceiver receiver, final int flags,
                final String opPackageName, Surface surface) {
=======
                final IFingerprintServiceReceiver receiver, final String opPackageName,
                final Surface surface) {
>>>>>>> 021755a1
            checkPermission(MANAGE_FINGERPRINT);
            updateActiveGroup(userId);

            final EnrollClient client = new FingerprintEnrollClient(getContext(), token,
                    new ClientMonitorCallbackConverter(receiver), userId, cryptoToken,
                    opPackageName, getBiometricUtils(), ENROLL_TIMEOUT_SEC, getSensorId());

            enrollInternal(client, userId);
        }

        @Override // Binder call
        public void cancelEnrollment(final IBinder token) {
            checkPermission(MANAGE_FINGERPRINT);
            cancelEnrollmentInternal(token);
        }

        @Override // Binder call
        public void authenticate(final IBinder token, final long opId, final int userId,
<<<<<<< HEAD
                final IFingerprintServiceReceiver receiver, final int flags,
                final String opPackageName, Surface surface) {
=======
                final IFingerprintServiceReceiver receiver, final String opPackageName,
                final Surface surface) {
>>>>>>> 021755a1
            updateActiveGroup(userId);

            final boolean isStrongBiometric;
            final long ident = Binder.clearCallingIdentity();
            try {
                isStrongBiometric = isStrongBiometric();
            } finally {
                Binder.restoreCallingIdentity(ident);
            }

            final boolean restricted = isRestricted();
            final int statsClient = isKeyguard(opPackageName) ? BiometricsProtoEnums.CLIENT_KEYGUARD
                    : BiometricsProtoEnums.CLIENT_FINGERPRINT_MANAGER;
            final AuthenticationClient client = new FingerprintAuthenticationClient(getContext(),
                    token, new ClientMonitorCallbackConverter(receiver), userId, opId, restricted,
                    opPackageName, 0 /* cookie */, false /* requireConfirmation */, getSensorId(),
                    isStrongBiometric, surface, statsClient, mTaskStackListener, mLockoutTracker);
            authenticateInternal(client, opPackageName);
        }

        @Override // Binder call
        public void prepareForAuthentication(IBinder token, long opId, int userId,
                IBiometricSensorReceiver sensorReceiver, String opPackageName,
                int cookie, int callingUid, int callingPid, int callingUserId,
                Surface surface) throws RemoteException {
            checkPermission(MANAGE_BIOMETRIC);
            updateActiveGroup(userId);

            final boolean restricted = true; // BiometricPrompt is always restricted
            final AuthenticationClient client = new FingerprintAuthenticationClient(getContext(),
                    token, new ClientMonitorCallbackConverter(sensorReceiver), userId, opId,
                    restricted, opPackageName, cookie, false /* requireConfirmation */,
                    getSensorId(), isStrongBiometric(), surface,
                    BiometricsProtoEnums.CLIENT_BIOMETRIC_PROMPT, mTaskStackListener,
                    mLockoutTracker);
            authenticateInternal(client, opPackageName, callingUid, callingPid,
                    callingUserId);
        }

        @Override // Binder call
        public void startPreparedClient(int cookie) {
            checkPermission(MANAGE_BIOMETRIC);
            startCurrentClient(cookie);
        }


        @Override // Binder call
        public void cancelAuthentication(final IBinder token, final String opPackageName) {
            cancelAuthenticationInternal(token, opPackageName);
        }

        @Override // Binder call
        public void cancelAuthenticationFromService(final IBinder token, final String opPackageName,
                int callingUid, int callingPid, int callingUserId) {
            checkPermission(MANAGE_BIOMETRIC);
            // Cancellation is from system server in this case.
            cancelAuthenticationInternal(token, opPackageName, callingUid, callingPid,
                    callingUserId, false /* fromClient */);
        }

        @Override // Binder call
        public void remove(final IBinder token, final int fingerId, final int userId,
                final IFingerprintServiceReceiver receiver, final String opPackageName)
                throws RemoteException {
            checkPermission(MANAGE_FINGERPRINT);
            updateActiveGroup(userId);

            if (token == null) {
                Slog.w(TAG, "remove(): token is null");
                return;
            }

            final RemovalClient client = new FingerprintRemovalClient(getContext(), token,
                    new ClientMonitorCallbackConverter(receiver), fingerId, userId, opPackageName,
                    getBiometricUtils(), getSensorId());
            removeInternal(client);
        }

        @Override
        public void addLockoutResetCallback(final IBiometricServiceLockoutResetCallback callback)
                throws RemoteException {
            checkPermission(USE_BIOMETRIC_INTERNAL);
            FingerprintService.super.addLockoutResetCallback(callback);
        }

        @Override // Binder call
        protected void dump(FileDescriptor fd, PrintWriter pw, String[] args) {
            if (!DumpUtils.checkDumpPermission(getContext(), TAG, pw)) {
                return;
            }

            final long ident = Binder.clearCallingIdentity();
            try {
                if (args.length > 0 && "--proto".equals(args[0])) {
                    dumpProto(fd);
                } else {
                    dumpInternal(pw);
                }
            } finally {
                Binder.restoreCallingIdentity(ident);
            }
        }

        /**
         * The following methods don't use any common code from BiometricService
         */

        // TODO: refactor out common code here
        @Override // Binder call
        public boolean isHardwareDetected(String opPackageName) {
            if (!canUseBiometric(opPackageName, false /* foregroundOnly */,
                    Binder.getCallingUid(), Binder.getCallingPid(),
                    UserHandle.getCallingUserId())) {
                return false;
            }

            final long token = Binder.clearCallingIdentity();
            try {
                IBiometricsFingerprint daemon = getFingerprintDaemon();
                return daemon != null;
            } finally {
                Binder.restoreCallingIdentity(token);
            }
        }

        @Override // Binder call
        public void rename(final int fingerId, final int userId, final String name) {
            checkPermission(MANAGE_FINGERPRINT);
            if (!isCurrentUserOrProfile(userId)) {
                return;
            }
            mHandler.post(new Runnable() {
                @Override
                public void run() {
                    getBiometricUtils().renameBiometricForUser(getContext(), userId, fingerId,
                            name);
                }
            });
        }

        @Override // Binder call
        public List<Fingerprint> getEnrolledFingerprints(int userId, String opPackageName) {
            if (!canUseBiometric(opPackageName, false /* foregroundOnly */,
                    Binder.getCallingUid(), Binder.getCallingPid(),
                    UserHandle.getCallingUserId())) {
                return Collections.emptyList();
            }

            return FingerprintService.this.getEnrolledTemplates(userId);
        }

        @Override // Binder call
        public boolean hasEnrolledFingerprints(int userId, String opPackageName) {
            if (!canUseBiometric(opPackageName, false /* foregroundOnly */,
                    Binder.getCallingUid(), Binder.getCallingPid(),
                    UserHandle.getCallingUserId())) {
                return false;
            }

            return FingerprintService.this.hasEnrolledBiometrics(userId);
        }

        @Override // Binder call
        public @LockoutTracker.LockoutMode int getLockoutModeForUser(int userId) {
            checkPermission(USE_BIOMETRIC_INTERNAL);
            return mLockoutTracker.getLockoutModeForUser(userId);
        }

        @Override // Binder call
        public long getAuthenticatorId(int callingUserId) {
            checkPermission(USE_BIOMETRIC_INTERNAL);
            return FingerprintService.this.getAuthenticatorId(callingUserId);
        }

        @Override // Binder call
        public void resetLockout(int userId, byte [] hardwareAuthToken) throws RemoteException {
            checkPermission(RESET_FINGERPRINT_LOCKOUT);
            if (!FingerprintService.this.hasEnrolledBiometrics(userId)) {
                Slog.w(TAG, "Ignoring lockout reset, no templates enrolled for user: " + userId);
                return;
            }

            // TODO: confirm security token when we move timeout management into the HAL layer.
            mHandler.post(() -> {
                mLockoutTracker.resetFailedAttemptsForUser(true /* clearAttemptCounter */, userId);
            });
        }

        @Override
        public boolean isClientActive() {
            checkPermission(MANAGE_FINGERPRINT);
            synchronized(FingerprintService.this) {
                return (getCurrentClient() != null) || (getPendingClient() != null);
            }
        }

        @Override
        public void addClientActiveCallback(IFingerprintClientActiveCallback callback) {
            checkPermission(MANAGE_FINGERPRINT);
            mClientActiveCallbacks.add(callback);
        }

        @Override
        public void removeClientActiveCallback(IFingerprintClientActiveCallback callback) {
            checkPermission(MANAGE_FINGERPRINT);
            mClientActiveCallbacks.remove(callback);
        }

        @Override // Binder call
        public void initializeConfiguration(int sensorId) {
            checkPermission(USE_BIOMETRIC_INTERNAL);
            initializeConfigurationInternal(sensorId);
        }

        @Override
        public void onFingerDown(int x, int y, float minor, float major) {
            checkPermission(USE_BIOMETRIC_INTERNAL);
            IBiometricsFingerprint daemon = getFingerprintDaemon();
            if (daemon == null) {
                Slog.e(TAG, "onFingerDown | daemon is null");
            } else {
                android.hardware.biometrics.fingerprint.V2_3.IBiometricsFingerprint extension =
                        android.hardware.biometrics.fingerprint.V2_3.IBiometricsFingerprint.castFrom(
                                daemon);
                if (extension == null) {
                    Slog.v(TAG, "onFingerDown | failed to cast the HIDL to V2_3");
                } else {
                    try {
                        extension.onFingerDown(x, y, minor, major);
                    } catch (RemoteException e) {
                        Slog.e(TAG, "onFingerDown | RemoteException: ", e);
                    }
                }
            }
        }

        @Override
        public void onFingerUp() {
            checkPermission(USE_BIOMETRIC_INTERNAL);
            IBiometricsFingerprint daemon = getFingerprintDaemon();
            if (daemon == null) {
                Slog.e(TAG, "onFingerUp | daemon is null");
            } else {
                android.hardware.biometrics.fingerprint.V2_3.IBiometricsFingerprint extension =
                        android.hardware.biometrics.fingerprint.V2_3.IBiometricsFingerprint.castFrom(
                                daemon);
                if (extension == null) {
                    Slog.v(TAG, "onFingerUp | failed to cast the HIDL to V2_3");
                } else {
                    try {
                        extension.onFingerUp();
                    } catch (RemoteException e) {
                        Slog.e(TAG, "onFingerUp | RemoteException: ", e);
                    }
                }
            }
        }

        @Override
        public boolean isUdfps(int sensorId) {
            checkPermission(USE_BIOMETRIC_INTERNAL);
            IBiometricsFingerprint daemon = getFingerprintDaemon();
            if (daemon == null) {
                Slog.e(TAG, "isUdfps | daemon is null");
            } else {
                android.hardware.biometrics.fingerprint.V2_3.IBiometricsFingerprint extension =
                        android.hardware.biometrics.fingerprint.V2_3.IBiometricsFingerprint.castFrom(
                                daemon);
                if (extension == null) {
                    Slog.v(TAG, "isUdfps | failed to cast the HIDL to V2_3");
                } else {
                    try {
                        return extension.isUdfps(sensorId);
                    } catch (RemoteException e) {
                        Slog.e(TAG, "isUdfps | RemoteException: ", e);
                    }
                }
            }
            return false;
        }

        @Override
        public void showUdfpsOverlay() {
            if (mUdfpsOverlayController == null) {
                Slog.e(TAG, "showUdfpsOverlay | mUdfpsOverlayController is null");
                return;
            }
            try {
                mUdfpsOverlayController.showUdfpsOverlay();
            } catch (RemoteException e) {
                Slog.e(TAG, "showUdfpsOverlay | RemoteException: ", e);
            }
        }

        @Override
        public void hideUdfpsOverlay() {
            if (mUdfpsOverlayController == null) {
                Slog.e(TAG, "hideUdfpsOverlay | mUdfpsOverlayController is null");
                return;
            }
            try {
                mUdfpsOverlayController.hideUdfpsOverlay();
            } catch (RemoteException e) {
                Slog.e(TAG, "hideUdfpsOverlay | RemoteException: ", e);
            }
        }

        public void setUdfpsOverlayController(IUdfpsOverlayController controller) {
            mUdfpsOverlayController = controller;
        }
    }

    private final LockoutFrameworkImpl mLockoutTracker;
    private final CopyOnWriteArrayList<IFingerprintClientActiveCallback> mClientActiveCallbacks =
            new CopyOnWriteArrayList<>();
    private IUdfpsOverlayController mUdfpsOverlayController;

    @GuardedBy("this")
    private IBiometricsFingerprint mDaemon;

    private final LockoutFrameworkImpl.LockoutResetCallback mLockoutResetCallback = userId -> {
        notifyLockoutResetMonitors();
    };

    /**
     * Receives callbacks from the HAL.
     */
    private IBiometricsFingerprintClientCallback mDaemonCallback =
            new IBiometricsFingerprintClientCallback.Stub() {
        @Override
        public void onEnrollResult(final long deviceId, final int fingerId, final int groupId,
                final int remaining) {
            mHandler.post(() -> {
                final Fingerprint fingerprint =
                        new Fingerprint(getBiometricUtils().getUniqueName(getContext(), groupId),
                                groupId, fingerId, deviceId);
                FingerprintService.super.handleEnrollResult(fingerprint, remaining);
            });
        }

        @Override
        public void onAcquired(final long deviceId, final int acquiredInfo, final int vendorCode) {
            onAcquired_2_2(deviceId, acquiredInfo, vendorCode);
        }

        @Override
        public void onAcquired_2_2(long deviceId, int acquiredInfo, int vendorCode) {
            mHandler.post(() -> {
                FingerprintService.super.handleAcquired(acquiredInfo, vendorCode);
            });
        }

        @Override
        public void onAuthenticated(final long deviceId, final int fingerId, final int groupId,
                ArrayList<Byte> token) {
            mHandler.post(() -> {
                Fingerprint fp = new Fingerprint("", groupId, fingerId, deviceId);
                FingerprintService.super.handleAuthenticated(fp, token);
            });
        }

        @Override
        public void onError(final long deviceId, final int error, final int vendorCode) {
            mHandler.post(() -> {
                FingerprintService.super.handleError(error, vendorCode);
                // TODO: this chunk of code should be common to all biometric services
                if (error == BiometricConstants.BIOMETRIC_ERROR_HW_UNAVAILABLE) {
                    // If we get HW_UNAVAILABLE, try to connect again later...
                    Slog.w(TAG, "Got ERROR_HW_UNAVAILABLE; try reconnecting next client.");
                    synchronized (this) {
                        mDaemon = null;
                        mCurrentUserId = UserHandle.USER_NULL;
                    }
                }
            });
        }

        @Override
        public void onRemoved(final long deviceId, final int fingerId, final int groupId,
                final int remaining) {
            mHandler.post(() -> {
                final Fingerprint fp = new Fingerprint("", groupId, fingerId, deviceId);
                FingerprintService.super.handleRemoved(fp, remaining);
            });
        }

        @Override
        public void onEnumerate(final long deviceId, final int fingerId, final int groupId,
                final int remaining) {
            mHandler.post(() -> {
                final Fingerprint fp = new Fingerprint("", groupId, fingerId, deviceId);
                FingerprintService.super.handleEnumerate(fp, remaining);
            });

        }
    };

    public FingerprintService(Context context) {
        super(context);
        mLockoutTracker = new LockoutFrameworkImpl(context, mLockoutResetCallback);
    }

    @Override
    public void onStart() {
        super.onStart();
        publishBinderService(Context.FINGERPRINT_SERVICE, new FingerprintServiceWrapper());
        SystemServerInitThreadPool.submit(this::getFingerprintDaemon, TAG + ".onStart");
    }

    @Override
    protected String getTag() {
        return TAG;
    }

    @Override
    protected IBiometricsFingerprint getDaemon() {
        return getFingerprintDaemon();
    }

    @Override
    protected BiometricUtils getBiometricUtils() {
        return FingerprintUtils.getInstance();
    }

    @Override
    protected boolean hasReachedEnrollmentLimit(int userId) {
        final int limit = getContext().getResources().getInteger(
                com.android.internal.R.integer.config_fingerprintMaxTemplatesPerUser);
        final int enrolled = FingerprintService.this.getEnrolledTemplates(userId).size();
        if (enrolled >= limit) {
            Slog.w(TAG, "Too many fingerprints registered");
            return true;
        }
        return false;
    }

    @Override
    public void serviceDied(long cookie) {
        super.serviceDied(cookie);
        mDaemon = null;
    }

    @Override
    protected void updateActiveGroup(int userId) {
        IBiometricsFingerprint daemon = getFingerprintDaemon();

        if (daemon != null) {
            try {
                if (userId != mCurrentUserId) {
                    int firstSdkInt = Build.VERSION.FIRST_SDK_INT;
                    if (firstSdkInt < Build.VERSION_CODES.BASE) {
                        Slog.e(TAG, "First SDK version " + firstSdkInt + " is invalid; must be " +
                                "at least VERSION_CODES.BASE");
                    }
                    File baseDir;
                    if (firstSdkInt <= Build.VERSION_CODES.O_MR1) {
                        baseDir = Environment.getUserSystemDirectory(userId);
                    } else {
                        baseDir = Environment.getDataVendorDeDirectory(userId);
                    }

                    File fpDir = new File(baseDir, FP_DATA_DIR);
                    if (!fpDir.exists()) {
                        if (!fpDir.mkdir()) {
                            Slog.v(TAG, "Cannot make directory: " + fpDir.getAbsolutePath());
                            return;
                        }
                        // Calling mkdir() from this process will create a directory with our
                        // permissions (inherited from the containing dir). This command fixes
                        // the label.
                        if (!SELinux.restorecon(fpDir)) {
                            Slog.w(TAG, "Restorecons failed. Directory will have wrong label.");
                            return;
                        }
                    }

                    daemon.setActiveGroup(userId, fpDir.getAbsolutePath());
                    mCurrentUserId = userId;
                }
                mAuthenticatorIds.put(userId,
                        hasEnrolledBiometrics(userId) ? daemon.getAuthenticatorId() : 0L);
            } catch (RemoteException e) {
                Slog.e(TAG, "Failed to setActiveGroup():", e);
            }
        }
    }

    @Override
    protected boolean hasEnrolledBiometrics(int userId) {
        if (userId != UserHandle.getCallingUserId()) {
            checkPermission(INTERACT_ACROSS_USERS);
        }
        return getBiometricUtils().getBiometricsForUser(getContext(), userId).size() > 0;
    }

    @Override
    protected String getManageBiometricPermission() {
        return MANAGE_FINGERPRINT;
    }

    @Override
    protected void checkUseBiometricPermission() {
        if (getContext().checkCallingPermission(USE_FINGERPRINT)
                != PackageManager.PERMISSION_GRANTED) {
            checkPermission(USE_BIOMETRIC);
        }
    }

    @Override
    protected boolean checkAppOps(int uid, String opPackageName) {
        boolean appOpsOk = false;
        if (mAppOps.noteOp(AppOpsManager.OP_USE_BIOMETRIC, uid, opPackageName)
                == AppOpsManager.MODE_ALLOWED) {
            appOpsOk = true;
        } else if (mAppOps.noteOp(AppOpsManager.OP_USE_FINGERPRINT, uid, opPackageName)
                == AppOpsManager.MODE_ALLOWED) {
            appOpsOk = true;
        }
        return appOpsOk;
    }

    @Override
    protected List<Fingerprint> getEnrolledTemplates(int userId) {
        if (userId != UserHandle.getCallingUserId()) {
            checkPermission(INTERACT_ACROSS_USERS);
        }
        return getBiometricUtils().getBiometricsForUser(getContext(), userId);
    }

    @Override
    protected void notifyClientActiveCallbacks(boolean isActive) {
        List<IFingerprintClientActiveCallback> callbacks = mClientActiveCallbacks;
        for (int i = 0; i < callbacks.size(); i++) {
            try {
                callbacks.get(i).onClientActiveChanged(isActive);
            } catch (RemoteException re) {
                // If the remote is dead, stop notifying it
                mClientActiveCallbacks.remove(callbacks.get(i));
            }
        }
    }

    @Override
    protected int statsModality() {
        return BiometricsProtoEnums.MODALITY_FINGERPRINT;
    }

    @Override
    protected @LockoutTracker.LockoutMode int getLockoutMode(int userId) {
        return mLockoutTracker.getLockoutModeForUser(userId);
    }

    @Override
    protected void doTemplateCleanupForUser(int userId) {
        final List<? extends BiometricAuthenticator.Identifier> enrolledList =
                getEnrolledTemplates(userId);
        final FingerprintInternalCleanupClient client = new FingerprintInternalCleanupClient(
                getContext(), userId, getContext().getOpPackageName(), getSensorId(), enrolledList,
                getBiometricUtils());
        cleanupInternal(client);
    }

    /** Gets the fingerprint daemon */
    private synchronized IBiometricsFingerprint getFingerprintDaemon() {
        if (mDaemon == null) {
            Slog.v(TAG, "mDaemon was null, reconnect to fingerprint");
            try {
                mDaemon = IBiometricsFingerprint.getService();
            } catch (java.util.NoSuchElementException e) {
                // Service doesn't exist or cannot be opened. Logged below.
            } catch (RemoteException e) {
                Slog.e(TAG, "Failed to get biometric interface", e);
            }
            if (mDaemon == null) {
                Slog.w(TAG, "fingerprint HIDL not available");
                return null;
            }

            mDaemon.asBinder().linkToDeath(this, 0);

            long halId = 0;
            try {
                halId = mDaemon.setNotify(mDaemonCallback);
            } catch (RemoteException e) {
                Slog.e(TAG, "Failed to open fingerprint HAL", e);
                mDaemon = null; // try again later!
            }

            if (DEBUG) Slog.v(TAG, "Fingerprint HAL id: " + halId);
            if (halId != 0) {
                loadAuthenticatorIds();
                final int userId = ActivityManager.getCurrentUser();
                updateActiveGroup(userId);
                doTemplateCleanupForUser(userId);
            } else {
                Slog.w(TAG, "Failed to open Fingerprint HAL!");
                MetricsLogger.count(getContext(), "fingerprintd_openhal_error", 1);
                mDaemon = null;
            }
        }
        return mDaemon;
    }

    private native NativeHandle convertSurfaceToNativeHandle(Surface surface);

    private void dumpInternal(PrintWriter pw) {
        PerformanceTracker performanceTracker =
                PerformanceTracker.getInstanceForSensorId(getSensorId());

        JSONObject dump = new JSONObject();
        try {
            dump.put("service", "Fingerprint Manager");

            JSONArray sets = new JSONArray();
            for (UserInfo user : UserManager.get(getContext()).getUsers()) {
                final int userId = user.getUserHandle().getIdentifier();
                final int N = getBiometricUtils().getBiometricsForUser(getContext(), userId).size();
                JSONObject set = new JSONObject();
                set.put("id", userId);
                set.put("count", N);
                set.put("accept", performanceTracker.getAcceptForUser(userId));
                set.put("reject", performanceTracker.getRejectForUser(userId));
                set.put("acquire", performanceTracker.getAcquireForUser(userId));
                set.put("lockout", performanceTracker.getTimedLockoutForUser(userId));
                set.put("permanentLockout", performanceTracker.getPermanentLockoutForUser(userId));
                // cryptoStats measures statistics about secure fingerprint transactions
                // (e.g. to unlock password storage, make secure purchases, etc.)
                set.put("acceptCrypto", performanceTracker.getAcceptCryptoForUser(userId));
                set.put("rejectCrypto", performanceTracker.getRejectCryptoForUser(userId));
                set.put("acquireCrypto", performanceTracker.getAcquireCryptoForUser(userId));
                sets.put(set);
            }

            dump.put("prints", sets);
        } catch (JSONException e) {
            Slog.e(TAG, "dump formatting failure", e);
        }
        pw.println(dump);
        pw.println("HAL deaths since last reboot: " + performanceTracker.getHALDeathCount());
    }

    private void dumpProto(FileDescriptor fd) {
        PerformanceTracker tracker =
                PerformanceTracker.getInstanceForSensorId(getSensorId());

        final ProtoOutputStream proto = new ProtoOutputStream(fd);
        for (UserInfo user : UserManager.get(getContext()).getUsers()) {
            final int userId = user.getUserHandle().getIdentifier();

            final long userToken = proto.start(FingerprintServiceDumpProto.USERS);

            proto.write(FingerprintUserStatsProto.USER_ID, userId);
            proto.write(FingerprintUserStatsProto.NUM_FINGERPRINTS,
                    getBiometricUtils().getBiometricsForUser(getContext(), userId).size());

            // Normal fingerprint authentications (e.g. lockscreen)
            long countsToken = proto.start(FingerprintUserStatsProto.NORMAL);
            proto.write(PerformanceStatsProto.ACCEPT, tracker.getAcceptForUser(userId));
            proto.write(PerformanceStatsProto.REJECT, tracker.getRejectForUser(userId));
            proto.write(PerformanceStatsProto.ACQUIRE, tracker.getAcquireForUser(userId));
            proto.write(PerformanceStatsProto.LOCKOUT, tracker.getTimedLockoutForUser(userId));
            proto.write(PerformanceStatsProto.PERMANENT_LOCKOUT,
                    tracker.getPermanentLockoutForUser(userId));
            proto.end(countsToken);

            // Statistics about secure fingerprint transactions (e.g. to unlock password
            // storage, make secure purchases, etc.)
            countsToken = proto.start(FingerprintUserStatsProto.CRYPTO);
            proto.write(PerformanceStatsProto.ACCEPT, tracker.getAcceptCryptoForUser(userId));
            proto.write(PerformanceStatsProto.REJECT, tracker.getRejectCryptoForUser(userId));
            proto.write(PerformanceStatsProto.ACQUIRE, tracker.getAcquireCryptoForUser(userId));
            proto.write(PerformanceStatsProto.LOCKOUT, 0); // meaningless for crypto
            proto.write(PerformanceStatsProto.PERMANENT_LOCKOUT, 0); // meaningless for crypto
            proto.end(countsToken);

            proto.end(userToken);
        }
        proto.flush();
        tracker.clear();
    }
}<|MERGE_RESOLUTION|>--- conflicted
+++ resolved
@@ -129,13 +129,8 @@
 
         @Override // Binder call
         public void enroll(final IBinder token, final byte[] cryptoToken, final int userId,
-<<<<<<< HEAD
-                final IFingerprintServiceReceiver receiver, final int flags,
-                final String opPackageName, Surface surface) {
-=======
                 final IFingerprintServiceReceiver receiver, final String opPackageName,
                 final Surface surface) {
->>>>>>> 021755a1
             checkPermission(MANAGE_FINGERPRINT);
             updateActiveGroup(userId);
 
@@ -154,13 +149,8 @@
 
         @Override // Binder call
         public void authenticate(final IBinder token, final long opId, final int userId,
-<<<<<<< HEAD
-                final IFingerprintServiceReceiver receiver, final int flags,
-                final String opPackageName, Surface surface) {
-=======
                 final IFingerprintServiceReceiver receiver, final String opPackageName,
                 final Surface surface) {
->>>>>>> 021755a1
             updateActiveGroup(userId);
 
             final boolean isStrongBiometric;
