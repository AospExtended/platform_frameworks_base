--- conflicted
+++ resolved
@@ -183,8 +183,6 @@
                 return;
             }
 
-<<<<<<< HEAD
-=======
             final boolean isStrongBiometric;
             final long ident = Binder.clearCallingIdentity();
             try {
@@ -193,7 +191,6 @@
                 Binder.restoreCallingIdentity(ident);
             }
 
->>>>>>> 225758fc
             final boolean restricted = isRestricted();
             final int statsClient = isKeyguard(opPackageName) ? BiometricsProtoEnums.CLIENT_KEYGUARD
                     : BiometricsProtoEnums.CLIENT_FINGERPRINT_MANAGER;
@@ -201,11 +198,7 @@
                     mClientFinishCallback, getContext(), daemon, token,
                     new ClientMonitorCallbackConverter(receiver), userId, opId, restricted,
                     opPackageName, 0 /* cookie */, false /* requireConfirmation */, getSensorId(),
-<<<<<<< HEAD
-                    isStrongBiometric(), surface, statsClient, mTaskStackListener, mLockoutTracker);
-=======
                     isStrongBiometric, surface, statsClient, mTaskStackListener, mLockoutTracker);
->>>>>>> 225758fc
             authenticateInternal(client, opPackageName);
         }
 
