--- conflicted
+++ resolved
@@ -166,18 +166,7 @@
 
     @Override
     protected void stopHalOperation() {
-<<<<<<< HEAD
-        mSensorOverlays.hide(getSensorId());
-
-        try {
-            mCancellationSignal.cancel();
-        } catch (RemoteException e) {
-            Slog.e(TAG, "Remote exception", e);
-            onError(BiometricFingerprintConstants.FINGERPRINT_ERROR_HW_UNAVAILABLE,
-                    0 /* vendorCode */);
-            mCallback.onClientFinished(this, false /* success */);
-=======
-        UdfpsHelper.hideUdfpsOverlay(getSensorId(), mUdfpsOverlayController);
+        mSensorOverlays.hide(getSensorId());
         if (mCancellationSignal != null) {
             try {
                 mCancellationSignal.cancel();
@@ -189,7 +178,6 @@
             }
         } else {
             Slog.e(TAG, "cancellation signal was null");
->>>>>>> 390edd04
         }
     }
 
