--- conflicted
+++ resolved
@@ -56,11 +56,6 @@
             if (DBG) Log.d(TAG, "onBootPhase: PHASE_SYSTEM_SERVICES_READY");
             publishBinderService(ConnectivityMetricsLogger.CONNECTIVITY_METRICS_LOGGER_SERVICE,
                     mBinder);
-<<<<<<< HEAD
-            mNetdListener = new NetdEventListenerService(getContext());
-            publishBinderService(mNetdListener.SERVICE_NAME, mNetdListener);
-=======
->>>>>>> 00f07bef
         }
     }
 
@@ -89,11 +84,6 @@
 
     private final ArrayDeque<ConnectivityMetricsEvent> mEvents = new ArrayDeque<>();
 
-<<<<<<< HEAD
-    private NetdEventListenerService mNetdListener;
-
-=======
->>>>>>> 00f07bef
     private void enforceConnectivityInternalPermission() {
         getContext().enforceCallingOrSelfPermission(
                 android.Manifest.permission.CONNECTIVITY_INTERNAL,
@@ -225,14 +215,6 @@
                     }
                 }
             }
-<<<<<<< HEAD
-
-            pw.println();
-            if (mNetdListener != null) {
-                mNetdListener.dump(pw);
-            }
-=======
->>>>>>> 00f07bef
         }
 
         public long logEvent(ConnectivityMetricsEvent event) {
