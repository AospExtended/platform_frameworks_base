/*
 * Copyright (C) 2019 The Android Open Source Project
 *
 * Licensed under the Apache License, Version 2.0 (the "License");
 * you may not use this file except in compliance with the License.
 * You may obtain a copy of the License at
 *
 *      http://www.apache.org/licenses/LICENSE-2.0
 *
 * Unless required by applicable law or agreed to in writing, software
 * distributed under the License is distributed on an "AS IS" BASIS,
 * WITHOUT WARRANTIES OR CONDITIONS OF ANY KIND, either express or implied.
 * See the License for the specific language governing permissions and
 * limitations under the License.
 */

package com.android.server.display;

import android.annotation.NonNull;
import android.annotation.Nullable;
import android.content.ContentResolver;
import android.content.Context;
import android.content.res.Resources;
import android.database.ContentObserver;
import android.hardware.Sensor;
import android.hardware.SensorEvent;
import android.hardware.SensorEventListener;
import android.hardware.SensorManager;
import android.hardware.display.DisplayManager;
import android.net.Uri;
import android.os.Handler;
import android.os.Looper;
import android.os.Message;
import android.os.PowerManager;
import android.os.SystemClock;
import android.os.UserHandle;
import android.provider.DeviceConfig;
import android.provider.Settings;
import android.text.TextUtils;
import android.util.Pair;
import android.util.Slog;
import android.util.SparseArray;
import android.view.Display;
import android.view.DisplayInfo;

import com.android.internal.R;
import com.android.internal.annotations.VisibleForTesting;
import com.android.internal.os.BackgroundThread;
import com.android.internal.util.IndentingPrintWriter;
import com.android.server.display.utils.AmbientFilter;
import com.android.server.display.utils.AmbientFilterFactory;
import com.android.server.utils.DeviceConfigInterface;

import java.io.PrintWriter;
import java.util.ArrayList;
import java.util.Arrays;
import java.util.List;
import java.util.Objects;

/**
 * The DisplayModeDirector is responsible for determining what modes are allowed to be
 * automatically picked by the system based on system-wide and display-specific configuration.
 */
public class DisplayModeDirector {
    private static final String TAG = "DisplayModeDirector";
    private static final boolean DEBUG = false;

    private static final int MSG_REFRESH_RATE_RANGE_CHANGED = 1;
    private static final int MSG_LOW_BRIGHTNESS_THRESHOLDS_CHANGED = 2;
    private static final int MSG_DEFAULT_PEAK_REFRESH_RATE_CHANGED = 3;
    private static final int MSG_REFRESH_RATE_IN_LOW_ZONE_CHANGED = 4;
<<<<<<< HEAD
=======
    private static final int MSG_REFRESH_RATE_IN_HIGH_ZONE_CHANGED = 5;
    private static final int MSG_HIGH_BRIGHTNESS_THRESHOLDS_CHANGED = 6;
>>>>>>> 11bee77d

    // Special ID used to indicate that given vote is to be applied globally, rather than to a
    // specific display.
    private static final int GLOBAL_ID = -1;

    // The tolerance within which we consider something approximately equals.
    private static final float FLOAT_TOLERANCE = 0.01f;

    private final Object mLock = new Object();
    private final Context mContext;

    private final DisplayModeDirectorHandler mHandler;
    private final Injector mInjector;

    private final AppRequestObserver mAppRequestObserver;
    private final SettingsObserver mSettingsObserver;
    private final DisplayObserver mDisplayObserver;
    private final DeviceConfigInterface mDeviceConfig;
    private final DeviceConfigDisplaySettings mDeviceConfigDisplaySettings;

    // A map from the display ID to the collection of votes and their priority. The latter takes
    // the form of another map from the priority to the vote itself so that each priority is
    // guaranteed to have exactly one vote, which is also easily and efficiently replaceable.
    private SparseArray<SparseArray<Vote>> mVotesByDisplay;
    // A map from the display ID to the supported modes on that display.
    private SparseArray<Display.Mode[]> mSupportedModesByDisplay;
    // A map from the display ID to the default mode of that display.
    private SparseArray<Display.Mode> mDefaultModeByDisplay;

    private BrightnessObserver mBrightnessObserver;

    private DesiredDisplayModeSpecsListener mDesiredDisplayModeSpecsListener;

    public DisplayModeDirector(@NonNull Context context, @NonNull Handler handler) {
        this(context, handler, new RealInjector());
    }

    public DisplayModeDirector(@NonNull Context context, @NonNull Handler handler,
            @NonNull Injector injector) {
        mContext = context;
        mHandler = new DisplayModeDirectorHandler(handler.getLooper());
        mInjector = injector;
        mVotesByDisplay = new SparseArray<>();
        mSupportedModesByDisplay = new SparseArray<>();
        mDefaultModeByDisplay =  new SparseArray<>();
        mAppRequestObserver = new AppRequestObserver();
        mSettingsObserver = new SettingsObserver(context, handler);
        mDisplayObserver = new DisplayObserver(context, handler);
        mBrightnessObserver = new BrightnessObserver(context, handler);
        mDeviceConfigDisplaySettings = new DeviceConfigDisplaySettings();
        mDeviceConfig = injector.getDeviceConfig();
    }

    /**
     * Tells the DisplayModeDirector to update allowed votes and begin observing relevant system
     * state.
     *
     * This has to be deferred because the object may be constructed before the rest of the system
     * is ready.
     */
    public void start(SensorManager sensorManager) {
        mSettingsObserver.observe();
        mDisplayObserver.observe();
        mBrightnessObserver.observe(sensorManager);
        synchronized (mLock) {
            // We may have a listener already registered before the call to start, so go ahead and
            // notify them to pick up our newly initialized state.
            notifyDesiredDisplayModeSpecsChangedLocked();
        }

    }

    @NonNull
    private SparseArray<Vote> getVotesLocked(int displayId) {
        SparseArray<Vote> displayVotes = mVotesByDisplay.get(displayId);
        final SparseArray<Vote> votes;
        if (displayVotes != null) {
            votes = displayVotes.clone();
        } else {
            votes = new SparseArray<>();
        }

        SparseArray<Vote> globalVotes = mVotesByDisplay.get(GLOBAL_ID);
        if (globalVotes != null) {
            for (int i = 0; i < globalVotes.size(); i++) {
                int priority = globalVotes.keyAt(i);
                if (votes.indexOfKey(priority) < 0) {
                    votes.put(priority, globalVotes.valueAt(i));
                }
            }
        }
        return votes;
    }

    private static final class VoteSummary {
        public float minRefreshRate;
        public float maxRefreshRate;
        public int width;
        public int height;

        VoteSummary() {
            reset();
        }

        public void reset() {
            minRefreshRate = 0f;
            maxRefreshRate = Float.POSITIVE_INFINITY;
            width = Vote.INVALID_SIZE;
            height = Vote.INVALID_SIZE;
        }
    }

    // VoteSummary is returned as an output param to cut down a bit on the number of temporary
    // objects.
    private void summarizeVotes(
            SparseArray<Vote> votes, int lowestConsideredPriority, /*out*/ VoteSummary summary) {
        summary.reset();
        for (int priority = Vote.MAX_PRIORITY; priority >= lowestConsideredPriority; priority--) {
            Vote vote = votes.get(priority);
            if (vote == null) {
                continue;
            }
            // For refresh rates, just use the tightest bounds of all the votes
            summary.minRefreshRate = Math.max(summary.minRefreshRate, vote.refreshRateRange.min);
            summary.maxRefreshRate = Math.min(summary.maxRefreshRate, vote.refreshRateRange.max);
            // For display size, use only the first vote we come across (i.e. the highest
            // priority vote that includes the width / height).
            if (summary.height == Vote.INVALID_SIZE && summary.width == Vote.INVALID_SIZE
                    && vote.height > 0 && vote.width > 0) {
                summary.width = vote.width;
                summary.height = vote.height;
            }
        }
    }

    /**
     * Calculates the refresh rate ranges and display modes that the system is allowed to freely
     * switch between based on global and display-specific constraints.
     *
     * @param displayId The display to query for.
     * @return The ID of the default mode the system should use, and the refresh rate range the
     * system is allowed to switch between.
     */
    @NonNull
    public DesiredDisplayModeSpecs getDesiredDisplayModeSpecs(int displayId) {
        synchronized (mLock) {
            SparseArray<Vote> votes = getVotesLocked(displayId);
            Display.Mode[] modes = mSupportedModesByDisplay.get(displayId);
            Display.Mode defaultMode = mDefaultModeByDisplay.get(displayId);
            if (modes == null || defaultMode == null) {
                Slog.e(TAG,
                        "Asked about unknown display, returning empty display mode specs!"
                                + "(id=" + displayId + ")");
                return new DesiredDisplayModeSpecs();
            }

            int[] availableModes = new int[]{defaultMode.getModeId()};
            VoteSummary primarySummary = new VoteSummary();
            int lowestConsideredPriority = Vote.MIN_PRIORITY;
            while (lowestConsideredPriority <= Vote.MAX_PRIORITY) {
                summarizeVotes(votes, lowestConsideredPriority, primarySummary);

                // If we don't have anything specifying the width / height of the display, just use
                // the default width and height. We don't want these switching out from underneath
                // us since it's a pretty disruptive behavior.
                if (primarySummary.height == Vote.INVALID_SIZE
                        || primarySummary.width == Vote.INVALID_SIZE) {
                    primarySummary.width = defaultMode.getPhysicalWidth();
                    primarySummary.height = defaultMode.getPhysicalHeight();
                }

                availableModes = filterModes(modes, primarySummary);
                if (availableModes.length > 0) {
                    if (DEBUG) {
                        Slog.w(TAG, "Found available modes=" + Arrays.toString(availableModes)
                                + " with lowest priority considered "
                                + Vote.priorityToString(lowestConsideredPriority)
                                + " and constraints: "
                                + "width=" + primarySummary.width
                                + ", height=" + primarySummary.height
                                + ", minRefreshRate=" + primarySummary.minRefreshRate
                                + ", maxRefreshRate=" + primarySummary.maxRefreshRate);
                    }
                    break;
                }

                if (DEBUG) {
                    Slog.w(TAG, "Couldn't find available modes with lowest priority set to "
                            + Vote.priorityToString(lowestConsideredPriority)
                            + " and with the following constraints: "
                            + "width=" + primarySummary.width
                            + ", height=" + primarySummary.height
                            + ", minRefreshRate=" + primarySummary.minRefreshRate
                            + ", maxRefreshRate=" + primarySummary.maxRefreshRate);
                }

                // If we haven't found anything with the current set of votes, drop the
                // current lowest priority vote.
                lowestConsideredPriority++;
            }

            VoteSummary appRequestSummary = new VoteSummary();
            summarizeVotes(
                    votes, Vote.APP_REQUEST_REFRESH_RATE_RANGE_PRIORITY_CUTOFF, appRequestSummary);
            appRequestSummary.minRefreshRate =
                    Math.min(appRequestSummary.minRefreshRate, primarySummary.minRefreshRate);
            appRequestSummary.maxRefreshRate =
                    Math.max(appRequestSummary.maxRefreshRate, primarySummary.maxRefreshRate);
            if (DEBUG) {
                Slog.i(TAG,
                        String.format("App request range: [%.0f %.0f]",
                                appRequestSummary.minRefreshRate,
                                appRequestSummary.maxRefreshRate));
            }

            int baseModeId = defaultMode.getModeId();
            if (availableModes.length > 0) {
                baseModeId = availableModes[0];
            }
            // filterModes function is going to filter the modes based on the voting system. If
            // the application requests a given mode with preferredModeId function, it will be
            // stored as baseModeId.
            return new DesiredDisplayModeSpecs(baseModeId,
                    new RefreshRateRange(
                            primarySummary.minRefreshRate, primarySummary.maxRefreshRate),
                    new RefreshRateRange(
                            appRequestSummary.minRefreshRate, appRequestSummary.maxRefreshRate));
        }
    }

    private int[] filterModes(Display.Mode[] supportedModes, VoteSummary summary) {
        ArrayList<Display.Mode> availableModes = new ArrayList<>();
        for (Display.Mode mode : supportedModes) {
            if (mode.getPhysicalWidth() != summary.width
                    || mode.getPhysicalHeight() != summary.height) {
                if (DEBUG) {
                    Slog.w(TAG, "Discarding mode " + mode.getModeId() + ", wrong size"
                            + ": desiredWidth=" + summary.width
                            + ": desiredHeight=" + summary.height
                            + ": actualWidth=" + mode.getPhysicalWidth()
                            + ": actualHeight=" + mode.getPhysicalHeight());
                }
                continue;
            }
            final float refreshRate = mode.getRefreshRate();
            // Some refresh rates are calculated based on frame timings, so they aren't *exactly*
            // equal to expected refresh rate. Given that, we apply a bit of tolerance to this
            // comparison.
            if (refreshRate < (summary.minRefreshRate - FLOAT_TOLERANCE)
                    || refreshRate > (summary.maxRefreshRate + FLOAT_TOLERANCE)) {
                if (DEBUG) {
                    Slog.w(TAG, "Discarding mode " + mode.getModeId()
                            + ", outside refresh rate bounds"
                            + ": minRefreshRate=" + summary.minRefreshRate
                            + ", maxRefreshRate=" + summary.maxRefreshRate
                            + ", modeRefreshRate=" + refreshRate);
                }
                continue;
            }
            availableModes.add(mode);
        }
        final int size = availableModes.size();
        int[] availableModeIds = new int[size];
        for (int i = 0; i < size; i++) {
            availableModeIds[i] = availableModes.get(i).getModeId();
        }
        return availableModeIds;
    }

    /**
     * Gets the observer responsible for application display mode requests.
     */
    @NonNull
    public AppRequestObserver getAppRequestObserver() {
        // We don't need to lock here because mAppRequestObserver is a final field, which is
        // guaranteed to be visible on all threads after construction.
        return mAppRequestObserver;
    }

    /**
     * Sets the desiredDisplayModeSpecsListener for changes to display mode and refresh rate
     * ranges.
     */
    public void setDesiredDisplayModeSpecsListener(
            @Nullable DesiredDisplayModeSpecsListener desiredDisplayModeSpecsListener) {
        synchronized (mLock) {
            mDesiredDisplayModeSpecsListener = desiredDisplayModeSpecsListener;
        }
    }

    /**
     * Retrieve the Vote for the given display and priority. Intended only for testing purposes.
     *
     * @param displayId the display to query for
     * @param priority the priority of the vote to return
     * @return the vote corresponding to the given {@code displayId} and {@code priority},
     *         or {@code null} if there isn't one
     */
    @VisibleForTesting
    @Nullable
    Vote getVote(int displayId, int priority) {
        synchronized (mLock) {
            SparseArray<Vote> votes = getVotesLocked(displayId);
            return votes.get(priority);
        }
    }

    /**
     * Print the object's state and debug information into the given stream.
     *
     * @param pw The stream to dump information to.
     */
    public void dump(PrintWriter pw) {
        pw.println("DisplayModeDirector");
        synchronized (mLock) {
            pw.println("  mSupportedModesByDisplay:");
            for (int i = 0; i < mSupportedModesByDisplay.size(); i++) {
                final int id = mSupportedModesByDisplay.keyAt(i);
                final Display.Mode[] modes = mSupportedModesByDisplay.valueAt(i);
                pw.println("    " + id + " -> " + Arrays.toString(modes));
            }
            pw.println("  mDefaultModeByDisplay:");
            for (int i = 0; i < mDefaultModeByDisplay.size(); i++) {
                final int id = mDefaultModeByDisplay.keyAt(i);
                final Display.Mode mode = mDefaultModeByDisplay.valueAt(i);
                pw.println("    " + id + " -> " + mode);
            }
            pw.println("  mVotesByDisplay:");
            for (int i = 0; i < mVotesByDisplay.size(); i++) {
                pw.println("    " + mVotesByDisplay.keyAt(i) + ":");
                SparseArray<Vote> votes = mVotesByDisplay.valueAt(i);
                for (int p = Vote.MAX_PRIORITY; p >= Vote.MIN_PRIORITY; p--) {
                    Vote vote = votes.get(p);
                    if (vote == null) {
                        continue;
                    }
                    pw.println("      " + Vote.priorityToString(p) + " -> " + vote);
                }
            }
            mSettingsObserver.dumpLocked(pw);
            mAppRequestObserver.dumpLocked(pw);
            mBrightnessObserver.dumpLocked(pw);
        }
    }

    private void updateVoteLocked(int priority, Vote vote) {
        updateVoteLocked(GLOBAL_ID, priority, vote);
    }

    private void updateVoteLocked(int displayId, int priority, Vote vote) {
        if (DEBUG) {
            Slog.i(TAG, "updateVoteLocked(displayId=" + displayId
                    + ", priority=" + Vote.priorityToString(priority)
                    + ", vote=" + vote + ")");
        }
        if (priority < Vote.MIN_PRIORITY || priority > Vote.MAX_PRIORITY) {
            Slog.w(TAG, "Received a vote with an invalid priority, ignoring:"
                    + " priority=" + Vote.priorityToString(priority)
                    + ", vote=" + vote, new Throwable());
            return;
        }
        final SparseArray<Vote> votes = getOrCreateVotesByDisplay(displayId);

        Vote currentVote = votes.get(priority);
        if (vote != null) {
            votes.put(priority, vote);
        } else {
            votes.remove(priority);
        }

        if (votes.size() == 0) {
            if (DEBUG) {
                Slog.i(TAG, "No votes left for display " + displayId + ", removing.");
            }
            mVotesByDisplay.remove(displayId);
        }

        notifyDesiredDisplayModeSpecsChangedLocked();
    }

    private void notifyDesiredDisplayModeSpecsChangedLocked() {
        if (mDesiredDisplayModeSpecsListener != null
                && !mHandler.hasMessages(MSG_REFRESH_RATE_RANGE_CHANGED)) {
            // We need to post this to a handler to avoid calling out while holding the lock
            // since we know there are things that both listen for changes as well as provide
            // information. If we did call out while holding the lock, then there's no
            // guaranteed lock order and we run the real of risk deadlock.
            Message msg = mHandler.obtainMessage(
                    MSG_REFRESH_RATE_RANGE_CHANGED, mDesiredDisplayModeSpecsListener);
            msg.sendToTarget();
        }
    }

    private SparseArray<Vote> getOrCreateVotesByDisplay(int displayId) {
        int index = mVotesByDisplay.indexOfKey(displayId);
        if (mVotesByDisplay.indexOfKey(displayId) >= 0) {
            return mVotesByDisplay.get(displayId);
        } else {
            SparseArray<Vote> votes = new SparseArray<>();
            mVotesByDisplay.put(displayId, votes);
            return votes;
        }
    }

    @VisibleForTesting
    void injectSupportedModesByDisplay(SparseArray<Display.Mode[]> supportedModesByDisplay) {
        mSupportedModesByDisplay = supportedModesByDisplay;
    }

    @VisibleForTesting
    void injectDefaultModeByDisplay(SparseArray<Display.Mode> defaultModeByDisplay) {
        mDefaultModeByDisplay = defaultModeByDisplay;
    }

    @VisibleForTesting
    void injectVotesByDisplay(SparseArray<SparseArray<Vote>> votesByDisplay) {
        mVotesByDisplay = votesByDisplay;
    }

    @VisibleForTesting
    void injectBrightnessObserver(BrightnessObserver brightnessObserver) {
        mBrightnessObserver = brightnessObserver;
    }

    @VisibleForTesting
    BrightnessObserver getBrightnessObserver() {
        return mBrightnessObserver;
    }

    @VisibleForTesting
    SettingsObserver getSettingsObserver() {
        return mSettingsObserver;
    }


    @VisibleForTesting
    DesiredDisplayModeSpecs getDesiredDisplayModeSpecsWithInjectedFpsSettings(
            float minRefreshRate, float peakRefreshRate, float defaultRefreshRate) {
        synchronized (mLock) {
            mSettingsObserver.updateRefreshRateSettingLocked(
                    minRefreshRate, peakRefreshRate, defaultRefreshRate);
            return getDesiredDisplayModeSpecs(Display.DEFAULT_DISPLAY);
        }
    }

    @VisibleForTesting
    void updateSettingForHighZone(int refreshRate, int[] brightnessThresholds,
            int[] ambientThresholds) {
        mBrightnessObserver.updateThresholdsRefreshRateForHighZone(refreshRate,
                brightnessThresholds, ambientThresholds);
    }

    /**
     * Listens for changes refresh rate coordination.
     */
    public interface DesiredDisplayModeSpecsListener {
        /**
         * Called when the refresh rate range may have changed.
         */
        void onDesiredDisplayModeSpecsChanged();
    }

    private final class DisplayModeDirectorHandler extends Handler {
        DisplayModeDirectorHandler(Looper looper) {
            super(looper, null, true /*async*/);
        }

        @Override
        public void handleMessage(Message msg) {
            switch (msg.what) {
<<<<<<< HEAD
                case MSG_LOW_BRIGHTNESS_THRESHOLDS_CHANGED:
                    Pair<int[], int[]> thresholds = (Pair<int[], int[]>) msg.obj;
                    mBrightnessObserver.onDeviceConfigLowBrightnessThresholdsChanged(
                            thresholds.first, thresholds.second);
=======
                case MSG_LOW_BRIGHTNESS_THRESHOLDS_CHANGED: {
                    Pair<int[], int[]> thresholds = (Pair<int[], int[]>) msg.obj;
                    mBrightnessObserver.onDeviceConfigLowBrightnessThresholdsChanged(
                            thresholds.first, thresholds.second);
                    break;
                }

                case MSG_REFRESH_RATE_IN_LOW_ZONE_CHANGED: {
                    int refreshRateInZone = msg.arg1;
                    mBrightnessObserver.onDeviceConfigRefreshRateInLowZoneChanged(
                            refreshRateInZone);
                    break;
                }

                case MSG_HIGH_BRIGHTNESS_THRESHOLDS_CHANGED: {
                    Pair<int[], int[]> thresholds = (Pair<int[], int[]>) msg.obj;

                    mBrightnessObserver.onDeviceConfigHighBrightnessThresholdsChanged(
                            thresholds.first, thresholds.second);

                    break;
                }

                case MSG_REFRESH_RATE_IN_HIGH_ZONE_CHANGED: {
                    int refreshRateInZone = msg.arg1;
                    mBrightnessObserver.onDeviceConfigRefreshRateInHighZoneChanged(
                            refreshRateInZone);
>>>>>>> 11bee77d
                    break;
                }

                case MSG_DEFAULT_PEAK_REFRESH_RATE_CHANGED:
                    Float defaultPeakRefreshRate = (Float) msg.obj;
                    mSettingsObserver.onDeviceConfigDefaultPeakRefreshRateChanged(
                            defaultPeakRefreshRate);
                    break;

<<<<<<< HEAD
                case MSG_REFRESH_RATE_IN_LOW_ZONE_CHANGED:
                    int refreshRateInZone = msg.arg1;
                    mBrightnessObserver.onDeviceConfigRefreshRateInLowZoneChanged(
                            refreshRateInZone);
                    break;

=======
>>>>>>> 11bee77d
                case MSG_REFRESH_RATE_RANGE_CHANGED:
                    DesiredDisplayModeSpecsListener desiredDisplayModeSpecsListener =
                            (DesiredDisplayModeSpecsListener) msg.obj;
                    desiredDisplayModeSpecsListener.onDesiredDisplayModeSpecsChanged();
                    break;
            }
        }
    }

    /**
     * Information about the min and max refresh rate DM would like to set the display to.
     */
    public static final class RefreshRateRange {
        /**
         * The lowest desired refresh rate.
         */
        public float min;
        /**
         * The highest desired refresh rate.
         */
        public float max;

        public RefreshRateRange() {}

        public RefreshRateRange(float min, float max) {
            if (min < 0 || max < 0 || min > max + FLOAT_TOLERANCE) {
                Slog.e(TAG, "Wrong values for min and max when initializing RefreshRateRange : "
                        + min + " " + max);
                this.min = this.max = 0;
                return;
            }
            if (min > max) {
                // Min and max are within epsilon of each other, but in the wrong order.
                float t = min;
                min = max;
                max = t;
            }
            this.min = min;
            this.max = max;
        }

        /**
         * Checks whether the two objects have the same values.
         */
        @Override
        public boolean equals(Object other) {
            if (other == this) {
                return true;
            }

            if (!(other instanceof RefreshRateRange)) {
                return false;
            }

            RefreshRateRange refreshRateRange = (RefreshRateRange) other;
            return (min == refreshRateRange.min && max == refreshRateRange.max);
        }

        @Override
        public int hashCode() {
            return Objects.hash(min, max);
        }

        @Override
        public String toString() {
            return "(" + min + " " + max + ")";
        }
    }

    /**
     * Information about the desired display mode to be set by the system. Includes the base
     * mode ID and the primary and app request refresh rate ranges.
     *
     * We have this class in addition to SurfaceControl.DesiredDisplayConfigSpecs to make clear the
     * distinction between the config ID / physical index that
     * SurfaceControl.DesiredDisplayConfigSpecs uses, and the mode ID used here.
     */
    public static final class DesiredDisplayModeSpecs {
        /**
         * Base mode ID. This is what system defaults to for all other settings, or
         * if the refresh rate range is not available.
         */
        public int baseModeId;
        /**
         * The primary refresh rate range.
         */
        public final RefreshRateRange primaryRefreshRateRange;
        /**
         * The app request refresh rate range. Lower priority considerations won't be included in
         * this range, allowing surface flinger to consider additional refresh rates for apps that
         * call setFrameRate(). This range will be greater than or equal to the primary refresh rate
         * range, never smaller.
         */
        public final RefreshRateRange appRequestRefreshRateRange;

        public DesiredDisplayModeSpecs() {
            primaryRefreshRateRange = new RefreshRateRange();
            appRequestRefreshRateRange = new RefreshRateRange();
        }

        public DesiredDisplayModeSpecs(int baseModeId,
                @NonNull RefreshRateRange primaryRefreshRateRange,
                @NonNull RefreshRateRange appRequestRefreshRateRange) {
            this.baseModeId = baseModeId;
            this.primaryRefreshRateRange = primaryRefreshRateRange;
            this.appRequestRefreshRateRange = appRequestRefreshRateRange;
        }

        /**
         * Returns a string representation of the object.
         */
        @Override
        public String toString() {
            return String.format("baseModeId=%d primaryRefreshRateRange=[%.0f %.0f]"
                            + " appRequestRefreshRateRange=[%.0f %.0f]",
                    baseModeId, primaryRefreshRateRange.min, primaryRefreshRateRange.max,
                    appRequestRefreshRateRange.min, appRequestRefreshRateRange.max);
        }
        /**
         * Checks whether the two objects have the same values.
         */
        @Override
        public boolean equals(Object other) {
            if (other == this) {
                return true;
            }

            if (!(other instanceof DesiredDisplayModeSpecs)) {
                return false;
            }

            DesiredDisplayModeSpecs desiredDisplayModeSpecs = (DesiredDisplayModeSpecs) other;

            if (baseModeId != desiredDisplayModeSpecs.baseModeId) {
                return false;
            }
            if (!primaryRefreshRateRange.equals(desiredDisplayModeSpecs.primaryRefreshRateRange)) {
                return false;
            }
            if (!appRequestRefreshRateRange.equals(
                        desiredDisplayModeSpecs.appRequestRefreshRateRange)) {
                return false;
            }
            return true;
        }

        @Override
        public int hashCode() {
            return Objects.hash(baseModeId, primaryRefreshRateRange, appRequestRefreshRateRange);
        }

        /**
         * Copy values from the other object.
         */
        public void copyFrom(DesiredDisplayModeSpecs other) {
            baseModeId = other.baseModeId;
            primaryRefreshRateRange.min = other.primaryRefreshRateRange.min;
            primaryRefreshRateRange.max = other.primaryRefreshRateRange.max;
            appRequestRefreshRateRange.min = other.appRequestRefreshRateRange.min;
            appRequestRefreshRateRange.max = other.appRequestRefreshRateRange.max;
        }
    }

    @VisibleForTesting
    static final class Vote {
        // DEFAULT_FRAME_RATE votes for [0, DEFAULT]. As the lowest priority vote, it's overridden
        // by all other considerations. It acts to set a default frame rate for a device.
        public static final int PRIORITY_DEFAULT_REFRESH_RATE = 0;

        // FLICKER votes for a single refresh rate like [60,60], [90,90] or null.
        // If the higher voters result is a range, it will fix the rate to a single choice.
        // It's used to avoid refresh rate switches in certain conditions which may result in the
        // user seeing the display flickering when the switches occur.
        public static final int PRIORITY_FLICKER = 1;

        // SETTING_MIN_REFRESH_RATE is used to propose a lower bound of display refresh rate.
        // It votes [MIN_REFRESH_RATE, Float.POSITIVE_INFINITY]
        public static final int PRIORITY_USER_SETTING_MIN_REFRESH_RATE = 2;

        // We split the app request into different priorities in case we can satisfy one desire
        // without the other.

        // Application can specify preferred refresh rate with below attrs.
        // @see android.view.WindowManager.LayoutParams#preferredRefreshRate
        // @see android.view.WindowManager.LayoutParams#preferredDisplayModeId
        // System also forces some apps like denylisted app to run at a lower refresh rate.
        // @see android.R.array#config_highRefreshRateBlacklist
        public static final int PRIORITY_APP_REQUEST_REFRESH_RATE = 3;
        public static final int PRIORITY_APP_REQUEST_SIZE = 4;

        // SETTING_PEAK_REFRESH_RATE has a high priority and will restrict the bounds of the rest
        // of low priority voters. It votes [0, max(PEAK, MIN)]
        public static final int PRIORITY_USER_SETTING_PEAK_REFRESH_RATE = 5;

        // LOW_POWER_MODE force display to [0, 60HZ] if Settings.Global.LOW_POWER_MODE is on.
        public static final int PRIORITY_LOW_POWER_MODE = 6;

        // Whenever a new priority is added, remember to update MIN_PRIORITY, MAX_PRIORITY, and
        // APP_REQUEST_REFRESH_RATE_RANGE_PRIORITY_CUTOFF, as well as priorityToString.

        public static final int MIN_PRIORITY = PRIORITY_DEFAULT_REFRESH_RATE;
        public static final int MAX_PRIORITY = PRIORITY_LOW_POWER_MODE;

        // The cutoff for the app request refresh rate range. Votes with priorities lower than this
        // value will not be considered when constructing the app request refresh rate range.
        public static final int APP_REQUEST_REFRESH_RATE_RANGE_PRIORITY_CUTOFF =
                PRIORITY_APP_REQUEST_REFRESH_RATE;

        /**
         * A value signifying an invalid width or height in a vote.
         */
        public static final int INVALID_SIZE = -1;

        /**
         * The requested width of the display in pixels, or INVALID_SIZE;
         */
        public final int width;
        /**
         * The requested height of the display in pixels, or INVALID_SIZE;
         */
        public final int height;
        /**
         * Information about the min and max refresh rate DM would like to set the display to.
         */
        public final RefreshRateRange refreshRateRange;

        public static Vote forRefreshRates(float minRefreshRate, float maxRefreshRate) {
            return new Vote(INVALID_SIZE, INVALID_SIZE, minRefreshRate, maxRefreshRate);
        }

        public static Vote forSize(int width, int height) {
            return new Vote(width, height, 0f, Float.POSITIVE_INFINITY);
        }

        private Vote(int width, int height,
                float minRefreshRate, float maxRefreshRate) {
            this.width = width;
            this.height = height;
            this.refreshRateRange =
                    new RefreshRateRange(minRefreshRate, maxRefreshRate);
        }

        public static String priorityToString(int priority) {
            switch (priority) {
                case PRIORITY_DEFAULT_REFRESH_RATE:
                    return "PRIORITY_DEFAULT_REFRESH_RATE";
                case PRIORITY_FLICKER:
                    return "PRIORITY_FLICKER";
                case PRIORITY_USER_SETTING_MIN_REFRESH_RATE:
                    return "PRIORITY_USER_SETTING_MIN_REFRESH_RATE";
                case PRIORITY_APP_REQUEST_REFRESH_RATE:
                    return "PRIORITY_APP_REQUEST_REFRESH_RATE";
                case PRIORITY_APP_REQUEST_SIZE:
                    return "PRIORITY_APP_REQUEST_SIZE";
                case PRIORITY_USER_SETTING_PEAK_REFRESH_RATE:
                    return "PRIORITY_USER_SETTING_PEAK_REFRESH_RATE";
                case PRIORITY_LOW_POWER_MODE:
                    return "PRIORITY_LOW_POWER_MODE";
                default:
                    return Integer.toString(priority);
            }
        }

        @Override
        public String toString() {
            return "Vote{"
                + "width=" + width + ", height=" + height
                + ", minRefreshRate=" + refreshRateRange.min
                + ", maxRefreshRate=" + refreshRateRange.max + "}";
        }
    }

    @VisibleForTesting
    final class SettingsObserver extends ContentObserver {
        private final Uri mPeakRefreshRateSetting =
                Settings.System.getUriFor(Settings.System.PEAK_REFRESH_RATE);
        private final Uri mMinRefreshRateSetting =
                Settings.System.getUriFor(Settings.System.MIN_REFRESH_RATE);
        private final Uri mLowPowerModeSetting =
                Settings.Global.getUriFor(Settings.Global.LOW_POWER_MODE);

        private final Context mContext;
        private float mDefaultPeakRefreshRate;
        private float mDefaultRefreshRate;

        SettingsObserver(@NonNull Context context, @NonNull Handler handler) {
            super(handler);
            mContext = context;
            mDefaultPeakRefreshRate = (float) context.getResources().getInteger(
                    R.integer.config_defaultPeakRefreshRate);
            mDefaultRefreshRate =
                    (float) context.getResources().getInteger(R.integer.config_defaultRefreshRate);
        }

        public void observe() {
            final ContentResolver cr = mContext.getContentResolver();
            mInjector.registerPeakRefreshRateObserver(cr, this);
            cr.registerContentObserver(mMinRefreshRateSetting, false /*notifyDescendants*/, this,
                    UserHandle.USER_SYSTEM);
            cr.registerContentObserver(mLowPowerModeSetting, false /*notifyDescendants*/, this,
                    UserHandle.USER_SYSTEM);

            Float deviceConfigDefaultPeakRefresh =
                    mDeviceConfigDisplaySettings.getDefaultPeakRefreshRate();
            if (deviceConfigDefaultPeakRefresh != null) {
                mDefaultPeakRefreshRate = deviceConfigDefaultPeakRefresh;
            }

            synchronized (mLock) {
                updateRefreshRateSettingLocked();
                updateLowPowerModeSettingLocked();
            }
        }

        public void setDefaultRefreshRate(float refreshRate) {
            synchronized (mLock) {
                mDefaultRefreshRate = refreshRate;
                updateRefreshRateSettingLocked();
            }
        }

        public void onDeviceConfigDefaultPeakRefreshRateChanged(Float defaultPeakRefreshRate) {
            if (defaultPeakRefreshRate == null) {
                defaultPeakRefreshRate = (float) mContext.getResources().getInteger(
                        R.integer.config_defaultPeakRefreshRate);
            }

            if (mDefaultPeakRefreshRate != defaultPeakRefreshRate) {
                synchronized (mLock) {
                    mDefaultPeakRefreshRate = defaultPeakRefreshRate;
                    updateRefreshRateSettingLocked();
                }
            }
        }

        @Override
        public void onChange(boolean selfChange, Uri uri, int userId) {
            synchronized (mLock) {
                if (mPeakRefreshRateSetting.equals(uri)
                        || mMinRefreshRateSetting.equals(uri)) {
                    updateRefreshRateSettingLocked();
                } else if (mLowPowerModeSetting.equals(uri)) {
                    updateLowPowerModeSettingLocked();
                }
            }
        }

        private void updateLowPowerModeSettingLocked() {
            boolean inLowPowerMode = Settings.Global.getInt(mContext.getContentResolver(),
                    Settings.Global.LOW_POWER_MODE, 0 /*default*/) != 0;
            final Vote vote;
            if (inLowPowerMode) {
                vote = Vote.forRefreshRates(0f, 60f);
            } else {
                vote = null;
            }
            updateVoteLocked(Vote.PRIORITY_LOW_POWER_MODE, vote);
            mBrightnessObserver.onLowPowerModeEnabledLocked(inLowPowerMode);
        }

        private void updateRefreshRateSettingLocked() {
            float minRefreshRate = Settings.System.getFloat(mContext.getContentResolver(),
                    Settings.System.MIN_REFRESH_RATE, 0f);
            float peakRefreshRate = Settings.System.getFloat(mContext.getContentResolver(),
                    Settings.System.PEAK_REFRESH_RATE, mDefaultPeakRefreshRate);
            updateRefreshRateSettingLocked(minRefreshRate, peakRefreshRate, mDefaultRefreshRate);
        }

        private void updateRefreshRateSettingLocked(
                float minRefreshRate, float peakRefreshRate, float defaultRefreshRate) {
            // TODO(b/156304339): The logic in here, aside from updating the refresh rate votes, is
            // used to predict if we're going to be doing frequent refresh rate switching, and if
            // so, enable the brightness observer. The logic here is more complicated and fragile
            // than necessary, and we should improve it. See b/156304339 for more info.
            Vote peakVote = peakRefreshRate == 0f
                    ? null
                    : Vote.forRefreshRates(0f, Math.max(minRefreshRate, peakRefreshRate));
            updateVoteLocked(Vote.PRIORITY_USER_SETTING_PEAK_REFRESH_RATE, peakVote);
            updateVoteLocked(Vote.PRIORITY_USER_SETTING_MIN_REFRESH_RATE,
                    Vote.forRefreshRates(minRefreshRate, Float.POSITIVE_INFINITY));
            Vote defaultVote =
                    defaultRefreshRate == 0f ? null : Vote.forRefreshRates(0f, defaultRefreshRate);
            updateVoteLocked(Vote.PRIORITY_DEFAULT_REFRESH_RATE, defaultVote);

            float maxRefreshRate;
            if (peakRefreshRate == 0f && defaultRefreshRate == 0f) {
                // We require that at least one of the peak or default refresh rate values are
                // set. The brightness observer requires that we're able to predict whether or not
                // we're going to do frequent refresh rate switching, and with the way the code is
                // currently written, we need either a default or peak refresh rate value for that.
                Slog.e(TAG, "Default and peak refresh rates are both 0. One of them should be set"
                        + " to a valid value.");
                maxRefreshRate = minRefreshRate;
            } else if (peakRefreshRate == 0f) {
                maxRefreshRate = defaultRefreshRate;
            } else if (defaultRefreshRate == 0f) {
                maxRefreshRate = peakRefreshRate;
            } else {
                maxRefreshRate = Math.min(defaultRefreshRate, peakRefreshRate);
            }

            mBrightnessObserver.onRefreshRateSettingChangedLocked(minRefreshRate, maxRefreshRate);
        }

        public void dumpLocked(PrintWriter pw) {
            pw.println("  SettingsObserver");
            pw.println("    mDefaultRefreshRate: " + mDefaultRefreshRate);
            pw.println("    mDefaultPeakRefreshRate: " + mDefaultPeakRefreshRate);
        }
    }

    final class AppRequestObserver {
        private SparseArray<Display.Mode> mAppRequestedModeByDisplay;

        AppRequestObserver() {
            mAppRequestedModeByDisplay = new SparseArray<>();
        }

        public void setAppRequestedMode(int displayId, int modeId) {
            synchronized (mLock) {
                setAppRequestedModeLocked(displayId, modeId);
            }
        }

        private void setAppRequestedModeLocked(int displayId, int modeId) {
            final Display.Mode requestedMode = findModeByIdLocked(displayId, modeId);
            if (Objects.equals(requestedMode, mAppRequestedModeByDisplay.get(displayId))) {
                return;
            }

            final Vote refreshRateVote;
            final Vote sizeVote;
            if (requestedMode != null) {
                mAppRequestedModeByDisplay.put(displayId, requestedMode);
                float refreshRate = requestedMode.getRefreshRate();
                refreshRateVote = Vote.forRefreshRates(refreshRate, refreshRate);
                sizeVote = Vote.forSize(requestedMode.getPhysicalWidth(),
                        requestedMode.getPhysicalHeight());
            } else {
                mAppRequestedModeByDisplay.remove(displayId);
                refreshRateVote = null;
                sizeVote = null;
            }

            updateVoteLocked(displayId, Vote.PRIORITY_APP_REQUEST_REFRESH_RATE, refreshRateVote);
            updateVoteLocked(displayId, Vote.PRIORITY_APP_REQUEST_SIZE, sizeVote);
            return;
        }

        private Display.Mode findModeByIdLocked(int displayId, int modeId) {
            Display.Mode[] modes = mSupportedModesByDisplay.get(displayId);
            if (modes == null) {
                return null;
            }
            for (Display.Mode mode : modes) {
                if (mode.getModeId() == modeId) {
                    return mode;
                }
            }
            return null;
        }

        public void dumpLocked(PrintWriter pw) {
            pw.println("  AppRequestObserver");
            pw.println("    mAppRequestedModeByDisplay:");
            for (int i = 0; i < mAppRequestedModeByDisplay.size(); i++) {
                final int id = mAppRequestedModeByDisplay.keyAt(i);
                final Display.Mode mode = mAppRequestedModeByDisplay.valueAt(i);
                pw.println("    " + id + " -> " + mode);
            }
        }
    }

    private final class DisplayObserver implements DisplayManager.DisplayListener {
        // Note that we can never call into DisplayManager or any of the non-POD classes it
        // returns, while holding mLock since it may call into DMS, which might be simultaneously
        // calling into us already holding its own lock.
        private final Context mContext;
        private final Handler mHandler;

        DisplayObserver(Context context, Handler handler) {
            mContext = context;
            mHandler = handler;
        }

        public void observe() {
            DisplayManager dm = mContext.getSystemService(DisplayManager.class);
            dm.registerDisplayListener(this, mHandler);

            // Populate existing displays
            SparseArray<Display.Mode[]> modes = new SparseArray<>();
            SparseArray<Display.Mode> defaultModes = new SparseArray<>();
            DisplayInfo info = new DisplayInfo();
            Display[] displays = dm.getDisplays();
            for (Display d : displays) {
                final int displayId = d.getDisplayId();
                d.getDisplayInfo(info);
                modes.put(displayId, info.supportedModes);
                defaultModes.put(displayId, info.getDefaultMode());
            }
            synchronized (mLock) {
                final int size = modes.size();
                for (int i = 0; i < size; i++) {
                    mSupportedModesByDisplay.put(modes.keyAt(i), modes.valueAt(i));
                    mDefaultModeByDisplay.put(defaultModes.keyAt(i), defaultModes.valueAt(i));
                }
            }
        }

        @Override
        public void onDisplayAdded(int displayId) {
            updateDisplayModes(displayId);
        }

        @Override
        public void onDisplayRemoved(int displayId) {
            synchronized (mLock) {
                mSupportedModesByDisplay.remove(displayId);
                mDefaultModeByDisplay.remove(displayId);
            }
        }

        @Override
        public void onDisplayChanged(int displayId) {
            updateDisplayModes(displayId);
            // TODO: Break the coupling between DisplayObserver and BrightnessObserver.
            mBrightnessObserver.onDisplayChanged(displayId);
        }

        private void updateDisplayModes(int displayId) {
            Display d = mContext.getSystemService(DisplayManager.class).getDisplay(displayId);
            if (d == null) {
                // We can occasionally get a display added or changed event for a display that was
                // subsequently removed, which means this returns null. Check this case and bail
                // out early; if it gets re-attached we'll eventually get another call back for it.
                return;
            }
            DisplayInfo info = new DisplayInfo();
            d.getDisplayInfo(info);
            boolean changed = false;
            synchronized (mLock) {
                if (!Arrays.equals(mSupportedModesByDisplay.get(displayId), info.supportedModes)) {
                    mSupportedModesByDisplay.put(displayId, info.supportedModes);
                    changed = true;
                }
                if (!Objects.equals(mDefaultModeByDisplay.get(displayId), info.getDefaultMode())) {
                    changed = true;
                    mDefaultModeByDisplay.put(displayId, info.getDefaultMode());
                }
                if (changed) {
                    notifyDesiredDisplayModeSpecsChangedLocked();
                }
            }
        }
    }

    /**
     * This class manages brightness threshold for switching between 60 hz and higher refresh rate.
     * See more information at the definition of
     * {@link R.array#config_brightnessThresholdsOfPeakRefreshRate} and
     * {@link R.array#config_ambientThresholdsOfPeakRefreshRate}.
     */
    @VisibleForTesting
    public class BrightnessObserver extends ContentObserver {
        private final static int LIGHT_SENSOR_RATE_MS = 250;
        private int[] mLowDisplayBrightnessThresholds;
        private int[] mLowAmbientBrightnessThresholds;
        private int[] mHighDisplayBrightnessThresholds;
        private int[] mHighAmbientBrightnessThresholds;
        // valid threshold if any item from the array >= 0
        private boolean mShouldObserveDisplayLowChange;
        private boolean mShouldObserveAmbientLowChange;
        private boolean mShouldObserveDisplayHighChange;
        private boolean mShouldObserveAmbientHighChange;

        private SensorManager mSensorManager;
        private Sensor mLightSensor;
        private LightSensorEventListener mLightSensorListener = new LightSensorEventListener();
        // Take it as low brightness before valid sensor data comes
        private float mAmbientLux = -1.0f;
        private AmbientFilter mAmbientFilter;
        private int mBrightness = -1;

        private final Context mContext;

        // Enable light sensor only when mShouldObserveAmbientLowChange is true or
        // mShouldObserveAmbientHighChange is true, screen is on, peak refresh rate
        // changeable and low power mode off. After initialization, these states will
        // be updated from the same handler thread.
        private boolean mDefaultDisplayOn = false;
        private boolean mRefreshRateChangeable = false;
        private boolean mLowPowerModeEnabled = false;

        private int mRefreshRateInLowZone;
        private int mRefreshRateInHighZone;

        BrightnessObserver(Context context, Handler handler) {
            super(handler);
            mContext = context;
            mLowDisplayBrightnessThresholds = context.getResources().getIntArray(
                    R.array.config_brightnessThresholdsOfPeakRefreshRate);
            mLowAmbientBrightnessThresholds = context.getResources().getIntArray(
                    R.array.config_ambientThresholdsOfPeakRefreshRate);

            if (mLowDisplayBrightnessThresholds.length != mLowAmbientBrightnessThresholds.length) {
                throw new RuntimeException("display low brightness threshold array and ambient "
                        + "brightness threshold array have different length: "
                        + "displayBrightnessThresholds="
                        + Arrays.toString(mLowDisplayBrightnessThresholds)
                        + ", ambientBrightnessThresholds="
                        + Arrays.toString(mLowAmbientBrightnessThresholds));
<<<<<<< HEAD
            }

            mHighDisplayBrightnessThresholds = context.getResources().getIntArray(
                    R.array.config_highDisplayBrightnessThresholdsOfFixedRefreshRate);
            mHighAmbientBrightnessThresholds = context.getResources().getIntArray(
                    R.array.config_highAmbientBrightnessThresholdsOfFixedRefreshRate);
            if (mHighDisplayBrightnessThresholds.length
                    != mHighAmbientBrightnessThresholds.length) {
                throw new RuntimeException("display high brightness threshold array and ambient "
                        + "brightness threshold array have different length: "
                        + "displayBrightnessThresholds="
                        + Arrays.toString(mHighDisplayBrightnessThresholds)
                        + ", ambientBrightnessThresholds="
                        + Arrays.toString(mHighAmbientBrightnessThresholds));
            }
=======
            }

            mHighDisplayBrightnessThresholds = context.getResources().getIntArray(
                    R.array.config_highDisplayBrightnessThresholdsOfFixedRefreshRate);
            mHighAmbientBrightnessThresholds = context.getResources().getIntArray(
                    R.array.config_highAmbientBrightnessThresholdsOfFixedRefreshRate);
            if (mHighDisplayBrightnessThresholds.length
                    != mHighAmbientBrightnessThresholds.length) {
                throw new RuntimeException("display high brightness threshold array and ambient "
                        + "brightness threshold array have different length: "
                        + "displayBrightnessThresholds="
                        + Arrays.toString(mHighDisplayBrightnessThresholds)
                        + ", ambientBrightnessThresholds="
                        + Arrays.toString(mHighAmbientBrightnessThresholds));
            }
>>>>>>> 11bee77d
            mRefreshRateInHighZone = context.getResources().getInteger(
                    R.integer.config_fixedRefreshRateInHighZone);
        }

        /**
         * @return the refresh to lock to when in a low brightness zone
         */
        @VisibleForTesting
        int getRefreshRateInLowZone() {
            return mRefreshRateInLowZone;
        }

        /**
         * @return the display brightness thresholds for the low brightness zones
         */
        @VisibleForTesting
        int[] getLowDisplayBrightnessThresholds() {
            return mLowDisplayBrightnessThresholds;
        }

        /**
         * @return the ambient brightness thresholds for the low brightness zones
         */
        @VisibleForTesting
        int[] getLowAmbientBrightnessThresholds() {
            return mLowAmbientBrightnessThresholds;
        }

        public void registerLightSensor(SensorManager sensorManager, Sensor lightSensor) {
            mSensorManager = sensorManager;
            mLightSensor = lightSensor;

            mSensorManager.registerListener(mLightSensorListener,
                    mLightSensor, LIGHT_SENSOR_RATE_MS * 1000, mHandler);
<<<<<<< HEAD
        }

        public void updateThresholdsRefreshRateForHighZone(int refreshRate,
                int[] brightnessThresholds, int[] ambientThresholds) {
            mRefreshRateInHighZone = refreshRate;
            mHighDisplayBrightnessThresholds = brightnessThresholds;
            mHighAmbientBrightnessThresholds = ambientThresholds;
=======
>>>>>>> 11bee77d
        }

        public void observe(SensorManager sensorManager) {
            mSensorManager = sensorManager;
            final ContentResolver cr = mContext.getContentResolver();
            mBrightness = Settings.System.getIntForUser(cr,
                    Settings.System.SCREEN_BRIGHTNESS, -1 /*default*/, cr.getUserId());

            // DeviceConfig is accessible after system ready.
            int[] lowDisplayBrightnessThresholds =
                    mDeviceConfigDisplaySettings.getLowDisplayBrightnessThresholds();
            int[] lowAmbientBrightnessThresholds =
                    mDeviceConfigDisplaySettings.getLowAmbientBrightnessThresholds();
<<<<<<< HEAD

            if (lowDisplayBrightnessThresholds != null && lowAmbientBrightnessThresholds != null
                    && lowDisplayBrightnessThresholds.length
                    == lowAmbientBrightnessThresholds.length) {
                mLowDisplayBrightnessThresholds = lowDisplayBrightnessThresholds;
                mLowAmbientBrightnessThresholds = lowAmbientBrightnessThresholds;
            }

            mRefreshRateInLowZone = mDeviceConfigDisplaySettings.getRefreshRateInLowZone();
=======

            if (lowDisplayBrightnessThresholds != null && lowAmbientBrightnessThresholds != null
                    && lowDisplayBrightnessThresholds.length
                    == lowAmbientBrightnessThresholds.length) {
                mLowDisplayBrightnessThresholds = lowDisplayBrightnessThresholds;
                mLowAmbientBrightnessThresholds = lowAmbientBrightnessThresholds;
            }


            int[] highDisplayBrightnessThresholds =
                    mDeviceConfigDisplaySettings.getHighDisplayBrightnessThresholds();
            int[] highAmbientBrightnessThresholds =
                    mDeviceConfigDisplaySettings.getHighAmbientBrightnessThresholds();

            if (highDisplayBrightnessThresholds != null && highAmbientBrightnessThresholds != null
                    && highDisplayBrightnessThresholds.length
                    == highAmbientBrightnessThresholds.length) {
                mHighDisplayBrightnessThresholds = highDisplayBrightnessThresholds;
                mHighAmbientBrightnessThresholds = highAmbientBrightnessThresholds;
            }

            mRefreshRateInLowZone = mDeviceConfigDisplaySettings.getRefreshRateInLowZone();
            mRefreshRateInHighZone = mDeviceConfigDisplaySettings.getRefreshRateInHighZone();

>>>>>>> 11bee77d
            restartObserver();
            mDeviceConfigDisplaySettings.startListening();
        }

        public void onRefreshRateSettingChangedLocked(float min, float max) {
            boolean changeable = (max - min > 1f && max > 60f);
            if (mRefreshRateChangeable != changeable) {
                mRefreshRateChangeable = changeable;
                updateSensorStatus();
                if (!changeable) {
                    // Revoke previous vote from BrightnessObserver
                    updateVoteLocked(Vote.PRIORITY_FLICKER, null);
                }
            }
        }

        public void onLowPowerModeEnabledLocked(boolean b) {
            if (mLowPowerModeEnabled != b) {
                mLowPowerModeEnabled = b;
                updateSensorStatus();
            }
        }

        public void onDeviceConfigLowBrightnessThresholdsChanged(int[] displayThresholds,
                int[] ambientThresholds) {
            if (displayThresholds != null && ambientThresholds != null
                    && displayThresholds.length == ambientThresholds.length) {
                mLowDisplayBrightnessThresholds = displayThresholds;
                mLowAmbientBrightnessThresholds = ambientThresholds;
            } else {
                // Invalid or empty. Use device default.
                mLowDisplayBrightnessThresholds = mContext.getResources().getIntArray(
                        R.array.config_brightnessThresholdsOfPeakRefreshRate);
                mLowAmbientBrightnessThresholds = mContext.getResources().getIntArray(
                        R.array.config_ambientThresholdsOfPeakRefreshRate);
            }
            restartObserver();
        }

        public void onDeviceConfigRefreshRateInLowZoneChanged(int refreshRate) {
            if (refreshRate != mRefreshRateInLowZone) {
                mRefreshRateInLowZone = refreshRate;
<<<<<<< HEAD
=======
                restartObserver();
            }
        }

        public void onDeviceConfigHighBrightnessThresholdsChanged(int[] displayThresholds,
                int[] ambientThresholds) {
            if (displayThresholds != null && ambientThresholds != null
                    && displayThresholds.length == ambientThresholds.length) {
                mHighDisplayBrightnessThresholds = displayThresholds;
                mHighAmbientBrightnessThresholds = ambientThresholds;
            } else {
                // Invalid or empty. Use device default.
                mHighDisplayBrightnessThresholds = mContext.getResources().getIntArray(
                        R.array.config_highDisplayBrightnessThresholdsOfFixedRefreshRate);
                mHighAmbientBrightnessThresholds = mContext.getResources().getIntArray(
                        R.array.config_highAmbientBrightnessThresholdsOfFixedRefreshRate);
            }
            restartObserver();
        }

        public void onDeviceConfigRefreshRateInHighZoneChanged(int refreshRate) {
            if (refreshRate != mRefreshRateInHighZone) {
                mRefreshRateInHighZone = refreshRate;
>>>>>>> 11bee77d
                restartObserver();
            }
        }

        public void dumpLocked(PrintWriter pw) {
            pw.println("  BrightnessObserver");
            pw.println("    mAmbientLux: " + mAmbientLux);
            pw.println("    mBrightness: " + mBrightness);
            pw.println("    mDefaultDisplayOn: " + mDefaultDisplayOn);
            pw.println("    mLowPowerModeEnabled: " + mLowPowerModeEnabled);
            pw.println("    mRefreshRateChangeable: " + mRefreshRateChangeable);
            pw.println("    mShouldObserveDisplayLowChange: " + mShouldObserveDisplayLowChange);
            pw.println("    mShouldObserveAmbientLowChange: " + mShouldObserveAmbientLowChange);
            pw.println("    mRefreshRateInLowZone: " + mRefreshRateInLowZone);
<<<<<<< HEAD

            for (int d : mLowDisplayBrightnessThresholds) {
                pw.println("    mDisplayLowBrightnessThreshold: " + d);
            }

            for (int d : mLowAmbientBrightnessThresholds) {
                pw.println("    mAmbientLowBrightnessThreshold: " + d);
            }

=======

            for (int d : mLowDisplayBrightnessThresholds) {
                pw.println("    mDisplayLowBrightnessThreshold: " + d);
            }

            for (int d : mLowAmbientBrightnessThresholds) {
                pw.println("    mAmbientLowBrightnessThreshold: " + d);
            }

>>>>>>> 11bee77d
            pw.println("    mShouldObserveDisplayHighChange: " + mShouldObserveDisplayHighChange);
            pw.println("    mShouldObserveAmbientHighChange: " + mShouldObserveAmbientHighChange);
            pw.println("    mRefreshRateInHighZone: " + mRefreshRateInHighZone);

            for (int d : mHighDisplayBrightnessThresholds) {
                pw.println("    mDisplayHighBrightnessThresholds: " + d);
            }

            for (int d : mHighAmbientBrightnessThresholds) {
                pw.println("    mAmbientHighBrightnessThresholds: " + d);
            }

            mLightSensorListener.dumpLocked(pw);

            if (mAmbientFilter != null) {
                IndentingPrintWriter ipw = new IndentingPrintWriter(pw, "  ");
                ipw.setIndent("    ");
                mAmbientFilter.dump(ipw);
            }
        }

        public void onDisplayChanged(int displayId) {
            if (displayId == Display.DEFAULT_DISPLAY) {
                updateDefaultDisplayState();
            }
        }

        @Override
        public void onChange(boolean selfChange, Uri uri, int userId) {
            synchronized (mLock) {
                final ContentResolver cr = mContext.getContentResolver();
                int brightness = Settings.System.getIntForUser(cr,
                        Settings.System.SCREEN_BRIGHTNESS, -1 /*default*/, cr.getUserId());
                if (brightness != mBrightness) {
                    mBrightness = brightness;
                    onBrightnessChangedLocked();
                }
            }
        }

        private void restartObserver() {
            final ContentResolver cr = mContext.getContentResolver();

            if (mRefreshRateInLowZone > 0) {
                mShouldObserveDisplayLowChange = hasValidThreshold(
                        mLowDisplayBrightnessThresholds);
                mShouldObserveAmbientLowChange = hasValidThreshold(
                        mLowAmbientBrightnessThresholds);
            } else {
                mShouldObserveDisplayLowChange = false;
                mShouldObserveAmbientLowChange = false;
            }

            if (mRefreshRateInHighZone > 0) {
                mShouldObserveDisplayHighChange = hasValidThreshold(
                        mHighDisplayBrightnessThresholds);
                mShouldObserveAmbientHighChange = hasValidThreshold(
                        mHighAmbientBrightnessThresholds);
            } else {
                mShouldObserveDisplayHighChange = false;
                mShouldObserveAmbientHighChange = false;
            }

            if (mShouldObserveDisplayLowChange || mShouldObserveDisplayHighChange) {
                // Content Service does not check if an listener has already been registered.
                // To ensure only one listener is registered, force an unregistration first.
                mInjector.unregisterBrightnessObserver(cr, this);
                mInjector.registerBrightnessObserver(cr, this);
            } else {
                mInjector.unregisterBrightnessObserver(cr, this);
            }

            if (mShouldObserveAmbientLowChange || mShouldObserveAmbientHighChange) {
                Resources resources = mContext.getResources();
                String lightSensorType = resources.getString(
                        com.android.internal.R.string.config_displayLightSensorType);

                Sensor lightSensor = null;
                if (!TextUtils.isEmpty(lightSensorType)) {
                    List<Sensor> sensors = mSensorManager.getSensorList(Sensor.TYPE_ALL);
                    for (int i = 0; i < sensors.size(); i++) {
                        Sensor sensor = sensors.get(i);
                        if (lightSensorType.equals(sensor.getStringType())) {
                            lightSensor = sensor;
                            break;
                        }
                    }
                }

                if (lightSensor == null) {
                    lightSensor = mSensorManager.getDefaultSensor(Sensor.TYPE_LIGHT);
                }

                if (lightSensor != null) {
                    final Resources res = mContext.getResources();

                    mAmbientFilter = AmbientFilterFactory.createBrightnessFilter(TAG, res);
                    mLightSensor = lightSensor;
                }
            } else {
                mAmbientFilter = null;
                mLightSensor = null;
            }

            if (mRefreshRateChangeable) {
                updateSensorStatus();
                synchronized (mLock) {
                    onBrightnessChangedLocked();
                }
            }
        }

        /**
         * Checks to see if at least one value is positive, in which case it is necessary to listen
         * to value changes.
         */
        private boolean hasValidThreshold(int[] a) {
            for (int d: a) {
                if (d >= 0) {
                    return true;
                }
            }

            return false;
        }

        private boolean isInsideLowZone(int brightness, float lux) {
            for (int i = 0; i < mLowDisplayBrightnessThresholds.length; i++) {
                int disp = mLowDisplayBrightnessThresholds[i];
                int ambi = mLowAmbientBrightnessThresholds[i];

                if (disp >= 0 && ambi >= 0) {
                    if (brightness <= disp && lux <= ambi) {
                        return true;
                    }
                } else if (disp >= 0) {
                    if (brightness <= disp) {
                        return true;
                    }
                } else if (ambi >= 0) {
                    if (lux <= ambi) {
                        return true;
                    }
                }
            }

            return false;
        }

        private boolean isInsideHighZone(int brightness, float lux) {
            for (int i = 0; i < mHighDisplayBrightnessThresholds.length; i++) {
                int disp = mHighDisplayBrightnessThresholds[i];
                int ambi = mHighAmbientBrightnessThresholds[i];

                if (disp >= 0 && ambi >= 0) {
                    if (brightness >= disp && lux >= ambi) {
                        return true;
                    }
                } else if (disp >= 0) {
                    if (brightness >= disp) {
                        return true;
                    }
                } else if (ambi >= 0) {
                    if (lux >= ambi) {
                        return true;
                    }
                }
            }

            return false;
        }
        private void onBrightnessChangedLocked() {
            Vote vote = null;

            if (mBrightness < 0) {
                // Either the setting isn't available or we shouldn't be observing yet anyways.
                // Either way, just bail out since there's nothing we can do here.
                return;
            }

            boolean insideLowZone = hasValidLowZone() && isInsideLowZone(mBrightness, mAmbientLux);
            if (insideLowZone) {
                vote = Vote.forRefreshRates(mRefreshRateInLowZone, mRefreshRateInLowZone);
            }

            boolean insideHighZone = hasValidHighZone()
                    && isInsideHighZone(mBrightness, mAmbientLux);
            if (insideHighZone) {
                vote = Vote.forRefreshRates(mRefreshRateInHighZone, mRefreshRateInHighZone);
            }

            if (DEBUG) {
                Slog.d(TAG, "Display brightness " + mBrightness + ", ambient lux " +  mAmbientLux
                        + ", Vote " + vote);
            }
            updateVoteLocked(Vote.PRIORITY_FLICKER, vote);
<<<<<<< HEAD
        }

        private boolean hasValidLowZone() {
            return mRefreshRateInLowZone > 0
                    && (mShouldObserveDisplayLowChange || mShouldObserveAmbientLowChange);
        }

        private boolean hasValidHighZone() {
            return mRefreshRateInHighZone > 0
                    && (mShouldObserveDisplayHighChange || mShouldObserveAmbientHighChange);
        }

=======
        }

        private boolean hasValidLowZone() {
            return mRefreshRateInLowZone > 0
                    && (mShouldObserveDisplayLowChange || mShouldObserveAmbientLowChange);
        }

        private boolean hasValidHighZone() {
            return mRefreshRateInHighZone > 0
                    && (mShouldObserveDisplayHighChange || mShouldObserveAmbientHighChange);
        }

>>>>>>> 11bee77d
        private void updateDefaultDisplayState() {
            Display display = mContext.getSystemService(DisplayManager.class)
                    .getDisplay(Display.DEFAULT_DISPLAY);
            boolean defaultDisplayOn = display != null && display.getState() != Display.STATE_OFF;
            setDefaultDisplayState(defaultDisplayOn);
        }

        @VisibleForTesting
        public void setDefaultDisplayState(boolean on) {
            if (mDefaultDisplayOn != on) {
                mDefaultDisplayOn = on;
                updateSensorStatus();
            }
        }

        private void updateSensorStatus() {
            if (mSensorManager == null || mLightSensorListener == null) {
                return;
            }

            if ((mShouldObserveAmbientLowChange || mShouldObserveAmbientHighChange)
                     && isDeviceActive() && !mLowPowerModeEnabled && mRefreshRateChangeable) {
                mSensorManager.registerListener(mLightSensorListener,
                        mLightSensor, LIGHT_SENSOR_RATE_MS * 1000, mHandler);
            } else {
                mLightSensorListener.removeCallbacks();
                mSensorManager.unregisterListener(mLightSensorListener);
            }
        }

        private boolean isDeviceActive() {
            return mDefaultDisplayOn && mInjector.isDeviceInteractive(mContext);
        }

        private final class LightSensorEventListener implements SensorEventListener {
            final private static int INJECT_EVENTS_INTERVAL_MS = LIGHT_SENSOR_RATE_MS;
            private float mLastSensorData;

            public void dumpLocked(PrintWriter pw) {
                pw.println("    mLastSensorData: " + mLastSensorData);
            }

            @Override
            public void onSensorChanged(SensorEvent event) {
                mLastSensorData = event.values[0];
                if (DEBUG) {
                    Slog.d(TAG, "On sensor changed: " + mLastSensorData);
                }

                boolean lowZoneChanged = isDifferentZone(mLastSensorData, mAmbientLux,
                        mLowAmbientBrightnessThresholds);
                boolean highZoneChanged = isDifferentZone(mLastSensorData, mAmbientLux,
                        mHighAmbientBrightnessThresholds);
                if ((lowZoneChanged && mLastSensorData < mAmbientLux)
                        || (highZoneChanged && mLastSensorData > mAmbientLux)) {
                    // Easier to see flicker at lower brightness environment or high brightness
                    // environment. Forget the history to get immediate response.
                    if (mAmbientFilter != null) {
                        mAmbientFilter.clear();
                    }
                }

                long now = SystemClock.uptimeMillis();
                if (mAmbientFilter != null) {
                    mAmbientFilter.addValue(now, mLastSensorData);
                }

                mHandler.removeCallbacks(mInjectSensorEventRunnable);
                processSensorData(now);

                if ((lowZoneChanged && mLastSensorData > mAmbientLux)
                        || (highZoneChanged && mLastSensorData < mAmbientLux)) {
                    // Sensor may not report new event if there is no brightness change.
                    // Need to keep querying the temporal filter for the latest estimation,
                    // until sensor readout and filter estimation are in the same zone or
                    // is interrupted by a new sensor event.
                    mHandler.postDelayed(mInjectSensorEventRunnable, INJECT_EVENTS_INTERVAL_MS);
                }
            }

            @Override
            public void onAccuracyChanged(Sensor sensor, int accuracy) {
                // Not used.
            }

            public void removeCallbacks() {
                mHandler.removeCallbacks(mInjectSensorEventRunnable);
            }

            private void processSensorData(long now) {
                if (mAmbientFilter != null) {
                    mAmbientLux = mAmbientFilter.getEstimate(now);
                } else {
                    mAmbientLux = mLastSensorData;
                }

                synchronized (mLock) {
                    onBrightnessChangedLocked();
                }
            }

            private boolean isDifferentZone(float lux1, float lux2, int[] luxThresholds) {
                for (final float boundary : luxThresholds) {
                    // Test each boundary. See if the current value and the new value are at
                    // different sides.
                    if ((lux1 <= boundary && lux2 > boundary)
                            || (lux1 > boundary && lux2 <= boundary)) {
                        return true;
                    }
                }

                return false;
            }

            private Runnable mInjectSensorEventRunnable = new Runnable() {
                @Override
                public void run() {
                    long now = SystemClock.uptimeMillis();
                    // No need to really inject the last event into a temporal filter.
                    processSensorData(now);

                    // Inject next event if there is a possible zone change.
                    if (isDifferentZone(mLastSensorData, mAmbientLux,
                            mLowAmbientBrightnessThresholds)
                            || isDifferentZone(mLastSensorData, mAmbientLux,
                            mHighAmbientBrightnessThresholds)) {
                        mHandler.postDelayed(mInjectSensorEventRunnable, INJECT_EVENTS_INTERVAL_MS);
                    }
                }
            };
        }
    }

    private class DeviceConfigDisplaySettings implements DeviceConfig.OnPropertiesChangedListener {
        public DeviceConfigDisplaySettings() {
        }

        public void startListening() {
            mDeviceConfig.addOnPropertiesChangedListener(DeviceConfig.NAMESPACE_DISPLAY_MANAGER,
                    BackgroundThread.getExecutor(), this);
        }

        /*
         * Return null if no such property or wrong format (not comma separated integers).
         */
        public int[] getLowDisplayBrightnessThresholds() {
            return getIntArrayProperty(
                    DisplayManager.DeviceConfig.
                            KEY_FIXED_REFRESH_RATE_LOW_DISPLAY_BRIGHTNESS_THRESHOLDS);
        }

        /*
         * Return null if no such property or wrong format (not comma separated integers).
         */
        public int[] getLowAmbientBrightnessThresholds() {
            return getIntArrayProperty(
                    DisplayManager.DeviceConfig.
                            KEY_FIXED_REFRESH_RATE_LOW_AMBIENT_BRIGHTNESS_THRESHOLDS);
        }

        public int getRefreshRateInLowZone() {
            int defaultRefreshRateInZone = mContext.getResources().getInteger(
                    R.integer.config_defaultRefreshRateInZone);

            int refreshRate = mDeviceConfig.getInt(
                    DeviceConfig.NAMESPACE_DISPLAY_MANAGER,
                    DisplayManager.DeviceConfig.KEY_REFRESH_RATE_IN_LOW_ZONE,
                    defaultRefreshRateInZone);

            return refreshRate;
        }

        public int getRefreshRateInLowZone() {
            int defaultRefreshRateInZone = mContext.getResources().getInteger(
                    R.integer.config_defaultRefreshRateInZone);

            int refreshRate = mDeviceConfig.getInt(
                    DeviceConfig.NAMESPACE_DISPLAY_MANAGER,
                    DisplayManager.DeviceConfig.KEY_REFRESH_RATE_IN_ZONE,
                    defaultRefreshRateInZone);

            return refreshRate;
        }

        /*
         * Return null if no such property or wrong format (not comma separated integers).
         */
<<<<<<< HEAD
        public Float getDefaultPeakRefreshRate() {
            float defaultPeakRefreshRate = mDeviceConfig.getFloat(
                    DeviceConfig.NAMESPACE_DISPLAY_MANAGER,
                    DisplayManager.DeviceConfig.KEY_PEAK_REFRESH_RATE_DEFAULT, -1);
=======
        public int[] getHighDisplayBrightnessThresholds() {
            return getIntArrayProperty(
                    DisplayManager.DeviceConfig
                            .KEY_FIXED_REFRESH_RATE_HIGH_DISPLAY_BRIGHTNESS_THRESHOLDS);
        }
>>>>>>> 11bee77d

        /*
         * Return null if no such property or wrong format (not comma separated integers).
         */
        public int[] getHighAmbientBrightnessThresholds() {
            return getIntArrayProperty(
                    DisplayManager.DeviceConfig
                            .KEY_FIXED_REFRESH_RATE_HIGH_AMBIENT_BRIGHTNESS_THRESHOLDS);
        }

<<<<<<< HEAD
=======
        public int getRefreshRateInHighZone() {
            int defaultRefreshRateInZone = mContext.getResources().getInteger(
                    R.integer.config_fixedRefreshRateInHighZone);

            int refreshRate = mDeviceConfig.getInt(
                    DeviceConfig.NAMESPACE_DISPLAY_MANAGER,
                    DisplayManager.DeviceConfig.KEY_REFRESH_RATE_IN_HIGH_ZONE,
                    defaultRefreshRateInZone);

            return refreshRate;
        }

        /*
         * Return null if no such property
         */
        public Float getDefaultPeakRefreshRate() {
            float defaultPeakRefreshRate = mDeviceConfig.getFloat(
                    DeviceConfig.NAMESPACE_DISPLAY_MANAGER,
                    DisplayManager.DeviceConfig.KEY_PEAK_REFRESH_RATE_DEFAULT, -1);

            if (defaultPeakRefreshRate == -1) {
                return null;
            }
            return defaultPeakRefreshRate;
        }

>>>>>>> 11bee77d
        @Override
        public void onPropertiesChanged(@NonNull DeviceConfig.Properties properties) {
            Float defaultPeakRefreshRate = getDefaultPeakRefreshRate();
            mHandler.obtainMessage(MSG_DEFAULT_PEAK_REFRESH_RATE_CHANGED,
                    defaultPeakRefreshRate).sendToTarget();

            int[] lowDisplayBrightnessThresholds = getLowDisplayBrightnessThresholds();
            int[] lowAmbientBrightnessThresholds = getLowAmbientBrightnessThresholds();
            int refreshRateInLowZone = getRefreshRateInLowZone();

            mHandler.obtainMessage(MSG_LOW_BRIGHTNESS_THRESHOLDS_CHANGED,
                    new Pair<>(lowDisplayBrightnessThresholds, lowAmbientBrightnessThresholds))
                    .sendToTarget();
            mHandler.obtainMessage(MSG_REFRESH_RATE_IN_LOW_ZONE_CHANGED, refreshRateInLowZone, 0)
                    .sendToTarget();
<<<<<<< HEAD
=======

            int[] highDisplayBrightnessThresholds = getHighDisplayBrightnessThresholds();
            int[] highAmbientBrightnessThresholds = getHighAmbientBrightnessThresholds();
            int refreshRateInHighZone = getRefreshRateInHighZone();

            mHandler.obtainMessage(MSG_HIGH_BRIGHTNESS_THRESHOLDS_CHANGED,
                    new Pair<>(highDisplayBrightnessThresholds, highAmbientBrightnessThresholds))
                    .sendToTarget();
            mHandler.obtainMessage(MSG_REFRESH_RATE_IN_HIGH_ZONE_CHANGED, refreshRateInHighZone, 0)
                    .sendToTarget();
>>>>>>> 11bee77d
        }

        private int[] getIntArrayProperty(String prop) {
            String strArray = mDeviceConfig.getString(DeviceConfig.NAMESPACE_DISPLAY_MANAGER, prop,
                    null);

            if (strArray != null) {
                return parseIntArray(strArray);
            }

            return null;
        }

        private int[] parseIntArray(@NonNull String strArray) {
            String[] items = strArray.split(",");
            int[] array = new int[items.length];

            try {
                for (int i = 0; i < array.length; i++) {
                    array[i] = Integer.parseInt(items[i]);
                }
            } catch (NumberFormatException e) {
                Slog.e(TAG, "Incorrect format for array: '" + strArray + "'", e);
                array = null;
            }

            return array;
        }
    }

    interface Injector {
        // TODO: brightnessfloat: change this to the float setting
        Uri DISPLAY_BRIGHTNESS_URI = Settings.System.getUriFor(Settings.System.SCREEN_BRIGHTNESS);
        Uri PEAK_REFRESH_RATE_URI = Settings.System.getUriFor(Settings.System.PEAK_REFRESH_RATE);

        @NonNull
        DeviceConfigInterface getDeviceConfig();

        void registerBrightnessObserver(@NonNull ContentResolver cr,
                @NonNull ContentObserver observer);

        void unregisterBrightnessObserver(@NonNull ContentResolver cr,
                @NonNull ContentObserver observer);

        void registerPeakRefreshRateObserver(@NonNull ContentResolver cr,
                @NonNull ContentObserver observer);

        boolean isDeviceInteractive(@NonNull Context context);
    }

    @VisibleForTesting
    static class RealInjector implements Injector {

        @Override
        @NonNull
        public DeviceConfigInterface getDeviceConfig() {
            return DeviceConfigInterface.REAL;
        }

        @Override
        public void registerBrightnessObserver(@NonNull ContentResolver cr,
                @NonNull ContentObserver observer) {
            cr.registerContentObserver(DISPLAY_BRIGHTNESS_URI, false /*notifyDescendants*/,
                    observer, UserHandle.USER_SYSTEM);
        }

        @Override
        public void unregisterBrightnessObserver(@NonNull ContentResolver cr,
                @NonNull ContentObserver observer) {
            cr.unregisterContentObserver(observer);
        }

        @Override
        public void registerPeakRefreshRateObserver(@NonNull ContentResolver cr,
                @NonNull ContentObserver observer) {
            cr.registerContentObserver(PEAK_REFRESH_RATE_URI, false /*notifyDescendants*/,
                    observer, UserHandle.USER_SYSTEM);
        }

        @Override
        public boolean isDeviceInteractive(@NonNull Context ctx) {
            return ctx.getSystemService(PowerManager.class).isInteractive();
        }
    }

}<|MERGE_RESOLUTION|>--- conflicted
+++ resolved
@@ -69,11 +69,8 @@
     private static final int MSG_LOW_BRIGHTNESS_THRESHOLDS_CHANGED = 2;
     private static final int MSG_DEFAULT_PEAK_REFRESH_RATE_CHANGED = 3;
     private static final int MSG_REFRESH_RATE_IN_LOW_ZONE_CHANGED = 4;
-<<<<<<< HEAD
-=======
     private static final int MSG_REFRESH_RATE_IN_HIGH_ZONE_CHANGED = 5;
     private static final int MSG_HIGH_BRIGHTNESS_THRESHOLDS_CHANGED = 6;
->>>>>>> 11bee77d
 
     // Special ID used to indicate that given vote is to be applied globally, rather than to a
     // specific display.
@@ -519,13 +516,6 @@
         }
     }
 
-    @VisibleForTesting
-    void updateSettingForHighZone(int refreshRate, int[] brightnessThresholds,
-            int[] ambientThresholds) {
-        mBrightnessObserver.updateThresholdsRefreshRateForHighZone(refreshRate,
-                brightnessThresholds, ambientThresholds);
-    }
-
     /**
      * Listens for changes refresh rate coordination.
      */
@@ -544,12 +534,6 @@
         @Override
         public void handleMessage(Message msg) {
             switch (msg.what) {
-<<<<<<< HEAD
-                case MSG_LOW_BRIGHTNESS_THRESHOLDS_CHANGED:
-                    Pair<int[], int[]> thresholds = (Pair<int[], int[]>) msg.obj;
-                    mBrightnessObserver.onDeviceConfigLowBrightnessThresholdsChanged(
-                            thresholds.first, thresholds.second);
-=======
                 case MSG_LOW_BRIGHTNESS_THRESHOLDS_CHANGED: {
                     Pair<int[], int[]> thresholds = (Pair<int[], int[]>) msg.obj;
                     mBrightnessObserver.onDeviceConfigLowBrightnessThresholdsChanged(
@@ -577,7 +561,6 @@
                     int refreshRateInZone = msg.arg1;
                     mBrightnessObserver.onDeviceConfigRefreshRateInHighZoneChanged(
                             refreshRateInZone);
->>>>>>> 11bee77d
                     break;
                 }
 
@@ -587,15 +570,6 @@
                             defaultPeakRefreshRate);
                     break;
 
-<<<<<<< HEAD
-                case MSG_REFRESH_RATE_IN_LOW_ZONE_CHANGED:
-                    int refreshRateInZone = msg.arg1;
-                    mBrightnessObserver.onDeviceConfigRefreshRateInLowZoneChanged(
-                            refreshRateInZone);
-                    break;
-
-=======
->>>>>>> 11bee77d
                 case MSG_REFRESH_RATE_RANGE_CHANGED:
                     DesiredDisplayModeSpecsListener desiredDisplayModeSpecsListener =
                             (DesiredDisplayModeSpecsListener) msg.obj;
@@ -1207,7 +1181,6 @@
                         + Arrays.toString(mLowDisplayBrightnessThresholds)
                         + ", ambientBrightnessThresholds="
                         + Arrays.toString(mLowAmbientBrightnessThresholds));
-<<<<<<< HEAD
             }
 
             mHighDisplayBrightnessThresholds = context.getResources().getIntArray(
@@ -1223,23 +1196,6 @@
                         + ", ambientBrightnessThresholds="
                         + Arrays.toString(mHighAmbientBrightnessThresholds));
             }
-=======
-            }
-
-            mHighDisplayBrightnessThresholds = context.getResources().getIntArray(
-                    R.array.config_highDisplayBrightnessThresholdsOfFixedRefreshRate);
-            mHighAmbientBrightnessThresholds = context.getResources().getIntArray(
-                    R.array.config_highAmbientBrightnessThresholdsOfFixedRefreshRate);
-            if (mHighDisplayBrightnessThresholds.length
-                    != mHighAmbientBrightnessThresholds.length) {
-                throw new RuntimeException("display high brightness threshold array and ambient "
-                        + "brightness threshold array have different length: "
-                        + "displayBrightnessThresholds="
-                        + Arrays.toString(mHighDisplayBrightnessThresholds)
-                        + ", ambientBrightnessThresholds="
-                        + Arrays.toString(mHighAmbientBrightnessThresholds));
-            }
->>>>>>> 11bee77d
             mRefreshRateInHighZone = context.getResources().getInteger(
                     R.integer.config_fixedRefreshRateInHighZone);
         }
@@ -1274,16 +1230,6 @@
 
             mSensorManager.registerListener(mLightSensorListener,
                     mLightSensor, LIGHT_SENSOR_RATE_MS * 1000, mHandler);
-<<<<<<< HEAD
-        }
-
-        public void updateThresholdsRefreshRateForHighZone(int refreshRate,
-                int[] brightnessThresholds, int[] ambientThresholds) {
-            mRefreshRateInHighZone = refreshRate;
-            mHighDisplayBrightnessThresholds = brightnessThresholds;
-            mHighAmbientBrightnessThresholds = ambientThresholds;
-=======
->>>>>>> 11bee77d
         }
 
         public void observe(SensorManager sensorManager) {
@@ -1297,7 +1243,6 @@
                     mDeviceConfigDisplaySettings.getLowDisplayBrightnessThresholds();
             int[] lowAmbientBrightnessThresholds =
                     mDeviceConfigDisplaySettings.getLowAmbientBrightnessThresholds();
-<<<<<<< HEAD
 
             if (lowDisplayBrightnessThresholds != null && lowAmbientBrightnessThresholds != null
                     && lowDisplayBrightnessThresholds.length
@@ -1306,16 +1251,6 @@
                 mLowAmbientBrightnessThresholds = lowAmbientBrightnessThresholds;
             }
 
-            mRefreshRateInLowZone = mDeviceConfigDisplaySettings.getRefreshRateInLowZone();
-=======
-
-            if (lowDisplayBrightnessThresholds != null && lowAmbientBrightnessThresholds != null
-                    && lowDisplayBrightnessThresholds.length
-                    == lowAmbientBrightnessThresholds.length) {
-                mLowDisplayBrightnessThresholds = lowDisplayBrightnessThresholds;
-                mLowAmbientBrightnessThresholds = lowAmbientBrightnessThresholds;
-            }
-
 
             int[] highDisplayBrightnessThresholds =
                     mDeviceConfigDisplaySettings.getHighDisplayBrightnessThresholds();
@@ -1332,7 +1267,6 @@
             mRefreshRateInLowZone = mDeviceConfigDisplaySettings.getRefreshRateInLowZone();
             mRefreshRateInHighZone = mDeviceConfigDisplaySettings.getRefreshRateInHighZone();
 
->>>>>>> 11bee77d
             restartObserver();
             mDeviceConfigDisplaySettings.startListening();
         }
@@ -1375,8 +1309,6 @@
         public void onDeviceConfigRefreshRateInLowZoneChanged(int refreshRate) {
             if (refreshRate != mRefreshRateInLowZone) {
                 mRefreshRateInLowZone = refreshRate;
-<<<<<<< HEAD
-=======
                 restartObserver();
             }
         }
@@ -1400,7 +1332,6 @@
         public void onDeviceConfigRefreshRateInHighZoneChanged(int refreshRate) {
             if (refreshRate != mRefreshRateInHighZone) {
                 mRefreshRateInHighZone = refreshRate;
->>>>>>> 11bee77d
                 restartObserver();
             }
         }
@@ -1415,7 +1346,6 @@
             pw.println("    mShouldObserveDisplayLowChange: " + mShouldObserveDisplayLowChange);
             pw.println("    mShouldObserveAmbientLowChange: " + mShouldObserveAmbientLowChange);
             pw.println("    mRefreshRateInLowZone: " + mRefreshRateInLowZone);
-<<<<<<< HEAD
 
             for (int d : mLowDisplayBrightnessThresholds) {
                 pw.println("    mDisplayLowBrightnessThreshold: " + d);
@@ -1425,17 +1355,6 @@
                 pw.println("    mAmbientLowBrightnessThreshold: " + d);
             }
 
-=======
-
-            for (int d : mLowDisplayBrightnessThresholds) {
-                pw.println("    mDisplayLowBrightnessThreshold: " + d);
-            }
-
-            for (int d : mLowAmbientBrightnessThresholds) {
-                pw.println("    mAmbientLowBrightnessThreshold: " + d);
-            }
-
->>>>>>> 11bee77d
             pw.println("    mShouldObserveDisplayHighChange: " + mShouldObserveDisplayHighChange);
             pw.println("    mShouldObserveAmbientHighChange: " + mShouldObserveAmbientHighChange);
             pw.println("    mRefreshRateInHighZone: " + mRefreshRateInHighZone);
@@ -1632,7 +1551,6 @@
                         + ", Vote " + vote);
             }
             updateVoteLocked(Vote.PRIORITY_FLICKER, vote);
-<<<<<<< HEAD
         }
 
         private boolean hasValidLowZone() {
@@ -1645,20 +1563,6 @@
                     && (mShouldObserveDisplayHighChange || mShouldObserveAmbientHighChange);
         }
 
-=======
-        }
-
-        private boolean hasValidLowZone() {
-            return mRefreshRateInLowZone > 0
-                    && (mShouldObserveDisplayLowChange || mShouldObserveAmbientLowChange);
-        }
-
-        private boolean hasValidHighZone() {
-            return mRefreshRateInHighZone > 0
-                    && (mShouldObserveDisplayHighChange || mShouldObserveAmbientHighChange);
-        }
-
->>>>>>> 11bee77d
         private void updateDefaultDisplayState() {
             Display display = mContext.getSystemService(DisplayManager.class)
                     .getDisplay(Display.DEFAULT_DISPLAY);
@@ -1831,64 +1735,43 @@
             return refreshRate;
         }
 
-        public int getRefreshRateInLowZone() {
+        /*
+         * Return null if no such property or wrong format (not comma separated integers).
+         */
+        public int[] getHighDisplayBrightnessThresholds() {
+            return getIntArrayProperty(
+                    DisplayManager.DeviceConfig
+                            .KEY_FIXED_REFRESH_RATE_HIGH_DISPLAY_BRIGHTNESS_THRESHOLDS);
+        }
+
+        /*
+         * Return null if no such property or wrong format (not comma separated integers).
+         */
+        public int[] getHighAmbientBrightnessThresholds() {
+            return getIntArrayProperty(
+                    DisplayManager.DeviceConfig
+                            .KEY_FIXED_REFRESH_RATE_HIGH_AMBIENT_BRIGHTNESS_THRESHOLDS);
+        }
+
+        public int getRefreshRateInHighZone() {
             int defaultRefreshRateInZone = mContext.getResources().getInteger(
-                    R.integer.config_defaultRefreshRateInZone);
+                    R.integer.config_fixedRefreshRateInHighZone);
 
             int refreshRate = mDeviceConfig.getInt(
                     DeviceConfig.NAMESPACE_DISPLAY_MANAGER,
-                    DisplayManager.DeviceConfig.KEY_REFRESH_RATE_IN_ZONE,
+                    DisplayManager.DeviceConfig.KEY_REFRESH_RATE_IN_HIGH_ZONE,
                     defaultRefreshRateInZone);
 
             return refreshRate;
         }
 
         /*
-         * Return null if no such property or wrong format (not comma separated integers).
-         */
-<<<<<<< HEAD
+         * Return null if no such property
+         */
         public Float getDefaultPeakRefreshRate() {
             float defaultPeakRefreshRate = mDeviceConfig.getFloat(
                     DeviceConfig.NAMESPACE_DISPLAY_MANAGER,
                     DisplayManager.DeviceConfig.KEY_PEAK_REFRESH_RATE_DEFAULT, -1);
-=======
-        public int[] getHighDisplayBrightnessThresholds() {
-            return getIntArrayProperty(
-                    DisplayManager.DeviceConfig
-                            .KEY_FIXED_REFRESH_RATE_HIGH_DISPLAY_BRIGHTNESS_THRESHOLDS);
-        }
->>>>>>> 11bee77d
-
-        /*
-         * Return null if no such property or wrong format (not comma separated integers).
-         */
-        public int[] getHighAmbientBrightnessThresholds() {
-            return getIntArrayProperty(
-                    DisplayManager.DeviceConfig
-                            .KEY_FIXED_REFRESH_RATE_HIGH_AMBIENT_BRIGHTNESS_THRESHOLDS);
-        }
-
-<<<<<<< HEAD
-=======
-        public int getRefreshRateInHighZone() {
-            int defaultRefreshRateInZone = mContext.getResources().getInteger(
-                    R.integer.config_fixedRefreshRateInHighZone);
-
-            int refreshRate = mDeviceConfig.getInt(
-                    DeviceConfig.NAMESPACE_DISPLAY_MANAGER,
-                    DisplayManager.DeviceConfig.KEY_REFRESH_RATE_IN_HIGH_ZONE,
-                    defaultRefreshRateInZone);
-
-            return refreshRate;
-        }
-
-        /*
-         * Return null if no such property
-         */
-        public Float getDefaultPeakRefreshRate() {
-            float defaultPeakRefreshRate = mDeviceConfig.getFloat(
-                    DeviceConfig.NAMESPACE_DISPLAY_MANAGER,
-                    DisplayManager.DeviceConfig.KEY_PEAK_REFRESH_RATE_DEFAULT, -1);
 
             if (defaultPeakRefreshRate == -1) {
                 return null;
@@ -1896,7 +1779,6 @@
             return defaultPeakRefreshRate;
         }
 
->>>>>>> 11bee77d
         @Override
         public void onPropertiesChanged(@NonNull DeviceConfig.Properties properties) {
             Float defaultPeakRefreshRate = getDefaultPeakRefreshRate();
@@ -1912,8 +1794,6 @@
                     .sendToTarget();
             mHandler.obtainMessage(MSG_REFRESH_RATE_IN_LOW_ZONE_CHANGED, refreshRateInLowZone, 0)
                     .sendToTarget();
-<<<<<<< HEAD
-=======
 
             int[] highDisplayBrightnessThresholds = getHighDisplayBrightnessThresholds();
             int[] highAmbientBrightnessThresholds = getHighAmbientBrightnessThresholds();
@@ -1924,7 +1804,6 @@
                     .sendToTarget();
             mHandler.obtainMessage(MSG_REFRESH_RATE_IN_HIGH_ZONE_CHANGED, refreshRateInHighZone, 0)
                     .sendToTarget();
->>>>>>> 11bee77d
         }
 
         private int[] getIntArrayProperty(String prop) {
