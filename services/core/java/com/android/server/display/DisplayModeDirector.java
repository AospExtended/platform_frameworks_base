/*
 * Copyright (C) 2019 The Android Open Source Project
 *
 * Licensed under the Apache License, Version 2.0 (the "License");
 * you may not use this file except in compliance with the License.
 * You may obtain a copy of the License at
 *
 *      http://www.apache.org/licenses/LICENSE-2.0
 *
 * Unless required by applicable law or agreed to in writing, software
 * distributed under the License is distributed on an "AS IS" BASIS,
 * WITHOUT WARRANTIES OR CONDITIONS OF ANY KIND, either express or implied.
 * See the License for the specific language governing permissions and
 * limitations under the License.
 */

package com.android.server.display;

import static android.hardware.display.DisplayManagerInternal.REFRESH_RATE_LIMIT_HIGH_BRIGHTNESS_MODE;
import static android.os.PowerManager.BRIGHTNESS_INVALID;

import android.annotation.NonNull;
import android.annotation.Nullable;
import android.content.ContentResolver;
import android.content.Context;
import android.content.res.Resources;
import android.database.ContentObserver;
import android.hardware.Sensor;
import android.hardware.SensorEvent;
import android.hardware.SensorEventListener;
import android.hardware.SensorManager;
import android.hardware.display.BrightnessInfo;
import android.hardware.display.DisplayManager;
import android.hardware.display.DisplayManagerInternal;
import android.hardware.display.DisplayManagerInternal.RefreshRateLimitation;
import android.hardware.display.DisplayManagerInternal.RefreshRateRange;
import android.hardware.fingerprint.IUdfpsHbmListener;
import android.net.Uri;
import android.os.Handler;
import android.os.IThermalEventListener;
import android.os.IThermalService;
import android.os.Looper;
import android.os.Message;
<<<<<<< HEAD
=======
import android.os.PowerManager;
>>>>>>> 6c2cb687
import android.os.RemoteException;
import android.os.ServiceManager;
import android.os.SystemClock;
import android.os.Temperature;
import android.os.UserHandle;
import android.provider.DeviceConfig;
import android.provider.Settings;
import android.text.TextUtils;
import android.util.IndentingPrintWriter;
import android.util.Pair;
import android.util.Slog;
import android.util.SparseArray;
import android.util.SparseBooleanArray;
import android.util.SparseIntArray;
import android.view.Display;
import android.view.DisplayInfo;

import com.android.internal.R;
import com.android.internal.annotations.GuardedBy;
import com.android.internal.annotations.VisibleForTesting;
import com.android.internal.display.BrightnessSynchronizer;
import com.android.internal.os.BackgroundThread;
import com.android.server.LocalServices;
import com.android.server.display.utils.AmbientFilter;
import com.android.server.display.utils.AmbientFilterFactory;
import com.android.server.sensors.SensorManagerInternal;
import com.android.server.sensors.SensorManagerInternal.ProximityActiveListener;
import com.android.server.statusbar.StatusBarManagerInternal;
import com.android.server.utils.DeviceConfigInterface;

import java.io.PrintWriter;
import java.text.SimpleDateFormat;
import java.util.ArrayList;
import java.util.Arrays;
import java.util.Date;
import java.util.List;
import java.util.Locale;
import java.util.Objects;

/**
 * The DisplayModeDirector is responsible for determining what modes are allowed to be automatically
 * picked by the system based on system-wide and display-specific configuration.
 */
public class DisplayModeDirector {
    private static final String TAG = "DisplayModeDirector";
    private boolean mLoggingEnabled;

    private static final int MSG_REFRESH_RATE_RANGE_CHANGED = 1;
    private static final int MSG_LOW_BRIGHTNESS_THRESHOLDS_CHANGED = 2;
    private static final int MSG_DEFAULT_PEAK_REFRESH_RATE_CHANGED = 3;
    private static final int MSG_REFRESH_RATE_IN_LOW_ZONE_CHANGED = 4;
    private static final int MSG_REFRESH_RATE_IN_HIGH_ZONE_CHANGED = 5;
    private static final int MSG_HIGH_BRIGHTNESS_THRESHOLDS_CHANGED = 6;
    private static final int MSG_REFRESH_RATE_IN_HBM_SUNLIGHT_CHANGED = 7;
    private static final int MSG_REFRESH_RATE_IN_HBM_HDR_CHANGED = 8;

    // Special ID used to indicate that given vote is to be applied globally, rather than to a
    // specific display.
    private static final int GLOBAL_ID = -1;

    private static final int INVALID_DISPLAY_MODE_ID = -1;

    private static final float FLOAT_TOLERANCE = RefreshRateRange.FLOAT_TOLERANCE;

    private final Object mLock = new Object();
    private final Context mContext;

    private final DisplayModeDirectorHandler mHandler;
    private final Injector mInjector;

    private final AppRequestObserver mAppRequestObserver;
    private final SettingsObserver mSettingsObserver;
    private final DisplayObserver mDisplayObserver;
    private final UdfpsObserver mUdfpsObserver;
    private final SensorObserver mSensorObserver;
    private final HbmObserver mHbmObserver;
    private final SkinThermalStatusObserver mSkinThermalStatusObserver;
    private final DeviceConfigInterface mDeviceConfig;
    private final DeviceConfigDisplaySettings mDeviceConfigDisplaySettings;

    // A map from the display ID to the collection of votes and their priority. The latter takes
    // the form of another map from the priority to the vote itself so that each priority is
    // guaranteed to have exactly one vote, which is also easily and efficiently replaceable.
    private SparseArray<SparseArray<Vote>> mVotesByDisplay;
    // A map from the display ID to the supported modes on that display.
    private SparseArray<Display.Mode[]> mSupportedModesByDisplay;
    // A map from the display ID to the default mode of that display.
    private SparseArray<Display.Mode> mDefaultModeByDisplay;

    private BrightnessObserver mBrightnessObserver;

    private DesiredDisplayModeSpecsListener mDesiredDisplayModeSpecsListener;

    private boolean mAlwaysRespectAppRequest;

    /**
     * The allowed refresh rate switching type. This is used by SurfaceFlinger.
     */
    @DisplayManager.SwitchingType
    private int mModeSwitchingType = DisplayManager.SWITCHING_TYPE_WITHIN_GROUPS;

    public DisplayModeDirector(@NonNull Context context, @NonNull Handler handler) {
        this(context, handler, new RealInjector(context));
    }

    public DisplayModeDirector(@NonNull Context context, @NonNull Handler handler,
            @NonNull Injector injector) {
        mContext = context;
        mHandler = new DisplayModeDirectorHandler(handler.getLooper());
        mInjector = injector;
        mVotesByDisplay = new SparseArray<>();
        mSupportedModesByDisplay = new SparseArray<>();
        mDefaultModeByDisplay = new SparseArray<>();
        mAppRequestObserver = new AppRequestObserver();
        mSettingsObserver = new SettingsObserver(context, handler);
        mDisplayObserver = new DisplayObserver(context, handler);
        mBrightnessObserver = new BrightnessObserver(context, handler, injector);
        mUdfpsObserver = new UdfpsObserver();
        final BallotBox ballotBox = (displayId, priority, vote) -> {
            synchronized (mLock) {
                updateVoteLocked(displayId, priority, vote);
            }
        };
        mSensorObserver = new SensorObserver(context, ballotBox, injector);
        mSkinThermalStatusObserver = new SkinThermalStatusObserver(injector, ballotBox);
        mDeviceConfigDisplaySettings = new DeviceConfigDisplaySettings();
        mHbmObserver = new HbmObserver(injector, ballotBox, BackgroundThread.getHandler(),
                mDeviceConfigDisplaySettings);
        mDeviceConfig = injector.getDeviceConfig();
        mAlwaysRespectAppRequest = false;
    }

    /**
     * Tells the DisplayModeDirector to update allowed votes and begin observing relevant system
     * state.
     *
     * This has to be deferred because the object may be constructed before the rest of the system
     * is ready.
     */
    public void start(SensorManager sensorManager) {
        mSettingsObserver.observe();
        mDisplayObserver.observe();
        mBrightnessObserver.observe(sensorManager);
        mSensorObserver.observe();
        mHbmObserver.observe();
        mSkinThermalStatusObserver.observe();
        synchronized (mLock) {
            // We may have a listener already registered before the call to start, so go ahead and
            // notify them to pick up our newly initialized state.
            notifyDesiredDisplayModeSpecsChangedLocked();
        }
    }

    /**
     * Same as {@link #start(SensorManager)}, but for observers that need to be delayed even more,
     * for example until SystemUI is ready.
     */
    public void onBootCompleted() {
        // UDFPS observer registers a listener with SystemUI which might not be ready until the
        // system is fully booted.
        mUdfpsObserver.observe();
    }

    public void setLoggingEnabled(boolean loggingEnabled) {
        if (mLoggingEnabled == loggingEnabled) {
            return;
        }
        mLoggingEnabled = loggingEnabled;
        mBrightnessObserver.setLoggingEnabled(loggingEnabled);
    }

    @NonNull
    private SparseArray<Vote> getVotesLocked(int displayId) {
        SparseArray<Vote> displayVotes = mVotesByDisplay.get(displayId);
        final SparseArray<Vote> votes;
        if (displayVotes != null) {
            votes = displayVotes.clone();
        } else {
            votes = new SparseArray<>();
        }

        SparseArray<Vote> globalVotes = mVotesByDisplay.get(GLOBAL_ID);
        if (globalVotes != null) {
            for (int i = 0; i < globalVotes.size(); i++) {
                int priority = globalVotes.keyAt(i);
                if (votes.indexOfKey(priority) < 0) {
                    votes.put(priority, globalVotes.valueAt(i));
                }
            }
        }
        return votes;
    }

    private static final class VoteSummary {
        public float minRefreshRate;
        public float maxRefreshRate;
        public int width;
        public int height;
        public boolean disableRefreshRateSwitching;
        public float baseModeRefreshRate;

        VoteSummary() {
            reset();
        }

        public void reset() {
            minRefreshRate = 0f;
            maxRefreshRate = Float.POSITIVE_INFINITY;
            width = Vote.INVALID_SIZE;
            height = Vote.INVALID_SIZE;
            disableRefreshRateSwitching = false;
            baseModeRefreshRate = 0f;
        }
    }

    // VoteSummary is returned as an output param to cut down a bit on the number of temporary
    // objects.
    private void summarizeVotes(
            SparseArray<Vote> votes,
            int lowestConsideredPriority,
            int highestConsideredPriority,
            /*out*/ VoteSummary summary) {
        summary.reset();
        for (int priority = highestConsideredPriority;
                priority >= lowestConsideredPriority;
                priority--) {
            Vote vote = votes.get(priority);
            if (vote == null) {
                continue;
            }
            // For refresh rates, just use the tightest bounds of all the votes
            summary.minRefreshRate = Math.max(summary.minRefreshRate, vote.refreshRateRange.min);
            summary.maxRefreshRate = Math.min(summary.maxRefreshRate, vote.refreshRateRange.max);
            // For display size, disable refresh rate switching and base mode refresh rate use only
            // the first vote we come across (i.e. the highest priority vote that includes the
            // attribute).
            if (summary.height == Vote.INVALID_SIZE && summary.width == Vote.INVALID_SIZE
                    && vote.height > 0 && vote.width > 0) {
                summary.width = vote.width;
                summary.height = vote.height;
            }
            if (!summary.disableRefreshRateSwitching && vote.disableRefreshRateSwitching) {
                summary.disableRefreshRateSwitching = true;
            }
            if (summary.baseModeRefreshRate == 0f && vote.baseModeRefreshRate > 0f) {
                summary.baseModeRefreshRate = vote.baseModeRefreshRate;
            }
        }
    }

    /**
     * Calculates the refresh rate ranges and display modes that the system is allowed to freely
     * switch between based on global and display-specific constraints.
     *
     * @param displayId The display to query for.
     * @return The ID of the default mode the system should use, and the refresh rate range the
     * system is allowed to switch between.
     */
    @NonNull
    public DesiredDisplayModeSpecs getDesiredDisplayModeSpecs(int displayId) {
        synchronized (mLock) {
            SparseArray<Vote> votes = getVotesLocked(displayId);
            Display.Mode[] modes = mSupportedModesByDisplay.get(displayId);
            Display.Mode defaultMode = mDefaultModeByDisplay.get(displayId);
            if (modes == null || defaultMode == null) {
                Slog.e(TAG,
                        "Asked about unknown display, returning empty display mode specs!"
                                + "(id=" + displayId + ")");
                return new DesiredDisplayModeSpecs();
            }

            ArrayList<Display.Mode> availableModes = new ArrayList<>();
            availableModes.add(defaultMode);
            VoteSummary primarySummary = new VoteSummary();
            int lowestConsideredPriority = Vote.MIN_PRIORITY;
            int highestConsideredPriority = Vote.MAX_PRIORITY;

            if (mAlwaysRespectAppRequest) {
                lowestConsideredPriority = Vote.PRIORITY_APP_REQUEST_BASE_MODE_REFRESH_RATE;
                highestConsideredPriority = Vote.PRIORITY_APP_REQUEST_SIZE;
            }

            // We try to find a range of priorities which define a non-empty set of allowed display
            // modes. Each time we fail we increase the lowest priority.
            while (lowestConsideredPriority <= highestConsideredPriority) {
                summarizeVotes(
                        votes, lowestConsideredPriority, highestConsideredPriority, primarySummary);

                // If we don't have anything specifying the width / height of the display, just use
                // the default width and height. We don't want these switching out from underneath
                // us since it's a pretty disruptive behavior.
                if (primarySummary.height == Vote.INVALID_SIZE
                        || primarySummary.width == Vote.INVALID_SIZE) {
                    primarySummary.width = defaultMode.getPhysicalWidth();
                    primarySummary.height = defaultMode.getPhysicalHeight();
                }

                availableModes = filterModes(modes, primarySummary);
                if (!availableModes.isEmpty()) {
                    if (mLoggingEnabled) {
                        Slog.w(TAG, "Found available modes=" + availableModes
                                + " with lowest priority considered "
                                + Vote.priorityToString(lowestConsideredPriority)
                                + " and constraints: "
                                + "width=" + primarySummary.width
                                + ", height=" + primarySummary.height
                                + ", minRefreshRate=" + primarySummary.minRefreshRate
                                + ", maxRefreshRate=" + primarySummary.maxRefreshRate
                                + ", disableRefreshRateSwitching="
                                + primarySummary.disableRefreshRateSwitching
                                + ", baseModeRefreshRate=" + primarySummary.baseModeRefreshRate);
                    }
                    break;
                }

                if (mLoggingEnabled) {
                    Slog.w(TAG, "Couldn't find available modes with lowest priority set to "
                            + Vote.priorityToString(lowestConsideredPriority)
                            + " and with the following constraints: "
                            + "width=" + primarySummary.width
                            + ", height=" + primarySummary.height
                            + ", minRefreshRate=" + primarySummary.minRefreshRate
                            + ", maxRefreshRate=" + primarySummary.maxRefreshRate
                            + ", disableRefreshRateSwitching="
                            + primarySummary.disableRefreshRateSwitching
                            + ", baseModeRefreshRate=" + primarySummary.baseModeRefreshRate);
                }

                // If we haven't found anything with the current set of votes, drop the
                // current lowest priority vote.
                lowestConsideredPriority++;
            }

            VoteSummary appRequestSummary = new VoteSummary();
            summarizeVotes(
                    votes,
                    Vote.APP_REQUEST_REFRESH_RATE_RANGE_PRIORITY_CUTOFF,
                    Vote.MAX_PRIORITY,
                    appRequestSummary);
            appRequestSummary.minRefreshRate =
                    Math.min(appRequestSummary.minRefreshRate, primarySummary.minRefreshRate);
            appRequestSummary.maxRefreshRate =
                    Math.max(appRequestSummary.maxRefreshRate, primarySummary.maxRefreshRate);
            if (mLoggingEnabled) {
                Slog.i(TAG,
                        String.format("App request range: [%.0f %.0f]",
                                appRequestSummary.minRefreshRate,
                                appRequestSummary.maxRefreshRate));
            }

            // Select the base mode id based on the base mode refresh rate, if available, since this
            // will be the mode id the app voted for.
            Display.Mode baseMode = null;
            for (Display.Mode availableMode : availableModes) {
                if (primarySummary.baseModeRefreshRate
                        >= availableMode.getRefreshRate() - FLOAT_TOLERANCE
                        && primarySummary.baseModeRefreshRate
                        <= availableMode.getRefreshRate() + FLOAT_TOLERANCE) {
                    baseMode = availableMode;
                }
            }

            // Select the default mode if available. This is important because SurfaceFlinger
            // can do only seamless switches by default. Some devices (e.g. TV) don't support
            // seamless switching so the mode we select here won't be changed.
            if (baseMode == null) {
                for (Display.Mode availableMode : availableModes) {
                    if (availableMode.getModeId() == defaultMode.getModeId()) {
                        baseMode = defaultMode;
                        break;
                    }
                }
            }

            // If the application requests a display mode by setting
            // LayoutParams.preferredDisplayModeId, it will be the only available mode and it'll
            // be stored as baseModeId.
            if (baseMode == null && !availableModes.isEmpty()) {
                baseMode = availableModes.get(0);
            }

            if (baseMode == null) {
                Slog.w(TAG, "Can't find a set of allowed modes which satisfies the votes. Falling"
                        + " back to the default mode. Display = " + displayId + ", votes = " + votes
                        + ", supported modes = " + Arrays.toString(modes));

                float fps = defaultMode.getRefreshRate();
                return new DesiredDisplayModeSpecs(defaultMode.getModeId(),
                        /*allowGroupSwitching */ false,
                        new RefreshRateRange(fps, fps),
                        new RefreshRateRange(fps, fps));
            }

            if (mModeSwitchingType == DisplayManager.SWITCHING_TYPE_NONE
                    || primarySummary.disableRefreshRateSwitching) {
                float fps = baseMode.getRefreshRate();
                primarySummary.minRefreshRate = primarySummary.maxRefreshRate = fps;
                if (mModeSwitchingType == DisplayManager.SWITCHING_TYPE_NONE) {
                    appRequestSummary.minRefreshRate = appRequestSummary.maxRefreshRate = fps;
                }
            }

            boolean allowGroupSwitching =
                    mModeSwitchingType == DisplayManager.SWITCHING_TYPE_ACROSS_AND_WITHIN_GROUPS;

            return new DesiredDisplayModeSpecs(baseMode.getModeId(),
                    allowGroupSwitching,
                    new RefreshRateRange(
                            primarySummary.minRefreshRate, primarySummary.maxRefreshRate),
                    new RefreshRateRange(
                            appRequestSummary.minRefreshRate, appRequestSummary.maxRefreshRate));
        }
    }

    private ArrayList<Display.Mode> filterModes(Display.Mode[] supportedModes,
            VoteSummary summary) {
        ArrayList<Display.Mode> availableModes = new ArrayList<>();
        boolean missingBaseModeRefreshRate = summary.baseModeRefreshRate > 0f;
        for (Display.Mode mode : supportedModes) {
            if (mode.getPhysicalWidth() != summary.width
                    || mode.getPhysicalHeight() != summary.height) {
                if (mLoggingEnabled) {
                    Slog.w(TAG, "Discarding mode " + mode.getModeId() + ", wrong size"
                            + ": desiredWidth=" + summary.width
                            + ": desiredHeight=" + summary.height
                            + ": actualWidth=" + mode.getPhysicalWidth()
                            + ": actualHeight=" + mode.getPhysicalHeight());
                }
                continue;
            }
            final float refreshRate = mode.getRefreshRate();
            // Some refresh rates are calculated based on frame timings, so they aren't *exactly*
            // equal to expected refresh rate. Given that, we apply a bit of tolerance to this
            // comparison.
            if (refreshRate < (summary.minRefreshRate - FLOAT_TOLERANCE)
                    || refreshRate > (summary.maxRefreshRate + FLOAT_TOLERANCE)) {
                if (mLoggingEnabled) {
                    Slog.w(TAG, "Discarding mode " + mode.getModeId()
                            + ", outside refresh rate bounds"
                            + ": minRefreshRate=" + summary.minRefreshRate
                            + ", maxRefreshRate=" + summary.maxRefreshRate
                            + ", modeRefreshRate=" + refreshRate);
                }
                continue;
            }
            availableModes.add(mode);
            if (mode.getRefreshRate() >= summary.baseModeRefreshRate - FLOAT_TOLERANCE
                    && mode.getRefreshRate() <= summary.baseModeRefreshRate + FLOAT_TOLERANCE) {
                missingBaseModeRefreshRate = false;
            }
        }
        if (missingBaseModeRefreshRate) {
            return new ArrayList<>();
        }

        return availableModes;
    }

    /**
     * Gets the observer responsible for application display mode requests.
     */
    @NonNull
    public AppRequestObserver getAppRequestObserver() {
        // We don't need to lock here because mAppRequestObserver is a final field, which is
        // guaranteed to be visible on all threads after construction.
        return mAppRequestObserver;
    }

    /**
     * Sets the desiredDisplayModeSpecsListener for changes to display mode and refresh rate ranges.
     */
    public void setDesiredDisplayModeSpecsListener(
            @Nullable DesiredDisplayModeSpecsListener desiredDisplayModeSpecsListener) {
        synchronized (mLock) {
            mDesiredDisplayModeSpecsListener = desiredDisplayModeSpecsListener;
        }
    }

    /**
     * When enabled the app requested display mode is always selected and all
     * other votes will be ignored. This is used for testing purposes.
     */
    public void setShouldAlwaysRespectAppRequestedMode(boolean enabled) {
        synchronized (mLock) {
            mAlwaysRespectAppRequest = enabled;
        }
    }

    /**
     * Returns whether we are running in a mode which always selects the app requested display mode
     * and ignores user settings and policies for low brightness, low battery etc.
     */
    public boolean shouldAlwaysRespectAppRequestedMode() {
        synchronized (mLock) {
            return mAlwaysRespectAppRequest;
        }
    }

    /**
     * Sets the display mode switching type.
     * @param newType
     */
    public void setModeSwitchingType(@DisplayManager.SwitchingType int newType) {
        synchronized (mLock) {
            if (newType != mModeSwitchingType) {
                mModeSwitchingType = newType;
                notifyDesiredDisplayModeSpecsChangedLocked();
            }
        }
    }

    /**
     * Returns the display mode switching type.
     */
    @DisplayManager.SwitchingType
    public int getModeSwitchingType() {
        synchronized (mLock) {
            return mModeSwitchingType;
        }
    }

    /**
     * Retrieve the Vote for the given display and priority. Intended only for testing purposes.
     *
     * @param displayId the display to query for
     * @param priority the priority of the vote to return
     * @return the vote corresponding to the given {@code displayId} and {@code priority},
     *         or {@code null} if there isn't one
     */
    @VisibleForTesting
    @Nullable
    Vote getVote(int displayId, int priority) {
        synchronized (mLock) {
            SparseArray<Vote> votes = getVotesLocked(displayId);
            return votes.get(priority);
        }
    }

    /**
     * Print the object's state and debug information into the given stream.
     *
     * @param pw The stream to dump information to.
     */
    public void dump(PrintWriter pw) {
        pw.println("DisplayModeDirector");
        synchronized (mLock) {
            pw.println("  mSupportedModesByDisplay:");
            for (int i = 0; i < mSupportedModesByDisplay.size(); i++) {
                final int id = mSupportedModesByDisplay.keyAt(i);
                final Display.Mode[] modes = mSupportedModesByDisplay.valueAt(i);
                pw.println("    " + id + " -> " + Arrays.toString(modes));
            }
            pw.println("  mDefaultModeByDisplay:");
            for (int i = 0; i < mDefaultModeByDisplay.size(); i++) {
                final int id = mDefaultModeByDisplay.keyAt(i);
                final Display.Mode mode = mDefaultModeByDisplay.valueAt(i);
                pw.println("    " + id + " -> " + mode);
            }
            pw.println("  mVotesByDisplay:");
            for (int i = 0; i < mVotesByDisplay.size(); i++) {
                pw.println("    " + mVotesByDisplay.keyAt(i) + ":");
                SparseArray<Vote> votes = mVotesByDisplay.valueAt(i);
                for (int p = Vote.MAX_PRIORITY; p >= Vote.MIN_PRIORITY; p--) {
                    Vote vote = votes.get(p);
                    if (vote == null) {
                        continue;
                    }
                    pw.println("      " + Vote.priorityToString(p) + " -> " + vote);
                }
            }
            pw.println("  mModeSwitchingType: " + switchingTypeToString(mModeSwitchingType));
            pw.println("  mAlwaysRespectAppRequest: " + mAlwaysRespectAppRequest);
            mSettingsObserver.dumpLocked(pw);
            mAppRequestObserver.dumpLocked(pw);
            mBrightnessObserver.dumpLocked(pw);
            mUdfpsObserver.dumpLocked(pw);
            mSensorObserver.dumpLocked(pw);
            mHbmObserver.dumpLocked(pw);
            mSkinThermalStatusObserver.dumpLocked(pw);
        }
    }

    private void updateVoteLocked(int priority, Vote vote) {
        updateVoteLocked(GLOBAL_ID, priority, vote);
    }

    private void updateVoteLocked(int displayId, int priority, Vote vote) {
        if (mLoggingEnabled) {
            Slog.i(TAG, "updateVoteLocked(displayId=" + displayId
                    + ", priority=" + Vote.priorityToString(priority)
                    + ", vote=" + vote + ")");
        }
        if (priority < Vote.MIN_PRIORITY || priority > Vote.MAX_PRIORITY) {
            Slog.w(TAG, "Received a vote with an invalid priority, ignoring:"
                    + " priority=" + Vote.priorityToString(priority)
                    + ", vote=" + vote, new Throwable());
            return;
        }
        final SparseArray<Vote> votes = getOrCreateVotesByDisplay(displayId);

        if (vote != null) {
            votes.put(priority, vote);
        } else {
            votes.remove(priority);
        }

        if (votes.size() == 0) {
            if (mLoggingEnabled) {
                Slog.i(TAG, "No votes left for display " + displayId + ", removing.");
            }
            mVotesByDisplay.remove(displayId);
        }

        notifyDesiredDisplayModeSpecsChangedLocked();
    }

    private void notifyDesiredDisplayModeSpecsChangedLocked() {
        if (mDesiredDisplayModeSpecsListener != null
                && !mHandler.hasMessages(MSG_REFRESH_RATE_RANGE_CHANGED)) {
            // We need to post this to a handler to avoid calling out while holding the lock
            // since we know there are things that both listen for changes as well as provide
            // information. If we did call out while holding the lock, then there's no
            // guaranteed lock order and we run the real of risk deadlock.
            Message msg = mHandler.obtainMessage(
                    MSG_REFRESH_RATE_RANGE_CHANGED, mDesiredDisplayModeSpecsListener);
            msg.sendToTarget();
        }
    }

    private SparseArray<Vote> getOrCreateVotesByDisplay(int displayId) {
        if (mVotesByDisplay.indexOfKey(displayId) >= 0) {
            return mVotesByDisplay.get(displayId);
        } else {
            SparseArray<Vote> votes = new SparseArray<>();
            mVotesByDisplay.put(displayId, votes);
            return votes;
        }
    }

    private static String switchingTypeToString(@DisplayManager.SwitchingType int type) {
        switch (type) {
            case DisplayManager.SWITCHING_TYPE_NONE:
                return "SWITCHING_TYPE_NONE";
            case DisplayManager.SWITCHING_TYPE_WITHIN_GROUPS:
                return "SWITCHING_TYPE_WITHIN_GROUPS";
            case DisplayManager.SWITCHING_TYPE_ACROSS_AND_WITHIN_GROUPS:
                return "SWITCHING_TYPE_ACROSS_AND_WITHIN_GROUPS";
            default:
                return "Unknown SwitchingType " + type;
        }
    }

    @VisibleForTesting
    void injectSupportedModesByDisplay(SparseArray<Display.Mode[]> supportedModesByDisplay) {
        mSupportedModesByDisplay = supportedModesByDisplay;
    }

    @VisibleForTesting
    void injectDefaultModeByDisplay(SparseArray<Display.Mode> defaultModeByDisplay) {
        mDefaultModeByDisplay = defaultModeByDisplay;
    }

    @VisibleForTesting
    void injectVotesByDisplay(SparseArray<SparseArray<Vote>> votesByDisplay) {
        mVotesByDisplay = votesByDisplay;
    }

    @VisibleForTesting
    void injectBrightnessObserver(BrightnessObserver brightnessObserver) {
        mBrightnessObserver = brightnessObserver;
    }

    @VisibleForTesting
    BrightnessObserver getBrightnessObserver() {
        return mBrightnessObserver;
    }

    @VisibleForTesting
    SettingsObserver getSettingsObserver() {
        return mSettingsObserver;
    }

    @VisibleForTesting
    UdfpsObserver getUdpfsObserver() {
        return mUdfpsObserver;
    }

    @VisibleForTesting
    HbmObserver getHbmObserver() {
        return mHbmObserver;
    }

    @VisibleForTesting
    DesiredDisplayModeSpecs getDesiredDisplayModeSpecsWithInjectedFpsSettings(
            float minRefreshRate, float peakRefreshRate, float defaultRefreshRate) {
        synchronized (mLock) {
            mSettingsObserver.updateRefreshRateSettingLocked(
                    minRefreshRate, peakRefreshRate, defaultRefreshRate);
            return getDesiredDisplayModeSpecs(Display.DEFAULT_DISPLAY);
        }
    }

    /**
     * Listens for changes refresh rate coordination.
     */
    public interface DesiredDisplayModeSpecsListener {
        /**
         * Called when the refresh rate range may have changed.
         */
        void onDesiredDisplayModeSpecsChanged();
    }

    private final class DisplayModeDirectorHandler extends Handler {
        DisplayModeDirectorHandler(Looper looper) {
            super(looper, null, true /*async*/);
        }

        @Override
        public void handleMessage(Message msg) {
            switch (msg.what) {
                case MSG_LOW_BRIGHTNESS_THRESHOLDS_CHANGED: {
                    Pair<int[], int[]> thresholds = (Pair<int[], int[]>) msg.obj;
                    mBrightnessObserver.onDeviceConfigLowBrightnessThresholdsChanged(
                            thresholds.first, thresholds.second);
                    break;
                }

                case MSG_REFRESH_RATE_IN_LOW_ZONE_CHANGED: {
                    int refreshRateInZone = msg.arg1;
                    mBrightnessObserver.onDeviceConfigRefreshRateInLowZoneChanged(
                            refreshRateInZone);
                    break;
                }

                case MSG_HIGH_BRIGHTNESS_THRESHOLDS_CHANGED: {
                    Pair<int[], int[]> thresholds = (Pair<int[], int[]>) msg.obj;

                    mBrightnessObserver.onDeviceConfigHighBrightnessThresholdsChanged(
                            thresholds.first, thresholds.second);

                    break;
                }

                case MSG_REFRESH_RATE_IN_HIGH_ZONE_CHANGED: {
                    int refreshRateInZone = msg.arg1;
                    mBrightnessObserver.onDeviceConfigRefreshRateInHighZoneChanged(
                            refreshRateInZone);
                    break;
                }

                case MSG_DEFAULT_PEAK_REFRESH_RATE_CHANGED:
                    Float defaultPeakRefreshRate = (Float) msg.obj;
                    mSettingsObserver.onDeviceConfigDefaultPeakRefreshRateChanged(
                            defaultPeakRefreshRate);
                    break;

                case MSG_REFRESH_RATE_RANGE_CHANGED:
                    DesiredDisplayModeSpecsListener desiredDisplayModeSpecsListener =
                            (DesiredDisplayModeSpecsListener) msg.obj;
                    desiredDisplayModeSpecsListener.onDesiredDisplayModeSpecsChanged();
                    break;

                case MSG_REFRESH_RATE_IN_HBM_SUNLIGHT_CHANGED: {
                    int refreshRateInHbmSunlight = msg.arg1;
                    mHbmObserver.onDeviceConfigRefreshRateInHbmSunlightChanged(
                            refreshRateInHbmSunlight);
                    break;
                }

                case MSG_REFRESH_RATE_IN_HBM_HDR_CHANGED: {
                    int refreshRateInHbmHdr = msg.arg1;
                    mHbmObserver.onDeviceConfigRefreshRateInHbmHdrChanged(refreshRateInHbmHdr);
                    break;
                }
            }
        }
    }

    /**
     * Information about the desired display mode to be set by the system. Includes the base
     * mode ID and the primary and app request refresh rate ranges.
     *
     * We have this class in addition to SurfaceControl.DesiredDisplayConfigSpecs to make clear the
     * distinction between the config ID / physical index that
     * SurfaceControl.DesiredDisplayConfigSpecs uses, and the mode ID used here.
     */
    public static final class DesiredDisplayModeSpecs {

        /**
         * Base mode ID. This is what system defaults to for all other settings, or
         * if the refresh rate range is not available.
         */
        public int baseModeId;

        /**
         * If true this will allow switching between modes in different display configuration
         * groups. This way the user may see visual interruptions when the display mode changes.
         */
        public boolean allowGroupSwitching;

        /**
         * The primary refresh rate range.
         */
        public final RefreshRateRange primaryRefreshRateRange;
        /**
         * The app request refresh rate range. Lower priority considerations won't be included in
         * this range, allowing SurfaceFlinger to consider additional refresh rates for apps that
         * call setFrameRate(). This range will be greater than or equal to the primary refresh rate
         * range, never smaller.
         */
        public final RefreshRateRange appRequestRefreshRateRange;

        public DesiredDisplayModeSpecs() {
            primaryRefreshRateRange = new RefreshRateRange();
            appRequestRefreshRateRange = new RefreshRateRange();
        }

        public DesiredDisplayModeSpecs(int baseModeId,
                boolean allowGroupSwitching,
                @NonNull RefreshRateRange primaryRefreshRateRange,
                @NonNull RefreshRateRange appRequestRefreshRateRange) {
            this.baseModeId = baseModeId;
            this.allowGroupSwitching = allowGroupSwitching;
            this.primaryRefreshRateRange = primaryRefreshRateRange;
            this.appRequestRefreshRateRange = appRequestRefreshRateRange;
        }

        /**
         * Returns a string representation of the object.
         */
        @Override
        public String toString() {
            return String.format("baseModeId=%d allowGroupSwitching=%b"
                            + " primaryRefreshRateRange=[%.0f %.0f]"
                            + " appRequestRefreshRateRange=[%.0f %.0f]",
                    baseModeId, allowGroupSwitching, primaryRefreshRateRange.min,
                    primaryRefreshRateRange.max, appRequestRefreshRateRange.min,
                    appRequestRefreshRateRange.max);
        }
        /**
         * Checks whether the two objects have the same values.
         */
        @Override
        public boolean equals(Object other) {
            if (other == this) {
                return true;
            }

            if (!(other instanceof DesiredDisplayModeSpecs)) {
                return false;
            }

            DesiredDisplayModeSpecs desiredDisplayModeSpecs = (DesiredDisplayModeSpecs) other;

            if (baseModeId != desiredDisplayModeSpecs.baseModeId) {
                return false;
            }
            if (allowGroupSwitching != desiredDisplayModeSpecs.allowGroupSwitching) {
                return false;
            }
            if (!primaryRefreshRateRange.equals(desiredDisplayModeSpecs.primaryRefreshRateRange)) {
                return false;
            }
            if (!appRequestRefreshRateRange.equals(
                        desiredDisplayModeSpecs.appRequestRefreshRateRange)) {
                return false;
            }
            return true;
        }

        @Override
        public int hashCode() {
            return Objects.hash(baseModeId, allowGroupSwitching, primaryRefreshRateRange,
                    appRequestRefreshRateRange);
        }

        /**
         * Copy values from the other object.
         */
        public void copyFrom(DesiredDisplayModeSpecs other) {
            baseModeId = other.baseModeId;
            allowGroupSwitching = other.allowGroupSwitching;
            primaryRefreshRateRange.min = other.primaryRefreshRateRange.min;
            primaryRefreshRateRange.max = other.primaryRefreshRateRange.max;
            appRequestRefreshRateRange.min = other.appRequestRefreshRateRange.min;
            appRequestRefreshRateRange.max = other.appRequestRefreshRateRange.max;
        }
    }

    @VisibleForTesting
    static final class Vote {
        // DEFAULT_FRAME_RATE votes for [0, DEFAULT]. As the lowest priority vote, it's overridden
        // by all other considerations. It acts to set a default frame rate for a device.
        public static final int PRIORITY_DEFAULT_REFRESH_RATE = 0;

        // PRIORITY_FLICKER_REFRESH_RATE votes for a single refresh rate like [60,60], [90,90] or
        // null. It is used to set a preferred refresh rate value in case the higher priority votes
        // result is a range.
        public static final int PRIORITY_FLICKER_REFRESH_RATE = 1;

        // High-brightness-mode may need a specific range of refresh-rates to function properly.
        public static final int PRIORITY_HIGH_BRIGHTNESS_MODE = 2;

        // SETTING_MIN_REFRESH_RATE is used to propose a lower bound of display refresh rate.
        // It votes [MIN_REFRESH_RATE, Float.POSITIVE_INFINITY]
        public static final int PRIORITY_USER_SETTING_MIN_REFRESH_RATE = 3;

        // APP_REQUEST_REFRESH_RATE_RANGE is used to for internal apps to limit the refresh
        // rate in certain cases, mostly to preserve power.
        // @see android.view.WindowManager.LayoutParams#preferredMinRefreshRate
        // @see android.view.WindowManager.LayoutParams#preferredMaxRefreshRate
        // It votes to [preferredMinRefreshRate, preferredMaxRefreshRate].
        public static final int PRIORITY_APP_REQUEST_REFRESH_RATE_RANGE = 4;

        // We split the app request into different priorities in case we can satisfy one desire
        // without the other.

        // Application can specify preferred refresh rate with below attrs.
        // @see android.view.WindowManager.LayoutParams#preferredRefreshRate
        // @see android.view.WindowManager.LayoutParams#preferredDisplayModeId
        // These translates into votes for the base mode refresh rate and resolution to be
        // used by SurfaceFlinger as the policy of choosing the display mode. The system also
        // forces some apps like denylisted app to run at a lower refresh rate.
        // @see android.R.array#config_highRefreshRateBlacklist
        // The preferred refresh rate is set on the main surface of the app outside of
        // DisplayModeDirector.
        // @see com.android.server.wm.WindowState#updateFrameRateSelectionPriorityIfNeeded
        public static final int PRIORITY_APP_REQUEST_BASE_MODE_REFRESH_RATE = 5;
        public static final int PRIORITY_APP_REQUEST_SIZE = 6;

        // SETTING_PEAK_REFRESH_RATE has a high priority and will restrict the bounds of the rest
        // of low priority voters. It votes [0, max(PEAK, MIN)]
        public static final int PRIORITY_USER_SETTING_PEAK_REFRESH_RATE = 7;

        // LOW_POWER_MODE force display to [0, 60HZ] if Settings.Global.LOW_POWER_MODE is on.
        public static final int PRIORITY_LOW_POWER_MODE = 8;

        // PRIORITY_FLICKER_REFRESH_RATE_SWITCH votes for disabling refresh rate switching. If the
        // higher priority voters' result is a range, it will fix the rate to a single choice.
        // It's used to avoid refresh rate switches in certain conditions which may result in the
        // user seeing the display flickering when the switches occur.
        public static final int PRIORITY_FLICKER_REFRESH_RATE_SWITCH = 9;

        // Force display to [0, 60HZ] if skin temperature is at or above CRITICAL.
        public static final int PRIORITY_SKIN_TEMPERATURE = 10;

        // The proximity sensor needs the refresh rate to be locked in order to function, so this is
        // set to a high priority.
        public static final int PRIORITY_PROXIMITY = 11;

        // The Under-Display Fingerprint Sensor (UDFPS) needs the refresh rate to be locked in order
        // to function, so this needs to be the highest priority of all votes.
        public static final int PRIORITY_UDFPS = 12;

        // Whenever a new priority is added, remember to update MIN_PRIORITY, MAX_PRIORITY, and
        // APP_REQUEST_REFRESH_RATE_RANGE_PRIORITY_CUTOFF, as well as priorityToString.

        public static final int MIN_PRIORITY = PRIORITY_DEFAULT_REFRESH_RATE;
        public static final int MAX_PRIORITY = PRIORITY_UDFPS;

        // The cutoff for the app request refresh rate range. Votes with priorities lower than this
        // value will not be considered when constructing the app request refresh rate range.
        public static final int APP_REQUEST_REFRESH_RATE_RANGE_PRIORITY_CUTOFF =
                PRIORITY_APP_REQUEST_REFRESH_RATE_RANGE;

        /**
         * A value signifying an invalid width or height in a vote.
         */
        public static final int INVALID_SIZE = -1;

        /**
         * The requested width of the display in pixels, or INVALID_SIZE;
         */
        public final int width;
        /**
         * The requested height of the display in pixels, or INVALID_SIZE;
         */
        public final int height;
        /**
         * Information about the min and max refresh rate DM would like to set the display to.
         */
        public final RefreshRateRange refreshRateRange;

        /**
         * Whether refresh rate switching should be disabled (i.e. the refresh rate range is
         * a single value).
         */
        public final boolean disableRefreshRateSwitching;

        /**
         * The base mode refresh rate to be used for this display. This would be used when deciding
         * the base mode id.
         */
        public final float baseModeRefreshRate;

        public static Vote forRefreshRates(float minRefreshRate, float maxRefreshRate) {
            return new Vote(INVALID_SIZE, INVALID_SIZE, minRefreshRate, maxRefreshRate,
                    minRefreshRate == maxRefreshRate, 0f);
        }

        public static Vote forSize(int width, int height) {
            return new Vote(width, height, 0f, Float.POSITIVE_INFINITY, false,
                    0f);
        }

        public static Vote forDisableRefreshRateSwitching() {
            return new Vote(INVALID_SIZE, INVALID_SIZE, 0f, Float.POSITIVE_INFINITY, true,
                    0f);
        }

        public static Vote forBaseModeRefreshRate(float baseModeRefreshRate) {
            return new Vote(INVALID_SIZE, INVALID_SIZE, 0f, Float.POSITIVE_INFINITY, false,
                    baseModeRefreshRate);
        }

        private Vote(int width, int height,
                float minRefreshRate, float maxRefreshRate,
                boolean disableRefreshRateSwitching,
                float baseModeRefreshRate) {
            this.width = width;
            this.height = height;
            this.refreshRateRange =
                    new RefreshRateRange(minRefreshRate, maxRefreshRate);
            this.disableRefreshRateSwitching = disableRefreshRateSwitching;
            this.baseModeRefreshRate = baseModeRefreshRate;
        }

        public static String priorityToString(int priority) {
            switch (priority) {
                case PRIORITY_APP_REQUEST_BASE_MODE_REFRESH_RATE:
                    return "PRIORITY_APP_REQUEST_BASE_MODE_REFRESH_RATE";
                case PRIORITY_APP_REQUEST_REFRESH_RATE_RANGE:
                    return "PRIORITY_APP_REQUEST_REFRESH_RATE_RANGE";
                case PRIORITY_APP_REQUEST_SIZE:
                    return "PRIORITY_APP_REQUEST_SIZE";
                case PRIORITY_DEFAULT_REFRESH_RATE:
                    return "PRIORITY_DEFAULT_REFRESH_RATE";
                case PRIORITY_FLICKER_REFRESH_RATE:
                    return "PRIORITY_FLICKER_REFRESH_RATE";
                case PRIORITY_FLICKER_REFRESH_RATE_SWITCH:
                    return "PRIORITY_FLICKER_REFRESH_RATE_SWITCH";
                case PRIORITY_HIGH_BRIGHTNESS_MODE:
                    return "PRIORITY_HIGH_BRIGHTNESS_MODE";
                case PRIORITY_PROXIMITY:
                    return "PRIORITY_PROXIMITY";
                case PRIORITY_LOW_POWER_MODE:
                    return "PRIORITY_LOW_POWER_MODE";
                case PRIORITY_SKIN_TEMPERATURE:
                    return "PRIORITY_SKIN_TEMPERATURE";
                case PRIORITY_UDFPS:
                    return "PRIORITY_UDFPS";
                case PRIORITY_USER_SETTING_MIN_REFRESH_RATE:
                    return "PRIORITY_USER_SETTING_MIN_REFRESH_RATE";
                case PRIORITY_USER_SETTING_PEAK_REFRESH_RATE:
                    return "PRIORITY_USER_SETTING_PEAK_REFRESH_RATE";
                default:
                    return Integer.toString(priority);
            }
        }

        @Override
        public String toString() {
            return "Vote{"
                + "width=" + width + ", height=" + height
                + ", minRefreshRate=" + refreshRateRange.min
                + ", maxRefreshRate=" + refreshRateRange.max
                + ", disableRefreshRateSwitching=" + disableRefreshRateSwitching
                + ", baseModeRefreshRate=" + baseModeRefreshRate + "}";
        }
    }

    @VisibleForTesting
    final class SettingsObserver extends ContentObserver {
        private final Uri mPeakRefreshRateSetting =
                Settings.System.getUriFor(Settings.System.PEAK_REFRESH_RATE);
        private final Uri mMinRefreshRateSetting =
                Settings.System.getUriFor(Settings.System.MIN_REFRESH_RATE);
        private final Uri mLowPowerModeSetting =
                Settings.Global.getUriFor(Settings.Global.LOW_POWER_MODE);
        private final Uri mMatchContentFrameRateSetting =
                Settings.Secure.getUriFor(Settings.Secure.MATCH_CONTENT_FRAME_RATE);

        private final Context mContext;
        private float mDefaultPeakRefreshRate;
        private float mDefaultRefreshRate;

        SettingsObserver(@NonNull Context context, @NonNull Handler handler) {
            super(handler);
            mContext = context;
            mDefaultPeakRefreshRate = (float) context.getResources().getInteger(
                    R.integer.config_defaultPeakRefreshRate);
            mDefaultRefreshRate =
                    (float) context.getResources().getInteger(R.integer.config_defaultRefreshRate);
        }

        public void observe() {
            final ContentResolver cr = mContext.getContentResolver();
            mInjector.registerPeakRefreshRateObserver(cr, this);
            cr.registerContentObserver(mMinRefreshRateSetting, false /*notifyDescendants*/, this,
                    UserHandle.USER_SYSTEM);
            cr.registerContentObserver(mLowPowerModeSetting, false /*notifyDescendants*/, this,
                    UserHandle.USER_SYSTEM);
            cr.registerContentObserver(mMatchContentFrameRateSetting, false /*notifyDescendants*/,
                    this);

            Float deviceConfigDefaultPeakRefresh =
                    mDeviceConfigDisplaySettings.getDefaultPeakRefreshRate();
            if (deviceConfigDefaultPeakRefresh != null) {
                mDefaultPeakRefreshRate = deviceConfigDefaultPeakRefresh;
            }

            synchronized (mLock) {
                updateRefreshRateSettingLocked();
                updateLowPowerModeSettingLocked();
                updateModeSwitchingTypeSettingLocked();
            }
        }

        public void setDefaultRefreshRate(float refreshRate) {
            synchronized (mLock) {
                mDefaultRefreshRate = refreshRate;
                updateRefreshRateSettingLocked();
            }
        }

        public void onDeviceConfigDefaultPeakRefreshRateChanged(Float defaultPeakRefreshRate) {
            if (defaultPeakRefreshRate == null) {
                defaultPeakRefreshRate = (float) mContext.getResources().getInteger(
                        R.integer.config_defaultPeakRefreshRate);
            }

            if (mDefaultPeakRefreshRate != defaultPeakRefreshRate) {
                synchronized (mLock) {
                    mDefaultPeakRefreshRate = defaultPeakRefreshRate;
                    updateRefreshRateSettingLocked();
                }
            }
        }

        @Override
        public void onChange(boolean selfChange, Uri uri, int userId) {
            synchronized (mLock) {
                if (mPeakRefreshRateSetting.equals(uri)
                        || mMinRefreshRateSetting.equals(uri)) {
                    updateRefreshRateSettingLocked();
                } else if (mLowPowerModeSetting.equals(uri)) {
                    updateLowPowerModeSettingLocked();
                } else if (mMatchContentFrameRateSetting.equals(uri)) {
                    updateModeSwitchingTypeSettingLocked();
                }
            }
        }

        private void updateLowPowerModeSettingLocked() {
            boolean inLowPowerMode = Settings.Global.getInt(mContext.getContentResolver(),
                    Settings.Global.LOW_POWER_MODE, 0 /*default*/) != 0;
            final Vote vote;
            if (inLowPowerMode) {
                vote = Vote.forRefreshRates(0f, 60f);
            } else {
                vote = null;
            }
            updateVoteLocked(Vote.PRIORITY_LOW_POWER_MODE, vote);
            mBrightnessObserver.onLowPowerModeEnabledLocked(inLowPowerMode);
        }

        private void updateRefreshRateSettingLocked() {
            final ContentResolver cr = mContext.getContentResolver();
            float minRefreshRate = Settings.System.getFloatForUser(cr,
                    Settings.System.MIN_REFRESH_RATE, 0f, cr.getUserId());
            float peakRefreshRate = Settings.System.getFloatForUser(cr,
                    Settings.System.PEAK_REFRESH_RATE, mDefaultPeakRefreshRate, cr.getUserId());
            updateRefreshRateSettingLocked(minRefreshRate, peakRefreshRate, mDefaultRefreshRate);
        }

        private void updateRefreshRateSettingLocked(
                float minRefreshRate, float peakRefreshRate, float defaultRefreshRate) {
            // TODO(b/156304339): The logic in here, aside from updating the refresh rate votes, is
            // used to predict if we're going to be doing frequent refresh rate switching, and if
            // so, enable the brightness observer. The logic here is more complicated and fragile
            // than necessary, and we should improve it. See b/156304339 for more info.
            Vote peakVote = peakRefreshRate == 0f
                    ? null
                    : Vote.forRefreshRates(0f, Math.max(minRefreshRate, peakRefreshRate));
            updateVoteLocked(Vote.PRIORITY_USER_SETTING_PEAK_REFRESH_RATE, peakVote);
            updateVoteLocked(Vote.PRIORITY_USER_SETTING_MIN_REFRESH_RATE,
                    Vote.forRefreshRates(minRefreshRate, Float.POSITIVE_INFINITY));
            Vote defaultVote =
                    defaultRefreshRate == 0f ? null : Vote.forRefreshRates(0f, defaultRefreshRate);
            updateVoteLocked(Vote.PRIORITY_DEFAULT_REFRESH_RATE, defaultVote);

            float maxRefreshRate;
            if (peakRefreshRate == 0f && defaultRefreshRate == 0f) {
                // We require that at least one of the peak or default refresh rate values are
                // set. The brightness observer requires that we're able to predict whether or not
                // we're going to do frequent refresh rate switching, and with the way the code is
                // currently written, we need either a default or peak refresh rate value for that.
                Slog.e(TAG, "Default and peak refresh rates are both 0. One of them should be set"
                        + " to a valid value.");
                maxRefreshRate = minRefreshRate;
            } else if (peakRefreshRate == 0f) {
                maxRefreshRate = defaultRefreshRate;
            } else if (defaultRefreshRate == 0f) {
                maxRefreshRate = peakRefreshRate;
            } else {
                maxRefreshRate = Math.min(defaultRefreshRate, peakRefreshRate);
            }

            mBrightnessObserver.onRefreshRateSettingChangedLocked(minRefreshRate, maxRefreshRate);
        }

        private void updateModeSwitchingTypeSettingLocked() {
            final ContentResolver cr = mContext.getContentResolver();
            int switchingType = Settings.Secure.getIntForUser(
                    cr, Settings.Secure.MATCH_CONTENT_FRAME_RATE, mModeSwitchingType /*default*/,
                    cr.getUserId());
            if (switchingType != mModeSwitchingType) {
                mModeSwitchingType = switchingType;
                notifyDesiredDisplayModeSpecsChangedLocked();
            }
        }

        public void dumpLocked(PrintWriter pw) {
            pw.println("  SettingsObserver");
            pw.println("    mDefaultRefreshRate: " + mDefaultRefreshRate);
            pw.println("    mDefaultPeakRefreshRate: " + mDefaultPeakRefreshRate);
        }
    }

    final class AppRequestObserver {
        private final SparseArray<Display.Mode> mAppRequestedModeByDisplay;
        private final SparseArray<RefreshRateRange> mAppPreferredRefreshRateRangeByDisplay;

        AppRequestObserver() {
            mAppRequestedModeByDisplay = new SparseArray<>();
            mAppPreferredRefreshRateRangeByDisplay = new SparseArray<>();
        }

        public void setAppRequest(int displayId, int modeId, float requestedMinRefreshRateRange,
                float requestedMaxRefreshRateRange) {
            synchronized (mLock) {
                setAppRequestedModeLocked(displayId, modeId);
                setAppPreferredRefreshRateRangeLocked(displayId, requestedMinRefreshRateRange,
                        requestedMaxRefreshRateRange);
            }
        }

        private void setAppRequestedModeLocked(int displayId, int modeId) {
            final Display.Mode requestedMode = findModeByIdLocked(displayId, modeId);
            if (Objects.equals(requestedMode, mAppRequestedModeByDisplay.get(displayId))) {
                return;
            }

            final Vote baseModeRefreshRateVote;
            final Vote sizeVote;
            if (requestedMode != null) {
                mAppRequestedModeByDisplay.put(displayId, requestedMode);
                baseModeRefreshRateVote =
                        Vote.forBaseModeRefreshRate(requestedMode.getRefreshRate());
                sizeVote = Vote.forSize(requestedMode.getPhysicalWidth(),
                        requestedMode.getPhysicalHeight());
            } else {
                mAppRequestedModeByDisplay.remove(displayId);
                baseModeRefreshRateVote = null;
                sizeVote = null;
            }

            updateVoteLocked(displayId, Vote.PRIORITY_APP_REQUEST_BASE_MODE_REFRESH_RATE,
                    baseModeRefreshRateVote);
            updateVoteLocked(displayId, Vote.PRIORITY_APP_REQUEST_SIZE, sizeVote);
        }

        private void setAppPreferredRefreshRateRangeLocked(int displayId,
                float requestedMinRefreshRateRange, float requestedMaxRefreshRateRange) {
            final Vote vote;

            RefreshRateRange refreshRateRange = null;
            if (requestedMinRefreshRateRange > 0 || requestedMaxRefreshRateRange > 0) {
                float min = requestedMinRefreshRateRange;
                float max = requestedMaxRefreshRateRange > 0
                        ? requestedMaxRefreshRateRange : Float.POSITIVE_INFINITY;
                refreshRateRange = new RefreshRateRange(min, max);
                if (refreshRateRange.min == 0 && refreshRateRange.max == 0) {
                    // requestedMinRefreshRateRange/requestedMaxRefreshRateRange were invalid
                    refreshRateRange = null;
                }
            }

            if (Objects.equals(refreshRateRange,
                    mAppPreferredRefreshRateRangeByDisplay.get(displayId))) {
                return;
            }

            if (refreshRateRange != null) {
                mAppPreferredRefreshRateRangeByDisplay.put(displayId, refreshRateRange);
                vote = Vote.forRefreshRates(refreshRateRange.min, refreshRateRange.max);
            } else {
                mAppPreferredRefreshRateRangeByDisplay.remove(displayId);
                vote = null;
            }
            synchronized (mLock) {
                updateVoteLocked(displayId, Vote.PRIORITY_APP_REQUEST_REFRESH_RATE_RANGE, vote);
            }
        }

        private Display.Mode findModeByIdLocked(int displayId, int modeId) {
            Display.Mode[] modes = mSupportedModesByDisplay.get(displayId);
            if (modes == null) {
                return null;
            }
            for (Display.Mode mode : modes) {
                if (mode.getModeId() == modeId) {
                    return mode;
                }
            }
            return null;
        }

        public void dumpLocked(PrintWriter pw) {
            pw.println("  AppRequestObserver");
            pw.println("    mAppRequestedModeByDisplay:");
            for (int i = 0; i < mAppRequestedModeByDisplay.size(); i++) {
                final int id = mAppRequestedModeByDisplay.keyAt(i);
                final Display.Mode mode = mAppRequestedModeByDisplay.valueAt(i);
                pw.println("    " + id + " -> " + mode);
            }
            pw.println("    mAppPreferredRefreshRateRangeByDisplay:");
            for (int i = 0; i < mAppPreferredRefreshRateRangeByDisplay.size(); i++) {
                final int id = mAppPreferredRefreshRateRangeByDisplay.keyAt(i);
                final RefreshRateRange refreshRateRange =
                        mAppPreferredRefreshRateRangeByDisplay.valueAt(i);
                pw.println("    " + id + " -> " + refreshRateRange);
            }
        }
    }

    private final class DisplayObserver implements DisplayManager.DisplayListener {
        // Note that we can never call into DisplayManager or any of the non-POD classes it
        // returns, while holding mLock since it may call into DMS, which might be simultaneously
        // calling into us already holding its own lock.
        private final Context mContext;
        private final Handler mHandler;

        DisplayObserver(Context context, Handler handler) {
            mContext = context;
            mHandler = handler;
        }

        public void observe() {
            DisplayManager dm = mContext.getSystemService(DisplayManager.class);
            dm.registerDisplayListener(this, mHandler);

            // Populate existing displays
            SparseArray<Display.Mode[]> modes = new SparseArray<>();
            SparseArray<Display.Mode> defaultModes = new SparseArray<>();
            DisplayInfo info = new DisplayInfo();
            Display[] displays = dm.getDisplays();
            for (Display d : displays) {
                final int displayId = d.getDisplayId();
                d.getDisplayInfo(info);
                modes.put(displayId, info.supportedModes);
                defaultModes.put(displayId, info.getDefaultMode());
            }
            synchronized (mLock) {
                final int size = modes.size();
                for (int i = 0; i < size; i++) {
                    mSupportedModesByDisplay.put(modes.keyAt(i), modes.valueAt(i));
                    mDefaultModeByDisplay.put(defaultModes.keyAt(i), defaultModes.valueAt(i));
                }
            }
        }

        @Override
        public void onDisplayAdded(int displayId) {
            updateDisplayModes(displayId);
        }

        @Override
        public void onDisplayRemoved(int displayId) {
            synchronized (mLock) {
                mSupportedModesByDisplay.remove(displayId);
                mDefaultModeByDisplay.remove(displayId);
            }
        }

        @Override
        public void onDisplayChanged(int displayId) {
            updateDisplayModes(displayId);
        }

        private void updateDisplayModes(int displayId) {
            Display d = mContext.getSystemService(DisplayManager.class).getDisplay(displayId);
            if (d == null) {
                // We can occasionally get a display added or changed event for a display that was
                // subsequently removed, which means this returns null. Check this case and bail
                // out early; if it gets re-attached we'll eventually get another call back for it.
                return;
            }
            DisplayInfo info = new DisplayInfo();
            d.getDisplayInfo(info);
            boolean changed = false;
            synchronized (mLock) {
                if (!Arrays.equals(mSupportedModesByDisplay.get(displayId), info.supportedModes)) {
                    mSupportedModesByDisplay.put(displayId, info.supportedModes);
                    changed = true;
                }
                if (!Objects.equals(mDefaultModeByDisplay.get(displayId), info.getDefaultMode())) {
                    changed = true;
                    mDefaultModeByDisplay.put(displayId, info.getDefaultMode());
                }
                if (changed) {
                    notifyDesiredDisplayModeSpecsChangedLocked();
                }
            }
        }
    }

    /**
     * This class manages brightness threshold for switching between 60 hz and higher refresh rate.
     * See more information at the definition of
     * {@link R.array#config_brightnessThresholdsOfPeakRefreshRate} and
     * {@link R.array#config_ambientThresholdsOfPeakRefreshRate}.
     */
    @VisibleForTesting
    public class BrightnessObserver implements DisplayManager.DisplayListener {
        private final static int LIGHT_SENSOR_RATE_MS = 250;
        private int[] mLowDisplayBrightnessThresholds;
        private int[] mLowAmbientBrightnessThresholds;
        private int[] mHighDisplayBrightnessThresholds;
        private int[] mHighAmbientBrightnessThresholds;
        // valid threshold if any item from the array >= 0
        private boolean mShouldObserveDisplayLowChange;
        private boolean mShouldObserveAmbientLowChange;
        private boolean mShouldObserveDisplayHighChange;
        private boolean mShouldObserveAmbientHighChange;
        private boolean mLoggingEnabled;

        private SensorManager mSensorManager;
        private Sensor mLightSensor;
        private final LightSensorEventListener mLightSensorListener =
                new LightSensorEventListener();
        // Take it as low brightness before valid sensor data comes
        private float mAmbientLux = -1.0f;
        private AmbientFilter mAmbientFilter;
        private int mBrightness = -1;

        private final Context mContext;
        private final Injector mInjector;
        private final Handler mHandler;

        // Enable light sensor only when mShouldObserveAmbientLowChange is true or
        // mShouldObserveAmbientHighChange is true, screen is on, peak refresh rate
        // changeable and low power mode off. After initialization, these states will
        // be updated from the same handler thread.
        private int mDefaultDisplayState = Display.STATE_UNKNOWN;
        private boolean mRefreshRateChangeable = false;
        private boolean mLowPowerModeEnabled = false;

        private int mRefreshRateInLowZone;
        private int mRefreshRateInHighZone;

        BrightnessObserver(Context context, Handler handler, Injector injector) {
            mContext = context;
            mHandler = handler;
            mInjector = injector;

            mLowDisplayBrightnessThresholds = context.getResources().getIntArray(
                    R.array.config_brightnessThresholdsOfPeakRefreshRate);
            mLowAmbientBrightnessThresholds = context.getResources().getIntArray(
                    R.array.config_ambientThresholdsOfPeakRefreshRate);

            if (mLowDisplayBrightnessThresholds.length != mLowAmbientBrightnessThresholds.length) {
                throw new RuntimeException("display low brightness threshold array and ambient "
                        + "brightness threshold array have different length: "
                        + "displayBrightnessThresholds="
                        + Arrays.toString(mLowDisplayBrightnessThresholds)
                        + ", ambientBrightnessThresholds="
                        + Arrays.toString(mLowAmbientBrightnessThresholds));
            }

            mHighDisplayBrightnessThresholds = context.getResources().getIntArray(
                    R.array.config_highDisplayBrightnessThresholdsOfFixedRefreshRate);
            mHighAmbientBrightnessThresholds = context.getResources().getIntArray(
                    R.array.config_highAmbientBrightnessThresholdsOfFixedRefreshRate);
            if (mHighDisplayBrightnessThresholds.length
                    != mHighAmbientBrightnessThresholds.length) {
                throw new RuntimeException("display high brightness threshold array and ambient "
                        + "brightness threshold array have different length: "
                        + "displayBrightnessThresholds="
                        + Arrays.toString(mHighDisplayBrightnessThresholds)
                        + ", ambientBrightnessThresholds="
                        + Arrays.toString(mHighAmbientBrightnessThresholds));
            }
            mRefreshRateInHighZone = context.getResources().getInteger(
                    R.integer.config_fixedRefreshRateInHighZone);
        }

        /**
         * @return the refresh to lock to when in a low brightness zone
         */
        @VisibleForTesting
        int getRefreshRateInLowZone() {
            return mRefreshRateInLowZone;
        }

        /**
         * @return the display brightness thresholds for the low brightness zones
         */
        @VisibleForTesting
        int[] getLowDisplayBrightnessThresholds() {
            return mLowDisplayBrightnessThresholds;
        }

        /**
         * @return the ambient brightness thresholds for the low brightness zones
         */
        @VisibleForTesting
        int[] getLowAmbientBrightnessThresholds() {
            return mLowAmbientBrightnessThresholds;
        }

        public void registerLightSensor(SensorManager sensorManager, Sensor lightSensor) {
            mSensorManager = sensorManager;
            mLightSensor = lightSensor;

            mSensorManager.registerListener(mLightSensorListener,
                    mLightSensor, LIGHT_SENSOR_RATE_MS * 1000, mHandler);
        }

        public void observe(SensorManager sensorManager) {
            mSensorManager = sensorManager;
            final ContentResolver cr = mContext.getContentResolver();
            mBrightness = getBrightness(Display.DEFAULT_DISPLAY);

            // DeviceConfig is accessible after system ready.
            int[] lowDisplayBrightnessThresholds =
                    mDeviceConfigDisplaySettings.getLowDisplayBrightnessThresholds();
            int[] lowAmbientBrightnessThresholds =
                    mDeviceConfigDisplaySettings.getLowAmbientBrightnessThresholds();

            if (lowDisplayBrightnessThresholds != null && lowAmbientBrightnessThresholds != null
                    && lowDisplayBrightnessThresholds.length
                    == lowAmbientBrightnessThresholds.length) {
                mLowDisplayBrightnessThresholds = lowDisplayBrightnessThresholds;
                mLowAmbientBrightnessThresholds = lowAmbientBrightnessThresholds;
            }


            int[] highDisplayBrightnessThresholds =
                    mDeviceConfigDisplaySettings.getHighDisplayBrightnessThresholds();
            int[] highAmbientBrightnessThresholds =
                    mDeviceConfigDisplaySettings.getHighAmbientBrightnessThresholds();

            if (highDisplayBrightnessThresholds != null && highAmbientBrightnessThresholds != null
                    && highDisplayBrightnessThresholds.length
                    == highAmbientBrightnessThresholds.length) {
                mHighDisplayBrightnessThresholds = highDisplayBrightnessThresholds;
                mHighAmbientBrightnessThresholds = highAmbientBrightnessThresholds;
            }

            mRefreshRateInLowZone = mDeviceConfigDisplaySettings.getRefreshRateInLowZone();
            mRefreshRateInHighZone = mDeviceConfigDisplaySettings.getRefreshRateInHighZone();

            restartObserver();
            mDeviceConfigDisplaySettings.startListening();

            mInjector.registerDisplayListener(this, mHandler,
                    DisplayManager.EVENT_FLAG_DISPLAY_CHANGED |
                    DisplayManager.EVENT_FLAG_DISPLAY_BRIGHTNESS);
        }

        public void setLoggingEnabled(boolean loggingEnabled) {
            if (mLoggingEnabled == loggingEnabled) {
                return;
            }
            mLoggingEnabled = loggingEnabled;
            mLightSensorListener.setLoggingEnabled(loggingEnabled);
        }

        public void onRefreshRateSettingChangedLocked(float min, float max) {
            boolean changeable = (max - min > 1f && max > 60f);
            if (mRefreshRateChangeable != changeable) {
                mRefreshRateChangeable = changeable;
                updateSensorStatus();
                if (!changeable) {
                    // Revoke previous vote from BrightnessObserver
                    updateVoteLocked(Vote.PRIORITY_FLICKER_REFRESH_RATE, null);
                    updateVoteLocked(Vote.PRIORITY_FLICKER_REFRESH_RATE_SWITCH, null);
                }
            }
        }

        public void onLowPowerModeEnabledLocked(boolean b) {
            if (mLowPowerModeEnabled != b) {
                mLowPowerModeEnabled = b;
                updateSensorStatus();
            }
        }

        public void onDeviceConfigLowBrightnessThresholdsChanged(int[] displayThresholds,
                int[] ambientThresholds) {
            if (displayThresholds != null && ambientThresholds != null
                    && displayThresholds.length == ambientThresholds.length) {
                mLowDisplayBrightnessThresholds = displayThresholds;
                mLowAmbientBrightnessThresholds = ambientThresholds;
            } else {
                // Invalid or empty. Use device default.
                mLowDisplayBrightnessThresholds = mContext.getResources().getIntArray(
                        R.array.config_brightnessThresholdsOfPeakRefreshRate);
                mLowAmbientBrightnessThresholds = mContext.getResources().getIntArray(
                        R.array.config_ambientThresholdsOfPeakRefreshRate);
            }
            restartObserver();
        }

        public void onDeviceConfigRefreshRateInLowZoneChanged(int refreshRate) {
            if (refreshRate != mRefreshRateInLowZone) {
                mRefreshRateInLowZone = refreshRate;
                restartObserver();
            }
        }

        public void onDeviceConfigHighBrightnessThresholdsChanged(int[] displayThresholds,
                int[] ambientThresholds) {
            if (displayThresholds != null && ambientThresholds != null
                    && displayThresholds.length == ambientThresholds.length) {
                mHighDisplayBrightnessThresholds = displayThresholds;
                mHighAmbientBrightnessThresholds = ambientThresholds;
            } else {
                // Invalid or empty. Use device default.
                mHighDisplayBrightnessThresholds = mContext.getResources().getIntArray(
                        R.array.config_highDisplayBrightnessThresholdsOfFixedRefreshRate);
                mHighAmbientBrightnessThresholds = mContext.getResources().getIntArray(
                        R.array.config_highAmbientBrightnessThresholdsOfFixedRefreshRate);
            }
            restartObserver();
        }

        public void onDeviceConfigRefreshRateInHighZoneChanged(int refreshRate) {
            if (refreshRate != mRefreshRateInHighZone) {
                mRefreshRateInHighZone = refreshRate;
                restartObserver();
            }
        }

        public void dumpLocked(PrintWriter pw) {
            pw.println("  BrightnessObserver");
            pw.println("    mAmbientLux: " + mAmbientLux);
            pw.println("    mBrightness: " + mBrightness);
            pw.println("    mDefaultDisplayState: " + mDefaultDisplayState);
            pw.println("    mLowPowerModeEnabled: " + mLowPowerModeEnabled);
            pw.println("    mRefreshRateChangeable: " + mRefreshRateChangeable);
            pw.println("    mShouldObserveDisplayLowChange: " + mShouldObserveDisplayLowChange);
            pw.println("    mShouldObserveAmbientLowChange: " + mShouldObserveAmbientLowChange);
            pw.println("    mRefreshRateInLowZone: " + mRefreshRateInLowZone);

            for (int d : mLowDisplayBrightnessThresholds) {
                pw.println("    mDisplayLowBrightnessThreshold: " + d);
            }

            for (int d : mLowAmbientBrightnessThresholds) {
                pw.println("    mAmbientLowBrightnessThreshold: " + d);
            }

            pw.println("    mShouldObserveDisplayHighChange: " + mShouldObserveDisplayHighChange);
            pw.println("    mShouldObserveAmbientHighChange: " + mShouldObserveAmbientHighChange);
            pw.println("    mRefreshRateInHighZone: " + mRefreshRateInHighZone);

            for (int d : mHighDisplayBrightnessThresholds) {
                pw.println("    mDisplayHighBrightnessThresholds: " + d);
            }

            for (int d : mHighAmbientBrightnessThresholds) {
                pw.println("    mAmbientHighBrightnessThresholds: " + d);
            }

            mLightSensorListener.dumpLocked(pw);

            if (mAmbientFilter != null) {
                IndentingPrintWriter ipw = new IndentingPrintWriter(pw, "    ");
                mAmbientFilter.dump(ipw);
            }
        }

        @Override
        public void onDisplayAdded(int displayId) {}

        @Override
        public void onDisplayRemoved(int displayId) {}

        @Override
        public void onDisplayChanged(int displayId) {
            if (displayId == Display.DEFAULT_DISPLAY) {
                updateDefaultDisplayState();

                // We don't support multiple display blocking zones yet, so only handle
                // brightness changes for the default display for now.
                int brightness = getBrightness(displayId);
                synchronized (mLock) {
                    if (brightness != mBrightness) {
                        mBrightness = brightness;
                        onBrightnessChangedLocked();
                    }
                }
            }
        }

        private void restartObserver() {
            if (mRefreshRateInLowZone > 0) {
                mShouldObserveDisplayLowChange = hasValidThreshold(
                        mLowDisplayBrightnessThresholds);
                mShouldObserveAmbientLowChange = hasValidThreshold(
                        mLowAmbientBrightnessThresholds);
            } else {
                mShouldObserveDisplayLowChange = false;
                mShouldObserveAmbientLowChange = false;
            }

            if (mRefreshRateInHighZone > 0) {
                mShouldObserveDisplayHighChange = hasValidThreshold(
                        mHighDisplayBrightnessThresholds);
                mShouldObserveAmbientHighChange = hasValidThreshold(
                        mHighAmbientBrightnessThresholds);
            } else {
                mShouldObserveDisplayHighChange = false;
                mShouldObserveAmbientHighChange = false;
            }

            if (mShouldObserveAmbientLowChange || mShouldObserveAmbientHighChange) {
                Resources resources = mContext.getResources();
                String lightSensorType = resources.getString(
                        com.android.internal.R.string.config_displayLightSensorType);

                Sensor lightSensor = null;
                if (!TextUtils.isEmpty(lightSensorType)) {
                    List<Sensor> sensors = mSensorManager.getSensorList(Sensor.TYPE_ALL);
                    for (int i = 0; i < sensors.size(); i++) {
                        Sensor sensor = sensors.get(i);
                        if (lightSensorType.equals(sensor.getStringType())) {
                            lightSensor = sensor;
                            break;
                        }
                    }
                }

                if (lightSensor == null) {
                    lightSensor = mSensorManager.getDefaultSensor(Sensor.TYPE_LIGHT);
                }

                if (lightSensor != null) {
                    final Resources res = mContext.getResources();

                    mAmbientFilter = AmbientFilterFactory.createBrightnessFilter(TAG, res);
                    mLightSensor = lightSensor;
                }
            } else {
                mAmbientFilter = null;
                mLightSensor = null;
            }

            if (mRefreshRateChangeable) {
                updateSensorStatus();
                synchronized (mLock) {
                    onBrightnessChangedLocked();
                }
            }
        }

        /**
         * Checks to see if at least one value is positive, in which case it is necessary to listen
         * to value changes.
         */
        private boolean hasValidThreshold(int[] a) {
            for (int d: a) {
                if (d >= 0) {
                    return true;
                }
            }

            return false;
        }

        private boolean isInsideLowZone(int brightness, float lux) {
            for (int i = 0; i < mLowDisplayBrightnessThresholds.length; i++) {
                int disp = mLowDisplayBrightnessThresholds[i];
                int ambi = mLowAmbientBrightnessThresholds[i];

                if (disp >= 0 && ambi >= 0) {
                    if (brightness <= disp && lux <= ambi) {
                        return true;
                    }
                } else if (disp >= 0) {
                    if (brightness <= disp) {
                        return true;
                    }
                } else if (ambi >= 0) {
                    if (lux <= ambi) {
                        return true;
                    }
                }
            }

            return false;
        }

        private boolean isInsideHighZone(int brightness, float lux) {
            for (int i = 0; i < mHighDisplayBrightnessThresholds.length; i++) {
                int disp = mHighDisplayBrightnessThresholds[i];
                int ambi = mHighAmbientBrightnessThresholds[i];

                if (disp >= 0 && ambi >= 0) {
                    if (brightness >= disp && lux >= ambi) {
                        return true;
                    }
                } else if (disp >= 0) {
                    if (brightness >= disp) {
                        return true;
                    }
                } else if (ambi >= 0) {
                    if (lux >= ambi) {
                        return true;
                    }
                }
            }

            return false;
        }
        private void onBrightnessChangedLocked() {
            Vote refreshRateVote = null;
            Vote refreshRateSwitchingVote = null;

            if (mBrightness < 0) {
                // Either the setting isn't available or we shouldn't be observing yet anyways.
                // Either way, just bail out since there's nothing we can do here.
                return;
            }

            boolean insideLowZone = hasValidLowZone() && isInsideLowZone(mBrightness, mAmbientLux);
            if (insideLowZone) {
                refreshRateVote =
                        Vote.forRefreshRates(mRefreshRateInLowZone, mRefreshRateInLowZone);
                refreshRateSwitchingVote = Vote.forDisableRefreshRateSwitching();
            }

            boolean insideHighZone = hasValidHighZone()
                    && isInsideHighZone(mBrightness, mAmbientLux);
            if (insideHighZone) {
                refreshRateVote =
                        Vote.forRefreshRates(mRefreshRateInHighZone, mRefreshRateInHighZone);
                refreshRateSwitchingVote = Vote.forDisableRefreshRateSwitching();
            }

            if (mLoggingEnabled) {
                Slog.d(TAG, "Display brightness " + mBrightness + ", ambient lux " +  mAmbientLux
                        + ", Vote " + refreshRateVote);
            }
            updateVoteLocked(Vote.PRIORITY_FLICKER_REFRESH_RATE, refreshRateVote);
            updateVoteLocked(Vote.PRIORITY_FLICKER_REFRESH_RATE_SWITCH, refreshRateSwitchingVote);
        }

        private boolean hasValidLowZone() {
            return mRefreshRateInLowZone > 0
                    && (mShouldObserveDisplayLowChange || mShouldObserveAmbientLowChange);
        }

        private boolean hasValidHighZone() {
            return mRefreshRateInHighZone > 0
                    && (mShouldObserveDisplayHighChange || mShouldObserveAmbientHighChange);
        }

        private void updateDefaultDisplayState() {
            Display display = mContext.getSystemService(DisplayManager.class)
                    .getDisplay(Display.DEFAULT_DISPLAY);
            if (display == null) {
                return;
            }

            setDefaultDisplayState(display.getState());
        }

        @VisibleForTesting
        public void setDefaultDisplayState(int state) {
            if (mLoggingEnabled) {
                Slog.d(TAG, "setDefaultDisplayState: mDefaultDisplayState = "
                        + mDefaultDisplayState + ", state = " + state);
            }

            if (mDefaultDisplayState != state) {
                mDefaultDisplayState = state;
                updateSensorStatus();
            }
        }

        private void updateSensorStatus() {
            if (mSensorManager == null || mLightSensorListener == null) {
                return;
            }

            if (mLoggingEnabled) {
                Slog.d(TAG, "updateSensorStatus: mShouldObserveAmbientLowChange = "
                        + mShouldObserveAmbientLowChange + ", mShouldObserveAmbientHighChange = "
                        + mShouldObserveAmbientHighChange);
                Slog.d(TAG, "updateSensorStatus: mLowPowerModeEnabled = "
                        + mLowPowerModeEnabled + ", mRefreshRateChangeable = "
                        + mRefreshRateChangeable);
            }

            if ((mShouldObserveAmbientLowChange || mShouldObserveAmbientHighChange)
                     && isDeviceActive() && !mLowPowerModeEnabled && mRefreshRateChangeable) {
                mSensorManager.registerListener(mLightSensorListener,
                        mLightSensor, LIGHT_SENSOR_RATE_MS * 1000, mHandler);
                if (mLoggingEnabled) {
                    Slog.d(TAG, "updateSensorStatus: registerListener");
                }
            } else {
                mLightSensorListener.removeCallbacks();
                mSensorManager.unregisterListener(mLightSensorListener);
                if (mLoggingEnabled) {
                    Slog.d(TAG, "updateSensorStatus: unregisterListener");
                }
            }
        }

        private boolean isDeviceActive() {
            return mDefaultDisplayState == Display.STATE_ON;
        }

        private int getBrightness(int displayId) {
            final BrightnessInfo info = mInjector.getBrightnessInfo(displayId);
            if (info != null) {
                return BrightnessSynchronizer.brightnessFloatToInt(info.adjustedBrightness);
            }

            return BRIGHTNESS_INVALID;
        }

        private final class LightSensorEventListener implements SensorEventListener {
            final private static int INJECT_EVENTS_INTERVAL_MS = LIGHT_SENSOR_RATE_MS;
            private float mLastSensorData;
            private long mTimestamp;
            private boolean mLoggingEnabled;

            public void dumpLocked(PrintWriter pw) {
                pw.println("    mLastSensorData: " + mLastSensorData);
                pw.println("    mTimestamp: " + formatTimestamp(mTimestamp));
            }


            public void setLoggingEnabled(boolean loggingEnabled) {
                if (mLoggingEnabled == loggingEnabled) {
                    return;
                }
                mLoggingEnabled = loggingEnabled;
            }

            @Override
            public void onSensorChanged(SensorEvent event) {
                mLastSensorData = event.values[0];
                if (mLoggingEnabled) {
                    Slog.d(TAG, "On sensor changed: " + mLastSensorData);
                }

                boolean lowZoneChanged = isDifferentZone(mLastSensorData, mAmbientLux,
                        mLowAmbientBrightnessThresholds);
                boolean highZoneChanged = isDifferentZone(mLastSensorData, mAmbientLux,
                        mHighAmbientBrightnessThresholds);
                if ((lowZoneChanged && mLastSensorData < mAmbientLux)
                        || (highZoneChanged && mLastSensorData > mAmbientLux)) {
                    // Easier to see flicker at lower brightness environment or high brightness
                    // environment. Forget the history to get immediate response.
                    if (mAmbientFilter != null) {
                        mAmbientFilter.clear();
                    }
                }

                long now = SystemClock.uptimeMillis();
                mTimestamp = System.currentTimeMillis();
                if (mAmbientFilter != null) {
                    mAmbientFilter.addValue(now, mLastSensorData);
                }

                mHandler.removeCallbacks(mInjectSensorEventRunnable);
                processSensorData(now);

                if ((lowZoneChanged && mLastSensorData > mAmbientLux)
                        || (highZoneChanged && mLastSensorData < mAmbientLux)) {
                    // Sensor may not report new event if there is no brightness change.
                    // Need to keep querying the temporal filter for the latest estimation,
                    // until sensor readout and filter estimation are in the same zone or
                    // is interrupted by a new sensor event.
                    mHandler.postDelayed(mInjectSensorEventRunnable, INJECT_EVENTS_INTERVAL_MS);
                }
            }

            @Override
            public void onAccuracyChanged(Sensor sensor, int accuracy) {
                // Not used.
            }

            public void removeCallbacks() {
                mHandler.removeCallbacks(mInjectSensorEventRunnable);
            }

            private String formatTimestamp(long time) {
                SimpleDateFormat dateFormat =
                        new SimpleDateFormat("yyyy-MM-dd HH:mm:ss.SSS", Locale.US);
                return dateFormat.format(new Date(time));
            }

            private void processSensorData(long now) {
                if (mAmbientFilter != null) {
                    mAmbientLux = mAmbientFilter.getEstimate(now);
                } else {
                    mAmbientLux = mLastSensorData;
                }

                synchronized (mLock) {
                    onBrightnessChangedLocked();
                }
            }

            private boolean isDifferentZone(float lux1, float lux2, int[] luxThresholds) {
                for (final float boundary : luxThresholds) {
                    // Test each boundary. See if the current value and the new value are at
                    // different sides.
                    if ((lux1 <= boundary && lux2 > boundary)
                            || (lux1 > boundary && lux2 <= boundary)) {
                        return true;
                    }
                }

                return false;
            }

            private final Runnable mInjectSensorEventRunnable = new Runnable() {
                @Override
                public void run() {
                    long now = SystemClock.uptimeMillis();
                    // No need to really inject the last event into a temporal filter.
                    processSensorData(now);

                    // Inject next event if there is a possible zone change.
                    if (isDifferentZone(mLastSensorData, mAmbientLux,
                            mLowAmbientBrightnessThresholds)
                            || isDifferentZone(mLastSensorData, mAmbientLux,
                            mHighAmbientBrightnessThresholds)) {
                        mHandler.postDelayed(mInjectSensorEventRunnable, INJECT_EVENTS_INTERVAL_MS);
                    }
                }
            };
        }
    }

    private class UdfpsObserver extends IUdfpsHbmListener.Stub {
        private final SparseBooleanArray mLocalHbmEnabled = new SparseBooleanArray();
        private final SparseBooleanArray mGlobalHbmEnabled = new SparseBooleanArray();

        public void observe() {
            StatusBarManagerInternal statusBar =
                    LocalServices.getService(StatusBarManagerInternal.class);
            statusBar.setUdfpsHbmListener(this);
        }

        @Override
        public void onHbmEnabled(int hbmType, int displayId) {
            synchronized (mLock) {
                updateHbmStateLocked(hbmType, displayId, true /*enabled*/);
            }
        }

        @Override
        public void onHbmDisabled(int hbmType, int displayId) {
            synchronized (mLock) {
                updateHbmStateLocked(hbmType, displayId, false /*enabled*/);
            }
        }

        private void updateHbmStateLocked(int hbmType, int displayId, boolean enabled) {
            switch (hbmType) {
                case UdfpsObserver.LOCAL_HBM:
                    mLocalHbmEnabled.put(displayId, enabled);
                    break;
                case UdfpsObserver.GLOBAL_HBM:
                    mGlobalHbmEnabled.put(displayId, enabled);
                    break;
                default:
                    Slog.w(TAG, "Unknown HBM type reported. Ignoring.");
                    return;
            }
            updateVoteLocked(displayId);
        }

        private void updateVoteLocked(int displayId) {
            final Vote vote;
            if (mGlobalHbmEnabled.get(displayId)) {
                vote = Vote.forRefreshRates(60f, 60f);
            } else if (mLocalHbmEnabled.get(displayId)) {
                Display.Mode[] modes = mSupportedModesByDisplay.get(displayId);
                float maxRefreshRate = 0f;
                for (Display.Mode mode : modes) {
                    if (mode.getRefreshRate() > maxRefreshRate) {
                        maxRefreshRate = mode.getRefreshRate();
                    }
                }
                vote = Vote.forRefreshRates(maxRefreshRate, maxRefreshRate);
            } else {
                vote = null;
            }

            DisplayModeDirector.this.updateVoteLocked(displayId, Vote.PRIORITY_UDFPS, vote);
        }

        void dumpLocked(PrintWriter pw) {
            pw.println("  UdfpsObserver");
            pw.println("    mLocalHbmEnabled: ");
            for (int i = 0; i < mLocalHbmEnabled.size(); i++) {
                final int displayId = mLocalHbmEnabled.keyAt(i);
                final String enabled = mLocalHbmEnabled.valueAt(i) ? "enabled" : "disabled";
                pw.println("      Display " + displayId + ": " + enabled);
            }
            pw.println("    mGlobalHbmEnabled: ");
            for (int i = 0; i < mGlobalHbmEnabled.size(); i++) {
                final int displayId = mGlobalHbmEnabled.keyAt(i);
                final String enabled = mGlobalHbmEnabled.valueAt(i) ? "enabled" : "disabled";
                pw.println("      Display " + displayId + ": " + enabled);
            }

        }
    }

    private static final class SensorObserver implements ProximityActiveListener,
            DisplayManager.DisplayListener {
        private final String mProximitySensorName = null;
        private final String mProximitySensorType = Sensor.STRING_TYPE_PROXIMITY;

        private final BallotBox mBallotBox;
        private final Context mContext;
        private final Injector mInjector;
        @GuardedBy("mSensorObserverLock")
        private final SparseBooleanArray mDozeStateByDisplay = new SparseBooleanArray();
        private final Object mSensorObserverLock = new Object();

        private DisplayManager mDisplayManager;
        private DisplayManagerInternal mDisplayManagerInternal;
        @GuardedBy("mSensorObserverLock")
        private boolean mIsProxActive = false;

        SensorObserver(Context context, BallotBox ballotBox, Injector injector) {
            mContext = context;
            mBallotBox = ballotBox;
            mInjector = injector;
        }

        @Override
        public void onProximityActive(boolean isActive) {
            synchronized (mSensorObserverLock) {
                if (mIsProxActive != isActive) {
                    mIsProxActive = isActive;
                    recalculateVotesLocked();
                }
            }
        }

        public void observe() {
            mDisplayManager = mContext.getSystemService(DisplayManager.class);
            mDisplayManagerInternal = LocalServices.getService(DisplayManagerInternal.class);

            final SensorManagerInternal sensorManager =
                    LocalServices.getService(SensorManagerInternal.class);
            sensorManager.addProximityActiveListener(BackgroundThread.getExecutor(), this);

            synchronized (mSensorObserverLock) {
                for (Display d : mDisplayManager.getDisplays()) {
                    mDozeStateByDisplay.put(d.getDisplayId(), mInjector.isDozeState(d));
                }
            }
            mInjector.registerDisplayListener(this, BackgroundThread.getHandler(),
                    DisplayManager.EVENT_FLAG_DISPLAY_ADDED
                            | DisplayManager.EVENT_FLAG_DISPLAY_CHANGED
                            | DisplayManager.EVENT_FLAG_DISPLAY_REMOVED);
        }

        private void recalculateVotesLocked() {
            final Display[] displays = mDisplayManager.getDisplays();
            for (Display d : displays) {
                int displayId = d.getDisplayId();
                Vote vote = null;
                if (mIsProxActive && !mDozeStateByDisplay.get(displayId)) {
                    final RefreshRateRange rate =
                            mDisplayManagerInternal.getRefreshRateForDisplayAndSensor(
                                    displayId, mProximitySensorName, mProximitySensorType);
                    if (rate != null) {
                        vote = Vote.forRefreshRates(rate.min, rate.max);
                    }
                }
                mBallotBox.vote(displayId, Vote.PRIORITY_PROXIMITY, vote);
            }
        }

        void dumpLocked(PrintWriter pw) {
            pw.println("  SensorObserver");
            synchronized (mSensorObserverLock) {
                pw.println("    mIsProxActive=" + mIsProxActive);
                pw.println("    mDozeStateByDisplay:");
                for (int i = 0; i < mDozeStateByDisplay.size(); i++) {
                    final int id = mDozeStateByDisplay.keyAt(i);
                    final boolean dozed = mDozeStateByDisplay.valueAt(i);
                    pw.println("      " + id + " -> " + dozed);
                }
            }
        }

        @Override
        public void onDisplayAdded(int displayId) {
            boolean isDozeState = mInjector.isDozeState(mDisplayManager.getDisplay(displayId));
            synchronized (mSensorObserverLock) {
                mDozeStateByDisplay.put(displayId, isDozeState);
                recalculateVotesLocked();
            }
        }

        @Override
        public void onDisplayChanged(int displayId) {
            boolean wasDozeState = mDozeStateByDisplay.get(displayId);
            synchronized (mSensorObserverLock) {
                mDozeStateByDisplay.put(displayId,
                        mInjector.isDozeState(mDisplayManager.getDisplay(displayId)));
                if (wasDozeState != mDozeStateByDisplay.get(displayId)) {
                    recalculateVotesLocked();
                }
            }
        }

        @Override
        public void onDisplayRemoved(int displayId) {
            synchronized (mSensorObserverLock) {
                mDozeStateByDisplay.delete(displayId);
                recalculateVotesLocked();
            }
        }
    }

    /**
     * Listens to DisplayManager for HBM status and applies any refresh-rate restrictions for
     * HBM that are associated with that display. Restrictions are retrieved from
     * DisplayManagerInternal but originate in the display-device-config file.
     */
    public static class HbmObserver implements DisplayManager.DisplayListener {
        private final BallotBox mBallotBox;
        private final Handler mHandler;
        private final SparseIntArray mHbmMode = new SparseIntArray();
<<<<<<< HEAD
=======
        private final SparseBooleanArray mHbmActive = new SparseBooleanArray();
>>>>>>> 6c2cb687
        private final Injector mInjector;
        private final DeviceConfigDisplaySettings mDeviceConfigDisplaySettings;
        private int mRefreshRateInHbmSunlight;
        private int mRefreshRateInHbmHdr;

        private DisplayManagerInternal mDisplayManagerInternal;

        HbmObserver(Injector injector, BallotBox ballotBox, Handler handler,
                DeviceConfigDisplaySettings displaySettings) {
            mInjector = injector;
            mBallotBox = ballotBox;
            mHandler = handler;
            mDeviceConfigDisplaySettings = displaySettings;
        }

        public void observe() {
            mRefreshRateInHbmSunlight = mDeviceConfigDisplaySettings.getRefreshRateInHbmSunlight();
            mRefreshRateInHbmHdr = mDeviceConfigDisplaySettings.getRefreshRateInHbmHdr();

            mDisplayManagerInternal = LocalServices.getService(DisplayManagerInternal.class);
            mInjector.registerDisplayListener(this, mHandler,
                    DisplayManager.EVENT_FLAG_DISPLAY_BRIGHTNESS
                    | DisplayManager.EVENT_FLAG_DISPLAY_REMOVED);
        }

        /**
         * @return the refresh to lock to when the device is in high brightness mode for Sunlight.
         */
        @VisibleForTesting
        int getRefreshRateInHbmSunlight() {
            return mRefreshRateInHbmSunlight;
        }

        /**
         * @return the refresh to lock to when the device is in high brightness mode for HDR.
         */
        @VisibleForTesting
        int getRefreshRateInHbmHdr() {
            return mRefreshRateInHbmHdr;
        }

        /**
         * Recalculates the HBM vote when the device config has been changed.
         */
        public void onDeviceConfigRefreshRateInHbmSunlightChanged(int refreshRate) {
            if (refreshRate != mRefreshRateInHbmSunlight) {
                mRefreshRateInHbmSunlight = refreshRate;
                onDeviceConfigRefreshRateInHbmChanged();
            }
        }

        /**
         * Recalculates the HBM vote when the device config has been changed.
         */
        public void onDeviceConfigRefreshRateInHbmHdrChanged(int refreshRate) {
            if (refreshRate != mRefreshRateInHbmHdr) {
                mRefreshRateInHbmHdr = refreshRate;
                onDeviceConfigRefreshRateInHbmChanged();
            }
        }

        @Override
        public void onDisplayAdded(int displayId) {}

        @Override
        public void onDisplayRemoved(int displayId) {
            mBallotBox.vote(displayId, Vote.PRIORITY_HIGH_BRIGHTNESS_MODE, null);
            mHbmMode.delete(displayId);
<<<<<<< HEAD
=======
            mHbmActive.delete(displayId);
>>>>>>> 6c2cb687
        }

        @Override
        public void onDisplayChanged(int displayId) {
            final BrightnessInfo info = mInjector.getBrightnessInfo(displayId);
            if (info == null) {
                // Display no longer there. Assume we'll get an onDisplayRemoved very soon.
                return;
            }
<<<<<<< HEAD
            final int hbmMode = info.highBrightnessMode;
            if (hbmMode == mHbmMode.get(displayId)) {
=======

            final int hbmMode = info.highBrightnessMode;
            final boolean isHbmActive = hbmMode != BrightnessInfo.HIGH_BRIGHTNESS_MODE_OFF &&
                info.adjustedBrightness > info.highBrightnessTransitionPoint;
            if (hbmMode == mHbmMode.get(displayId) &&
                isHbmActive == mHbmActive.get(displayId)) {
>>>>>>> 6c2cb687
                // no change, ignore.
                return;
            }
            mHbmMode.put(displayId, hbmMode);
<<<<<<< HEAD
=======
            mHbmActive.put(displayId, isHbmActive);
>>>>>>> 6c2cb687
            recalculateVotesForDisplay(displayId);
        }

        private void onDeviceConfigRefreshRateInHbmChanged() {
            final int[] displayIds = mHbmMode.copyKeys();
            if (displayIds != null) {
                for (int id : displayIds) {
                    recalculateVotesForDisplay(id);
                }
            }
        }

        private void recalculateVotesForDisplay(int displayId) {
<<<<<<< HEAD
            final int hbmMode = mHbmMode.get(displayId, BrightnessInfo.HIGH_BRIGHTNESS_MODE_OFF);
            Vote vote = null;
            if (hbmMode == BrightnessInfo.HIGH_BRIGHTNESS_MODE_SUNLIGHT) {
                // Device resource properties take priority over DisplayDeviceConfig
                if (mRefreshRateInHbmSunlight > 0) {
                    vote = Vote.forRefreshRates(mRefreshRateInHbmSunlight,
                            mRefreshRateInHbmSunlight);
                } else {
                    final List<RefreshRateLimitation> limits =
                        mDisplayManagerInternal.getRefreshRateLimitations(displayId);
                    for (int i = 0; limits != null && i < limits.size(); i++) {
                        final RefreshRateLimitation limitation = limits.get(i);
                        if (limitation.type == REFRESH_RATE_LIMIT_HIGH_BRIGHTNESS_MODE) {
                            vote = Vote.forRefreshRates(limitation.range.min, limitation.range.max);
                            break;
=======
            Vote vote = null;
            if (mHbmActive.get(displayId, false)) {
                final int hbmMode =
                    mHbmMode.get(displayId, BrightnessInfo.HIGH_BRIGHTNESS_MODE_OFF);
                if (hbmMode == BrightnessInfo.HIGH_BRIGHTNESS_MODE_SUNLIGHT) {
                    // Device resource properties take priority over DisplayDeviceConfig
                    if (mRefreshRateInHbmSunlight > 0) {
                        vote = Vote.forRefreshRates(mRefreshRateInHbmSunlight,
                                mRefreshRateInHbmSunlight);
                    } else {
                        final List<RefreshRateLimitation> limits =
                            mDisplayManagerInternal.getRefreshRateLimitations(displayId);
                        for (int i = 0; limits != null && i < limits.size(); i++) {
                            final RefreshRateLimitation limitation = limits.get(i);
                            if (limitation.type == REFRESH_RATE_LIMIT_HIGH_BRIGHTNESS_MODE) {
                                vote = Vote.forRefreshRates(limitation.range.min,
                                        limitation.range.max);
                                break;
                            }
>>>>>>> 6c2cb687
                        }
                    }
                } else if (hbmMode == BrightnessInfo.HIGH_BRIGHTNESS_MODE_HDR &&
                        mRefreshRateInHbmHdr > 0) {
                    // HBM for HDR vote isn't supported through DisplayDeviceConfig yet, so look for
                    // a vote from Device properties
                    vote = Vote.forRefreshRates(mRefreshRateInHbmHdr, mRefreshRateInHbmHdr);
                } else {
                    Slog.w(TAG, "Unexpected HBM mode " + hbmMode + " for display ID " + displayId);
                }

            }
            if (hbmMode == BrightnessInfo.HIGH_BRIGHTNESS_MODE_HDR
                    && mRefreshRateInHbmHdr > 0) {
                vote = Vote.forRefreshRates(mRefreshRateInHbmHdr, mRefreshRateInHbmHdr);
            }
            mBallotBox.vote(displayId, Vote.PRIORITY_HIGH_BRIGHTNESS_MODE, vote);
        }

        void dumpLocked(PrintWriter pw) {
            pw.println("   HbmObserver");
            pw.println("     mHbmMode: " + mHbmMode);
<<<<<<< HEAD
=======
            pw.println("     mHbmActive: " + mHbmActive);
>>>>>>> 6c2cb687
            pw.println("     mRefreshRateInHbmSunlight: " + mRefreshRateInHbmSunlight);
            pw.println("     mRefreshRateInHbmHdr: " + mRefreshRateInHbmHdr);
        }
    }

    private final class SkinThermalStatusObserver extends IThermalEventListener.Stub {
        private final BallotBox mBallotBox;
        private final Injector mInjector;

        private @Temperature.ThrottlingStatus int mStatus = -1;

        SkinThermalStatusObserver(Injector injector, BallotBox ballotBox) {
            mInjector = injector;
            mBallotBox = ballotBox;
        }

        @Override
        public void notifyThrottling(Temperature temp) {
            mStatus = temp.getStatus();
            if (mLoggingEnabled) {
                Slog.d(TAG, "New thermal throttling status "
                        + ", current thermal status = " + mStatus);
            }
            final Vote vote;
            if (mStatus >= Temperature.THROTTLING_CRITICAL) {
                vote = Vote.forRefreshRates(0f, 60f);
            } else {
                vote = null;
            }
            mBallotBox.vote(GLOBAL_ID, Vote.PRIORITY_SKIN_TEMPERATURE, vote);
        }

        public void observe() {
            IThermalService thermalService = mInjector.getThermalService();
            if (thermalService == null) {
                Slog.w(TAG, "Could not observe thermal status. Service not available");
                return;
            }
            try {
                thermalService.registerThermalEventListenerWithType(this, Temperature.TYPE_SKIN);
            } catch (RemoteException e) {
                Slog.e(TAG, "Failed to register thermal status listener", e);
            }
        }

        void dumpLocked(PrintWriter writer) {
            writer.println("  SkinThermalStatusObserver:");
            writer.println("    mStatus: " + mStatus);
        }
    }

    private class DeviceConfigDisplaySettings implements DeviceConfig.OnPropertiesChangedListener {
        public DeviceConfigDisplaySettings() {
        }

        public void startListening() {
            mDeviceConfig.addOnPropertiesChangedListener(DeviceConfig.NAMESPACE_DISPLAY_MANAGER,
                    BackgroundThread.getExecutor(), this);
        }

        /*
         * Return null if no such property or wrong format (not comma separated integers).
         */
        public int[] getLowDisplayBrightnessThresholds() {
            return getIntArrayProperty(
                    DisplayManager.DeviceConfig.
                            KEY_FIXED_REFRESH_RATE_LOW_DISPLAY_BRIGHTNESS_THRESHOLDS);
        }

        /*
         * Return null if no such property or wrong format (not comma separated integers).
         */
        public int[] getLowAmbientBrightnessThresholds() {
            return getIntArrayProperty(
                    DisplayManager.DeviceConfig.
                            KEY_FIXED_REFRESH_RATE_LOW_AMBIENT_BRIGHTNESS_THRESHOLDS);
        }

        public int getRefreshRateInLowZone() {
            int defaultRefreshRateInZone = mContext.getResources().getInteger(
                    R.integer.config_defaultRefreshRateInZone);

            int refreshRate = mDeviceConfig.getInt(
                    DeviceConfig.NAMESPACE_DISPLAY_MANAGER,
                    DisplayManager.DeviceConfig.KEY_REFRESH_RATE_IN_LOW_ZONE,
                    defaultRefreshRateInZone);

            return refreshRate;
        }

        /*
         * Return null if no such property or wrong format (not comma separated integers).
         */
        public int[] getHighDisplayBrightnessThresholds() {
            return getIntArrayProperty(
                    DisplayManager.DeviceConfig
                            .KEY_FIXED_REFRESH_RATE_HIGH_DISPLAY_BRIGHTNESS_THRESHOLDS);
        }

        /*
         * Return null if no such property or wrong format (not comma separated integers).
         */
        public int[] getHighAmbientBrightnessThresholds() {
            return getIntArrayProperty(
                    DisplayManager.DeviceConfig
                            .KEY_FIXED_REFRESH_RATE_HIGH_AMBIENT_BRIGHTNESS_THRESHOLDS);
        }

        public int getRefreshRateInHighZone() {
            int defaultRefreshRateInZone = mContext.getResources().getInteger(
                    R.integer.config_fixedRefreshRateInHighZone);

            int refreshRate = mDeviceConfig.getInt(
                    DeviceConfig.NAMESPACE_DISPLAY_MANAGER,
                    DisplayManager.DeviceConfig.KEY_REFRESH_RATE_IN_HIGH_ZONE,
                    defaultRefreshRateInZone);

            return refreshRate;
        }

        public int getRefreshRateInHbmSunlight() {
            final int defaultRefreshRateInHbmSunlight =
                    mContext.getResources().getInteger(
                            R.integer.config_defaultRefreshRateInHbmSunlight);

            final int refreshRate = mDeviceConfig.getInt(DeviceConfig.NAMESPACE_DISPLAY_MANAGER,
                    DisplayManager.DeviceConfig.KEY_REFRESH_RATE_IN_HBM_SUNLIGHT,
                    defaultRefreshRateInHbmSunlight);

            return refreshRate;
        }

        public int getRefreshRateInHbmHdr() {
            final int defaultRefreshRateInHbmHdr =
                    mContext.getResources().getInteger(R.integer.config_defaultRefreshRateInHbmHdr);

            final int refreshRate = mDeviceConfig.getInt(DeviceConfig.NAMESPACE_DISPLAY_MANAGER,
                    DisplayManager.DeviceConfig.KEY_REFRESH_RATE_IN_HBM_HDR,
                    defaultRefreshRateInHbmHdr);

            return refreshRate;
        }

        /*
         * Return null if no such property
         */
        public Float getDefaultPeakRefreshRate() {
            float defaultPeakRefreshRate = mDeviceConfig.getFloat(
                    DeviceConfig.NAMESPACE_DISPLAY_MANAGER,
                    DisplayManager.DeviceConfig.KEY_PEAK_REFRESH_RATE_DEFAULT, -1);

            if (defaultPeakRefreshRate == -1) {
                return null;
            }
            return defaultPeakRefreshRate;
        }

        @Override
        public void onPropertiesChanged(@NonNull DeviceConfig.Properties properties) {
            Float defaultPeakRefreshRate = getDefaultPeakRefreshRate();
            mHandler.obtainMessage(MSG_DEFAULT_PEAK_REFRESH_RATE_CHANGED,
                    defaultPeakRefreshRate).sendToTarget();

            int[] lowDisplayBrightnessThresholds = getLowDisplayBrightnessThresholds();
            int[] lowAmbientBrightnessThresholds = getLowAmbientBrightnessThresholds();
            int refreshRateInLowZone = getRefreshRateInLowZone();

            mHandler.obtainMessage(MSG_LOW_BRIGHTNESS_THRESHOLDS_CHANGED,
                    new Pair<>(lowDisplayBrightnessThresholds, lowAmbientBrightnessThresholds))
                    .sendToTarget();
            mHandler.obtainMessage(MSG_REFRESH_RATE_IN_LOW_ZONE_CHANGED, refreshRateInLowZone, 0)
                    .sendToTarget();

            int[] highDisplayBrightnessThresholds = getHighDisplayBrightnessThresholds();
            int[] highAmbientBrightnessThresholds = getHighAmbientBrightnessThresholds();
            int refreshRateInHighZone = getRefreshRateInHighZone();

            mHandler.obtainMessage(MSG_HIGH_BRIGHTNESS_THRESHOLDS_CHANGED,
                    new Pair<>(highDisplayBrightnessThresholds, highAmbientBrightnessThresholds))
                    .sendToTarget();
            mHandler.obtainMessage(MSG_REFRESH_RATE_IN_HIGH_ZONE_CHANGED, refreshRateInHighZone, 0)
                    .sendToTarget();

            final int refreshRateInHbmSunlight = getRefreshRateInHbmSunlight();
            mHandler.obtainMessage(MSG_REFRESH_RATE_IN_HBM_SUNLIGHT_CHANGED,
                    refreshRateInHbmSunlight, 0)
                    .sendToTarget();

            final int refreshRateInHbmHdr = getRefreshRateInHbmHdr();
            mHandler.obtainMessage(MSG_REFRESH_RATE_IN_HBM_HDR_CHANGED, refreshRateInHbmHdr, 0)
                    .sendToTarget();
        }

        private int[] getIntArrayProperty(String prop) {
            String strArray = mDeviceConfig.getString(DeviceConfig.NAMESPACE_DISPLAY_MANAGER, prop,
                    null);

            if (strArray != null) {
                return parseIntArray(strArray);
            }

            return null;
        }

        private int[] parseIntArray(@NonNull String strArray) {
            String[] items = strArray.split(",");
            int[] array = new int[items.length];

            try {
                for (int i = 0; i < array.length; i++) {
                    array[i] = Integer.parseInt(items[i]);
                }
            } catch (NumberFormatException e) {
                Slog.e(TAG, "Incorrect format for array: '" + strArray + "'", e);
                array = null;
            }

            return array;
        }
    }

    interface Injector {
        Uri PEAK_REFRESH_RATE_URI = Settings.System.getUriFor(Settings.System.PEAK_REFRESH_RATE);

        @NonNull
        DeviceConfigInterface getDeviceConfig();

        void registerPeakRefreshRateObserver(@NonNull ContentResolver cr,
                @NonNull ContentObserver observer);

        void registerDisplayListener(@NonNull DisplayManager.DisplayListener listener,
                Handler handler, long flags);

        BrightnessInfo getBrightnessInfo(int displayId);

        boolean isDozeState(Display d);

        IThermalService getThermalService();
    }

    @VisibleForTesting
    static class RealInjector implements Injector {
        private final Context mContext;
        private DisplayManager mDisplayManager;

        RealInjector(Context context) {
            mContext = context;
        }

        @Override
        @NonNull
        public DeviceConfigInterface getDeviceConfig() {
            return DeviceConfigInterface.REAL;
        }

        @Override
        public void registerPeakRefreshRateObserver(@NonNull ContentResolver cr,
                @NonNull ContentObserver observer) {
            cr.registerContentObserver(PEAK_REFRESH_RATE_URI, false /*notifyDescendants*/,
                    observer, UserHandle.USER_SYSTEM);
        }

        @Override
        public void registerDisplayListener(DisplayManager.DisplayListener listener,
                Handler handler, long flags) {
            getDisplayManager().registerDisplayListener(listener, handler, flags);
        }

        @Override
        public BrightnessInfo getBrightnessInfo(int displayId) {
            final Display display = getDisplayManager().getDisplay(displayId);
            if (display != null) {
                return display.getBrightnessInfo();
            }
            return null;
        }

        @Override
        public boolean isDozeState(Display d) {
            if (d == null) {
                return false;
            }
            return Display.isDozeState(d.getState());
        }

        @Override
        public IThermalService getThermalService() {
            return IThermalService.Stub.asInterface(
                    ServiceManager.getService(Context.THERMAL_SERVICE));
        }

        private DisplayManager getDisplayManager() {
            if (mDisplayManager == null) {
                mDisplayManager = mContext.getSystemService(DisplayManager.class);
            }
            return mDisplayManager;
        }
    }

    interface BallotBox {
        void vote(int displayId, int priority, Vote vote);
    }
}<|MERGE_RESOLUTION|>--- conflicted
+++ resolved
@@ -41,10 +41,7 @@
 import android.os.IThermalService;
 import android.os.Looper;
 import android.os.Message;
-<<<<<<< HEAD
-=======
 import android.os.PowerManager;
->>>>>>> 6c2cb687
 import android.os.RemoteException;
 import android.os.ServiceManager;
 import android.os.SystemClock;
@@ -2296,10 +2293,7 @@
         private final BallotBox mBallotBox;
         private final Handler mHandler;
         private final SparseIntArray mHbmMode = new SparseIntArray();
-<<<<<<< HEAD
-=======
         private final SparseBooleanArray mHbmActive = new SparseBooleanArray();
->>>>>>> 6c2cb687
         private final Injector mInjector;
         private final DeviceConfigDisplaySettings mDeviceConfigDisplaySettings;
         private int mRefreshRateInHbmSunlight;
@@ -2368,10 +2362,7 @@
         public void onDisplayRemoved(int displayId) {
             mBallotBox.vote(displayId, Vote.PRIORITY_HIGH_BRIGHTNESS_MODE, null);
             mHbmMode.delete(displayId);
-<<<<<<< HEAD
-=======
             mHbmActive.delete(displayId);
->>>>>>> 6c2cb687
         }
 
         @Override
@@ -2381,25 +2372,17 @@
                 // Display no longer there. Assume we'll get an onDisplayRemoved very soon.
                 return;
             }
-<<<<<<< HEAD
-            final int hbmMode = info.highBrightnessMode;
-            if (hbmMode == mHbmMode.get(displayId)) {
-=======
 
             final int hbmMode = info.highBrightnessMode;
             final boolean isHbmActive = hbmMode != BrightnessInfo.HIGH_BRIGHTNESS_MODE_OFF &&
                 info.adjustedBrightness > info.highBrightnessTransitionPoint;
             if (hbmMode == mHbmMode.get(displayId) &&
                 isHbmActive == mHbmActive.get(displayId)) {
->>>>>>> 6c2cb687
                 // no change, ignore.
                 return;
             }
             mHbmMode.put(displayId, hbmMode);
-<<<<<<< HEAD
-=======
             mHbmActive.put(displayId, isHbmActive);
->>>>>>> 6c2cb687
             recalculateVotesForDisplay(displayId);
         }
 
@@ -2413,23 +2396,6 @@
         }
 
         private void recalculateVotesForDisplay(int displayId) {
-<<<<<<< HEAD
-            final int hbmMode = mHbmMode.get(displayId, BrightnessInfo.HIGH_BRIGHTNESS_MODE_OFF);
-            Vote vote = null;
-            if (hbmMode == BrightnessInfo.HIGH_BRIGHTNESS_MODE_SUNLIGHT) {
-                // Device resource properties take priority over DisplayDeviceConfig
-                if (mRefreshRateInHbmSunlight > 0) {
-                    vote = Vote.forRefreshRates(mRefreshRateInHbmSunlight,
-                            mRefreshRateInHbmSunlight);
-                } else {
-                    final List<RefreshRateLimitation> limits =
-                        mDisplayManagerInternal.getRefreshRateLimitations(displayId);
-                    for (int i = 0; limits != null && i < limits.size(); i++) {
-                        final RefreshRateLimitation limitation = limits.get(i);
-                        if (limitation.type == REFRESH_RATE_LIMIT_HIGH_BRIGHTNESS_MODE) {
-                            vote = Vote.forRefreshRates(limitation.range.min, limitation.range.max);
-                            break;
-=======
             Vote vote = null;
             if (mHbmActive.get(displayId, false)) {
                 final int hbmMode =
@@ -2449,7 +2415,6 @@
                                         limitation.range.max);
                                 break;
                             }
->>>>>>> 6c2cb687
                         }
                     }
                 } else if (hbmMode == BrightnessInfo.HIGH_BRIGHTNESS_MODE_HDR &&
@@ -2462,20 +2427,13 @@
                 }
 
             }
-            if (hbmMode == BrightnessInfo.HIGH_BRIGHTNESS_MODE_HDR
-                    && mRefreshRateInHbmHdr > 0) {
-                vote = Vote.forRefreshRates(mRefreshRateInHbmHdr, mRefreshRateInHbmHdr);
-            }
             mBallotBox.vote(displayId, Vote.PRIORITY_HIGH_BRIGHTNESS_MODE, vote);
         }
 
         void dumpLocked(PrintWriter pw) {
             pw.println("   HbmObserver");
             pw.println("     mHbmMode: " + mHbmMode);
-<<<<<<< HEAD
-=======
             pw.println("     mHbmActive: " + mHbmActive);
->>>>>>> 6c2cb687
             pw.println("     mRefreshRateInHbmSunlight: " + mRefreshRateInHbmSunlight);
             pw.println("     mRefreshRateInHbmHdr: " + mRefreshRateInHbmHdr);
         }
