--- conflicted
+++ resolved
@@ -46,8 +46,10 @@
 import com.android.internal.R;
 import com.android.internal.annotations.VisibleForTesting;
 import com.android.internal.os.BackgroundThread;
+import com.android.internal.util.IndentingPrintWriter;
 import com.android.server.display.utils.AmbientFilter;
 import com.android.server.display.utils.AmbientFilterFactory;
+import com.android.server.utils.DeviceConfigInterface;
 
 import java.io.PrintWriter;
 import java.text.SimpleDateFormat;
@@ -67,9 +69,11 @@
     private boolean mLoggingEnabled;
 
     private static final int MSG_REFRESH_RATE_RANGE_CHANGED = 1;
-    private static final int MSG_BRIGHTNESS_THRESHOLDS_CHANGED = 2;
+    private static final int MSG_LOW_BRIGHTNESS_THRESHOLDS_CHANGED = 2;
     private static final int MSG_DEFAULT_PEAK_REFRESH_RATE_CHANGED = 3;
-    private static final int MSG_REFRESH_RATE_IN_ZONE_CHANGED = 4;
+    private static final int MSG_REFRESH_RATE_IN_LOW_ZONE_CHANGED = 4;
+    private static final int MSG_REFRESH_RATE_IN_HIGH_ZONE_CHANGED = 5;
+    private static final int MSG_HIGH_BRIGHTNESS_THRESHOLDS_CHANGED = 6;
 
     // Special ID used to indicate that given vote is to be applied globally, rather than to a
     // specific display.
@@ -82,6 +86,13 @@
     private final Context mContext;
 
     private final DisplayModeDirectorHandler mHandler;
+    private final Injector mInjector;
+
+    private final AppRequestObserver mAppRequestObserver;
+    private final SettingsObserver mSettingsObserver;
+    private final DisplayObserver mDisplayObserver;
+    private final DeviceConfigInterface mDeviceConfig;
+    private final DeviceConfigDisplaySettings mDeviceConfigDisplaySettings;
 
     // A map from the display ID to the collection of votes and their priority. The latter takes
     // the form of another map from the priority to the vote itself so that each priority is
@@ -92,17 +103,19 @@
     // A map from the display ID to the default mode of that display.
     private SparseArray<Display.Mode> mDefaultModeByDisplay;
 
-    private final AppRequestObserver mAppRequestObserver;
-    private final SettingsObserver mSettingsObserver;
-    private final DisplayObserver mDisplayObserver;
     private BrightnessObserver mBrightnessObserver;
 
-    private final DeviceConfigDisplaySettings mDeviceConfigDisplaySettings;
     private DesiredDisplayModeSpecsListener mDesiredDisplayModeSpecsListener;
 
     public DisplayModeDirector(@NonNull Context context, @NonNull Handler handler) {
+        this(context, handler, new RealInjector());
+    }
+
+    public DisplayModeDirector(@NonNull Context context, @NonNull Handler handler,
+            @NonNull Injector injector) {
         mContext = context;
         mHandler = new DisplayModeDirectorHandler(handler.getLooper());
+        mInjector = injector;
         mVotesByDisplay = new SparseArray<>();
         mSupportedModesByDisplay = new SparseArray<>();
         mDefaultModeByDisplay =  new SparseArray<>();
@@ -111,6 +124,7 @@
         mDisplayObserver = new DisplayObserver(context, handler);
         mBrightnessObserver = new BrightnessObserver(context, handler);
         mDeviceConfigDisplaySettings = new DeviceConfigDisplaySettings();
+        mDeviceConfig = injector.getDeviceConfig();
     }
 
     /**
@@ -360,6 +374,23 @@
     }
 
     /**
+     * Retrieve the Vote for the given display and priority. Intended only for testing purposes.
+     *
+     * @param displayId the display to query for
+     * @param priority the priority of the vote to return
+     * @return the vote corresponding to the given {@code displayId} and {@code priority},
+     *         or {@code null} if there isn't one
+     */
+    @VisibleForTesting
+    @Nullable
+    Vote getVote(int displayId, int priority) {
+        synchronized (mLock) {
+            SparseArray<Vote> votes = getVotesLocked(displayId);
+            return votes.get(priority);
+        }
+    }
+
+    /**
      * Print the object's state and debug information into the given stream.
      *
      * @param pw The stream to dump information to.
@@ -477,6 +508,17 @@
     }
 
     @VisibleForTesting
+    BrightnessObserver getBrightnessObserver() {
+        return mBrightnessObserver;
+    }
+
+    @VisibleForTesting
+    SettingsObserver getSettingsObserver() {
+        return mSettingsObserver;
+    }
+
+
+    @VisibleForTesting
     DesiredDisplayModeSpecs getDesiredDisplayModeSpecsWithInjectedFpsSettings(
             float minRefreshRate, float peakRefreshRate, float defaultRefreshRate) {
         synchronized (mLock) {
@@ -504,27 +546,40 @@
         @Override
         public void handleMessage(Message msg) {
             switch (msg.what) {
-                case MSG_BRIGHTNESS_THRESHOLDS_CHANGED:
+                case MSG_LOW_BRIGHTNESS_THRESHOLDS_CHANGED: {
                     Pair<int[], int[]> thresholds = (Pair<int[], int[]>) msg.obj;
-
-                    if (thresholds != null) {
-                        mBrightnessObserver.onDeviceConfigThresholdsChanged(
-                                thresholds.first, thresholds.second);
-                    } else {
-                        mBrightnessObserver.onDeviceConfigThresholdsChanged(null, null);
-                    }
+                    mBrightnessObserver.onDeviceConfigLowBrightnessThresholdsChanged(
+                            thresholds.first, thresholds.second);
                     break;
+                }
+
+                case MSG_REFRESH_RATE_IN_LOW_ZONE_CHANGED: {
+                    int refreshRateInZone = msg.arg1;
+                    mBrightnessObserver.onDeviceConfigRefreshRateInLowZoneChanged(
+                            refreshRateInZone);
+                    break;
+                }
+
+                case MSG_HIGH_BRIGHTNESS_THRESHOLDS_CHANGED: {
+                    Pair<int[], int[]> thresholds = (Pair<int[], int[]>) msg.obj;
+
+                    mBrightnessObserver.onDeviceConfigHighBrightnessThresholdsChanged(
+                            thresholds.first, thresholds.second);
+
+                    break;
+                }
+
+                case MSG_REFRESH_RATE_IN_HIGH_ZONE_CHANGED: {
+                    int refreshRateInZone = msg.arg1;
+                    mBrightnessObserver.onDeviceConfigRefreshRateInHighZoneChanged(
+                            refreshRateInZone);
+                    break;
+                }
 
                 case MSG_DEFAULT_PEAK_REFRESH_RATE_CHANGED:
                     Float defaultPeakRefreshRate = (Float) msg.obj;
                     mSettingsObserver.onDeviceConfigDefaultPeakRefreshRateChanged(
                             defaultPeakRefreshRate);
-                    break;
-
-                case MSG_REFRESH_RATE_IN_ZONE_CHANGED:
-                    int refreshRateInZone = msg.arg1;
-                    mBrightnessObserver.onDeviceConfigRefreshRateInZoneChanged(
-                            refreshRateInZone);
                     break;
 
                 case MSG_REFRESH_RATE_RANGE_CHANGED:
@@ -696,10 +751,11 @@
         // by all other considerations. It acts to set a default frame rate for a device.
         public static final int PRIORITY_DEFAULT_REFRESH_RATE = 0;
 
-        // LOW_BRIGHTNESS votes for a single refresh rate like [60,60], [90,90] or null.
+        // FLICKER votes for a single refresh rate like [60,60], [90,90] or null.
         // If the higher voters result is a range, it will fix the rate to a single choice.
-        // It's used to avoid rate switch in certain conditions.
-        public static final int PRIORITY_LOW_BRIGHTNESS = 1;
+        // It's used to avoid refresh rate switches in certain conditions which may result in the
+        // user seeing the display flickering when the switches occur.
+        public static final int PRIORITY_FLICKER = 1;
 
         // SETTING_MIN_REFRESH_RATE is used to propose a lower bound of display refresh rate.
         // It votes [MIN_REFRESH_RATE, Float.POSITIVE_INFINITY]
@@ -772,8 +828,8 @@
             switch (priority) {
                 case PRIORITY_DEFAULT_REFRESH_RATE:
                     return "PRIORITY_DEFAULT_REFRESH_RATE";
-                case PRIORITY_LOW_BRIGHTNESS:
-                    return "PRIORITY_LOW_BRIGHTNESS";
+                case PRIORITY_FLICKER:
+                    return "PRIORITY_FLICKER";
                 case PRIORITY_USER_SETTING_MIN_REFRESH_RATE:
                     return "PRIORITY_USER_SETTING_MIN_REFRESH_RATE";
                 case PRIORITY_APP_REQUEST_REFRESH_RATE:
@@ -798,7 +854,8 @@
         }
     }
 
-    private final class SettingsObserver extends ContentObserver {
+    @VisibleForTesting
+    final class SettingsObserver extends ContentObserver {
         private final Uri mPeakRefreshRateSetting =
                 Settings.System.getUriFor(Settings.System.PEAK_REFRESH_RATE);
         private final Uri mMinRefreshRateSetting =
@@ -821,8 +878,7 @@
 
         public void observe() {
             final ContentResolver cr = mContext.getContentResolver();
-            cr.registerContentObserver(mPeakRefreshRateSetting, false /*notifyDescendants*/, this,
-                    UserHandle.USER_SYSTEM);
+            mInjector.registerPeakRefreshRateObserver(cr, this);
             cr.registerContentObserver(mMinRefreshRateSetting, false /*notifyDescendants*/, this,
                     UserHandle.USER_SYSTEM);
             cr.registerContentObserver(mLowPowerModeSetting, false /*notifyDescendants*/, this,
@@ -837,6 +893,13 @@
             synchronized (mLock) {
                 updateRefreshRateSettingLocked();
                 updateLowPowerModeSettingLocked();
+            }
+        }
+
+        public void setDefaultRefreshRate(float refreshRate) {
+            synchronized (mLock) {
+                mDefaultRefreshRate = refreshRate;
+                updateRefreshRateSettingLocked();
             }
         }
 
@@ -1044,6 +1107,7 @@
         @Override
         public void onDisplayChanged(int displayId) {
             updateDisplayModes(displayId);
+            // TODO: Break the coupling between DisplayObserver and BrightnessObserver.
             mBrightnessObserver.onDisplayChanged(displayId);
         }
 
@@ -1082,23 +1146,17 @@
      */
     @VisibleForTesting
     public class BrightnessObserver extends ContentObserver {
-        // TODO: brightnessfloat: change this to the float setting
-        private final Uri mDisplayBrightnessSetting =
-                Settings.System.getUriFor(Settings.System.SCREEN_BRIGHTNESS);
         private final static int LIGHT_SENSOR_RATE_MS = 250;
-        private int[] mDisplayBrightnessThresholds;
-        private int[] mAmbientBrightnessThresholds;
+        private int[] mLowDisplayBrightnessThresholds;
+        private int[] mLowAmbientBrightnessThresholds;
+        private int[] mHighDisplayBrightnessThresholds;
+        private int[] mHighAmbientBrightnessThresholds;
         // valid threshold if any item from the array >= 0
-<<<<<<< HEAD
-        private boolean mShouldObserveDisplayChange;
-        private boolean mShouldObserveAmbientChange;
-=======
         private boolean mShouldObserveDisplayLowChange;
         private boolean mShouldObserveAmbientLowChange;
         private boolean mShouldObserveDisplayHighChange;
         private boolean mShouldObserveAmbientHighChange;
         private boolean mLoggingEnabled;
->>>>>>> ba595d5d
 
         private SensorManager mSensorManager;
         private Sensor mLightSensor;
@@ -1106,50 +1164,122 @@
         // Take it as low brightness before valid sensor data comes
         private float mAmbientLux = -1.0f;
         private AmbientFilter mAmbientFilter;
+        private int mBrightness = -1;
 
         private final Context mContext;
 
-        // Enable light sensor only when mShouldObserveAmbientChange is true, screen is on, peak
-        // refresh rate changeable and low power mode off. After initialization, these states will
+        // Enable light sensor only when mShouldObserveAmbientLowChange is true or
+        // mShouldObserveAmbientHighChange is true, screen is on, peak refresh rate
+        // changeable and low power mode off. After initialization, these states will
         // be updated from the same handler thread.
-<<<<<<< HEAD
-        private boolean mScreenOn = false;
-=======
         private int mDefaultDisplayState = Display.STATE_UNKNOWN;
->>>>>>> ba595d5d
         private boolean mRefreshRateChangeable = false;
         private boolean mLowPowerModeEnabled = false;
 
-        private int mRefreshRateInZone;
+        private int mRefreshRateInLowZone;
+        private int mRefreshRateInHighZone;
 
         BrightnessObserver(Context context, Handler handler) {
             super(handler);
             mContext = context;
-            mDisplayBrightnessThresholds = context.getResources().getIntArray(
+            mLowDisplayBrightnessThresholds = context.getResources().getIntArray(
                     R.array.config_brightnessThresholdsOfPeakRefreshRate);
-            mAmbientBrightnessThresholds = context.getResources().getIntArray(
+            mLowAmbientBrightnessThresholds = context.getResources().getIntArray(
                     R.array.config_ambientThresholdsOfPeakRefreshRate);
 
-            if (mDisplayBrightnessThresholds.length != mAmbientBrightnessThresholds.length) {
-                throw new RuntimeException("display brightness threshold array and ambient "
-                        + "brightness threshold array have different length");
-            }
+            if (mLowDisplayBrightnessThresholds.length != mLowAmbientBrightnessThresholds.length) {
+                throw new RuntimeException("display low brightness threshold array and ambient "
+                        + "brightness threshold array have different length: "
+                        + "displayBrightnessThresholds="
+                        + Arrays.toString(mLowDisplayBrightnessThresholds)
+                        + ", ambientBrightnessThresholds="
+                        + Arrays.toString(mLowAmbientBrightnessThresholds));
+            }
+
+            mHighDisplayBrightnessThresholds = context.getResources().getIntArray(
+                    R.array.config_highDisplayBrightnessThresholdsOfFixedRefreshRate);
+            mHighAmbientBrightnessThresholds = context.getResources().getIntArray(
+                    R.array.config_highAmbientBrightnessThresholdsOfFixedRefreshRate);
+            if (mHighDisplayBrightnessThresholds.length
+                    != mHighAmbientBrightnessThresholds.length) {
+                throw new RuntimeException("display high brightness threshold array and ambient "
+                        + "brightness threshold array have different length: "
+                        + "displayBrightnessThresholds="
+                        + Arrays.toString(mHighDisplayBrightnessThresholds)
+                        + ", ambientBrightnessThresholds="
+                        + Arrays.toString(mHighAmbientBrightnessThresholds));
+            }
+            mRefreshRateInHighZone = context.getResources().getInteger(
+                    R.integer.config_fixedRefreshRateInHighZone);
+        }
+
+        /**
+         * @return the refresh to lock to when in a low brightness zone
+         */
+        @VisibleForTesting
+        int getRefreshRateInLowZone() {
+            return mRefreshRateInLowZone;
+        }
+
+        /**
+         * @return the display brightness thresholds for the low brightness zones
+         */
+        @VisibleForTesting
+        int[] getLowDisplayBrightnessThresholds() {
+            return mLowDisplayBrightnessThresholds;
+        }
+
+        /**
+         * @return the ambient brightness thresholds for the low brightness zones
+         */
+        @VisibleForTesting
+        int[] getLowAmbientBrightnessThresholds() {
+            return mLowAmbientBrightnessThresholds;
+        }
+
+        public void registerLightSensor(SensorManager sensorManager, Sensor lightSensor) {
+            mSensorManager = sensorManager;
+            mLightSensor = lightSensor;
+
+            mSensorManager.registerListener(mLightSensorListener,
+                    mLightSensor, LIGHT_SENSOR_RATE_MS * 1000, mHandler);
         }
 
         public void observe(SensorManager sensorManager) {
             mSensorManager = sensorManager;
+            final ContentResolver cr = mContext.getContentResolver();
+            mBrightness = Settings.System.getIntForUser(cr,
+                    Settings.System.SCREEN_BRIGHTNESS, -1 /*default*/, cr.getUserId());
 
             // DeviceConfig is accessible after system ready.
-            int[] brightnessThresholds = mDeviceConfigDisplaySettings.getBrightnessThresholds();
-            int[] ambientThresholds = mDeviceConfigDisplaySettings.getAmbientThresholds();
-
-            if (brightnessThresholds != null && ambientThresholds != null
-                    && brightnessThresholds.length == ambientThresholds.length) {
-                mDisplayBrightnessThresholds = brightnessThresholds;
-                mAmbientBrightnessThresholds = ambientThresholds;
-            }
-
-            mRefreshRateInZone = mDeviceConfigDisplaySettings.getRefreshRateInZone();
+            int[] lowDisplayBrightnessThresholds =
+                    mDeviceConfigDisplaySettings.getLowDisplayBrightnessThresholds();
+            int[] lowAmbientBrightnessThresholds =
+                    mDeviceConfigDisplaySettings.getLowAmbientBrightnessThresholds();
+
+            if (lowDisplayBrightnessThresholds != null && lowAmbientBrightnessThresholds != null
+                    && lowDisplayBrightnessThresholds.length
+                    == lowAmbientBrightnessThresholds.length) {
+                mLowDisplayBrightnessThresholds = lowDisplayBrightnessThresholds;
+                mLowAmbientBrightnessThresholds = lowAmbientBrightnessThresholds;
+            }
+
+
+            int[] highDisplayBrightnessThresholds =
+                    mDeviceConfigDisplaySettings.getHighDisplayBrightnessThresholds();
+            int[] highAmbientBrightnessThresholds =
+                    mDeviceConfigDisplaySettings.getHighAmbientBrightnessThresholds();
+
+            if (highDisplayBrightnessThresholds != null && highAmbientBrightnessThresholds != null
+                    && highDisplayBrightnessThresholds.length
+                    == highAmbientBrightnessThresholds.length) {
+                mHighDisplayBrightnessThresholds = highDisplayBrightnessThresholds;
+                mHighAmbientBrightnessThresholds = highAmbientBrightnessThresholds;
+            }
+
+            mRefreshRateInLowZone = mDeviceConfigDisplaySettings.getRefreshRateInLowZone();
+            mRefreshRateInHighZone = mDeviceConfigDisplaySettings.getRefreshRateInHighZone();
+
             restartObserver();
             mDeviceConfigDisplaySettings.startListening();
         }
@@ -1169,7 +1299,7 @@
                 updateSensorStatus();
                 if (!changeable) {
                     // Revoke previous vote from BrightnessObserver
-                    updateVoteLocked(Vote.PRIORITY_LOW_BRIGHTNESS, null);
+                    updateVoteLocked(Vote.PRIORITY_FLICKER, null);
                 }
             }
         }
@@ -1181,25 +1311,48 @@
             }
         }
 
-        public void onDeviceConfigThresholdsChanged(int[] brightnessThresholds,
+        public void onDeviceConfigLowBrightnessThresholdsChanged(int[] displayThresholds,
                 int[] ambientThresholds) {
-            if (brightnessThresholds != null && ambientThresholds != null
-                    && brightnessThresholds.length == ambientThresholds.length) {
-                mDisplayBrightnessThresholds = brightnessThresholds;
-                mAmbientBrightnessThresholds = ambientThresholds;
+            if (displayThresholds != null && ambientThresholds != null
+                    && displayThresholds.length == ambientThresholds.length) {
+                mLowDisplayBrightnessThresholds = displayThresholds;
+                mLowAmbientBrightnessThresholds = ambientThresholds;
             } else {
                 // Invalid or empty. Use device default.
-                mDisplayBrightnessThresholds = mContext.getResources().getIntArray(
+                mLowDisplayBrightnessThresholds = mContext.getResources().getIntArray(
                         R.array.config_brightnessThresholdsOfPeakRefreshRate);
-                mAmbientBrightnessThresholds = mContext.getResources().getIntArray(
+                mLowAmbientBrightnessThresholds = mContext.getResources().getIntArray(
                         R.array.config_ambientThresholdsOfPeakRefreshRate);
             }
             restartObserver();
         }
 
-        public void onDeviceConfigRefreshRateInZoneChanged(int refreshRate) {
-            if (refreshRate != mRefreshRateInZone) {
-                mRefreshRateInZone = refreshRate;
+        public void onDeviceConfigRefreshRateInLowZoneChanged(int refreshRate) {
+            if (refreshRate != mRefreshRateInLowZone) {
+                mRefreshRateInLowZone = refreshRate;
+                restartObserver();
+            }
+        }
+
+        public void onDeviceConfigHighBrightnessThresholdsChanged(int[] displayThresholds,
+                int[] ambientThresholds) {
+            if (displayThresholds != null && ambientThresholds != null
+                    && displayThresholds.length == ambientThresholds.length) {
+                mHighDisplayBrightnessThresholds = displayThresholds;
+                mHighAmbientBrightnessThresholds = ambientThresholds;
+            } else {
+                // Invalid or empty. Use device default.
+                mHighDisplayBrightnessThresholds = mContext.getResources().getIntArray(
+                        R.array.config_highDisplayBrightnessThresholdsOfFixedRefreshRate);
+                mHighAmbientBrightnessThresholds = mContext.getResources().getIntArray(
+                        R.array.config_highAmbientBrightnessThresholdsOfFixedRefreshRate);
+            }
+            restartObserver();
+        }
+
+        public void onDeviceConfigRefreshRateInHighZoneChanged(int refreshRate) {
+            if (refreshRate != mRefreshRateInHighZone) {
+                mRefreshRateInHighZone = refreshRate;
                 restartObserver();
             }
         }
@@ -1207,9 +1360,6 @@
         public void dumpLocked(PrintWriter pw) {
             pw.println("  BrightnessObserver");
             pw.println("    mAmbientLux: " + mAmbientLux);
-<<<<<<< HEAD
-            pw.println("    mRefreshRateInZone: " + mRefreshRateInZone);
-=======
             pw.println("    mBrightness: " + mBrightness);
             pw.println("    mDefaultDisplayState: " + mDefaultDisplayState);
             pw.println("    mLowPowerModeEnabled: " + mLowPowerModeEnabled);
@@ -1217,48 +1367,88 @@
             pw.println("    mShouldObserveDisplayLowChange: " + mShouldObserveDisplayLowChange);
             pw.println("    mShouldObserveAmbientLowChange: " + mShouldObserveAmbientLowChange);
             pw.println("    mRefreshRateInLowZone: " + mRefreshRateInLowZone);
->>>>>>> ba595d5d
-
-            for (int d: mDisplayBrightnessThresholds) {
-                pw.println("    mDisplayBrightnessThreshold: " + d);
-            }
-
-            for (int d: mAmbientBrightnessThresholds) {
-                pw.println("    mAmbientBrightnessThreshold: " + d);
+
+            for (int d : mLowDisplayBrightnessThresholds) {
+                pw.println("    mDisplayLowBrightnessThreshold: " + d);
+            }
+
+            for (int d : mLowAmbientBrightnessThresholds) {
+                pw.println("    mAmbientLowBrightnessThreshold: " + d);
+            }
+
+            pw.println("    mShouldObserveDisplayHighChange: " + mShouldObserveDisplayHighChange);
+            pw.println("    mShouldObserveAmbientHighChange: " + mShouldObserveAmbientHighChange);
+            pw.println("    mRefreshRateInHighZone: " + mRefreshRateInHighZone);
+
+            for (int d : mHighDisplayBrightnessThresholds) {
+                pw.println("    mDisplayHighBrightnessThresholds: " + d);
+            }
+
+            for (int d : mHighAmbientBrightnessThresholds) {
+                pw.println("    mAmbientHighBrightnessThresholds: " + d);
             }
 
             mLightSensorListener.dumpLocked(pw);
+
+            if (mAmbientFilter != null) {
+                IndentingPrintWriter ipw = new IndentingPrintWriter(pw, "  ");
+                ipw.setIndent("    ");
+                mAmbientFilter.dump(ipw);
+            }
         }
 
         public void onDisplayChanged(int displayId) {
             if (displayId == Display.DEFAULT_DISPLAY) {
-                onScreenOn(isDefaultDisplayOn());
+                updateDefaultDisplayState();
             }
         }
 
         @Override
         public void onChange(boolean selfChange, Uri uri, int userId) {
             synchronized (mLock) {
-                onBrightnessChangedLocked();
+                final ContentResolver cr = mContext.getContentResolver();
+                int brightness = Settings.System.getIntForUser(cr,
+                        Settings.System.SCREEN_BRIGHTNESS, -1 /*default*/, cr.getUserId());
+                if (brightness != mBrightness) {
+                    mBrightness = brightness;
+                    onBrightnessChangedLocked();
+                }
             }
         }
 
         private void restartObserver() {
-            mShouldObserveDisplayChange = checkShouldObserve(mDisplayBrightnessThresholds);
-            mShouldObserveAmbientChange = checkShouldObserve(mAmbientBrightnessThresholds);
-
             final ContentResolver cr = mContext.getContentResolver();
-            if (mShouldObserveDisplayChange) {
+
+            if (mRefreshRateInLowZone > 0) {
+                mShouldObserveDisplayLowChange = hasValidThreshold(
+                        mLowDisplayBrightnessThresholds);
+                mShouldObserveAmbientLowChange = hasValidThreshold(
+                        mLowAmbientBrightnessThresholds);
+            } else {
+                mShouldObserveDisplayLowChange = false;
+                mShouldObserveAmbientLowChange = false;
+            }
+
+            if (mRefreshRateInHighZone > 0) {
+                mShouldObserveDisplayHighChange = hasValidThreshold(
+                        mHighDisplayBrightnessThresholds);
+                mShouldObserveAmbientHighChange = hasValidThreshold(
+                        mHighAmbientBrightnessThresholds);
+            } else {
+                mShouldObserveDisplayHighChange = false;
+                mShouldObserveAmbientHighChange = false;
+            }
+
+            if (mShouldObserveDisplayLowChange || mShouldObserveDisplayHighChange) {
                 // Content Service does not check if an listener has already been registered.
                 // To ensure only one listener is registered, force an unregistration first.
-                cr.unregisterContentObserver(this);
-                cr.registerContentObserver(mDisplayBrightnessSetting,
-                        false /*notifyDescendants*/, this, UserHandle.USER_SYSTEM);
+                mInjector.unregisterBrightnessObserver(cr, this);
+                mInjector.registerBrightnessObserver(cr, this);
             } else {
-                cr.unregisterContentObserver(this);
-            }
-
-            if (mShouldObserveAmbientChange) {
+                mInjector.unregisterBrightnessObserver(cr, this);
+            }
+
+            if (mShouldObserveAmbientLowChange || mShouldObserveAmbientHighChange) {
                 Resources resources = mContext.getResources();
                 String lightSensorType = resources.getString(
                         com.android.internal.R.string.config_displayLightSensorType);
@@ -1284,8 +1474,6 @@
 
                     mAmbientFilter = AmbientFilterFactory.createBrightnessFilter(TAG, res);
                     mLightSensor = lightSensor;
-
-                    onScreenOn(isDefaultDisplayOn());
                 }
             } else {
                 mAmbientFilter = null;
@@ -1304,11 +1492,7 @@
          * Checks to see if at least one value is positive, in which case it is necessary to listen
          * to value changes.
          */
-        private boolean checkShouldObserve(int[] a) {
-            if (mRefreshRateInZone <= 0) {
-                return false;
-            }
-
+        private boolean hasValidThreshold(int[] a) {
             for (int d: a) {
                 if (d >= 0) {
                     return true;
@@ -1318,13 +1502,13 @@
             return false;
         }
 
-        private boolean isInsideZone(int brightness, float lux) {
-            for (int i = 0; i < mDisplayBrightnessThresholds.length; i++) {
-                int disp = mDisplayBrightnessThresholds[i];
-                int ambi = mAmbientBrightnessThresholds[i];
+        private boolean isInsideLowZone(int brightness, float lux) {
+            for (int i = 0; i < mLowDisplayBrightnessThresholds.length; i++) {
+                int disp = mLowDisplayBrightnessThresholds[i];
+                int ambi = mLowAmbientBrightnessThresholds[i];
 
                 if (disp >= 0 && ambi >= 0) {
-                    if (brightness <= disp && mAmbientLux <= ambi) {
+                    if (brightness <= disp && lux <= ambi) {
                         return true;
                     }
                 } else if (disp >= 0) {
@@ -1332,7 +1516,7 @@
                         return true;
                     }
                 } else if (ambi >= 0) {
-                    if (mAmbientLux <= ambi) {
+                    if (lux <= ambi) {
                         return true;
                     }
                 }
@@ -1340,35 +1524,66 @@
 
             return false;
         }
-        // TODO: brightnessfloat: make it use float not int
+
+        private boolean isInsideHighZone(int brightness, float lux) {
+            for (int i = 0; i < mHighDisplayBrightnessThresholds.length; i++) {
+                int disp = mHighDisplayBrightnessThresholds[i];
+                int ambi = mHighAmbientBrightnessThresholds[i];
+
+                if (disp >= 0 && ambi >= 0) {
+                    if (brightness >= disp && lux >= ambi) {
+                        return true;
+                    }
+                } else if (disp >= 0) {
+                    if (brightness >= disp) {
+                        return true;
+                    }
+                } else if (ambi >= 0) {
+                    if (lux >= ambi) {
+                        return true;
+                    }
+                }
+            }
+
+            return false;
+        }
         private void onBrightnessChangedLocked() {
-            int brightness = Settings.System.getInt(mContext.getContentResolver(),
-                    Settings.System.SCREEN_BRIGHTNESS, -1);
-
             Vote vote = null;
-            boolean insideZone = isInsideZone(brightness, mAmbientLux);
-            if (insideZone) {
-                vote = Vote.forRefreshRates(mRefreshRateInZone, mRefreshRateInZone);
-            }
-
-<<<<<<< HEAD
-            if (DEBUG) {
-                Slog.d(TAG, "Display brightness " + brightness + ", ambient lux " +  mAmbientLux +
-                        ", Vote " + vote);
-=======
+
+            if (mBrightness < 0) {
+                // Either the setting isn't available or we shouldn't be observing yet anyways.
+                // Either way, just bail out since there's nothing we can do here.
+                return;
+            }
+
+            boolean insideLowZone = hasValidLowZone() && isInsideLowZone(mBrightness, mAmbientLux);
+            if (insideLowZone) {
+                vote = Vote.forRefreshRates(mRefreshRateInLowZone, mRefreshRateInLowZone);
+            }
+
+            boolean insideHighZone = hasValidHighZone()
+                    && isInsideHighZone(mBrightness, mAmbientLux);
+            if (insideHighZone) {
+                vote = Vote.forRefreshRates(mRefreshRateInHighZone, mRefreshRateInHighZone);
+            }
+
             if (mLoggingEnabled) {
                 Slog.d(TAG, "Display brightness " + mBrightness + ", ambient lux " +  mAmbientLux
                         + ", Vote " + vote);
->>>>>>> ba595d5d
-            }
-            updateVoteLocked(Vote.PRIORITY_LOW_BRIGHTNESS, vote);
-        }
-
-<<<<<<< HEAD
-        private void onScreenOn(boolean on) {
-            if (mScreenOn != on) {
-                mScreenOn = on;
-=======
+            }
+            updateVoteLocked(Vote.PRIORITY_FLICKER, vote);
+        }
+
+        private boolean hasValidLowZone() {
+            return mRefreshRateInLowZone > 0
+                    && (mShouldObserveDisplayLowChange || mShouldObserveAmbientLowChange);
+        }
+
+        private boolean hasValidHighZone() {
+            return mRefreshRateInHighZone > 0
+                    && (mShouldObserveDisplayHighChange || mShouldObserveAmbientHighChange);
+        }
+
         private void updateDefaultDisplayState() {
             Display display = mContext.getSystemService(DisplayManager.class)
                     .getDisplay(Display.DEFAULT_DISPLAY);
@@ -1388,7 +1603,6 @@
 
             if (mDefaultDisplayState != state) {
                 mDefaultDisplayState = state;
->>>>>>> ba595d5d
                 updateSensorStatus();
             }
         }
@@ -1398,10 +1612,6 @@
                 return;
             }
 
-<<<<<<< HEAD
-            if (mShouldObserveAmbientChange && mScreenOn && !mLowPowerModeEnabled
-                    && mRefreshRateChangeable) {
-=======
             if (mLoggingEnabled) {
                 Slog.d(TAG, "updateSensorStatus: mShouldObserveAmbientLowChange = "
                         + mShouldObserveAmbientLowChange + ", mShouldObserveAmbientHighChange = "
@@ -1413,7 +1623,6 @@
 
             if ((mShouldObserveAmbientLowChange || mShouldObserveAmbientHighChange)
                      && isDeviceActive() && !mLowPowerModeEnabled && mRefreshRateChangeable) {
->>>>>>> ba595d5d
                 mSensorManager.registerListener(mLightSensorListener,
                         mLightSensor, LIGHT_SENSOR_RATE_MS * 1000, mHandler);
                 if (mLoggingEnabled) {
@@ -1428,16 +1637,8 @@
             }
         }
 
-<<<<<<< HEAD
-        private boolean isDefaultDisplayOn() {
-            final Display display = mContext.getSystemService(DisplayManager.class)
-                    .getDisplay(Display.DEFAULT_DISPLAY);
-            return display.getState() != Display.STATE_OFF
-                    && mContext.getSystemService(PowerManager.class).isInteractive();
-=======
         private boolean isDeviceActive() {
             return mDefaultDisplayState == Display.STATE_ON;
->>>>>>> ba595d5d
         }
 
         private final class LightSensorEventListener implements SensorEventListener {
@@ -1466,30 +1667,34 @@
                     Slog.d(TAG, "On sensor changed: " + mLastSensorData);
                 }
 
-                boolean zoneChanged = isDifferentZone(mLastSensorData, mAmbientLux);
-                if (zoneChanged && mLastSensorData < mAmbientLux) {
-                    // Easier to see flicker at lower brightness environment. Forget the history to
-                    // get immediate response.
-                    mAmbientFilter.clear();
+                boolean lowZoneChanged = isDifferentZone(mLastSensorData, mAmbientLux,
+                        mLowAmbientBrightnessThresholds);
+                boolean highZoneChanged = isDifferentZone(mLastSensorData, mAmbientLux,
+                        mHighAmbientBrightnessThresholds);
+                if ((lowZoneChanged && mLastSensorData < mAmbientLux)
+                        || (highZoneChanged && mLastSensorData > mAmbientLux)) {
+                    // Easier to see flicker at lower brightness environment or high brightness
+                    // environment. Forget the history to get immediate response.
+                    if (mAmbientFilter != null) {
+                        mAmbientFilter.clear();
+                    }
                 }
 
                 long now = SystemClock.uptimeMillis();
-<<<<<<< HEAD
-                mAmbientFilter.addValue(now, mLastSensorData);
-=======
                 mTimestamp = System.currentTimeMillis();
                 if (mAmbientFilter != null) {
                     mAmbientFilter.addValue(now, mLastSensorData);
                 }
->>>>>>> ba595d5d
 
                 mHandler.removeCallbacks(mInjectSensorEventRunnable);
                 processSensorData(now);
 
-                if (zoneChanged && mLastSensorData > mAmbientLux) {
+                if ((lowZoneChanged && mLastSensorData > mAmbientLux)
+                        || (highZoneChanged && mLastSensorData < mAmbientLux)) {
                     // Sensor may not report new event if there is no brightness change.
                     // Need to keep querying the temporal filter for the latest estimation,
-                    // until enter in higher lux zone or is interrupted by a new sensor event.
+                    // until sensor readout and filter estimation are in the same zone or
+                    // is interrupted by a new sensor event.
                     mHandler.postDelayed(mInjectSensorEventRunnable, INJECT_EVENTS_INTERVAL_MS);
                 }
             }
@@ -1510,17 +1715,19 @@
             }
 
             private void processSensorData(long now) {
-                mAmbientLux = mAmbientFilter.getEstimate(now);
+                if (mAmbientFilter != null) {
+                    mAmbientLux = mAmbientFilter.getEstimate(now);
+                } else {
+                    mAmbientLux = mLastSensorData;
+                }
 
                 synchronized (mLock) {
                     onBrightnessChangedLocked();
                 }
             }
 
-            private boolean isDifferentZone(float lux1, float lux2) {
-                for (int z = 0; z < mAmbientBrightnessThresholds.length; z++) {
-                    final float boundary = mAmbientBrightnessThresholds[z];
-
+            private boolean isDifferentZone(float lux1, float lux2, int[] luxThresholds) {
+                for (final float boundary : luxThresholds) {
                     // Test each boundary. See if the current value and the new value are at
                     // different sides.
                     if ((lux1 <= boundary && lux2 > boundary)
@@ -1540,7 +1747,10 @@
                     processSensorData(now);
 
                     // Inject next event if there is a possible zone change.
-                    if (isDifferentZone(mLastSensorData, mAmbientLux)) {
+                    if (isDifferentZone(mLastSensorData, mAmbientLux,
+                            mLowAmbientBrightnessThresholds)
+                            || isDifferentZone(mLastSensorData, mAmbientLux,
+                            mHighAmbientBrightnessThresholds)) {
                         mHandler.postDelayed(mInjectSensorEventRunnable, INJECT_EVENTS_INTERVAL_MS);
                     }
                 }
@@ -1553,33 +1763,75 @@
         }
 
         public void startListening() {
-            DeviceConfig.addOnPropertiesChangedListener(DeviceConfig.NAMESPACE_DISPLAY_MANAGER,
+            mDeviceConfig.addOnPropertiesChangedListener(DeviceConfig.NAMESPACE_DISPLAY_MANAGER,
                     BackgroundThread.getExecutor(), this);
         }
 
         /*
          * Return null if no such property or wrong format (not comma separated integers).
          */
-        public int[] getBrightnessThresholds() {
+        public int[] getLowDisplayBrightnessThresholds() {
             return getIntArrayProperty(
                     DisplayManager.DeviceConfig.
-                            KEY_PEAK_REFRESH_RATE_DISPLAY_BRIGHTNESS_THRESHOLDS);
+                            KEY_FIXED_REFRESH_RATE_LOW_DISPLAY_BRIGHTNESS_THRESHOLDS);
         }
 
         /*
          * Return null if no such property or wrong format (not comma separated integers).
          */
-        public int[] getAmbientThresholds() {
+        public int[] getLowAmbientBrightnessThresholds() {
             return getIntArrayProperty(
                     DisplayManager.DeviceConfig.
-                            KEY_PEAK_REFRESH_RATE_AMBIENT_BRIGHTNESS_THRESHOLDS);
+                            KEY_FIXED_REFRESH_RATE_LOW_AMBIENT_BRIGHTNESS_THRESHOLDS);
+        }
+
+        public int getRefreshRateInLowZone() {
+            int defaultRefreshRateInZone = mContext.getResources().getInteger(
+                    R.integer.config_defaultRefreshRateInZone);
+
+            int refreshRate = mDeviceConfig.getInt(
+                    DeviceConfig.NAMESPACE_DISPLAY_MANAGER,
+                    DisplayManager.DeviceConfig.KEY_REFRESH_RATE_IN_LOW_ZONE,
+                    defaultRefreshRateInZone);
+
+            return refreshRate;
+        }
+
+        /*
+         * Return null if no such property or wrong format (not comma separated integers).
+         */
+        public int[] getHighDisplayBrightnessThresholds() {
+            return getIntArrayProperty(
+                    DisplayManager.DeviceConfig
+                            .KEY_FIXED_REFRESH_RATE_HIGH_DISPLAY_BRIGHTNESS_THRESHOLDS);
+        }
+
+        /*
+         * Return null if no such property or wrong format (not comma separated integers).
+         */
+        public int[] getHighAmbientBrightnessThresholds() {
+            return getIntArrayProperty(
+                    DisplayManager.DeviceConfig
+                            .KEY_FIXED_REFRESH_RATE_HIGH_AMBIENT_BRIGHTNESS_THRESHOLDS);
+        }
+
+        public int getRefreshRateInHighZone() {
+            int defaultRefreshRateInZone = mContext.getResources().getInteger(
+                    R.integer.config_fixedRefreshRateInHighZone);
+
+            int refreshRate = mDeviceConfig.getInt(
+                    DeviceConfig.NAMESPACE_DISPLAY_MANAGER,
+                    DisplayManager.DeviceConfig.KEY_REFRESH_RATE_IN_HIGH_ZONE,
+                    defaultRefreshRateInZone);
+
+            return refreshRate;
         }
 
         /*
          * Return null if no such property
          */
         public Float getDefaultPeakRefreshRate() {
-            float defaultPeakRefreshRate = DeviceConfig.getFloat(
+            float defaultPeakRefreshRate = mDeviceConfig.getFloat(
                     DeviceConfig.NAMESPACE_DISPLAY_MANAGER,
                     DisplayManager.DeviceConfig.KEY_PEAK_REFRESH_RATE_DEFAULT, -1);
 
@@ -1589,36 +1841,35 @@
             return defaultPeakRefreshRate;
         }
 
-        public int getRefreshRateInZone() {
-            int defaultRefreshRateInZone = mContext.getResources().getInteger(
-                    R.integer.config_defaultRefreshRateInZone);
-
-            int refreshRate = DeviceConfig.getInt(
-                    DeviceConfig.NAMESPACE_DISPLAY_MANAGER,
-                    DisplayManager.DeviceConfig.KEY_REFRESH_RATE_IN_ZONE,
-                    defaultRefreshRateInZone);
-
-            return refreshRate;
-        }
-
         @Override
         public void onPropertiesChanged(@NonNull DeviceConfig.Properties properties) {
-            int[] brightnessThresholds = getBrightnessThresholds();
-            int[] ambientThresholds = getAmbientThresholds();
             Float defaultPeakRefreshRate = getDefaultPeakRefreshRate();
-            int refreshRateInZone = getRefreshRateInZone();
-
-            mHandler.obtainMessage(MSG_BRIGHTNESS_THRESHOLDS_CHANGED,
-                    new Pair<int[], int[]>(brightnessThresholds, ambientThresholds))
-                    .sendToTarget();
             mHandler.obtainMessage(MSG_DEFAULT_PEAK_REFRESH_RATE_CHANGED,
                     defaultPeakRefreshRate).sendToTarget();
-            mHandler.obtainMessage(MSG_REFRESH_RATE_IN_ZONE_CHANGED, refreshRateInZone,
-                    0).sendToTarget();
+
+            int[] lowDisplayBrightnessThresholds = getLowDisplayBrightnessThresholds();
+            int[] lowAmbientBrightnessThresholds = getLowAmbientBrightnessThresholds();
+            int refreshRateInLowZone = getRefreshRateInLowZone();
+
+            mHandler.obtainMessage(MSG_LOW_BRIGHTNESS_THRESHOLDS_CHANGED,
+                    new Pair<>(lowDisplayBrightnessThresholds, lowAmbientBrightnessThresholds))
+                    .sendToTarget();
+            mHandler.obtainMessage(MSG_REFRESH_RATE_IN_LOW_ZONE_CHANGED, refreshRateInLowZone, 0)
+                    .sendToTarget();
+
+            int[] highDisplayBrightnessThresholds = getHighDisplayBrightnessThresholds();
+            int[] highAmbientBrightnessThresholds = getHighAmbientBrightnessThresholds();
+            int refreshRateInHighZone = getRefreshRateInHighZone();
+
+            mHandler.obtainMessage(MSG_HIGH_BRIGHTNESS_THRESHOLDS_CHANGED,
+                    new Pair<>(highDisplayBrightnessThresholds, highAmbientBrightnessThresholds))
+                    .sendToTarget();
+            mHandler.obtainMessage(MSG_REFRESH_RATE_IN_HIGH_ZONE_CHANGED, refreshRateInHighZone, 0)
+                    .sendToTarget();
         }
 
         private int[] getIntArrayProperty(String prop) {
-            String strArray = DeviceConfig.getString(DeviceConfig.NAMESPACE_DISPLAY_MANAGER, prop,
+            String strArray = mDeviceConfig.getString(DeviceConfig.NAMESPACE_DISPLAY_MANAGER, prop,
                     null);
 
             if (strArray != null) {
@@ -1645,8 +1896,6 @@
         }
     }
 
-<<<<<<< HEAD
-=======
     interface Injector {
         // TODO: brightnessfloat: change this to the float setting
         Uri DISPLAY_BRIGHTNESS_URI = Settings.System.getUriFor(Settings.System.SCREEN_BRIGHTNESS);
@@ -1695,5 +1944,4 @@
         }
     }
 
->>>>>>> ba595d5d
 }