/*
 * Copyright (C) 2020 The Android Open Source Project
 *
 * Licensed under the Apache License, Version 2.0 (the "License");
 * you may not use this file except in compliance with the License.
 * You may obtain a copy of the License at
 *
 *      http://www.apache.org/licenses/LICENSE-2.0
 *
 * Unless required by applicable law or agreed to in writing, software
 * distributed under the License is distributed on an "AS IS" BASIS,
 * WITHOUT WARRANTIES OR CONDITIONS OF ANY KIND, either express or implied.
 * See the License for the specific language governing permissions and
 * limitations under the License.
 */

package com.android.server.hdmi;


import android.hardware.hdmi.HdmiControlManager;
import android.hardware.hdmi.IHdmiControlCallback;
import android.hardware.hdmi.IHdmiControlService;
import android.os.RemoteException;
import android.os.ShellCommand;
import android.util.Slog;

import java.io.PrintWriter;
import java.util.concurrent.CountDownLatch;
import java.util.concurrent.TimeUnit;
import java.util.concurrent.atomic.AtomicInteger;

final class HdmiControlShellCommand extends ShellCommand {

    private static final String TAG = "HdmiShellCommand";

    private final IHdmiControlService.Stub mBinderService;

    final CountDownLatch mLatch;
    AtomicInteger mCecResult;
    IHdmiControlCallback.Stub mHdmiControlCallback;

    HdmiControlShellCommand(IHdmiControlService.Stub binderService) {
        mBinderService = binderService;
        mLatch = new CountDownLatch(1);
        mCecResult = new AtomicInteger();
        mHdmiControlCallback =
                new IHdmiControlCallback.Stub() {
                    @Override
                    public void onComplete(int result) {
                        getOutPrintWriter().println(" done (" + getResultString(result) + ")");
                        mCecResult.set(result);
                        mLatch.countDown();
                    }
                };
    }

    @Override
    public int onCommand(String cmd) {
        if (cmd == null) {
            return handleDefaultCommands(cmd);
        }

        try {
            return handleShellCommand(cmd);
        } catch (Exception e) {
            getErrPrintWriter().println(
                    "Caught error for command '" + cmd + "': " + e.getMessage());
            Slog.e(TAG, "Error handling hdmi_control shell command: " + cmd, e);
            return 1;
        }
    }

    @Override
    public void onHelp() {
        PrintWriter pw = getOutPrintWriter();

        pw.println("HdmiControlManager (hdmi_control) commands:");
        pw.println("  help");
        pw.println("      Print this help text.");
        pw.println("  onetouchplay, otp");
        pw.println("      Send the \"One Touch Play\" feature from a source to the TV");
        pw.println("  vendorcommand --device_type <originating device type>");
        pw.println("                --destination <destination device>");
        pw.println("                --args <vendor specific arguments>");
        pw.println("                [--id <true if vendor command should be sent with vendor id>]");
        pw.println("      Send a Vendor Command to the given target device");
        pw.println("  setsystemaudiomode, setsam [on|off]");
        pw.println("      Sets the System Audio Mode feature on or off on TV devices");
    }

    private int handleShellCommand(String cmd) throws RemoteException {
        PrintWriter pw = getOutPrintWriter();

        switch (cmd) {
            case "otp":
            case "onetouchplay":
                return oneTouchPlay(pw);
            case "vendorcommand":
                return vendorCommand(pw);
            case "setsystemaudiomode":
            case "setsam":
                return setSystemAudioMode(pw);
        }

        getErrPrintWriter().println("Unhandled command: " + cmd);
        return 1;
    }

    private int oneTouchPlay(PrintWriter pw) throws RemoteException {
        pw.print("Sending One Touch Play...");
        mBinderService.oneTouchPlay(mHdmiControlCallback);

        if (!receiveCallback("One Touch Play")) {
            return 1;
        }

        return mCecResult.get() == HdmiControlManager.RESULT_SUCCESS ? 0 : 1;
    }

    private int vendorCommand(PrintWriter pw) throws RemoteException {
        if (6 > getRemainingArgsCount()) {
            throw new IllegalArgumentException("Expected 3 arguments.");
        }

        int deviceType = -1;
        int destination = -1;
        String parameters = "";
        boolean hasVendorId = false;

        String arg = getNextOption();
        while (arg != null) {
            switch (arg) {
                case "-t":
                case "--device_type":
                    deviceType = Integer.parseInt(getNextArgRequired());
                    break;
                case "-d":
                case "--destination":
                    destination = Integer.parseInt(getNextArgRequired());
                    break;
                case "-a":
                case "--args":
                    parameters = getNextArgRequired();
                    break;
                case "-i":
                case "--id":
                    hasVendorId = Boolean.parseBoolean(getNextArgRequired());
                    break;
                default:
                    throw new IllegalArgumentException("Unknown argument: " + arg);
            }
            arg = getNextArg();
        }

        String[] parts = parameters.split(":");
        byte[] params = new byte[parts.length];
        for (int i = 0; i < params.length; i++) {
            params[i] = (byte) Integer.parseInt(parts[i], 16);
        }

        pw.println("Sending <Vendor Command>");
        mBinderService.sendVendorCommand(deviceType, destination, params, hasVendorId);
        return 0;
    }

<<<<<<< HEAD
=======
    private int setSystemAudioMode(PrintWriter pw) throws RemoteException {
        if (1 > getRemainingArgsCount()) {
            throw new IllegalArgumentException(
                    "Please indicate if System Audio Mode should be turned \"on\" or \"off\".");
        }

        String arg = getNextArg();
        if (arg.equals("on")) {
            pw.println("Setting System Audio Mode on");
            mBinderService.setSystemAudioMode(true, mHdmiControlCallback);
        } else if (arg.equals("off")) {
            pw.println("Setting System Audio Mode off");
            mBinderService.setSystemAudioMode(false, mHdmiControlCallback);
        } else {
            throw new IllegalArgumentException(
                    "Please indicate if System Audio Mode should be turned \"on\" or \"off\".");
        }

        if (!receiveCallback("Set System Audio Mode")) {
            return 1;
        }

        return mCecResult.get() == HdmiControlManager.RESULT_SUCCESS ? 0 : 1;
    }

>>>>>>> c46402e0
    private boolean receiveCallback(String command) {
        try {
            if (!mLatch.await(HdmiConfig.TIMEOUT_MS, TimeUnit.MILLISECONDS)) {
                getErrPrintWriter().println(command + " timed out.");
                return false;
            }
        } catch (InterruptedException e) {
            getErrPrintWriter().println("Caught InterruptedException");
            Thread.currentThread().interrupt();
        }
        return true;
    }

    private String getResultString(int result) {
        switch (result) {
            case HdmiControlManager.RESULT_SUCCESS:
                return "Success";
            case HdmiControlManager.RESULT_TIMEOUT:
                return "Timeout";
            case HdmiControlManager.RESULT_SOURCE_NOT_AVAILABLE:
                return "Source not available";
            case HdmiControlManager.RESULT_TARGET_NOT_AVAILABLE:
                return "Target not available";
            case HdmiControlManager.RESULT_EXCEPTION:
                return "Exception";
            case HdmiControlManager.RESULT_INCORRECT_MODE:
                return "Incorrect mode";
            case HdmiControlManager.RESULT_COMMUNICATION_FAILED:
                return "Communication Failed";
        }
        return Integer.toString(result);
    }
}<|MERGE_RESOLUTION|>--- conflicted
+++ resolved
@@ -163,8 +163,6 @@
         return 0;
     }
 
-<<<<<<< HEAD
-=======
     private int setSystemAudioMode(PrintWriter pw) throws RemoteException {
         if (1 > getRemainingArgsCount()) {
             throw new IllegalArgumentException(
@@ -190,7 +188,6 @@
         return mCecResult.get() == HdmiControlManager.RESULT_SUCCESS ? 0 : 1;
     }
 
->>>>>>> c46402e0
     private boolean receiveCallback(String command) {
         try {
             if (!mLatch.await(HdmiConfig.TIMEOUT_MS, TimeUnit.MILLISECONDS)) {
