--- conflicted
+++ resolved
@@ -67,6 +67,7 @@
 import android.util.TimeUtils;
 
 import com.android.internal.annotations.GuardedBy;
+import com.android.internal.annotations.VisibleForTesting;
 import com.android.internal.app.IBatteryStats;
 import com.android.internal.location.GpsNetInitiatedHandler;
 import com.android.internal.location.GpsNetInitiatedHandler.GpsNiNotification;
@@ -303,6 +304,9 @@
 
     private final ExponentialBackOff mPsdsBackOff = new ExponentialBackOff(RETRY_INTERVAL,
             MAX_RETRY_INTERVAL);
+
+    private static boolean sIsInitialized = false;
+    private static boolean sStaticTestOverride = false;
 
     // True if we are enabled
     @GuardedBy("mLock")
@@ -576,14 +580,16 @@
         }
     }
 
+    @VisibleForTesting
+    public static void setIsSupportedForTest(boolean override) {
+        sStaticTestOverride = override;
+    }
+
     public static boolean isSupported() {
-<<<<<<< HEAD
-=======
         if (sStaticTestOverride) {
             return true;
         }
         ensureInitialized();
->>>>>>> d60c0eae
         return native_is_supported();
     }
 
@@ -612,11 +618,8 @@
             Looper looper) {
         super(context, locationProviderManager);
 
-<<<<<<< HEAD
-=======
         ensureInitialized();
 
->>>>>>> d60c0eae
         mLooper = looper;
 
         // Create a wake lock
@@ -2243,10 +2246,6 @@
     // preallocated to avoid memory allocation in reportNmea()
     private byte[] mNmeaBuffer = new byte[120];
 
-    static {
-        class_init_native();
-    }
-
     private static native void class_init_native();
 
     private static native boolean native_is_supported();
