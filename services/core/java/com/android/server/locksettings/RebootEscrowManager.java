--- conflicted
+++ resolved
@@ -38,11 +38,7 @@
 import com.android.internal.widget.RebootEscrowListener;
 
 import java.io.IOException;
-<<<<<<< HEAD
-import java.io.PrintWriter;
-=======
 import java.text.SimpleDateFormat;
->>>>>>> e1741183
 import java.util.ArrayList;
 import java.util.Date;
 import java.util.List;
@@ -420,9 +416,6 @@
         mRebootEscrowListener = listener;
     }
 
-<<<<<<< HEAD
-    void dump(@NonNull PrintWriter pw) {
-=======
     @VisibleForTesting
     public static class RebootEscrowEvent {
         static final int FOUND_ESCROW_DATA = 1;
@@ -517,7 +510,6 @@
     }
 
     void dump(@NonNull IndentingPrintWriter pw) {
->>>>>>> e1741183
         pw.print("mRebootEscrowWanted=");
         pw.println(mRebootEscrowWanted);
 
@@ -534,8 +526,6 @@
 
         pw.print("mPendingRebootEscrowKey is ");
         pw.println(keySet ? "set" : "not set");
-<<<<<<< HEAD
-=======
 
         pw.println();
         pw.println("Event log:");
@@ -543,6 +533,5 @@
         mEventLog.dump(pw);
         pw.println();
         pw.decreaseIndent();
->>>>>>> e1741183
     }
 }