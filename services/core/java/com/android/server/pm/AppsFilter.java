/*
 * Copyright (C) 2019 The Android Open Source Project
 *
 * Licensed under the Apache License, Version 2.0 (the "License");
 * you may not use this file except in compliance with the License.
 * You may obtain a copy of the License at
 *
 *      http://www.apache.org/licenses/LICENSE-2.0
 *
 * Unless required by applicable law or agreed to in writing, software
 * distributed under the License is distributed on an "AS IS" BASIS,
 * WITHOUT WARRANTIES OR CONDITIONS OF ANY KIND, either express or implied.
 * See the License for the specific language governing permissions and
 * limitations under the License.
 */

package com.android.server.pm;

import static android.os.Trace.TRACE_TAG_PACKAGE_MANAGER;
<<<<<<< HEAD
import static android.os.UserHandle.USER_ALL;
=======
>>>>>>> c25d45b0
import static android.provider.DeviceConfig.NAMESPACE_PACKAGE_MANAGER_SERVICE;

import static com.android.internal.annotations.VisibleForTesting.Visibility.PRIVATE;

import android.Manifest;
import android.annotation.NonNull;
import android.annotation.Nullable;
import android.content.Intent;
import android.content.IntentFilter;
import android.content.pm.PackageManager;
import android.content.pm.PackageManagerInternal;
import android.content.pm.PackageParser;
import android.content.pm.UserInfo;
import android.content.pm.parsing.component.ParsedComponent;
import android.content.pm.parsing.component.ParsedInstrumentation;
import android.content.pm.parsing.component.ParsedIntentInfo;
import android.content.pm.parsing.component.ParsedMainComponent;
import android.content.pm.parsing.component.ParsedProvider;
import android.os.Binder;
import android.os.Process;
import android.os.Trace;
import android.os.UserHandle;
import android.provider.DeviceConfig;
import android.text.TextUtils;
import android.util.ArrayMap;
import android.util.ArraySet;
import android.util.Slog;
import android.util.SparseArray;
import android.util.SparseBooleanArray;
import android.util.SparseSetArray;

import com.android.internal.R;
import com.android.internal.annotations.GuardedBy;
import com.android.internal.annotations.VisibleForTesting;
import com.android.internal.util.ArrayUtils;
import com.android.internal.util.function.QuadFunction;
import com.android.server.FgThread;
import com.android.server.compat.CompatChange;
import com.android.server.om.OverlayReferenceMapper;
import com.android.server.pm.parsing.pkg.AndroidPackage;
import com.android.server.utils.Snappable;
import com.android.server.utils.SnapshotCache;
import com.android.server.utils.Snapshots;
import com.android.server.utils.Watchable;
import com.android.server.utils.WatchableImpl;
import com.android.server.utils.WatchedArrayMap;
import com.android.server.utils.WatchedSparseBooleanMatrix;
import com.android.server.utils.Watcher;

import java.io.PrintWriter;
import java.util.Arrays;
import java.util.List;
import java.util.Objects;
import java.util.Set;
import java.util.StringTokenizer;
import java.util.concurrent.Executor;

/**
 * The entity responsible for filtering visibility between apps based on declarations in their
 * manifests.
 */
@VisibleForTesting(visibility = VisibleForTesting.Visibility.PACKAGE)
public class AppsFilter implements Watchable, Snappable {

    private static final String TAG = "AppsFilter";

    // Logs all filtering instead of enforcing
    private static final boolean DEBUG_ALLOW_ALL = false;
    private static final boolean DEBUG_LOGGING = false;
    private static final boolean DEBUG_TRACING = false;

    /**
     * This contains a list of app UIDs that are implicitly queryable because another app explicitly
     * interacted with it. For example, if application A starts a service in application B,
     * application B is implicitly allowed to query for application A; regardless of any manifest
     * entries.
     */
    private final SparseSetArray<Integer> mImplicitlyQueryable = new SparseSetArray<>();

    /**
     * A mapping from the set of App IDs that query other App IDs via package name to the
     * list of packages that they can see.
     */
    private final SparseSetArray<Integer> mQueriesViaPackage = new SparseSetArray<>();

    /**
     * A mapping from the set of App IDs that query others via component match to the list
     * of packages that the they resolve to.
     */
    private final SparseSetArray<Integer> mQueriesViaComponent = new SparseSetArray<>();

    /**
     * A mapping from the set of App IDs that query other App IDs via library name to the
     * list of packages that they can see.
     */
    private final SparseSetArray<Integer> mQueryableViaUsesLibrary = new SparseSetArray<>();

    /**
     * Executor for running reasonably short background tasks such as building the initial
     * visibility cache.
     */
    private final Executor mBackgroundExecutor;

    /**
     * Pending full recompute of mQueriesViaComponent. Occurs when a package adds a new set of
     * protected broadcast. This in turn invalidates all prior additions and require a very
     * computationally expensive recomputing.
     * Full recompute is done lazily at the point when we use mQueriesViaComponent to filter apps.
     */
    private boolean mQueriesViaComponentRequireRecompute = false;

    /**
     * A set of App IDs that are always queryable by any package, regardless of their manifest
     * content.
     */
    private final ArraySet<Integer> mForceQueryable = new ArraySet<>();

    /**
     * The set of package names provided by the device that should be force queryable regardless of
     * their manifest contents.
     */
    private final String[] mForceQueryableByDevicePackageNames;

    /** True if all system apps should be made queryable by default. */
    private final boolean mSystemAppsQueryable;

    private final FeatureConfig mFeatureConfig;
    private final OverlayReferenceMapper mOverlayReferenceMapper;
    private final StateProvider mStateProvider;

    private PackageParser.SigningDetails mSystemSigningDetails;
    private Set<String> mProtectedBroadcasts = new ArraySet<>();

    private final Object mCacheLock = new Object();

    /**
     * This structure maps uid -> uid and indicates whether access from the first should be
     * filtered to the second. It's essentially a cache of the
     * {@link #shouldFilterApplicationInternal(int, SettingBase, PackageSetting, int)} call.
     * NOTE: It can only be relied upon after the system is ready to avoid unnecessary update on
     * initial scam and is null until {@link #onSystemReady()} is called.
     */
    @GuardedBy("mCacheLock")
    private volatile WatchedSparseBooleanMatrix mShouldFilterCache;

    /**
     * A cached snapshot.
     */
    private final SnapshotCache<AppsFilter> mSnapshot;

    private SnapshotCache<AppsFilter> makeCache() {
        return new SnapshotCache<AppsFilter>(this, this) {
            @Override
            public AppsFilter createSnapshot() {
                AppsFilter s = new AppsFilter(mSource);
                return s;
            }};
    }

    /**
     * Watchable machinery
     */
    private final WatchableImpl mWatchable = new WatchableImpl();

    /**
     * Ensures an observer is in the list, exactly once. The observer cannot be null.  The
     * function quietly returns if the observer is already in the list.
     *
     * @param observer The {@link Watcher} to be notified when the {@link Watchable} changes.
     */
    @Override
    public void registerObserver(@NonNull Watcher observer) {
        mWatchable.registerObserver(observer);
    }

    /**
     * Ensures an observer is not in the list. The observer must not be null.  The function
     * quietly returns if the objserver is not in the list.
     *
     * @param observer The {@link Watcher} that should not be in the notification list.
     */
    @Override
    public void unregisterObserver(@NonNull Watcher observer) {
        mWatchable.unregisterObserver(observer);
    }

    /**
     * Return true if the {@link Watcher) is a registered observer.
     * @param observer A {@link Watcher} that might be registered
     * @return true if the observer is registered with this {@link Watchable}.
     */
    @Override
    public boolean isRegisteredObserver(@NonNull Watcher observer) {
        return mWatchable.isRegisteredObserver(observer);
    }

    /**
     * Invokes {@link Watcher#onChange} on each registered observer.  The method can be called
     * with the {@link Watchable} that generated the event.  In a tree of {@link Watchable}s, this
     * is generally the first (deepest) {@link Watchable} to detect a change.
     *
     * @param what The {@link Watchable} that generated the event.
     */
    @Override
    public void dispatchChange(@Nullable Watchable what) {
        mWatchable.dispatchChange(what);
    }

    /**
     * Report a change to observers.
     */
    private void onChanged() {
        dispatchChange(this);
    }

    @VisibleForTesting(visibility = PRIVATE)
    AppsFilter(StateProvider stateProvider,
            FeatureConfig featureConfig,
            String[] forceQueryableList,
            boolean systemAppsQueryable,
            @Nullable OverlayReferenceMapper.Provider overlayProvider,
            Executor backgroundExecutor) {
        mFeatureConfig = featureConfig;
        mForceQueryableByDevicePackageNames = forceQueryableList;
        mSystemAppsQueryable = systemAppsQueryable;
        mOverlayReferenceMapper = new OverlayReferenceMapper(true /*deferRebuild*/,
                overlayProvider);
        mStateProvider = stateProvider;
        mBackgroundExecutor = backgroundExecutor;
        mSnapshot = makeCache();
    }

    /**
     * The copy constructor is used by PackageManagerService to construct a snapshot.
     * Attributes are not deep-copied since these are supposed to be immutable.
     * TODO: deep-copy the attributes, if necessary.
     */
    private AppsFilter(AppsFilter orig) {
        Snapshots.copy(mImplicitlyQueryable, orig.mImplicitlyQueryable);
        Snapshots.copy(mQueriesViaPackage, orig.mQueriesViaPackage);
        Snapshots.copy(mQueriesViaComponent, orig.mQueriesViaComponent);
        Snapshots.copy(mQueryableViaUsesLibrary, orig.mQueryableViaUsesLibrary);
        mQueriesViaComponentRequireRecompute = orig.mQueriesViaComponentRequireRecompute;
        mForceQueryable.addAll(orig.mForceQueryable);
        mForceQueryableByDevicePackageNames = orig.mForceQueryableByDevicePackageNames;
        mSystemAppsQueryable = orig.mSystemAppsQueryable;
        mFeatureConfig = orig.mFeatureConfig;
        mOverlayReferenceMapper = orig.mOverlayReferenceMapper;
        mStateProvider = orig.mStateProvider;
        mSystemSigningDetails = orig.mSystemSigningDetails;
        mProtectedBroadcasts = orig.mProtectedBroadcasts;
        mShouldFilterCache = orig.mShouldFilterCache;
        if (mShouldFilterCache != null) {
            synchronized (orig.mCacheLock) {
                mShouldFilterCache = mShouldFilterCache.snapshot();
            }
        }

        mBackgroundExecutor = null;
        mSnapshot = new SnapshotCache.Sealed<>();
    }

    /**
     * Return a snapshot.  If the cached snapshot is null, build a new one.  The logic in
     * the function ensures that this function returns a valid snapshot even if a race
     * condition causes the cached snapshot to be cleared asynchronously to this method.
     */
    public AppsFilter snapshot() {
        return mSnapshot.snapshot();
    }

    /**
     * Provides system state to AppsFilter via {@link CurrentStateCallback} after properly guarding
     * the data with the package lock.
     */
    @VisibleForTesting(visibility = PRIVATE)
    public interface StateProvider {
        void runWithState(CurrentStateCallback callback);

        interface CurrentStateCallback {
            void currentState(ArrayMap<String, PackageSetting> settings, UserInfo[] users);
        }
    }

    @VisibleForTesting(visibility = PRIVATE)
    public interface FeatureConfig {

        /** Called when the system is ready and components can be queried. */
        void onSystemReady();

        /** @return true if we should filter apps at all. */
        boolean isGloballyEnabled();

        /** @return true if the feature is enabled for the given package. */
        boolean packageIsEnabled(AndroidPackage pkg);

        /** @return true if debug logging is enabled for the given package. */
        boolean isLoggingEnabled(int appId);

        /**
         * Turns on logging for the given appId
         *
         * @param enable true if logging should be enabled, false if disabled.
         */
        void enableLogging(int appId, boolean enable);

        /**
         * Initializes the package enablement state for the given package. This gives opportunity
         * to do any expensive operations ahead of the actual checks.
         *
         * @param removed true if adding, false if removing
         */
        void updatePackageState(PackageSetting setting, boolean removed);
    }

    private static class FeatureConfigImpl implements FeatureConfig, CompatChange.ChangeListener {
        private static final String FILTERING_ENABLED_NAME = "package_query_filtering_enabled";
        private final PackageManagerService.Injector mInjector;
        private final PackageManagerInternal mPmInternal;
        private volatile boolean mFeatureEnabled =
                PackageManager.APP_ENUMERATION_ENABLED_BY_DEFAULT;
        private final ArraySet<String> mDisabledPackages = new ArraySet<>();

        @Nullable
        private SparseBooleanArray mLoggingEnabled = null;
        private AppsFilter mAppsFilter;

        private FeatureConfigImpl(
                PackageManagerInternal pmInternal, PackageManagerService.Injector injector) {
            mPmInternal = pmInternal;
            mInjector = injector;
        }

        public void setAppsFilter(AppsFilter filter) {
            mAppsFilter = filter;
        }

        @Override
        public void onSystemReady() {
            mFeatureEnabled = DeviceConfig.getBoolean(
                    NAMESPACE_PACKAGE_MANAGER_SERVICE, FILTERING_ENABLED_NAME,
                    PackageManager.APP_ENUMERATION_ENABLED_BY_DEFAULT);
            DeviceConfig.addOnPropertiesChangedListener(
                    NAMESPACE_PACKAGE_MANAGER_SERVICE, FgThread.getExecutor(),
                    properties -> {
                        if (properties.getKeyset().contains(FILTERING_ENABLED_NAME)) {
                            synchronized (FeatureConfigImpl.this) {
                                mFeatureEnabled = properties.getBoolean(FILTERING_ENABLED_NAME,
                                        PackageManager.APP_ENUMERATION_ENABLED_BY_DEFAULT);
                            }
                        }
                    });
            mInjector.getCompatibility().registerListener(
                    PackageManager.FILTER_APPLICATION_QUERY, this);
        }

        @Override
        public boolean isGloballyEnabled() {
            if (DEBUG_TRACING) {
                Trace.traceBegin(TRACE_TAG_PACKAGE_MANAGER, "isGloballyEnabled");
            }
            try {
                return mFeatureEnabled;
            } finally {
                if (DEBUG_TRACING) {
                    Trace.traceEnd(TRACE_TAG_PACKAGE_MANAGER);
                }
            }
        }

        @Override
        public boolean packageIsEnabled(AndroidPackage pkg) {
            if (DEBUG_TRACING) {
                Trace.traceBegin(TRACE_TAG_PACKAGE_MANAGER, "packageIsEnabled");
            }
            try {
                return !mDisabledPackages.contains(pkg.getPackageName());
            } finally {
                if (DEBUG_TRACING) {
                    Trace.traceEnd(TRACE_TAG_PACKAGE_MANAGER);
                }
            }
        }

        @Override
        public boolean isLoggingEnabled(int uid) {
            return mLoggingEnabled != null && mLoggingEnabled.indexOfKey(uid) >= 0;
        }

        @Override
        public void enableLogging(int appId, boolean enable) {
            if (enable) {
                if (mLoggingEnabled == null) {
                    mLoggingEnabled = new SparseBooleanArray();
                }
                mLoggingEnabled.put(appId, true);
            } else {
                if (mLoggingEnabled != null) {
                    final int index = mLoggingEnabled.indexOfKey(appId);
                    if (index >= 0) {
                        mLoggingEnabled.removeAt(index);
                        if (mLoggingEnabled.size() == 0) {
                            mLoggingEnabled = null;
                        }
                    }
                }
            }
        }

        @Override
        public void onCompatChange(String packageName) {
            AndroidPackage pkg = mPmInternal.getPackage(packageName);
            if (pkg == null) {
                return;
            }
            updateEnabledState(pkg);
            mAppsFilter.updateShouldFilterCacheForPackage(packageName);
        }

        private void updateEnabledState(@NonNull AndroidPackage pkg) {
            // TODO(b/135203078): Do not use toAppInfo
            // TODO(b/167551701): Make changeId non-logging
            final boolean enabled = mInjector.getCompatibility().isChangeEnabledInternalNoLogging(
                    PackageManager.FILTER_APPLICATION_QUERY, pkg.toAppInfoWithoutState());
            if (enabled) {
                mDisabledPackages.remove(pkg.getPackageName());
            } else {
                mDisabledPackages.add(pkg.getPackageName());
            }
            if (mAppsFilter != null) {
                mAppsFilter.onChanged();
            }
        }

        @Override
        public void updatePackageState(PackageSetting setting, boolean removed) {
            final boolean enableLogging = setting.pkg != null &&
                    !removed && (setting.pkg.isTestOnly() || setting.pkg.isDebuggable());
            enableLogging(setting.appId, enableLogging);
            if (removed) {
                mDisabledPackages.remove(setting.name);
            } else if (setting.pkg != null) {
                updateEnabledState(setting.pkg);
            }
        }
    }

    /** Builder method for an AppsFilter */
    public static AppsFilter create(
            PackageManagerInternal pms, PackageManagerService.Injector injector) {
        final boolean forceSystemAppsQueryable =
                injector.getContext().getResources()
                        .getBoolean(R.bool.config_forceSystemPackagesQueryable);
        final FeatureConfigImpl featureConfig = new FeatureConfigImpl(pms, injector);
        final String[] forcedQueryablePackageNames;
        if (forceSystemAppsQueryable) {
            // all system apps already queryable, no need to read and parse individual exceptions
            forcedQueryablePackageNames = new String[]{};
        } else {
            forcedQueryablePackageNames =
                    injector.getContext().getResources()
                            .getStringArray(R.array.config_forceQueryablePackages);
            for (int i = 0; i < forcedQueryablePackageNames.length; i++) {
                forcedQueryablePackageNames[i] = forcedQueryablePackageNames[i].intern();
            }
        }
        final StateProvider stateProvider = command -> {
            synchronized (injector.getLock()) {
                command.currentState(injector.getSettings().getPackagesLocked().untrackedStorage(),
                        injector.getUserManagerInternal().getUserInfos());
            }
        };
        AppsFilter appsFilter = new AppsFilter(stateProvider, featureConfig,
                forcedQueryablePackageNames, forceSystemAppsQueryable, null,
                injector.getBackgroundExecutor());
        featureConfig.setAppsFilter(appsFilter);
        return appsFilter;
    }

    public FeatureConfig getFeatureConfig() {
        return mFeatureConfig;
    }

    /** Returns true if the querying package may query for the potential target package */
    private static boolean canQueryViaComponents(AndroidPackage querying,
            AndroidPackage potentialTarget, Set<String> protectedBroadcasts) {
        if (!querying.getQueriesIntents().isEmpty()) {
            for (Intent intent : querying.getQueriesIntents()) {
                if (matchesPackage(intent, potentialTarget, protectedBroadcasts)) {
                    return true;
                }
            }
        }
        if (!querying.getQueriesProviders().isEmpty()
                && matchesProviders(querying.getQueriesProviders(), potentialTarget)) {
            return true;
        }
        return false;
    }

    private static boolean canQueryViaPackage(AndroidPackage querying,
            AndroidPackage potentialTarget) {
        return !querying.getQueriesPackages().isEmpty()
                && querying.getQueriesPackages().contains(potentialTarget.getPackageName());
    }

    private static boolean canQueryAsInstaller(PackageSetting querying,
            AndroidPackage potentialTarget) {
        final InstallSource installSource = querying.installSource;
        if (potentialTarget.getPackageName().equals(installSource.installerPackageName)) {
            return true;
        }
        if (!installSource.isInitiatingPackageUninstalled
                && potentialTarget.getPackageName().equals(installSource.initiatingPackageName)) {
            return true;
        }
        return false;
    }

    private static boolean canQueryViaUsesLibrary(AndroidPackage querying,
            AndroidPackage potentialTarget) {
        if (potentialTarget.getLibraryNames().isEmpty()) {
            return false;
        }
        final List<String> libNames = potentialTarget.getLibraryNames();
        for (int i = 0, size = libNames.size(); i < size; i++) {
            final String libName = libNames.get(i);
            if (querying.getUsesLibraries().contains(libName)
                    || querying.getUsesOptionalLibraries().contains(libName)) {
                return true;
            }
        }
        return false;
    }

    private static boolean matchesProviders(
            Set<String> queriesAuthorities, AndroidPackage potentialTarget) {
        for (int p = ArrayUtils.size(potentialTarget.getProviders()) - 1; p >= 0; p--) {
            ParsedProvider provider = potentialTarget.getProviders().get(p);
            if (!provider.isExported()) {
                continue;
            }
            if (provider.getAuthority() == null) {
                continue;
            }
            StringTokenizer authorities = new StringTokenizer(provider.getAuthority(), ";",
                    false);
            while (authorities.hasMoreElements()) {
                if (queriesAuthorities.contains(authorities.nextToken())) {
                    return true;
                }
            }
        }
        return false;
    }

    private static boolean matchesPackage(Intent intent, AndroidPackage potentialTarget,
            Set<String> protectedBroadcasts) {
        if (matchesAnyComponents(
                intent, potentialTarget.getServices(), null /*protectedBroadcasts*/)) {
            return true;
        }
        if (matchesAnyComponents(
                intent, potentialTarget.getActivities(), null /*protectedBroadcasts*/)) {
            return true;
        }
        if (matchesAnyComponents(intent, potentialTarget.getReceivers(), protectedBroadcasts)) {
            return true;
        }
        if (matchesAnyComponents(
                intent, potentialTarget.getProviders(), null /*protectedBroadcasts*/)) {
            return true;
        }
        return false;
    }

    private static boolean matchesAnyComponents(Intent intent,
            List<? extends ParsedMainComponent> components,
            Set<String> protectedBroadcasts) {
        for (int i = ArrayUtils.size(components) - 1; i >= 0; i--) {
            ParsedMainComponent component = components.get(i);
            if (!component.isExported()) {
                continue;
            }
            if (matchesAnyFilter(intent, component, protectedBroadcasts)) {
                return true;
            }
        }
        return false;
    }

    private static boolean matchesAnyFilter(Intent intent, ParsedComponent component,
            Set<String> protectedBroadcasts) {
        List<ParsedIntentInfo> intents = component.getIntents();
        for (int i = ArrayUtils.size(intents) - 1; i >= 0; i--) {
            IntentFilter intentFilter = intents.get(i);
            if (matchesIntentFilter(intent, intentFilter, protectedBroadcasts)) {
                return true;
            }
        }
        return false;
    }

    private static boolean matchesIntentFilter(Intent intent, IntentFilter intentFilter,
            @Nullable Set<String> protectedBroadcasts) {
        return intentFilter.match(intent.getAction(), intent.getType(), intent.getScheme(),
                intent.getData(), intent.getCategories(), "AppsFilter", true, protectedBroadcasts)
                > 0;
    }

    /**
     * Grants access based on an interaction between a calling and target package, granting
     * visibility of the caller from the target.
     *
     * @param recipientUid the uid gaining visibility of the {@code visibleUid}.
     * @param visibleUid   the uid becoming visible to the {@recipientUid}
     * @return {@code true} if implicit access was not already granted.
     */
    public boolean grantImplicitAccess(int recipientUid, int visibleUid) {
        if (recipientUid == visibleUid) {
            return false;
        }
        final boolean changed = mImplicitlyQueryable.add(recipientUid, visibleUid);
        if (changed && DEBUG_LOGGING) {
            Slog.i(TAG, "implicit access granted: " + recipientUid + " -> " + visibleUid);
        }
        synchronized (mCacheLock) {
            if (mShouldFilterCache != null) {
                // update the cache in a one-off manner since we've got all the information we
                // need.
                mShouldFilterCache.put(recipientUid, visibleUid, false);
            }
        }
        if (changed) {
            onChanged();
        }
        return changed;
    }

    public void onSystemReady() {
        mOverlayReferenceMapper.rebuildIfDeferred();
        mFeatureConfig.onSystemReady();

        updateEntireShouldFilterCacheAsync();
        onChanged();
    }

    /**
     * Adds a package that should be considered when filtering visibility between apps.
     *
     * @param newPkgSetting the new setting being added
     * @param isReplace if the package is being replaced and may need extra cleanup.
     */
    public void addPackage(PackageSetting newPkgSetting, boolean isReplace) {
        if (DEBUG_TRACING) {
            Trace.traceBegin(TRACE_TAG_PACKAGE_MANAGER, "filter.addPackage");
        }
        try {
            if (isReplace) {
                // let's first remove any prior rules for this package
                removePackage(newPkgSetting);
            }
            mStateProvider.runWithState((settings, users) -> {
                ArraySet<String> additionalChangedPackages =
                        addPackageInternal(newPkgSetting, settings);
                synchronized (mCacheLock) {
                    if (mShouldFilterCache != null) {
                        updateShouldFilterCacheForPackage(mShouldFilterCache, null, newPkgSetting,
                                settings, users, settings.size());
                        if (additionalChangedPackages != null) {
                            for (int index = 0; index < additionalChangedPackages.size(); index++) {
                                String changedPackage = additionalChangedPackages.valueAt(index);
                                PackageSetting changedPkgSetting = settings.get(changedPackage);
                                if (changedPkgSetting == null) {
                                    // It's possible for the overlay mapper to know that an actor
                                    // package changed via an explicit reference, even if the actor
                                    // isn't installed, so skip if that's the case.
                                    continue;
                                }

                                updateShouldFilterCacheForPackage(mShouldFilterCache, null,
                                        changedPkgSetting, settings, users, settings.size());
                            }
                        }
                    } // else, rebuild entire cache when system is ready
                }
            });
        } finally {
            onChanged();
            if (DEBUG_TRACING) {
                Trace.traceEnd(TRACE_TAG_PACKAGE_MANAGER);
            }
        }
    }

    /**
     * @return Additional packages that may have had their viewing visibility changed and may need
     * to be updated in the cache. Returns null if there are no additional packages.
     */
    @Nullable
    private ArraySet<String> addPackageInternal(PackageSetting newPkgSetting,
            ArrayMap<String, PackageSetting> existingSettings) {
        if (Objects.equals("android", newPkgSetting.name)) {
            // let's set aside the framework signatures
            mSystemSigningDetails = newPkgSetting.signatures.mSigningDetails;
            // and since we add overlays before we add the framework, let's revisit already added
            // packages for signature matches
            for (PackageSetting setting : existingSettings.values()) {
                if (isSystemSigned(mSystemSigningDetails, setting)) {
                    mForceQueryable.add(setting.appId);
                }
            }
        }

        final AndroidPackage newPkg = newPkgSetting.pkg;
        if (newPkg == null) {
            return null;
        }

        if (mProtectedBroadcasts.addAll(newPkg.getProtectedBroadcasts())) {
            mQueriesViaComponentRequireRecompute = true;
        }

        final boolean newIsForceQueryable =
                mForceQueryable.contains(newPkgSetting.appId)
                        /* shared user that is already force queryable */
                        || newPkgSetting.forceQueryableOverride /* adb override */
                        || (newPkgSetting.isSystem() && (mSystemAppsQueryable
                        || newPkg.isForceQueryable()
                        || ArrayUtils.contains(mForceQueryableByDevicePackageNames,
                        newPkg.getPackageName())));
        if (newIsForceQueryable
                || (mSystemSigningDetails != null
                && isSystemSigned(mSystemSigningDetails, newPkgSetting))) {
            mForceQueryable.add(newPkgSetting.appId);
        }

        for (int i = existingSettings.size() - 1; i >= 0; i--) {
            final PackageSetting existingSetting = existingSettings.valueAt(i);
            if (existingSetting.appId == newPkgSetting.appId || existingSetting.pkg == null) {
                continue;
            }
            final AndroidPackage existingPkg = existingSetting.pkg;
            // let's evaluate the ability of already added packages to see this new package
            if (!newIsForceQueryable) {
                if (!mQueriesViaComponentRequireRecompute && canQueryViaComponents(existingPkg,
                        newPkg, mProtectedBroadcasts)) {
                    mQueriesViaComponent.add(existingSetting.appId, newPkgSetting.appId);
                }
                if (canQueryViaPackage(existingPkg, newPkg)
                        || canQueryAsInstaller(existingSetting, newPkg)) {
                    mQueriesViaPackage.add(existingSetting.appId, newPkgSetting.appId);
                }
                if (canQueryViaUsesLibrary(existingPkg, newPkg)) {
                    mQueryableViaUsesLibrary.add(existingSetting.appId, newPkgSetting.appId);
                }
            }
            // now we'll evaluate our new package's ability to see existing packages
            if (!mForceQueryable.contains(existingSetting.appId)) {
                if (!mQueriesViaComponentRequireRecompute && canQueryViaComponents(newPkg,
                        existingPkg, mProtectedBroadcasts)) {
                    mQueriesViaComponent.add(newPkgSetting.appId, existingSetting.appId);
                }
                if (canQueryViaPackage(newPkg, existingPkg)
                        || canQueryAsInstaller(newPkgSetting, existingPkg)) {
                    mQueriesViaPackage.add(newPkgSetting.appId, existingSetting.appId);
                }
                if (canQueryViaUsesLibrary(newPkg, existingPkg)) {
                    mQueryableViaUsesLibrary.add(newPkgSetting.appId, existingSetting.appId);
                }
            }
            // if either package instruments the other, mark both as visible to one another
            if (newPkgSetting.pkg != null && existingSetting.pkg != null
                    && (pkgInstruments(newPkgSetting.pkg, existingSetting.pkg)
                    || pkgInstruments(existingSetting.pkg, newPkgSetting.pkg))) {
                mQueriesViaPackage.add(newPkgSetting.appId, existingSetting.appId);
                mQueriesViaPackage.add(existingSetting.appId, newPkgSetting.appId);
            }
        }

        int existingSize = existingSettings.size();
        ArrayMap<String, AndroidPackage> existingPkgs = new ArrayMap<>(existingSize);
        for (int index = 0; index < existingSize; index++) {
            PackageSetting pkgSetting = existingSettings.valueAt(index);
            if (pkgSetting.pkg != null) {
                existingPkgs.put(pkgSetting.name, pkgSetting.pkg);
            }
        }

        ArraySet<String> changedPackages =
                mOverlayReferenceMapper.addPkg(newPkgSetting.pkg, existingPkgs);

        mFeatureConfig.updatePackageState(newPkgSetting, false /*removed*/);

        return changedPackages;
    }

    @GuardedBy("mCacheLock")
    private void removeAppIdFromVisibilityCache(int appId) {
        if (mShouldFilterCache == null) {
            return;
        }
        for (int i = 0; i < mShouldFilterCache.size(); i++) {
            if (UserHandle.getAppId(mShouldFilterCache.keyAt(i)) == appId) {
                mShouldFilterCache.removeAt(i);
                // The key was deleted so the list of keys has shifted left.  That means i
                // is now pointing at the next key to be examined.  The decrement here and
                // the loop increment together mean that i will be unchanged in the need
                // iteration and will correctly point to the next key to be examined.
                i--;
            }
        }
    }

    private void updateEntireShouldFilterCache() {
        mStateProvider.runWithState((settings, users) -> {
<<<<<<< HEAD
            int userId = subjectUserId;
            if (!ArrayUtils.contains(users, subjectUserId)) {
                Slog.e(TAG, "We encountered a new user that isn't a member of known users, "
                        + "updating the whole cache");
                userId = USER_ALL;
            }
=======
>>>>>>> c25d45b0
            WatchedSparseBooleanMatrix cache =
                    updateEntireShouldFilterCacheInner(settings, users);
            synchronized (mCacheLock) {
<<<<<<< HEAD
                if (userId != USER_ALL) {
                    // if we're only updating a single user id, we need to copy over the prior
                    // cached values for the other users.
                    int[] uids = mShouldFilterCache.keys();
                    for (int i = 0; i < uids.length; i++) {
                        int uid1 = uids[i];
                        if (UserHandle.getUserId(uid1) == userId) {
                            continue;
                        }
                        for (int j = 0; j < uids.length; j++) {
                            int uid2 = uids[j];
                            if (UserHandle.getUserId(uid2) == userId) {
                                continue;
                            }
                            cache.setValueAt(uid1, uid2, mShouldFilterCache.valueAt(uid1, uid2));
                        }
                    }
                }
=======
>>>>>>> c25d45b0
                mShouldFilterCache = cache;
            }
        });
    }

    private WatchedSparseBooleanMatrix updateEntireShouldFilterCacheInner(
            ArrayMap<String, PackageSetting> settings, UserInfo[] users) {
        WatchedSparseBooleanMatrix cache =
                new WatchedSparseBooleanMatrix(users.length * settings.size());
        for (int i = settings.size() - 1; i >= 0; i--) {
            updateShouldFilterCacheForPackage(cache,
                    null /*skipPackage*/, settings.valueAt(i), settings, users, i);
        }
        return cache;
    }

    private void updateEntireShouldFilterCacheAsync() {
        mBackgroundExecutor.execute(() -> {
            final ArrayMap<String, PackageSetting> settingsCopy = new ArrayMap<>();
            final ArrayMap<String, AndroidPackage> packagesCache = new ArrayMap<>();
            final UserInfo[][] usersRef = new UserInfo[1][];
            mStateProvider.runWithState((settings, users) -> {
                packagesCache.ensureCapacity(settings.size());
                settingsCopy.putAll(settings);
                usersRef[0] = users;
                // store away the references to the immutable packages, since settings are retained
                // during updates.
                for (int i = 0, max = settings.size(); i < max; i++) {
                    final AndroidPackage pkg = settings.valueAt(i).pkg;
                    packagesCache.put(settings.keyAt(i), pkg);
                }
            });
            WatchedSparseBooleanMatrix cache =
                    updateEntireShouldFilterCacheInner(settingsCopy, usersRef[0]);
            boolean[] changed = new boolean[1];
            // We have a cache, let's make sure the world hasn't changed out from under us.
            mStateProvider.runWithState((settings, users) -> {
                if (settings.size() != settingsCopy.size()) {
                    changed[0] = true;
                    return;
                }
                for (int i = 0, max = settings.size(); i < max; i++) {
                    final AndroidPackage pkg = settings.valueAt(i).pkg;
                    if (!Objects.equals(pkg, packagesCache.get(settings.keyAt(i)))) {
                        changed[0] = true;
                        return;
                    }
                }
            });
            if (changed[0]) {
                // Something has changed, just update the cache inline with the lock held
                updateEntireShouldFilterCache();
                if (DEBUG_LOGGING) {
                    Slog.i(TAG, "Rebuilding cache with lock due to package change.");
                }
            } else {
                synchronized (mCacheLock) {
                    mShouldFilterCache = cache;
                }
            }
        });
    }

    public void onUsersChanged() {
        synchronized (mCacheLock) {
            if (mShouldFilterCache != null) {
                updateEntireShouldFilterCache();
                onChanged();
            }
        }
    }

    private void updateShouldFilterCacheForPackage(String packageName) {
        synchronized (mCacheLock) {
            if (mShouldFilterCache != null) {
                mStateProvider.runWithState((settings, users) -> {
                    updateShouldFilterCacheForPackage(mShouldFilterCache, null /* skipPackage */,
                            settings.get(packageName), settings, users,
                            settings.size() /*maxIndex*/);
                });
            }
        }
    }

    private void updateShouldFilterCacheForPackage(WatchedSparseBooleanMatrix cache,
            @Nullable String skipPackageName, PackageSetting subjectSetting, ArrayMap<String,
            PackageSetting> allSettings, UserInfo[] allUsers, int maxIndex) {
        for (int i = Math.min(maxIndex, allSettings.size() - 1); i >= 0; i--) {
            PackageSetting otherSetting = allSettings.valueAt(i);
            if (subjectSetting.appId == otherSetting.appId) {
                continue;
            }
            //noinspection StringEquality
            if (subjectSetting.name == skipPackageName || otherSetting.name == skipPackageName) {
                continue;
            }
            final int userCount = allUsers.length;
            final int appxUidCount = userCount * allSettings.size();
            for (int su = 0; su < userCount; su++) {
                int subjectUser = allUsers[su].id;
                for (int ou = 0; ou < userCount; ou++) {
                    int otherUser = allUsers[ou].id;
                    int subjectUid = UserHandle.getUid(subjectUser, subjectSetting.appId);
                    int otherUid = UserHandle.getUid(otherUser, otherSetting.appId);
                    cache.put(subjectUid, otherUid,
                            shouldFilterApplicationInternal(
                                    subjectUid, subjectSetting, otherSetting, otherUser));
                    cache.put(otherUid, subjectUid,
                            shouldFilterApplicationInternal(
                                    otherUid, otherSetting, subjectSetting, subjectUser));
                }
            }
        }
    }

    private static boolean isSystemSigned(@NonNull PackageParser.SigningDetails sysSigningDetails,
            PackageSetting pkgSetting) {
        return pkgSetting.isSystem()
                && pkgSetting.signatures.mSigningDetails.signaturesMatchExactly(sysSigningDetails);
    }

    private ArraySet<String> collectProtectedBroadcasts(
            ArrayMap<String, PackageSetting> existingSettings, @Nullable String excludePackage) {
        ArraySet<String> ret = new ArraySet<>();
        for (int i = existingSettings.size() - 1; i >= 0; i--) {
            PackageSetting setting = existingSettings.valueAt(i);
            if (setting.pkg == null || setting.pkg.getPackageName().equals(excludePackage)) {
                continue;
            }
            final List<String> protectedBroadcasts = setting.pkg.getProtectedBroadcasts();
            if (!protectedBroadcasts.isEmpty()) {
                ret.addAll(protectedBroadcasts);
            }
        }
        return ret;
    }

    /**
     * This method recomputes all component / intent-based visibility and is intended to match the
     * relevant logic of {@link #addPackageInternal(PackageSetting, ArrayMap)}
     */
    private void recomputeComponentVisibility(
            ArrayMap<String, PackageSetting> existingSettings) {
        mQueriesViaComponent.clear();
        for (int i = existingSettings.size() - 1; i >= 0; i--) {
            PackageSetting setting = existingSettings.valueAt(i);
            if (setting.pkg == null || requestsQueryAllPackages(setting.pkg)) {
                continue;
            }
            for (int j = existingSettings.size() - 1; j >= 0; j--) {
                if (i == j) {
                    continue;
                }
                final PackageSetting otherSetting = existingSettings.valueAt(j);
                if (otherSetting.pkg == null || mForceQueryable.contains(otherSetting.appId)) {
                    continue;
                }
                if (canQueryViaComponents(setting.pkg, otherSetting.pkg, mProtectedBroadcasts)) {
                    mQueriesViaComponent.add(setting.appId, otherSetting.appId);
                }
            }
        }
        mQueriesViaComponentRequireRecompute = false;
    }

    /**
     * Fetches all app Ids that a given setting is currently visible to, per provided user. This
     * only includes UIDs >= {@link Process#FIRST_APPLICATION_UID} as all other UIDs can already see
     * all applications.
     *
     * If the setting is visible to all UIDs, null is returned. If an app is not visible to any
     * applications, the int array will be empty.
     *
     * @param users            the set of users that should be evaluated for this calculation
     * @param existingSettings the set of all package settings that currently exist on device
     * @return a SparseArray mapping userIds to a sorted int array of appIds that may view the
     * provided setting or null if the app is visible to all and no allow list should be
     * applied.
     */
    @Nullable
    public SparseArray<int[]> getVisibilityAllowList(PackageSetting setting, int[] users,
            ArrayMap<String, PackageSetting> existingSettings) {
        if (mForceQueryable.contains(setting.appId)) {
            return null;
        }
        // let's reserve max memory to limit the number of allocations
        SparseArray<int[]> result = new SparseArray<>(users.length);
        for (int u = 0; u < users.length; u++) {
            final int userId = users[u];
            int[] appIds = new int[existingSettings.size()];
            int[] buffer = null;
            int allowListSize = 0;
            for (int i = existingSettings.size() - 1; i >= 0; i--) {
                final PackageSetting existingSetting = existingSettings.valueAt(i);
                final int existingAppId = existingSetting.appId;
                if (existingAppId < Process.FIRST_APPLICATION_UID) {
                    continue;
                }
                final int loc = Arrays.binarySearch(appIds, 0, allowListSize, existingAppId);
                if (loc >= 0) {
                    continue;
                }
                final int existingUid = UserHandle.getUid(userId, existingAppId);
                if (!shouldFilterApplication(existingUid, existingSetting, setting, userId)) {
                    if (buffer == null) {
                        buffer = new int[appIds.length];
                    }
                    final int insert = ~loc;
                    System.arraycopy(appIds, insert, buffer, 0, allowListSize - insert);
                    appIds[insert] = existingAppId;
                    System.arraycopy(buffer, 0, appIds, insert + 1, allowListSize - insert);
                    allowListSize++;
                }
            }
            result.put(userId, Arrays.copyOf(appIds, allowListSize));
        }
        return result;
    }

    /**
     * This api does type conversion on the <existingSettings> parameter.
     */
    @VisibleForTesting(visibility = PRIVATE)
    @Nullable
    SparseArray<int[]> getVisibilityAllowList(PackageSetting setting, int[] users,
            WatchedArrayMap<String, PackageSetting> existingSettings) {
        return getVisibilityAllowList(setting, users, existingSettings.untrackedStorage());
    }

    /**
     * Equivalent to calling {@link #addPackage(PackageSetting, boolean)} with {@code isReplace}
     * equal to {@code false}.
     * @see AppsFilter#addPackage(PackageSetting, boolean)
     */
    public void addPackage(PackageSetting newPkgSetting) {
        addPackage(newPkgSetting, false /* isReplace */);
    }

    /**
     * Removes a package for consideration when filtering visibility between apps.
     *
     * @param setting the setting of the package being removed.
     */
    public void removePackage(PackageSetting setting) {
        mStateProvider.runWithState((settings, users) -> {
            final int userCount = users.length;
            for (int u = 0; u < userCount; u++) {
                final int userId = users[u].id;
                final int removingUid = UserHandle.getUid(userId, setting.appId);
                mImplicitlyQueryable.remove(removingUid);
                for (int i = mImplicitlyQueryable.size() - 1; i >= 0; i--) {
                    mImplicitlyQueryable.remove(mImplicitlyQueryable.keyAt(i), removingUid);
                }
            }

            if (!mQueriesViaComponentRequireRecompute) {
                mQueriesViaComponent.remove(setting.appId);
                for (int i = mQueriesViaComponent.size() - 1; i >= 0; i--) {
                    mQueriesViaComponent.remove(mQueriesViaComponent.keyAt(i), setting.appId);
                }
            }
            mQueriesViaPackage.remove(setting.appId);
            for (int i = mQueriesViaPackage.size() - 1; i >= 0; i--) {
                mQueriesViaPackage.remove(mQueriesViaPackage.keyAt(i), setting.appId);
            }
            mQueryableViaUsesLibrary.remove(setting.appId);
            for (int i = mQueryableViaUsesLibrary.size() - 1; i >= 0; i--) {
                mQueryableViaUsesLibrary.remove(mQueryableViaUsesLibrary.keyAt(i), setting.appId);
            }

            mForceQueryable.remove(setting.appId);

            if (setting.pkg != null && !setting.pkg.getProtectedBroadcasts().isEmpty()) {
                final String removingPackageName = setting.pkg.getPackageName();
                final Set<String> protectedBroadcasts = mProtectedBroadcasts;
                mProtectedBroadcasts = collectProtectedBroadcasts(settings, removingPackageName);
                if (!mProtectedBroadcasts.containsAll(protectedBroadcasts)) {
                    mQueriesViaComponentRequireRecompute = true;
                }
            }

            ArraySet<String> additionalChangedPackages =
                    mOverlayReferenceMapper.removePkg(setting.name);

            mFeatureConfig.updatePackageState(setting, true /*removed*/);

            // After removing all traces of the package, if it's part of a shared user, re-add other
            // shared user members to re-establish visibility between them and other packages.
            // NOTE: this must come after all removals from data structures but before we update the
            //       cache
            if (setting.sharedUser != null) {
                for (int i = setting.sharedUser.packages.size() - 1; i >= 0; i--) {
                    if (setting.sharedUser.packages.valueAt(i) == setting) {
                        continue;
                    }
                    addPackageInternal(
                            setting.sharedUser.packages.valueAt(i), settings);
                }
            }

            synchronized (mCacheLock) {
                removeAppIdFromVisibilityCache(setting.appId);
                if (mShouldFilterCache != null && setting.sharedUser != null) {
                    for (int i = setting.sharedUser.packages.size() - 1; i >= 0; i--) {
                        PackageSetting siblingSetting = setting.sharedUser.packages.valueAt(i);
                        if (siblingSetting == setting) {
                            continue;
                        }
                        updateShouldFilterCacheForPackage(mShouldFilterCache, setting.name,
                                siblingSetting, settings, users, settings.size());
                    }
                }

                if (mShouldFilterCache != null) {
                    if (additionalChangedPackages != null) {
                        for (int index = 0; index < additionalChangedPackages.size(); index++) {
                            String changedPackage = additionalChangedPackages.valueAt(index);
                            PackageSetting changedPkgSetting = settings.get(changedPackage);
                            if (changedPkgSetting == null) {
                                // It's possible for the overlay mapper to know that an actor
                                // package changed via an explicit reference, even if the actor
                                // isn't installed, so skip if that's the case.
                                continue;
                            }

                            updateShouldFilterCacheForPackage(mShouldFilterCache, null,
                                    changedPkgSetting, settings, users, settings.size());
                        }
                    }
                }

                onChanged();
            }
        });
    }

    /**
     * Returns true if the calling package should not be able to see the target package, false if no
     * filtering should be done.
     *
     * @param callingUid       the uid of the caller attempting to access a package
     * @param callingSetting   the setting attempting to access a package or null if it could not be
     *                         found
     * @param targetPkgSetting the package being accessed
     * @param userId           the user in which this access is being attempted
     */
    public boolean shouldFilterApplication(int callingUid, @Nullable SettingBase callingSetting,
            PackageSetting targetPkgSetting, int userId) {
        if (DEBUG_TRACING) {
            Trace.traceBegin(TRACE_TAG_PACKAGE_MANAGER, "shouldFilterApplication");
        }
        try {
            int callingAppId = UserHandle.getAppId(callingUid);
            if (callingAppId < Process.FIRST_APPLICATION_UID
                    || targetPkgSetting.appId < Process.FIRST_APPLICATION_UID
                    || callingAppId == targetPkgSetting.appId) {
                return false;
            }
            synchronized (mCacheLock) {
                if (mShouldFilterCache != null) { // use cache
                    final int callingIndex = mShouldFilterCache.indexOfKey(callingUid);
                    if (callingIndex < 0) {
                        Slog.wtf(TAG, "Encountered calling uid with no cached rules: "
                                + callingUid);
                        return true;
                    }
                    final int targetUid = UserHandle.getUid(userId, targetPkgSetting.appId);
                    final int targetIndex = mShouldFilterCache.indexOfKey(targetUid);
                    if (targetIndex < 0) {
                        Slog.w(TAG, "Encountered calling -> target with no cached rules: "
                                + callingUid + " -> " + targetUid);
                        return true;
                    }
                    return mShouldFilterCache.valueAt(callingIndex, targetIndex);
                } else {
                    if (!shouldFilterApplicationInternal(
                            callingUid, callingSetting, targetPkgSetting, userId)) {
                        return false;
                    }
                }
            }
            if (DEBUG_LOGGING || mFeatureConfig.isLoggingEnabled(callingAppId)) {
                log(callingSetting, targetPkgSetting, "BLOCKED");
            }
            return !DEBUG_ALLOW_ALL;
        } finally {
            if (DEBUG_TRACING) {
                Trace.traceEnd(TRACE_TAG_PACKAGE_MANAGER);
            }
        }
    }

    private boolean shouldFilterApplicationInternal(int callingUid, SettingBase callingSetting,
            PackageSetting targetPkgSetting, int targetUserId) {
        if (DEBUG_TRACING) {
            Trace.traceBegin(TRACE_TAG_PACKAGE_MANAGER, "shouldFilterApplicationInternal");
        }
        try {
            final boolean featureEnabled = mFeatureConfig.isGloballyEnabled();
            if (!featureEnabled) {
                if (DEBUG_LOGGING) {
                    Slog.d(TAG, "filtering disabled; skipped");
                }
                return false;
            }
            if (callingSetting == null) {
                Slog.wtf(TAG, "No setting found for non system uid " + callingUid);
                return true;
            }
            final PackageSetting callingPkgSetting;
            final ArraySet<PackageSetting> callingSharedPkgSettings;
            if (DEBUG_TRACING) {
                Trace.traceBegin(TRACE_TAG_PACKAGE_MANAGER, "callingSetting instanceof");
            }
            if (callingSetting instanceof PackageSetting) {
                if (((PackageSetting) callingSetting).sharedUser == null) {
                    callingPkgSetting = (PackageSetting) callingSetting;
                    callingSharedPkgSettings = null;
                } else {
                    callingPkgSetting = null;
                    callingSharedPkgSettings =
                            ((PackageSetting) callingSetting).sharedUser.packages;
                }
            } else {
                callingPkgSetting = null;
                callingSharedPkgSettings = ((SharedUserSetting) callingSetting).packages;
            }
            if (DEBUG_TRACING) {
                Trace.traceEnd(TRACE_TAG_PACKAGE_MANAGER);
            }

            if (callingPkgSetting != null) {
                if (callingPkgSetting.pkg != null
                        && !mFeatureConfig.packageIsEnabled(callingPkgSetting.pkg)) {
                    if (DEBUG_LOGGING) {
                        log(callingSetting, targetPkgSetting, "DISABLED");
                    }
                    return false;
                }
            } else {
                for (int i = callingSharedPkgSettings.size() - 1; i >= 0; i--) {
                    final AndroidPackage pkg = callingSharedPkgSettings.valueAt(i).pkg;
                    if (pkg != null && !mFeatureConfig.packageIsEnabled(pkg)) {
                        if (DEBUG_LOGGING) {
                            log(callingSetting, targetPkgSetting, "DISABLED");
                        }
                        return false;
                    }
                }
            }

            // This package isn't technically installed and won't be written to settings, so we can
            // treat it as filtered until it's available again.
            final AndroidPackage targetPkg = targetPkgSetting.pkg;
            if (targetPkg == null) {
                if (DEBUG_LOGGING) {
                    Slog.wtf(TAG, "shouldFilterApplication: " + "targetPkg is null");
                }
                return true;
            }
            if (targetPkg.isStaticSharedLibrary()) {
                // not an app, this filtering takes place at a higher level
                return false;
            }
            final String targetName = targetPkg.getPackageName();
            if (DEBUG_TRACING) {
                Trace.traceBegin(TRACE_TAG_PACKAGE_MANAGER, "getAppId");
            }
            final int callingAppId;
            if (callingPkgSetting != null) {
                callingAppId = callingPkgSetting.appId;
            } else {
                callingAppId = callingSharedPkgSettings.valueAt(0).appId; // all should be the same
            }
            final int targetAppId = targetPkgSetting.appId;
            if (DEBUG_TRACING) {
                Trace.traceEnd(TRACE_TAG_PACKAGE_MANAGER);
            }
            if (callingAppId == targetAppId) {
                if (DEBUG_LOGGING) {
                    log(callingSetting, targetPkgSetting, "same app id");
                }
                return false;
            }

            try {
                if (DEBUG_TRACING) {
                    Trace.traceBegin(TRACE_TAG_PACKAGE_MANAGER, "requestsQueryAllPackages");
                }
                if (callingPkgSetting != null) {
                        if (callingPkgSetting.pkg != null
                                && requestsQueryAllPackages(callingPkgSetting.pkg)) {
                            return false;
                        }
                } else {
                    for (int i = callingSharedPkgSettings.size() - 1; i >= 0; i--) {
                        AndroidPackage pkg = callingSharedPkgSettings.valueAt(i).pkg;
                        if (pkg != null && requestsQueryAllPackages(pkg)) {
                            return false;
                        }
                    }
                }
            } finally {
                if (DEBUG_TRACING) {
                    Trace.traceEnd(TRACE_TAG_PACKAGE_MANAGER);
                }
            }
            try {
                if (DEBUG_TRACING) {
                    Trace.traceBegin(TRACE_TAG_PACKAGE_MANAGER, "mForceQueryable");
                }
                if (mForceQueryable.contains(targetAppId)) {
                    if (DEBUG_LOGGING) {
                        log(callingSetting, targetPkgSetting, "force queryable");
                    }
                    return false;
                }
            } finally {
                if (DEBUG_TRACING) {
                    Trace.traceEnd(TRACE_TAG_PACKAGE_MANAGER);
                }
            }
            try {
                if (DEBUG_TRACING) {
                    Trace.traceBegin(TRACE_TAG_PACKAGE_MANAGER, "mQueriesViaPackage");
                }
                if (mQueriesViaPackage.contains(callingAppId, targetAppId)) {
                    if (DEBUG_LOGGING) {
                        log(callingSetting, targetPkgSetting, "queries package");
                    }
                    return false;
                }
            } finally {
                if (DEBUG_TRACING) {
                    Trace.traceEnd(TRACE_TAG_PACKAGE_MANAGER);
                }
            }
            try {
                if (DEBUG_TRACING) {
                    Trace.traceBegin(TRACE_TAG_PACKAGE_MANAGER, "mQueriesViaComponent");
                }
                if (mQueriesViaComponentRequireRecompute) {
                    mStateProvider.runWithState((settings, users) -> {
                        recomputeComponentVisibility(settings);
                    });
                }
                if (mQueriesViaComponent.contains(callingAppId, targetAppId)) {
                    if (DEBUG_LOGGING) {
                        log(callingSetting, targetPkgSetting, "queries component");
                    }
                    return false;
                }
            } finally {
                if (DEBUG_TRACING) {
                    Trace.traceEnd(TRACE_TAG_PACKAGE_MANAGER);
                }
            }

            try {
                if (DEBUG_TRACING) {
                    Trace.traceBegin(TRACE_TAG_PACKAGE_MANAGER, "mImplicitlyQueryable");
                }
                final int targetUid = UserHandle.getUid(targetUserId, targetAppId);
                if (mImplicitlyQueryable.contains(callingUid, targetUid)) {
                    if (DEBUG_LOGGING) {
                        log(callingSetting, targetPkgSetting, "implicitly queryable for user");
                    }
                    return false;
                }
            } finally {
                if (DEBUG_TRACING) {
                    Trace.traceEnd(TRACE_TAG_PACKAGE_MANAGER);
                }
            }

            try {
                if (DEBUG_TRACING) {
                    Trace.traceBegin(TRACE_TAG_PACKAGE_MANAGER, "mOverlayReferenceMapper");
                }
                if (callingSharedPkgSettings != null) {
                    int size = callingSharedPkgSettings.size();
                    for (int index = 0; index < size; index++) {
                        PackageSetting pkgSetting = callingSharedPkgSettings.valueAt(index);
                        if (mOverlayReferenceMapper.isValidActor(targetName, pkgSetting.name)) {
                            if (DEBUG_LOGGING) {
                                log(callingPkgSetting, targetPkgSetting,
                                        "matches shared user of package that acts on target of "
                                                + "overlay");
                            }
                            return false;
                        }
                    }
                } else {
                    if (mOverlayReferenceMapper.isValidActor(targetName, callingPkgSetting.name)) {
                        if (DEBUG_LOGGING) {
                            log(callingPkgSetting, targetPkgSetting, "acts on target of overlay");
                        }
                        return false;
                    }
                }
            } finally {
                if (DEBUG_TRACING) {
                    Trace.traceEnd(TRACE_TAG_PACKAGE_MANAGER);
                }
            }

            try {
                if (DEBUG_TRACING) {
                    Trace.traceBegin(TRACE_TAG_PACKAGE_MANAGER, "mQueryableViaUsesLibrary");
                }
                if (mQueryableViaUsesLibrary.contains(callingAppId, targetAppId)) {
                    if (DEBUG_LOGGING) {
                        log(callingSetting, targetPkgSetting, "queryable for library users");
                    }
                    return false;
                }
            } finally {
                if (DEBUG_TRACING) {
                    Trace.traceEnd(TRACE_TAG_PACKAGE_MANAGER);
                }
            }

            return true;
        } finally {
            if (DEBUG_TRACING) {
                Trace.traceEnd(TRACE_TAG_PACKAGE_MANAGER);
            }
        }
    }


    private static boolean requestsQueryAllPackages(@NonNull AndroidPackage pkg) {
        // we're not guaranteed to have permissions yet analyzed at package add, so we inspect the
        // package directly
        return pkg.getRequestedPermissions().contains(
                Manifest.permission.QUERY_ALL_PACKAGES);
    }

    /** Returns {@code true} if the source package instruments the target package. */
    private static boolean pkgInstruments(
            @NonNull AndroidPackage source, @NonNull AndroidPackage target) {
        try {
            if (DEBUG_TRACING) {
                Trace.traceBegin(TRACE_TAG_PACKAGE_MANAGER, "pkgInstruments");
            }
            final String packageName = target.getPackageName();
            final List<ParsedInstrumentation> inst = source.getInstrumentations();
            for (int i = ArrayUtils.size(inst) - 1; i >= 0; i--) {
                if (Objects.equals(inst.get(i).getTargetPackage(), packageName)) {
                    return true;
                }
            }
            return false;
        } finally {
            if (DEBUG_TRACING) {
                Trace.traceEnd(TRACE_TAG_PACKAGE_MANAGER);
            }
        }
    }

    private static void log(SettingBase callingSetting, PackageSetting targetPkgSetting,
            String description) {
        Slog.i(TAG,
                "interaction: " + (callingSetting == null ? "system" : callingSetting) + " -> "
                        + targetPkgSetting + " " + description);
    }

    public void dumpQueries(
            PrintWriter pw, @Nullable Integer filteringAppId, DumpState dumpState, int[] users,
            QuadFunction<Integer, Integer, Integer, Boolean, String[]> getPackagesForUid) {
        final SparseArray<String> cache = new SparseArray<>();
        ToString<Integer> expandPackages = input -> {
            String cachedValue = cache.get(input);
            if (cachedValue == null) {
                final int callingUid = Binder.getCallingUid();
                final int appId = UserHandle.getAppId(input);
                String[] packagesForUid = null;
                for (int i = 0, size = users.length; packagesForUid == null && i < size; i++) {
                    packagesForUid = getPackagesForUid.apply(callingUid, users[i], appId,
                            false /*isCallerInstantApp*/);
                }
                if (packagesForUid == null) {
                    cachedValue = "[app id " + input + " not installed]";
                } else {
                    cachedValue = packagesForUid.length == 1 ? packagesForUid[0]
                            : "[" + TextUtils.join(",", packagesForUid) + "]";
                }
                cache.put(input, cachedValue);
            }
            return cachedValue;
        };
        pw.println();
        pw.println("Queries:");
        dumpState.onTitlePrinted();
        if (!mFeatureConfig.isGloballyEnabled()) {
            pw.println("  DISABLED");
            if (!DEBUG_LOGGING) {
                return;
            }
        }
        pw.println("  system apps queryable: " + mSystemAppsQueryable);
        dumpPackageSet(pw, filteringAppId, mForceQueryable, "forceQueryable", "  ", expandPackages);
        pw.println("  queries via package name:");
        dumpQueriesMap(pw, filteringAppId, mQueriesViaPackage, "    ", expandPackages);
        pw.println("  queries via intent:");
        dumpQueriesMap(pw, filteringAppId, mQueriesViaComponent, "    ", expandPackages);
        pw.println("  queryable via interaction:");
        for (int user : users) {
            pw.append("    User ").append(Integer.toString(user)).println(":");
            dumpQueriesMap(pw,
                    filteringAppId == null ? null : UserHandle.getUid(user, filteringAppId),
                    mImplicitlyQueryable, "      ", expandPackages);
        }
        pw.println("  queryable via uses-library:");
        dumpQueriesMap(pw, filteringAppId, mQueryableViaUsesLibrary, "    ", expandPackages);
    }

    private static void dumpQueriesMap(PrintWriter pw, @Nullable Integer filteringId,
            SparseSetArray<Integer> queriesMap, String spacing,
            @Nullable ToString<Integer> toString) {
        for (int i = 0; i < queriesMap.size(); i++) {
            Integer callingId = queriesMap.keyAt(i);
            if (Objects.equals(callingId, filteringId)) {
                // don't filter target package names if the calling is filteringId
                dumpPackageSet(
                        pw, null /*filteringId*/, queriesMap.get(callingId),
                        toString == null
                                ? callingId.toString()
                                : toString.toString(callingId),
                        spacing, toString);
            } else {
                dumpPackageSet(
                        pw, filteringId, queriesMap.get(callingId),
                        toString == null
                                ? callingId.toString()
                                : toString.toString(callingId),
                        spacing, toString);
            }
        }
    }

    private interface ToString<T> {
        String toString(T input);
    }

    private static <T> void dumpPackageSet(PrintWriter pw, @Nullable T filteringId,
            Set<T> targetPkgSet, String subTitle, String spacing,
            @Nullable ToString<T> toString) {
        if (targetPkgSet != null && targetPkgSet.size() > 0
                && (filteringId == null || targetPkgSet.contains(filteringId))) {
            pw.append(spacing).append(subTitle).println(":");
            for (T item : targetPkgSet) {
                if (filteringId == null || Objects.equals(filteringId, item)) {
                    pw.append(spacing).append("  ")
                            .println(toString == null ? item : toString.toString(item));
                }
            }
        }
    }
}<|MERGE_RESOLUTION|>--- conflicted
+++ resolved
@@ -17,10 +17,6 @@
 package com.android.server.pm;
 
 import static android.os.Trace.TRACE_TAG_PACKAGE_MANAGER;
-<<<<<<< HEAD
-import static android.os.UserHandle.USER_ALL;
-=======
->>>>>>> c25d45b0
 import static android.provider.DeviceConfig.NAMESPACE_PACKAGE_MANAGER_SERVICE;
 
 import static com.android.internal.annotations.VisibleForTesting.Visibility.PRIVATE;
@@ -837,39 +833,9 @@
 
     private void updateEntireShouldFilterCache() {
         mStateProvider.runWithState((settings, users) -> {
-<<<<<<< HEAD
-            int userId = subjectUserId;
-            if (!ArrayUtils.contains(users, subjectUserId)) {
-                Slog.e(TAG, "We encountered a new user that isn't a member of known users, "
-                        + "updating the whole cache");
-                userId = USER_ALL;
-            }
-=======
->>>>>>> c25d45b0
             WatchedSparseBooleanMatrix cache =
                     updateEntireShouldFilterCacheInner(settings, users);
             synchronized (mCacheLock) {
-<<<<<<< HEAD
-                if (userId != USER_ALL) {
-                    // if we're only updating a single user id, we need to copy over the prior
-                    // cached values for the other users.
-                    int[] uids = mShouldFilterCache.keys();
-                    for (int i = 0; i < uids.length; i++) {
-                        int uid1 = uids[i];
-                        if (UserHandle.getUserId(uid1) == userId) {
-                            continue;
-                        }
-                        for (int j = 0; j < uids.length; j++) {
-                            int uid2 = uids[j];
-                            if (UserHandle.getUserId(uid2) == userId) {
-                                continue;
-                            }
-                            cache.setValueAt(uid1, uid2, mShouldFilterCache.valueAt(uid1, uid2));
-                        }
-                    }
-                }
-=======
->>>>>>> c25d45b0
                 mShouldFilterCache = cache;
             }
         });
