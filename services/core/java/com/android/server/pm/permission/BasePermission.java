--- conflicted
+++ resolved
@@ -365,11 +365,7 @@
         if (bp == null) {
             bp = new BasePermission(p.info.name, p.info.packageName, TYPE_NORMAL);
         }
-<<<<<<< HEAD
-        boolean wasNormal = bp.isNormal();
-=======
         boolean wasNonRuntime = !bp.isRuntime();
->>>>>>> ebf67ea3
         StringBuilder r = null;
         if (bp.perm == null) {
             if (bp.sourcePackageName == null
@@ -413,11 +409,7 @@
         if (bp.perm == p) {
             bp.protectionLevel = p.info.protectionLevel;
         }
-<<<<<<< HEAD
-        if (bp.isRuntime() && (ownerChanged || wasNormal)) {
-=======
         if (bp.isRuntime() && (ownerChanged || wasNonRuntime)) {
->>>>>>> ebf67ea3
             // If this is a runtime permission and the owner has changed, or this was a normal
             // permission, then permission state should be cleaned up
             bp.mPermissionDefinitionChanged = true;
