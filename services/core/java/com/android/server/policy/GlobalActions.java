--- conflicted
+++ resolved
@@ -132,14 +132,12 @@
     private boolean mHasTelephony;
     private boolean mHasVibrator;
     private final boolean mShowSilentToggle;
-<<<<<<< HEAD
+    private final EmergencyAffordanceManager mEmergencyAffordanceManager;
+
     private static boolean mTorchEnabled = false;
 
     // Power menu customizations
     String mActions;
-=======
-    private final EmergencyAffordanceManager mEmergencyAffordanceManager;
->>>>>>> 3570784f
 
     /**
      * @param context everything needs a context :(
@@ -176,14 +174,12 @@
         mShowSilentToggle = SHOW_SILENT_TOGGLE && !mContext.getResources().getBoolean(
                 com.android.internal.R.bool.config_useFixedVolume);
 
-<<<<<<< HEAD
+        mEmergencyAffordanceManager = new EmergencyAffordanceManager(context);
+
         updatePowerMenuActions();
 
         // Set the initial status of airplane mode toggle
         mAirplaneState = getUpdatedAirplaneToggleState();
-=======
-        mEmergencyAffordanceManager = new EmergencyAffordanceManager(context);
->>>>>>> 3570784f
     }
 
     /**
