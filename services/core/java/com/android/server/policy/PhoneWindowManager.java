/*
 * Copyright (C) 2006 The Android Open Source Project
 *
 * Licensed under the Apache License, Version 2.0 (the "License");
 * you may not use this file except in compliance with the License.
 * You may obtain a copy of the License at
 *
 *      http://www.apache.org/licenses/LICENSE-2.0
 *
 * Unless required by applicable law or agreed to in writing, software
 * distributed under the License is distributed on an "AS IS" BASIS,
 * WITHOUT WARRANTIES OR CONDITIONS OF ANY KIND, either express or implied.
 * See the License for the specific language governing permissions and
 * limitations under the License.
 */

package com.android.server.policy;

import static android.Manifest.permission.INTERNAL_SYSTEM_WINDOW;
import static android.Manifest.permission.SYSTEM_ALERT_WINDOW;
import static android.app.AppOpsManager.OP_SYSTEM_ALERT_WINDOW;
import static android.app.AppOpsManager.OP_TOAST_WINDOW;
import static android.app.WindowConfiguration.WINDOWING_MODE_SPLIT_SCREEN_PRIMARY;
import static android.content.Context.CONTEXT_RESTRICTED;
import static android.content.Context.WINDOW_SERVICE;
import static android.content.pm.PackageManager.FEATURE_AUTOMOTIVE;
import static android.content.pm.PackageManager.FEATURE_HDMI_CEC;
import static android.content.pm.PackageManager.FEATURE_LEANBACK;
import static android.content.pm.PackageManager.FEATURE_PICTURE_IN_PICTURE;
import static android.content.pm.PackageManager.FEATURE_WATCH;
import static android.content.pm.PackageManager.PERMISSION_GRANTED;
import static android.content.res.Configuration.EMPTY;
import static android.os.Build.VERSION_CODES.M;
import static android.os.Build.VERSION_CODES.O;
import static android.provider.Settings.Secure.VOLUME_HUSH_OFF;
import static android.view.Display.DEFAULT_DISPLAY;
import static android.view.Display.INVALID_DISPLAY;
import static android.view.Display.STATE_OFF;
import static android.view.KeyEvent.KEYCODE_UNKNOWN;
import static android.view.WindowManager.LayoutParams.FIRST_APPLICATION_WINDOW;
import static android.view.WindowManager.LayoutParams.FIRST_SUB_WINDOW;
import static android.view.WindowManager.LayoutParams.FIRST_SYSTEM_WINDOW;
import static android.view.WindowManager.LayoutParams.FLAG_SHOW_WALLPAPER;
import static android.view.WindowManager.LayoutParams.FLAG_SHOW_WHEN_LOCKED;
import static android.view.WindowManager.LayoutParams.LAST_APPLICATION_WINDOW;
import static android.view.WindowManager.LayoutParams.LAST_SUB_WINDOW;
import static android.view.WindowManager.LayoutParams.LAST_SYSTEM_WINDOW;
import static android.view.WindowManager.LayoutParams.PRIVATE_FLAG_SYSTEM_ERROR;
import static android.view.WindowManager.LayoutParams.TYPE_ACCESSIBILITY_OVERLAY;
import static android.view.WindowManager.LayoutParams.TYPE_APPLICATION_OVERLAY;
import static android.view.WindowManager.LayoutParams.TYPE_DOCK_DIVIDER;
import static android.view.WindowManager.LayoutParams.TYPE_INPUT_METHOD;
import static android.view.WindowManager.LayoutParams.TYPE_KEYGUARD_DIALOG;
import static android.view.WindowManager.LayoutParams.TYPE_NAVIGATION_BAR;
import static android.view.WindowManager.LayoutParams.TYPE_NAVIGATION_BAR_PANEL;
import static android.view.WindowManager.LayoutParams.TYPE_NOTIFICATION_SHADE;
import static android.view.WindowManager.LayoutParams.TYPE_PRESENTATION;
import static android.view.WindowManager.LayoutParams.TYPE_PRIVATE_PRESENTATION;
import static android.view.WindowManager.LayoutParams.TYPE_QS_DIALOG;
import static android.view.WindowManager.LayoutParams.TYPE_STATUS_BAR;
import static android.view.WindowManager.LayoutParams.TYPE_TOAST;
import static android.view.WindowManager.LayoutParams.TYPE_VOICE_INTERACTION;
import static android.view.WindowManager.LayoutParams.TYPE_WALLPAPER;
import static android.view.WindowManager.LayoutParams.isSystemAlertWindowType;
import static android.view.WindowManager.ScreenshotSource.SCREENSHOT_KEY_CHORD;
import static android.view.WindowManager.ScreenshotSource.SCREENSHOT_KEY_OTHER;
import static android.view.WindowManager.TAKE_SCREENSHOT_FULLSCREEN;
import static android.view.WindowManager.TAKE_SCREENSHOT_SELECTED_REGION;
import static android.view.WindowManagerGlobal.ADD_OKAY;
import static android.view.WindowManagerGlobal.ADD_PERMISSION_DENIED;

import static com.android.internal.config.sysui.SystemUiDeviceConfigFlags.SCREENSHOT_KEYCHORD_DELAY;
import static com.android.server.policy.WindowManagerPolicy.WindowManagerFuncs.CAMERA_LENS_COVERED;
import static com.android.server.policy.WindowManagerPolicy.WindowManagerFuncs.CAMERA_LENS_COVER_ABSENT;
import static com.android.server.policy.WindowManagerPolicy.WindowManagerFuncs.CAMERA_LENS_UNCOVERED;
import static com.android.server.policy.WindowManagerPolicy.WindowManagerFuncs.LID_BEHAVIOR_LOCK;
import static com.android.server.policy.WindowManagerPolicy.WindowManagerFuncs.LID_BEHAVIOR_NONE;
import static com.android.server.policy.WindowManagerPolicy.WindowManagerFuncs.LID_BEHAVIOR_SLEEP;
import static com.android.server.policy.WindowManagerPolicy.WindowManagerFuncs.LID_CLOSED;
import static com.android.server.policy.WindowManagerPolicy.WindowManagerFuncs.LID_OPEN;
import static com.android.server.wm.WindowManagerPolicyProto.KEYGUARD_DELEGATE;
import static com.android.server.wm.WindowManagerPolicyProto.KEYGUARD_DRAW_COMPLETE;
import static com.android.server.wm.WindowManagerPolicyProto.KEYGUARD_OCCLUDED;
import static com.android.server.wm.WindowManagerPolicyProto.KEYGUARD_OCCLUDED_CHANGED;
import static com.android.server.wm.WindowManagerPolicyProto.KEYGUARD_OCCLUDED_PENDING;
import static com.android.server.wm.WindowManagerPolicyProto.ORIENTATION;
import static com.android.server.wm.WindowManagerPolicyProto.ROTATION;
import static com.android.server.wm.WindowManagerPolicyProto.ROTATION_MODE;
import static com.android.server.wm.WindowManagerPolicyProto.SCREEN_ON_FULLY;
import static com.android.server.wm.WindowManagerPolicyProto.WINDOW_MANAGER_DRAW_COMPLETE;

import android.Manifest;
import android.annotation.Nullable;
import android.app.ActivityManager;
import android.app.ActivityManagerInternal;
import android.app.ActivityTaskManager;
import android.app.AppOpsManager;
import android.app.IUiModeManager;
import android.app.NotificationManager;
import android.app.ProgressDialog;
import android.app.SearchManager;
import android.app.UiModeManager;
import android.content.ActivityNotFoundException;
import android.content.BroadcastReceiver;
import android.content.ContentResolver;
import android.content.Context;
import android.content.Intent;
import android.content.IntentFilter;
import android.content.pm.ActivityInfo;
import android.content.pm.ApplicationInfo;
import android.content.pm.PackageManager;
import android.content.pm.ResolveInfo;
import android.content.res.CompatibilityInfo;
import android.content.res.Configuration;
import android.content.res.Resources;
import android.content.res.TypedArray;
import android.database.ContentObserver;
import android.graphics.Rect;
import android.graphics.drawable.Drawable;
import android.hardware.display.DisplayManager;
import android.hardware.hdmi.HdmiAudioSystemClient;
import android.hardware.hdmi.HdmiControlManager;
import android.hardware.hdmi.HdmiPlaybackClient;
import android.hardware.hdmi.HdmiPlaybackClient.OneTouchPlayCallback;
import android.hardware.input.InputManagerInternal;
import android.media.AudioAttributes;
import android.media.AudioManager;
import android.media.AudioManagerInternal;
import android.media.AudioSystem;
import android.media.IAudioService;
import android.media.session.MediaSessionLegacyHelper;
import android.os.Binder;
import android.os.Bundle;
import android.os.FactoryTest;
import android.os.Handler;
import android.os.IBinder;
import android.os.IDeviceIdleController;
import android.os.Message;
import android.os.PowerManager;
import android.os.PowerManager.WakeReason;
import android.os.PowerManagerInternal;
import android.os.Process;
import android.os.RemoteException;
import android.os.ServiceManager;
import android.os.StrictMode;
import android.os.SystemClock;
import android.os.SystemProperties;
import android.os.Trace;
import android.os.UEventObserver;
import android.os.UserHandle;
import android.os.VibrationEffect;
import android.os.Vibrator;
import android.pocket.IPocketCallback;
import android.pocket.PocketManager;
import android.provider.DeviceConfig;
import android.provider.MediaStore;
import android.provider.Settings;
import android.service.dreams.DreamManagerInternal;
import android.service.dreams.DreamService;
import android.service.dreams.IDreamManager;
import android.service.vr.IPersistentVrStateCallbacks;
import android.speech.RecognizerIntent;
import android.telecom.TelecomManager;
import android.text.TextUtils;
import android.util.Log;
import android.util.LongSparseArray;
import android.util.MutableBoolean;
import android.util.PrintWriterPrinter;
import android.util.Slog;
import android.util.SparseArray;
import android.util.proto.ProtoOutputStream;
import android.view.Display;
import android.view.HapticFeedbackConstants;
import android.view.IDisplayFoldListener;
import android.view.IWindowManager;
import android.view.InputDevice;
import android.view.KeyCharacterMap;
import android.view.KeyCharacterMap.FallbackAction;
import android.view.KeyEvent;
import android.view.MotionEvent;
import android.view.View;
import android.view.ViewConfiguration;
import android.view.WindowManager;
import android.view.WindowManager.LayoutParams;
import android.view.WindowManagerGlobal;
import android.view.WindowManagerPolicyConstants;
import android.view.accessibility.AccessibilityEvent;
import android.view.accessibility.AccessibilityManager;
import android.view.animation.Animation;
import android.view.animation.AnimationSet;
import android.view.animation.AnimationUtils;
import android.view.autofill.AutofillManagerInternal;

import com.android.internal.R;
import com.android.internal.accessibility.AccessibilityShortcutController;
import com.android.internal.inputmethod.SoftInputShowHideReason;
import com.android.internal.logging.MetricsLogger;
import com.android.internal.logging.nano.MetricsProto;
import com.android.internal.os.RoSystemProperties;
import com.android.internal.util.aospextended.AEXUtils;
import com.android.internal.os.DeviceKeyHandler;
import com.android.internal.policy.IKeyguardDismissCallback;
import com.android.internal.policy.IShortcutService;
import com.android.internal.policy.KeyInterceptionInfo;
import com.android.internal.policy.PhoneWindow;
import com.android.internal.statusbar.IStatusBarService;
import com.android.internal.util.ArrayUtils;
import com.android.server.ExtconStateObserver;
import com.android.server.ExtconUEventObserver;
import com.android.internal.util.hwkeys.ActionHandler;
import com.android.internal.util.hwkeys.ActionUtils;
import com.android.internal.util.ScreenshotHelper;
import com.android.server.GestureLauncherService;
import com.android.server.LocalServices;
import com.android.server.SystemServiceManager;
import com.android.server.inputmethod.InputMethodManagerInternal;
import com.android.server.policy.keyguard.KeyguardServiceDelegate;
import com.android.server.policy.keyguard.KeyguardServiceDelegate.DrawnListener;
import com.android.server.policy.keyguard.KeyguardStateMonitor.StateCallback;
import com.android.server.policy.pocket.PocketLock;
import com.android.server.statusbar.StatusBarManagerInternal;
import com.android.server.vr.VrManagerInternal;
import com.android.server.wm.ActivityTaskManagerInternal;
import com.android.server.wm.AppTransition;
import com.android.server.wm.DisplayPolicy;
import com.android.server.wm.DisplayRotation;
import com.android.server.wm.WindowManagerInternal;
import com.android.server.wm.WindowManagerInternal.AppTransitionListener;

import java.io.File;
import java.io.FileNotFoundException;
import java.io.FileReader;
import java.io.IOException;
import java.io.PrintWriter;
import java.util.HashSet;
import java.lang.reflect.Constructor;
import java.util.ArrayList;
import java.util.List;

import dalvik.system.PathClassLoader;

/**
 * WindowManagerPolicy implementation for the Android phone UI.  This
 * introduces a new method suffix, Lp, for an internal lock of the
 * PhoneWindowManager.  This is used to protect some internal state, and
 * can be acquired with either the Lw and Li lock held, so has the restrictions
 * of both of those when held.
 */
public class PhoneWindowManager implements WindowManagerPolicy {
    static final String TAG = "WindowManager";
    static final boolean localLOGV = false;
    static final boolean DEBUG_INPUT = false;
    static final boolean DEBUG_KEYGUARD = false;
    static final boolean DEBUG_SPLASH_SCREEN = false;
    static final boolean DEBUG_WAKEUP = false;
    static final boolean SHOW_SPLASH_SCREENS = true;

    // Whether to allow dock apps with METADATA_DOCK_HOME to temporarily take over the Home key.
    // No longer recommended for desk docks;
    static final boolean ENABLE_DESK_DOCK_HOME_CAPTURE = false;

    // Whether to allow devices placed in vr headset viewers to have an alternative Home intent.
    static final boolean ENABLE_VR_HEADSET_HOME_CAPTURE = true;

    // must match: config_shortPressOnPowerBehavior in config.xml
    static final int SHORT_PRESS_POWER_NOTHING = 0;
    static final int SHORT_PRESS_POWER_GO_TO_SLEEP = 1;
    static final int SHORT_PRESS_POWER_REALLY_GO_TO_SLEEP = 2;
    static final int SHORT_PRESS_POWER_REALLY_GO_TO_SLEEP_AND_GO_HOME = 3;
    static final int SHORT_PRESS_POWER_GO_HOME = 4;
    static final int SHORT_PRESS_POWER_CLOSE_IME_OR_GO_HOME = 5;

    // must match: config_LongPressOnPowerBehavior in config.xml
    static final int LONG_PRESS_POWER_NOTHING = 0;
    static final int LONG_PRESS_POWER_GLOBAL_ACTIONS = 1;
    static final int LONG_PRESS_POWER_SHUT_OFF = 2;
    static final int LONG_PRESS_POWER_SHUT_OFF_NO_CONFIRM = 3;
    static final int LONG_PRESS_POWER_GO_TO_VOICE_ASSIST = 4;
    static final int LONG_PRESS_POWER_ASSISTANT = 5; // Settings.Secure.ASSISTANT
    static final int LONG_PRESS_POWER_TORCH = 6;
    static final int LONG_PRESS_POWER_HIDE_POCKET_LOCK = 7;

    // must match: config_veryLongPresOnPowerBehavior in config.xml
    static final int VERY_LONG_PRESS_POWER_NOTHING = 0;
    static final int VERY_LONG_PRESS_POWER_GLOBAL_ACTIONS = 1;

    // must match: config_doublePressOnPowerBehavior in config.xml
    static final int MULTI_PRESS_POWER_NOTHING = 0;
    static final int MULTI_PRESS_POWER_THEATER_MODE = 1;
    static final int MULTI_PRESS_POWER_BRIGHTNESS_BOOST = 2;

    // must match: config_longPressOnBackBehavior in config.xml
    static final int LONG_PRESS_BACK_NOTHING = 0;
    static final int LONG_PRESS_BACK_GO_TO_VOICE_ASSIST = 1;

    // must match: config_longPressOnHomeBehavior in config.xml
    static final int LONG_PRESS_HOME_NOTHING = 0;
    static final int LONG_PRESS_HOME_ALL_APPS = 1;
    static final int LONG_PRESS_HOME_ASSIST = 2;
    static final int LAST_LONG_PRESS_HOME_BEHAVIOR = LONG_PRESS_HOME_ASSIST;

    // must match: config_doubleTapOnHomeBehavior in config.xml
    static final int DOUBLE_TAP_HOME_NOTHING = 0;
    static final int DOUBLE_TAP_HOME_RECENT_SYSTEM_UI = 1;

    static final int SHORT_PRESS_WINDOW_NOTHING = 0;
    static final int SHORT_PRESS_WINDOW_PICTURE_IN_PICTURE = 1;

    static final int SHORT_PRESS_SLEEP_GO_TO_SLEEP = 0;
    static final int SHORT_PRESS_SLEEP_GO_TO_SLEEP_AND_GO_HOME = 1;

    static final int PENDING_KEY_NULL = -1;

    static final int TORCH_DOUBLE_TAP_DELAY = 170;

    static public final String SYSTEM_DIALOG_REASON_KEY = "reason";
    static public final String SYSTEM_DIALOG_REASON_GLOBAL_ACTIONS = "globalactions";
    static public final String SYSTEM_DIALOG_REASON_RECENT_APPS = "recentapps";
    static public final String SYSTEM_DIALOG_REASON_HOME_KEY = "homekey";
    static public final String SYSTEM_DIALOG_REASON_ASSIST = "assist";
    static public final String SYSTEM_DIALOG_REASON_SCREENSHOT = "screenshot";

    private static final int POWER_BUTTON_SUPPRESSION_DELAY_DEFAULT_MILLIS = 800;
    private static final AudioAttributes VIBRATION_ATTRIBUTES = new AudioAttributes.Builder()
            .setContentType(AudioAttributes.CONTENT_TYPE_SONIFICATION)
            .setUsage(AudioAttributes.USAGE_ASSISTANCE_SONIFICATION)
            .build();

    /**
     * Keyguard stuff
     */
    private boolean mKeyguardDrawnOnce;

    /* Table of Application Launch keys.  Maps from key codes to intent categories.
     *
     * These are special keys that are used to launch particular kinds of applications,
     * such as a web browser.  HID defines nearly a hundred of them in the Consumer (0x0C)
     * usage page.  We don't support quite that many yet...
     */
    static SparseArray<String> sApplicationLaunchKeyCategories;
    static {
        sApplicationLaunchKeyCategories = new SparseArray<String>();
        sApplicationLaunchKeyCategories.append(
                KeyEvent.KEYCODE_EXPLORER, Intent.CATEGORY_APP_BROWSER);
        sApplicationLaunchKeyCategories.append(
                KeyEvent.KEYCODE_ENVELOPE, Intent.CATEGORY_APP_EMAIL);
        sApplicationLaunchKeyCategories.append(
                KeyEvent.KEYCODE_CONTACTS, Intent.CATEGORY_APP_CONTACTS);
        sApplicationLaunchKeyCategories.append(
                KeyEvent.KEYCODE_CALENDAR, Intent.CATEGORY_APP_CALENDAR);
        sApplicationLaunchKeyCategories.append(
                KeyEvent.KEYCODE_MUSIC, Intent.CATEGORY_APP_MUSIC);
        sApplicationLaunchKeyCategories.append(
                KeyEvent.KEYCODE_CALCULATOR, Intent.CATEGORY_APP_CALCULATOR);
    }

    /** Amount of time (in milliseconds) to wait for windows drawn before powering on. */
    static final int WAITING_FOR_DRAWN_TIMEOUT = 1000;

    /** Amount of time (in milliseconds) a toast window can be shown. */
    public static final int TOAST_WINDOW_TIMEOUT = 3500; // 3.5 seconds

    /**
     * Lock protecting internal state.  Must not call out into window
     * manager with lock held.  (This lock will be acquired in places
     * where the window manager is calling in with its own lock held.)
     */
    private final Object mLock = new Object();

    Context mContext;
    IWindowManager mWindowManager;
    WindowManagerFuncs mWindowManagerFuncs;
    WindowManagerInternal mWindowManagerInternal;
    PowerManager mPowerManager;
    ActivityManagerInternal mActivityManagerInternal;
    ActivityTaskManagerInternal mActivityTaskManagerInternal;
    AutofillManagerInternal mAutofillManagerInternal;
    InputManagerInternal mInputManagerInternal;
    InputMethodManagerInternal mInputMethodManagerInternal;
    DreamManagerInternal mDreamManagerInternal;
    PowerManagerInternal mPowerManagerInternal;
    IStatusBarService mStatusBarService;
    StatusBarManagerInternal mStatusBarManagerInternal;
    AudioManagerInternal mAudioManagerInternal;
    DisplayManager mDisplayManager;
    boolean mPreloadedRecentApps;
    final Object mServiceAquireLock = new Object();
    Vibrator mVibrator; // Vibrator for giving feedback of orientation changes
    SearchManager mSearchManager;
    AccessibilityManager mAccessibilityManager;
    BurnInProtectionHelper mBurnInProtectionHelper;
    private DisplayFoldController mDisplayFoldController;
    AppOpsManager mAppOpsManager;
    PackageManager mPackageManager;
    private boolean mHasFeatureAuto;
    private boolean mHasFeatureWatch;
    private boolean mHasFeatureLeanback;
    private boolean mHasFeatureHdmiCec;

    // Double-tap-to-doze
    private boolean mDoubleTapToWake;
    private boolean mDoubleTapToDoze;
    private boolean mNativeDoubleTapToDozeAvailable;

    // Assigned on main thread, accessed on UI thread
    volatile VrManagerInternal mVrManagerInternal;

    // Vibrator pattern for haptic feedback of a long press.
    long[] mLongPressVibePattern;

    // Vibrator pattern for a short vibration when tapping on a day/month/year date of a Calendar.
    long[] mCalendarDateVibePattern;

    // Vibrator pattern for haptic feedback during boot when safe mode is enabled.
    long[] mSafeModeEnabledVibePattern;

    /** If true, hitting shift & menu will broadcast Intent.ACTION_BUG_REPORT */
    boolean mEnableShiftMenuBugReports = false;

    /** Controller that supports enabling an AccessibilityService by holding down the volume keys */
    private AccessibilityShortcutController mAccessibilityShortcutController;

    boolean mSafeMode;
    private WindowState mKeyguardCandidate = null;

    private LongSparseArray<IShortcutService> mShortcutKeyServices = new LongSparseArray<>();

    // Whether to allow dock apps with METADATA_DOCK_HOME to temporarily take over the Home key.
    // This is for car dock and this is updated from resource.
    private boolean mEnableCarDockHomeCapture = true;

    boolean mBootMessageNeedsHiding;
    KeyguardServiceDelegate mKeyguardDelegate;
    private boolean mKeyguardBound;
    final Runnable mWindowManagerDrawCallback = new Runnable() {
        @Override
        public void run() {
            if (DEBUG_WAKEUP) Slog.i(TAG, "All windows ready for display!");
            mHandler.sendEmptyMessage(MSG_WINDOW_MANAGER_DRAWN_COMPLETE);
        }
    };
    final DrawnListener mKeyguardDrawnCallback = new DrawnListener() {
        @Override
        public void onDrawn() {
            if (DEBUG_WAKEUP) Slog.d(TAG, "mKeyguardDelegate.ShowListener.onDrawn.");
            mHandler.sendEmptyMessage(MSG_KEYGUARD_DRAWN_COMPLETE);
        }
    };

    GlobalActions mGlobalActions;
    Handler mHandler;

    // FIXME This state is shared between the input reader and handler thread.
    // Technically it's broken and buggy but it has been like this for many years
    // and we have not yet seen any problems.  Someday we'll rewrite this logic
    // so that only one thread is involved in handling input policy.  Unfortunately
    // it's on a critical path for power management so we can't just post the work to the
    // handler thread.  We'll need to resolve this someday by teaching the input dispatcher
    // to hold wakelocks during dispatch and eliminating the critical path.
    volatile boolean mPowerKeyHandled;
    volatile boolean mBackKeyHandled;
    volatile boolean mBeganFromNonInteractive;
    volatile int mPowerKeyPressCounter;
    volatile boolean mEndCallKeyHandled;
    volatile boolean mCameraGestureTriggeredDuringGoingToSleep;
    volatile boolean mGoingToSleep;
    volatile boolean mRequestedOrGoingToSleep;
    volatile boolean mRecentsVisible;
    volatile boolean mNavBarVirtualKeyHapticFeedbackEnabled = true;
    volatile boolean mPictureInPictureVisible;
    volatile private boolean mDismissImeOnBackKeyPressed;

    // Used to hold the last user key used to wake the device.  This helps us prevent up events
    // from being passed to the foregrounded app without a corresponding down event
    volatile int mPendingWakeKey = PENDING_KEY_NULL;

    int mRecentAppsHeldModifiers;
    boolean mLanguageSwitchKeyPressed;

    int mCameraLensCoverState = CAMERA_LENS_COVER_ABSENT;
    boolean mHaveBuiltInKeyboard;

    boolean mSystemReady;
    boolean mSystemBooted;
    HdmiControl mHdmiControl;
    IUiModeManager mUiModeManager;
    int mUiMode;

    boolean mWakeGestureEnabledSetting;
    MyWakeGestureListener mWakeGestureListener;

    int mLidKeyboardAccessibility;
    int mLidNavigationAccessibility;
    private boolean mLidControlsDisplayFold;
    int mShortPressOnPowerBehavior;
    int mLongPressOnPowerBehavior;
    int mVeryLongPressOnPowerBehavior;
    int mDoublePressOnPowerBehavior;
    int mTriplePressOnPowerBehavior;
    int mLongPressOnBackBehavior;
    int mShortPressOnSleepBehavior;
    int mShortPressOnWindowBehavior;
    boolean mHasSoftInput = false;
    boolean mHapticTextHandleEnabled;
    boolean mUseTvRouting;
    int mVeryLongPressTimeout;
    boolean mAllowStartActivityForLongPressOnPowerDuringSetup;
    MetricsLogger mLogger;
    boolean mWakeOnDpadKeyPress;
    boolean mWakeOnAssistKeyPress;
    boolean mWakeOnBackKeyPress;

    private HardkeyActionHandler mKeyHandler;

    private boolean mHandleVolumeKeysInWM;

    // Volume rocker wake
    boolean mVolumeRockerWake;

    private boolean mPendingKeyguardOccluded;
    private boolean mKeyguardOccludedChanged;

    private ActivityTaskManagerInternal.SleepTokenAcquirer mScreenOffSleepTokenAcquirer;
    volatile boolean mKeyguardOccluded;
    Intent mHomeIntent;
    Intent mCarDockIntent;
    Intent mDeskDockIntent;
    Intent mVrHeadsetHomeIntent;
    boolean mSearchKeyShortcutPending;
    boolean mConsumeSearchKeyUp;
    boolean mPendingMetaAction;
    boolean mPendingCapsLockToggle;
    int mMetaState;
    int mInitialMetaState;

    // support for activating the lock screen while the screen is on
    private HashSet<Integer> mAllowLockscreenWhenOnDisplays = new HashSet<>();
    int mLockScreenTimeout;
    boolean mLockScreenTimerActive;

    // Behavior of ENDCALL Button.  (See Settings.System.END_BUTTON_BEHAVIOR.)
    int mEndcallBehavior;

    // Behavior of POWER button while in-call and screen on.
    // (See Settings.Secure.INCALL_POWER_BUTTON_BEHAVIOR.)
    int mIncallPowerBehavior;

    // Behavior of Back button while in-call and screen on
    int mIncallBackBehavior;

    // Whether system navigation keys are enabled
    boolean mSystemNavigationKeysEnabled;

    // TODO(b/111361251): Remove default when the dependencies are multi-display ready.
    Display mDefaultDisplay;
    DisplayRotation mDefaultDisplayRotation;
    DisplayPolicy mDefaultDisplayPolicy;

    // The home button wake
    boolean mHomeWakeButton;

    // What we do when the user long presses on home
    private int mLongPressOnHomeBehavior;

    // What we do when the user double-taps on home
    private int mDoubleTapOnHomeBehavior;

    // Allowed theater mode wake actions
    private boolean mAllowTheaterModeWakeFromKey;
    private boolean mAllowTheaterModeWakeFromPowerKey;
    private boolean mAllowTheaterModeWakeFromMotion;
    private boolean mAllowTheaterModeWakeFromMotionWhenNotDreaming;
    private boolean mAllowTheaterModeWakeFromCameraLens;
    private boolean mAllowTheaterModeWakeFromLidSwitch;
    private boolean mAllowTheaterModeWakeFromWakeGesture;

    // Whether to support long press from power button in non-interactive mode
    private boolean mSupportLongPressPowerWhenNonInteractive;

    // Power long press action saved on key down that should happen on key up
    private int mResolvedLongPressOnPowerBehavior;

    // Whether to go to sleep entering theater mode from power button
    private boolean mGoToSleepOnButtonPressTheaterMode;

    // Screenshot trigger states
    // Time to volume and power must be pressed within this interval of each other.
    private static final long SCREENSHOT_CHORD_DEBOUNCE_DELAY_MILLIS = 150;
    // Increase the chord delay when taking a screenshot from the keyguard
    private static final float KEYGUARD_SCREENSHOT_CHORD_DELAY_MULTIPLIER = 2.5f;
    private boolean mScreenshotChordEnabled;
    private boolean mScreenshotChordVolumeDownKeyTriggered;
    private long mScreenshotChordVolumeDownKeyTime;
    private boolean mScreenshotChordVolumeDownKeyConsumed;
    private boolean mA11yShortcutChordVolumeUpKeyTriggered;
    private long mA11yShortcutChordVolumeUpKeyTime;
    private boolean mA11yShortcutChordVolumeUpKeyConsumed;

    private boolean mScreenshotChordPowerKeyTriggered;
    private long mScreenshotChordPowerKeyTime;

    // Ringer toggle should reuse timing and triggering from screenshot power and a11y vol up
    private int mRingerToggleChord = VOLUME_HUSH_OFF;

    private static final long BUGREPORT_TV_GESTURE_TIMEOUT_MILLIS = 1000;

    private boolean mBugreportTvKey1Pressed;
    private boolean mBugreportTvKey2Pressed;
    private boolean mBugreportTvScheduled;

    private boolean mAccessibilityTvKey1Pressed;
    private boolean mAccessibilityTvKey2Pressed;
    private boolean mAccessibilityTvScheduled;

    /* The number of steps between min and max brightness */
    private static final int BRIGHTNESS_STEPS = 10;

    SettingsObserver mSettingsObserver;
    ShortcutManager mShortcutManager;
    PowerManager.WakeLock mBroadcastWakeLock;
    PowerManager.WakeLock mPowerKeyWakeLock;
    boolean mHavePendingMediaKeyRepeatWithWakeLock;

    private int mCurrentUserId;
    private boolean haveEnableGesture = false;

    // Maps global key codes to the components that will handle them.
    private GlobalKeyManager mGlobalKeyManager;

    private boolean mVolumeMusicControlActive;
    private boolean mVolumeMusicControl;
    private boolean mVolumeWakeActive;
    private boolean mGlobalActionsOnLockDisable;

    // Fallback actions by key code.
    private final SparseArray<KeyCharacterMap.FallbackAction> mFallbackActions =
            new SparseArray<KeyCharacterMap.FallbackAction>();

    private final LogDecelerateInterpolator mLogDecelerateInterpolator
            = new LogDecelerateInterpolator(100, 0);

    private final MutableBoolean mTmpBoolean = new MutableBoolean(false);

    private boolean mAodShowing;
    private final List<DeviceKeyHandler> mDeviceKeyHandlers = new ArrayList<>();

    private boolean mPerDisplayFocusEnabled = false;
    private volatile int mTopFocusedDisplayId = INVALID_DISPLAY;

    private int mPowerButtonSuppressionDelayMillis = POWER_BUTTON_SUPPRESSION_DELAY_DEFAULT_MILLIS;

<<<<<<< HEAD
    private int mTorchActionMode;
    private PocketManager mPocketManager;
    private PocketLock mPocketLock;
    private boolean mPocketLockShowing;
    private boolean mIsDeviceInPocket;
    private final IPocketCallback mPocketCallback = new IPocketCallback.Stub() {

        @Override
        public void onStateChanged(boolean isDeviceInPocket, int reason) {
            boolean wasDeviceInPocket = mIsDeviceInPocket;
            if (reason == PocketManager.REASON_SENSOR) {
                mIsDeviceInPocket = isDeviceInPocket;
            } else {
                mIsDeviceInPocket = false;
            }
            if (wasDeviceInPocket != mIsDeviceInPocket) {
                handleDevicePocketStateChanged();
                //if (mKeyHandler != null) {
                    //mKeyHandler.setIsInPocket(mIsDeviceInPocket);
                //}
            }
        }

    };
=======
    private boolean mLockNowPending = false;
>>>>>>> 2384fb32

    private static final int MSG_DISPATCH_MEDIA_KEY_WITH_WAKE_LOCK = 3;
    private static final int MSG_DISPATCH_MEDIA_KEY_REPEAT_WITH_WAKE_LOCK = 4;
    private static final int MSG_KEYGUARD_DRAWN_COMPLETE = 5;
    private static final int MSG_KEYGUARD_DRAWN_TIMEOUT = 6;
    private static final int MSG_WINDOW_MANAGER_DRAWN_COMPLETE = 7;
    private static final int MSG_DISPATCH_SHOW_RECENTS = 9;
    private static final int MSG_DISPATCH_SHOW_GLOBAL_ACTIONS = 10;
    private static final int MSG_HIDE_BOOT_MESSAGE = 11;
    private static final int MSG_LAUNCH_VOICE_ASSIST_WITH_WAKE_LOCK = 12;
    private static final int MSG_POWER_DELAYED_PRESS = 13;
    private static final int MSG_POWER_LONG_PRESS = 14;
    private static final int MSG_SHOW_PICTURE_IN_PICTURE_MENU = 15;
    private static final int MSG_BACK_LONG_PRESS = 16;
    private static final int MSG_ACCESSIBILITY_SHORTCUT = 17;
    private static final int MSG_BUGREPORT_TV = 18;
    private static final int MSG_ACCESSIBILITY_TV = 19;
    private static final int MSG_DISPATCH_BACK_KEY_TO_AUTOFILL = 20;
    private static final int MSG_SYSTEM_KEY_PRESS = 21;
    private static final int MSG_HANDLE_ALL_APPS = 22;
    private static final int MSG_LAUNCH_ASSIST = 23;
    private static final int MSG_LAUNCH_ASSIST_LONG_PRESS = 24;
    private static final int MSG_POWER_VERY_LONG_PRESS = 25;
    private static final int MSG_RINGER_TOGGLE_CHORD = 26;
    private SwipeToScreenshotListener mSwipeToScreenshot;
    private static final int MSG_TOGGLE_TORCH = 30;
    private static final int MSG_DISPATCH_VOLKEY_WITH_WAKE_LOCK = 29;

    private class PolicyHandler extends Handler {
        @Override
        public void handleMessage(Message msg) {
            switch (msg.what) {
                case MSG_DISPATCH_MEDIA_KEY_WITH_WAKE_LOCK:
                    dispatchMediaKeyWithWakeLock((KeyEvent)msg.obj);
                    break;
                case MSG_DISPATCH_MEDIA_KEY_REPEAT_WITH_WAKE_LOCK:
                    dispatchMediaKeyRepeatWithWakeLock((KeyEvent)msg.obj);
                    break;
                case MSG_DISPATCH_SHOW_RECENTS:
                    showRecentApps(false);
                    break;
                case MSG_DISPATCH_SHOW_GLOBAL_ACTIONS:
                    showGlobalActionsInternal();
                    break;
                case MSG_KEYGUARD_DRAWN_COMPLETE:
                    if (DEBUG_WAKEUP) Slog.w(TAG, "Setting mKeyguardDrawComplete");
                    finishKeyguardDrawn();
                    break;
                case MSG_KEYGUARD_DRAWN_TIMEOUT:
                    Slog.w(TAG, "Keyguard drawn timeout. Setting mKeyguardDrawComplete");
                    finishKeyguardDrawn();
                    break;
                case MSG_WINDOW_MANAGER_DRAWN_COMPLETE:
                    if (DEBUG_WAKEUP) Slog.w(TAG, "Setting mWindowManagerDrawComplete");
                    finishWindowsDrawn();
                    break;
                case MSG_HIDE_BOOT_MESSAGE:
                    handleHideBootMessage();
                    break;
                case MSG_LAUNCH_ASSIST:
                    final int deviceId = msg.arg1;
                    final String hint = (String) msg.obj;
                    launchAssistAction(hint, deviceId);
                    break;
                case MSG_LAUNCH_ASSIST_LONG_PRESS:
                    launchAssistLongPressAction();
                    break;
                case MSG_LAUNCH_VOICE_ASSIST_WITH_WAKE_LOCK:
                    launchVoiceAssistWithWakeLock();
                    break;
                case MSG_POWER_DELAYED_PRESS:
                    powerPress((Long) msg.obj, msg.arg1 != 0, msg.arg2);
                    finishPowerKeyPress();
                    break;
                case MSG_POWER_LONG_PRESS:
                    powerLongPress();
                    break;
                case MSG_POWER_VERY_LONG_PRESS:
                    powerVeryLongPress();
                    break;
                case MSG_SHOW_PICTURE_IN_PICTURE_MENU:
                    showPictureInPictureMenuInternal();
                    break;
                case MSG_BACK_LONG_PRESS:
                    backLongPress();
                    break;
                case MSG_ACCESSIBILITY_SHORTCUT:
                    accessibilityShortcutActivated();
                    break;
                case MSG_BUGREPORT_TV:
                    requestBugreportForTv();
                    break;
                case MSG_ACCESSIBILITY_TV:
                    if (mAccessibilityShortcutController.isAccessibilityShortcutAvailable(false)) {
                        accessibilityShortcutActivated();
                    }
                    break;
                case MSG_DISPATCH_BACK_KEY_TO_AUTOFILL:
                    mAutofillManagerInternal.onBackKeyPressed();
                    break;
                case MSG_SYSTEM_KEY_PRESS:
                    sendSystemKeyToStatusBar(msg.arg1);
                    break;
                case MSG_HANDLE_ALL_APPS:
                    launchAllAppsAction();
                    break;
                case MSG_RINGER_TOGGLE_CHORD:
                    handleRingerChordGesture();
                    break;
                case MSG_TOGGLE_TORCH:
                    performHapticFeedback(HapticFeedbackConstants.LONG_PRESS, true,
                            "Power - Long Press - Torch");
                    AEXUtils.toggleCameraFlash();
                    break;
                case MSG_DISPATCH_VOLKEY_WITH_WAKE_LOCK:
                    KeyEvent event = (KeyEvent) msg.obj;
                    dispatchMediaKeyWithWakeLockToAudioService(event);
                    dispatchMediaKeyWithWakeLockToAudioService(
                            KeyEvent.changeAction(event, KeyEvent.ACTION_UP));
                    mVolumeMusicControlActive = true;
                case HardkeyActionHandler.MSG_FIRE_HOME:
                    launchHomeFromHotKey(DEFAULT_DISPLAY);
                    break;
//                case HardkeyActionHandler.MSG_UPDATE_MENU_KEY:
//                    synchronized (mLock) {
//                        mHasPermanentMenuKey = msg.arg1 == 1;
//                    }
//                    break;
                case HardkeyActionHandler.MSG_DO_HAPTIC_FB:
                    performHapticFeedback(HapticFeedbackConstants.LONG_PRESS, false, "Hardkey Long-Press");
                    break;
            }
        }
    }

    private UEventObserver mHDMIObserver = new UEventObserver() {
        @Override
        public void onUEvent(UEventObserver.UEvent event) {
            mDefaultDisplayPolicy.setHdmiPlugged("1".equals(event.get("SWITCH_STATE")));
        }
    };

    class SettingsObserver extends ContentObserver {
        SettingsObserver(Handler handler) {
            super(handler);
        }

        void observe() {
            // Observe all users' changes
            ContentResolver resolver = mContext.getContentResolver();
            resolver.registerContentObserver(Settings.System.getUriFor(
                    Settings.System.END_BUTTON_BEHAVIOR), false, this,
                    UserHandle.USER_ALL);
            resolver.registerContentObserver(Settings.Secure.getUriFor(
                    Settings.Secure.INCALL_POWER_BUTTON_BEHAVIOR), false, this,
                    UserHandle.USER_ALL);
            resolver.registerContentObserver(Settings.Secure.getUriFor(
                    Settings.Secure.INCALL_BACK_BUTTON_BEHAVIOR), false, this,
                    UserHandle.USER_ALL);
            resolver.registerContentObserver(Settings.Secure.getUriFor(
                    Settings.Secure.WAKE_GESTURE_ENABLED), false, this,
                    UserHandle.USER_ALL);
            resolver.registerContentObserver(Settings.System.getUriFor(
                    Settings.System.SCREEN_OFF_TIMEOUT), false, this,
                    UserHandle.USER_ALL);
            resolver.registerContentObserver(Settings.Secure.getUriFor(
                    Settings.Secure.DEFAULT_INPUT_METHOD), false, this,
                    UserHandle.USER_ALL);
            resolver.registerContentObserver(Settings.Secure.getUriFor(
                    Settings.Secure.VOLUME_HUSH_GESTURE), false, this,
                    UserHandle.USER_ALL);
            resolver.registerContentObserver(Settings.Secure.getUriFor(
                    Settings.Secure.SYSTEM_NAVIGATION_KEYS_ENABLED), false, this,
                    UserHandle.USER_ALL);
            resolver.registerContentObserver(Settings.Global.getUriFor(
                    Settings.Global.POWER_BUTTON_LONG_PRESS), false, this,
                    UserHandle.USER_ALL);
            resolver.registerContentObserver(Settings.Global.getUriFor(
                    Settings.Global.POWER_BUTTON_VERY_LONG_PRESS), false, this,
                    UserHandle.USER_ALL);
            resolver.registerContentObserver(Settings.Global.getUriFor(
                    Settings.Global.POWER_BUTTON_SUPPRESSION_DELAY_AFTER_GESTURE_WAKE), false, this,
                    UserHandle.USER_ALL);
            resolver.registerContentObserver(Settings.System.getUriFor(
                    Settings.System.THREE_FINGER_GESTURE), false, this,
                    UserHandle.USER_ALL);
            resolver.registerContentObserver(Settings.System.getUriFor(
                    Settings.System.TORCH_POWER_BUTTON_GESTURE), false, this,
                    UserHandle.USER_ALL);
            resolver.registerContentObserver(Settings.System.getUriFor(
                    Settings.System.VOLUME_ROCKER_WAKE), false, this,
                    UserHandle.USER_ALL);
            resolver.registerContentObserver(Settings.System.getUriFor(
                    Settings.System.VOLUME_BUTTON_MUSIC_CONTROL), false, this,
                    UserHandle.USER_ALL);
            resolver.registerContentObserver(Settings.System.getUriFor(
                    Settings.System.LOCK_POWER_MENU_DISABLED), false, this,
                    UserHandle.USER_ALL);
            resolver.registerContentObserver(Settings.System.getUriFor(
                    Settings.System.HOME_WAKE_BUTTON), false, this,
                    UserHandle.USER_ALL);
            resolver.registerContentObserver(Settings.System.getUriFor(
                    Settings.System.DOZE_TRIGGER_DOUBLETAP), false, this,
                    UserHandle.USER_ALL);
            updateSettings();
        }

        @Override public void onChange(boolean selfChange) {
            updateSettings();
            updateRotation(false);
        }
    }

    class MyWakeGestureListener extends WakeGestureListener {
        MyWakeGestureListener(Context context, Handler handler) {
            super(context, handler);
        }

        @Override
        public void onWakeUp() {
            synchronized (mLock) {
                if (shouldEnableWakeGestureLp()) {
                    performHapticFeedback(HapticFeedbackConstants.VIRTUAL_KEY, false,
                            "Wake Up");
                    wakeUp(SystemClock.uptimeMillis(), mAllowTheaterModeWakeFromWakeGesture,
                            PowerManager.WAKE_REASON_GESTURE, "android.policy:GESTURE");
                }
            }
        }
    }

    final IPersistentVrStateCallbacks mPersistentVrModeListener =
            new IPersistentVrStateCallbacks.Stub() {
        @Override
        public void onPersistentVrStateChanged(boolean enabled) {
            mDefaultDisplayPolicy.setPersistentVrModeEnabled(enabled);
        }
    };

    private Runnable mPossibleVeryLongPressReboot = new Runnable() {
        @Override
        public void run() {
            mActivityManagerInternal.prepareForPossibleShutdown();
        }
    };

    private void handleRingerChordGesture() {
        if (mRingerToggleChord == VOLUME_HUSH_OFF) {
            return;
        }
        getAudioManagerInternal();
        mAudioManagerInternal.silenceRingerModeInternal("volume_hush");
        Settings.Secure.putInt(mContext.getContentResolver(), Settings.Secure.HUSH_GESTURE_USED, 1);
        mLogger.action(MetricsProto.MetricsEvent.ACTION_HUSH_GESTURE, mRingerToggleChord);
    }

    IStatusBarService getStatusBarService() {
        synchronized (mServiceAquireLock) {
            if (mStatusBarService == null) {
                mStatusBarService = IStatusBarService.Stub.asInterface(
                        ServiceManager.getService("statusbar"));
            }
            return mStatusBarService;
        }
    }

    StatusBarManagerInternal getStatusBarManagerInternal() {
        synchronized (mServiceAquireLock) {
            if (mStatusBarManagerInternal == null) {
                mStatusBarManagerInternal =
                        LocalServices.getService(StatusBarManagerInternal.class);
            }
            return mStatusBarManagerInternal;
        }
    }

    AudioManagerInternal getAudioManagerInternal() {
        synchronized (mServiceAquireLock) {
            if (mAudioManagerInternal == null) {
                mAudioManagerInternal = LocalServices.getService(AudioManagerInternal.class);
            }
            return mAudioManagerInternal;
        }
    }

    private void interceptBackKeyDown() {
        mLogger.count("key_back_down", 1);
        // Reset back key state for long press
        mBackKeyHandled = false;

        if (hasLongPressOnBackBehavior()) {
            Message msg = mHandler.obtainMessage(MSG_BACK_LONG_PRESS);
            msg.setAsynchronous(true);
            mHandler.sendMessageDelayed(msg,
                    ViewConfiguration.get(mContext).getDeviceGlobalActionKeyTimeout());
        }
    }

    // returns true if the key was handled and should not be passed to the user
    private boolean interceptBackKeyUp(KeyEvent event) {
        mLogger.count("key_back_up", 1);
        // Cache handled state
        boolean handled = mBackKeyHandled;

        // Reset back long press state
        cancelPendingBackKeyAction();

        if (mHasFeatureWatch) {
            TelecomManager telecomManager = getTelecommService();

            if (telecomManager != null) {
                if (telecomManager.isRinging()) {
                    // Pressing back while there's a ringing incoming
                    // call should silence the ringer.
                    telecomManager.silenceRinger();

                    // It should not prevent navigating away
                    return false;
                } else if (
                    (mIncallBackBehavior & Settings.Secure.INCALL_BACK_BUTTON_BEHAVIOR_HANGUP) != 0
                        && telecomManager.isInCall()) {
                    // Otherwise, if "Back button ends call" is enabled,
                    // the Back button will hang up any current active call.
                    return telecomManager.endCall();
                }
            }
        }

        if (mAutofillManagerInternal != null && event.getKeyCode() == KeyEvent.KEYCODE_BACK) {
            mHandler.sendMessage(mHandler.obtainMessage(MSG_DISPATCH_BACK_KEY_TO_AUTOFILL));
        }

        return handled;
    }

    private void interceptPowerKeyDown(KeyEvent event, boolean interactive) {
        // Hold a wake lock until the power key is released.
        if (!mPowerKeyWakeLock.isHeld()) {
            mPowerKeyWakeLock.acquire();
        }

        // Still allow muting call with power button press.
        boolean blockInputs = mIsDeviceInPocket && (!interactive || mPocketLockShowing);

        // Cancel multi-press detection timeout.
        if (mPowerKeyPressCounter != 0) {
            mHandler.removeMessages(MSG_POWER_DELAYED_PRESS);
        }

        mWindowManagerFuncs.onPowerKeyDown(interactive);

        if (!blockInputs) {
            // Latch power key state to detect screenshot chord.
            if (interactive && !mScreenshotChordPowerKeyTriggered
                    && (event.getFlags() & KeyEvent.FLAG_FALLBACK) == 0) {
                mScreenshotChordPowerKeyTriggered = true;
                mScreenshotChordPowerKeyTime = event.getDownTime();
                interceptScreenshotChord();
                interceptRingerToggleChord();
            }
        }

        // Abort possibly stuck animations.
        mHandler.post(mWindowManagerFuncs::triggerAnimationFailsafe);

        // Stop ringing or end call if configured to do so when power is pressed.
        TelecomManager telecomManager = getTelecommService();
        boolean hungUp = false;
        if (telecomManager != null) {
            if (telecomManager.isRinging()) {
                // Pressing Power while there's a ringing incoming
                // call should silence the ringer.
                telecomManager.silenceRinger();
            } else if (!blockInputs && (mIncallPowerBehavior
                    & Settings.Secure.INCALL_POWER_BUTTON_BEHAVIOR_HANGUP) != 0
                    && telecomManager.isInCall() && interactive) {
                // Otherwise, if "Power button ends call" is enabled,
                // the Power button will hang up any current active call.
                hungUp = telecomManager.endCall();
            }
        }

        final boolean handledByPowerManager = mPowerManagerInternal.interceptPowerKeyDown(event);

        boolean gesturedServiceIntercepted = false;
        if (!blockInputs) {
            GestureLauncherService gestureService = LocalServices.getService(
                    GestureLauncherService.class);
            if (gestureService != null) {
                gesturedServiceIntercepted = gestureService.interceptPowerKeyDown(event, interactive,
                        mTmpBoolean);
                if (mTmpBoolean.value && mRequestedOrGoingToSleep) {
                    mCameraGestureTriggeredDuringGoingToSleep = true;
                }
            }
        }

        // Inform the StatusBar; but do not allow it to consume the event.
        sendSystemKeyToStatusBarAsync(event.getKeyCode());

        schedulePossibleVeryLongPressReboot();

        // If the power key has still not yet been handled, then detect short
        // press, long press, or multi press and decide what to do.
        mPowerKeyHandled = hungUp || mScreenshotChordVolumeDownKeyTriggered
                || mA11yShortcutChordVolumeUpKeyTriggered || gesturedServiceIntercepted
                || handledByPowerManager;
        if (!mPowerKeyHandled) {
            if (interactive) {
                // When interactive, we're already awake.
                // Wait for a long press or for the button to be released to decide what to do.
                if (hasLongPressOnPowerBehavior()) {
                    mResolvedLongPressOnPowerBehavior = getResolvedLongPressOnPowerBehavior();
                    if ((event.getFlags() & KeyEvent.FLAG_LONG_PRESS) != 0) {
                        powerLongPress();
                    } else {
                        Message msg = mHandler.obtainMessage(MSG_POWER_LONG_PRESS);
                        msg.setAsynchronous(true);
                        mHandler.sendMessageDelayed(msg,
                                ViewConfiguration.get(mContext).getDeviceGlobalActionKeyTimeout());

                        if (hasVeryLongPressOnPowerBehavior()) {
                            Message longMsg = mHandler.obtainMessage(MSG_POWER_VERY_LONG_PRESS);
                            longMsg.setAsynchronous(true);
                            mHandler.sendMessageDelayed(longMsg, mVeryLongPressTimeout);
                        }
                    }
                }
            } else {
                if ((mTorchActionMode == 2) || (mSupportLongPressPowerWhenNonInteractive
                        && hasLongPressOnPowerBehavior())) {
                    mResolvedLongPressOnPowerBehavior = getResolvedLongPressOnPowerBehavior();
                    if (mResolvedLongPressOnPowerBehavior != LONG_PRESS_POWER_TORCH) {
                        wakeUpFromPowerKey(event.getDownTime());
                    }
                    if ((event.getFlags() & KeyEvent.FLAG_LONG_PRESS) != 0) {
                        powerLongPress();
                    } else {
                        Message msg = mHandler.obtainMessage(MSG_POWER_LONG_PRESS);
                        msg.setAsynchronous(true);
                        mHandler.sendMessageDelayed(msg,
                                ViewConfiguration.get(mContext).getDeviceGlobalActionKeyTimeout());

                        if (hasVeryLongPressOnPowerBehavior()) {
                            Message longMsg = mHandler.obtainMessage(MSG_POWER_VERY_LONG_PRESS);
                            longMsg.setAsynchronous(true);
                            mHandler.sendMessageDelayed(longMsg, mVeryLongPressTimeout);
                        }
                    }

                    mBeganFromNonInteractive = true;
                } else {
                    if ((mTorchActionMode != 1) ||
                            (mTorchActionMode == 1 && isScreenOn() && !isDozeMode())) {
                        wakeUpFromPowerKey(event.getDownTime());
                    }

                    final int maxCount = getMaxMultiPressPowerCount();

                    if (maxCount <= 1) {
                        mPowerKeyHandled = true;
                    } else {
                        mBeganFromNonInteractive = true;
                    }
                }
            }
        }
    }

    private boolean isDozeMode() {
        IDreamManager dreamManager = getDreamManager();
        try {
            if (dreamManager != null && dreamManager.isDozing()) {
                return true;
            }
        } catch (RemoteException e) {
            return false;
        }
        return false;
    }

    private void interceptPowerKeyUp(KeyEvent event, boolean interactive, boolean canceled) {
        final boolean handled = canceled || mPowerKeyHandled;
        mScreenshotChordPowerKeyTriggered = false;
        cancelPendingScreenshotChordAction();
        cancelPendingPowerKeyAction();

        if (!handled) {
            if ((event.getFlags() & KeyEvent.FLAG_LONG_PRESS) == 0) {
                // Abort possibly stuck animations only when power key up without long press case.
                mHandler.post(mWindowManagerFuncs::triggerAnimationFailsafe);
            }

            // Figure out how to handle the key now that it has been released.
            mPowerKeyPressCounter += 1;

            final int maxCount = getMaxMultiPressPowerCount();
            final long eventTime = event.getDownTime();
            if (mPowerKeyPressCounter < maxCount) {
                // This could be a multi-press.  Wait a little bit longer to confirm.
                // Continue holding the wake lock.
                Message msg = mHandler.obtainMessage(MSG_POWER_DELAYED_PRESS,
                        interactive ? 1 : 0, mPowerKeyPressCounter, eventTime);
                msg.setAsynchronous(true);
                mHandler.sendMessageDelayed(msg, (mTorchActionMode == 1)
                        ? TORCH_DOUBLE_TAP_DELAY : ViewConfiguration.getMultiPressTimeout());
                return;
            }

            // No other actions.  Handle it immediately.
            powerPress(eventTime, interactive, mPowerKeyPressCounter);
        }

        // Done.  Reset our state.
        finishPowerKeyPress();
    }

    private void finishPowerKeyPress() {
        mBeganFromNonInteractive = false;
        mPowerKeyPressCounter = 0;
        if (mPowerKeyWakeLock.isHeld()) {
            mPowerKeyWakeLock.release();
        }
    }

    private void cancelPendingPowerKeyAction() {
        if (!mPowerKeyHandled) {
            mPowerKeyHandled = true;
            mHandler.removeMessages(MSG_POWER_LONG_PRESS);
            // See if we deferred screen wake because long press power for torch is enabled
            if (mResolvedLongPressOnPowerBehavior == LONG_PRESS_POWER_TORCH
                    && (!isScreenOn() || isDozeMode())) {
                wakeUpFromPowerKey(SystemClock.uptimeMillis());
            }
        }
        if (hasVeryLongPressOnPowerBehavior()) {
            mHandler.removeMessages(MSG_POWER_VERY_LONG_PRESS);
        }
        cancelPossibleVeryLongPressReboot();
    }

    private void cancelPendingBackKeyAction() {
        if (!mBackKeyHandled) {
            mBackKeyHandled = true;
            mHandler.removeMessages(MSG_BACK_LONG_PRESS);
        }
    }

    private void powerPress(long eventTime, boolean interactive, int count) {
        if (!isDozeMode() && mDefaultDisplayPolicy.isScreenOnEarly() && !mDefaultDisplayPolicy.isScreenOnFully()) {
            Slog.i(TAG, "Suppressed redundant power key press while "
                    + "already in the process of turning the screen on.");
            return;
        }
        Slog.d(TAG, "powerPress: eventTime=" + eventTime + " interactive=" + interactive
                + " count=" + count + " beganFromNonInteractive=" + mBeganFromNonInteractive +
                " mShortPressOnPowerBehavior=" + mShortPressOnPowerBehavior);

        if (count == 2) {
            powerMultiPressAction(eventTime, interactive, mDoublePressOnPowerBehavior);
        } else if (count == 3) {
            powerMultiPressAction(eventTime, interactive, mTriplePressOnPowerBehavior);
        } else if (interactive && !mBeganFromNonInteractive) {
            switch (mShortPressOnPowerBehavior) {
                case SHORT_PRESS_POWER_NOTHING:
                    break;
                case SHORT_PRESS_POWER_GO_TO_SLEEP:
                    goToSleepFromPowerButton(eventTime, 0);
                    break;
                case SHORT_PRESS_POWER_REALLY_GO_TO_SLEEP:
                    goToSleepFromPowerButton(eventTime, PowerManager.GO_TO_SLEEP_FLAG_NO_DOZE);
                    break;
                case SHORT_PRESS_POWER_REALLY_GO_TO_SLEEP_AND_GO_HOME:
                    if (goToSleepFromPowerButton(eventTime,
                            PowerManager.GO_TO_SLEEP_FLAG_NO_DOZE)) {
                        launchHomeFromHotKey(DEFAULT_DISPLAY);
                    }
                    break;
                case SHORT_PRESS_POWER_GO_HOME:
                    shortPressPowerGoHome();
                    break;
                case SHORT_PRESS_POWER_CLOSE_IME_OR_GO_HOME: {
                    if (mDismissImeOnBackKeyPressed) {
                        if (mInputMethodManagerInternal == null) {
                            mInputMethodManagerInternal =
                                    LocalServices.getService(InputMethodManagerInternal.class);
                        }
                        if (mInputMethodManagerInternal != null) {
                            mInputMethodManagerInternal.hideCurrentInputMethod(
                                    SoftInputShowHideReason.HIDE_POWER_BUTTON_GO_HOME);
                        }
                    } else {
                        shortPressPowerGoHome();
                    }
                    break;
                }
            }
        } else if ((mTorchActionMode == 1) && (!isScreenOn() || isDozeMode())) {
            wakeUpFromPowerKey(eventTime);
        }
    }

    /**
     * Sends the device to sleep as a result of a power button press.
     *
     * @return True if the was device was sent to sleep, false if sleep was suppressed.
     */
    private boolean goToSleepFromPowerButton(long eventTime, int flags) {
        // Before we actually go to sleep, we check the last wakeup reason.
        // If the device very recently woke up from a gesture (like user lifting their device)
        // then ignore the sleep instruction. This is because users have developed
        // a tendency to hit the power button immediately when they pick up their device, and we
        // don't want to put the device back to sleep in those cases.
        final PowerManager.WakeData lastWakeUp = mPowerManagerInternal.getLastWakeup();
        if (lastWakeUp != null && lastWakeUp.wakeReason == PowerManager.WAKE_REASON_GESTURE) {
            final int gestureDelayMillis = Settings.Global.getInt(mContext.getContentResolver(),
                    Settings.Global.POWER_BUTTON_SUPPRESSION_DELAY_AFTER_GESTURE_WAKE,
                    POWER_BUTTON_SUPPRESSION_DELAY_DEFAULT_MILLIS);
            final long now = SystemClock.uptimeMillis();
            if (mPowerButtonSuppressionDelayMillis > 0
                    && (now < lastWakeUp.wakeTime + mPowerButtonSuppressionDelayMillis)) {
                Slog.i(TAG, "Sleep from power button suppressed. Time since gesture: "
                        + (now - lastWakeUp.wakeTime) + "ms");
                return false;
            }
        }

        goToSleep(eventTime, PowerManager.GO_TO_SLEEP_REASON_POWER_BUTTON, flags);
        return true;
    }

    private void goToSleep(long eventTime, int reason, int flags) {
        mRequestedOrGoingToSleep = true;
        mPowerManager.goToSleep(eventTime, reason, flags);
    }

    private void shortPressPowerGoHome() {
        launchHomeFromHotKey(DEFAULT_DISPLAY, true /* awakenFromDreams */,
                false /*respectKeyguard*/);
        if (isKeyguardShowingAndNotOccluded()) {
            // Notify keyguard so it can do any special handling for the power button since the
            // device will not power off and only launch home.
            mKeyguardDelegate.onShortPowerPressedGoHome();
        }
    }

    private void powerMultiPressAction(long eventTime, boolean interactive, int behavior) {
        switch (behavior) {
            case MULTI_PRESS_POWER_NOTHING:
                if ((mTorchActionMode == 1) && (!isScreenOn() || isDozeMode())) {
                    performHapticFeedback(HapticFeedbackConstants.LONG_PRESS, true,
                            "Power - Long Press - Torch");
                    AEXUtils.toggleCameraFlash();
                }
                break;
            case MULTI_PRESS_POWER_THEATER_MODE:
                if (!isUserSetupComplete()) {
                    Slog.i(TAG, "Ignoring toggling theater mode - device not setup.");
                    break;
                }

                if (isTheaterModeEnabled()) {
                    Slog.i(TAG, "Toggling theater mode off.");
                    Settings.Global.putInt(mContext.getContentResolver(),
                            Settings.Global.THEATER_MODE_ON, 0);
                    if (!interactive) {
                        wakeUpFromPowerKey(eventTime);
                    }
                } else {
                    Slog.i(TAG, "Toggling theater mode on.");
                    Settings.Global.putInt(mContext.getContentResolver(),
                            Settings.Global.THEATER_MODE_ON, 1);

                    if (mGoToSleepOnButtonPressTheaterMode && interactive) {
                        goToSleep(eventTime, PowerManager.GO_TO_SLEEP_REASON_POWER_BUTTON, 0);
                    }
                }
                break;
            case MULTI_PRESS_POWER_BRIGHTNESS_BOOST:
                Slog.i(TAG, "Starting brightness boost.");
                if (!interactive) {
                    wakeUpFromPowerKey(eventTime);
                }
                mPowerManager.boostScreenBrightness(eventTime);
                break;
        }
    }

    private int getLidBehavior() {
        return Settings.Global.getInt(mContext.getContentResolver(),
                Settings.Global.LID_BEHAVIOR, LID_BEHAVIOR_NONE);
    }

    private int getMaxMultiPressPowerCount() {
        if (mTriplePressOnPowerBehavior != MULTI_PRESS_POWER_NOTHING) {
            return 3;
        }
        if (mDoublePressOnPowerBehavior != MULTI_PRESS_POWER_NOTHING || (mTorchActionMode == 1)) {
            return 2;
        }
        return 1;
    }

    private void powerLongPress() {
        final int behavior = mResolvedLongPressOnPowerBehavior;
        switch (behavior) {
            case LONG_PRESS_POWER_NOTHING:
                break;
            case LONG_PRESS_POWER_GLOBAL_ACTIONS:
                mPowerKeyHandled = true;
                performHapticFeedback(HapticFeedbackConstants.LONG_PRESS, false,
                        "Power - Long Press - Global Actions");
                showGlobalActionsInternal();
                break;
            case LONG_PRESS_POWER_SHUT_OFF:
            case LONG_PRESS_POWER_SHUT_OFF_NO_CONFIRM:
                mPowerKeyHandled = true;
                performHapticFeedback(HapticFeedbackConstants.LONG_PRESS, false,
                        "Power - Long Press - Shut Off");
                sendCloseSystemWindows(SYSTEM_DIALOG_REASON_GLOBAL_ACTIONS);
                mWindowManagerFuncs.shutdown(behavior == LONG_PRESS_POWER_SHUT_OFF);
                break;
            case LONG_PRESS_POWER_GO_TO_VOICE_ASSIST:
                mPowerKeyHandled = true;
                performHapticFeedback(HapticFeedbackConstants.LONG_PRESS, false,
                        "Power - Long Press - Go To Voice Assist");
                // Some devices allow the voice assistant intent during setup (and use that intent
                // to launch something else, like Settings). So we explicitly allow that via the
                // config_allowStartActivityForLongPressOnPowerInSetup resource in config.xml.
                launchVoiceAssist(mAllowStartActivityForLongPressOnPowerDuringSetup);
                break;
            case LONG_PRESS_POWER_ASSISTANT:
                mPowerKeyHandled = true;
                performHapticFeedback(HapticFeedbackConstants.LONG_PRESS, false,
                        "Power - Long Press - Go To Assistant");
                final int powerKeyDeviceId = Integer.MIN_VALUE;
                launchAssistAction(null, powerKeyDeviceId);
                break;
            case LONG_PRESS_POWER_TORCH:
                mPowerKeyHandled = true;
                // Toggle torch state asynchronously to help protect against
                // a misbehaving cameraservice from blocking systemui.
                mHandler.removeMessages(MSG_TOGGLE_TORCH);
                Message msg = mHandler.obtainMessage(MSG_TOGGLE_TORCH);
                msg.setAsynchronous(true);
                msg.sendToTarget();
                break;
            case LONG_PRESS_POWER_HIDE_POCKET_LOCK:
                mPowerKeyHandled = true;
                performHapticFeedback(HapticFeedbackConstants.LONG_PRESS, false,
                        "Power - Long Press - Hide Pocket Lock");
                hidePocketLock(true);
                mPocketManager.setListeningExternal(false);
                break;
        }
    }

    private void powerVeryLongPress() {
        switch (mVeryLongPressOnPowerBehavior) {
        case VERY_LONG_PRESS_POWER_NOTHING:
            break;
        case VERY_LONG_PRESS_POWER_GLOBAL_ACTIONS:
            mPowerKeyHandled = true;
            performHapticFeedback(HapticFeedbackConstants.LONG_PRESS, false,
                    "Power - Very Long Press - Show Global Actions");
            showGlobalActionsInternal();
            break;
        }
    }

    private void backLongPress() {
        mBackKeyHandled = true;

        switch (mLongPressOnBackBehavior) {
            case LONG_PRESS_BACK_NOTHING:
                break;
            case LONG_PRESS_BACK_GO_TO_VOICE_ASSIST:
                launchVoiceAssist(false /* allowDuringSetup */);
                break;
        }
    }

    private void accessibilityShortcutActivated() {
        mAccessibilityShortcutController.performAccessibilityShortcut();
    }

    private void sleepPress() {
        if (mShortPressOnSleepBehavior == SHORT_PRESS_SLEEP_GO_TO_SLEEP_AND_GO_HOME) {
            launchHomeFromHotKey(DEFAULT_DISPLAY, false /* awakenDreams */,
                    true /*respectKeyguard*/);
        }
    }

    private void sleepRelease(long eventTime) {
        switch (mShortPressOnSleepBehavior) {
            case SHORT_PRESS_SLEEP_GO_TO_SLEEP:
            case SHORT_PRESS_SLEEP_GO_TO_SLEEP_AND_GO_HOME:
                Slog.i(TAG, "sleepRelease() calling goToSleep(GO_TO_SLEEP_REASON_SLEEP_BUTTON)");
                goToSleep(eventTime, PowerManager.GO_TO_SLEEP_REASON_SLEEP_BUTTON, 0);
                break;
        }
    }

    private int getResolvedLongPressOnPowerBehavior() {
        if (FactoryTest.isLongPressOnPowerOffEnabled()) {
            return LONG_PRESS_POWER_SHUT_OFF_NO_CONFIRM;
        }
        if ((mTorchActionMode == 2) && (!isScreenOn() || isDozeMode())) {
            return LONG_PRESS_POWER_TORCH;
        }
        if (mPocketLockShowing) {
            return LONG_PRESS_POWER_HIDE_POCKET_LOCK;
        }
        return mLongPressOnPowerBehavior;
    }

    private boolean hasLongPressOnPowerBehavior() {
        return getResolvedLongPressOnPowerBehavior() != LONG_PRESS_POWER_NOTHING;
    }

    private boolean hasVeryLongPressOnPowerBehavior() {
        return mVeryLongPressOnPowerBehavior != VERY_LONG_PRESS_POWER_NOTHING;
    }

    private boolean hasLongPressOnBackBehavior() {
        return mLongPressOnBackBehavior != LONG_PRESS_BACK_NOTHING;
    }

    private void interceptScreenshotChord() {
        if (mScreenshotChordEnabled
                && mScreenshotChordVolumeDownKeyTriggered && mScreenshotChordPowerKeyTriggered
                && !mA11yShortcutChordVolumeUpKeyTriggered) {
            final long now = SystemClock.uptimeMillis();
            if (now <= mScreenshotChordVolumeDownKeyTime + SCREENSHOT_CHORD_DEBOUNCE_DELAY_MILLIS
                    && now <= mScreenshotChordPowerKeyTime
                            + SCREENSHOT_CHORD_DEBOUNCE_DELAY_MILLIS) {
                mScreenshotChordVolumeDownKeyConsumed = true;
                cancelPendingPowerKeyAction();
                mScreenshotRunnable.setScreenshotType(TAKE_SCREENSHOT_FULLSCREEN);
                mScreenshotRunnable.setScreenshotSource(SCREENSHOT_KEY_CHORD);
                mHandler.postDelayed(mScreenshotRunnable, getScreenshotChordLongPressDelay());
            }
        }
    }

    private void interceptAccessibilityShortcutChord() {
        if (mAccessibilityShortcutController.isAccessibilityShortcutAvailable(isKeyguardLocked())
                && mScreenshotChordVolumeDownKeyTriggered && mA11yShortcutChordVolumeUpKeyTriggered
                && !mScreenshotChordPowerKeyTriggered) {
            final long now = SystemClock.uptimeMillis();
            if (now <= mScreenshotChordVolumeDownKeyTime + SCREENSHOT_CHORD_DEBOUNCE_DELAY_MILLIS
                    && now <= mA11yShortcutChordVolumeUpKeyTime
                    + SCREENSHOT_CHORD_DEBOUNCE_DELAY_MILLIS) {
                mScreenshotChordVolumeDownKeyConsumed = true;
                mA11yShortcutChordVolumeUpKeyConsumed = true;
                mHandler.sendMessageDelayed(mHandler.obtainMessage(MSG_ACCESSIBILITY_SHORTCUT),
                        getAccessibilityShortcutTimeout());
            }
        }
    }

    private void interceptRingerToggleChord() {
        if (mRingerToggleChord != Settings.Secure.VOLUME_HUSH_OFF
                && mScreenshotChordPowerKeyTriggered && mA11yShortcutChordVolumeUpKeyTriggered) {
            final long now = SystemClock.uptimeMillis();
            if (now <= mA11yShortcutChordVolumeUpKeyTime + SCREENSHOT_CHORD_DEBOUNCE_DELAY_MILLIS
                    && now <= mScreenshotChordPowerKeyTime
                    + SCREENSHOT_CHORD_DEBOUNCE_DELAY_MILLIS) {
                mA11yShortcutChordVolumeUpKeyConsumed = true;
                cancelPendingPowerKeyAction();

                mHandler.sendMessageDelayed(mHandler.obtainMessage(MSG_RINGER_TOGGLE_CHORD),
                        getRingerToggleChordDelay());
            }
        }
    }

    private long getAccessibilityShortcutTimeout() {
        ViewConfiguration config = ViewConfiguration.get(mContext);
        return Settings.Secure.getIntForUser(mContext.getContentResolver(),
                Settings.Secure.ACCESSIBILITY_SHORTCUT_DIALOG_SHOWN, 0, mCurrentUserId) == 0
                ? config.getAccessibilityShortcutKeyTimeout()
                : config.getAccessibilityShortcutKeyTimeoutAfterConfirmation();
    }

    private long getScreenshotChordLongPressDelay() {
        long delayMs = DeviceConfig.getLong(
                DeviceConfig.NAMESPACE_SYSTEMUI, SCREENSHOT_KEYCHORD_DELAY,
                ViewConfiguration.get(mContext).getScreenshotChordKeyTimeout());
        if (mKeyguardDelegate.isShowing()) {
            // Double the time it takes to take a screenshot from the keyguard
            return (long) (KEYGUARD_SCREENSHOT_CHORD_DELAY_MULTIPLIER * delayMs);
        }
        return delayMs;
    }

    private long getRingerToggleChordDelay() {
        // Always timeout like a tap
        return ViewConfiguration.getTapTimeout();
    }

    private void cancelPendingScreenshotChordAction() {
        mHandler.removeCallbacks(mScreenshotRunnable);
    }

    private void cancelPendingAccessibilityShortcutAction() {
        mHandler.removeMessages(MSG_ACCESSIBILITY_SHORTCUT);
    }

    private void cancelPendingRingerToggleChordAction() {
        mHandler.removeMessages(MSG_RINGER_TOGGLE_CHORD);
    }

    private final Runnable mEndCallLongPress = new Runnable() {
        @Override
        public void run() {
            mEndCallKeyHandled = true;
            performHapticFeedback(HapticFeedbackConstants.LONG_PRESS, false,
                    "End Call - Long Press - Show Global Actions");
            showGlobalActionsInternal();
        }
    };

    private class ScreenshotRunnable implements Runnable {
        private int mScreenshotType = TAKE_SCREENSHOT_FULLSCREEN;
        private int mScreenshotSource = SCREENSHOT_KEY_OTHER;

        public void setScreenshotType(int screenshotType) {
            mScreenshotType = screenshotType;
        }

        public void setScreenshotSource(int screenshotSource) {
            mScreenshotSource = screenshotSource;
        }

        @Override
        public void run() {
            if (!mPocketLockShowing){
                mDefaultDisplayPolicy.takeScreenshot(mScreenshotType, mScreenshotSource);
            }
        }
    }

    private final ScreenshotRunnable mScreenshotRunnable = new ScreenshotRunnable();

    @Override
    public void showGlobalActions() {
        mHandler.removeMessages(MSG_DISPATCH_SHOW_GLOBAL_ACTIONS);
        mHandler.sendEmptyMessage(MSG_DISPATCH_SHOW_GLOBAL_ACTIONS);
    }

    void showGlobalActionsInternal() {
        final boolean keyguardShowing = isKeyguardShowingAndNotOccluded();
        if (keyguardShowing && isKeyguardSecure(mCurrentUserId) &&
                mGlobalActionsOnLockDisable) {
            return;
        }
        if (mGlobalActions == null) {
            mGlobalActions = new GlobalActions(mContext, mWindowManagerFuncs);
        }
        mGlobalActions.showDialog(keyguardShowing, isDeviceProvisioned());
        // since it took two seconds of long press to bring this up,
        // poke the wake lock so they have some time to see the dialog.
        mPowerManager.userActivity(SystemClock.uptimeMillis(), false);
    }

    boolean isDeviceProvisioned() {
        return Settings.Global.getInt(
                mContext.getContentResolver(), Settings.Global.DEVICE_PROVISIONED, 0) != 0;
    }

    @Override
    public boolean isUserSetupComplete() {
        boolean isSetupComplete = Settings.Secure.getIntForUser(mContext.getContentResolver(),
                Settings.Secure.USER_SETUP_COMPLETE, 0, UserHandle.USER_CURRENT) != 0;
        if (mHasFeatureLeanback) {
            isSetupComplete &= isTvUserSetupComplete();
        } else if (mHasFeatureAuto) {
            isSetupComplete &= isAutoUserSetupComplete();
        }
        return isSetupComplete;
    }

    private boolean isAutoUserSetupComplete() {
        return Settings.Secure.getIntForUser(mContext.getContentResolver(),
                "android.car.SETUP_WIZARD_IN_PROGRESS", 0, UserHandle.USER_CURRENT) == 0;
    }

    private boolean isTvUserSetupComplete() {
        return Settings.Secure.getIntForUser(mContext.getContentResolver(),
                Settings.Secure.TV_USER_SETUP_COMPLETE, 0, UserHandle.USER_CURRENT) != 0;
    }

    private void handleShortPressOnHome(int displayId) {
        // Turn on the connected TV and switch HDMI input if we're a HDMI playback device.
        final HdmiControl hdmiControl = getHdmiControl();
        if (hdmiControl != null) {
            hdmiControl.turnOnTv();
        }

        // If there's a dream running then use home to escape the dream
        // but don't actually go home.
        if (mDreamManagerInternal != null && mDreamManagerInternal.isDreaming()) {
            mDreamManagerInternal.stopDream(false /*immediate*/);
            return;
        }

        // Go home!
        launchHomeFromHotKey(displayId);
    }

    /**
     * Creates an accessor to HDMI control service that performs the operation of
     * turning on TV (optional) and switching input to us. If HDMI control service
     * is not available or we're not a HDMI playback device, the operation is no-op.
     * @return {@link HdmiControl} instance if available, null otherwise.
     */
    private HdmiControl getHdmiControl() {
        if (null == mHdmiControl) {
            if (!mHasFeatureHdmiCec) {
                return null;
            }
            HdmiControlManager manager = (HdmiControlManager) mContext.getSystemService(
                        Context.HDMI_CONTROL_SERVICE);
            HdmiPlaybackClient client = null;
            if (manager != null) {
                client = manager.getPlaybackClient();
            }
            mHdmiControl = new HdmiControl(client);
        }
        return mHdmiControl;
    }

    private static class HdmiControl {
        private final HdmiPlaybackClient mClient;

        private HdmiControl(HdmiPlaybackClient client) {
            mClient = client;
        }

        public void turnOnTv() {
            if (mClient == null) {
                return;
            }
            mClient.oneTouchPlay(new OneTouchPlayCallback() {
                @Override
                public void onComplete(int result) {
                    if (result != HdmiControlManager.RESULT_SUCCESS) {
                        Log.w(TAG, "One touch play failed: " + result);
                    }
                }
            });
        }
    }

    private void launchAllAppsAction() {
        Intent intent = new Intent(Intent.ACTION_ALL_APPS);
        if (mHasFeatureLeanback) {
            Intent intentLauncher = new Intent(Intent.ACTION_MAIN);
            intentLauncher.addCategory(Intent.CATEGORY_HOME);
            ResolveInfo resolveInfo = mPackageManager.resolveActivityAsUser(intentLauncher,
                    PackageManager.MATCH_SYSTEM_ONLY,
                    mCurrentUserId);
            if (resolveInfo != null) {
                intent.setPackage(resolveInfo.activityInfo.packageName);
            }
        }
        startActivityAsUser(intent, UserHandle.CURRENT);
    }

    private void showPictureInPictureMenu(KeyEvent event) {
        if (DEBUG_INPUT) Log.d(TAG, "showPictureInPictureMenu event=" + event);
        mHandler.removeMessages(MSG_SHOW_PICTURE_IN_PICTURE_MENU);
        Message msg = mHandler.obtainMessage(MSG_SHOW_PICTURE_IN_PICTURE_MENU);
        msg.setAsynchronous(true);
        msg.sendToTarget();
    }

    private void showPictureInPictureMenuInternal() {
        StatusBarManagerInternal statusbar = getStatusBarManagerInternal();
        if (statusbar != null) {
            statusbar.showPictureInPictureMenu();
        }
    }

    /** A handler to handle home keys per display */
    private class DisplayHomeButtonHandler {

        private final int mDisplayId;

        private boolean mHomeDoubleTapPending;
        private boolean mHomePressed;
        private boolean mHomeConsumed;

        private final Runnable mHomeDoubleTapTimeoutRunnable = new Runnable() {
            @Override
            public void run() {
                if (mHomeDoubleTapPending) {
                    mHomeDoubleTapPending = false;
                    handleShortPressOnHome(mDisplayId);
                }
            }
        };

        DisplayHomeButtonHandler(int displayId) {
            mDisplayId = displayId;
        }

        int handleHomeButton(IBinder focusedToken, KeyEvent event) {
            final boolean keyguardOn = keyguardOn();
            final int repeatCount = event.getRepeatCount();
            final boolean down = event.getAction() == KeyEvent.ACTION_DOWN;
            final boolean canceled = event.isCanceled();

            if (DEBUG_INPUT) {
                Log.d(TAG, String.format("handleHomeButton in display#%d mHomePressed = %b",
                        mDisplayId, mHomePressed));
            }

            // If we have released the home key, and didn't do anything else
            // while it was pressed, then it is time to go home!
            if (!down) {
                if (mDisplayId == DEFAULT_DISPLAY) {
                    cancelPreloadRecentApps();
                }

                mHomePressed = false;
                if (mHomeConsumed) {
                    mHomeConsumed = false;
                    return -1;
                }

                if (canceled) {
                    Log.i(TAG, "Ignoring HOME; event canceled.");
                    return -1;
                }

                // Delay handling home if a double-tap is possible.
                if (mDoubleTapOnHomeBehavior != DOUBLE_TAP_HOME_NOTHING) {
                    mHandler.removeCallbacks(mHomeDoubleTapTimeoutRunnable); // just in case
                    mHomeDoubleTapPending = true;
                    mHandler.postDelayed(mHomeDoubleTapTimeoutRunnable,
                            ViewConfiguration.getDoubleTapTimeout());
                    return -1;
                }

                // Post to main thread to avoid blocking input pipeline.
                mHandler.post(() -> handleShortPressOnHome(mDisplayId));
                return -1;
            }

            final KeyInterceptionInfo info =
                    mWindowManagerInternal.getKeyInterceptionInfoFromToken(focusedToken);
            if (info != null) {
                // If a system window has focus, then it doesn't make sense
                // right now to interact with applications.
                if (info.layoutParamsType == TYPE_KEYGUARD_DIALOG
                        || (info.layoutParamsType == TYPE_NOTIFICATION_SHADE
                        && isKeyguardShowing())) {
                    // the "app" is keyguard, so give it the key
                    return 0;
                }
                for (int t : WINDOW_TYPES_WHERE_HOME_DOESNT_WORK) {
                    if (info.layoutParamsType == t) {
                        // don't do anything, but also don't pass it to the app
                        return -1;
                    }
                }
            }

            // Remember that home is pressed and handle special actions.
            if (repeatCount == 0) {
                mHomePressed = true;
                if (mHomeDoubleTapPending) {
                    mHomeDoubleTapPending = false;
                    mHandler.removeCallbacks(mHomeDoubleTapTimeoutRunnable);
                    handleDoubleTapOnHome();
                // TODO(multi-display): Remove display id check once we support recents on
                // multi-display
                } else if (mDoubleTapOnHomeBehavior == DOUBLE_TAP_HOME_RECENT_SYSTEM_UI
                        && mDisplayId == DEFAULT_DISPLAY) {
                    preloadRecentApps();
                }
            } else if ((event.getFlags() & KeyEvent.FLAG_LONG_PRESS) != 0) {
                if (!keyguardOn) {
                    // Post to main thread to avoid blocking input pipeline.
                    mHandler.post(() -> handleLongPressOnHome(event.getDeviceId()));
                }
            }
            return -1;
        }

        private void handleDoubleTapOnHome() {
            if (mDoubleTapOnHomeBehavior == DOUBLE_TAP_HOME_RECENT_SYSTEM_UI) {
                mHomeConsumed = true;
                toggleRecentApps();
            }
        }

        private void handleLongPressOnHome(int deviceId) {
            if (mLongPressOnHomeBehavior == LONG_PRESS_HOME_NOTHING) {
                return;
            }
            mHomeConsumed = true;
            performHapticFeedback(HapticFeedbackConstants.LONG_PRESS, false,
                    "Home - Long Press");
            switch (mLongPressOnHomeBehavior) {
                case LONG_PRESS_HOME_ALL_APPS:
                    launchAllAppsAction();
                    break;
                case LONG_PRESS_HOME_ASSIST:
                    launchAssistAction(null, deviceId);
                    break;
                default:
                    Log.w(TAG, "Undefined home long press behavior: "
                            + mLongPressOnHomeBehavior);
                    break;
            }
        }

        @Override
        public String toString() {
            return String.format("mDisplayId = %d, mHomePressed = %b", mDisplayId, mHomePressed);
        }
    }

    /** A DisplayHomeButtonHandler map indexed by display id */
    private final SparseArray<DisplayHomeButtonHandler> mDisplayHomeButtonHandlers =
            new SparseArray<>();

    private boolean isRoundWindow() {
        return mContext.getResources().getConfiguration().isScreenRound();
    }

    @Override
    public void setDefaultDisplay(DisplayContentInfo displayContentInfo) {
        mDefaultDisplay = displayContentInfo.getDisplay();
        mDefaultDisplayRotation = displayContentInfo.getDisplayRotation();
        mDefaultDisplayPolicy = mDefaultDisplayRotation.getDisplayPolicy();
    }

    /** {@inheritDoc} */
    @Override
    public void init(Context context, IWindowManager windowManager,
            WindowManagerFuncs windowManagerFuncs) {
        mContext = context;
        mWindowManager = windowManager;
        mWindowManagerFuncs = windowManagerFuncs;
        mWindowManagerInternal = LocalServices.getService(WindowManagerInternal.class);
        mActivityManagerInternal = LocalServices.getService(ActivityManagerInternal.class);
        mActivityTaskManagerInternal = LocalServices.getService(ActivityTaskManagerInternal.class);
        mInputManagerInternal = LocalServices.getService(InputManagerInternal.class);
        mDreamManagerInternal = LocalServices.getService(DreamManagerInternal.class);
        mPowerManagerInternal = LocalServices.getService(PowerManagerInternal.class);
        mAppOpsManager = mContext.getSystemService(AppOpsManager.class);
        mDisplayManager = mContext.getSystemService(DisplayManager.class);
        mPackageManager = mContext.getPackageManager();
        mHasFeatureWatch = mPackageManager.hasSystemFeature(FEATURE_WATCH);
        mHasFeatureLeanback = mPackageManager.hasSystemFeature(FEATURE_LEANBACK);
        mHasFeatureAuto = mPackageManager.hasSystemFeature(FEATURE_AUTOMOTIVE);
        mHasFeatureHdmiCec = mPackageManager.hasSystemFeature(FEATURE_HDMI_CEC);
        mAccessibilityShortcutController =
                new AccessibilityShortcutController(mContext, new Handler(), mCurrentUserId);
        mLogger = new MetricsLogger();

        mScreenOffSleepTokenAcquirer = mActivityTaskManagerInternal
                .createSleepTokenAcquirer("ScreenOff");

        Resources res = mContext.getResources();
        mWakeOnDpadKeyPress =
                res.getBoolean(com.android.internal.R.bool.config_wakeOnDpadKeyPress);
        mWakeOnAssistKeyPress =
                res.getBoolean(com.android.internal.R.bool.config_wakeOnAssistKeyPress);
        mWakeOnBackKeyPress =
                res.getBoolean(com.android.internal.R.bool.config_wakeOnBackKeyPress);

        // Double-tap-to-doze
        mNativeDoubleTapToDozeAvailable = !TextUtils.isEmpty(
                mContext.getResources().getString(R.string.config_dozeDoubleTapSensorType));

        // Init display burn-in protection
        boolean burnInProtectionEnabled = context.getResources().getBoolean(
                com.android.internal.R.bool.config_enableBurnInProtection);

        // Allow a system property to override this. Used by developer settings.
        boolean burnInProtectionDevMode =
                SystemProperties.getBoolean("persist.debug.force_burn_in", false);
        if (burnInProtectionEnabled || burnInProtectionDevMode) {
            final int minHorizontal;
            final int maxHorizontal;
            final int minVertical;
            final int maxVertical;
            final int maxRadius;
            if (burnInProtectionDevMode) {
                minHorizontal = -8;
                maxHorizontal = 8;
                minVertical = -8;
                maxVertical = -4;
                maxRadius = (isRoundWindow()) ? 6 : -1;
            } else {
                Resources resources = context.getResources();
                minHorizontal = resources.getInteger(
                        com.android.internal.R.integer.config_burnInProtectionMinHorizontalOffset);
                maxHorizontal = resources.getInteger(
                        com.android.internal.R.integer.config_burnInProtectionMaxHorizontalOffset);
                minVertical = resources.getInteger(
                        com.android.internal.R.integer.config_burnInProtectionMinVerticalOffset);
                maxVertical = resources.getInteger(
                        com.android.internal.R.integer.config_burnInProtectionMaxVerticalOffset);
                maxRadius = resources.getInteger(
                        com.android.internal.R.integer.config_burnInProtectionMaxRadius);
            }
            mBurnInProtectionHelper = new BurnInProtectionHelper(
                    context, minHorizontal, maxHorizontal, minVertical, maxVertical, maxRadius);
        }

        mHandler = new PolicyHandler();
        mSwipeToScreenshot = new SwipeToScreenshotListener(context, new SwipeToScreenshotListener.Callbacks() {
            @Override
            public void onSwipeThreeFinger() {
                mHandler.post(mScreenshotRunnable);
            }
        });
        mWakeGestureListener = new MyWakeGestureListener(mContext, mHandler);
        // only for hwkey devices
        if (!mContext.getResources().getBoolean(
                com.android.internal.R.bool.config_showNavigationBar)) {
            mKeyHandler = new HardkeyActionHandler(mContext, mHandler);
        }
        mSettingsObserver = new SettingsObserver(mHandler);
        mSettingsObserver.observe();
        mShortcutManager = new ShortcutManager(context);
        mUiMode = context.getResources().getInteger(
                com.android.internal.R.integer.config_defaultUiModeType);
        mHomeIntent =  new Intent(Intent.ACTION_MAIN, null);
        mHomeIntent.addCategory(Intent.CATEGORY_HOME);
        mHomeIntent.addFlags(Intent.FLAG_ACTIVITY_NEW_TASK
                | Intent.FLAG_ACTIVITY_RESET_TASK_IF_NEEDED);
        mEnableCarDockHomeCapture = context.getResources().getBoolean(
                com.android.internal.R.bool.config_enableCarDockHomeLaunch);
        mCarDockIntent =  new Intent(Intent.ACTION_MAIN, null);
        mCarDockIntent.addCategory(Intent.CATEGORY_CAR_DOCK);
        mCarDockIntent.addFlags(Intent.FLAG_ACTIVITY_NEW_TASK
                | Intent.FLAG_ACTIVITY_RESET_TASK_IF_NEEDED);
        mDeskDockIntent =  new Intent(Intent.ACTION_MAIN, null);
        mDeskDockIntent.addCategory(Intent.CATEGORY_DESK_DOCK);
        mDeskDockIntent.addFlags(Intent.FLAG_ACTIVITY_NEW_TASK
                | Intent.FLAG_ACTIVITY_RESET_TASK_IF_NEEDED);
        mVrHeadsetHomeIntent =  new Intent(Intent.ACTION_MAIN, null);
        mVrHeadsetHomeIntent.addCategory(Intent.CATEGORY_VR_HOME);
        mVrHeadsetHomeIntent.addFlags(Intent.FLAG_ACTIVITY_NEW_TASK
                | Intent.FLAG_ACTIVITY_RESET_TASK_IF_NEEDED);

        mPowerManager = (PowerManager)context.getSystemService(Context.POWER_SERVICE);
        mBroadcastWakeLock = mPowerManager.newWakeLock(PowerManager.PARTIAL_WAKE_LOCK,
                "PhoneWindowManager.mBroadcastWakeLock");
        mPowerKeyWakeLock = mPowerManager.newWakeLock(PowerManager.PARTIAL_WAKE_LOCK,
                "PhoneWindowManager.mPowerKeyWakeLock");
        mEnableShiftMenuBugReports = "1".equals(SystemProperties.get("ro.debuggable"));
        mLidKeyboardAccessibility = mContext.getResources().getInteger(
                com.android.internal.R.integer.config_lidKeyboardAccessibility);
        mLidNavigationAccessibility = mContext.getResources().getInteger(
                com.android.internal.R.integer.config_lidNavigationAccessibility);
        mLidControlsDisplayFold = mContext.getResources().getBoolean(
                com.android.internal.R.bool.config_lidControlsDisplayFold);

        mAllowTheaterModeWakeFromKey = mContext.getResources().getBoolean(
                com.android.internal.R.bool.config_allowTheaterModeWakeFromKey);
        mAllowTheaterModeWakeFromPowerKey = mAllowTheaterModeWakeFromKey
                || mContext.getResources().getBoolean(
                    com.android.internal.R.bool.config_allowTheaterModeWakeFromPowerKey);
        mAllowTheaterModeWakeFromMotion = mContext.getResources().getBoolean(
                com.android.internal.R.bool.config_allowTheaterModeWakeFromMotion);
        mAllowTheaterModeWakeFromMotionWhenNotDreaming = mContext.getResources().getBoolean(
                com.android.internal.R.bool.config_allowTheaterModeWakeFromMotionWhenNotDreaming);
        mAllowTheaterModeWakeFromCameraLens = mContext.getResources().getBoolean(
                com.android.internal.R.bool.config_allowTheaterModeWakeFromCameraLens);
        mAllowTheaterModeWakeFromLidSwitch = mContext.getResources().getBoolean(
                com.android.internal.R.bool.config_allowTheaterModeWakeFromLidSwitch);
        mAllowTheaterModeWakeFromWakeGesture = mContext.getResources().getBoolean(
                com.android.internal.R.bool.config_allowTheaterModeWakeFromGesture);

        mGoToSleepOnButtonPressTheaterMode = mContext.getResources().getBoolean(
                com.android.internal.R.bool.config_goToSleepOnButtonPressTheaterMode);

        mSupportLongPressPowerWhenNonInteractive = mContext.getResources().getBoolean(
                com.android.internal.R.bool.config_supportLongPressPowerWhenNonInteractive);

        mLongPressOnBackBehavior = mContext.getResources().getInteger(
                com.android.internal.R.integer.config_longPressOnBackBehavior);

        mShortPressOnPowerBehavior = mContext.getResources().getInteger(
                com.android.internal.R.integer.config_shortPressOnPowerBehavior);
        mLongPressOnPowerBehavior = mContext.getResources().getInteger(
                com.android.internal.R.integer.config_longPressOnPowerBehavior);
        mVeryLongPressOnPowerBehavior = mContext.getResources().getInteger(
                com.android.internal.R.integer.config_veryLongPressOnPowerBehavior);
        mDoublePressOnPowerBehavior = mContext.getResources().getInteger(
                com.android.internal.R.integer.config_doublePressOnPowerBehavior);
        mTriplePressOnPowerBehavior = mContext.getResources().getInteger(
                com.android.internal.R.integer.config_triplePressOnPowerBehavior);
        mShortPressOnSleepBehavior = mContext.getResources().getInteger(
                com.android.internal.R.integer.config_shortPressOnSleepBehavior);
        mVeryLongPressTimeout = mContext.getResources().getInteger(
                com.android.internal.R.integer.config_veryLongPressTimeout);
        mAllowStartActivityForLongPressOnPowerDuringSetup = mContext.getResources().getBoolean(
                com.android.internal.R.bool.config_allowStartActivityForLongPressOnPowerInSetup);

        mHapticTextHandleEnabled = mContext.getResources().getBoolean(
                com.android.internal.R.bool.config_enableHapticTextHandle);

        mUseTvRouting = AudioSystem.getPlatformType(mContext) == AudioSystem.PLATFORM_TELEVISION;

        mHandleVolumeKeysInWM = mContext.getResources().getBoolean(
                com.android.internal.R.bool.config_handleVolumeKeysInWindowManager);

        mPerDisplayFocusEnabled = mContext.getResources().getBoolean(
                com.android.internal.R.bool.config_perDisplayFocusEnabled);

        readConfigurationDependentBehaviors();

        if (mLidControlsDisplayFold) {
            mDisplayFoldController = DisplayFoldController.create(context, DEFAULT_DISPLAY);
        } else if (SystemProperties.getBoolean("persist.debug.force_foldable", false)) {
            mDisplayFoldController = DisplayFoldController.createWithProxSensor(context,
                    DEFAULT_DISPLAY);
        }

        mAccessibilityManager = (AccessibilityManager) context.getSystemService(
                Context.ACCESSIBILITY_SERVICE);

        // register for dock events
        IntentFilter filter = new IntentFilter();
        filter.addAction(UiModeManager.ACTION_ENTER_CAR_MODE);
        filter.addAction(UiModeManager.ACTION_EXIT_CAR_MODE);
        filter.addAction(UiModeManager.ACTION_ENTER_DESK_MODE);
        filter.addAction(UiModeManager.ACTION_EXIT_DESK_MODE);
        filter.addAction(Intent.ACTION_DOCK_EVENT);
        Intent intent = context.registerReceiver(mDockReceiver, filter);
        if (intent != null) {
            // Retrieve current sticky dock event broadcast.
            mDefaultDisplayPolicy.setDockMode(intent.getIntExtra(Intent.EXTRA_DOCK_STATE,
                    Intent.EXTRA_DOCK_STATE_UNDOCKED));
        }

        // register for dream-related broadcasts
        filter = new IntentFilter();
        filter.addAction(Intent.ACTION_DREAMING_STARTED);
        filter.addAction(Intent.ACTION_DREAMING_STOPPED);
        context.registerReceiver(mDreamReceiver, filter);

        // register for multiuser-relevant broadcasts
        filter = new IntentFilter(Intent.ACTION_USER_SWITCHED);
        context.registerReceiver(mMultiuserReceiver, filter);

        mVibrator = (Vibrator)context.getSystemService(Context.VIBRATOR_SERVICE);
        mLongPressVibePattern = getLongIntArray(mContext.getResources(),
                com.android.internal.R.array.config_longPressVibePattern);
        mCalendarDateVibePattern = getLongIntArray(mContext.getResources(),
                com.android.internal.R.array.config_calendarDateVibePattern);
        mSafeModeEnabledVibePattern = getLongIntArray(mContext.getResources(),
                com.android.internal.R.array.config_safeModeEnabledVibePattern);

        mScreenshotChordEnabled = mContext.getResources().getBoolean(
                com.android.internal.R.bool.config_enableScreenshotChord);

        mGlobalKeyManager = new GlobalKeyManager(mContext);

        // Controls rotation and the like.
        initializeHdmiState();

        // Match current screen state.
        if (!mPowerManager.isInteractive()) {
            startedGoingToSleep(WindowManagerPolicy.OFF_BECAUSE_OF_USER);
            finishedGoingToSleep(WindowManagerPolicy.OFF_BECAUSE_OF_USER);
        }


        mWindowManagerInternal.registerAppTransitionListener(new AppTransitionListener() {
            @Override
            public int onAppTransitionStartingLocked(int transit, long duration,
                    long statusBarAnimationStartTime, long statusBarAnimationDuration) {
                return handleStartTransitionForKeyguardLw(transit, duration);
            }

            @Override
            public void onAppTransitionCancelledLocked(int transit) {
                handleStartTransitionForKeyguardLw(transit, 0 /* duration */);
            }
        });
        mKeyguardDelegate = new KeyguardServiceDelegate(mContext,
                new StateCallback() {
                    @Override
                    public void onTrustedChanged() {
                        mWindowManagerFuncs.notifyKeyguardTrustedChanged();
                    }

                    @Override
                    public void onShowingChanged() {
                        mWindowManagerFuncs.onKeyguardShowingAndNotOccludedChanged();
                    }
                });

        final String[] deviceKeyHandlerLibs = res.getStringArray(
                com.android.internal.R.array.config_deviceKeyHandlerLibs);
        final String[] deviceKeyHandlerClasses = res.getStringArray(
                com.android.internal.R.array.config_deviceKeyHandlerClasses);

        for (int i = 0;
                i < deviceKeyHandlerLibs.length && i < deviceKeyHandlerClasses.length; i++) {
            try {
                PathClassLoader loader = new PathClassLoader(
                        deviceKeyHandlerLibs[i], getClass().getClassLoader());
                Class<?> klass = loader.loadClass(deviceKeyHandlerClasses[i]);
                Constructor<?> constructor = klass.getConstructor(Context.class);
                mDeviceKeyHandlers.add((DeviceKeyHandler) constructor.newInstance(mContext));
            } catch (Exception e) {
                Slog.w(TAG, "Could not instantiate device key handler "
                        + deviceKeyHandlerLibs[i] + " from class "
                        + deviceKeyHandlerClasses[i], e);
            }
        }
        if (DEBUG_INPUT) Slog.d(TAG, "" + mDeviceKeyHandlers.size() + " device key handlers loaded");
    }

     private void enableSwipeThreeFingerGesture(boolean enable){
        if (enable) {
            if (haveEnableGesture) return;
            haveEnableGesture = true;
            mWindowManagerFuncs.registerPointerEventListener(mSwipeToScreenshot, DEFAULT_DISPLAY);
        } else {
            if (!haveEnableGesture) return;
            haveEnableGesture = false;
            mWindowManagerFuncs.unregisterPointerEventListener(mSwipeToScreenshot, DEFAULT_DISPLAY);
        }
    }

    /**
     * Read values from config.xml that may be overridden depending on
     * the configuration of the device.
     * eg. Disable long press on home goes to recents on sw600dp.
     */
    private void readConfigurationDependentBehaviors() {
        final Resources res = mContext.getResources();

        mLongPressOnHomeBehavior = res.getInteger(
                com.android.internal.R.integer.config_longPressOnHomeBehavior);
        if (mLongPressOnHomeBehavior < LONG_PRESS_HOME_NOTHING ||
                mLongPressOnHomeBehavior > LAST_LONG_PRESS_HOME_BEHAVIOR) {
            mLongPressOnHomeBehavior = LONG_PRESS_HOME_NOTHING;
        }

        mDoubleTapOnHomeBehavior = res.getInteger(
                com.android.internal.R.integer.config_doubleTapOnHomeBehavior);
        if (mDoubleTapOnHomeBehavior < DOUBLE_TAP_HOME_NOTHING ||
                mDoubleTapOnHomeBehavior > DOUBLE_TAP_HOME_RECENT_SYSTEM_UI) {
            mDoubleTapOnHomeBehavior = LONG_PRESS_HOME_NOTHING;
        }

        mShortPressOnWindowBehavior = SHORT_PRESS_WINDOW_NOTHING;
        if (mPackageManager.hasSystemFeature(FEATURE_PICTURE_IN_PICTURE)) {
            mShortPressOnWindowBehavior = SHORT_PRESS_WINDOW_PICTURE_IN_PICTURE;
        }
    }

    public void updateSettings() {
        ContentResolver resolver = mContext.getContentResolver();
        boolean updateRotation = false;

        // Double-tap-to-doze
        mDoubleTapToWake = Settings.Secure.getInt(resolver,
                Settings.Secure.DOUBLE_TAP_TO_WAKE, 0) == 1;
        mDoubleTapToDoze = Settings.System.getInt(resolver,
                Settings.System.DOZE_TRIGGER_DOUBLETAP, 0) == 1;

        synchronized (mLock) {
            mEndcallBehavior = Settings.System.getIntForUser(resolver,
                    Settings.System.END_BUTTON_BEHAVIOR,
                    Settings.System.END_BUTTON_BEHAVIOR_DEFAULT,
                    UserHandle.USER_CURRENT);
            mIncallPowerBehavior = Settings.Secure.getIntForUser(resolver,
                    Settings.Secure.INCALL_POWER_BUTTON_BEHAVIOR,
                    Settings.Secure.INCALL_POWER_BUTTON_BEHAVIOR_DEFAULT,
                    UserHandle.USER_CURRENT);
            mIncallBackBehavior = Settings.Secure.getIntForUser(resolver,
                    Settings.Secure.INCALL_BACK_BUTTON_BEHAVIOR,
                    Settings.Secure.INCALL_BACK_BUTTON_BEHAVIOR_DEFAULT,
                    UserHandle.USER_CURRENT);
            mSystemNavigationKeysEnabled = Settings.Secure.getIntForUser(resolver,
                    Settings.Secure.SYSTEM_NAVIGATION_KEYS_ENABLED,
                    0, UserHandle.USER_CURRENT) == 1;
            mRingerToggleChord = Settings.Secure.getIntForUser(resolver,
                    Settings.Secure.VOLUME_HUSH_GESTURE, VOLUME_HUSH_OFF,
                    UserHandle.USER_CURRENT);
            mPowerButtonSuppressionDelayMillis = Settings.Global.getInt(resolver,
                    Settings.Global.POWER_BUTTON_SUPPRESSION_DELAY_AFTER_GESTURE_WAKE,
                    POWER_BUTTON_SUPPRESSION_DELAY_DEFAULT_MILLIS);
            if (!mContext.getResources()
                    .getBoolean(com.android.internal.R.bool.config_volumeHushGestureEnabled)) {
                mRingerToggleChord = Settings.Secure.VOLUME_HUSH_OFF;
            }

            //Three Finger Gesture
            boolean threeFingerGesture = Settings.System.getIntForUser(resolver,
                    Settings.System.THREE_FINGER_GESTURE, 0, UserHandle.USER_CURRENT) == 1;
            enableSwipeThreeFingerGesture(threeFingerGesture);
            // volume rocker wake
            mVolumeRockerWake = Settings.System.getIntForUser(resolver,
                    Settings.System.VOLUME_ROCKER_WAKE, 0, UserHandle.USER_CURRENT) != 0;

	    // home wake button
            mHomeWakeButton = Settings.System.getIntForUser(resolver,
                    Settings.System.HOME_WAKE_BUTTON, 0, UserHandle.USER_CURRENT) != 0;

            // Configure wake gesture.
            boolean wakeGestureEnabledSetting = Settings.Secure.getIntForUser(resolver,
                    Settings.Secure.WAKE_GESTURE_ENABLED, 0,
                    UserHandle.USER_CURRENT) != 0;
            if (mWakeGestureEnabledSetting != wakeGestureEnabledSetting) {
                mWakeGestureEnabledSetting = wakeGestureEnabledSetting;
                updateWakeGestureListenerLp();
            }

            // use screen off timeout setting as the timeout for the lockscreen
            mLockScreenTimeout = Settings.System.getIntForUser(resolver,
                    Settings.System.SCREEN_OFF_TIMEOUT, 0, UserHandle.USER_CURRENT);
            String imId = Settings.Secure.getStringForUser(resolver,
                    Settings.Secure.DEFAULT_INPUT_METHOD, UserHandle.USER_CURRENT);
            boolean hasSoftInput = imId != null && imId.length() > 0;
            if (mHasSoftInput != hasSoftInput) {
                mHasSoftInput = hasSoftInput;
                updateRotation = true;
            }

            mLongPressOnPowerBehavior = Settings.Global.getInt(resolver,
                    Settings.Global.POWER_BUTTON_LONG_PRESS,
                    mContext.getResources().getInteger(
                            com.android.internal.R.integer.config_longPressOnPowerBehavior));
            mVeryLongPressOnPowerBehavior = Settings.Global.getInt(resolver,
                    Settings.Global.POWER_BUTTON_VERY_LONG_PRESS,
                    mContext.getResources().getInteger(
                            com.android.internal.R.integer.config_veryLongPressOnPowerBehavior));
            mTorchActionMode = Settings.System.getIntForUser(resolver,
                    Settings.System.TORCH_POWER_BUTTON_GESTURE,
                            0, UserHandle.USER_CURRENT);
            mVolumeMusicControl = Settings.System.getIntForUser(resolver,
                    Settings.System.VOLUME_BUTTON_MUSIC_CONTROL,
                            0, UserHandle.USER_CURRENT) != 0;
            mGlobalActionsOnLockDisable = Settings.System.getIntForUser(resolver,
                    Settings.System.LOCK_POWER_MENU_DISABLED, 1,
                    UserHandle.USER_CURRENT) != 0;
        }
        if (updateRotation) {
            updateRotation(true);
        }
    }

    private void updateWakeGestureListenerLp() {
        if (shouldEnableWakeGestureLp()) {
            mWakeGestureListener.requestWakeUpTrigger();
        } else {
            mWakeGestureListener.cancelWakeUpTrigger();
        }
    }

    private boolean shouldEnableWakeGestureLp() {
        return mWakeGestureEnabledSetting && !mDefaultDisplayPolicy.isAwake()
                && (getLidBehavior() != LID_BEHAVIOR_SLEEP
                || mDefaultDisplayPolicy.getLidState() != LID_CLOSED)
                && mWakeGestureListener.isSupported();
    }

    /** {@inheritDoc} */
    @Override
    public int checkAddPermission(int type, boolean isRoundedCornerOverlay, String packageName,
            int[] outAppOp) {
        if (isRoundedCornerOverlay && mContext.checkCallingOrSelfPermission(INTERNAL_SYSTEM_WINDOW)
                != PERMISSION_GRANTED) {
            return ADD_PERMISSION_DENIED;
        }

        outAppOp[0] = AppOpsManager.OP_NONE;

        if (!((type >= FIRST_APPLICATION_WINDOW && type <= LAST_APPLICATION_WINDOW)
                || (type >= FIRST_SUB_WINDOW && type <= LAST_SUB_WINDOW)
                || (type >= FIRST_SYSTEM_WINDOW && type <= LAST_SYSTEM_WINDOW))) {
            return WindowManagerGlobal.ADD_INVALID_TYPE;
        }

        if (type < FIRST_SYSTEM_WINDOW || type > LAST_SYSTEM_WINDOW) {
            // Window manager will make sure these are okay.
            return ADD_OKAY;
        }

        if (!isSystemAlertWindowType(type)) {
            switch (type) {
                case TYPE_TOAST:
                    // Only apps that target older than O SDK can add window without a token, after
                    // that we require a token so apps cannot add toasts directly as the token is
                    // added by the notification system.
                    // Window manager does the checking for this.
                    outAppOp[0] = OP_TOAST_WINDOW;
                    return ADD_OKAY;
                case TYPE_INPUT_METHOD:
                case TYPE_WALLPAPER:
                case TYPE_PRESENTATION:
                case TYPE_PRIVATE_PRESENTATION:
                case TYPE_VOICE_INTERACTION:
                case TYPE_ACCESSIBILITY_OVERLAY:
                case TYPE_QS_DIALOG:
                case TYPE_NAVIGATION_BAR_PANEL:
                    // The window manager will check these.
                    return ADD_OKAY;
            }

            return (mContext.checkCallingOrSelfPermission(INTERNAL_SYSTEM_WINDOW)
                    == PERMISSION_GRANTED) ? ADD_OKAY : ADD_PERMISSION_DENIED;
        }

        // Things get a little more interesting for alert windows...
        outAppOp[0] = OP_SYSTEM_ALERT_WINDOW;

        final int callingUid = Binder.getCallingUid();
        // system processes will be automatically granted privilege to draw
        if (UserHandle.getAppId(callingUid) == Process.SYSTEM_UID) {
            return ADD_OKAY;
        }

        ApplicationInfo appInfo;
        try {
            appInfo = mPackageManager.getApplicationInfoAsUser(
                            packageName,
                            0 /* flags */,
                            UserHandle.getUserId(callingUid));
        } catch (PackageManager.NameNotFoundException e) {
            appInfo = null;
        }

        if (appInfo == null || (type != TYPE_APPLICATION_OVERLAY && appInfo.targetSdkVersion >= O)) {
            /**
             * Apps targeting >= {@link Build.VERSION_CODES#O} are required to hold
             * {@link android.Manifest.permission#INTERNAL_SYSTEM_WINDOW} (system signature apps)
             * permission to add alert windows that aren't
             * {@link android.view.WindowManager.LayoutParams#TYPE_APPLICATION_OVERLAY}.
             */
            return (mContext.checkCallingOrSelfPermission(INTERNAL_SYSTEM_WINDOW)
                    == PERMISSION_GRANTED) ? ADD_OKAY : ADD_PERMISSION_DENIED;
        }

        // check if user has enabled this operation. SecurityException will be thrown if this app
        // has not been allowed by the user. The reason to use "noteOp" (instead of checkOp) is to
        // make sure the usage is logged.
        final int mode = mAppOpsManager.noteOpNoThrow(outAppOp[0], callingUid, packageName,
                null /* featureId */, "check-add");
        switch (mode) {
            case AppOpsManager.MODE_ALLOWED:
            case AppOpsManager.MODE_IGNORED:
                // although we return ADD_OKAY for MODE_IGNORED, the added window will
                // actually be hidden in WindowManagerService
                return ADD_OKAY;
            case AppOpsManager.MODE_ERRORED:
                // Don't crash legacy apps
                if (appInfo.targetSdkVersion < M) {
                    return ADD_OKAY;
                }
                return ADD_PERMISSION_DENIED;
            default:
                // in the default mode, we will make a decision here based on
                // checkCallingPermission()
                return (mContext.checkCallingOrSelfPermission(SYSTEM_ALERT_WINDOW)
                        == PERMISSION_GRANTED) ? ADD_OKAY : ADD_PERMISSION_DENIED;
        }
    }

    void readLidState() {
        mDefaultDisplayPolicy.setLidState(mWindowManagerFuncs.getLidState());
    }

    private void readCameraLensCoverState() {
        mCameraLensCoverState = mWindowManagerFuncs.getCameraLensCoverState();
    }

    private boolean isHidden(int accessibilityMode) {
        final int lidState = mDefaultDisplayPolicy.getLidState();
        switch (accessibilityMode) {
            case 1:
                return lidState == LID_CLOSED;
            case 2:
                return lidState == LID_OPEN;
            default:
                return false;
        }
    }

    /** {@inheritDoc} */
    @Override
    public void adjustConfigurationLw(Configuration config, int keyboardPresence,
            int navigationPresence) {
        mHaveBuiltInKeyboard = (keyboardPresence & PRESENCE_INTERNAL) != 0;

        readConfigurationDependentBehaviors();
        readLidState();

        if (config.keyboard == Configuration.KEYBOARD_NOKEYS
                || (keyboardPresence == PRESENCE_INTERNAL
                        && isHidden(mLidKeyboardAccessibility))) {
            config.hardKeyboardHidden = Configuration.HARDKEYBOARDHIDDEN_YES;
            if (!mHasSoftInput) {
                config.keyboardHidden = Configuration.KEYBOARDHIDDEN_YES;
            }
        }

        if (config.navigation == Configuration.NAVIGATION_NONAV
                || (navigationPresence == PRESENCE_INTERNAL
                        && isHidden(mLidNavigationAccessibility))) {
            config.navigationHidden = Configuration.NAVIGATIONHIDDEN_YES;
        }
    }

    @Override
    public int getMaxWallpaperLayer() {
        return getWindowLayerFromTypeLw(TYPE_NOTIFICATION_SHADE);
    }

    @Override
    public boolean isKeyguardHostWindow(WindowManager.LayoutParams attrs) {
        return attrs.type == TYPE_NOTIFICATION_SHADE;
    }

    @Override
    public boolean canBeHiddenByKeyguardLw(WindowState win) {

        // Keyguard visibility of window from activities are determined over activity visibility.
        if (win.getAppToken() != null) {
            return false;
        }
        switch (win.getAttrs().type) {
            case TYPE_NOTIFICATION_SHADE:
            case TYPE_STATUS_BAR:
            case TYPE_NAVIGATION_BAR:
            case TYPE_WALLPAPER:
                return false;
            default:
                // Hide only windows below the keyguard host window.
                return getWindowLayerLw(win) < getWindowLayerFromTypeLw(TYPE_NOTIFICATION_SHADE);
        }
    }

    private boolean shouldBeHiddenByKeyguard(WindowState win, WindowState imeTarget) {
        final LayoutParams attrs = win.getAttrs();

        boolean hideDockDivider = attrs.type == TYPE_DOCK_DIVIDER
                && !mWindowManagerInternal.isStackVisibleLw(WINDOWING_MODE_SPLIT_SCREEN_PRIMARY);
        if (hideDockDivider) {
            return true;
        }

        // If AOD is showing, the IME should be hidden. However, sometimes the AOD is considered
        // hidden because it's in the process of hiding, but it's still being shown on screen.
        // In that case, we want to continue hiding the IME until the windows have completed
        // drawing. This way, we know that the IME can be safely shown since the other windows are
        // now shown.
        final boolean hideIme = win.isInputMethodWindow()
                && (mAodShowing || !mDefaultDisplayPolicy.isWindowManagerDrawComplete());
        if (hideIme) {
            return true;
        }

        final boolean showImeOverKeyguard = imeTarget != null && imeTarget.isVisibleLw()
                && (imeTarget.canShowWhenLocked() || !canBeHiddenByKeyguardLw(imeTarget));

        // Show IME over the keyguard if the target allows it
        boolean allowWhenLocked = win.isInputMethodWindow() && showImeOverKeyguard;

        final boolean isKeyguardShowing = mKeyguardDelegate.isShowing();

        if (isKeyguardShowing && isKeyguardOccluded()) {
            // Show SHOW_WHEN_LOCKED windows if Keyguard is occluded.
            allowWhenLocked |= win.canShowWhenLocked()
                    // Show error dialogs over apps that are shown on lockscreen
                    || (attrs.privateFlags & PRIVATE_FLAG_SYSTEM_ERROR) != 0;
        }

        return isKeyguardShowing && !allowWhenLocked && win.getDisplayId() == DEFAULT_DISPLAY;
    }

    /** {@inheritDoc} */
    @Override
    public StartingSurface addSplashScreen(IBinder appToken, int userId, String packageName,
            int theme, CompatibilityInfo compatInfo, CharSequence nonLocalizedLabel, int labelRes,
            int icon, int logo, int windowFlags, Configuration overrideConfig, int displayId) {
        if (!SHOW_SPLASH_SCREENS) {
            return null;
        }
        if (packageName == null) {
            return null;
        }

        WindowManager wm = null;
        View view = null;

        try {
            Context context = mContext;
            if (DEBUG_SPLASH_SCREEN) Slog.d(TAG, "addSplashScreen " + packageName
                    + ": nonLocalizedLabel=" + nonLocalizedLabel + " theme="
                    + Integer.toHexString(theme));

            // Obtain proper context to launch on the right display.
            final Context displayContext = getDisplayContext(context, displayId);
            if (displayContext == null) {
                // Can't show splash screen on requested display, so skip showing at all.
                return null;
            }
            context = displayContext;

            if (theme != context.getThemeResId() || labelRes != 0) {
                try {
                    context = context.createPackageContextAsUser(packageName, CONTEXT_RESTRICTED,
                            UserHandle.of(userId));
                    context.setTheme(theme);
                } catch (PackageManager.NameNotFoundException e) {
                    Slog.w(TAG, "Failed creating package context with package name "
                            + packageName + " for user " + userId, e);
                }
            }

            if (overrideConfig != null && !overrideConfig.equals(EMPTY)) {
                if (DEBUG_SPLASH_SCREEN) Slog.d(TAG, "addSplashScreen: creating context based"
                        + " on overrideConfig" + overrideConfig + " for splash screen");
                final Context overrideContext = context.createConfigurationContext(overrideConfig);
                overrideContext.setTheme(theme);
                final TypedArray typedArray = overrideContext.obtainStyledAttributes(
                        com.android.internal.R.styleable.Window);
                final int resId = typedArray.getResourceId(R.styleable.Window_windowBackground, 0);
                if (resId != 0 && overrideContext.getDrawable(resId) != null) {
                    // We want to use the windowBackground for the override context if it is
                    // available, otherwise we use the default one to make sure a themed starting
                    // window is displayed for the app.
                    if (DEBUG_SPLASH_SCREEN) Slog.d(TAG, "addSplashScreen: apply overrideConfig"
                            + overrideConfig + " to starting window resId=" + resId);
                    context = overrideContext;
                }
                typedArray.recycle();
            }

            final PhoneWindow win = new PhoneWindow(context);
            win.setIsStartingWindow(true);

            CharSequence label = context.getResources().getText(labelRes, null);
            // Only change the accessibility title if the label is localized
            if (label != null) {
                win.setTitle(label, true);
            } else {
                win.setTitle(nonLocalizedLabel, false);
            }

            win.setType(
                WindowManager.LayoutParams.TYPE_APPLICATION_STARTING);

            synchronized (mWindowManagerFuncs.getWindowManagerLock()) {
                // Assumes it's safe to show starting windows of launched apps while
                // the keyguard is being hidden. This is okay because starting windows never show
                // secret information.
                // TODO(b/113840485): Occluded may not only happen on default display
                if (displayId == DEFAULT_DISPLAY && mKeyguardOccluded) {
                    windowFlags |= FLAG_SHOW_WHEN_LOCKED;
                }
            }

            // Force the window flags: this is a fake window, so it is not really
            // touchable or focusable by the user.  We also add in the ALT_FOCUSABLE_IM
            // flag because we do know that the next window will take input
            // focus, so we want to get the IME window up on top of us right away.
            win.setFlags(
                windowFlags|
                WindowManager.LayoutParams.FLAG_NOT_TOUCHABLE|
                WindowManager.LayoutParams.FLAG_NOT_FOCUSABLE|
                WindowManager.LayoutParams.FLAG_ALT_FOCUSABLE_IM,
                windowFlags|
                WindowManager.LayoutParams.FLAG_NOT_TOUCHABLE|
                WindowManager.LayoutParams.FLAG_NOT_FOCUSABLE|
                WindowManager.LayoutParams.FLAG_ALT_FOCUSABLE_IM);

            win.setDefaultIcon(icon);
            win.setDefaultLogo(logo);

            win.setLayout(WindowManager.LayoutParams.MATCH_PARENT,
                    WindowManager.LayoutParams.MATCH_PARENT);

            final WindowManager.LayoutParams params = win.getAttributes();
            params.token = appToken;
            params.packageName = packageName;
            params.windowAnimations = win.getWindowStyle().getResourceId(
                    com.android.internal.R.styleable.Window_windowAnimationStyle, 0);
            params.privateFlags |=
                    WindowManager.LayoutParams.PRIVATE_FLAG_FAKE_HARDWARE_ACCELERATED;
            params.privateFlags |= WindowManager.LayoutParams.SYSTEM_FLAG_SHOW_FOR_ALL_USERS;

            if (!compatInfo.supportsScreen()) {
                params.privateFlags |= WindowManager.LayoutParams.PRIVATE_FLAG_COMPATIBLE_WINDOW;
            }

            params.setTitle("Splash Screen " + packageName);
            addSplashscreenContent(win, context);

            wm = (WindowManager) context.getSystemService(WINDOW_SERVICE);
            view = win.getDecorView();

            if (DEBUG_SPLASH_SCREEN) Slog.d(TAG, "Adding splash screen window for "
                + packageName + " / " + appToken + ": " + (view.getParent() != null ? view : null));

            wm.addView(view, params);

            // Only return the view if it was successfully added to the
            // window manager... which we can tell by it having a parent.
            return view.getParent() != null ? new SplashScreenSurface(view, appToken) : null;
        } catch (WindowManager.BadTokenException e) {
            // ignore
            Log.w(TAG, appToken + " already running, starting window not displayed. " +
                    e.getMessage());
        } catch (RuntimeException e) {
            // don't crash if something else bad happens, for example a
            // failure loading resources because we are loading from an app
            // on external storage that has been unmounted.
            Log.w(TAG, appToken + " failed creating starting window", e);
        } finally {
            if (view != null && view.getParent() == null) {
                Log.w(TAG, "view not successfully added to wm, removing view");
                wm.removeViewImmediate(view);
            }
        }

        return null;
    }

    private void addSplashscreenContent(PhoneWindow win, Context ctx) {
        final TypedArray a = ctx.obtainStyledAttributes(R.styleable.Window);
        final int resId = a.getResourceId(R.styleable.Window_windowSplashscreenContent, 0);
        a.recycle();
        if (resId == 0) {
            return;
        }
        final Drawable drawable = ctx.getDrawable(resId);
        if (drawable == null) {
            return;
        }

        // We wrap this into a view so the system insets get applied to the drawable.
        final View v = new View(ctx);
        v.setBackground(drawable);
        win.setContentView(v);
    }

    /** Obtain proper context for showing splash screen on the provided display. */
    private Context getDisplayContext(Context context, int displayId) {
        if (displayId == DEFAULT_DISPLAY) {
            // The default context fits.
            return context;
        }

        final Display targetDisplay = mDisplayManager.getDisplay(displayId);
        if (targetDisplay == null) {
            // Failed to obtain the non-default display where splash screen should be shown,
            // lets not show at all.
            return null;
        }

        return context.createDisplayContext(targetDisplay);
    }

    @Override
    public Animation createHiddenByKeyguardExit(boolean onWallpaper,
            boolean goingToNotificationShade, boolean subtleAnimation) {
        if (goingToNotificationShade) {
            return AnimationUtils.loadAnimation(mContext, R.anim.lock_screen_behind_enter_fade_in);
        }

        final int resource;
        if (subtleAnimation) {
            resource = R.anim.lock_screen_behind_enter_subtle;
        } else if (onWallpaper) {
            resource = R.anim.lock_screen_behind_enter_wallpaper;
        } else  {
            resource = R.anim.lock_screen_behind_enter;
        }

        AnimationSet set = (AnimationSet) AnimationUtils.loadAnimation(mContext, resource);

        // TODO: Use XML interpolators when we have log interpolators available in XML.
        final List<Animation> animations = set.getAnimations();
        for (int i = animations.size() - 1; i >= 0; --i) {
            animations.get(i).setInterpolator(mLogDecelerateInterpolator);
        }

        return set;
    }


    @Override
    public Animation createKeyguardWallpaperExit(boolean goingToNotificationShade) {
        if (goingToNotificationShade) {
            return null;
        } else {
            return AnimationUtils.loadAnimation(mContext, R.anim.lock_screen_wallpaper_exit);
        }
    }

    private static void awakenDreams() {
        IDreamManager dreamManager = getDreamManager();
        if (dreamManager != null) {
            try {
                dreamManager.awaken();
            } catch (RemoteException e) {
                // fine, stay asleep then
            }
        }
    }

    static IDreamManager getDreamManager() {
        return IDreamManager.Stub.asInterface(
                ServiceManager.checkService(DreamService.DREAM_SERVICE));
    }

    TelecomManager getTelecommService() {
        return (TelecomManager) mContext.getSystemService(Context.TELECOM_SERVICE);
    }

    NotificationManager getNotificationService() {
        return mContext.getSystemService(NotificationManager.class);
    }

    static IAudioService getAudioService() {
        IAudioService audioService = IAudioService.Stub.asInterface(
                ServiceManager.checkService(Context.AUDIO_SERVICE));
        if (audioService == null) {
            Log.w(TAG, "Unable to find IAudioService interface.");
        }
        return audioService;
    }

    boolean keyguardOn() {
        return isKeyguardShowingAndNotOccluded() || inKeyguardRestrictedKeyInputMode();
    }

    private static final int[] WINDOW_TYPES_WHERE_HOME_DOESNT_WORK = {
            WindowManager.LayoutParams.TYPE_SYSTEM_ALERT,
            WindowManager.LayoutParams.TYPE_SYSTEM_ERROR,
        };

    // TODO(b/117479243): handle it in InputPolicy
    /** {@inheritDoc} */
    @Override
    public long interceptKeyBeforeDispatching(IBinder focusedToken, KeyEvent event,
            int policyFlags) {
        final boolean keyguardOn = keyguardOn();
        final int keyCode = event.getKeyCode();
        final int repeatCount = event.getRepeatCount();
        final int metaState = event.getMetaState();
        final int flags = event.getFlags();
        final boolean down = event.getAction() == KeyEvent.ACTION_DOWN;
        final boolean canceled = event.isCanceled();
        final int displayId = event.getDisplayId();
        final boolean longPress = (flags & KeyEvent.FLAG_LONG_PRESS) != 0;
        final boolean virtualKey = event.getDeviceId() == KeyCharacterMap.VIRTUAL_KEYBOARD;

        if (DEBUG_INPUT) {
            Log.d(TAG, "interceptKeyTi keyCode=" + keyCode + " down=" + down + " repeatCount="
                    + repeatCount + " keyguardOn=" + keyguardOn + " canceled=" + canceled);
        }

        // we only handle events from hardware key devices that originate from
        // real button
        // pushes. We ignore virtual key events as well since it didn't come
        // from a hard key or
        // it's the key handler synthesizing a back or menu key event for
        // dispatch
        // if keyguard is showing and secure, don't intercept and let aosp keycode
        // implementation handle event
        if (mKeyHandler != null && !keyguardOn && !virtualKey) {
            boolean handled = mKeyHandler.handleKeyEvent(mKeyguardCandidate, keyCode, repeatCount, down, canceled,
                    longPress, keyguardOn);
            if (handled)
                return -1;
        }

        // If we think we might have a volume down & power key chord on the way
        // but we're not sure, then tell the dispatcher to wait a little while and
        // try again later before dispatching.
        if (mScreenshotChordEnabled && (flags & KeyEvent.FLAG_FALLBACK) == 0) {
            if (mScreenshotChordVolumeDownKeyTriggered && !mScreenshotChordPowerKeyTriggered) {
                final long now = SystemClock.uptimeMillis();
                final long timeoutTime = mScreenshotChordVolumeDownKeyTime
                        + SCREENSHOT_CHORD_DEBOUNCE_DELAY_MILLIS;
                if (now < timeoutTime) {
                    return timeoutTime - now;
                }
            }
            if (keyCode == KeyEvent.KEYCODE_VOLUME_DOWN
                    && mScreenshotChordVolumeDownKeyConsumed) {
                if (!down) {
                    mScreenshotChordVolumeDownKeyConsumed = false;
                }
                return -1;
            }
        }

        // If an accessibility shortcut might be partially complete, hold off dispatching until we
        // know if it is complete or not
        if (mAccessibilityShortcutController.isAccessibilityShortcutAvailable(false)
                && (flags & KeyEvent.FLAG_FALLBACK) == 0) {
            if (mScreenshotChordVolumeDownKeyTriggered ^ mA11yShortcutChordVolumeUpKeyTriggered) {
                final long now = SystemClock.uptimeMillis();
                final long timeoutTime = (mScreenshotChordVolumeDownKeyTriggered
                        ? mScreenshotChordVolumeDownKeyTime : mA11yShortcutChordVolumeUpKeyTime)
                        + SCREENSHOT_CHORD_DEBOUNCE_DELAY_MILLIS;
                if (now < timeoutTime) {
                    return timeoutTime - now;
                }
            }
            if (keyCode == KeyEvent.KEYCODE_VOLUME_DOWN && mScreenshotChordVolumeDownKeyConsumed) {
                if (!down) {
                    mScreenshotChordVolumeDownKeyConsumed = false;
                }
                return -1;
            }
            if (keyCode == KeyEvent.KEYCODE_VOLUME_UP && mA11yShortcutChordVolumeUpKeyConsumed) {
                if (!down) {
                    mA11yShortcutChordVolumeUpKeyConsumed = false;
                }
                return -1;
            }
        }

        // If a ringer toggle chord could be on the way but we're not sure, then tell the dispatcher
        // to wait a little while and try again later before dispatching.
        if (mRingerToggleChord != VOLUME_HUSH_OFF && (flags & KeyEvent.FLAG_FALLBACK) == 0) {
            if (mA11yShortcutChordVolumeUpKeyTriggered && !mScreenshotChordPowerKeyTriggered) {
                final long now = SystemClock.uptimeMillis();
                final long timeoutTime = mA11yShortcutChordVolumeUpKeyTime
                        + SCREENSHOT_CHORD_DEBOUNCE_DELAY_MILLIS;
                if (now < timeoutTime) {
                    return timeoutTime - now;
                }
            }
            if (keyCode == KeyEvent.KEYCODE_VOLUME_UP && mA11yShortcutChordVolumeUpKeyConsumed) {
                if (!down) {
                    mA11yShortcutChordVolumeUpKeyConsumed = false;
                }
                return -1;
            }
        }

        // Cancel any pending meta actions if we see any other keys being pressed between the down
        // of the meta key and its corresponding up.
        if (mPendingMetaAction && !KeyEvent.isMetaKey(keyCode)) {
            mPendingMetaAction = false;
        }
        // Any key that is not Alt or Meta cancels Caps Lock combo tracking.
        if (mPendingCapsLockToggle && !KeyEvent.isMetaKey(keyCode) && !KeyEvent.isAltKey(keyCode)) {
            mPendingCapsLockToggle = false;
        }

        // First we always handle the home key here, so applications
        // can never break it, although if keyguard is on, we do let
        // it handle it, because that gives us the correct 5 second
        // timeout.
        if (keyCode == KeyEvent.KEYCODE_HOME) {
            DisplayHomeButtonHandler handler = mDisplayHomeButtonHandlers.get(displayId);
            if (handler == null) {
                handler = new DisplayHomeButtonHandler(displayId);
                mDisplayHomeButtonHandlers.put(displayId, handler);
            }
            return handler.handleHomeButton(focusedToken, event);
        } else if (keyCode == KeyEvent.KEYCODE_MENU) {
            // Hijack modified menu keys for debugging features
            final int chordBug = KeyEvent.META_SHIFT_ON;

            if (down && repeatCount == 0) {
                if (mEnableShiftMenuBugReports && (metaState & chordBug) == chordBug) {
                    Intent intent = new Intent(Intent.ACTION_BUG_REPORT);
                    mContext.sendOrderedBroadcastAsUser(intent, UserHandle.CURRENT,
                            null, null, null, 0, null, null);
                    return -1;
                }
            }
        } else if (keyCode == KeyEvent.KEYCODE_SEARCH) {
            if (down) {
                if (repeatCount == 0) {
                    mSearchKeyShortcutPending = true;
                    mConsumeSearchKeyUp = false;
                }
            } else {
                mSearchKeyShortcutPending = false;
                if (mConsumeSearchKeyUp) {
                    mConsumeSearchKeyUp = false;
                    return -1;
                }
            }
            return 0;
        } else if (keyCode == KeyEvent.KEYCODE_APP_SWITCH) {
            if (!keyguardOn) {
                if (down && repeatCount == 0) {
                    preloadRecentApps();
                } else if (!down) {
                    toggleRecentApps();
                }
            }
            return -1;
        } else if (keyCode == KeyEvent.KEYCODE_N && event.isMetaPressed()) {
            if (down) {
                IStatusBarService service = getStatusBarService();
                if (service != null) {
                    try {
                        service.expandNotificationsPanel();
                    } catch (RemoteException e) {
                        // do nothing.
                    }
                }
            }
        } else if (keyCode == KeyEvent.KEYCODE_S && event.isMetaPressed()
                && event.isCtrlPressed()) {
            if (down && repeatCount == 0) {
                int type = event.isShiftPressed() ? TAKE_SCREENSHOT_SELECTED_REGION
                        : TAKE_SCREENSHOT_FULLSCREEN;
                mScreenshotRunnable.setScreenshotType(type);
                mScreenshotRunnable.setScreenshotSource(SCREENSHOT_KEY_OTHER);
                mHandler.post(mScreenshotRunnable);
                return -1;
            }
        } else if (keyCode == KeyEvent.KEYCODE_SLASH && event.isMetaPressed()) {
            if (down && repeatCount == 0 && !isKeyguardLocked()) {
                toggleKeyboardShortcutsMenu(event.getDeviceId());
            }
        } else if (keyCode == KeyEvent.KEYCODE_ASSIST) {
            Slog.wtf(TAG, "KEYCODE_ASSIST should be handled in interceptKeyBeforeQueueing");
            return -1;
        } else if (keyCode == KeyEvent.KEYCODE_VOICE_ASSIST) {
            Slog.wtf(TAG, "KEYCODE_VOICE_ASSIST should be handled in interceptKeyBeforeQueueing");
            return -1;
        } else if (keyCode == KeyEvent.KEYCODE_SYSRQ) {
            if (down && repeatCount == 0) {
                mScreenshotRunnable.setScreenshotType(TAKE_SCREENSHOT_FULLSCREEN);
                mScreenshotRunnable.setScreenshotSource(SCREENSHOT_KEY_OTHER);
                mHandler.post(mScreenshotRunnable);
            }
            return -1;
        } else if (keyCode == KeyEvent.KEYCODE_BRIGHTNESS_UP
                || keyCode == KeyEvent.KEYCODE_BRIGHTNESS_DOWN) {
            if (down) {
                int direction = keyCode == KeyEvent.KEYCODE_BRIGHTNESS_UP ? 1 : -1;

                // Disable autobrightness if it's on
                int auto = Settings.System.getIntForUser(
                        mContext.getContentResolver(),
                        Settings.System.SCREEN_BRIGHTNESS_MODE,
                        Settings.System.SCREEN_BRIGHTNESS_MODE_MANUAL,
                        UserHandle.USER_CURRENT_OR_SELF);
                if (auto != 0) {
                    Settings.System.putIntForUser(mContext.getContentResolver(),
                            Settings.System.SCREEN_BRIGHTNESS_MODE,
                            Settings.System.SCREEN_BRIGHTNESS_MODE_MANUAL,
                            UserHandle.USER_CURRENT_OR_SELF);
                }
                float minFloat = mPowerManager.getBrightnessConstraint(
                        PowerManager.BRIGHTNESS_CONSTRAINT_TYPE_MINIMUM);
                float maxFloat = mPowerManager.getBrightnessConstraint(
                        PowerManager.BRIGHTNESS_CONSTRAINT_TYPE_MAXIMUM);
                float stepFloat = (maxFloat - minFloat) / BRIGHTNESS_STEPS * direction;
                float brightnessFloat = Settings.System.getFloatForUser(
                        mContext.getContentResolver(), Settings.System.SCREEN_BRIGHTNESS_FLOAT,
                        mPowerManager.getBrightnessConstraint(
                                PowerManager.BRIGHTNESS_CONSTRAINT_TYPE_DEFAULT),
                        UserHandle.USER_CURRENT_OR_SELF);
                brightnessFloat += stepFloat;
                // Make sure we don't go beyond the limits.
                brightnessFloat = Math.min(maxFloat, brightnessFloat);
                brightnessFloat = Math.max(minFloat, brightnessFloat);

                Settings.System.putFloatForUser(mContext.getContentResolver(),
                        Settings.System.SCREEN_BRIGHTNESS_FLOAT, brightnessFloat,
                        UserHandle.USER_CURRENT_OR_SELF);
                startActivityAsUser(new Intent(Intent.ACTION_SHOW_BRIGHTNESS_DIALOG),
                        UserHandle.CURRENT_OR_SELF);
            }
            return -1;
        } else if (keyCode == KeyEvent.KEYCODE_VOLUME_UP
                || keyCode == KeyEvent.KEYCODE_VOLUME_DOWN
                || keyCode == KeyEvent.KEYCODE_VOLUME_MUTE) {
            if (mUseTvRouting || mHandleVolumeKeysInWM) {
                // On TVs or when the configuration is enabled, volume keys never
                // go to the foreground app.
                dispatchDirectAudioEvent(event);
                return -1;
            }

            // If the device is in VR mode and keys are "internal" (e.g. on the side of the
            // device), then drop the volume keys and don't forward it to the application/dispatch
            // the audio event.
            if (mDefaultDisplayPolicy.isPersistentVrModeEnabled()) {
                final InputDevice d = event.getDevice();
                if (d != null && !d.isExternal()) {
                    return -1;
                }
            }
        } else if (keyCode == KeyEvent.KEYCODE_TAB && event.isMetaPressed()) {
            // Pass through keyboard navigation keys.
            return 0;
        } else if (mHasFeatureLeanback && interceptBugreportGestureTv(keyCode, down)) {
            return -1;
        } else if (keyCode == KeyEvent.KEYCODE_ALL_APPS) {
            if (!down) {
                mHandler.removeMessages(MSG_HANDLE_ALL_APPS);
                Message msg = mHandler.obtainMessage(MSG_HANDLE_ALL_APPS);
                msg.setAsynchronous(true);
                msg.sendToTarget();
            }
            return -1;
        }

        // Toggle Caps Lock on META-ALT.
        boolean actionTriggered = false;
        if (KeyEvent.isModifierKey(keyCode)) {
            if (!mPendingCapsLockToggle) {
                // Start tracking meta state for combo.
                mInitialMetaState = mMetaState;
                mPendingCapsLockToggle = true;
            } else if (event.getAction() == KeyEvent.ACTION_UP) {
                int altOnMask = mMetaState & KeyEvent.META_ALT_MASK;
                int metaOnMask = mMetaState & KeyEvent.META_META_MASK;

                // Check for Caps Lock toggle
                if ((metaOnMask != 0) && (altOnMask != 0)) {
                    // Check if nothing else is pressed
                    if (mInitialMetaState == (mMetaState ^ (altOnMask | metaOnMask))) {
                        // Handle Caps Lock Toggle
                        mInputManagerInternal.toggleCapsLock(event.getDeviceId());
                        actionTriggered = true;
                    }
                }

                // Always stop tracking when key goes up.
                mPendingCapsLockToggle = false;
            }
        }
        // Store current meta state to be able to evaluate it later.
        mMetaState = metaState;

        if (actionTriggered) {
            return -1;
        }

        if (KeyEvent.isMetaKey(keyCode)) {
            if (down) {
                mPendingMetaAction = true;
            } else if (mPendingMetaAction) {
                launchAssistAction(Intent.EXTRA_ASSIST_INPUT_HINT_KEYBOARD, event.getDeviceId());
            }
            return -1;
        }

        // Shortcuts are invoked through Search+key, so intercept those here
        // Any printing key that is chorded with Search should be consumed
        // even if no shortcut was invoked.  This prevents text from being
        // inadvertently inserted when using a keyboard that has built-in macro
        // shortcut keys (that emit Search+x) and some of them are not registered.
        if (mSearchKeyShortcutPending) {
            final KeyCharacterMap kcm = event.getKeyCharacterMap();
            if (kcm.isPrintingKey(keyCode)) {
                mConsumeSearchKeyUp = true;
                mSearchKeyShortcutPending = false;
                if (down && repeatCount == 0 && !keyguardOn) {
                    Intent shortcutIntent = mShortcutManager.getIntent(kcm, keyCode, metaState);
                    if (shortcutIntent != null) {
                        shortcutIntent.addFlags(Intent.FLAG_ACTIVITY_NEW_TASK);
                        try {
                            startActivityAsUser(shortcutIntent, UserHandle.CURRENT);
                            dismissKeyboardShortcutsMenu();
                        } catch (ActivityNotFoundException ex) {
                            Slog.w(TAG, "Dropping shortcut key combination because "
                                    + "the activity to which it is registered was not found: "
                                    + "SEARCH+" + KeyEvent.keyCodeToString(keyCode), ex);
                        }
                    } else {
                        Slog.i(TAG, "Dropping unregistered shortcut key combination: "
                                + "SEARCH+" + KeyEvent.keyCodeToString(keyCode));
                    }
                }
                return -1;
            }
        }

        // Invoke shortcuts using Meta.
        if (down && repeatCount == 0 && !keyguardOn
                && (metaState & KeyEvent.META_META_ON) != 0) {
            final KeyCharacterMap kcm = event.getKeyCharacterMap();
            if (kcm.isPrintingKey(keyCode)) {
                Intent shortcutIntent = mShortcutManager.getIntent(kcm, keyCode,
                        metaState & ~(KeyEvent.META_META_ON
                                | KeyEvent.META_META_LEFT_ON | KeyEvent.META_META_RIGHT_ON));
                if (shortcutIntent != null) {
                    shortcutIntent.addFlags(Intent.FLAG_ACTIVITY_NEW_TASK);
                    try {
                        startActivityAsUser(shortcutIntent, UserHandle.CURRENT);
                        dismissKeyboardShortcutsMenu();
                    } catch (ActivityNotFoundException ex) {
                        Slog.w(TAG, "Dropping shortcut key combination because "
                                + "the activity to which it is registered was not found: "
                                + "META+" + KeyEvent.keyCodeToString(keyCode), ex);
                    }
                    return -1;
                }
            }
        }

        // Handle application launch keys.
        if (down && repeatCount == 0 && !keyguardOn) {
            String category = sApplicationLaunchKeyCategories.get(keyCode);
            if (category != null) {
                Intent intent = Intent.makeMainSelectorActivity(Intent.ACTION_MAIN, category);
                intent.setFlags(Intent.FLAG_ACTIVITY_NEW_TASK);
                try {
                    startActivityAsUser(intent, UserHandle.CURRENT);
                    dismissKeyboardShortcutsMenu();
                } catch (ActivityNotFoundException ex) {
                    Slog.w(TAG, "Dropping application launch key because "
                            + "the activity to which it is registered was not found: "
                            + "keyCode=" + keyCode + ", category=" + category, ex);
                }
                return -1;
            }
        }

        // Display task switcher for ALT-TAB.
        if (down && repeatCount == 0 && keyCode == KeyEvent.KEYCODE_TAB) {
            if (mRecentAppsHeldModifiers == 0 && !keyguardOn && isUserSetupComplete()) {
                final int shiftlessModifiers = event.getModifiers() & ~KeyEvent.META_SHIFT_MASK;
                if (KeyEvent.metaStateHasModifiers(shiftlessModifiers, KeyEvent.META_ALT_ON)) {
                    mRecentAppsHeldModifiers = shiftlessModifiers;
                    showRecentApps(true);
                    return -1;
                }
            }
        } else if (!down && mRecentAppsHeldModifiers != 0
                && (metaState & mRecentAppsHeldModifiers) == 0) {
            mRecentAppsHeldModifiers = 0;
            hideRecentApps(true, false);
        }

        // Handle keyboard language switching.
        final boolean isCtrlOrMetaSpace = keyCode == KeyEvent.KEYCODE_SPACE
                && (metaState & (KeyEvent.META_CTRL_MASK | KeyEvent.META_META_MASK)) != 0;
        if (down && repeatCount == 0
                && (keyCode == KeyEvent.KEYCODE_LANGUAGE_SWITCH || isCtrlOrMetaSpace)) {
            int direction = (metaState & KeyEvent.META_SHIFT_MASK) != 0 ? -1 : 1;
            mWindowManagerFuncs.switchKeyboardLayout(event.getDeviceId(), direction);
            return -1;
        }
        if (mLanguageSwitchKeyPressed && !down
                && (keyCode == KeyEvent.KEYCODE_LANGUAGE_SWITCH
                        || keyCode == KeyEvent.KEYCODE_SPACE)) {
            mLanguageSwitchKeyPressed = false;
            return -1;
        }

        if (isValidGlobalKey(keyCode)
                && mGlobalKeyManager.handleGlobalKey(mContext, keyCode, event)) {
            return -1;
        }

        // Specific device key handling
        if (dispatchKeyToKeyHandlers(event)) {
            return -1;
        }

        if (down) {
            long shortcutCode = keyCode;
            if (event.isCtrlPressed()) {
                shortcutCode |= ((long) KeyEvent.META_CTRL_ON) << Integer.SIZE;
            }

            if (event.isAltPressed()) {
                shortcutCode |= ((long) KeyEvent.META_ALT_ON) << Integer.SIZE;
            }

            if (event.isShiftPressed()) {
                shortcutCode |= ((long) KeyEvent.META_SHIFT_ON) << Integer.SIZE;
            }

            if (event.isMetaPressed()) {
                shortcutCode |= ((long) KeyEvent.META_META_ON) << Integer.SIZE;
            }

            IShortcutService shortcutService = mShortcutKeyServices.get(shortcutCode);
            if (shortcutService != null) {
                try {
                    if (isUserSetupComplete()) {
                        shortcutService.notifyShortcutKeyPressed(shortcutCode);
                    }
                } catch (RemoteException e) {
                    mShortcutKeyServices.delete(shortcutCode);
                }
                return -1;
            }
        }

        // Reserve all the META modifier combos for system behavior
        if ((metaState & KeyEvent.META_META_ON) != 0) {
            return -1;
        }

        // Let the application handle the key.
        return 0;
    }

    /**
     * TV only: recognizes a remote control gesture for capturing a bug report.
     */
    private boolean interceptBugreportGestureTv(int keyCode, boolean down) {
        // The bugreport capture chord is a long press on DPAD CENTER and BACK simultaneously.
        if (keyCode == KeyEvent.KEYCODE_DPAD_CENTER) {
            mBugreportTvKey1Pressed = down;
        } else if (keyCode == KeyEvent.KEYCODE_BACK) {
            mBugreportTvKey2Pressed = down;
        }

        if (mBugreportTvKey1Pressed && mBugreportTvKey2Pressed) {
            if (!mBugreportTvScheduled) {
                mBugreportTvScheduled = true;
                Message msg = Message.obtain(mHandler, MSG_BUGREPORT_TV);
                msg.setAsynchronous(true);
                mHandler.sendMessageDelayed(msg, BUGREPORT_TV_GESTURE_TIMEOUT_MILLIS);
            }
        } else if (mBugreportTvScheduled) {
            mHandler.removeMessages(MSG_BUGREPORT_TV);
            mBugreportTvScheduled = false;
        }

        return mBugreportTvScheduled;
    }

    /**
     * TV only: recognizes a remote control gesture as Accessibility shortcut.
     * Shortcut: Long press (BACK + DPAD_DOWN)
     */
    private boolean interceptAccessibilityGestureTv(int keyCode, boolean down) {
        if (keyCode == KeyEvent.KEYCODE_BACK) {
            mAccessibilityTvKey1Pressed = down;
        } else if (keyCode == KeyEvent.KEYCODE_DPAD_DOWN) {
            mAccessibilityTvKey2Pressed = down;
        }

        if (mAccessibilityTvKey1Pressed && mAccessibilityTvKey2Pressed) {
            if (!mAccessibilityTvScheduled) {
                mAccessibilityTvScheduled = true;
                Message msg = Message.obtain(mHandler, MSG_ACCESSIBILITY_TV);
                msg.setAsynchronous(true);
                mHandler.sendMessageDelayed(msg, getAccessibilityShortcutTimeout());
            }
        } else if (mAccessibilityTvScheduled) {
            mHandler.removeMessages(MSG_ACCESSIBILITY_TV);
            mAccessibilityTvScheduled = false;
        }

        return mAccessibilityTvScheduled;
    }

    private void requestBugreportForTv() {
        if ("1".equals(SystemProperties.get("ro.debuggable"))
                || Settings.Global.getInt(mContext.getContentResolver(),
                        Settings.Global.DEVELOPMENT_SETTINGS_ENABLED, 1) == 1) {
            try {
                if (!ActivityManager.getService().launchBugReportHandlerApp()) {
                    ActivityManager.getService().requestInteractiveBugReport();
                }
            } catch (RemoteException e) {
                Slog.e(TAG, "Error taking bugreport", e);
            }
        }
    }

    private boolean dispatchKeyToKeyHandlers(KeyEvent event) {
        for (DeviceKeyHandler handler : mDeviceKeyHandlers) {
            try {
                if (DEBUG_INPUT) {
                    Log.d(TAG, "Dispatching key event " + event + " to handler " + handler);
                }
                event = handler.handleKeyEvent(event);
                if (event == null) {
                    return true;
                }
            } catch (Exception e) {
                Slog.w(TAG, "Could not dispatch event to device key handler", e);
            }
        }
        return false;
    }

    // TODO(b/117479243): handle it in InputPolicy
    /** {@inheritDoc} */
    @Override
    public KeyEvent dispatchUnhandledKey(IBinder focusedToken, KeyEvent event, int policyFlags) {
        // Note: This method is only called if the initial down was unhandled.
        if (DEBUG_INPUT) {
            final KeyInterceptionInfo info =
                    mWindowManagerInternal.getKeyInterceptionInfoFromToken(focusedToken);
            final String title = info == null ? "<unknown>" : info.windowTitle;
            Slog.d(TAG, "Unhandled key: inputToken=" + focusedToken
                    + ", title=" + title
                    + ", action=" + event.getAction()
                    + ", flags=" + event.getFlags()
                    + ", keyCode=" + event.getKeyCode()
                    + ", scanCode=" + event.getScanCode()
                    + ", metaState=" + event.getMetaState()
                    + ", repeatCount=" + event.getRepeatCount()
                    + ", policyFlags=" + policyFlags);
        }

        KeyEvent fallbackEvent = null;
        if ((event.getFlags() & KeyEvent.FLAG_FALLBACK) == 0) {
            final KeyCharacterMap kcm = event.getKeyCharacterMap();
            final int keyCode = event.getKeyCode();
            final int metaState = event.getMetaState();
            final boolean initialDown = event.getAction() == KeyEvent.ACTION_DOWN
                    && event.getRepeatCount() == 0;

            // Check for fallback actions specified by the key character map.
            final FallbackAction fallbackAction;
            if (initialDown) {
                fallbackAction = kcm.getFallbackAction(keyCode, metaState);
            } else {
                fallbackAction = mFallbackActions.get(keyCode);
            }

            if (fallbackAction != null) {
                if (DEBUG_INPUT) {
                    Slog.d(TAG, "Fallback: keyCode=" + fallbackAction.keyCode
                            + " metaState=" + Integer.toHexString(fallbackAction.metaState));
                }

                final int flags = event.getFlags() | KeyEvent.FLAG_FALLBACK;
                fallbackEvent = KeyEvent.obtain(
                        event.getDownTime(), event.getEventTime(),
                        event.getAction(), fallbackAction.keyCode,
                        event.getRepeatCount(), fallbackAction.metaState,
                        event.getDeviceId(), event.getScanCode(),
                        flags, event.getSource(), event.getDisplayId(), null);

                if (!interceptFallback(focusedToken, fallbackEvent, policyFlags)) {
                    fallbackEvent.recycle();
                    fallbackEvent = null;
                }

                if (initialDown) {
                    mFallbackActions.put(keyCode, fallbackAction);
                } else if (event.getAction() == KeyEvent.ACTION_UP) {
                    mFallbackActions.remove(keyCode);
                    fallbackAction.recycle();
                }
            }
        }

        if (DEBUG_INPUT) {
            if (fallbackEvent == null) {
                Slog.d(TAG, "No fallback.");
            } else {
                Slog.d(TAG, "Performing fallback: " + fallbackEvent);
            }
        }
        return fallbackEvent;
    }

    private boolean interceptFallback(IBinder focusedToken, KeyEvent fallbackEvent,
            int policyFlags) {
        int actions = interceptKeyBeforeQueueing(fallbackEvent, policyFlags);
        if ((actions & ACTION_PASS_TO_USER) != 0) {
            long delayMillis = interceptKeyBeforeDispatching(
                    focusedToken, fallbackEvent, policyFlags);
            if (delayMillis == 0) {
                return true;
            }
        }
        return false;
    }

    @Override
    public void setTopFocusedDisplay(int displayId) {
        mTopFocusedDisplayId = displayId;
    }

    @Override
    public void registerDisplayFoldListener(IDisplayFoldListener listener) {
        if (mDisplayFoldController != null) {
            mDisplayFoldController.registerDisplayFoldListener(listener);
        }
    }

    @Override
    public void unregisterDisplayFoldListener(IDisplayFoldListener listener) {
        if (mDisplayFoldController != null) {
            mDisplayFoldController.unregisterDisplayFoldListener(listener);
        }
    }

    @Override
    public void setOverrideFoldedArea(Rect area) {
        if (mDisplayFoldController != null) {
            mDisplayFoldController.setOverrideFoldedArea(area);
        }
    }

    @Override
    public Rect getFoldedArea() {
        if (mDisplayFoldController != null) {
            return mDisplayFoldController.getFoldedArea();
        }
        return new Rect();
    }

    @Override
    public void onDefaultDisplayFocusChangedLw(WindowState newFocus) {
        if (mDisplayFoldController != null) {
            mDisplayFoldController.onDefaultDisplayFocusChanged(
                    newFocus != null ? newFocus.getOwningPackage() : null);
        }
    }

    @Override
    public void registerShortcutKey(long shortcutCode, IShortcutService shortcutService)
            throws RemoteException {
        synchronized (mLock) {
            IShortcutService service = mShortcutKeyServices.get(shortcutCode);
            if (service != null && service.asBinder().pingBinder()) {
                throw new RemoteException("Key already exists.");
            }

            mShortcutKeyServices.put(shortcutCode, shortcutService);
        }
    }

    @Override
    public void onKeyguardOccludedChangedLw(boolean occluded) {
        if (mKeyguardDelegate != null && mKeyguardDelegate.isShowing()) {
            mPendingKeyguardOccluded = occluded;
            mKeyguardOccludedChanged = true;
        } else {
            setKeyguardOccludedLw(occluded, false /* force */);
        }
    }

    private int handleStartTransitionForKeyguardLw(int transit, long duration) {
        if (mKeyguardOccludedChanged) {
            if (DEBUG_KEYGUARD) Slog.d(TAG, "transition/occluded changed occluded="
                    + mPendingKeyguardOccluded);
            mKeyguardOccludedChanged = false;
            if (setKeyguardOccludedLw(mPendingKeyguardOccluded, false /* force */)) {
                return FINISH_LAYOUT_REDO_LAYOUT | FINISH_LAYOUT_REDO_WALLPAPER;
            }
        }
        if (AppTransition.isKeyguardGoingAwayTransit(transit)) {
            if (DEBUG_KEYGUARD) Slog.d(TAG, "Starting keyguard exit animation");
            startKeyguardExitAnimation(SystemClock.uptimeMillis(), duration);
        }
        return 0;
    }

    // There are several different flavors of "assistant" that can be launched from
    // various parts of the UI.

    /** starts ACTION_SEARCH_LONG_PRESS, usually a voice search prompt */
    private void launchAssistLongPressAction() {
        performHapticFeedback(HapticFeedbackConstants.LONG_PRESS, false,
                "Assist - Long Press");
        sendCloseSystemWindows(SYSTEM_DIALOG_REASON_ASSIST);

        // launch the search activity
        Intent intent = new Intent(Intent.ACTION_SEARCH_LONG_PRESS);
        intent.setFlags(Intent.FLAG_ACTIVITY_NEW_TASK);
        try {
            // TODO: This only stops the factory-installed search manager.
            // Need to formalize an API to handle others
            SearchManager searchManager = getSearchManager();
            if (searchManager != null) {
                searchManager.stopSearch();
            }
            startActivityAsUser(intent, UserHandle.CURRENT);
        } catch (ActivityNotFoundException e) {
            Slog.w(TAG, "No activity to handle assist long press action.", e);
        }
    }

    /** Asks the status bar to startAssist(), usually a full "assistant" interface */
    private void launchAssistAction(String hint, int deviceId) {
        sendCloseSystemWindows(SYSTEM_DIALOG_REASON_ASSIST);
        if (!isUserSetupComplete()) {
            // Disable opening assist window during setup
            return;
        }
        Bundle args = null;
        if (deviceId > Integer.MIN_VALUE || hint != null) {
            args = new Bundle();
            if (deviceId > Integer.MIN_VALUE) {
                args.putInt(Intent.EXTRA_ASSIST_INPUT_DEVICE_ID, deviceId);
            }
            if (hint != null) {
                args.putBoolean(hint, true);
            }
        }
        ((SearchManager) mContext.createContextAsUser(UserHandle.of(mCurrentUserId), 0)
                .getSystemService(Context.SEARCH_SERVICE)).launchAssist(args);
    }

    /** Launches ACTION_VOICE_ASSIST. Does nothing on keyguard. */
    private void launchVoiceAssist(boolean allowDuringSetup) {
        final boolean keyguardActive = mKeyguardDelegate == null
                ? false
                : mKeyguardDelegate.isShowing();
        if (!keyguardActive) {
            Intent intent = new Intent(Intent.ACTION_VOICE_ASSIST);
            startActivityAsUser(intent, null, UserHandle.CURRENT_OR_SELF,
                    allowDuringSetup);
        }

    }

    private void startActivityAsUser(Intent intent, UserHandle handle) {
        startActivityAsUser(intent, null, handle);
    }

    private void startActivityAsUser(Intent intent, Bundle bundle, UserHandle handle) {
        startActivityAsUser(intent, bundle, handle, false /* allowDuringSetup */);
    }

    private void startActivityAsUser(Intent intent, Bundle bundle, UserHandle handle,
            boolean allowDuringSetup) {
        if (allowDuringSetup || isUserSetupComplete()) {
            mContext.startActivityAsUser(intent, bundle, handle);
        } else {
            Slog.i(TAG, "Not starting activity because user setup is in progress: " + intent);
        }
    }

    private SearchManager getSearchManager() {
        if (mSearchManager == null) {
            mSearchManager = (SearchManager) mContext.getSystemService(Context.SEARCH_SERVICE);
        }
        return mSearchManager;
    }

    private void preloadRecentApps() {
        mPreloadedRecentApps = true;
        StatusBarManagerInternal statusbar = getStatusBarManagerInternal();
        if (statusbar != null) {
            statusbar.preloadRecentApps();
        }
    }

    private void cancelPreloadRecentApps() {
        if (mPreloadedRecentApps) {
            mPreloadedRecentApps = false;
            StatusBarManagerInternal statusbar = getStatusBarManagerInternal();
            if (statusbar != null) {
                statusbar.cancelPreloadRecentApps();
            }
        }
    }

    private void toggleRecentApps() {
        mPreloadedRecentApps = false; // preloading no longer needs to be canceled
        StatusBarManagerInternal statusbar = getStatusBarManagerInternal();
        if (statusbar != null) {
            statusbar.toggleRecentApps();
        }
    }

    @Override
    public void showRecentApps() {
        mHandler.removeMessages(MSG_DISPATCH_SHOW_RECENTS);
        mHandler.obtainMessage(MSG_DISPATCH_SHOW_RECENTS).sendToTarget();
    }

    private void showRecentApps(boolean triggeredFromAltTab) {
        mPreloadedRecentApps = false; // preloading no longer needs to be canceled
        StatusBarManagerInternal statusbar = getStatusBarManagerInternal();
        if (statusbar != null) {
            statusbar.showRecentApps(triggeredFromAltTab);
        }
    }

    private void toggleKeyboardShortcutsMenu(int deviceId) {
        StatusBarManagerInternal statusbar = getStatusBarManagerInternal();
        if (statusbar != null) {
            statusbar.toggleKeyboardShortcutsMenu(deviceId);
        }
    }

    private void dismissKeyboardShortcutsMenu() {
        StatusBarManagerInternal statusbar = getStatusBarManagerInternal();
        if (statusbar != null) {
            statusbar.dismissKeyboardShortcutsMenu();
        }
    }

    private void hideRecentApps(boolean triggeredFromAltTab, boolean triggeredFromHome) {
        mPreloadedRecentApps = false; // preloading no longer needs to be canceled
        StatusBarManagerInternal statusbar = getStatusBarManagerInternal();
        if (statusbar != null) {
            statusbar.hideRecentApps(triggeredFromAltTab, triggeredFromHome);
        }
    }

    void launchHomeFromHotKey(int displayId) {
        launchHomeFromHotKey(displayId, true /* awakenFromDreams */, true /*respectKeyguard*/);
    }

    /**
     * A home key -> launch home action was detected.  Take the appropriate action
     * given the situation with the keyguard.
     */
    void launchHomeFromHotKey(int displayId, final boolean awakenFromDreams,
            final boolean respectKeyguard) {
        if (respectKeyguard) {
            if (isKeyguardShowingAndNotOccluded()) {
                // don't launch home if keyguard showing
                return;
            }

            if (!mKeyguardOccluded && mKeyguardDelegate.isInputRestricted()) {
                // when in keyguard restricted mode, must first verify unlock
                // before launching home
                mKeyguardDelegate.verifyUnlock(new OnKeyguardExitResult() {
                    @Override
                    public void onKeyguardExitResult(boolean success) {
                        if (success) {
                            startDockOrHome(displayId, true /*fromHomeKey*/, awakenFromDreams);
                        }
                    }
                });
                return;
            }
        }

        // no keyguard stuff to worry about, just launch home!
        if (mRecentsVisible) {
            try {
                ActivityManager.getService().stopAppSwitches();
            } catch (RemoteException e) {}

            // Hide Recents and notify it to launch Home
            if (awakenFromDreams) {
                awakenDreams();
            }
            hideRecentApps(false, true);
        } else {
            // Otherwise, just launch Home
            startDockOrHome(displayId, true /*fromHomeKey*/, awakenFromDreams);
        }
    }

    @Override
    public void setRecentsVisibilityLw(boolean visible) {
        mRecentsVisible = visible;
    }

    @Override
    public void setPipVisibilityLw(boolean visible) {
        mPictureInPictureVisible = visible;
    }

    @Override
    public void setNavBarVirtualKeyHapticFeedbackEnabledLw(boolean enabled) {
        mNavBarVirtualKeyHapticFeedbackEnabled = enabled;
    }

    /** {@inheritDoc} */
    @Override
    public void applyKeyguardPolicyLw(WindowState win, WindowState imeTarget) {
        if (canBeHiddenByKeyguardLw(win)) {
            if (shouldBeHiddenByKeyguard(win, imeTarget)) {
                win.hideLw(false /* doAnimation */);
            } else {
                win.showLw(false /* doAnimation */);
            }
        }
    }

    /** {@inheritDoc} */
    @Override
    public void setKeyguardCandidateLw(WindowState win) {
        mKeyguardCandidate = win;
        setKeyguardOccludedLw(mKeyguardOccluded, true /* force */);
    }

    /**
     * Updates the occluded state of the Keyguard.
     *
     * @return Whether the flags have changed and we have to redo the layout.
     */
    private boolean setKeyguardOccludedLw(boolean isOccluded, boolean force) {
        if (DEBUG_KEYGUARD) Slog.d(TAG, "setKeyguardOccluded occluded=" + isOccluded);
        final boolean wasOccluded = mKeyguardOccluded;
        final boolean showing = mKeyguardDelegate.isShowing();
        final boolean changed = wasOccluded != isOccluded || force;
        if (!isOccluded && changed && showing) {
            mKeyguardOccluded = false;
            mKeyguardDelegate.setOccluded(false, true /* animate */);
            if (mKeyguardCandidate != null) {
                if (!mKeyguardDelegate.hasLockscreenWallpaper()) {
                    mKeyguardCandidate.getAttrs().flags |= FLAG_SHOW_WALLPAPER;
                }
            }
            return true;
        } else if (isOccluded && changed && showing) {
            mKeyguardOccluded = true;
            mKeyguardDelegate.setOccluded(true, false /* animate */);
            if (mKeyguardCandidate != null) {
                mKeyguardCandidate.getAttrs().flags &= ~FLAG_SHOW_WALLPAPER;
            }
            return true;
        } else if (changed) {
            mKeyguardOccluded = isOccluded;
            mKeyguardDelegate.setOccluded(isOccluded, false /* animate */);
            return false;
        } else {
            return false;
        }
    }

    /** {@inheritDoc} */
    @Override
    public void notifyLidSwitchChanged(long whenNanos, boolean lidOpen) {
        // lid changed state
        final int newLidState = lidOpen ? LID_OPEN : LID_CLOSED;
        if (newLidState == mDefaultDisplayPolicy.getLidState()) {
            return;
        }

        mDefaultDisplayPolicy.setLidState(newLidState);
        applyLidSwitchState();
        updateRotation(true);

        if (lidOpen) {
            wakeUp(SystemClock.uptimeMillis(), mAllowTheaterModeWakeFromLidSwitch,
                    PowerManager.WAKE_REASON_LID, "android.policy:LID");
        } else if (getLidBehavior() != LID_BEHAVIOR_SLEEP) {
            mPowerManager.userActivity(SystemClock.uptimeMillis(), false);
        }
    }

    @Override
    public void notifyCameraLensCoverSwitchChanged(long whenNanos, boolean lensCovered) {
        int lensCoverState = lensCovered ? CAMERA_LENS_COVERED : CAMERA_LENS_UNCOVERED;
        if (mCameraLensCoverState == lensCoverState) {
            return;
        }
        if (mCameraLensCoverState == CAMERA_LENS_COVERED &&
                lensCoverState == CAMERA_LENS_UNCOVERED) {
            Intent intent;
            final boolean keyguardActive = mKeyguardDelegate == null ? false :
                    mKeyguardDelegate.isShowing();
            if (keyguardActive) {
                intent = new Intent(MediaStore.INTENT_ACTION_STILL_IMAGE_CAMERA_SECURE);
            } else {
                intent = new Intent(MediaStore.INTENT_ACTION_STILL_IMAGE_CAMERA);
            }
            wakeUp(whenNanos / 1000000, mAllowTheaterModeWakeFromCameraLens,
                    PowerManager.WAKE_REASON_CAMERA_LAUNCH, "android.policy:CAMERA_COVER");
            startActivityAsUser(intent, UserHandle.CURRENT_OR_SELF);
        }
        mCameraLensCoverState = lensCoverState;
    }

    void initializeHdmiState() {
        final int oldMask = StrictMode.allowThreadDiskReadsMask();
        try {
            initializeHdmiStateInternal();
        } finally {
            StrictMode.setThreadPolicyMask(oldMask);
        }
    }

    void initializeHdmiStateInternal() {
        boolean plugged = false;
        // watch for HDMI plug messages if the hdmi switch exists
        if (new File("/sys/devices/virtual/switch/hdmi/state").exists()) {
            mHDMIObserver.startObserving("DEVPATH=/devices/virtual/switch/hdmi");

            final String filename = "/sys/class/switch/hdmi/state";
            FileReader reader = null;
            try {
                reader = new FileReader(filename);
                char[] buf = new char[15];
                int n = reader.read(buf);
                if (n > 1) {
                    plugged = 0 != Integer.parseInt(new String(buf, 0, n - 1));
                }
            } catch (IOException ex) {
                Slog.w(TAG, "Couldn't read hdmi state from " + filename + ": " + ex);
            } catch (NumberFormatException ex) {
                Slog.w(TAG, "Couldn't read hdmi state from " + filename + ": " + ex);
            } finally {
                if (reader != null) {
                    try {
                        reader.close();
                    } catch (IOException ex) {
                    }
                }
            }
        } else if (ExtconUEventObserver.extconExists()
                && ExtconUEventObserver.namedExtconDirExists(HdmiVideoExtconUEventObserver.NAME)) {
            HdmiVideoExtconUEventObserver observer = new HdmiVideoExtconUEventObserver();
            plugged = observer.init();
            mHDMIObserver = observer;
        } else if (localLOGV) {
            Slog.v(TAG, "Not observing HDMI plug state because HDMI was not found.");
        }

        // This dance forces the code in setHdmiPlugged to run.
        // Always do this so the sticky intent is stuck (to false) if there is no hdmi.
        mDefaultDisplayPolicy.setHdmiPlugged(plugged, true /* force */);
    }

    private boolean isHwKeysDisabled() {
        return mKeyHandler != null ? mKeyHandler.isHwKeysDisabled() : false;
    }

    // TODO(b/117479243): handle it in InputPolicy
    /** {@inheritDoc} */
    @Override
    public int interceptKeyBeforeQueueing(KeyEvent event, int policyFlags) {
        if (!mSystemBooted) {
            // If we have not yet booted, don't let key events do anything.
            return 0;
        }

        final boolean interactive = (policyFlags & FLAG_INTERACTIVE) != 0;
        final boolean down = event.getAction() == KeyEvent.ACTION_DOWN;
        final boolean canceled = event.isCanceled();
        final int keyCode = event.getKeyCode();
        final int displayId = event.getDisplayId();
        final boolean isInjected = (policyFlags & WindowManagerPolicy.FLAG_INJECTED) != 0;

        // If screen is off then we treat the case where the keyguard is open but hidden
        // the same as if it were open and in front.
        // This will prevent any keys other than the power button from waking the screen
        // when the keyguard is hidden by another activity.
        final boolean keyguardActive = (mKeyguardDelegate == null ? false :
                                            (interactive ?
                                                isKeyguardShowingAndNotOccluded() :
                                                mKeyguardDelegate.isShowing()));

        if (DEBUG_INPUT) {
            Log.d(TAG, "interceptKeyTq keycode=" + keyCode
                    + " interactive=" + interactive + " keyguardActive=" + keyguardActive
                    + " policyFlags=" + Integer.toHexString(policyFlags));
        }

        // Pre-basic policy based on interactive and pocket lock state.
        if (mIsDeviceInPocket && (!interactive || mPocketLockShowing)) {
            if (keyCode != KeyEvent.KEYCODE_POWER &&
                keyCode != KeyEvent.KEYCODE_VOLUME_UP &&
                keyCode != KeyEvent.KEYCODE_VOLUME_DOWN &&
                keyCode != KeyEvent.KEYCODE_MEDIA_PLAY &&
                keyCode != KeyEvent.KEYCODE_MEDIA_PAUSE &&
                keyCode != KeyEvent.KEYCODE_MEDIA_PLAY_PAUSE &&
                keyCode != KeyEvent.KEYCODE_HEADSETHOOK &&
                keyCode != KeyEvent.KEYCODE_MEDIA_STOP &&
                keyCode != KeyEvent.KEYCODE_MEDIA_NEXT &&
                keyCode != KeyEvent.KEYCODE_MEDIA_PREVIOUS &&
                keyCode != KeyEvent.KEYCODE_VOLUME_MUTE) {
                return 0;
            }
        }

        // Basic policy based on interactive state.
        final boolean isVolumeRockerWake = !isScreenOn()
                && mVolumeRockerWake
                && (keyCode == KeyEvent.KEYCODE_VOLUME_UP || keyCode == KeyEvent.KEYCODE_VOLUME_DOWN);
        int result;
        boolean isWakeKey = (policyFlags & WindowManagerPolicy.FLAG_WAKE) != 0
                || event.isWakeKey() || isVolumeRockerWake;
        if (interactive || (isInjected && !isWakeKey)) {
            // When the device is interactive or the key is injected pass the
            // key to the application.
            result = ACTION_PASS_TO_USER;
            isWakeKey = false;

            if (interactive) {
                // If the screen is awake, but the button pressed was the one that woke the device
                // then don't pass it to the application
                if (keyCode == mPendingWakeKey && !down) {
                    result = 0;
                }
                // Reset the pending key
                mPendingWakeKey = PENDING_KEY_NULL;
            }
        } else if (!interactive && shouldDispatchInputWhenNonInteractive(displayId, keyCode)) {
            // If we're currently dozing with the screen on and the keyguard showing, pass the key
            // to the application but preserve its wake key status to make sure we still move
            // from dozing to fully interactive if we would normally go from off to fully
            // interactive.
            result = ACTION_PASS_TO_USER;
            // Since we're dispatching the input, reset the pending key
            mPendingWakeKey = PENDING_KEY_NULL;
        } else {
            // When the screen is off and the key is not injected, determine whether
            // to wake the device but don't pass the key to the application.
            result = 0;
            if (isWakeKey && (!down || !isWakeKeyWhenScreenOff(keyCode))) {
                isWakeKey = false;
            }
            // Cache the wake key on down event so we can also avoid sending the up event to the app
            if (isWakeKey && down) {
                mPendingWakeKey = keyCode;
            }
        }

        // If the key would be handled globally, just return the result, don't worry about special
        // key processing.
        if (isValidGlobalKey(keyCode)
                && mGlobalKeyManager.shouldHandleGlobalKey(keyCode, event)) {
            if (isWakeKey) {
                wakeUp(event.getEventTime(), mAllowTheaterModeWakeFromKey,
                        PowerManager.WAKE_REASON_WAKE_KEY, "android.policy:KEY");
            }
            return result;
        }

        // Enable haptics if down and virtual key without multiple repetitions. If this is a hard
        // virtual key such as a navigation bar button, only vibrate if flag is enabled.
        final boolean isNavBarVirtKey = ((event.getFlags() & KeyEvent.FLAG_VIRTUAL_HARD_KEY) != 0);
        boolean useHapticFeedback = down
                && (policyFlags & WindowManagerPolicy.FLAG_VIRTUAL) != 0
                && (!isNavBarVirtKey || mNavBarVirtualKeyHapticFeedbackEnabled)
                && event.getRepeatCount() == 0
                && !isHwKeysDisabled();

        // Specific device key handling
        if (dispatchKeyToKeyHandlers(event)) {
            return 0;
        }

        // Handle special keys.
        switch (keyCode) {
            case KeyEvent.KEYCODE_BACK: {
                if (down) {
                    interceptBackKeyDown();
                } else {
                    boolean handled = interceptBackKeyUp(event);

                    // Don't pass back press to app if we've already handled it via long press
                    if (handled) {
                        result &= ~ACTION_PASS_TO_USER;
                    }
                }
                break;
            }

            case KeyEvent.KEYCODE_VOLUME_DOWN:
            case KeyEvent.KEYCODE_VOLUME_UP:
            case KeyEvent.KEYCODE_VOLUME_MUTE: {
                if (mUseTvRouting) {
                    // On TVs volume keys never go to the foreground app
                    result &= ~ACTION_PASS_TO_USER;
                }
                if (!interactive && isWakeKey && down) {
                    mVolumeWakeActive = true;
                    break;
                }
                if (!down && mVolumeWakeActive) {
                    isWakeKey = false;
                    result &= ~ACTION_PASS_TO_USER;
                    mVolumeWakeActive = false;
                    break;
                }
                // we come back from a handled music control event - ignore the up event
                if (!interactive && !down && mVolumeMusicControlActive) {
                    isWakeKey = false;
                    result &= ~ACTION_PASS_TO_USER;
                    mVolumeMusicControlActive = false;
                    break;
                }
                if (keyCode == KeyEvent.KEYCODE_VOLUME_DOWN) {
                    if (down) {
                        // Any activity on the vol down button stops the ringer toggle shortcut
                        cancelPendingRingerToggleChordAction();

                        if (interactive && !mScreenshotChordVolumeDownKeyTriggered
                                && (event.getFlags() & KeyEvent.FLAG_FALLBACK) == 0) {
                            mScreenshotChordVolumeDownKeyTriggered = true;
                            mScreenshotChordVolumeDownKeyTime = event.getDownTime();
                            mScreenshotChordVolumeDownKeyConsumed = false;
                            cancelPendingPowerKeyAction();
                            interceptScreenshotChord();
                            interceptAccessibilityShortcutChord();
                        }
                    } else {
                        mScreenshotChordVolumeDownKeyTriggered = false;
                        cancelPendingScreenshotChordAction();
                        cancelPendingAccessibilityShortcutAction();
                    }
                } else if (keyCode == KeyEvent.KEYCODE_VOLUME_UP) {
                    if (down) {
                        if (interactive && !mA11yShortcutChordVolumeUpKeyTriggered
                                && (event.getFlags() & KeyEvent.FLAG_FALLBACK) == 0) {
                            mA11yShortcutChordVolumeUpKeyTriggered = true;
                            mA11yShortcutChordVolumeUpKeyTime = event.getDownTime();
                            mA11yShortcutChordVolumeUpKeyConsumed = false;
                            cancelPendingPowerKeyAction();
                            cancelPendingScreenshotChordAction();
                            cancelPendingRingerToggleChordAction();

                            interceptAccessibilityShortcutChord();
                            interceptRingerToggleChord();
                        }
                    } else {
                        mA11yShortcutChordVolumeUpKeyTriggered = false;
                        cancelPendingScreenshotChordAction();
                        cancelPendingAccessibilityShortcutAction();
                        cancelPendingRingerToggleChordAction();
                    }
                }
                if (down) {
                    sendSystemKeyToStatusBarAsync(event.getKeyCode());

                    NotificationManager nm = getNotificationService();
                    if (nm != null && !mHandleVolumeKeysInWM) {
                        nm.silenceNotificationSound();
                    }

                    TelecomManager telecomManager = getTelecommService();
                    if (telecomManager != null && !mHandleVolumeKeysInWM) {
                        // When {@link #mHandleVolumeKeysInWM} is set, volume key events
                        // should be dispatched to WM.
                        if (telecomManager.isRinging()) {
                            // If an incoming call is ringing, either VOLUME key means
                            // "silence ringer".  We handle these keys here, rather than
                            // in the InCallScreen, to make sure we'll respond to them
                            // even if the InCallScreen hasn't come to the foreground yet.
                            // Look for the DOWN event here, to agree with the "fallback"
                            // behavior in the InCallScreen.
                            Log.i(TAG, "interceptKeyBeforeQueueing:"
                                  + " VOLUME key-down while ringing: Silence ringer!");

                            // Silence the ringer.  (It's safe to call this
                            // even if the ringer has already been silenced.)
                            telecomManager.silenceRinger();

                            // And *don't* pass this key thru to the current activity
                            // (which is probably the InCallScreen.)
                            result &= ~ACTION_PASS_TO_USER;
                            break;
                        }
                    }
                    int audioMode = AudioManager.MODE_NORMAL;
                    try {
                        audioMode = getAudioService().getMode();
                    } catch (Exception e) {
                        Log.e(TAG, "Error getting AudioService in interceptKeyBeforeQueueing.", e);
                    }
                    boolean isInCall = (telecomManager != null && telecomManager.isInCall()) ||
                            audioMode == AudioManager.MODE_IN_COMMUNICATION;
                    if (isInCall && (result & ACTION_PASS_TO_USER) == 0) {
                        // If we are in call but we decided not to pass the key to
                        // the application, just pass it to the session service.
                        MediaSessionLegacyHelper.getHelper(mContext).sendVolumeKeyEvent(
                                event, AudioManager.USE_DEFAULT_STREAM_TYPE, false);
                        break;
                    }
                }
                if (mUseTvRouting || mHandleVolumeKeysInWM) {
                    // Defer special key handlings to
                    // {@link interceptKeyBeforeDispatching()}.
                    result |= ACTION_PASS_TO_USER;
                } else if ((result & ACTION_PASS_TO_USER) == 0) {
                    // If we aren't passing to the user and no one else
                    // handled it send it to the session manager to
                    // figure out.
                    MediaSessionLegacyHelper.getHelper(mContext).sendVolumeKeyEvent(
                            event, AudioManager.USE_DEFAULT_STREAM_TYPE, true);

                    boolean notHandledMusicControl = false;
                    if (!interactive && mVolumeMusicControl && isMusicActive()) {
                        if (down) {
                            if (keyCode == KeyEvent.KEYCODE_VOLUME_DOWN) {
                                scheduleLongPressKeyEvent(event, KeyEvent.KEYCODE_MEDIA_PREVIOUS);
                                break;
                            } else if (keyCode == KeyEvent.KEYCODE_VOLUME_UP) {
                                scheduleLongPressKeyEvent(event, KeyEvent.KEYCODE_MEDIA_NEXT);
                                break;
                            }
                        } else {
                            mHandler.removeMessages(MSG_DISPATCH_VOLKEY_WITH_WAKE_LOCK);
                            notHandledMusicControl = true;
                        }
                    }
                    if (down || notHandledMusicControl) {
                        KeyEvent newEvent = event;
                        if (!down) {
                            // Rewrite the event to use key-down if required
                            newEvent = new KeyEvent(KeyEvent.ACTION_DOWN, keyCode);
                        }
                        if (mUseTvRouting) {
                            dispatchDirectAudioEvent(newEvent);
                        } else {
                            // If we aren't passing to the user and no one else
                            // handled it send it to the session manager to
                            // figure out.
                            MediaSessionLegacyHelper.getHelper(mContext)
                                    .sendVolumeKeyEvent(newEvent, AudioManager.USE_DEFAULT_STREAM_TYPE, true);
                        }
                    }
                }
                break;
            }

            case KeyEvent.KEYCODE_HOME:
                if (down && !interactive && mHomeWakeButton) {
                    isWakeKey = true;
                }
                break;

            case KeyEvent.KEYCODE_ENDCALL: {
                result &= ~ACTION_PASS_TO_USER;
                if (down) {
                    TelecomManager telecomManager = getTelecommService();
                    boolean hungUp = false;
                    if (telecomManager != null) {
                        hungUp = telecomManager.endCall();
                    }
                    if (interactive && !hungUp) {
                        mEndCallKeyHandled = false;
                        mHandler.postDelayed(mEndCallLongPress,
                                ViewConfiguration.get(mContext).getDeviceGlobalActionKeyTimeout());
                    } else {
                        mEndCallKeyHandled = true;
                    }
                } else {
                    if (!mEndCallKeyHandled) {
                        mHandler.removeCallbacks(mEndCallLongPress);
                        if (!canceled) {
                            if ((mEndcallBehavior
                                    & Settings.System.END_BUTTON_BEHAVIOR_HOME) != 0) {
                                if (goHome()) {
                                    break;
                                }
                            }
                            if ((mEndcallBehavior
                                    & Settings.System.END_BUTTON_BEHAVIOR_SLEEP) != 0) {
                                goToSleep(event.getEventTime(),
                                        PowerManager.GO_TO_SLEEP_REASON_POWER_BUTTON, 0);
                                isWakeKey = false;
                            }
                        }
                    }
                }
                break;
            }

            case KeyEvent.KEYCODE_POWER: {
                EventLogTags.writeInterceptPower(
                        KeyEvent.actionToString(event.getAction()),
                        mPowerKeyHandled ? 1 : 0, mPowerKeyPressCounter);
                if ((mDefaultDisplayPolicy.getTopFullscreenOpaqueWindowStatePrivateFlags()
                                & WindowManager.LayoutParams.PRIVATE_FLAG_PREVENT_POWER_KEY) != 0
                        && mDefaultDisplayPolicy.isScreenOnFully()) {
                    return result;
                }
                // Any activity on the power button stops the accessibility shortcut
                cancelPendingAccessibilityShortcutAction();
                result &= ~ACTION_PASS_TO_USER;
                isWakeKey = false; // wake-up will be handled separately
                if (down) {
                    interceptPowerKeyDown(event, interactive);
                } else {
                    interceptPowerKeyUp(event, interactive, canceled);
                }
                break;
            }

            case KeyEvent.KEYCODE_SYSTEM_NAVIGATION_DOWN:
                // fall through
            case KeyEvent.KEYCODE_SYSTEM_NAVIGATION_UP:
                // fall through
            case KeyEvent.KEYCODE_SYSTEM_NAVIGATION_LEFT:
                // fall through
            case KeyEvent.KEYCODE_SYSTEM_NAVIGATION_RIGHT: {
                result &= ~ACTION_PASS_TO_USER;
                interceptSystemNavigationKey(event);
                break;
            }

            case KeyEvent.KEYCODE_SLEEP: {
                result &= ~ACTION_PASS_TO_USER;
                isWakeKey = false;
                if (!mPowerManager.isInteractive()) {
                    useHapticFeedback = false; // suppress feedback if already non-interactive
                }
                if (down) {
                    sleepPress();
                } else {
                    sleepRelease(event.getEventTime());
                }
                break;
            }

            case KeyEvent.KEYCODE_SOFT_SLEEP: {
                result &= ~ACTION_PASS_TO_USER;
                isWakeKey = false;
                if (!down) {
                    mPowerManagerInternal.setUserInactiveOverrideFromWindowManager();
                }
                break;
            }

            case KeyEvent.KEYCODE_WAKEUP: {
                result &= ~ACTION_PASS_TO_USER;
                // Double-tap-to-doze
                if (mDoubleTapToWake && mDoubleTapToDoze && !mNativeDoubleTapToDozeAvailable) {
                    isWakeKey = false;
                    if (!down) {
                        mContext.sendBroadcast(new Intent("com.android.systemui.doze.pulse"));
                    }
                } else {
                    isWakeKey = true;
                }
                break;
            }

            case KeyEvent.KEYCODE_MEDIA_PLAY:
            case KeyEvent.KEYCODE_MEDIA_PAUSE:
            case KeyEvent.KEYCODE_MEDIA_PLAY_PAUSE:
            case KeyEvent.KEYCODE_HEADSETHOOK:
            case KeyEvent.KEYCODE_MUTE:
            case KeyEvent.KEYCODE_MEDIA_STOP:
            case KeyEvent.KEYCODE_MEDIA_NEXT:
            case KeyEvent.KEYCODE_MEDIA_PREVIOUS:
            case KeyEvent.KEYCODE_MEDIA_REWIND:
            case KeyEvent.KEYCODE_MEDIA_RECORD:
            case KeyEvent.KEYCODE_MEDIA_FAST_FORWARD:
            case KeyEvent.KEYCODE_MEDIA_AUDIO_TRACK: {
                if (MediaSessionLegacyHelper.getHelper(mContext).isGlobalPriorityActive()) {
                    // If the global session is active pass all media keys to it
                    // instead of the active window.
                    result &= ~ACTION_PASS_TO_USER;
                }
                if ((result & ACTION_PASS_TO_USER) == 0) {
                    // Only do this if we would otherwise not pass it to the user. In that
                    // case, the PhoneWindow class will do the same thing, except it will
                    // only do it if the showing app doesn't process the key on its own.
                    // Note that we need to make a copy of the key event here because the
                    // original key event will be recycled when we return.
                    mBroadcastWakeLock.acquire();
                    Message msg = mHandler.obtainMessage(MSG_DISPATCH_MEDIA_KEY_WITH_WAKE_LOCK,
                            new KeyEvent(event));
                    msg.setAsynchronous(true);
                    msg.sendToTarget();
                }
                break;
            }

            case KeyEvent.KEYCODE_CALL: {
                if (down) {
                    TelecomManager telecomManager = getTelecommService();
                    if (telecomManager != null) {
                        if (telecomManager.isRinging()) {
                            Log.i(TAG, "interceptKeyBeforeQueueing:"
                                  + " CALL key-down while ringing: Answer the call!");
                            telecomManager.acceptRingingCall();

                            // And *don't* pass this key thru to the current activity
                            // (which is presumably the InCallScreen.)
                            result &= ~ACTION_PASS_TO_USER;
                        }
                    }
                }
                break;
            }
            case KeyEvent.KEYCODE_ASSIST: {
                final boolean longPressed = event.getRepeatCount() > 0;
                if (down && longPressed) {
                    Message msg = mHandler.obtainMessage(MSG_LAUNCH_ASSIST_LONG_PRESS);
                    msg.setAsynchronous(true);
                    msg.sendToTarget();
                }
                if (!down && !longPressed) {
                    Message msg = mHandler.obtainMessage(MSG_LAUNCH_ASSIST, event.getDeviceId(),
                            0 /* unused */, null /* hint */);
                    msg.setAsynchronous(true);
                    msg.sendToTarget();
                }
                result &= ~ACTION_PASS_TO_USER;
                break;
            }
            case KeyEvent.KEYCODE_VOICE_ASSIST: {
                if (!down) {
                    mBroadcastWakeLock.acquire();
                    Message msg = mHandler.obtainMessage(MSG_LAUNCH_VOICE_ASSIST_WITH_WAKE_LOCK);
                    msg.setAsynchronous(true);
                    msg.sendToTarget();
                }
                result &= ~ACTION_PASS_TO_USER;
                break;
            }
            case KeyEvent.KEYCODE_WINDOW: {
                if (mShortPressOnWindowBehavior == SHORT_PRESS_WINDOW_PICTURE_IN_PICTURE) {
                    if (mPictureInPictureVisible) {
                        // Consumes the key only if picture-in-picture is visible to show
                        // picture-in-picture control menu. This gives a chance to the foreground
                        // activity to customize PIP key behavior.
                        if (!down) {
                            showPictureInPictureMenu(event);
                        }
                        result &= ~ACTION_PASS_TO_USER;
                    }
                }
                break;
            }
        }

        // Intercept the Accessibility keychord for TV (DPAD_DOWN + Back) before the keyevent is
        // processed through interceptKeyEventBeforeDispatch since Talkback may consume this event
        // before it has a chance to reach that method.
        if (mHasFeatureLeanback) {
            switch (keyCode) {
                case KeyEvent.KEYCODE_DPAD_DOWN:
                case KeyEvent.KEYCODE_BACK: {
                    boolean handled = interceptAccessibilityGestureTv(keyCode, down);
                    if (handled) {
                        result &= ~ACTION_PASS_TO_USER;
                    }
                    break;
                }
            }
        }

        // Intercept the Accessibility keychord (CTRL + ALT + Z) for keyboard users.
        if (mAccessibilityShortcutController.isAccessibilityShortcutAvailable(isKeyguardLocked())) {
            switch (keyCode) {
                case KeyEvent.KEYCODE_Z: {
                    if (down && event.isCtrlPressed() && event.isAltPressed()) {
                        mHandler.sendMessage(mHandler.obtainMessage(MSG_ACCESSIBILITY_SHORTCUT));
                        result &= ~ACTION_PASS_TO_USER;
                    }
                    break;
                }
            }
        }

        if (useHapticFeedback) {
            performHapticFeedback(HapticFeedbackConstants.VIRTUAL_KEY, false,
                    "Virtual Key - Press");
        }

        if (isWakeKey) {
            wakeUp(event.getEventTime(), mAllowTheaterModeWakeFromKey,
                    PowerManager.WAKE_REASON_WAKE_KEY, "android.policy:KEY");
        }

        if ((result & ACTION_PASS_TO_USER) != 0) {
            // If the key event is targeted to a specific display, then the user is interacting with
            // that display. Therefore, give focus to the display that the user is interacting with.
            if (!mPerDisplayFocusEnabled
                    && displayId != INVALID_DISPLAY && displayId != mTopFocusedDisplayId) {
                // An event is targeting a non-focused display. Move the display to top so that
                // it can become the focused display to interact with the user.
                // This should be done asynchronously, once the focus logic is fully moved to input
                // from windowmanager. Currently, we need to ensure the setInputWindows completes,
                // which would force the focus event to be queued before the current key event.
                // TODO(b/70668286): post call to 'moveDisplayToTop' to mHandler instead
                Log.i(TAG, "Moving non-focused display " + displayId + " to top "
                        + "because a key is targeting it");
                mWindowManagerFuncs.moveDisplayToTop(displayId);
            }
        }

        return result;
    }

    /**
     * Handle statusbar expansion events.
     * @param event
     */
    private void interceptSystemNavigationKey(KeyEvent event) {
        if (event.getAction() == KeyEvent.ACTION_UP) {
            if (!mAccessibilityManager.isEnabled()
                    || !mAccessibilityManager.sendFingerprintGesture(event.getKeyCode())) {
                if (mSystemNavigationKeysEnabled) {
                    sendSystemKeyToStatusBarAsync(event.getKeyCode());
                }
            }
        }
    }

    /**
     * Notify the StatusBar that a system key was pressed.
     */
    private void sendSystemKeyToStatusBar(int keyCode) {
        IStatusBarService statusBar = getStatusBarService();
        if (statusBar != null) {
            try {
                statusBar.handleSystemKey(keyCode);
            } catch (RemoteException e) {
                // Oh well.
            }
        }
    }

    /**
     * Notify the StatusBar that a system key was pressed without blocking the current thread.
     */
    private void sendSystemKeyToStatusBarAsync(int keyCode) {
        Message message = mHandler.obtainMessage(MSG_SYSTEM_KEY_PRESS, keyCode, 0);
        message.setAsynchronous(true);
        mHandler.sendMessage(message);
    }

    /**
     * Returns true if the key can have global actions attached to it.
     * We reserve all power management keys for the system since they require
     * very careful handling.
     */
    private static boolean isValidGlobalKey(int keyCode) {
        switch (keyCode) {
            case KeyEvent.KEYCODE_POWER:
            case KeyEvent.KEYCODE_WAKEUP:
            case KeyEvent.KEYCODE_SLEEP:
                return false;
            default:
                return true;
        }
    }

    /**
     * When the screen is off we ignore some keys that might otherwise typically
     * be considered wake keys.  We filter them out here.
     *
     * {@link KeyEvent#KEYCODE_POWER} is notably absent from this list because it
     * is always considered a wake key.
     */
    private boolean isWakeKeyWhenScreenOff(int keyCode) {
        switch (keyCode) {
            case KeyEvent.KEYCODE_VOLUME_UP:
            case KeyEvent.KEYCODE_VOLUME_DOWN:
                if (mVolumeRockerWake) {
                    return true;
                }
            case KeyEvent.KEYCODE_VOLUME_MUTE:
                return mDefaultDisplayPolicy.getDockMode() != Intent.EXTRA_DOCK_STATE_UNDOCKED;

            case KeyEvent.KEYCODE_MUTE:
            case KeyEvent.KEYCODE_HEADSETHOOK:
            case KeyEvent.KEYCODE_MEDIA_PLAY:
            case KeyEvent.KEYCODE_MEDIA_PAUSE:
            case KeyEvent.KEYCODE_MEDIA_PLAY_PAUSE:
            case KeyEvent.KEYCODE_MEDIA_STOP:
            case KeyEvent.KEYCODE_MEDIA_NEXT:
            case KeyEvent.KEYCODE_MEDIA_PREVIOUS:
            case KeyEvent.KEYCODE_MEDIA_REWIND:
            case KeyEvent.KEYCODE_MEDIA_RECORD:
            case KeyEvent.KEYCODE_MEDIA_FAST_FORWARD:
            case KeyEvent.KEYCODE_MEDIA_AUDIO_TRACK:
                return false;

            case KeyEvent.KEYCODE_DPAD_UP:
            case KeyEvent.KEYCODE_DPAD_DOWN:
            case KeyEvent.KEYCODE_DPAD_LEFT:
            case KeyEvent.KEYCODE_DPAD_RIGHT:
            case KeyEvent.KEYCODE_DPAD_CENTER:
                return mWakeOnDpadKeyPress;

            case KeyEvent.KEYCODE_ASSIST:
                return mWakeOnAssistKeyPress;

            case KeyEvent.KEYCODE_BACK:
                return mWakeOnBackKeyPress;
        }

        return true;
    }

    // TODO(b/117479243): handle it in InputPolicy
    /** {@inheritDoc} */
    @Override
    public int interceptMotionBeforeQueueingNonInteractive(int displayId, long whenNanos,
            int policyFlags) {
        if ((policyFlags & FLAG_WAKE) != 0) {
            if (wakeUp(whenNanos / 1000000, mAllowTheaterModeWakeFromMotion,
                    PowerManager.WAKE_REASON_WAKE_MOTION, "android.policy:MOTION")) {
                return 0;
            }
        }

        if (shouldDispatchInputWhenNonInteractive(displayId, KEYCODE_UNKNOWN)) {
            return ACTION_PASS_TO_USER;
        }

        // If we have not passed the action up and we are in theater mode without dreaming,
        // there will be no dream to intercept the touch and wake into ambient.  The device should
        // wake up in this case.
        if (isTheaterModeEnabled() && (policyFlags & FLAG_WAKE) != 0) {
            wakeUp(whenNanos / 1000000, mAllowTheaterModeWakeFromMotionWhenNotDreaming,
                    PowerManager.WAKE_REASON_WAKE_MOTION, "android.policy:MOTION");
        }

        return 0;
    }

    private boolean shouldDispatchInputWhenNonInteractive(int displayId, int keyCode) {
        // Apply the default display policy to unknown displays as well.
        final boolean isDefaultDisplay = displayId == DEFAULT_DISPLAY
                || displayId == INVALID_DISPLAY;
        final Display display = isDefaultDisplay
                ? mDefaultDisplay
                : mDisplayManager.getDisplay(displayId);
        final boolean displayOff = (display == null
                || display.getState() == STATE_OFF);

        if (displayOff && !mHasFeatureWatch) {
            return false;
        }

        // Send events to a dozing dream even if the screen is off since the dream
        // is in control of the state of the screen.
        IDreamManager dreamManager = getDreamManager();
        try {
            if (dreamManager != null && dreamManager.isDozing()) {
                if (keyCode == KeyEvent.KEYCODE_VOLUME_DOWN
                    || keyCode == KeyEvent.KEYCODE_VOLUME_UP) {
                    return false;
                }
            }
        } catch (RemoteException e) {
            Slog.e(TAG, "RemoteException when checking if dreaming", e);
        }

        // Send events to keyguard while the screen is on and it's showing.
        if (isKeyguardShowingAndNotOccluded() && !displayOff) {
            return true;
        }

        // Watches handle BACK specially
        if (mHasFeatureWatch && (keyCode == KeyEvent.KEYCODE_BACK
                || keyCode == KeyEvent.KEYCODE_STEM_PRIMARY)) {
            return false;
        }

        // TODO(b/123372519): Refine when dream can support multi display.
        if (isDefaultDisplay) {
            try {
                if (dreamManager != null && dreamManager.isDreaming()) {
                    return true;
                }
            } catch (RemoteException e) {
                Slog.e(TAG, "RemoteException when checking if dreaming", e);
            }
        }
        // Otherwise, consume events since the user can't see what is being
        // interacted with.
        return false;
    }

    // pre-condition: event.getKeyCode() is one of KeyEvent.KEYCODE_VOLUME_UP,
    //                                   KeyEvent.KEYCODE_VOLUME_DOWN, KeyEvent.KEYCODE_VOLUME_MUTE
    private void dispatchDirectAudioEvent(KeyEvent event) {
        // When System Audio Mode is off, volume keys received by AVR can be either consumed by AVR
        // or forwarded to the TV. It's up to Amplifier manufacturer’s implementation.
        HdmiControlManager hdmiControlManager = getHdmiControlManager();
        if (null != hdmiControlManager
                && !hdmiControlManager.getSystemAudioMode()
                && shouldCecAudioDeviceForwardVolumeKeysSystemAudioModeOff()) {
            HdmiAudioSystemClient audioSystemClient = hdmiControlManager.getAudioSystemClient();
            if (audioSystemClient != null) {
                audioSystemClient.sendKeyEvent(
                        event.getKeyCode(), event.getAction() == KeyEvent.ACTION_DOWN);
                return;
            }
        }
        try {
            getAudioService().handleVolumeKey(event, mUseTvRouting,
                    mContext.getOpPackageName(), TAG);
        } catch (Exception e) {
            Log.e(TAG, "Error dispatching volume key in handleVolumeKey for event:"
                    + event, e);
        }
    }

    @Nullable
    private HdmiControlManager getHdmiControlManager() {
        if (!mHasFeatureHdmiCec) {
            return null;
        }
        return (HdmiControlManager) mContext.getSystemService(HdmiControlManager.class);
    }

    private boolean shouldCecAudioDeviceForwardVolumeKeysSystemAudioModeOff() {
        return RoSystemProperties.CEC_AUDIO_DEVICE_FORWARD_VOLUME_KEYS_SYSTEM_AUDIO_MODE_OFF;
    }

    void dispatchMediaKeyWithWakeLock(KeyEvent event) {
        if (DEBUG_INPUT) {
            Slog.d(TAG, "dispatchMediaKeyWithWakeLock: " + event);
        }

        if (mHavePendingMediaKeyRepeatWithWakeLock) {
            if (DEBUG_INPUT) {
                Slog.d(TAG, "dispatchMediaKeyWithWakeLock: canceled repeat");
            }

            mHandler.removeMessages(MSG_DISPATCH_MEDIA_KEY_REPEAT_WITH_WAKE_LOCK);
            mHavePendingMediaKeyRepeatWithWakeLock = false;
            mBroadcastWakeLock.release(); // pending repeat was holding onto the wake lock
        }

        dispatchMediaKeyWithWakeLockToAudioService(event);

        if (event.getAction() == KeyEvent.ACTION_DOWN
                && event.getRepeatCount() == 0) {
            mHavePendingMediaKeyRepeatWithWakeLock = true;

            Message msg = mHandler.obtainMessage(
                    MSG_DISPATCH_MEDIA_KEY_REPEAT_WITH_WAKE_LOCK, event);
            msg.setAsynchronous(true);
            mHandler.sendMessageDelayed(msg, ViewConfiguration.getKeyRepeatTimeout());
        } else {
            mBroadcastWakeLock.release();
        }
    }

    void dispatchMediaKeyRepeatWithWakeLock(KeyEvent event) {
        mHavePendingMediaKeyRepeatWithWakeLock = false;

        KeyEvent repeatEvent = KeyEvent.changeTimeRepeat(event,
                SystemClock.uptimeMillis(), 1, event.getFlags() | KeyEvent.FLAG_LONG_PRESS);
        if (DEBUG_INPUT) {
            Slog.d(TAG, "dispatchMediaKeyRepeatWithWakeLock: " + repeatEvent);
        }

        dispatchMediaKeyWithWakeLockToAudioService(repeatEvent);
        mBroadcastWakeLock.release();
    }

    void dispatchMediaKeyWithWakeLockToAudioService(KeyEvent event) {
        if (mActivityManagerInternal.isSystemReady()) {
            MediaSessionLegacyHelper.getHelper(mContext).sendMediaButtonEvent(event, true);
        }
    }

    void launchVoiceAssistWithWakeLock() {
        sendCloseSystemWindows(SYSTEM_DIALOG_REASON_ASSIST);

        final Intent voiceIntent;
        if (!keyguardOn()) {
            voiceIntent = new Intent(RecognizerIntent.ACTION_WEB_SEARCH);
        } else {
            IDeviceIdleController dic = IDeviceIdleController.Stub.asInterface(
                    ServiceManager.getService(Context.DEVICE_IDLE_CONTROLLER));
            if (dic != null) {
                try {
                    dic.exitIdle("voice-search");
                } catch (RemoteException e) {
                }
            }
            voiceIntent = new Intent(RecognizerIntent.ACTION_VOICE_SEARCH_HANDS_FREE);
            voiceIntent.putExtra(RecognizerIntent.EXTRA_SECURE, true);
        }
        startActivityAsUser(voiceIntent, UserHandle.CURRENT_OR_SELF);
        mBroadcastWakeLock.release();
    }

    BroadcastReceiver mDockReceiver = new BroadcastReceiver() {
        @Override
        public void onReceive(Context context, Intent intent) {
            if (Intent.ACTION_DOCK_EVENT.equals(intent.getAction())) {
                mDefaultDisplayPolicy.setDockMode(intent.getIntExtra(Intent.EXTRA_DOCK_STATE,
                        Intent.EXTRA_DOCK_STATE_UNDOCKED));
            } else {
                try {
                    IUiModeManager uiModeService = IUiModeManager.Stub.asInterface(
                            ServiceManager.getService(Context.UI_MODE_SERVICE));
                    mUiMode = uiModeService.getCurrentModeType();
                } catch (RemoteException e) {
                }
            }
            updateRotation(true);
            mDefaultDisplayRotation.updateOrientationListener();
        }
    };

    BroadcastReceiver mDreamReceiver = new BroadcastReceiver() {
        @Override
        public void onReceive(Context context, Intent intent) {
            if (Intent.ACTION_DREAMING_STARTED.equals(intent.getAction())) {
                if (mKeyguardDelegate != null) {
                    mKeyguardDelegate.onDreamingStarted();
                }
            } else if (Intent.ACTION_DREAMING_STOPPED.equals(intent.getAction())) {
                if (mKeyguardDelegate != null) {
                    mKeyguardDelegate.onDreamingStopped();
                }
            }
        }
    };

    BroadcastReceiver mMultiuserReceiver = new BroadcastReceiver() {
        @Override
        public void onReceive(Context context, Intent intent) {
            if (Intent.ACTION_USER_SWITCHED.equals(intent.getAction())) {
                // tickle the settings observer: this first ensures that we're
                // observing the relevant settings for the newly-active user,
                // and then updates our own bookkeeping based on the now-
                // current user.
                mSettingsObserver.onChange(false);
                mDefaultDisplayRotation.onUserSwitch();
                mWindowManagerFuncs.onUserSwitched();
            }
        }
    };

    // Called on the PowerManager's Notifier thread.
    @Override
    public void startedGoingToSleep(int why) {
        if (DEBUG_WAKEUP) {
            Slog.i(TAG, "Started going to sleep... (why="
                    + WindowManagerPolicyConstants.offReasonToString(why) + ")");
        }

        mGoingToSleep = true;
        mRequestedOrGoingToSleep = true;

        if (mKeyguardDelegate != null) {
            mKeyguardDelegate.onStartedGoingToSleep(why);
        }
        if (mPocketManager != null) {
            mPocketManager.onInteractiveChanged(false);
        }
    }

    // Called on the PowerManager's Notifier thread.
    @Override
    public void finishedGoingToSleep(int why) {
        EventLogTags.writeScreenToggled(0);
        if (DEBUG_WAKEUP) {
            Slog.i(TAG, "Finished going to sleep... (why="
                    + WindowManagerPolicyConstants.offReasonToString(why) + ")");
        }
        MetricsLogger.histogram(mContext, "screen_timeout", mLockScreenTimeout / 1000);

        mGoingToSleep = false;
        mRequestedOrGoingToSleep = false;
        mDefaultDisplayPolicy.setAwake(false);

        // We must get this work done here because the power manager will drop
        // the wake lock and let the system suspend once this function returns.
        synchronized (mLock) {
            updateWakeGestureListenerLp();
            updateLockScreenTimeout();
        }
        mDefaultDisplayRotation.updateOrientationListener();

        if (mKeyguardDelegate != null) {
            mKeyguardDelegate.onFinishedGoingToSleep(why,
                    mCameraGestureTriggeredDuringGoingToSleep);
        }
        if (mDisplayFoldController != null) {
            mDisplayFoldController.finishedGoingToSleep();
        }
        mCameraGestureTriggeredDuringGoingToSleep = false;
    }

    // Called on the PowerManager's Notifier thread.
    @Override
    public void startedWakingUp(@OnReason int why) {
        EventLogTags.writeScreenToggled(1);
        if (DEBUG_WAKEUP) {
            Slog.i(TAG, "Started waking up... (why="
                    + WindowManagerPolicyConstants.onReasonToString(why) + ")");
        }

        mDefaultDisplayPolicy.setAwake(true);

        // Since goToSleep performs these functions synchronously, we must
        // do the same here.  We cannot post this work to a handler because
        // that might cause it to become reordered with respect to what
        // may happen in a future call to goToSleep.
        synchronized (mLock) {
            updateWakeGestureListenerLp();
            updateLockScreenTimeout();
        }
        mDefaultDisplayRotation.updateOrientationListener();

        if (mKeyguardDelegate != null) {
            mKeyguardDelegate.onStartedWakingUp();
        }

        if (mPocketManager != null) {
            mPocketManager.onInteractiveChanged(true);
        }
    }

    // Called on the PowerManager's Notifier thread.
    @Override
    public void finishedWakingUp(@OnReason int why) {
        if (DEBUG_WAKEUP) {
            Slog.i(TAG, "Finished waking up... (why="
                    + WindowManagerPolicyConstants.onReasonToString(why) + ")");
        }

        if (mKeyguardDelegate != null) {
            mKeyguardDelegate.onFinishedWakingUp();
        }
        if (mDisplayFoldController != null) {
            mDisplayFoldController.finishedWakingUp();
        }
    }

    private void wakeUpFromPowerKey(long eventTime) {
        wakeUp(eventTime, mAllowTheaterModeWakeFromPowerKey,
                PowerManager.WAKE_REASON_POWER_BUTTON, "android.policy:POWER");
    }

    private boolean wakeUp(long wakeTime, boolean wakeInTheaterMode, @WakeReason int reason,
            String details) {
        final boolean theaterModeEnabled = isTheaterModeEnabled();
        if (!wakeInTheaterMode && theaterModeEnabled) {
            return false;
        }

        if (theaterModeEnabled) {
            Settings.Global.putInt(mContext.getContentResolver(),
                    Settings.Global.THEATER_MODE_ON, 0);
        }

        mPowerManager.wakeUp(wakeTime, reason, details);

        // Turn on the connected TV and switch HDMI input if we're a HDMI playback device.
        final HdmiControl hdmiControl = getHdmiControl();
        if (hdmiControl != null) {
            hdmiControl.turnOnTv();
        }
        return true;
    }

    private void finishKeyguardDrawn() {
        if (!mDefaultDisplayPolicy.finishKeyguardDrawn()) {
            return;
        }

        synchronized (mLock) {
            if (mKeyguardDelegate != null) {
                mHandler.removeMessages(MSG_KEYGUARD_DRAWN_TIMEOUT);
            }
        }

        // ... eventually calls finishWindowsDrawn which will finalize our screen turn on
        // as well as enabling the orientation change logic/sensor.
        mWindowManagerInternal.waitForAllWindowsDrawn(mWindowManagerDrawCallback,
                WAITING_FOR_DRAWN_TIMEOUT, INVALID_DISPLAY);
    }

    // Called on the DisplayManager's DisplayPowerController thread.
    @Override
    public void screenTurnedOff() {
        if (DEBUG_WAKEUP) Slog.i(TAG, "Screen turned off...");

        updateScreenOffSleepToken(true);
        mDefaultDisplayPolicy.screenTurnedOff();
        synchronized (mLock) {
            if (mKeyguardDelegate != null) {
                mKeyguardDelegate.onScreenTurnedOff();
            }
        }
        mDefaultDisplayRotation.updateOrientationListener();
        reportScreenStateToVrManager(false);
    }

    private long getKeyguardDrawnTimeout() {
        final boolean bootCompleted =
                LocalServices.getService(SystemServiceManager.class).isBootCompleted();
        // Set longer timeout if it has not booted yet to prevent showing empty window.
        return bootCompleted ? 1000 : 5000;
    }

    // Called on the DisplayManager's DisplayPowerController thread.
    @Override
    public void screenTurningOn(final ScreenOnListener screenOnListener) {
        if (DEBUG_WAKEUP) Slog.i(TAG, "Screen turning on...");

        Trace.asyncTraceBegin(Trace.TRACE_TAG_WINDOW_MANAGER, "screenTurningOn", 0 /* cookie */);
        updateScreenOffSleepToken(false);
        mDefaultDisplayPolicy.screenTurnedOn(screenOnListener);

        synchronized (mLock) {
            if (mKeyguardDelegate != null && mKeyguardDelegate.hasKeyguard()) {
                mHandler.removeMessages(MSG_KEYGUARD_DRAWN_TIMEOUT);
                mHandler.sendEmptyMessageDelayed(MSG_KEYGUARD_DRAWN_TIMEOUT,
                        getKeyguardDrawnTimeout());
                mKeyguardDelegate.onScreenTurningOn(mKeyguardDrawnCallback);
            } else {
                if (DEBUG_WAKEUP) Slog.d(TAG,
                        "null mKeyguardDelegate: setting mKeyguardDrawComplete.");
                mHandler.sendEmptyMessage(MSG_KEYGUARD_DRAWN_COMPLETE);
            }
        }
    }

    // Called on the DisplayManager's DisplayPowerController thread.
    @Override
    public void screenTurnedOn() {
        synchronized (mLock) {
            if (mKeyguardDelegate != null) {
                mKeyguardDelegate.onScreenTurnedOn();
            }
        }
        reportScreenStateToVrManager(true);
    }

    @Override
    public void screenTurningOff(ScreenOffListener screenOffListener) {
        mWindowManagerFuncs.screenTurningOff(screenOffListener);
        synchronized (mLock) {
            if (mKeyguardDelegate != null) {
                mKeyguardDelegate.onScreenTurningOff();
            }
        }
    }

    private void reportScreenStateToVrManager(boolean isScreenOn) {
        if (mVrManagerInternal == null) {
            return;
        }
        mVrManagerInternal.onScreenStateChanged(isScreenOn);
    }

    private void finishWindowsDrawn() {
        if (!mDefaultDisplayPolicy.finishWindowsDrawn()) {
            return;
        }

        finishScreenTurningOn();
    }

    private void finishScreenTurningOn() {
        // We have just finished drawing screen content. Since the orientation listener
        // gets only installed when all windows are drawn, we try to install it again.
        mDefaultDisplayRotation.updateOrientationListener();

        final ScreenOnListener listener = mDefaultDisplayPolicy.getScreenOnListener();
        if (!mDefaultDisplayPolicy.finishScreenTurningOn()) {
            return; // Spurious or not ready yet.
        }
        Trace.asyncTraceEnd(Trace.TRACE_TAG_WINDOW_MANAGER, "screenTurningOn", 0 /* cookie */);

        final boolean enableScreen;
        final boolean awake = mDefaultDisplayPolicy.isAwake();
        synchronized (mLock) {
            // Remember the first time we draw the keyguard so we know when we're done with
            // the main part of booting and can enable the screen and hide boot messages.
            if (!mKeyguardDrawnOnce && awake) {
                mKeyguardDrawnOnce = true;
                enableScreen = true;
                if (mBootMessageNeedsHiding) {
                    mBootMessageNeedsHiding = false;
                    hideBootMessages();
                }
            } else {
                enableScreen = false;
            }
        }

        if (listener != null) {
            listener.onScreenOn();
        }

        if (enableScreen) {
            try {
                mWindowManager.enableScreenIfNeeded();
            } catch (RemoteException unhandled) {
            }
        }
    }

    /**
     * Perform operations if needed on pocket mode state changed.
     * @see com.android.server.pocket.PocketService
     * @see PocketLock
     * @see this.mPocketCallback;
     * @author Carlo Savignano
     */
    private void handleDevicePocketStateChanged() {
        final boolean interactive = mPowerManager.isInteractive();
        if (mIsDeviceInPocket) {
            showPocketLock(interactive);
        } else {
            hidePocketLock(interactive);
        }
    }

    /**
     * Check if we can show pocket lock once requested.
     * @see com.android.server.pocket.PocketService
     * @see PocketLock
     * @see this.mPocketCallback;
     * @author Carlo Savignano
     */
    private void showPocketLock(boolean animate) {
        if (!mSystemReady || !mSystemBooted || !mKeyguardDrawnOnce
                || mPocketLock == null || mPocketLockShowing) {
            return;
        }

        if (mPowerManager.isInteractive() && !isKeyguardShowingAndNotOccluded()){
            return;
        }

        if (DEBUG_INPUT) {
            Log.d(TAG, "showPocketLock, animate=" + animate);
        }

        mPocketLock.show(animate);
        mPocketLockShowing = true;

        mPocketManager.setPocketLockVisible(true);
    }

    /**
     * Check if we can hide pocket lock once requested.
     * @see com.android.server.pocket.PocketService
     * @see PocketLock
     * @see this.mPocketCallback;
     * @author Carlo Savignano
     */
    private void hidePocketLock(boolean animate) {
        if (!mSystemReady || !mSystemBooted || !mKeyguardDrawnOnce
                || mPocketLock == null || !mPocketLockShowing) {
            return;
        }

        if (DEBUG_INPUT) {
            Log.d(TAG, "hidePocketLock, animate=" + animate);
        }

        mPocketLock.hide(animate);
        mPocketLockShowing = false;

        mPocketManager.setPocketLockVisible(false);
    }

    private void handleHideBootMessage() {
        synchronized (mLock) {
            if (!mKeyguardDrawnOnce) {
                mBootMessageNeedsHiding = true;
                return; // keyguard hasn't drawn the first time yet, not done booting
            }
        }

        if (mBootMsgDialog != null) {
            if (DEBUG_WAKEUP) Slog.d(TAG, "handleHideBootMessage: dismissing");
            mBootMsgDialog.dismiss();
            mBootMsgDialog = null;
        }
    }

    @Override
    public boolean isScreenOn() {
        return mDefaultDisplayPolicy.isScreenOnEarly();
    }

    @Override
    public boolean okToAnimate() {
        return mDefaultDisplayPolicy.isAwake() && !mGoingToSleep;
    }

    /** {@inheritDoc} */
    @Override
    public void enableKeyguard(boolean enabled) {
        if (mKeyguardDelegate != null) {
            mKeyguardDelegate.setKeyguardEnabled(enabled);
        }
    }

    /** {@inheritDoc} */
    @Override
    public void exitKeyguardSecurely(OnKeyguardExitResult callback) {
        if (mKeyguardDelegate != null) {
            mKeyguardDelegate.verifyUnlock(callback);
        }
    }

    @Override
    public boolean isKeyguardShowing() {
        if (mKeyguardDelegate == null) return false;
        return mKeyguardDelegate.isShowing();
    }

    @Override
    public boolean isKeyguardShowingAndNotOccluded() {
        if (mKeyguardDelegate == null) return false;
        return mKeyguardDelegate.isShowing() && !mKeyguardOccluded;
    }

    @Override
    public boolean isKeyguardTrustedLw() {
        if (mKeyguardDelegate == null) return false;
        return mKeyguardDelegate.isTrusted();
    }

    /** {@inheritDoc} */
    @Override
    public boolean isKeyguardLocked() {
        return keyguardOn();
    }

    /** {@inheritDoc} */
    @Override
    public boolean isKeyguardSecure(int userId) {
        if (mKeyguardDelegate == null) return false;
        return mKeyguardDelegate.isSecure(userId);
    }

    /** {@inheritDoc} */
    @Override
    public boolean isKeyguardOccluded() {
        if (mKeyguardDelegate == null) return false;
        return mKeyguardOccluded;
    }

    /** {@inheritDoc} */
    @Override
    public boolean inKeyguardRestrictedKeyInputMode() {
        if (mKeyguardDelegate == null) return false;
        return mKeyguardDelegate.isInputRestricted();
    }

    @Override
    public void dismissKeyguardLw(IKeyguardDismissCallback callback, CharSequence message) {
        if (mKeyguardDelegate != null && mKeyguardDelegate.isShowing()) {
            if (DEBUG_KEYGUARD) Slog.d(TAG, "PWM.dismissKeyguardLw");

            // ask the keyguard to prompt the user to authenticate if necessary
            mKeyguardDelegate.dismiss(callback, message);
        } else if (callback != null) {
            try {
                callback.onDismissError();
            } catch (RemoteException e) {
                Slog.w(TAG, "Failed to call callback", e);
            }
        }
    }

    @Override
    public boolean isKeyguardDrawnLw() {
        synchronized (mLock) {
            return mKeyguardDrawnOnce;
        }
    }

    @Override
    public void startKeyguardExitAnimation(long startTime, long fadeoutDuration) {
        if (mKeyguardDelegate != null) {
            if (DEBUG_KEYGUARD) Slog.d(TAG, "PWM.startKeyguardExitAnimation");
            mKeyguardDelegate.startKeyguardExitAnimation(startTime, fadeoutDuration);
        }
    }

    void sendCloseSystemWindows() {
        PhoneWindow.sendCloseSystemWindows(mContext, null);
    }

    void sendCloseSystemWindows(String reason) {
        PhoneWindow.sendCloseSystemWindows(mContext, reason);
    }

    @Override
    public void setSafeMode(boolean safeMode) {
        mSafeMode = safeMode;
        if (safeMode) {
            performHapticFeedback(HapticFeedbackConstants.SAFE_MODE_ENABLED, true,
                    "Safe Mode Enabled");
        }
    }

    static long[] getLongIntArray(Resources r, int resid) {
        return ArrayUtils.convertToLongArray(r.getIntArray(resid));
    }

    private void bindKeyguard() {
        synchronized (mLock) {
            if (mKeyguardBound) {
                return;
            }
            mKeyguardBound = true;
        }
        mKeyguardDelegate.bindService(mContext);
    }

    @Override
    public void onSystemUiStarted() {
        bindKeyguard();
    }

    /** {@inheritDoc} */
    @Override
    public void systemReady() {
        // In normal flow, systemReady is called before other system services are ready.
        // So it is better not to bind keyguard here.
        mKeyguardDelegate.onSystemReady();

        mPocketManager = (PocketManager) mContext.getSystemService(Context.POCKET_SERVICE);
        mPocketManager.addCallback(mPocketCallback);
        mPocketLock = new PocketLock(mContext);

        mVrManagerInternal = LocalServices.getService(VrManagerInternal.class);
        if (mVrManagerInternal != null) {
            mVrManagerInternal.addPersistentVrModeStateListener(mPersistentVrModeListener);
        }

        readCameraLensCoverState();
        updateUiMode();
        mDefaultDisplayRotation.updateOrientationListener();
        synchronized (mLock) {
            mSystemReady = true;
            mHandler.post(new Runnable() {
                @Override
                public void run() {
                    updateSettings();
                }
            });
            // If this happens, for whatever reason, systemReady came later than systemBooted.
            // And keyguard should be already bound from systemBooted
            if (mSystemBooted) {
                mKeyguardDelegate.onBootCompleted();
            }
        }

        mAutofillManagerInternal = LocalServices.getService(AutofillManagerInternal.class);
    }

    /** {@inheritDoc} */
    @Override
    public void systemBooted() {
        bindKeyguard();
        synchronized (mLock) {
            mSystemBooted = true;
            if (mSystemReady) {
                mKeyguardDelegate.onBootCompleted();
            }
        }
        startedWakingUp(ON_BECAUSE_OF_UNKNOWN);
        finishedWakingUp(ON_BECAUSE_OF_UNKNOWN);
        screenTurningOn(null);
        screenTurnedOn();
    }

    @Override
    public boolean canDismissBootAnimation() {
        return mDefaultDisplayPolicy.isKeyguardDrawComplete();
    }

    ProgressDialog mBootMsgDialog = null;

    /** {@inheritDoc} */
    @Override
    public void showBootMessage(final CharSequence msg, final boolean always) {
        mHandler.post(new Runnable() {
            @Override public void run() {
                if (mBootMsgDialog == null) {
                    int theme;
                    if (mPackageManager.hasSystemFeature(FEATURE_LEANBACK)) {
                        theme = com.android.internal.R.style.Theme_Leanback_Dialog_Alert;
                    } else {
                        theme = 0;
                    }

                    mBootMsgDialog = new ProgressDialog(mContext, theme) {
                        // This dialog will consume all events coming in to
                        // it, to avoid it trying to do things too early in boot.
                        @Override public boolean dispatchKeyEvent(KeyEvent event) {
                            return true;
                        }
                        @Override public boolean dispatchKeyShortcutEvent(KeyEvent event) {
                            return true;
                        }
                        @Override public boolean dispatchTouchEvent(MotionEvent ev) {
                            return true;
                        }
                        @Override public boolean dispatchTrackballEvent(MotionEvent ev) {
                            return true;
                        }
                        @Override public boolean dispatchGenericMotionEvent(MotionEvent ev) {
                            return true;
                        }
                        @Override public boolean dispatchPopulateAccessibilityEvent(
                                AccessibilityEvent event) {
                            return true;
                        }
                    };
                    if (mPackageManager.isDeviceUpgrading()) {
                        mBootMsgDialog.setTitle(R.string.android_upgrading_title);
                    } else {
                        mBootMsgDialog.setTitle(R.string.android_start_title);
                    }
                    mBootMsgDialog.setProgressStyle(ProgressDialog.STYLE_SPINNER);
                    mBootMsgDialog.setIndeterminate(true);
                    mBootMsgDialog.getWindow().setType(
                            WindowManager.LayoutParams.TYPE_BOOT_PROGRESS);
                    mBootMsgDialog.getWindow().addFlags(
                            WindowManager.LayoutParams.FLAG_DIM_BEHIND
                            | WindowManager.LayoutParams.FLAG_LAYOUT_IN_SCREEN);
                    mBootMsgDialog.getWindow().setDimAmount(1);
                    WindowManager.LayoutParams lp = mBootMsgDialog.getWindow().getAttributes();
                    lp.screenOrientation = ActivityInfo.SCREEN_ORIENTATION_NOSENSOR;
                    lp.setFitInsetsTypes(0 /* types */);
                    mBootMsgDialog.getWindow().setAttributes(lp);
                    mBootMsgDialog.setCancelable(false);
                    mBootMsgDialog.show();
                }
                mBootMsgDialog.setMessage(msg);
            }
        });
    }

    /** {@inheritDoc} */
    @Override
    public void hideBootMessages() {
        mHandler.sendEmptyMessage(MSG_HIDE_BOOT_MESSAGE);
    }

    /** {@inheritDoc} */
    @Override
    public void userActivity() {
        // ***************************************
        // NOTE NOTE NOTE NOTE NOTE NOTE NOTE NOTE
        // ***************************************
        // THIS IS CALLED FROM DEEP IN THE POWER MANAGER
        // WITH ITS LOCKS HELD.
        //
        // This code must be VERY careful about the locks
        // it acquires.
        // In fact, the current code acquires way too many,
        // and probably has lurking deadlocks.

        synchronized (mScreenLockTimeout) {
            if (mLockScreenTimerActive) {
                // reset the timer
                mHandler.removeCallbacks(mScreenLockTimeout);
                mHandler.postDelayed(mScreenLockTimeout, mLockScreenTimeout);
            }
        }
    }

    class ScreenLockTimeout implements Runnable {
        Bundle options;

        @Override
        public void run() {
            synchronized (this) {
                if (localLOGV) Log.v(TAG, "mScreenLockTimeout activating keyguard");
                if (mKeyguardDelegate != null) {
                    mKeyguardDelegate.doKeyguardTimeout(options);
                }
                mLockScreenTimerActive = false;
                mLockNowPending = false;
                options = null;
            }
        }

        public void setLockOptions(Bundle options) {
            this.options = options;
        }
    }

    final ScreenLockTimeout mScreenLockTimeout = new ScreenLockTimeout();

    @Override
    public void lockNow(Bundle options) {
        mContext.enforceCallingOrSelfPermission(android.Manifest.permission.DEVICE_POWER, null);
        mHandler.removeCallbacks(mScreenLockTimeout);
        if (options != null) {
            // In case multiple calls are made to lockNow, we don't wipe out the options
            // until the runnable actually executes.
            mScreenLockTimeout.setLockOptions(options);
        }
        mHandler.post(mScreenLockTimeout);
        synchronized (mScreenLockTimeout) {
            mLockNowPending = true;
        }
    }

    // TODO (b/113840485): Move this logic to DisplayPolicy when lockscreen supports multi-display.
    @Override
    public void setAllowLockscreenWhenOn(int displayId, boolean allow) {
        if (allow) {
            mAllowLockscreenWhenOnDisplays.add(displayId);
        } else {
            mAllowLockscreenWhenOnDisplays.remove(displayId);
        }
        updateLockScreenTimeout();
    }

    private void updateLockScreenTimeout() {
        synchronized (mScreenLockTimeout) {
            if (mLockNowPending) {
                Log.w(TAG, "lockNow pending, ignore updating lockscreen timeout");
                return;
            }
            final boolean enable = !mAllowLockscreenWhenOnDisplays.isEmpty()
                    && mDefaultDisplayPolicy.isAwake()
                    && mKeyguardDelegate != null && mKeyguardDelegate.isSecure(mCurrentUserId);
            if (mLockScreenTimerActive != enable) {
                if (enable) {
                    if (localLOGV) Log.v(TAG, "setting lockscreen timer");
                    mHandler.removeCallbacks(mScreenLockTimeout); // remove any pending requests
                    mHandler.postDelayed(mScreenLockTimeout, mLockScreenTimeout);
                } else {
                    if (localLOGV) Log.v(TAG, "clearing lockscreen timer");
                    mHandler.removeCallbacks(mScreenLockTimeout);
                }
                mLockScreenTimerActive = enable;
            }
        }
    }

    private void schedulePossibleVeryLongPressReboot() {
        mHandler.removeCallbacks(mPossibleVeryLongPressReboot);
        mHandler.postDelayed(mPossibleVeryLongPressReboot, mVeryLongPressTimeout);
    }

    private void cancelPossibleVeryLongPressReboot() {
        mHandler.removeCallbacks(mPossibleVeryLongPressReboot);
    }

    // TODO (multidisplay): Support multiple displays in WindowManagerPolicy.
    private void updateScreenOffSleepToken(boolean acquire) {
        if (acquire) {
            mScreenOffSleepTokenAcquirer.acquire(DEFAULT_DISPLAY);
        } else {
            mScreenOffSleepTokenAcquirer.release(DEFAULT_DISPLAY);
        }
    }

    /** {@inheritDoc} */
    @Override
    public void enableScreenAfterBoot() {
        readLidState();
        applyLidSwitchState();
        updateRotation(true);
    }

    private void applyLidSwitchState() {
        final int lidState = mDefaultDisplayPolicy.getLidState();
        if (mLidControlsDisplayFold && mDisplayFoldController != null) {
            mDisplayFoldController.requestDeviceFolded(lidState == LID_CLOSED);
        } else if (lidState == LID_CLOSED) {
            int lidBehavior = getLidBehavior();
            switch (lidBehavior) {
                case LID_BEHAVIOR_LOCK:
                    mWindowManagerFuncs.lockDeviceNow();
                    break;
                case LID_BEHAVIOR_SLEEP:
                    goToSleep(SystemClock.uptimeMillis(),
                            PowerManager.GO_TO_SLEEP_REASON_LID_SWITCH,
                            PowerManager.GO_TO_SLEEP_FLAG_NO_DOZE);
                    break;
                case LID_BEHAVIOR_NONE:
                    // fall through
                default:
                    break;
            }
        }

        synchronized (mLock) {
            updateWakeGestureListenerLp();
        }
    }

    void updateUiMode() {
        if (mUiModeManager == null) {
            mUiModeManager = IUiModeManager.Stub.asInterface(
                    ServiceManager.getService(Context.UI_MODE_SERVICE));
        }
        try {
            mUiMode = mUiModeManager.getCurrentModeType();
        } catch (RemoteException e) {
        }
    }

    @Override
    public int getUiMode() {
        return mUiMode;
    }

    void updateRotation(boolean alwaysSendConfiguration) {
        try {
            // Set orientation on WindowManager.
            mWindowManager.updateRotation(alwaysSendConfiguration, false /* forceRelayout */);
        } catch (RemoteException e) {
            // Ignore
        }
    }

    /**
     * Return an Intent to launch the currently active dock app as home.  Returns
     * null if the standard home should be launched, which is the case if any of the following is
     * true:
     * <ul>
     *  <li>The device is not in either car mode or desk mode
     *  <li>The device is in car mode but mEnableCarDockHomeCapture is false
     *  <li>The device is in desk mode but ENABLE_DESK_DOCK_HOME_CAPTURE is false
     *  <li>The device is in car mode but there's no CAR_DOCK app with METADATA_DOCK_HOME
     *  <li>The device is in desk mode but there's no DESK_DOCK app with METADATA_DOCK_HOME
     * </ul>
     * @return A dock intent.
     */
    Intent createHomeDockIntent() {
        Intent intent = null;

        // What home does is based on the mode, not the dock state.  That
        // is, when in car mode you should be taken to car home regardless
        // of whether we are actually in a car dock.
        if (mUiMode == Configuration.UI_MODE_TYPE_CAR) {
            if (mEnableCarDockHomeCapture) {
                intent = mCarDockIntent;
            }
        } else if (mUiMode == Configuration.UI_MODE_TYPE_DESK) {
            if (ENABLE_DESK_DOCK_HOME_CAPTURE) {
                intent = mDeskDockIntent;
            }
        } else if (mUiMode == Configuration.UI_MODE_TYPE_WATCH) {
            final int dockMode = mDefaultDisplayPolicy.getDockMode();
            if (dockMode == Intent.EXTRA_DOCK_STATE_DESK
                    || dockMode == Intent.EXTRA_DOCK_STATE_HE_DESK
                    || dockMode == Intent.EXTRA_DOCK_STATE_LE_DESK) {
                // Always launch dock home from home when watch is docked, if it exists.
                intent = mDeskDockIntent;
            }
        } else if (mUiMode == Configuration.UI_MODE_TYPE_VR_HEADSET) {
            if (ENABLE_VR_HEADSET_HOME_CAPTURE) {
                intent = mVrHeadsetHomeIntent;
            }
        }

        if (intent == null) {
            return null;
        }

        ActivityInfo ai = null;
        ResolveInfo info = mPackageManager.resolveActivityAsUser(
                intent,
                PackageManager.MATCH_DEFAULT_ONLY | PackageManager.GET_META_DATA,
                mCurrentUserId);
        if (info != null) {
            ai = info.activityInfo;
        }
        if (ai != null
                && ai.metaData != null
                && ai.metaData.getBoolean(Intent.METADATA_DOCK_HOME)) {
            intent = new Intent(intent);
            intent.setClassName(ai.packageName, ai.name);
            return intent;
        }

        return null;
    }

    void startDockOrHome(int displayId, boolean fromHomeKey, boolean awakenFromDreams) {
        try {
            ActivityManager.getService().stopAppSwitches();
        } catch (RemoteException e) {}
        sendCloseSystemWindows(SYSTEM_DIALOG_REASON_HOME_KEY);

        if (awakenFromDreams) {
            awakenDreams();
        }

        if (!mHasFeatureAuto && !isUserSetupComplete()) {
            Slog.i(TAG, "Not going home because user setup is in progress.");
            return;
        }

        // Start dock.
        Intent dock = createHomeDockIntent();
        if (dock != null) {
            try {
                if (fromHomeKey) {
                    dock.putExtra(WindowManagerPolicy.EXTRA_FROM_HOME_KEY, fromHomeKey);
                }
                startActivityAsUser(dock, UserHandle.CURRENT);
                return;
            } catch (ActivityNotFoundException e) {
            }
        }

        // Start home.
        mActivityTaskManagerInternal.startHomeOnDisplay(mCurrentUserId, "startDockOrHome",
                displayId, true /* allowInstrumenting */, fromHomeKey);
    }

    /**
     * goes to the home screen
     * @return whether it did anything
     */
    boolean goHome() {
        if (!isUserSetupComplete()) {
            Slog.i(TAG, "Not going home because user setup is in progress.");
            return false;
        }
        if (false) {
            // This code always brings home to the front.
            startDockOrHome(DEFAULT_DISPLAY, false /*fromHomeKey*/, true /* awakenFromDreams */);
        } else {
            // This code brings home to the front or, if it is already
            // at the front, puts the device to sleep.
            try {
                if (SystemProperties.getInt("persist.sys.uts-test-mode", 0) == 1) {
                    /// Roll back EndcallBehavior as the cupcake design to pass P1 lab entry.
                    Log.d(TAG, "UTS-TEST-MODE");
                } else {
                    ActivityManager.getService().stopAppSwitches();
                    sendCloseSystemWindows();
                    final Intent dock = createHomeDockIntent();
                    if (dock != null) {
                        int result = ActivityTaskManager.getService()
                                .startActivityAsUser(null, mContext.getBasePackageName(),
                                        mContext.getAttributionTag(), dock,
                                        dock.resolveTypeIfNeeded(mContext.getContentResolver()),
                                        null, null, 0,
                                        ActivityManager.START_FLAG_ONLY_IF_NEEDED,
                                        null, null, UserHandle.USER_CURRENT);
                        if (result == ActivityManager.START_RETURN_INTENT_TO_CALLER) {
                            return false;
                        }
                    }
                }
                int result = ActivityTaskManager.getService()
                        .startActivityAsUser(null, mContext.getBasePackageName(),
                                mContext.getAttributionTag(), mHomeIntent,
                                mHomeIntent.resolveTypeIfNeeded(mContext.getContentResolver()),
                                null, null, 0,
                                ActivityManager.START_FLAG_ONLY_IF_NEEDED,
                                null, null, UserHandle.USER_CURRENT);
                if (result == ActivityManager.START_RETURN_INTENT_TO_CALLER) {
                    return false;
                }
            } catch (RemoteException ex) {
                // bummer, the activity manager, which is in this process, is dead
            }
        }
        return true;
    }

    private boolean isTheaterModeEnabled() {
        return Settings.Global.getInt(mContext.getContentResolver(),
                Settings.Global.THEATER_MODE_ON, 0) == 1;
    }

    private boolean performHapticFeedback(int effectId, boolean always, String reason) {
        return performHapticFeedback(Process.myUid(), mContext.getOpPackageName(),
            effectId, always, reason);
    }

    @Override
    public boolean performHapticFeedback(int uid, String packageName, int effectId,
            boolean always, String reason) {
        if (!mVibrator.hasVibrator()) {
            return false;
        }
        final boolean hapticsDisabled = Settings.System.getIntForUser(mContext.getContentResolver(),
                Settings.System.HAPTIC_FEEDBACK_ENABLED, 0, UserHandle.USER_CURRENT) == 0;
        if (hapticsDisabled && !always) {
            return false;
        }

        VibrationEffect effect = getVibrationEffect(effectId);
        if (effect == null) {
            return false;
        }

        mVibrator.vibrate(uid, packageName, effect, reason, VIBRATION_ATTRIBUTES);
        return true;
    }

    private VibrationEffect getVibrationEffect(int effectId) {
        long[] pattern;
        switch (effectId) {
            case HapticFeedbackConstants.CONTEXT_CLICK:
                return VibrationEffect.get(VibrationEffect.EFFECT_POP);
            case HapticFeedbackConstants.TEXT_HANDLE_MOVE:
                if (!mHapticTextHandleEnabled) {
                    return null;
                }
                return VibrationEffect.get(VibrationEffect.EFFECT_TEXTURE_TICK);
            case HapticFeedbackConstants.CLOCK_TICK:
                return VibrationEffect.get(VibrationEffect.EFFECT_TICK);
            case HapticFeedbackConstants.KEYBOARD_RELEASE:
            case HapticFeedbackConstants.VIRTUAL_KEY_RELEASE:
            case HapticFeedbackConstants.ENTRY_BUMP:
            case HapticFeedbackConstants.DRAG_CROSSING:
            case HapticFeedbackConstants.GESTURE_END:
                return VibrationEffect.get(VibrationEffect.EFFECT_TICK, false);
            case HapticFeedbackConstants.KEYBOARD_TAP: // == KEYBOARD_PRESS
            case HapticFeedbackConstants.VIRTUAL_KEY:
            case HapticFeedbackConstants.EDGE_RELEASE:
            case HapticFeedbackConstants.GESTURE_START:
                return VibrationEffect.get(VibrationEffect.EFFECT_CLICK);
            case HapticFeedbackConstants.LONG_PRESS:
            case HapticFeedbackConstants.EDGE_SQUEEZE:
            case HapticFeedbackConstants.CONFIRM:
                return VibrationEffect.get(VibrationEffect.EFFECT_HEAVY_CLICK);
            case HapticFeedbackConstants.REJECT:
                return VibrationEffect.get(VibrationEffect.EFFECT_DOUBLE_CLICK);

            case HapticFeedbackConstants.CALENDAR_DATE:
                pattern = mCalendarDateVibePattern;
                break;
            case HapticFeedbackConstants.SAFE_MODE_ENABLED:
                pattern = mSafeModeEnabledVibePattern;
                break;

            default:
                return null;
        }
        if (pattern.length == 0) {
            // No vibration
            return null;
        } else if (pattern.length == 1) {
            // One-shot vibration
            return VibrationEffect.createOneShot(pattern[0], VibrationEffect.DEFAULT_AMPLITUDE);
        } else {
            // Pattern vibration
            return VibrationEffect.createWaveform(pattern, -1);
        }
    }

    @Override
    public void keepScreenOnStartedLw() {
    }

    @Override
    public void keepScreenOnStoppedLw() {
        if (isKeyguardShowingAndNotOccluded()) {
            mPowerManager.userActivity(SystemClock.uptimeMillis(), false);
        }
    }

    // Use this instead of checking config_showNavigationBar so that it can be consistently
    // overridden by qemu.hw.mainkeys in the emulator.
    @Override
    public boolean hasNavigationBar() {
        return mDefaultDisplayPolicy.hasNavigationBar();
    }

    @Override
    public void sendCustomAction(Intent intent) {
        String action = intent.getAction();
        if (action != null) {
            if (AEXUtils.INTENT_SCREENSHOT.equals(action)) {
                mContext.enforceCallingOrSelfPermission(Manifest.permission.ACCESS_SURFACE_FLINGER,
                        TAG + "sendCustomAction permission denied");
                mHandler.removeCallbacks(mScreenshotRunnable);
                mScreenshotRunnable.setScreenshotType(TAKE_SCREENSHOT_FULLSCREEN);
                mHandler.post(mScreenshotRunnable);
            } else if (AEXUtils.INTENT_REGION_SCREENSHOT.equals(action)) {
                mContext.enforceCallingOrSelfPermission(Manifest.permission.ACCESS_SURFACE_FLINGER,
                        TAG + "sendCustomAction permission denied");
                mHandler.removeCallbacks(mScreenshotRunnable);
                mScreenshotRunnable.setScreenshotType(TAKE_SCREENSHOT_SELECTED_REGION);
                mHandler.post(mScreenshotRunnable);
            }
        }
    }


    @Override
    public void setDismissImeOnBackKeyPressed(boolean newValue) {
        mDismissImeOnBackKeyPressed = newValue;
    }

    @Override
    public void setCurrentUserLw(int newUserId) {
        mCurrentUserId = newUserId;
        if (mKeyguardDelegate != null) {
            mKeyguardDelegate.setCurrentUser(newUserId);
        }
        if (mAccessibilityShortcutController != null) {
            mAccessibilityShortcutController.setCurrentUser(newUserId);
        }
        StatusBarManagerInternal statusBar = getStatusBarManagerInternal();
        if (statusBar != null) {
            statusBar.setCurrentUser(newUserId);
        }
    }

    @Override
    public void setSwitchingUser(boolean switching) {
        mKeyguardDelegate.setSwitchingUser(switching);
    }

    @Override
    public boolean isTopLevelWindow(int windowType) {
        if (windowType >= WindowManager.LayoutParams.FIRST_SUB_WINDOW
                && windowType <= WindowManager.LayoutParams.LAST_SUB_WINDOW) {
            return (windowType == WindowManager.LayoutParams.TYPE_APPLICATION_ATTACHED_DIALOG);
        }
        return true;
    }

    @Override
    public void dumpDebug(ProtoOutputStream proto, long fieldId) {
        final long token = proto.start(fieldId);
        proto.write(ROTATION_MODE, mDefaultDisplayRotation.getUserRotationMode());
        proto.write(ROTATION, mDefaultDisplayRotation.getUserRotation());
        proto.write(ORIENTATION, mDefaultDisplayRotation.getCurrentAppOrientation());
        proto.write(SCREEN_ON_FULLY, mDefaultDisplayPolicy.isScreenOnFully());
        proto.write(KEYGUARD_DRAW_COMPLETE, mDefaultDisplayPolicy.isKeyguardDrawComplete());
        proto.write(WINDOW_MANAGER_DRAW_COMPLETE,
                mDefaultDisplayPolicy.isWindowManagerDrawComplete());
        proto.write(KEYGUARD_OCCLUDED, mKeyguardOccluded);
        proto.write(KEYGUARD_OCCLUDED_CHANGED, mKeyguardOccludedChanged);
        proto.write(KEYGUARD_OCCLUDED_PENDING, mPendingKeyguardOccluded);
        if (mKeyguardDelegate != null) {
            mKeyguardDelegate.dumpDebug(proto, KEYGUARD_DELEGATE);
        }
        proto.end(token);
    }

    @Override
    public void dump(String prefix, PrintWriter pw, String[] args) {
        pw.print(prefix); pw.print("mSafeMode="); pw.print(mSafeMode);
                pw.print(" mSystemReady="); pw.print(mSystemReady);
                pw.print(" mSystemBooted="); pw.println(mSystemBooted);
        pw.print(prefix); pw.print("mCameraLensCoverState=");
                pw.println(WindowManagerFuncs.cameraLensStateToString(mCameraLensCoverState));
        pw.print(prefix); pw.print("mWakeGestureEnabledSetting=");
                pw.println(mWakeGestureEnabledSetting);

        pw.print(prefix);
                pw.print("mUiMode=");
                pw.print(Configuration.uiModeToString(mUiMode));
                pw.print("mEnableCarDockHomeCapture="); pw.println(mEnableCarDockHomeCapture);
        pw.print(prefix); pw.print("mLidKeyboardAccessibility=");
                pw.print(mLidKeyboardAccessibility);
                pw.print(" mLidNavigationAccessibility="); pw.print(mLidNavigationAccessibility);
                pw.print(" getLidBehavior="); pw.println(lidBehaviorToString(getLidBehavior()));
        pw.print(prefix);
                pw.print("mLongPressOnBackBehavior=");
                pw.println(longPressOnBackBehaviorToString(mLongPressOnBackBehavior));
        pw.print(prefix);
                pw.print("mLongPressOnHomeBehavior=");
                pw.println(longPressOnHomeBehaviorToString(mLongPressOnHomeBehavior));
        pw.print(prefix);
                pw.print("mDoubleTapOnHomeBehavior=");
                pw.println(doubleTapOnHomeBehaviorToString(mDoubleTapOnHomeBehavior));
        pw.print(prefix);
                pw.print("mShortPressOnPowerBehavior=");
                pw.println(shortPressOnPowerBehaviorToString(mShortPressOnPowerBehavior));
        pw.print(prefix);
                pw.print("mLongPressOnPowerBehavior=");
                pw.println(longPressOnPowerBehaviorToString(mLongPressOnPowerBehavior));
        pw.print(prefix);
                pw.print("mVeryLongPressOnPowerBehavior=");
                pw.println(veryLongPressOnPowerBehaviorToString(mVeryLongPressOnPowerBehavior));
        pw.print(prefix);
                pw.print("mDoublePressOnPowerBehavior=");
                pw.println(multiPressOnPowerBehaviorToString(mDoublePressOnPowerBehavior));
        pw.print(prefix);
                pw.print("mTriplePressOnPowerBehavior=");
                pw.println(multiPressOnPowerBehaviorToString(mTriplePressOnPowerBehavior));
        pw.print(prefix);
                pw.print("mShortPressOnSleepBehavior=");
                pw.println(shortPressOnSleepBehaviorToString(mShortPressOnSleepBehavior));
        pw.print(prefix);
                pw.print("mShortPressOnWindowBehavior=");
                pw.println(shortPressOnWindowBehaviorToString(mShortPressOnWindowBehavior));
        pw.print(prefix);
                pw.print("mAllowStartActivityForLongPressOnPowerDuringSetup=");
                pw.println(mAllowStartActivityForLongPressOnPowerDuringSetup);
        pw.print(prefix);
                pw.print("mHasSoftInput="); pw.print(mHasSoftInput);
                pw.print(" mHapticTextHandleEnabled="); pw.println(mHapticTextHandleEnabled);
        pw.print(prefix);
                pw.print("mDismissImeOnBackKeyPressed="); pw.print(mDismissImeOnBackKeyPressed);
                pw.print(" mIncallPowerBehavior=");
                pw.println(incallPowerBehaviorToString(mIncallPowerBehavior));
        pw.print(prefix);
                pw.print("mIncallBackBehavior=");
                pw.print(incallBackBehaviorToString(mIncallBackBehavior));
                pw.print(" mEndcallBehavior=");
                pw.println(endcallBehaviorToString(mEndcallBehavior));
        pw.print(prefix);
        // TODO(b/117479243): handle it in InputPolicy
        pw.print("mDisplayHomeButtonHandlers=");
        for (int i = 0; i < mDisplayHomeButtonHandlers.size(); i++) {
            final int key = mDisplayHomeButtonHandlers.keyAt(i);
            pw.println(mDisplayHomeButtonHandlers.get(key));
        }
        pw.print(prefix); pw.print("mKeyguardOccluded="); pw.print(mKeyguardOccluded);
                pw.print(" mKeyguardOccludedChanged="); pw.print(mKeyguardOccludedChanged);
                pw.print(" mPendingKeyguardOccluded="); pw.println(mPendingKeyguardOccluded);
        pw.print(prefix); pw.print("mAllowLockscreenWhenOnDisplays=");
                pw.print(!mAllowLockscreenWhenOnDisplays.isEmpty());
                pw.print(" mLockScreenTimeout="); pw.print(mLockScreenTimeout);
                pw.print(" mLockScreenTimerActive="); pw.println(mLockScreenTimerActive);
        if (mHasFeatureLeanback) {
            pw.print(prefix);
            pw.print("mAccessibilityTvKey1Pressed="); pw.println(mAccessibilityTvKey1Pressed);
            pw.print(prefix);
            pw.print("mAccessibilityTvKey2Pressed="); pw.println(mAccessibilityTvKey2Pressed);
            pw.print(prefix);
            pw.print("mAccessibilityTvScheduled="); pw.println(mAccessibilityTvScheduled);
        }

        mGlobalKeyManager.dump(prefix, pw);

        if (mWakeGestureListener != null) {
            mWakeGestureListener.dump(pw, prefix);
        }
        if (mBurnInProtectionHelper != null) {
            mBurnInProtectionHelper.dump(prefix, pw);
        }
        if (mKeyguardDelegate != null) {
            mKeyguardDelegate.dump(prefix, pw);
        }

        pw.print(prefix); pw.println("Looper state:");
        mHandler.getLooper().dump(new PrintWriterPrinter(pw), prefix + "  ");
    }

    private static String endcallBehaviorToString(int behavior) {
        StringBuilder sb = new StringBuilder();
        if ((behavior & Settings.System.END_BUTTON_BEHAVIOR_HOME) != 0 ) {
            sb.append("home|");
        }
        if ((behavior & Settings.System.END_BUTTON_BEHAVIOR_SLEEP) != 0) {
            sb.append("sleep|");
        }

        final int N = sb.length();
        if (N == 0) {
            return "<nothing>";
        } else {
            // Chop off the trailing '|'
            return sb.substring(0, N - 1);
        }
    }

    private static String incallPowerBehaviorToString(int behavior) {
        if ((behavior & Settings.Secure.INCALL_POWER_BUTTON_BEHAVIOR_HANGUP) != 0) {
            return "hangup";
        } else {
            return "sleep";
        }
    }

    private static String incallBackBehaviorToString(int behavior) {
        if ((behavior & Settings.Secure.INCALL_BACK_BUTTON_BEHAVIOR_HANGUP) != 0) {
            return "hangup";
        } else {
            return "<nothing>";
        }
    }

    private static String longPressOnBackBehaviorToString(int behavior) {
        switch (behavior) {
            case LONG_PRESS_BACK_NOTHING:
                return "LONG_PRESS_BACK_NOTHING";
            case LONG_PRESS_BACK_GO_TO_VOICE_ASSIST:
                return "LONG_PRESS_BACK_GO_TO_VOICE_ASSIST";
            default:
                return Integer.toString(behavior);
        }
    }

    private static String longPressOnHomeBehaviorToString(int behavior) {
        switch (behavior) {
            case LONG_PRESS_HOME_NOTHING:
                return "LONG_PRESS_HOME_NOTHING";
            case LONG_PRESS_HOME_ALL_APPS:
                return "LONG_PRESS_HOME_ALL_APPS";
            case LONG_PRESS_HOME_ASSIST:
                return "LONG_PRESS_HOME_ASSIST";
            default:
                return Integer.toString(behavior);
        }
    }

    private static String doubleTapOnHomeBehaviorToString(int behavior) {
        switch (behavior) {
            case DOUBLE_TAP_HOME_NOTHING:
                return "DOUBLE_TAP_HOME_NOTHING";
            case DOUBLE_TAP_HOME_RECENT_SYSTEM_UI:
                return "DOUBLE_TAP_HOME_RECENT_SYSTEM_UI";
            default:
                return Integer.toString(behavior);
        }
    }

    private static String shortPressOnPowerBehaviorToString(int behavior) {
        switch (behavior) {
            case SHORT_PRESS_POWER_NOTHING:
                return "SHORT_PRESS_POWER_NOTHING";
            case SHORT_PRESS_POWER_GO_TO_SLEEP:
                return "SHORT_PRESS_POWER_GO_TO_SLEEP";
            case SHORT_PRESS_POWER_REALLY_GO_TO_SLEEP:
                return "SHORT_PRESS_POWER_REALLY_GO_TO_SLEEP";
            case SHORT_PRESS_POWER_REALLY_GO_TO_SLEEP_AND_GO_HOME:
                return "SHORT_PRESS_POWER_REALLY_GO_TO_SLEEP_AND_GO_HOME";
            case SHORT_PRESS_POWER_GO_HOME:
                return "SHORT_PRESS_POWER_GO_HOME";
            case SHORT_PRESS_POWER_CLOSE_IME_OR_GO_HOME:
                return "SHORT_PRESS_POWER_CLOSE_IME_OR_GO_HOME";
            default:
                return Integer.toString(behavior);
        }
    }

    private static String longPressOnPowerBehaviorToString(int behavior) {
        switch (behavior) {
            case LONG_PRESS_POWER_NOTHING:
                return "LONG_PRESS_POWER_NOTHING";
            case LONG_PRESS_POWER_GLOBAL_ACTIONS:
                return "LONG_PRESS_POWER_GLOBAL_ACTIONS";
            case LONG_PRESS_POWER_SHUT_OFF:
                return "LONG_PRESS_POWER_SHUT_OFF";
            case LONG_PRESS_POWER_SHUT_OFF_NO_CONFIRM:
                return "LONG_PRESS_POWER_SHUT_OFF_NO_CONFIRM";
            case LONG_PRESS_POWER_GO_TO_VOICE_ASSIST:
                return "LONG_PRESS_POWER_GO_TO_VOICE_ASSIST";
            case LONG_PRESS_POWER_ASSISTANT:
                return "LONG_PRESS_POWER_ASSISTANT";
            default:
                return Integer.toString(behavior);
        }
    }

    private static String veryLongPressOnPowerBehaviorToString(int behavior) {
        switch (behavior) {
            case VERY_LONG_PRESS_POWER_NOTHING:
                return "VERY_LONG_PRESS_POWER_NOTHING";
            case VERY_LONG_PRESS_POWER_GLOBAL_ACTIONS:
                return "VERY_LONG_PRESS_POWER_GLOBAL_ACTIONS";
            default:
                return Integer.toString(behavior);
        }
    }

    private static String multiPressOnPowerBehaviorToString(int behavior) {
        switch (behavior) {
            case MULTI_PRESS_POWER_NOTHING:
                return "MULTI_PRESS_POWER_NOTHING";
            case MULTI_PRESS_POWER_THEATER_MODE:
                return "MULTI_PRESS_POWER_THEATER_MODE";
            case MULTI_PRESS_POWER_BRIGHTNESS_BOOST:
                return "MULTI_PRESS_POWER_BRIGHTNESS_BOOST";
            default:
                return Integer.toString(behavior);
        }
    }

    private static String shortPressOnSleepBehaviorToString(int behavior) {
        switch (behavior) {
            case SHORT_PRESS_SLEEP_GO_TO_SLEEP:
                return "SHORT_PRESS_SLEEP_GO_TO_SLEEP";
            case SHORT_PRESS_SLEEP_GO_TO_SLEEP_AND_GO_HOME:
                return "SHORT_PRESS_SLEEP_GO_TO_SLEEP_AND_GO_HOME";
            default:
                return Integer.toString(behavior);
        }
    }

    private static String shortPressOnWindowBehaviorToString(int behavior) {
        switch (behavior) {
            case SHORT_PRESS_WINDOW_NOTHING:
                return "SHORT_PRESS_WINDOW_NOTHING";
            case SHORT_PRESS_WINDOW_PICTURE_IN_PICTURE:
                return "SHORT_PRESS_WINDOW_PICTURE_IN_PICTURE";
            default:
                return Integer.toString(behavior);
        }
    }

    private static String lidBehaviorToString(int behavior) {
        switch (behavior) {
            case LID_BEHAVIOR_LOCK:
                return "LID_BEHAVIOR_LOCK";
            case LID_BEHAVIOR_SLEEP:
                return "LID_BEHAVIOR_SLEEP";
            case LID_BEHAVIOR_NONE:
                return "LID_BEHAVIOR_NONE";
            default:
                return Integer.toString(behavior);
        }
    }

    @Override
    public boolean setAodShowing(boolean aodShowing) {
        if (mAodShowing != aodShowing) {
            mAodShowing = aodShowing;
            return true;
        }
        return false;
    }

    private class HdmiVideoExtconUEventObserver extends ExtconStateObserver<Boolean> {
        private static final String HDMI_EXIST = "HDMI=1";
        private static final String NAME = "hdmi";
        private final ExtconInfo mHdmi = new ExtconInfo(NAME);

        private boolean init() {
            boolean plugged = false;
            try {
                plugged = parseStateFromFile(mHdmi);
            } catch (FileNotFoundException e) {
                Slog.w(TAG, mHdmi.getStatePath()
                        + " not found while attempting to determine initial state", e);
            } catch (IOException e) {
                Slog.e(
                        TAG,
                        "Error reading " + mHdmi.getStatePath()
                                + " while attempting to determine initial state",
                        e);
            }
            startObserving(mHdmi);
            return plugged;
        }

        @Override
        public void updateState(ExtconInfo extconInfo, String eventName, Boolean state) {
            mDefaultDisplayPolicy.setHdmiPlugged(state);
        }

        @Override
        public Boolean parseState(ExtconInfo extconIfno, String state) {
            // extcon event state changes from kernel4.9
            // new state will be like STATE=HDMI=1
            return state.contains(HDMI_EXIST);
        }
    }

    /**
     * @return Whether music is being played right now "locally" (e.g. on the device's speakers
     *    or wired headphones) or "remotely" (e.g. on a device using the Cast protocol and
     *    controlled by this device, or through remote submix).
     */
    private boolean isMusicActive() {
        final AudioManager am = (AudioManager)mContext.getSystemService(Context.AUDIO_SERVICE);
        if (am == null) {
            Log.w(TAG, "isMusicActive: couldn't get AudioManager reference");
            return false;
        }
        return am.isMusicActive();
    }

    private void scheduleLongPressKeyEvent(KeyEvent origEvent, int keyCode) {
        KeyEvent event = new KeyEvent(origEvent.getDownTime(), origEvent.getEventTime(),
                origEvent.getAction(), keyCode, 0);
        Message msg = mHandler.obtainMessage(MSG_DISPATCH_VOLKEY_WITH_WAKE_LOCK, event);
        msg.setAsynchronous(true);
        mHandler.sendMessageDelayed(msg, ViewConfiguration.getLongPressTimeout());
    }

    @Override
    public void takeAlternativeScreenshot() {
        mScreenshotRunnable.setScreenshotType(TAKE_SCREENSHOT_FULLSCREEN);
        mHandler.post(mScreenshotRunnable);
    }
}<|MERGE_RESOLUTION|>--- conflicted
+++ resolved
@@ -649,7 +649,8 @@
 
     private int mPowerButtonSuppressionDelayMillis = POWER_BUTTON_SUPPRESSION_DELAY_DEFAULT_MILLIS;
 
-<<<<<<< HEAD
+    private boolean mLockNowPending = false;
+
     private int mTorchActionMode;
     private PocketManager mPocketManager;
     private PocketLock mPocketLock;
@@ -674,9 +675,6 @@
         }
 
     };
-=======
-    private boolean mLockNowPending = false;
->>>>>>> 2384fb32
 
     private static final int MSG_DISPATCH_MEDIA_KEY_WITH_WAKE_LOCK = 3;
     private static final int MSG_DISPATCH_MEDIA_KEY_REPEAT_WITH_WAKE_LOCK = 4;
