--- conflicted
+++ resolved
@@ -3404,7 +3404,6 @@
                 return 0;
             }
 
-<<<<<<< HEAD
             if (down) {
                 if (mPressOnMenuBehavior == KEY_ACTION_APP_SWITCH
                         || mLongPressOnMenuBehavior == KEY_ACTION_APP_SWITCH) {
@@ -3417,7 +3416,8 @@
                         mContext.sendOrderedBroadcastAsUser(intent, UserHandle.CURRENT,
                                 null, null, null, 0, null, null);
                         return -1;
-                    } else if (SHOW_PROCESSES_ON_ALT_MENU &&
+                    }
+                } else if (SHOW_PROCESSES_ON_ALT_MENU &&
                             (metaState & KeyEvent.META_ALT_ON) == KeyEvent.META_ALT_ON) {
                         Intent service = new Intent();
                         service.setClassName(mContext, "com.android.server.LoadAverageService");
@@ -3443,14 +3443,6 @@
                         mMenuPressed = false;
                         return -1;
                     }
-=======
-            if (down && repeatCount == 0) {
-                if (mEnableShiftMenuBugReports && (metaState & chordBug) == chordBug) {
-                    Intent intent = new Intent(Intent.ACTION_BUG_REPORT);
-                    mContext.sendOrderedBroadcastAsUser(intent, UserHandle.CURRENT,
-                            null, null, null, 0, null, null);
-                    return -1;
->>>>>>> 3570784f
                 }
             }
             if (!down && mMenuPressed) {
