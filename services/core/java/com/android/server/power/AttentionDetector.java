/*
 * Copyright (C) 2019 The Android Open Source Project
 *
 * Licensed under the Apache License, Version 2.0 (the "License");
 * you may not use this file except in compliance with the License.
 * You may obtain a copy of the License at
 *
 *      http://www.apache.org/licenses/LICENSE-2.0
 *
 * Unless required by applicable law or agreed to in writing, software
 * distributed under the License is distributed on an "AS IS" BASIS,
 * WITHOUT WARRANTIES OR CONDITIONS OF ANY KIND, either express or implied.
 * See the License for the specific language governing permissions and
 * limitations under the License.
 */

package com.android.server.power;

import static android.provider.DeviceConfig.NAMESPACE_ATTENTION_MANAGER_SERVICE;

import android.Manifest;
import android.app.ActivityManager;
import android.app.SynchronousUserSwitchObserver;
import android.attention.AttentionManagerInternal;
import android.attention.AttentionManagerInternal.AttentionCallbackInternal;
import android.content.ContentResolver;
import android.content.Context;
import android.content.pm.PackageManager;
import android.database.ContentObserver;
import android.os.Handler;
import android.os.PowerManager;
import android.os.PowerManagerInternal;
import android.os.RemoteException;
import android.os.SystemClock;
import android.os.UserHandle;
import android.provider.DeviceConfig;
import android.provider.Settings;
import android.service.attention.AttentionService;
import android.util.Slog;

import com.android.internal.annotations.VisibleForTesting;
import com.android.internal.util.FrameworkStatsLog;
import com.android.server.LocalServices;
import com.android.server.wm.WindowManagerInternal;

import java.io.PrintWriter;
import java.util.concurrent.atomic.AtomicBoolean;
import java.util.concurrent.atomic.AtomicLong;

/**
 * Class responsible for checking if the user is currently paying attention to the phone and
 * notifying {@link PowerManagerService} that user activity should be renewed.
 *
 * This class also implements a limit of how long the extension should be, to avoid security
 * issues where the device would never be locked.
 */
public class AttentionDetector {

    private static final String TAG = "AttentionDetector";
    private static final boolean DEBUG = false;

    /**
     * DeviceConfig flag name, describes how much in advance to start checking attention before the
     * dim event.
     */
    static final String KEY_PRE_DIM_CHECK_DURATION_MILLIS = "pre_dim_check_duration_millis";

    /** Default value in absence of {@link DeviceConfig} override. */
    static final long DEFAULT_PRE_DIM_CHECK_DURATION_MILLIS = 2_000;

    /** DeviceConfig flag name, describes how long to run the check beyond the screen dim event. */
    static final String KEY_POST_DIM_CHECK_DURATION_MILLIS =
            "post_dim_check_duration_millis";

    /** Default value in absence of {@link DeviceConfig} override. */
    static final long DEFAULT_POST_DIM_CHECK_DURATION_MILLIS = 0;

<<<<<<< HEAD
=======
    /**
     * DeviceConfig flag name, describes the limit of how long the device can remain unlocked due to
     * attention checking.
     */
    static final String KEY_MAX_EXTENSION_MILLIS = "max_extension_millis";

>>>>>>> 539d92be
    private Context mContext;

    private boolean mIsSettingEnabled;

    /**
     * Invoked whenever user attention is detected.
     */
    private final Runnable mOnUserAttention;

    /**
     * The default value for the maximum time, in millis, that the phone can stay unlocked because
     * of attention events, triggered by any user.
     */
    @VisibleForTesting
    protected long mDefaultMaximumExtensionMillis;

    private final Object mLock;

    /**
     * If we're currently waiting for an attention callback
     */
    private final AtomicBoolean mRequested;

    private long mLastActedOnNextScreenDimming;

    /**
     * Monotonously increasing ID for the requests sent.
     */
    @VisibleForTesting
    protected int mRequestId;

    /**
     * Last known user activity.
     */
    private long mLastUserActivityTime;

    @VisibleForTesting
    protected AttentionManagerInternal mAttentionManager;

    @VisibleForTesting
    protected WindowManagerInternal mWindowManager;

    @VisibleForTesting
    protected PackageManager mPackageManager;

    @VisibleForTesting
    protected ContentResolver mContentResolver;

    /**
     * Current wakefulness of the device. {@see PowerManagerInternal}
     */
    private int mWakefulness;

    /**
     * Describes how many times in a row was the timeout extended.
     */
    private AtomicLong mConsecutiveTimeoutExtendedCount = new AtomicLong(0);

    @VisibleForTesting
    AttentionCallbackInternalImpl mCallback;

    /** Keep the last used post dim timeout for the dumpsys. */
    private long mLastPostDimTimeout;

    public AttentionDetector(Runnable onUserAttention, Object lock) {
        mOnUserAttention = onUserAttention;
        mLock = lock;
        mRequested = new AtomicBoolean(false);
        mRequestId = 0;

        // Device starts with an awake state upon boot.
        mWakefulness = PowerManagerInternal.WAKEFULNESS_AWAKE;
    }

    @VisibleForTesting
    void updateEnabledFromSettings(Context context) {
        mIsSettingEnabled = Settings.Secure.getIntForUser(context.getContentResolver(),
                Settings.Secure.ADAPTIVE_SLEEP, 0, UserHandle.USER_CURRENT) == 1;
    }

    public void systemReady(Context context) {
        mContext = context;
        updateEnabledFromSettings(context);
        mPackageManager = context.getPackageManager();
        mContentResolver = context.getContentResolver();
        mAttentionManager = LocalServices.getService(AttentionManagerInternal.class);
        mWindowManager = LocalServices.getService(WindowManagerInternal.class);
        mDefaultMaximumExtensionMillis = context.getResources().getInteger(
                com.android.internal.R.integer.config_attentionMaximumExtension);

        try {
            final UserSwitchObserver observer = new UserSwitchObserver();
            ActivityManager.getService().registerUserSwitchObserver(observer, TAG);
        } catch (RemoteException e) {
            // Shouldn't happen since in-process.
        }

        context.getContentResolver().registerContentObserver(Settings.Secure.getUriFor(
                Settings.Secure.ADAPTIVE_SLEEP),
                false, new ContentObserver(new Handler(context.getMainLooper())) {
                    @Override
                    public void onChange(boolean selfChange) {
                        updateEnabledFromSettings(context);
                    }
                }, UserHandle.USER_ALL);
    }

    /** To be called in {@link PowerManagerService#updateUserActivitySummaryLocked}. */
    public long updateUserActivity(long nextScreenDimming, long dimDurationMillis) {
        if (nextScreenDimming == mLastActedOnNextScreenDimming
                || !mIsSettingEnabled
                || mWindowManager.isKeyguardShowingAndNotOccluded()) {
            return nextScreenDimming;
        }

        if (!isAttentionServiceSupported() || !serviceHasSufficientPermissions()) {
            return nextScreenDimming;
        }

        final long now = SystemClock.uptimeMillis();
        final long whenToCheck = nextScreenDimming - getPreDimCheckDurationMillis();
<<<<<<< HEAD
        final long whenToStopExtending = mLastUserActivityTime + mMaximumExtensionMillis;
=======
        final long whenToStopExtending = mLastUserActivityTime + getMaxExtensionMillis();
>>>>>>> 539d92be
        if (now < whenToCheck) {
            if (DEBUG) {
                Slog.d(TAG, "Do not check for attention yet, wait " + (whenToCheck - now));
            }
            return whenToCheck;
        } else if (whenToStopExtending < whenToCheck) {
            if (DEBUG) {
                Slog.d(TAG, "Let device sleep to avoid false results and improve security "
                        + (whenToCheck - whenToStopExtending));
            }
            return nextScreenDimming;
        } else if (mRequested.get()) {
            if (DEBUG) {
                Slog.d(TAG, "Pending attention callback with ID=" + mCallback.mId + ", wait.");
            }
            return whenToCheck;
        }

        // Ideally we should attribute mRequested to the result of #checkAttention, but the
        // callback might arrive before #checkAttention returns (if there are cached results.)
        // This means that we must assume that the request was successful, and then cancel it
        // afterwards if AttentionManager couldn't deliver it.
        mRequested.set(true);
        mRequestId++;
        mLastActedOnNextScreenDimming = nextScreenDimming;
        mCallback = new AttentionCallbackInternalImpl(mRequestId);
        Slog.v(TAG, "Checking user attention, ID: " + mRequestId);
        final boolean sent = mAttentionManager.checkAttention(
                getPreDimCheckDurationMillis() + getPostDimCheckDurationMillis(dimDurationMillis),
                mCallback);
        if (!sent) {
            mRequested.set(false);
        }

        return whenToCheck;
    }

    /**
     * Handles user activity by cancelling any pending attention requests and keeping track of when
     * the activity happened.
     *
     * @param eventTime Activity time, in uptime millis.
     * @param event     Activity type as defined in {@link PowerManager}.
     * @return 0 when activity was ignored, 1 when handled, -1 when invalid.
     */
    public int onUserActivity(long eventTime, int event) {
        switch (event) {
            case PowerManager.USER_ACTIVITY_EVENT_ATTENTION:
                mConsecutiveTimeoutExtendedCount.incrementAndGet();
                return 0;
            case PowerManager.USER_ACTIVITY_EVENT_OTHER:
            case PowerManager.USER_ACTIVITY_EVENT_BUTTON:
            case PowerManager.USER_ACTIVITY_EVENT_TOUCH:
            case PowerManager.USER_ACTIVITY_EVENT_ACCESSIBILITY:
                cancelCurrentRequestIfAny();
                mLastUserActivityTime = eventTime;
                resetConsecutiveExtensionCount();
                return 1;
            default:
                if (DEBUG) {
                    Slog.d(TAG, "Attention not reset. Unknown activity event: " + event);
                }
                return -1;
        }
    }

    public void onWakefulnessChangeStarted(int wakefulness) {
        mWakefulness = wakefulness;
        if (wakefulness != PowerManagerInternal.WAKEFULNESS_AWAKE) {
            cancelCurrentRequestIfAny();
            resetConsecutiveExtensionCount();
        }
    }

    private void cancelCurrentRequestIfAny() {
        if (mRequested.get()) {
            mAttentionManager.cancelAttentionCheck(mCallback);
            mRequested.set(false);
        }
    }

    private void resetConsecutiveExtensionCount() {
        final long previousCount = mConsecutiveTimeoutExtendedCount.getAndSet(0);
        if (previousCount > 0) {
            FrameworkStatsLog.write(FrameworkStatsLog.SCREEN_TIMEOUT_EXTENSION_REPORTED,
                    previousCount);
        }
    }

    /**
     * {@see AttentionManagerInternal#isAttentionServiceSupported}
     */
    @VisibleForTesting
    boolean isAttentionServiceSupported() {
        return mAttentionManager != null && mAttentionManager.isAttentionServiceSupported();
    }

    /**
     * Returns {@code true} if the attention service has sufficient permissions, disables the
     * depending features otherwise.
     */
    @VisibleForTesting
    boolean serviceHasSufficientPermissions() {
        final String attentionPackage = mPackageManager.getAttentionServicePackageName();
        return attentionPackage != null && mPackageManager.checkPermission(
                Manifest.permission.CAMERA, attentionPackage)
                == PackageManager.PERMISSION_GRANTED;
    }

    public void dump(PrintWriter pw) {
        pw.println("AttentionDetector:");
        pw.println(" mIsSettingEnabled=" + mIsSettingEnabled);
<<<<<<< HEAD
        pw.println(" mMaximumExtensionMillis=" + mMaximumExtensionMillis);
=======
        pw.println(" mMaxExtensionMillis=" + getMaxExtensionMillis());
>>>>>>> 539d92be
        pw.println(" preDimCheckDurationMillis=" + getPreDimCheckDurationMillis());
        pw.println(" postDimCheckDurationMillis=" + mLastPostDimTimeout);
        pw.println(" mLastUserActivityTime(excludingAttention)=" + mLastUserActivityTime);
        pw.println(" mAttentionServiceSupported=" + isAttentionServiceSupported());
        pw.println(" mRequested=" + mRequested);
    }

    /** How long to check <b>before</b> the screen dims, capped at the dim duration. */
    @VisibleForTesting
    protected long getPreDimCheckDurationMillis() {
        final long millis = DeviceConfig.getLong(NAMESPACE_ATTENTION_MANAGER_SERVICE,
                KEY_PRE_DIM_CHECK_DURATION_MILLIS,
                DEFAULT_PRE_DIM_CHECK_DURATION_MILLIS);

        if (millis < 0 || millis > 13_000) {
            Slog.w(TAG, "Bad flag value supplied for: " + KEY_PRE_DIM_CHECK_DURATION_MILLIS);
            return DEFAULT_PRE_DIM_CHECK_DURATION_MILLIS;
        }

        return millis;
    }

    /** How long to check <b>after</b> the screen dims, capped at the dim duration. */
    @VisibleForTesting
    protected long getPostDimCheckDurationMillis(long dimDurationMillis) {
        final long millis = DeviceConfig.getLong(NAMESPACE_ATTENTION_MANAGER_SERVICE,
                KEY_POST_DIM_CHECK_DURATION_MILLIS,
                DEFAULT_POST_DIM_CHECK_DURATION_MILLIS);

        if (millis < 0 || millis > 10_000) {
            Slog.w(TAG, "Bad flag value supplied for: " + KEY_POST_DIM_CHECK_DURATION_MILLIS);
            return DEFAULT_POST_DIM_CHECK_DURATION_MILLIS;
        }

        mLastPostDimTimeout = Math.min(millis, dimDurationMillis);
        return mLastPostDimTimeout;
    }

<<<<<<< HEAD
=======
    /** How long the device can remain unlocked due to attention checking. */
    @VisibleForTesting
    protected long getMaxExtensionMillis() {
        final long millis = DeviceConfig.getLong(NAMESPACE_ATTENTION_MANAGER_SERVICE,
                KEY_MAX_EXTENSION_MILLIS,
                mDefaultMaximumExtensionMillis);

        if (millis < 0 || millis > 60 * 60 * 1000) { // 1 hour
            Slog.w(TAG, "Bad flag value supplied for: " + KEY_MAX_EXTENSION_MILLIS);
            return mDefaultMaximumExtensionMillis;
        }

        return millis;
    }

>>>>>>> 539d92be
    @VisibleForTesting
    final class AttentionCallbackInternalImpl extends AttentionCallbackInternal {
        private final int mId;

        AttentionCallbackInternalImpl(int id) {
            this.mId = id;
        }

        @Override
        public void onSuccess(int result, long timestamp) {
            Slog.v(TAG, "onSuccess: " + result + ", ID: " + mId);
            // If we don't check for request ID it's possible to get into a loop: success leads
            // to the onUserAttention(), which in turn triggers updateUserActivity(), which will
            // call back onSuccess() instantaneously if there is a cached value, and circle repeats.
            if (mId == mRequestId && mRequested.getAndSet(false)) {
                synchronized (mLock) {
                    if (mWakefulness != PowerManagerInternal.WAKEFULNESS_AWAKE) {
                        if (DEBUG) Slog.d(TAG, "Device slept before receiving callback.");
                        return;
                    }
                    if (result == AttentionService.ATTENTION_SUCCESS_PRESENT) {
                        mOnUserAttention.run();
                    } else {
                        resetConsecutiveExtensionCount();
                    }
                }
            }
        }

        @Override
        public void onFailure(int error) {
            Slog.i(TAG, "Failed to check attention: " + error + ", ID: " + mId);
            mRequested.set(false);
        }
    }

    private final class UserSwitchObserver extends SynchronousUserSwitchObserver {
        @Override
        public void onUserSwitching(int newUserId) throws RemoteException {
            updateEnabledFromSettings(mContext);
        }
    }
}<|MERGE_RESOLUTION|>--- conflicted
+++ resolved
@@ -75,15 +75,12 @@
     /** Default value in absence of {@link DeviceConfig} override. */
     static final long DEFAULT_POST_DIM_CHECK_DURATION_MILLIS = 0;
 
-<<<<<<< HEAD
-=======
     /**
      * DeviceConfig flag name, describes the limit of how long the device can remain unlocked due to
      * attention checking.
      */
     static final String KEY_MAX_EXTENSION_MILLIS = "max_extension_millis";
 
->>>>>>> 539d92be
     private Context mContext;
 
     private boolean mIsSettingEnabled;
@@ -205,11 +202,7 @@
 
         final long now = SystemClock.uptimeMillis();
         final long whenToCheck = nextScreenDimming - getPreDimCheckDurationMillis();
-<<<<<<< HEAD
-        final long whenToStopExtending = mLastUserActivityTime + mMaximumExtensionMillis;
-=======
         final long whenToStopExtending = mLastUserActivityTime + getMaxExtensionMillis();
->>>>>>> 539d92be
         if (now < whenToCheck) {
             if (DEBUG) {
                 Slog.d(TAG, "Do not check for attention yet, wait " + (whenToCheck - now));
@@ -322,11 +315,7 @@
     public void dump(PrintWriter pw) {
         pw.println("AttentionDetector:");
         pw.println(" mIsSettingEnabled=" + mIsSettingEnabled);
-<<<<<<< HEAD
-        pw.println(" mMaximumExtensionMillis=" + mMaximumExtensionMillis);
-=======
         pw.println(" mMaxExtensionMillis=" + getMaxExtensionMillis());
->>>>>>> 539d92be
         pw.println(" preDimCheckDurationMillis=" + getPreDimCheckDurationMillis());
         pw.println(" postDimCheckDurationMillis=" + mLastPostDimTimeout);
         pw.println(" mLastUserActivityTime(excludingAttention)=" + mLastUserActivityTime);
@@ -365,8 +354,6 @@
         return mLastPostDimTimeout;
     }
 
-<<<<<<< HEAD
-=======
     /** How long the device can remain unlocked due to attention checking. */
     @VisibleForTesting
     protected long getMaxExtensionMillis() {
@@ -382,7 +369,6 @@
         return millis;
     }
 
->>>>>>> 539d92be
     @VisibleForTesting
     final class AttentionCallbackInternalImpl extends AttentionCallbackInternal {
         private final int mId;
