/*
 * Copyright (C) 2019 The Android Open Source Project
 *
 * Licensed under the Apache License, Version 2.0 (the "License");
 * you may not use this file except in compliance with the License.
 * You may obtain a copy of the License at
 *
 *      http://www.apache.org/licenses/LICENSE-2.0
 *
 * Unless required by applicable law or agreed to in writing, software
 * distributed under the License is distributed on an "AS IS" BASIS,
 * WITHOUT WARRANTIES OR CONDITIONS OF ANY KIND, either express or implied.
 * See the License for the specific language governing permissions and
 * limitations under the License.
 */

package com.android.server.rollback;

import static android.util.StatsLog.WATCHDOG_ROLLBACK_OCCURRED__ROLLBACK_REASON__REASON_APP_CRASH;
import static android.util.StatsLog.WATCHDOG_ROLLBACK_OCCURRED__ROLLBACK_REASON__REASON_APP_NOT_RESPONDING;
import static android.util.StatsLog.WATCHDOG_ROLLBACK_OCCURRED__ROLLBACK_REASON__REASON_EXPLICIT_HEALTH_CHECK;
import static android.util.StatsLog.WATCHDOG_ROLLBACK_OCCURRED__ROLLBACK_REASON__REASON_NATIVE_CRASH;
import static android.util.StatsLog.WATCHDOG_ROLLBACK_OCCURRED__ROLLBACK_REASON__REASON_UNKNOWN;

import android.annotation.NonNull;
import android.annotation.Nullable;
import android.content.BroadcastReceiver;
import android.content.Context;
import android.content.Intent;
import android.content.IntentFilter;
import android.content.pm.PackageInstaller;
import android.content.pm.PackageManager;
import android.content.pm.VersionedPackage;
import android.content.rollback.PackageRollbackInfo;
import android.content.rollback.RollbackInfo;
import android.content.rollback.RollbackManager;
import android.os.Environment;
import android.os.FileUtils;
import android.os.Handler;
import android.os.HandlerThread;
import android.os.PowerManager;
import android.os.SystemProperties;
import android.text.TextUtils;
import android.util.ArraySet;
import android.util.Slog;
import android.util.StatsLog;

import com.android.internal.R;
import com.android.internal.annotations.GuardedBy;
import com.android.server.PackageWatchdog;
import com.android.server.PackageWatchdog.FailureReasons;
import com.android.server.PackageWatchdog.PackageHealthObserver;
import com.android.server.PackageWatchdog.PackageHealthObserverImpact;

import libcore.io.IoUtils;

import java.io.File;
import java.io.FileOutputStream;
import java.io.IOException;
import java.io.PrintWriter;
import java.util.Collections;
import java.util.List;
import java.util.Set;
import java.util.concurrent.TimeUnit;

/**
 * {@link PackageHealthObserver} for {@link RollbackManagerService}.
 * This class monitors crashes and triggers RollbackManager rollback accordingly.
 * It also monitors native crashes for some short while after boot.
 *
 * @hide
 */
public final class RollbackPackageHealthObserver implements PackageHealthObserver {
    private static final String TAG = "RollbackPackageHealthObserver";
    private static final String NAME = "rollback-observer";
    private static final int INVALID_ROLLBACK_ID = -1;
    // TODO: make the following values configurable via DeviceConfig
    private static final long NATIVE_CRASH_POLLING_INTERVAL_MILLIS =
            TimeUnit.SECONDS.toMillis(30);
    private static final long NUMBER_OF_NATIVE_CRASH_POLLS = 10;

    private final Context mContext;
    private final Handler mHandler;
    private final File mLastStagedRollbackIdFile;
    // Staged rollback ids that have been committed but their session is not yet ready
    @GuardedBy("mPendingStagedRollbackIds")
    private final Set<Integer> mPendingStagedRollbackIds = new ArraySet<>();
    // this field is initialized in the c'tor and then only accessed from mHandler thread, so
    // no need to guard with a lock
    private long mNumberOfNativeCrashPollsRemaining;

    RollbackPackageHealthObserver(Context context) {
        mContext = context;
        mNumberOfNativeCrashPollsRemaining = NUMBER_OF_NATIVE_CRASH_POLLS;
        HandlerThread handlerThread = new HandlerThread("RollbackPackageHealthObserver");
        handlerThread.start();
        mHandler = handlerThread.getThreadHandler();
        File dataDir = new File(Environment.getDataDirectory(), "rollback-observer");
        dataDir.mkdirs();
        mLastStagedRollbackIdFile = new File(dataDir, "last-staged-rollback-id");
        PackageWatchdog.getInstance(mContext).registerHealthObserver(this);
    }

    @Override
    public int onHealthCheckFailed(VersionedPackage failedPackage) {
        if (getAvailableRollback(mContext.getSystemService(RollbackManager.class), failedPackage)
                == null) {
            // Don't handle the notification, no rollbacks available for the package
            return PackageHealthObserverImpact.USER_IMPACT_NONE;
        } else {
            // Rollback is available, we may get a callback into #execute
            return PackageHealthObserverImpact.USER_IMPACT_MEDIUM;
        }
    }

    @Override
    public boolean execute(VersionedPackage failedPackage, @FailureReasons int rollbackReason) {
        RollbackManager rollbackManager = mContext.getSystemService(RollbackManager.class);
        VersionedPackage moduleMetadataPackage = getModuleMetadataPackage();
        RollbackInfo rollback = getAvailableRollback(rollbackManager, failedPackage);
        int reasonToLog = mapFailureReasonToMetric(rollbackReason);

        final String failedPackageToLog;
        if (rollbackReason == PackageWatchdog.FAILURE_REASON_NATIVE_CRASH) {
            failedPackageToLog = SystemProperties.get(
                    "ro.init.updatable_crashing_process_name", "");
        } else {
            failedPackageToLog = failedPackage.getPackageName();
        }
        if (rollback == null) {
            Slog.w(TAG, "Expected rollback but no valid rollback found for package: [ "
                    + failedPackage.getPackageName() + "] with versionCode: ["
                    + failedPackage.getVersionCode() + "]");
            return false;
        }

        logEvent(moduleMetadataPackage,
                StatsLog.WATCHDOG_ROLLBACK_OCCURRED__ROLLBACK_TYPE__ROLLBACK_INITIATE,
<<<<<<< HEAD
                reasonToLog, failedPackage.getPackageName());
=======
                reasonToLog, failedPackageToLog);
>>>>>>> cb6ad6dc
        LocalIntentReceiver rollbackReceiver = new LocalIntentReceiver((Intent result) -> {
            int status = result.getIntExtra(RollbackManager.EXTRA_STATUS,
                    RollbackManager.STATUS_FAILURE);
            if (status == RollbackManager.STATUS_SUCCESS) {
                if (rollback.isStaged()) {
                    int rollbackId = rollback.getRollbackId();
                    synchronized (mPendingStagedRollbackIds) {
                        mPendingStagedRollbackIds.add(rollbackId);
                    }
                    BroadcastReceiver listener =
                            listenForStagedSessionReady(rollbackManager, rollbackId,
                                    moduleMetadataPackage);
                    handleStagedSessionChange(rollbackManager, rollbackId, listener,
                            moduleMetadataPackage);
                } else {
                    logEvent(moduleMetadataPackage,
                            StatsLog.WATCHDOG_ROLLBACK_OCCURRED__ROLLBACK_TYPE__ROLLBACK_SUCCESS,
<<<<<<< HEAD
                            reasonToLog, failedPackage.getPackageName());
=======
                            reasonToLog, failedPackageToLog);
>>>>>>> cb6ad6dc
                }
            } else {
                logEvent(moduleMetadataPackage,
                        StatsLog.WATCHDOG_ROLLBACK_OCCURRED__ROLLBACK_TYPE__ROLLBACK_FAILURE,
<<<<<<< HEAD
                        reasonToLog, failedPackage.getPackageName());
=======
                        reasonToLog, failedPackageToLog);
>>>>>>> cb6ad6dc
            }
        });

        mHandler.post(() ->
                rollbackManager.commitRollback(rollback.getRollbackId(),
                    Collections.singletonList(failedPackage),
                    rollbackReceiver.getIntentSender()));
        // Assume rollback executed successfully
        return true;
    }

    @Override
    public String getName() {
        return NAME;
    }

    /**
     * Start observing health of {@code packages} for {@code durationMs}.
     * This may cause {@code packages} to be rolled back if they crash too freqeuntly.
     */
    public void startObservingHealth(List<String> packages, long durationMs) {
        PackageWatchdog.getInstance(mContext).startObservingHealth(this, packages, durationMs);
    }

    /** Verifies the rollback state after a reboot and schedules polling for sometime after reboot
     * to check for native crashes and mitigate them if needed.
     */
    public void onBootCompletedAsync() {
        mHandler.post(()->onBootCompleted());
    }

    private void onBootCompleted() {
        RollbackManager rollbackManager = mContext.getSystemService(RollbackManager.class);
        PackageInstaller packageInstaller = mContext.getPackageManager().getPackageInstaller();
        String moduleMetadataPackageName = getModuleMetadataPackageName();
        VersionedPackage newModuleMetadataPackage = getModuleMetadataPackage();

        if (getAvailableRollback(rollbackManager, newModuleMetadataPackage) != null) {
            scheduleCheckAndMitigateNativeCrashes();
        }

        int rollbackId = popLastStagedRollbackId();
        if (rollbackId == INVALID_ROLLBACK_ID) {
            // No staged rollback before reboot
            return;
        }

        RollbackInfo rollback = null;
        for (RollbackInfo info : rollbackManager.getRecentlyCommittedRollbacks()) {
            if (rollbackId == info.getRollbackId()) {
                rollback = info;
                break;
            }
        }

        if (rollback == null) {
            Slog.e(TAG, "rollback info not found for last staged rollback: " + rollbackId);
            return;
        }

        // Use the version of the metadata package that was installed before
        // we rolled back for logging purposes.
        VersionedPackage oldModuleMetadataPackage = null;
        for (PackageRollbackInfo packageRollback : rollback.getPackages()) {
            if (packageRollback.getPackageName().equals(moduleMetadataPackageName)) {
                oldModuleMetadataPackage = packageRollback.getVersionRolledBackFrom();
                break;
            }
        }

        int sessionId = rollback.getCommittedSessionId();
        PackageInstaller.SessionInfo sessionInfo = packageInstaller.getSessionInfo(sessionId);
        if (sessionInfo == null) {
            Slog.e(TAG, "On boot completed, could not load session id " + sessionId);
            return;
        }
        if (sessionInfo.isStagedSessionApplied()) {
            logEvent(oldModuleMetadataPackage,
                    StatsLog.WATCHDOG_ROLLBACK_OCCURRED__ROLLBACK_TYPE__ROLLBACK_SUCCESS,
                    WATCHDOG_ROLLBACK_OCCURRED__ROLLBACK_REASON__REASON_UNKNOWN, "");
        } else if (sessionInfo.isStagedSessionReady()) {
            // TODO: What do for staged session ready but not applied
        } else {
            logEvent(oldModuleMetadataPackage,
                    StatsLog.WATCHDOG_ROLLBACK_OCCURRED__ROLLBACK_TYPE__ROLLBACK_FAILURE,
                    WATCHDOG_ROLLBACK_OCCURRED__ROLLBACK_REASON__REASON_UNKNOWN, "");
        }
    }

    private RollbackInfo getAvailableRollback(RollbackManager rollbackManager,
            VersionedPackage failedPackage) {
        for (RollbackInfo rollback : rollbackManager.getAvailableRollbacks()) {
            for (PackageRollbackInfo packageRollback : rollback.getPackages()) {
                boolean hasFailedPackage = packageRollback.getPackageName().equals(
                        failedPackage.getPackageName())
                        && packageRollback.getVersionRolledBackFrom().getVersionCode()
                        == failedPackage.getVersionCode();
                if (hasFailedPackage) {
                    return rollback;
                }
            }
        }
        return null;
    }

    @Nullable
    private String getModuleMetadataPackageName() {
        String packageName = mContext.getResources().getString(
                R.string.config_defaultModuleMetadataProvider);
        if (TextUtils.isEmpty(packageName)) {
            return null;
        }
        return packageName;
    }

    @Nullable
    private VersionedPackage getModuleMetadataPackage() {
        String packageName = getModuleMetadataPackageName();
        if (packageName == null) {
            return null;
        }

        try {
            return new VersionedPackage(packageName, mContext.getPackageManager().getPackageInfo(
                            packageName, 0 /* flags */).getLongVersionCode());
        } catch (PackageManager.NameNotFoundException e) {
            Slog.w(TAG, "Module metadata provider not found");
            return null;
        }
    }

    private BroadcastReceiver listenForStagedSessionReady(RollbackManager rollbackManager,
            int rollbackId, VersionedPackage moduleMetadataPackage) {
        BroadcastReceiver sessionUpdatedReceiver = new BroadcastReceiver() {
            @Override
            public void onReceive(Context context, Intent intent) {
                handleStagedSessionChange(rollbackManager,
                        rollbackId, this /* BroadcastReceiver */, moduleMetadataPackage);
            }
        };
        IntentFilter sessionUpdatedFilter =
                new IntentFilter(PackageInstaller.ACTION_SESSION_UPDATED);
        mContext.registerReceiver(sessionUpdatedReceiver, sessionUpdatedFilter);
        return sessionUpdatedReceiver;
    }

    private void handleStagedSessionChange(RollbackManager rollbackManager, int rollbackId,
            BroadcastReceiver listener, VersionedPackage moduleMetadataPackage) {
        PackageInstaller packageInstaller =
                mContext.getPackageManager().getPackageInstaller();
        List<RollbackInfo> recentRollbacks =
                rollbackManager.getRecentlyCommittedRollbacks();
        for (int i = 0; i < recentRollbacks.size(); i++) {
            RollbackInfo recentRollback = recentRollbacks.get(i);
            int sessionId = recentRollback.getCommittedSessionId();
            if ((rollbackId == recentRollback.getRollbackId())
                    && (sessionId != PackageInstaller.SessionInfo.INVALID_ID)) {
                PackageInstaller.SessionInfo sessionInfo =
                        packageInstaller.getSessionInfo(sessionId);
                if (sessionInfo.isStagedSessionReady() && markStagedSessionHandled(rollbackId)) {
                    mContext.unregisterReceiver(listener);
                    saveLastStagedRollbackId(rollbackId);
                    logEvent(moduleMetadataPackage,
                            StatsLog
                            .WATCHDOG_ROLLBACK_OCCURRED__ROLLBACK_TYPE__ROLLBACK_BOOT_TRIGGERED,
                            WATCHDOG_ROLLBACK_OCCURRED__ROLLBACK_REASON__REASON_UNKNOWN,
                            "");
                    mContext.getSystemService(PowerManager.class).reboot("Rollback staged install");
                } else if (sessionInfo.isStagedSessionFailed()
                        && markStagedSessionHandled(rollbackId)) {
                    logEvent(moduleMetadataPackage,
                            StatsLog.WATCHDOG_ROLLBACK_OCCURRED__ROLLBACK_TYPE__ROLLBACK_FAILURE,
                            WATCHDOG_ROLLBACK_OCCURRED__ROLLBACK_REASON__REASON_UNKNOWN,
                            "");
                    mContext.unregisterReceiver(listener);
                }
            }
        }
    }

    /**
     * Returns {@code true} if staged session associated with {@code rollbackId} was marked
     * as handled, {@code false} if already handled.
     */
    private boolean markStagedSessionHandled(int rollbackId) {
        synchronized (mPendingStagedRollbackIds) {
            return mPendingStagedRollbackIds.remove(rollbackId);
        }
    }

    private void saveLastStagedRollbackId(int stagedRollbackId) {
        try {
            FileOutputStream fos = new FileOutputStream(mLastStagedRollbackIdFile);
            PrintWriter pw = new PrintWriter(fos);
            pw.println(stagedRollbackId);
            pw.flush();
            FileUtils.sync(fos);
            pw.close();
        } catch (IOException e) {
            Slog.e(TAG, "Failed to save last staged rollback id", e);
            mLastStagedRollbackIdFile.delete();
        }
    }

    private int popLastStagedRollbackId() {
        int rollbackId = INVALID_ROLLBACK_ID;
        if (!mLastStagedRollbackIdFile.exists()) {
            return rollbackId;
        }

        try {
            rollbackId = Integer.parseInt(
                    IoUtils.readFileAsString(mLastStagedRollbackIdFile.getAbsolutePath()).trim());
        } catch (IOException | NumberFormatException e) {
            Slog.e(TAG, "Failed to retrieve last staged rollback id", e);
        }
        mLastStagedRollbackIdFile.delete();
        return rollbackId;
    }

    private static void logEvent(@Nullable VersionedPackage moduleMetadataPackage, int type,
            int rollbackReason, @NonNull String failingPackageName) {
        Slog.i(TAG, "Watchdog event occurred of type: " + type);
        if (moduleMetadataPackage != null) {
            StatsLog.logWatchdogRollbackOccurred(type, moduleMetadataPackage.getPackageName(),
                    moduleMetadataPackage.getVersionCode(), rollbackReason, failingPackageName);
        }
    }

    /**
     * This method should be only called on mHandler thread, since it modifies
     * {@link #mNumberOfNativeCrashPollsRemaining} and we want to keep this class lock free.
     */
    private void checkAndMitigateNativeCrashes() {
        mNumberOfNativeCrashPollsRemaining--;
        // Check if native watchdog reported a crash
<<<<<<< HEAD
        if ("1".equals(SystemProperties.get("sys.init.updatable_crashing"))) {
=======
        if ("1".equals(SystemProperties.get("ro.init.updatable_crashing"))) {
>>>>>>> cb6ad6dc
            execute(getModuleMetadataPackage(), PackageWatchdog.FAILURE_REASON_NATIVE_CRASH);
            // we stop polling after an attempt to execute rollback, regardless of whether the
            // attempt succeeds or not
        } else {
            if (mNumberOfNativeCrashPollsRemaining > 0) {
                mHandler.postDelayed(() -> checkAndMitigateNativeCrashes(),
                        NATIVE_CRASH_POLLING_INTERVAL_MILLIS);
            }
        }
    }

    /**
     * Since this method can eventually trigger a RollbackManager rollback, it should be called
     * only once boot has completed {@code onBootCompleted} and not earlier, because the install
     * session must be entirely completed before we try to rollback.
     */
    private void scheduleCheckAndMitigateNativeCrashes() {
        Slog.i(TAG, "Scheduling " + mNumberOfNativeCrashPollsRemaining + " polls to check "
                + "and mitigate native crashes");
        mHandler.post(()->checkAndMitigateNativeCrashes());
    }

    private int mapFailureReasonToMetric(@FailureReasons int failureReason) {
        switch (failureReason) {
            case PackageWatchdog.FAILURE_REASON_NATIVE_CRASH:
                return WATCHDOG_ROLLBACK_OCCURRED__ROLLBACK_REASON__REASON_NATIVE_CRASH;
            case PackageWatchdog.FAILURE_REASON_EXPLICIT_HEALTH_CHECK:
                return WATCHDOG_ROLLBACK_OCCURRED__ROLLBACK_REASON__REASON_EXPLICIT_HEALTH_CHECK;
            case PackageWatchdog.FAILURE_REASON_APP_CRASH:
                return WATCHDOG_ROLLBACK_OCCURRED__ROLLBACK_REASON__REASON_APP_CRASH;
            case PackageWatchdog.FAILURE_REASON_APP_NOT_RESPONDING:
                return WATCHDOG_ROLLBACK_OCCURRED__ROLLBACK_REASON__REASON_APP_NOT_RESPONDING;
            default:
                return WATCHDOG_ROLLBACK_OCCURRED__ROLLBACK_REASON__REASON_UNKNOWN;
        }
    }

}<|MERGE_RESOLUTION|>--- conflicted
+++ resolved
@@ -136,11 +136,7 @@
 
         logEvent(moduleMetadataPackage,
                 StatsLog.WATCHDOG_ROLLBACK_OCCURRED__ROLLBACK_TYPE__ROLLBACK_INITIATE,
-<<<<<<< HEAD
-                reasonToLog, failedPackage.getPackageName());
-=======
                 reasonToLog, failedPackageToLog);
->>>>>>> cb6ad6dc
         LocalIntentReceiver rollbackReceiver = new LocalIntentReceiver((Intent result) -> {
             int status = result.getIntExtra(RollbackManager.EXTRA_STATUS,
                     RollbackManager.STATUS_FAILURE);
@@ -158,20 +154,12 @@
                 } else {
                     logEvent(moduleMetadataPackage,
                             StatsLog.WATCHDOG_ROLLBACK_OCCURRED__ROLLBACK_TYPE__ROLLBACK_SUCCESS,
-<<<<<<< HEAD
-                            reasonToLog, failedPackage.getPackageName());
-=======
                             reasonToLog, failedPackageToLog);
->>>>>>> cb6ad6dc
                 }
             } else {
                 logEvent(moduleMetadataPackage,
                         StatsLog.WATCHDOG_ROLLBACK_OCCURRED__ROLLBACK_TYPE__ROLLBACK_FAILURE,
-<<<<<<< HEAD
-                        reasonToLog, failedPackage.getPackageName());
-=======
                         reasonToLog, failedPackageToLog);
->>>>>>> cb6ad6dc
             }
         });
 
@@ -408,11 +396,7 @@
     private void checkAndMitigateNativeCrashes() {
         mNumberOfNativeCrashPollsRemaining--;
         // Check if native watchdog reported a crash
-<<<<<<< HEAD
         if ("1".equals(SystemProperties.get("sys.init.updatable_crashing"))) {
-=======
-        if ("1".equals(SystemProperties.get("ro.init.updatable_crashing"))) {
->>>>>>> cb6ad6dc
             execute(getModuleMetadataPackage(), PackageWatchdog.FAILURE_REASON_NATIVE_CRASH);
             // we stop polling after an attempt to execute rollback, regardless of whether the
             // attempt succeeds or not
