/*
 * Copyright (C) 2014 The Android Open Source Project
 *
 * Licensed under the Apache License, Version 2.0 (the "License");
 * you may not use this file except in compliance with the License.
 * You may obtain a copy of the License at
 *
 *      http://www.apache.org/licenses/LICENSE-2.0
 *
 * Unless required by applicable law or agreed to in writing, software
 * distributed under the License is distributed on an "AS IS" BASIS,
 * WITHOUT WARRANTIES OR CONDITIONS OF ANY KIND, either express or implied.
 * See the License for the specific language governing permissions and
 * limitations under the License.
 */

package com.android.server.wm;

import static android.accessibilityservice.AccessibilityTrace.FLAGS_MAGNIFICATION_CALLBACK;
import static android.accessibilityservice.AccessibilityTrace.FLAGS_WINDOWS_FOR_ACCESSIBILITY_CALLBACK;
import static android.os.Build.IS_USER;
import static android.view.InsetsState.ITYPE_NAVIGATION_BAR;
import static android.view.WindowManager.LayoutParams.PRIVATE_FLAG_IS_ROUNDED_CORNERS_OVERLAY;
import static android.view.WindowManager.LayoutParams.TYPE_ACCESSIBILITY_MAGNIFICATION_OVERLAY;
import static android.view.WindowManager.LayoutParams.TYPE_DOCK_DIVIDER;
import static android.view.WindowManager.LayoutParams.TYPE_MAGNIFICATION_OVERLAY;
import static android.view.WindowManager.LayoutParams.TYPE_NAVIGATION_BAR_PANEL;

import static com.android.server.accessibility.AccessibilityTraceFileProto.ENTRY;
import static com.android.server.accessibility.AccessibilityTraceFileProto.MAGIC_NUMBER;
import static com.android.server.accessibility.AccessibilityTraceFileProto.MAGIC_NUMBER_H;
import static com.android.server.accessibility.AccessibilityTraceFileProto.MAGIC_NUMBER_L;
import static com.android.server.accessibility.AccessibilityTraceProto.ACCESSIBILITY_SERVICE;
import static com.android.server.accessibility.AccessibilityTraceProto.CALENDAR_TIME;
import static com.android.server.accessibility.AccessibilityTraceProto.CALLING_PARAMS;
import static com.android.server.accessibility.AccessibilityTraceProto.CALLING_PKG;
import static com.android.server.accessibility.AccessibilityTraceProto.CALLING_STACKS;
import static com.android.server.accessibility.AccessibilityTraceProto.ELAPSED_REALTIME_NANOS;
import static com.android.server.accessibility.AccessibilityTraceProto.LOGGING_TYPE;
import static com.android.server.accessibility.AccessibilityTraceProto.PROCESS_NAME;
import static com.android.server.accessibility.AccessibilityTraceProto.THREAD_ID_NAME;
import static com.android.server.accessibility.AccessibilityTraceProto.WHERE;
import static com.android.server.accessibility.AccessibilityTraceProto.WINDOW_MANAGER_SERVICE;
import static com.android.server.wm.WindowManagerDebugConfig.TAG_WITH_CLASS_NAME;
import static com.android.server.wm.WindowManagerDebugConfig.TAG_WM;
import static com.android.server.wm.utils.RegionUtils.forEachRect;

import android.accessibilityservice.AccessibilityTrace;
import android.animation.ObjectAnimator;
import android.animation.ValueAnimator;
import android.annotation.NonNull;
import android.app.Application;
import android.content.Context;
import android.content.pm.PackageManagerInternal;
import android.graphics.BLASTBufferQueue;
import android.graphics.Canvas;
import android.graphics.Color;
import android.graphics.Matrix;
import android.graphics.Paint;
import android.graphics.Path;
import android.graphics.PixelFormat;
import android.graphics.Point;
import android.graphics.PorterDuff.Mode;
import android.graphics.Rect;
import android.graphics.RectF;
import android.graphics.Region;
import android.os.Binder;
import android.os.Build;
import android.os.Handler;
import android.os.HandlerThread;
import android.os.IBinder;
import android.os.Looper;
import android.os.Message;
import android.os.Process;
import android.os.SystemClock;
import android.util.ArraySet;
import android.util.IntArray;
import android.util.Slog;
import android.util.SparseArray;
import android.util.TypedValue;
import android.util.proto.ProtoOutputStream;
import android.view.Display;
import android.view.InsetsSource;
import android.view.MagnificationSpec;
import android.view.Surface;
import android.view.Surface.OutOfResourcesException;
import android.view.SurfaceControl;
import android.view.ViewConfiguration;
import android.view.WindowInfo;
import android.view.WindowManager;
import android.view.animation.DecelerateInterpolator;
import android.view.animation.Interpolator;

import com.android.internal.R;
import com.android.internal.os.SomeArgs;
import com.android.internal.util.TraceBuffer;
import com.android.internal.util.function.pooled.PooledLambda;
import com.android.server.LocalServices;
import com.android.server.policy.WindowManagerPolicy;
import com.android.server.wm.WindowManagerInternal.AccessibilityControllerInternal;
import com.android.server.wm.WindowManagerInternal.MagnificationCallbacks;
import com.android.server.wm.WindowManagerInternal.WindowsForAccessibilityCallback;

import java.io.File;
import java.io.IOException;
import java.io.PrintWriter;
import java.text.SimpleDateFormat;
import java.util.ArrayList;
import java.util.Arrays;
import java.util.Date;
import java.util.HashSet;
import java.util.List;
import java.util.Set;

/**
 * This class contains the accessibility related logic of the window manager.
 */
final class AccessibilityController {
    private static final String TAG = AccessibilityController.class.getSimpleName();

    private static final Object STATIC_LOCK = new Object();
    static AccessibilityControllerInternalImpl
            getAccessibilityControllerInternal(WindowManagerService service) {
        return AccessibilityControllerInternalImpl.getInstance(service);
    }

    private final AccessibilityControllerInternalImpl mAccessibilityTracing;
    private final WindowManagerService mService;
    private static final Rect EMPTY_RECT = new Rect();
    private static final float[] sTempFloats = new float[9];

    private SparseArray<DisplayMagnifier> mDisplayMagnifiers = new SparseArray<>();
    private SparseArray<WindowsForAccessibilityObserver> mWindowsForAccessibilityObserver =
            new SparseArray<>();

    // Set to true if initializing window population complete.
    private boolean mAllObserversInitialized = true;

    AccessibilityController(WindowManagerService service) {
        mService = service;
        mAccessibilityTracing =
                AccessibilityController.getAccessibilityControllerInternal(service);
    }

    boolean setMagnificationCallbacks(int displayId, MagnificationCallbacks callbacks) {
        if (mAccessibilityTracing.isTracingEnabled(FLAGS_MAGNIFICATION_CALLBACK)) {
            mAccessibilityTracing.logTrace(
                    TAG + ".setMagnificationCallbacks",
                    FLAGS_MAGNIFICATION_CALLBACK,
                    "displayId=" + displayId + "; callbacks={" + callbacks + "}");
        }
        boolean result = false;
        if (callbacks != null) {
            if (mDisplayMagnifiers.get(displayId) != null) {
                throw new IllegalStateException("Magnification callbacks already set!");
            }
            final DisplayContent dc = mService.mRoot.getDisplayContent(displayId);
            if (dc != null) {
                final Display display = dc.getDisplay();
                if (display != null && display.getType() != Display.TYPE_OVERLAY) {
                    mDisplayMagnifiers.put(displayId, new DisplayMagnifier(
                            mService, dc, display, callbacks));
                    result = true;
                }
            }
        } else {
            final DisplayMagnifier displayMagnifier = mDisplayMagnifiers.get(displayId);
            if (displayMagnifier == null) {
                throw new IllegalStateException("Magnification callbacks already cleared!");
            }
            displayMagnifier.destroy();
            mDisplayMagnifiers.remove(displayId);
            result = true;
        }
        return result;
    }

    /**
     * Sets a callback for observing which windows are touchable for the purposes
     * of accessibility on specified display. When a display is reparented and becomes
     * an embedded one, the {@link WindowsForAccessibilityCallback#onDisplayReparented(int)}
     * will notify the accessibility framework to remove the un-used window observer of
     * this embedded display.
     *
     * @param displayId The logical display id.
     * @param callback The callback.
     * @return {@code false} if display id is not valid or an embedded display when the callback
     * isn't null.
     */
    boolean setWindowsForAccessibilityCallback(int displayId,
            WindowsForAccessibilityCallback callback) {
        if (mAccessibilityTracing.isTracingEnabled(FLAGS_WINDOWS_FOR_ACCESSIBILITY_CALLBACK)) {
            mAccessibilityTracing.logTrace(
                    TAG + ".setWindowsForAccessibilityCallback",
                    FLAGS_WINDOWS_FOR_ACCESSIBILITY_CALLBACK,
                    "displayId=" + displayId + "; callback={" + callback + "}");
        }

        if (callback != null) {
            final DisplayContent dc = mService.mRoot.getDisplayContentOrCreate(displayId);
            if (dc == null) {
                return false;
            }

            WindowsForAccessibilityObserver observer =
                    mWindowsForAccessibilityObserver.get(displayId);
            if (isEmbeddedDisplay(dc)) {
                // If this display is an embedded one, its window observer should have been set from
                // window manager after setting its parent window. But if its window observer is
                // empty, that means this mapping didn't be set, and needs to do this again.
                // This happened when accessibility window observer is disabled and enabled again.
                if (observer == null) {
                    handleWindowObserverOfEmbeddedDisplay(displayId, dc.getParentWindow());
                }
                return false;
            } else if (observer != null) {
                final String errorMessage = "Windows for accessibility callback of display "
                        + displayId + " already set!";
                Slog.e(TAG, errorMessage);
                if (Build.IS_DEBUGGABLE) {
                    throw new IllegalStateException(errorMessage);
                }
                removeObserversForEmbeddedChildDisplays(observer);
                mWindowsForAccessibilityObserver.remove(displayId);
            }
            observer = new WindowsForAccessibilityObserver(mService, displayId, callback);
            mWindowsForAccessibilityObserver.put(displayId, observer);
            mAllObserversInitialized &= observer.mInitialized;
        } else {
            final WindowsForAccessibilityObserver windowsForA11yObserver =
                    mWindowsForAccessibilityObserver.get(displayId);
            if (windowsForA11yObserver == null) {
                final String errorMessage = "Windows for accessibility callback of display "
                        + displayId + " already cleared!";
                Slog.e(TAG, errorMessage);
                if (Build.IS_DEBUGGABLE) {
                    throw new IllegalStateException(errorMessage);
                }
            }
            removeObserversForEmbeddedChildDisplays(windowsForA11yObserver);
            mWindowsForAccessibilityObserver.remove(displayId);
        }
        return true;
    }

    void performComputeChangedWindowsNot(int displayId, boolean forceSend) {
        if (mAccessibilityTracing.isTracingEnabled(FLAGS_WINDOWS_FOR_ACCESSIBILITY_CALLBACK)) {
            mAccessibilityTracing.logTrace(
                    TAG + ".performComputeChangedWindowsNot",
                    FLAGS_WINDOWS_FOR_ACCESSIBILITY_CALLBACK,
                    "displayId=" + displayId + "; forceSend=" + forceSend);
        }
        WindowsForAccessibilityObserver observer = null;
        synchronized (mService.mGlobalLock) {
            final WindowsForAccessibilityObserver windowsForA11yObserver =
                    mWindowsForAccessibilityObserver.get(displayId);
            if (windowsForA11yObserver != null) {
                observer = windowsForA11yObserver;
            }
        }
        if (observer != null) {
            observer.performComputeChangedWindows(forceSend);
        }
    }

    void setMagnificationSpec(int displayId, MagnificationSpec spec) {
        if (mAccessibilityTracing.isTracingEnabled(FLAGS_MAGNIFICATION_CALLBACK
                | FLAGS_WINDOWS_FOR_ACCESSIBILITY_CALLBACK)) {
            mAccessibilityTracing.logTrace(TAG + ".setMagnificationSpec",
                    FLAGS_MAGNIFICATION_CALLBACK | FLAGS_WINDOWS_FOR_ACCESSIBILITY_CALLBACK,
                    "displayId=" + displayId + "; spec={" + spec + "}");
        }
        final DisplayMagnifier displayMagnifier = mDisplayMagnifiers.get(displayId);
        if (displayMagnifier != null) {
            displayMagnifier.setMagnificationSpec(spec);
        }
        final WindowsForAccessibilityObserver windowsForA11yObserver =
                mWindowsForAccessibilityObserver.get(displayId);
        if (windowsForA11yObserver != null) {
            windowsForA11yObserver.scheduleComputeChangedWindows();
        }
    }

    void getMagnificationRegion(int displayId, Region outMagnificationRegion) {
        if (mAccessibilityTracing.isTracingEnabled(FLAGS_MAGNIFICATION_CALLBACK)) {
            mAccessibilityTracing.logTrace(TAG + ".getMagnificationRegion",
                    FLAGS_MAGNIFICATION_CALLBACK,
                    "displayId=" + displayId + "; outMagnificationRegion={" + outMagnificationRegion
                            + "}");
        }
        final DisplayMagnifier displayMagnifier = mDisplayMagnifiers.get(displayId);
        if (displayMagnifier != null) {
            displayMagnifier.getMagnificationRegion(outMagnificationRegion);
        }
    }

    void onRectangleOnScreenRequested(int displayId, Rect rectangle) {
        if (mAccessibilityTracing.isTracingEnabled(FLAGS_MAGNIFICATION_CALLBACK)) {
            mAccessibilityTracing.logTrace(
                    TAG + ".onRectangleOnScreenRequested",
                    FLAGS_MAGNIFICATION_CALLBACK,
                    "displayId=" + displayId + "; rectangle={" + rectangle + "}");
        }
        final DisplayMagnifier displayMagnifier = mDisplayMagnifiers.get(displayId);
        if (displayMagnifier != null) {
            displayMagnifier.onRectangleOnScreenRequested(rectangle);
        }
        // Not relevant for the window observer.
    }

    void onWindowLayersChanged(int displayId) {
        if (mAccessibilityTracing.isTracingEnabled(FLAGS_MAGNIFICATION_CALLBACK
                | FLAGS_WINDOWS_FOR_ACCESSIBILITY_CALLBACK)) {
            mAccessibilityTracing.logTrace(TAG + ".onWindowLayersChanged",
                    FLAGS_MAGNIFICATION_CALLBACK | FLAGS_WINDOWS_FOR_ACCESSIBILITY_CALLBACK,
                    "displayId=" + displayId);
        }
        final DisplayMagnifier displayMagnifier = mDisplayMagnifiers.get(displayId);
        if (displayMagnifier != null) {
            displayMagnifier.onWindowLayersChanged();
        }
        final WindowsForAccessibilityObserver windowsForA11yObserver =
                mWindowsForAccessibilityObserver.get(displayId);
        if (windowsForA11yObserver != null) {
            windowsForA11yObserver.scheduleComputeChangedWindows();
        }
    }

    void onRotationChanged(DisplayContent displayContent) {
        if (mAccessibilityTracing.isTracingEnabled(FLAGS_MAGNIFICATION_CALLBACK
                | FLAGS_WINDOWS_FOR_ACCESSIBILITY_CALLBACK)) {
            mAccessibilityTracing.logTrace(TAG + ".onRotationChanged",
                    FLAGS_MAGNIFICATION_CALLBACK | FLAGS_WINDOWS_FOR_ACCESSIBILITY_CALLBACK,
                    "displayContent={" + displayContent + "}");
        }
        final int displayId = displayContent.getDisplayId();
        final DisplayMagnifier displayMagnifier = mDisplayMagnifiers.get(displayId);
        if (displayMagnifier != null) {
            displayMagnifier.onRotationChanged(displayContent);
        }
        final WindowsForAccessibilityObserver windowsForA11yObserver =
                mWindowsForAccessibilityObserver.get(displayId);
        if (windowsForA11yObserver != null) {
            windowsForA11yObserver.scheduleComputeChangedWindows();
        }
    }

    void onAppWindowTransition(int displayId, int transition) {
        if (mAccessibilityTracing.isTracingEnabled(FLAGS_MAGNIFICATION_CALLBACK)) {
            mAccessibilityTracing.logTrace(TAG + ".onAppWindowTransition",
                    FLAGS_MAGNIFICATION_CALLBACK,
                    "displayId=" + displayId + "; transition=" + transition);
        }
        final DisplayMagnifier displayMagnifier = mDisplayMagnifiers.get(displayId);
        if (displayMagnifier != null) {
            displayMagnifier.onAppWindowTransition(displayId, transition);
        }
        // Not relevant for the window observer.
    }

    void onWindowTransition(WindowState windowState, int transition) {
        if (mAccessibilityTracing.isTracingEnabled(FLAGS_MAGNIFICATION_CALLBACK
                | FLAGS_WINDOWS_FOR_ACCESSIBILITY_CALLBACK)) {
            mAccessibilityTracing.logTrace(TAG + ".onWindowTransition",
                    FLAGS_MAGNIFICATION_CALLBACK | FLAGS_WINDOWS_FOR_ACCESSIBILITY_CALLBACK,
                    "windowState={" + windowState + "}; transition=" + transition);
        }
        final int displayId = windowState.getDisplayId();
        final DisplayMagnifier displayMagnifier = mDisplayMagnifiers.get(displayId);
        if (displayMagnifier != null) {
            displayMagnifier.onWindowTransition(windowState, transition);
        }
        final WindowsForAccessibilityObserver windowsForA11yObserver =
                mWindowsForAccessibilityObserver.get(displayId);
        if (windowsForA11yObserver != null) {
            windowsForA11yObserver.scheduleComputeChangedWindows();
        }
    }

    void onWindowFocusChangedNot(int displayId) {
        // Not relevant for the display magnifier.
        if (mAccessibilityTracing.isTracingEnabled(FLAGS_WINDOWS_FOR_ACCESSIBILITY_CALLBACK)) {
            mAccessibilityTracing.logTrace(TAG + ".onWindowFocusChangedNot",
                    FLAGS_WINDOWS_FOR_ACCESSIBILITY_CALLBACK, "displayId=" + displayId);
        }
        WindowsForAccessibilityObserver observer = null;
        synchronized (mService.mGlobalLock) {
            final WindowsForAccessibilityObserver windowsForA11yObserver =
                    mWindowsForAccessibilityObserver.get(displayId);
            if (windowsForA11yObserver != null) {
                observer = windowsForA11yObserver;
            }
        }
        if (observer != null) {
            observer.performComputeChangedWindows(false);
        }
        // Since we abandon initializing observers if no window has focus, make sure all observers
        // are initialized.
        sendCallbackToUninitializedObserversIfNeeded();
    }

    private void sendCallbackToUninitializedObserversIfNeeded() {
        List<WindowsForAccessibilityObserver> unInitializedObservers;
        synchronized (mService.mGlobalLock) {
            if (mAllObserversInitialized) {
                return;
            }
            if (mService.mRoot.getTopFocusedDisplayContent().mCurrentFocus == null) {
                return;
            }
            unInitializedObservers = new ArrayList<>();
            for (int i = mWindowsForAccessibilityObserver.size() - 1; i >= 0; --i) {
                final WindowsForAccessibilityObserver observer =
                        mWindowsForAccessibilityObserver.valueAt(i);
                if (!observer.mInitialized) {
                    unInitializedObservers.add(observer);
                }
            }
            // Reset the flag to record the new added observer.
            mAllObserversInitialized = true;
        }

        boolean areAllObserversInitialized = true;
        for (int i = unInitializedObservers.size() - 1; i >= 0; --i) {
            final  WindowsForAccessibilityObserver observer = unInitializedObservers.get(i);
            observer.performComputeChangedWindows(true);
            areAllObserversInitialized &= observer.mInitialized;
        }
        synchronized (mService.mGlobalLock) {
            mAllObserversInitialized &= areAllObserversInitialized;
        }
    }

    /**
     * Called when the location or the size of the window is changed. Moving the window to
     * another display is also taken into consideration.
     * @param displayIds the display ids of displays when the situation happens.
     */
    void onSomeWindowResizedOrMoved(int... displayIds) {
        onSomeWindowResizedOrMovedWithCallingUid(Binder.getCallingUid(), displayIds);
    }

    void onSomeWindowResizedOrMovedWithCallingUid(int callingUid, int... displayIds) {
        if (mAccessibilityTracing.isTracingEnabled(FLAGS_WINDOWS_FOR_ACCESSIBILITY_CALLBACK)) {
            mAccessibilityTracing.logTrace(TAG + ".onSomeWindowResizedOrMoved",
                    FLAGS_WINDOWS_FOR_ACCESSIBILITY_CALLBACK,
                    "displayIds={" + displayIds.toString() + "}", "".getBytes(), callingUid);
        }
        // Not relevant for the display magnifier.
        for (int i = 0; i < displayIds.length; i++) {
            final WindowsForAccessibilityObserver windowsForA11yObserver =
                    mWindowsForAccessibilityObserver.get(displayIds[i]);
            if (windowsForA11yObserver != null) {
                windowsForA11yObserver.scheduleComputeChangedWindows();
            }
        }
    }

    void drawMagnifiedRegionBorderIfNeeded(int displayId, SurfaceControl.Transaction t) {
        if (mAccessibilityTracing.isTracingEnabled(FLAGS_MAGNIFICATION_CALLBACK)) {
            mAccessibilityTracing.logTrace(
                    TAG + ".drawMagnifiedRegionBorderIfNeeded",
                    FLAGS_MAGNIFICATION_CALLBACK,
                    "displayId=" + displayId + "; transaction={" + t + "}");
        }
        final DisplayMagnifier displayMagnifier = mDisplayMagnifiers.get(displayId);
        if (displayMagnifier != null) {
            displayMagnifier.drawMagnifiedRegionBorderIfNeeded(t);
        }
        // Not relevant for the window observer.
    }

    MagnificationSpec getMagnificationSpecForWindow(WindowState windowState) {
        if (mAccessibilityTracing.isTracingEnabled(FLAGS_MAGNIFICATION_CALLBACK)) {
            mAccessibilityTracing.logTrace(TAG + ".getMagnificationSpecForWindow",
                    FLAGS_MAGNIFICATION_CALLBACK,
                    "windowState={" + windowState + "}");
        }
        final int displayId = windowState.getDisplayId();
        final DisplayMagnifier displayMagnifier = mDisplayMagnifiers.get(displayId);
        if (displayMagnifier != null) {
            return displayMagnifier.getMagnificationSpecForWindow(windowState);
        }
        return null;
    }

    boolean hasCallbacks() {
        if (mAccessibilityTracing.isTracingEnabled(FLAGS_MAGNIFICATION_CALLBACK
                | FLAGS_WINDOWS_FOR_ACCESSIBILITY_CALLBACK)) {
            mAccessibilityTracing.logTrace(TAG + ".hasCallbacks",
                    FLAGS_MAGNIFICATION_CALLBACK | FLAGS_WINDOWS_FOR_ACCESSIBILITY_CALLBACK);
        }
        return (mDisplayMagnifiers.size() > 0
                || mWindowsForAccessibilityObserver.size() > 0);
    }

    void setForceShowMagnifiableBounds(int displayId, boolean show) {
        if (mAccessibilityTracing.isTracingEnabled(FLAGS_MAGNIFICATION_CALLBACK)) {
            mAccessibilityTracing.logTrace(TAG + ".setForceShowMagnifiableBounds",
                    FLAGS_MAGNIFICATION_CALLBACK, "displayId=" + displayId + "; show=" + show);
        }
        final DisplayMagnifier displayMagnifier = mDisplayMagnifiers.get(displayId);
        if (displayMagnifier != null) {
            displayMagnifier.setForceShowMagnifiableBounds(show);
            displayMagnifier.showMagnificationBoundsIfNeeded();
        }
    }

    void handleWindowObserverOfEmbeddedDisplay(int embeddedDisplayId,
            WindowState parentWindow) {
        handleWindowObserverOfEmbeddedDisplay(
                embeddedDisplayId, parentWindow, Binder.getCallingUid());
    }

    void handleWindowObserverOfEmbeddedDisplay(
            int embeddedDisplayId, WindowState parentWindow, int callingUid) {
        if (mAccessibilityTracing.isTracingEnabled(FLAGS_WINDOWS_FOR_ACCESSIBILITY_CALLBACK)) {
            mAccessibilityTracing.logTrace(TAG + ".handleWindowObserverOfEmbeddedDisplay",
                    FLAGS_WINDOWS_FOR_ACCESSIBILITY_CALLBACK,
                    "embeddedDisplayId=" + embeddedDisplayId + "; parentWindowState={"
                    + parentWindow + "}", "".getBytes(), callingUid);
        }
        if (embeddedDisplayId == Display.DEFAULT_DISPLAY || parentWindow == null) {
            return;
        }
        mService.mH.sendMessage(PooledLambda.obtainMessage(
                AccessibilityController::updateWindowObserverOfEmbeddedDisplay,
                this, embeddedDisplayId, parentWindow));
    }

    private void updateWindowObserverOfEmbeddedDisplay(int embeddedDisplayId,
            WindowState parentWindow) {
        final WindowsForAccessibilityObserver windowsForA11yObserver;

        synchronized (mService.mGlobalLock) {
            // Finds the parent display of this embedded display
            WindowState candidate = parentWindow;
            while (candidate != null) {
                parentWindow = candidate;
                candidate = parentWindow.getDisplayContent().getParentWindow();
            }
            final int parentDisplayId = parentWindow.getDisplayId();
            // Uses the observer of parent display
            windowsForA11yObserver = mWindowsForAccessibilityObserver.get(parentDisplayId);
        }

        if (windowsForA11yObserver != null) {
            windowsForA11yObserver.notifyDisplayReparented(embeddedDisplayId);
            windowsForA11yObserver.addEmbeddedDisplay(embeddedDisplayId);
            synchronized (mService.mGlobalLock) {
                // Replaces the observer of embedded display to the one of parent display
                mWindowsForAccessibilityObserver.put(embeddedDisplayId, windowsForA11yObserver);
            }
        }
    }

    void onImeSurfaceShownChanged(WindowState windowState, boolean shown) {
        if (mAccessibilityTracing.isTracingEnabled(FLAGS_MAGNIFICATION_CALLBACK)) {
            mAccessibilityTracing.logTrace(TAG + ".onImeSurfaceShownChanged",
                    FLAGS_MAGNIFICATION_CALLBACK, "windowState=" + windowState + ";shown=" + shown);
        }
        final int displayId = windowState.getDisplayId();
        final DisplayMagnifier displayMagnifier = mDisplayMagnifiers.get(displayId);
        if (displayMagnifier != null) {
            displayMagnifier.onImeSurfaceShownChanged(shown);
        }
    }

    private static void populateTransformationMatrix(WindowState windowState,
            Matrix outMatrix) {
        windowState.getTransformationMatrix(sTempFloats, outMatrix);
    }

    void dump(PrintWriter pw, String prefix) {
        for (int i = 0; i < mDisplayMagnifiers.size(); i++) {
            final DisplayMagnifier displayMagnifier = mDisplayMagnifiers.valueAt(i);
            if (displayMagnifier != null) {
                displayMagnifier.dump(pw, prefix
                        + "Magnification display# " + mDisplayMagnifiers.keyAt(i));
            }
        }
        pw.println(prefix
                + "mWindowsForAccessibilityObserver=" + mWindowsForAccessibilityObserver);
    }

    private void removeObserversForEmbeddedChildDisplays(WindowsForAccessibilityObserver
            observerOfParentDisplay) {
        final IntArray embeddedDisplayIdList =
                observerOfParentDisplay.getAndClearEmbeddedDisplayIdList();

        for (int index = 0; index < embeddedDisplayIdList.size(); index++) {
            final int embeddedDisplayId = embeddedDisplayIdList.get(index);
            mWindowsForAccessibilityObserver.remove(embeddedDisplayId);
        }
    }

    private static boolean isEmbeddedDisplay(DisplayContent dc) {
        final Display display = dc.getDisplay();

        return display.getType() == Display.TYPE_VIRTUAL && dc.getParentWindow() != null;
    }

    /**
     * This class encapsulates the functionality related to display magnification.
     */
    private static final class DisplayMagnifier {

        private static final String LOG_TAG = TAG_WITH_CLASS_NAME ? "DisplayMagnifier" : TAG_WM;

        private static final boolean DEBUG_WINDOW_TRANSITIONS = false;
        private static final boolean DEBUG_ROTATION = false;
        private static final boolean DEBUG_LAYERS = false;
        private static final boolean DEBUG_RECTANGLE_REQUESTED = false;
        private static final boolean DEBUG_VIEWPORT_WINDOW = false;

        private final Rect mTempRect1 = new Rect();
        private final Rect mTempRect2 = new Rect();

        private final Region mTempRegion1 = new Region();
        private final Region mTempRegion2 = new Region();
        private final Region mTempRegion3 = new Region();
        private final Region mTempRegion4 = new Region();

        private final Context mDisplayContext;
        private final WindowManagerService mService;
        private final MagnifiedViewport mMagnifedViewport;
        private final Handler mHandler;
        private final DisplayContent mDisplayContent;
        private final Display mDisplay;
        private final AccessibilityControllerInternalImpl mAccessibilityTracing;

        private final MagnificationCallbacks mCallbacks;

        private final long mLongAnimationDuration;

        private boolean mForceShowMagnifiableBounds = false;

        DisplayMagnifier(WindowManagerService windowManagerService,
                DisplayContent displayContent,
                Display display,
                MagnificationCallbacks callbacks) {
            mDisplayContext = windowManagerService.mContext.createDisplayContext(display);
            mService = windowManagerService;
            mCallbacks = callbacks;
            mDisplayContent = displayContent;
            mDisplay = display;
            mHandler = new MyHandler(mService.mH.getLooper());
            mMagnifedViewport = new MagnifiedViewport();
            mAccessibilityTracing =
                    AccessibilityController.getAccessibilityControllerInternal(mService);
            mLongAnimationDuration = mDisplayContext.getResources().getInteger(
                    com.android.internal.R.integer.config_longAnimTime);
            if (mAccessibilityTracing.isTracingEnabled(FLAGS_MAGNIFICATION_CALLBACK)) {
                mAccessibilityTracing.logTrace(LOG_TAG + ".DisplayMagnifier.constructor",
                        FLAGS_MAGNIFICATION_CALLBACK,
                        "windowManagerService={" + windowManagerService + "}; displayContent={"
                                + displayContent + "}; display={" + display + "}; callbacks={"
                                + callbacks + "}");
            }
        }

        void setMagnificationSpec(MagnificationSpec spec) {
            if (mAccessibilityTracing.isTracingEnabled(FLAGS_MAGNIFICATION_CALLBACK)) {
                mAccessibilityTracing.logTrace(LOG_TAG + ".setMagnificationSpec",
                        FLAGS_MAGNIFICATION_CALLBACK, "spec={" + spec + "}");
            }
            mMagnifedViewport.updateMagnificationSpec(spec);
            mMagnifedViewport.recomputeBounds();

            mService.applyMagnificationSpecLocked(mDisplay.getDisplayId(), spec);
            mService.scheduleAnimationLocked();
        }

        void setForceShowMagnifiableBounds(boolean show) {
            if (mAccessibilityTracing.isTracingEnabled(FLAGS_MAGNIFICATION_CALLBACK)) {
                mAccessibilityTracing.logTrace(LOG_TAG + ".setForceShowMagnifiableBounds",
                        FLAGS_MAGNIFICATION_CALLBACK, "show=" + show);
            }
            mForceShowMagnifiableBounds = show;
            mMagnifedViewport.setMagnifiedRegionBorderShown(show, true);
        }

        boolean isForceShowingMagnifiableBounds() {
            if (mAccessibilityTracing.isTracingEnabled(FLAGS_MAGNIFICATION_CALLBACK)) {
                mAccessibilityTracing.logTrace(LOG_TAG + ".isForceShowingMagnifiableBounds",
                        FLAGS_MAGNIFICATION_CALLBACK);
            }
            return mForceShowMagnifiableBounds;
        }

        void onRectangleOnScreenRequested(Rect rectangle) {
            if (mAccessibilityTracing.isTracingEnabled(FLAGS_MAGNIFICATION_CALLBACK)) {
                mAccessibilityTracing.logTrace(LOG_TAG + ".onRectangleOnScreenRequested",
                        FLAGS_MAGNIFICATION_CALLBACK, "rectangle={" + rectangle + "}");
            }
            if (DEBUG_RECTANGLE_REQUESTED) {
                Slog.i(LOG_TAG, "Rectangle on screen requested: " + rectangle);
            }
            if (!mMagnifedViewport.isMagnifying()) {
                return;
            }
            Rect magnifiedRegionBounds = mTempRect2;
            mMagnifedViewport.getMagnifiedFrameInContentCoords(magnifiedRegionBounds);
            if (magnifiedRegionBounds.contains(rectangle)) {
                return;
            }
            SomeArgs args = SomeArgs.obtain();
            args.argi1 = rectangle.left;
            args.argi2 = rectangle.top;
            args.argi3 = rectangle.right;
            args.argi4 = rectangle.bottom;
            mHandler.obtainMessage(MyHandler.MESSAGE_NOTIFY_RECTANGLE_ON_SCREEN_REQUESTED,
                    args).sendToTarget();
        }

        void onWindowLayersChanged() {
            if (mAccessibilityTracing.isTracingEnabled(FLAGS_MAGNIFICATION_CALLBACK)) {
                mAccessibilityTracing.logTrace(
                        LOG_TAG + ".onWindowLayersChanged", FLAGS_MAGNIFICATION_CALLBACK);
            }
            if (DEBUG_LAYERS) {
                Slog.i(LOG_TAG, "Layers changed.");
            }
            mMagnifedViewport.recomputeBounds();
            mService.scheduleAnimationLocked();
        }

        void onRotationChanged(DisplayContent displayContent) {
            if (mAccessibilityTracing.isTracingEnabled(FLAGS_MAGNIFICATION_CALLBACK)) {
                mAccessibilityTracing.logTrace(LOG_TAG + ".onRotationChanged",
                        FLAGS_MAGNIFICATION_CALLBACK, "displayContent={" + displayContent + "}");
            }
            if (DEBUG_ROTATION) {
                final int rotation = displayContent.getRotation();
                Slog.i(LOG_TAG, "Rotation: " + Surface.rotationToString(rotation)
                        + " displayId: " + displayContent.getDisplayId());
            }
            mMagnifedViewport.onRotationChanged();
            mHandler.sendEmptyMessage(MyHandler.MESSAGE_NOTIFY_ROTATION_CHANGED);
        }

        void onAppWindowTransition(int displayId, int transition) {
            if (mAccessibilityTracing.isTracingEnabled(FLAGS_MAGNIFICATION_CALLBACK)) {
                mAccessibilityTracing.logTrace(LOG_TAG + ".onAppWindowTransition",
                        FLAGS_MAGNIFICATION_CALLBACK,
                        "displayId=" + displayId + "; transition=" + transition);
            }
            if (DEBUG_WINDOW_TRANSITIONS) {
                Slog.i(LOG_TAG, "Window transition: "
                        + AppTransition.appTransitionOldToString(transition)
                        + " displayId: " + displayId);
            }
            final boolean magnifying = mMagnifedViewport.isMagnifying();
            if (magnifying) {
                switch (transition) {
                    case WindowManager.TRANSIT_OLD_ACTIVITY_OPEN:
                    case WindowManager.TRANSIT_OLD_TASK_OPEN:
                    case WindowManager.TRANSIT_OLD_TASK_TO_FRONT:
                    case WindowManager.TRANSIT_OLD_WALLPAPER_OPEN:
                    case WindowManager.TRANSIT_OLD_WALLPAPER_CLOSE:
                    case WindowManager.TRANSIT_OLD_WALLPAPER_INTRA_OPEN: {
                        mHandler.sendEmptyMessage(MyHandler.MESSAGE_NOTIFY_USER_CONTEXT_CHANGED);
                    }
                }
            }
        }

        void onWindowTransition(WindowState windowState, int transition) {
            if (mAccessibilityTracing.isTracingEnabled(FLAGS_MAGNIFICATION_CALLBACK)) {
                mAccessibilityTracing.logTrace(LOG_TAG + ".onWindowTransition",
                        FLAGS_MAGNIFICATION_CALLBACK,
                        "windowState={" + windowState + "}; transition=" + transition);
            }
            if (DEBUG_WINDOW_TRANSITIONS) {
                Slog.i(LOG_TAG, "Window transition: "
                        + AppTransition.appTransitionOldToString(transition)
                        + " displayId: " + windowState.getDisplayId());
            }
            final boolean magnifying = mMagnifedViewport.isMagnifying();
            final int type = windowState.mAttrs.type;
            switch (transition) {
                case WindowManagerPolicy.TRANSIT_ENTER:
                case WindowManagerPolicy.TRANSIT_SHOW: {
                    if (!magnifying) {
                        break;
                    }
                    switch (type) {
                        case WindowManager.LayoutParams.TYPE_APPLICATION:
                        case WindowManager.LayoutParams.TYPE_DRAWN_APPLICATION:
                        case WindowManager.LayoutParams.TYPE_APPLICATION_PANEL:
                        case WindowManager.LayoutParams.TYPE_APPLICATION_MEDIA:
                        case WindowManager.LayoutParams.TYPE_APPLICATION_SUB_PANEL:
                        case WindowManager.LayoutParams.TYPE_APPLICATION_ABOVE_SUB_PANEL:
                        case WindowManager.LayoutParams.TYPE_APPLICATION_ATTACHED_DIALOG:
                        case WindowManager.LayoutParams.TYPE_SEARCH_BAR:
                        case WindowManager.LayoutParams.TYPE_PHONE:
                        case WindowManager.LayoutParams.TYPE_SYSTEM_ALERT:
                        case WindowManager.LayoutParams.TYPE_TOAST:
                        case WindowManager.LayoutParams.TYPE_SYSTEM_OVERLAY:
                        case WindowManager.LayoutParams.TYPE_APPLICATION_OVERLAY:
                        case WindowManager.LayoutParams.TYPE_PRIORITY_PHONE:
                        case WindowManager.LayoutParams.TYPE_SYSTEM_DIALOG:
                        case WindowManager.LayoutParams.TYPE_KEYGUARD_DIALOG:
                        case WindowManager.LayoutParams.TYPE_SYSTEM_ERROR:
                        case WindowManager.LayoutParams.TYPE_VOLUME_OVERLAY:
                        case WindowManager.LayoutParams.TYPE_QS_DIALOG:
                        case WindowManager.LayoutParams.TYPE_NAVIGATION_BAR_PANEL: {
                            Rect magnifiedRegionBounds = mTempRect2;
                            mMagnifedViewport.getMagnifiedFrameInContentCoords(
                                    magnifiedRegionBounds);
                            Rect touchableRegionBounds = mTempRect1;
                            windowState.getTouchableRegion(mTempRegion1);
                            mTempRegion1.getBounds(touchableRegionBounds);
                            if (!magnifiedRegionBounds.intersect(touchableRegionBounds)) {
                                mCallbacks.onRectangleOnScreenRequested(
                                        touchableRegionBounds.left,
                                        touchableRegionBounds.top,
                                        touchableRegionBounds.right,
                                        touchableRegionBounds.bottom);
                            }
                        } break;
                    } break;
                }
            }
        }

        void onImeSurfaceShownChanged(boolean shown) {
            if (mAccessibilityTracing.isTracingEnabled(FLAGS_MAGNIFICATION_CALLBACK)) {
                mAccessibilityTracing.logTrace(LOG_TAG + ".onImeSurfaceShownChanged",
                        FLAGS_MAGNIFICATION_CALLBACK, "shown=" + shown);
            }
            mHandler.obtainMessage(MyHandler.MESSAGE_NOTIFY_IME_WINDOW_VISIBILITY_CHANGED,
                    shown ? 1 : 0, 0).sendToTarget();
        }

        MagnificationSpec getMagnificationSpecForWindow(WindowState windowState) {
            if (mAccessibilityTracing.isTracingEnabled(FLAGS_MAGNIFICATION_CALLBACK)) {
                mAccessibilityTracing.logTrace(LOG_TAG + ".getMagnificationSpecForWindow",
                        FLAGS_MAGNIFICATION_CALLBACK, "windowState={" + windowState + "}");
            }
            MagnificationSpec spec = mMagnifedViewport.getMagnificationSpec();
            if (spec != null && !spec.isNop()) {
                if (!windowState.shouldMagnify()) {
                    return null;
                }
            }
            return spec;
        }

        void getMagnificationRegion(Region outMagnificationRegion) {
            if (mAccessibilityTracing.isTracingEnabled(FLAGS_MAGNIFICATION_CALLBACK)) {
                mAccessibilityTracing.logTrace(LOG_TAG + ".getMagnificationRegion",
                        FLAGS_MAGNIFICATION_CALLBACK,
                        "outMagnificationRegion={" + outMagnificationRegion + "}");
            }
            // Make sure we're working with the most current bounds
            mMagnifedViewport.recomputeBounds();
            mMagnifedViewport.getMagnificationRegion(outMagnificationRegion);
        }

        void destroy() {
            if (mAccessibilityTracing.isTracingEnabled(FLAGS_MAGNIFICATION_CALLBACK)) {
                mAccessibilityTracing.logTrace(LOG_TAG + ".destroy", FLAGS_MAGNIFICATION_CALLBACK);
            }
            mMagnifedViewport.destroyWindow();
        }

        // Can be called outside of a surface transaction
        void showMagnificationBoundsIfNeeded() {
            if (mAccessibilityTracing.isTracingEnabled(FLAGS_MAGNIFICATION_CALLBACK)) {
                mAccessibilityTracing.logTrace(LOG_TAG + ".showMagnificationBoundsIfNeeded",
                        FLAGS_MAGNIFICATION_CALLBACK);
            }
            mHandler.obtainMessage(MyHandler.MESSAGE_SHOW_MAGNIFIED_REGION_BOUNDS_IF_NEEDED)
                    .sendToTarget();
        }

        void drawMagnifiedRegionBorderIfNeeded(SurfaceControl.Transaction t) {
            if (mAccessibilityTracing.isTracingEnabled(FLAGS_MAGNIFICATION_CALLBACK)) {
                mAccessibilityTracing.logTrace(LOG_TAG + ".drawMagnifiedRegionBorderIfNeeded",
                        FLAGS_MAGNIFICATION_CALLBACK, "transition={" + t + "}");
            }
            mMagnifedViewport.drawWindowIfNeeded(t);
        }

        void dump(PrintWriter pw, String prefix) {
            mMagnifedViewport.dump(pw, prefix);
        }

        private final class MagnifiedViewport {

            private final SparseArray<WindowState> mTempWindowStates =
                    new SparseArray<WindowState>();

            private final RectF mTempRectF = new RectF();

            private final Point mScreenSize = new Point();

            private final Matrix mTempMatrix = new Matrix();

            private final Region mMagnificationRegion = new Region();
            private final Region mOldMagnificationRegion = new Region();

            private final Path mCircularPath;

            private final MagnificationSpec mMagnificationSpec = new MagnificationSpec();

            private final float mBorderWidth;
            private final int mHalfBorderWidth;
            private final int mDrawBorderInset;

            private final ViewportWindow mWindow;

            private boolean mFullRedrawNeeded;
            private int mTempLayer = 0;

            MagnifiedViewport() {
                mBorderWidth = mDisplayContext.getResources().getDimension(
                        com.android.internal.R.dimen.accessibility_magnification_indicator_width);
                mHalfBorderWidth = (int) Math.ceil(mBorderWidth / 2);
                mDrawBorderInset = (int) mBorderWidth / 2;
                mWindow = new ViewportWindow(mDisplayContext);

                if (mDisplayContext.getResources().getConfiguration().isScreenRound()) {
                    mCircularPath = new Path();
                    mDisplay.getRealSize(mScreenSize);
                    final int centerXY = mScreenSize.x / 2;
                    mCircularPath.addCircle(centerXY, centerXY, centerXY, Path.Direction.CW);
                } else {
                    mCircularPath = null;
                }

                recomputeBounds();
            }

            void getMagnificationRegion(@NonNull Region outMagnificationRegion) {
                outMagnificationRegion.set(mMagnificationRegion);
            }

            void updateMagnificationSpec(MagnificationSpec spec) {
                if (spec != null) {
                    mMagnificationSpec.initialize(spec.scale, spec.offsetX, spec.offsetY);
                } else {
                    mMagnificationSpec.clear();
                }
                // If this message is pending we are in a rotation animation and do not want
                // to show the border. We will do so when the pending message is handled.
                if (!mHandler.hasMessages(
                        MyHandler.MESSAGE_SHOW_MAGNIFIED_REGION_BOUNDS_IF_NEEDED)) {
                    setMagnifiedRegionBorderShown(
                            isMagnifying() || isForceShowingMagnifiableBounds(), true);
                }
            }

            void recomputeBounds() {
                mDisplay.getRealSize(mScreenSize);
                final int screenWidth = mScreenSize.x;
                final int screenHeight = mScreenSize.y;

                mMagnificationRegion.set(0, 0, 0, 0);
                final Region availableBounds = mTempRegion1;
                availableBounds.set(0, 0, screenWidth, screenHeight);

                if (mCircularPath != null) {
                    availableBounds.setPath(mCircularPath, availableBounds);
                }

                Region nonMagnifiedBounds = mTempRegion4;
                nonMagnifiedBounds.set(0, 0, 0, 0);

                SparseArray<WindowState> visibleWindows = mTempWindowStates;
                visibleWindows.clear();
                populateWindowsOnScreen(visibleWindows);

                final int visibleWindowCount = visibleWindows.size();
                for (int i = visibleWindowCount - 1; i >= 0; i--) {
                    WindowState windowState = visibleWindows.valueAt(i);
                    final int windowType = windowState.mAttrs.type;
                    if (isExcludedWindowType(windowType)
                            || ((windowState.mAttrs.privateFlags
                            & PRIVATE_FLAG_IS_ROUNDED_CORNERS_OVERLAY) != 0)) {
                        continue;
                    }

                    // Consider the touchable portion of the window
                    Matrix matrix = mTempMatrix;
                    populateTransformationMatrix(windowState, matrix);
                    Region touchableRegion = mTempRegion3;
                    windowState.getTouchableRegion(touchableRegion);
                    Rect touchableFrame = mTempRect1;
                    touchableRegion.getBounds(touchableFrame);
                    RectF windowFrame = mTempRectF;
                    windowFrame.set(touchableFrame);
                    windowFrame.offset(-windowState.getFrame().left,
                            -windowState.getFrame().top);
                    matrix.mapRect(windowFrame);
                    Region windowBounds = mTempRegion2;
                    windowBounds.set((int) windowFrame.left, (int) windowFrame.top,
                            (int) windowFrame.right, (int) windowFrame.bottom);
                    // Only update new regions
                    Region portionOfWindowAlreadyAccountedFor = mTempRegion3;
                    portionOfWindowAlreadyAccountedFor.set(mMagnificationRegion);
                    portionOfWindowAlreadyAccountedFor.op(nonMagnifiedBounds, Region.Op.UNION);
                    windowBounds.op(portionOfWindowAlreadyAccountedFor, Region.Op.DIFFERENCE);

                    if (windowState.shouldMagnify()) {
                        mMagnificationRegion.op(windowBounds, Region.Op.UNION);
                        mMagnificationRegion.op(availableBounds, Region.Op.INTERSECT);
                    } else {
                        nonMagnifiedBounds.op(windowBounds, Region.Op.UNION);
                        availableBounds.op(windowBounds, Region.Op.DIFFERENCE);
                    }

                    // If the navigation bar window doesn't have touchable region, count
                    // navigation bar insets into nonMagnifiedBounds. It happens when
                    // navigation mode is gestural.
                    if (isUntouchableNavigationBar(windowState, mTempRegion3)) {
                        final Rect navBarInsets = getNavBarInsets(mDisplayContent);
                        nonMagnifiedBounds.op(navBarInsets, Region.Op.UNION);
                        availableBounds.op(navBarInsets, Region.Op.DIFFERENCE);
                    }

                    // Count letterbox into nonMagnifiedBounds
                    if (windowState.areAppWindowBoundsLetterboxed()) {
                        Region letterboxBounds = getLetterboxBounds(windowState);
                        nonMagnifiedBounds.op(letterboxBounds, Region.Op.UNION);
                        availableBounds.op(letterboxBounds, Region.Op.DIFFERENCE);
                    }

                    // Update accounted bounds
                    Region accountedBounds = mTempRegion2;
                    accountedBounds.set(mMagnificationRegion);
                    accountedBounds.op(nonMagnifiedBounds, Region.Op.UNION);
                    accountedBounds.op(0, 0, screenWidth, screenHeight, Region.Op.INTERSECT);

                    if (accountedBounds.isRect()) {
                        Rect accountedFrame = mTempRect1;
                        accountedBounds.getBounds(accountedFrame);
                        if (accountedFrame.width() == screenWidth
                                && accountedFrame.height() == screenHeight) {
                            break;
                        }
                    }
                }

                visibleWindows.clear();

                mMagnificationRegion.op(mDrawBorderInset, mDrawBorderInset,
                        screenWidth - mDrawBorderInset, screenHeight - mDrawBorderInset,
                        Region.Op.INTERSECT);

                final boolean magnifiedChanged =
                        !mOldMagnificationRegion.equals(mMagnificationRegion);
                if (magnifiedChanged) {
                    mWindow.setBounds(mMagnificationRegion);
                    final Rect dirtyRect = mTempRect1;
                    if (mFullRedrawNeeded) {
                        mFullRedrawNeeded = false;
                        dirtyRect.set(mDrawBorderInset, mDrawBorderInset,
                                screenWidth - mDrawBorderInset,
                                screenHeight - mDrawBorderInset);
                        mWindow.invalidate(dirtyRect);
                    } else {
                        final Region dirtyRegion = mTempRegion3;
                        dirtyRegion.set(mMagnificationRegion);
                        dirtyRegion.op(mOldMagnificationRegion, Region.Op.XOR);
                        dirtyRegion.getBounds(dirtyRect);
                        mWindow.invalidate(dirtyRect);
                    }

                    mOldMagnificationRegion.set(mMagnificationRegion);
                    final SomeArgs args = SomeArgs.obtain();
                    args.arg1 = Region.obtain(mMagnificationRegion);
                    mHandler.obtainMessage(
                            MyHandler.MESSAGE_NOTIFY_MAGNIFICATION_REGION_CHANGED, args)
                            .sendToTarget();
                }
            }

            private boolean isExcludedWindowType(int windowType) {
                return windowType == TYPE_MAGNIFICATION_OVERLAY
                        // Omit the touch region to avoid the cut out of the magnification
                        // bounds because nav bar panel is unmagnifiable.
                        || windowType == TYPE_NAVIGATION_BAR_PANEL
                        // Omit the touch region of window magnification to avoid the cut out of the
                        // magnification and the magnified center of window magnification could be
                        // in the bounds
                        || windowType == TYPE_ACCESSIBILITY_MAGNIFICATION_OVERLAY;
            }

            void onRotationChanged() {
                // If we are showing the magnification border, hide it immediately so
                // the user does not see strange artifacts during rotation. The screenshot
                // used for rotation already has the border. After the rotation is complete
                // we will show the border.
                if (isMagnifying() || isForceShowingMagnifiableBounds()) {
                    setMagnifiedRegionBorderShown(false, false);
                    final long delay = (long) (mLongAnimationDuration
                            * mService.getWindowAnimationScaleLocked());
                    Message message = mHandler.obtainMessage(
                            MyHandler.MESSAGE_SHOW_MAGNIFIED_REGION_BOUNDS_IF_NEEDED);
                    mHandler.sendMessageDelayed(message, delay);
                }
                recomputeBounds();
                mWindow.updateSize();
            }

            void setMagnifiedRegionBorderShown(boolean shown, boolean animate) {
                if (shown) {
                    mFullRedrawNeeded = true;
                    mOldMagnificationRegion.set(0, 0, 0, 0);
                }
                mWindow.setShown(shown, animate);
            }

            void getMagnifiedFrameInContentCoords(Rect rect) {
                MagnificationSpec spec = mMagnificationSpec;
                mMagnificationRegion.getBounds(rect);
                rect.offset((int) -spec.offsetX, (int) -spec.offsetY);
                rect.scale(1.0f / spec.scale);
            }

            boolean isMagnifying() {
                return mMagnificationSpec.scale > 1.0f;
            }

            MagnificationSpec getMagnificationSpec() {
                return mMagnificationSpec;
            }

            void drawWindowIfNeeded(SurfaceControl.Transaction t) {
                recomputeBounds();
                mWindow.drawIfNeeded(t);
            }

            void destroyWindow() {
                mWindow.releaseSurface();
            }

            private void populateWindowsOnScreen(SparseArray<WindowState> outWindows) {
                mTempLayer = 0;
                mDisplayContent.forAllWindows((w) -> {
                    if (w.isOnScreen() && w.isVisible()
                            && (w.mAttrs.alpha != 0)) {
                        mTempLayer++;
                        outWindows.put(mTempLayer, w);
                    }
                }, false /* traverseTopToBottom */ );
            }

            void dump(PrintWriter pw, String prefix) {
                mWindow.dump(pw, prefix);
            }

            private final class ViewportWindow {
                private static final String SURFACE_TITLE = "Magnification Overlay";

                private final Region mBounds = new Region();
                private final Rect mDirtyRect = new Rect();
                private final Paint mPaint = new Paint();

                private final SurfaceControl mSurfaceControl;
                private final BLASTBufferQueue mBlastBufferQueue;
                private final Surface mSurface;

                private final AnimationController mAnimationController;

                private boolean mShown;
                private int mAlpha;

                private boolean mInvalidated;

                ViewportWindow(Context context) {
                    SurfaceControl surfaceControl = null;
                    try {
                        surfaceControl = mDisplayContent
                                .makeOverlay()
                                .setName(SURFACE_TITLE)
                                .setBLASTLayer()
                                .setFormat(PixelFormat.TRANSLUCENT)
                                .setCallsite("ViewportWindow")
                                .build();
                    } catch (OutOfResourcesException oore) {
                        /* ignore */
                    }
                    mSurfaceControl = surfaceControl;
                    mDisplay.getRealSize(mScreenSize);
                    mBlastBufferQueue = new BLASTBufferQueue(SURFACE_TITLE, mSurfaceControl,
                            mScreenSize.x, mScreenSize.y, PixelFormat.RGBA_8888);

                    final SurfaceControl.Transaction t = mService.mTransactionFactory.get();
                    final int layer =
                            mService.mPolicy.getWindowLayerFromTypeLw(TYPE_MAGNIFICATION_OVERLAY) *
                                    WindowManagerService.TYPE_LAYER_MULTIPLIER;
                    t.setLayer(mSurfaceControl, layer).setPosition(mSurfaceControl, 0, 0);
                    InputMonitor.setTrustedOverlayInputInfo(mSurfaceControl, t,
                            mDisplayContent.getDisplayId(), "Magnification Overlay");
                    t.apply();
                    mSurface = mBlastBufferQueue.createSurface();

                    mAnimationController = new AnimationController(context,
                            mService.mH.getLooper());

                    TypedValue typedValue = new TypedValue();
                    context.getTheme().resolveAttribute(R.attr.colorActivatedHighlight,
                            typedValue, true);
                    final int borderColor = context.getColor(typedValue.resourceId);

                    mPaint.setStyle(Paint.Style.STROKE);
                    mPaint.setStrokeWidth(mBorderWidth);
                    mPaint.setColor(borderColor);

                    mInvalidated = true;
                }

                void setShown(boolean shown, boolean animate) {
                    synchronized (mService.mGlobalLock) {
                        if (mShown == shown) {
                            return;
                        }
                        mShown = shown;
                        mAnimationController.onFrameShownStateChanged(shown, animate);
                        if (DEBUG_VIEWPORT_WINDOW) {
                            Slog.i(LOG_TAG, "ViewportWindow shown: " + mShown);
                        }
                    }
                }

                @SuppressWarnings("unused")
                // Called reflectively from an animator.
                int getAlpha() {
                    synchronized (mService.mGlobalLock) {
                        return mAlpha;
                    }
                }

                void setAlpha(int alpha) {
                    synchronized (mService.mGlobalLock) {
                        if (mAlpha == alpha) {
                            return;
                        }
                        mAlpha = alpha;
                        invalidate(null);
                        if (DEBUG_VIEWPORT_WINDOW) {
                            Slog.i(LOG_TAG, "ViewportWindow set alpha: " + alpha);
                        }
                    }
                }

                void setBounds(Region bounds) {
                    synchronized (mService.mGlobalLock) {
                        if (mBounds.equals(bounds)) {
                            return;
                        }
                        mBounds.set(bounds);
                        invalidate(mDirtyRect);
                        if (DEBUG_VIEWPORT_WINDOW) {
                            Slog.i(LOG_TAG, "ViewportWindow set bounds: " + bounds);
                        }
                    }
                }

                void updateSize() {
                    synchronized (mService.mGlobalLock) {
                        mDisplay.getRealSize(mScreenSize);
                        mBlastBufferQueue.update(mSurfaceControl, mScreenSize.x, mScreenSize.y,
                                PixelFormat.RGBA_8888);
                        invalidate(mDirtyRect);
                    }
                }

                void invalidate(Rect dirtyRect) {
                    if (dirtyRect != null) {
                        mDirtyRect.set(dirtyRect);
                    } else {
                        mDirtyRect.setEmpty();
                    }
                    mInvalidated = true;
                    mService.scheduleAnimationLocked();
                }

                void drawIfNeeded(SurfaceControl.Transaction t) {
                    synchronized (mService.mGlobalLock) {
                        if (!mInvalidated) {
                            return;
                        }
                        mInvalidated = false;
                        if (mAlpha > 0) {
                            Canvas canvas = null;
                            try {
                                // Empty dirty rectangle means unspecified.
                                if (mDirtyRect.isEmpty()) {
                                    mBounds.getBounds(mDirtyRect);
                                }
                                mDirtyRect.inset(-mHalfBorderWidth, -mHalfBorderWidth);
                                canvas = mSurface.lockCanvas(mDirtyRect);
                                if (DEBUG_VIEWPORT_WINDOW) {
                                    Slog.i(LOG_TAG, "Dirty rect: " + mDirtyRect);
                                }
                            } catch (IllegalArgumentException iae) {
                                /* ignore */
                            } catch (Surface.OutOfResourcesException oore) {
                                /* ignore */
                            }
                            if (canvas == null) {
                                return;
                            }
                            if (DEBUG_VIEWPORT_WINDOW) {
                                Slog.i(LOG_TAG, "Bounds: " + mBounds);
                            }
                            canvas.drawColor(Color.TRANSPARENT, Mode.CLEAR);
                            mPaint.setAlpha(mAlpha);
                            Path path = mBounds.getBoundaryPath();
                            canvas.drawPath(path, mPaint);

                            mSurface.unlockCanvasAndPost(canvas);
                            t.show(mSurfaceControl);
                        } else {
                            t.hide(mSurfaceControl);
                        }
                    }
                }

                void releaseSurface() {
                    if (mBlastBufferQueue != null) {
                        mBlastBufferQueue.destroy();
                    }
                    mService.mTransactionFactory.get().remove(mSurfaceControl).apply();
                    mSurface.release();
                }

                void dump(PrintWriter pw, String prefix) {
                    pw.println(prefix
                            + " mBounds= " + mBounds
                            + " mDirtyRect= " + mDirtyRect
                            + " mWidth= " + mScreenSize.x
                            + " mHeight= " + mScreenSize.y);
                }

                private final class AnimationController extends Handler {
                    private static final String PROPERTY_NAME_ALPHA = "alpha";

                    private static final int MIN_ALPHA = 0;
                    private static final int MAX_ALPHA = 255;

                    private static final int MSG_FRAME_SHOWN_STATE_CHANGED = 1;

                    private final ValueAnimator mShowHideFrameAnimator;

                    AnimationController(Context context, Looper looper) {
                        super(looper);
                        mShowHideFrameAnimator = ObjectAnimator.ofInt(ViewportWindow.this,
                                PROPERTY_NAME_ALPHA, MIN_ALPHA, MAX_ALPHA);

                        Interpolator interpolator = new DecelerateInterpolator(2.5f);
                        final long longAnimationDuration = context.getResources().getInteger(
                                com.android.internal.R.integer.config_longAnimTime);

                        mShowHideFrameAnimator.setInterpolator(interpolator);
                        mShowHideFrameAnimator.setDuration(longAnimationDuration);
                    }

                    void onFrameShownStateChanged(boolean shown, boolean animate) {
                        obtainMessage(MSG_FRAME_SHOWN_STATE_CHANGED,
                                shown ? 1 : 0, animate ? 1 : 0).sendToTarget();
                    }

                    @Override
                    public void handleMessage(Message message) {
                        switch (message.what) {
                            case MSG_FRAME_SHOWN_STATE_CHANGED: {
                                final boolean shown = message.arg1 == 1;
                                final boolean animate = message.arg2 == 1;

                                if (animate) {
                                    if (mShowHideFrameAnimator.isRunning()) {
                                        mShowHideFrameAnimator.reverse();
                                    } else {
                                        if (shown) {
                                            mShowHideFrameAnimator.start();
                                        } else {
                                            mShowHideFrameAnimator.reverse();
                                        }
                                    }
                                } else {
                                    mShowHideFrameAnimator.cancel();
                                    if (shown) {
                                        setAlpha(MAX_ALPHA);
                                    } else {
                                        setAlpha(MIN_ALPHA);
                                    }
                                }
                            } break;
                        }
                    }
                }
            }
        }

        private class MyHandler extends Handler {
            public static final int MESSAGE_NOTIFY_MAGNIFICATION_REGION_CHANGED = 1;
            public static final int MESSAGE_NOTIFY_RECTANGLE_ON_SCREEN_REQUESTED = 2;
            public static final int MESSAGE_NOTIFY_USER_CONTEXT_CHANGED = 3;
            public static final int MESSAGE_NOTIFY_ROTATION_CHANGED = 4;
            public static final int MESSAGE_SHOW_MAGNIFIED_REGION_BOUNDS_IF_NEEDED = 5;
            public static final int MESSAGE_NOTIFY_IME_WINDOW_VISIBILITY_CHANGED = 6;

            MyHandler(Looper looper) {
                super(looper);
            }

            @Override
            public void handleMessage(Message message) {
                switch (message.what) {
                    case MESSAGE_NOTIFY_MAGNIFICATION_REGION_CHANGED: {
                        final SomeArgs args = (SomeArgs) message.obj;
                        final Region magnifiedBounds = (Region) args.arg1;
                        mCallbacks.onMagnificationRegionChanged(magnifiedBounds);
                        magnifiedBounds.recycle();
                    } break;

                    case MESSAGE_NOTIFY_RECTANGLE_ON_SCREEN_REQUESTED: {
                        SomeArgs args = (SomeArgs) message.obj;
                        final int left = args.argi1;
                        final int top = args.argi2;
                        final int right = args.argi3;
                        final int bottom = args.argi4;
                        mCallbacks.onRectangleOnScreenRequested(left, top, right, bottom);
                        args.recycle();
                    } break;

                    case MESSAGE_NOTIFY_USER_CONTEXT_CHANGED: {
                        mCallbacks.onUserContextChanged();
                    } break;

                    case MESSAGE_NOTIFY_ROTATION_CHANGED: {
                        final int rotation = message.arg1;
                        mCallbacks.onRotationChanged(rotation);
                    } break;

                    case MESSAGE_SHOW_MAGNIFIED_REGION_BOUNDS_IF_NEEDED : {
                        synchronized (mService.mGlobalLock) {
                            if (mMagnifedViewport.isMagnifying()
                                    || isForceShowingMagnifiableBounds()) {
                                mMagnifedViewport.setMagnifiedRegionBorderShown(true, true);
                                mService.scheduleAnimationLocked();
                            }
                        }
                    } break;

                    case MESSAGE_NOTIFY_IME_WINDOW_VISIBILITY_CHANGED: {
                        final boolean shown = message.arg1 == 1;
                        mCallbacks.onImeWindowVisibilityChanged(shown);
                    } break;
                }
            }
        }
    }

    static boolean isUntouchableNavigationBar(WindowState windowState,
            Region touchableRegion) {
        if (windowState.mAttrs.type != WindowManager.LayoutParams.TYPE_NAVIGATION_BAR) {
            return false;
        }

        // Gets the touchable region.
        windowState.getTouchableRegion(touchableRegion);

        return touchableRegion.isEmpty();
    }

    static Rect getNavBarInsets(DisplayContent displayContent) {
        final InsetsSource source = displayContent.getInsetsStateController().getRawInsetsState()
                .peekSource(ITYPE_NAVIGATION_BAR);
        return source != null ? source.getFrame() : EMPTY_RECT;
    }

    static Region getLetterboxBounds(WindowState windowState) {
        final ActivityRecord appToken = windowState.mActivityRecord;
        if (appToken == null) {
            return new Region();
        }
        final Rect letterboxInsets = appToken.getLetterboxInsets();
        final Rect nonLetterboxRect = windowState.getBounds();
        nonLetterboxRect.inset(letterboxInsets);
        final Region letterboxBounds = new Region();
        letterboxBounds.set(windowState.getBounds());
        letterboxBounds.op(nonLetterboxRect, Region.Op.DIFFERENCE);
        return letterboxBounds;
    }

    /**
     * This class encapsulates the functionality related to computing the windows
     * reported for accessibility purposes. These windows are all windows a sighted
     * user can see on the screen.
     */
    private static final class WindowsForAccessibilityObserver {
        private static final String LOG_TAG = TAG_WITH_CLASS_NAME ?
                "WindowsForAccessibilityObserver" : TAG_WM;

        private static final boolean DEBUG = false;

        private final SparseArray<WindowState> mTempWindowStates = new SparseArray<>();

        private final Set<IBinder> mTempBinderSet = new ArraySet<>();

        private final RectF mTempRectF = new RectF();

        private final Matrix mTempMatrix = new Matrix();

        private final Point mTempPoint = new Point();

        private final Region mTempRegion = new Region();

        private final Region mTempRegion1 = new Region();

        private final WindowManagerService mService;

        private final Handler mHandler;

        private final AccessibilityControllerInternalImpl mAccessibilityTracing;

        private final WindowsForAccessibilityCallback mCallback;

        private final int mDisplayId;

        private final long mRecurringAccessibilityEventsIntervalMillis;

        private final IntArray mEmbeddedDisplayIdList = new IntArray(0);

        // Set to true if initializing window population complete.
        private boolean mInitialized;

        WindowsForAccessibilityObserver(WindowManagerService windowManagerService,
                int displayId,
                WindowsForAccessibilityCallback callback) {
            mService = windowManagerService;
            mCallback = callback;
            mDisplayId = displayId;
            mHandler = new MyHandler(mService.mH.getLooper());
            mAccessibilityTracing =
                    AccessibilityController.getAccessibilityControllerInternal(mService);
            mRecurringAccessibilityEventsIntervalMillis = ViewConfiguration
                    .getSendRecurringAccessibilityEventsInterval();
            computeChangedWindows(true);
        }

        void performComputeChangedWindows(boolean forceSend) {
            if (mAccessibilityTracing.isTracingEnabled(FLAGS_WINDOWS_FOR_ACCESSIBILITY_CALLBACK)) {
                mAccessibilityTracing.logTrace(LOG_TAG + ".performComputeChangedWindows",
                        FLAGS_WINDOWS_FOR_ACCESSIBILITY_CALLBACK, "forceSend=" + forceSend);
            }
            mHandler.removeMessages(MyHandler.MESSAGE_COMPUTE_CHANGED_WINDOWS);
            computeChangedWindows(forceSend);
        }

        void scheduleComputeChangedWindows() {
            if (mAccessibilityTracing.isTracingEnabled(FLAGS_WINDOWS_FOR_ACCESSIBILITY_CALLBACK)) {
                mAccessibilityTracing.logTrace(LOG_TAG + ".scheduleComputeChangedWindows",
                        FLAGS_WINDOWS_FOR_ACCESSIBILITY_CALLBACK);
            }
            if (!mHandler.hasMessages(MyHandler.MESSAGE_COMPUTE_CHANGED_WINDOWS)) {
                mHandler.sendEmptyMessageDelayed(MyHandler.MESSAGE_COMPUTE_CHANGED_WINDOWS,
                        mRecurringAccessibilityEventsIntervalMillis);
            }
        }

        IntArray getAndClearEmbeddedDisplayIdList() {
            final IntArray returnedArray = new IntArray(mEmbeddedDisplayIdList.size());
            returnedArray.addAll(mEmbeddedDisplayIdList);
            mEmbeddedDisplayIdList.clear();

            return returnedArray;
        }

        void addEmbeddedDisplay(int displayId) {
            if (displayId == mDisplayId) {
                return;
            }
            mEmbeddedDisplayIdList.add(displayId);
        }

<<<<<<< HEAD
        void notifyDisplayReparented(int embeddedDisplayId) {
            // Notifies the A11y framework the display is reparented and
            // becomes an embedded display for removing the un-used
            // displayWindowObserver of this embedded one.
            mCallback.onDisplayReparented(embeddedDisplayId);
=======
        boolean shellRootIsAbove(WindowState windowState, ShellRoot shellRoot) {
            int wsLayer = mService.mPolicy.getWindowLayerLw(windowState);
            int shellLayer = mService.mPolicy.getWindowLayerFromTypeLw(shellRoot.getWindowType(),
                    true);
            return shellLayer >= wsLayer;
        }

        int addShellRootsIfAbove(WindowState windowState, ArrayList<ShellRoot> shellRoots,
                int shellRootIndex, List<WindowInfo> windows, Set<IBinder> addedWindows,
                Region unaccountedSpace, boolean focusedWindowAdded) {
            while (shellRootIndex < shellRoots.size()
                    && shellRootIsAbove(windowState, shellRoots.get(shellRootIndex))) {
                ShellRoot shellRoot = shellRoots.get(shellRootIndex);
                shellRootIndex++;
                final WindowInfo info = shellRoot.getWindowInfo();
                if (info == null) {
                    continue;
                }

                info.layer = addedWindows.size();
                windows.add(info);
                addedWindows.add(info.token);
                unaccountedSpace.op(info.regionInScreen, unaccountedSpace,
                        Region.Op.REVERSE_DIFFERENCE);
                if (unaccountedSpace.isEmpty() && focusedWindowAdded) {
                    break;
                }
            }
            return shellRootIndex;
        }

        private ArrayList<ShellRoot> getSortedShellRoots(
                SparseArray<ShellRoot> originalShellRoots) {
            ArrayList<ShellRoot> sortedShellRoots = new ArrayList<>(originalShellRoots.size());
            for (int i = originalShellRoots.size() - 1; i >= 0; --i) {
                sortedShellRoots.add(originalShellRoots.valueAt(i));
            }

            sortedShellRoots.sort((left, right) ->
                    mService.mPolicy.getWindowLayerFromTypeLw(right.getWindowType(), true)
                            - mService.mPolicy.getWindowLayerFromTypeLw(left.getWindowType(),
                            true));

            return sortedShellRoots;
>>>>>>> 8f21448a
        }

        /**
         * Check if windows have changed, and send them to the accessibility subsystem if they have.
         *
         * @param forceSend Send the windows the accessibility even if they haven't changed.
         */
        void computeChangedWindows(boolean forceSend) {
            if (mAccessibilityTracing.isTracingEnabled(FLAGS_WINDOWS_FOR_ACCESSIBILITY_CALLBACK)) {
                mAccessibilityTracing.logTrace(LOG_TAG + ".computeChangedWindows",
                        FLAGS_WINDOWS_FOR_ACCESSIBILITY_CALLBACK, "forceSend=" + forceSend);
            }
            if (DEBUG) {
                Slog.i(LOG_TAG, "computeChangedWindows()");
            }

            List<WindowInfo> windows = new ArrayList<>();
            final int topFocusedDisplayId;
            IBinder topFocusedWindowToken = null;

            synchronized (mService.mGlobalLock) {
                // If there is a recents animation running, then use the animation target as the
                // top window state. Otherwise,do not send the windows if there is no top focus as
                // the window manager is still looking for where to put it. We will do the work when
                // we get a focus change callback.
                final RecentsAnimationController controller =
                        mService.getRecentsAnimationController();
                final WindowState topFocusedWindowState = controller != null
                        ? controller.getTargetAppMainWindow()
                        : getTopFocusWindow();
                if (topFocusedWindowState == null) {
                    if (DEBUG) {
                        Slog.d(LOG_TAG, "top focused window is null, compute it again later");
                    }
                    return;
                }

                final DisplayContent dc = mService.mRoot.getDisplayContent(mDisplayId);
                if (dc == null) {
                    //It should not happen because it is created while adding the callback.
                    Slog.w(LOG_TAG, "display content is null, should be created later");
                    return;
                }
                final Display display = dc.getDisplay();
                display.getRealSize(mTempPoint);
                final int screenWidth = mTempPoint.x;
                final int screenHeight = mTempPoint.y;

                Region unaccountedSpace = mTempRegion;
                unaccountedSpace.set(0, 0, screenWidth, screenHeight);

                final SparseArray<WindowState> visibleWindows = mTempWindowStates;
                populateVisibleWindowsOnScreen(visibleWindows);
                Set<IBinder> addedWindows = mTempBinderSet;
                addedWindows.clear();

                boolean focusedWindowAdded = false;

                final int visibleWindowCount = visibleWindows.size();
                HashSet<Integer> skipRemainingWindowsForTasks = new HashSet<>();

                ArrayList<ShellRoot> shellRoots = getSortedShellRoots(dc.mShellRoots);

                // Iterate until we figure out what is touchable for the entire screen.
                int shellRootIndex = 0;
                for (int i = visibleWindowCount - 1; i >= 0; i--) {
                    final WindowState windowState = visibleWindows.valueAt(i);
                    int prevShellRootIndex = shellRootIndex;
                    shellRootIndex = addShellRootsIfAbove(windowState, shellRoots, shellRootIndex,
                            windows, addedWindows, unaccountedSpace, focusedWindowAdded);

                    // If a Shell Root was added, it could have accounted for all the space already.
                    if (shellRootIndex > prevShellRootIndex && unaccountedSpace.isEmpty()
                            && focusedWindowAdded) {
                        break;
                    }

                    final Region regionInScreen = new Region();
                    computeWindowRegionInScreen(windowState, regionInScreen);

                    if (windowMattersToAccessibility(windowState, regionInScreen, unaccountedSpace,
                            skipRemainingWindowsForTasks)) {
                        addPopulatedWindowInfo(windowState, regionInScreen, windows, addedWindows);
                        updateUnaccountedSpace(windowState, regionInScreen, unaccountedSpace,
                                skipRemainingWindowsForTasks);
                        focusedWindowAdded |= windowState.isFocused();
                    } else if (isUntouchableNavigationBar(windowState, mTempRegion1)) {
                        // If this widow is navigation bar without touchable region, accounting the
                        // region of navigation bar inset because all touch events from this region
                        // would be received by launcher, i.e. this region is a un-touchable one
                        // for the application.
                        unaccountedSpace.op(getNavBarInsets(dc), unaccountedSpace,
                                Region.Op.REVERSE_DIFFERENCE);
                    }

                    if (unaccountedSpace.isEmpty() && focusedWindowAdded) {
                        break;
                    }
                }

                // Remove child/parent references to windows that were not added.
                final int windowCount = windows.size();
                for (int i = 0; i < windowCount; i++) {
                    WindowInfo window = windows.get(i);
                    if (!addedWindows.contains(window.parentToken)) {
                        window.parentToken = null;
                    }
                    if (window.childTokens != null) {
                        final int childTokenCount = window.childTokens.size();
                        for (int j = childTokenCount - 1; j >= 0; j--) {
                            if (!addedWindows.contains(window.childTokens.get(j))) {
                                window.childTokens.remove(j);
                            }
                        }
                        // Leave the child token list if empty.
                    }
                }

                visibleWindows.clear();
                addedWindows.clear();

                // Gets the top focused display Id and window token for supporting multi-display.
                // If this top focused display is an embedded one, using its parent display as the
                // top focused display.
                final DisplayContent topFocusedDisplayContent =
                        mService.mRoot.getTopFocusedDisplayContent();
                topFocusedDisplayId = isEmbeddedDisplay(topFocusedDisplayContent) ? mDisplayId
                        : topFocusedDisplayContent.getDisplayId();
                topFocusedWindowToken = topFocusedWindowState.mClient.asBinder();
            }
            mCallback.onWindowsForAccessibilityChanged(forceSend, topFocusedDisplayId,
                    topFocusedWindowToken, windows);

            // Recycle the windows as we do not need them.
            clearAndRecycleWindows(windows);
            mInitialized = true;
        }

        private boolean windowMattersToAccessibility(WindowState windowState,
                Region regionInScreen, Region unaccountedSpace,
                HashSet<Integer> skipRemainingWindowsForTasks) {
            final RecentsAnimationController controller = mService.getRecentsAnimationController();
            if (controller != null && controller.shouldIgnoreForAccessibility(windowState)) {
                return false;
            }

            if (windowState.isFocused()) {
                return true;
            }

            // If the window is part of a task that we're finished with - ignore.
            final Task task = windowState.getTask();
            if (task != null && skipRemainingWindowsForTasks.contains(task.mTaskId)) {
                return false;
            }

            // Ignore non-touchable windows, except the split-screen divider, which is
            // occasionally non-touchable but still useful for identifying split-screen
            // mode.
            if (((windowState.mAttrs.flags & WindowManager.LayoutParams.FLAG_NOT_TOUCHABLE) != 0)
                    && (windowState.mAttrs.type != TYPE_DOCK_DIVIDER)) {
                return false;
            }

            // If the window is completely covered by other windows - ignore.
            if (unaccountedSpace.quickReject(regionInScreen)) {
                return false;
            }

            // Add windows of certain types not covered by modal windows.
            if (isReportedWindowType(windowState.mAttrs.type)) {
                return true;
            }

            return false;
        }

        private void updateUnaccountedSpace(WindowState windowState, Region regionInScreen,
                Region unaccountedSpace, HashSet<Integer> skipRemainingWindowsForTasks) {
            if (windowState.mAttrs.type
                    != WindowManager.LayoutParams.TYPE_ACCESSIBILITY_OVERLAY) {

                // Account for the space this window takes if the window
                // is not an accessibility overlay which does not change
                // the reported windows.
                unaccountedSpace.op(regionInScreen, unaccountedSpace,
                        Region.Op.REVERSE_DIFFERENCE);

                // If a window is modal it prevents other windows from being touched
                if ((windowState.mAttrs.flags & (WindowManager.LayoutParams.FLAG_NOT_FOCUSABLE
                        | WindowManager.LayoutParams.FLAG_NOT_TOUCH_MODAL)) == 0) {
                    if (!windowState.hasTapExcludeRegion()) {
                        // Account for all space in the task, whether the windows in it are
                        // touchable or not. The modal window blocks all touches from the task's
                        // area.
                        unaccountedSpace.op(windowState.getDisplayFrame(), unaccountedSpace,
                                Region.Op.REVERSE_DIFFERENCE);
                    } else {
                        // If a window has tap exclude region, we need to account it.
                        final Region displayRegion = new Region(windowState.getDisplayFrame());
                        final Region tapExcludeRegion = new Region();
                        windowState.getTapExcludeRegion(tapExcludeRegion);
                        displayRegion.op(tapExcludeRegion, displayRegion,
                                Region.Op.REVERSE_DIFFERENCE);
                        unaccountedSpace.op(displayRegion, unaccountedSpace,
                                Region.Op.REVERSE_DIFFERENCE);
                    }

                    final Task task = windowState.getTask();
                    if (task != null) {
                        // If the window is associated with a particular task, we can skip the
                        // rest of the windows for that task.
                        skipRemainingWindowsForTasks.add(task.mTaskId);
                    } else if (!windowState.hasTapExcludeRegion()) {
                        // If the window is not associated with a particular task, then it is
                        // globally modal. In this case we can skip all remaining windows when
                        // it doesn't has tap exclude region.
                        unaccountedSpace.setEmpty();
                    }
                }

                // Account for the space of letterbox.
                if (windowState.areAppWindowBoundsLetterboxed()) {
                    unaccountedSpace.op(getLetterboxBounds(windowState), unaccountedSpace,
                            Region.Op.REVERSE_DIFFERENCE);
                }
            }
        }

        private void computeWindowRegionInScreen(WindowState windowState, Region outRegion) {
            // Get the touchable frame.
            Region touchableRegion = mTempRegion1;
            windowState.getTouchableRegion(touchableRegion);

            // Map the frame to get what appears on the screen.
            Matrix matrix = mTempMatrix;
            populateTransformationMatrix(windowState, matrix);

            forEachRect(touchableRegion, rect -> {
                // Move to origin as all transforms are captured by the matrix.
                RectF windowFrame = mTempRectF;
                windowFrame.set(rect);
                windowFrame.offset(-windowState.getFrame().left, -windowState.getFrame().top);

                matrix.mapRect(windowFrame);

                // Union all rects.
                outRegion.union(new Rect((int) windowFrame.left, (int) windowFrame.top,
                        (int) windowFrame.right, (int) windowFrame.bottom));
            });
        }

        private static void addPopulatedWindowInfo(WindowState windowState, Region regionInScreen,
                List<WindowInfo> out, Set<IBinder> tokenOut) {
            final WindowInfo window = windowState.getWindowInfo();
            window.regionInScreen.set(regionInScreen);
            window.layer = tokenOut.size();
            out.add(window);
            tokenOut.add(window.token);
        }

        private static void clearAndRecycleWindows(List<WindowInfo> windows) {
            final int windowCount = windows.size();
            for (int i = windowCount - 1; i >= 0; i--) {
                windows.remove(i).recycle();
            }
        }

        private static boolean isReportedWindowType(int windowType) {
            return (windowType != WindowManager.LayoutParams.TYPE_WALLPAPER
                    && windowType != WindowManager.LayoutParams.TYPE_BOOT_PROGRESS
                    && windowType != WindowManager.LayoutParams.TYPE_DISPLAY_OVERLAY
                    && windowType != WindowManager.LayoutParams.TYPE_DRAG
                    && windowType != WindowManager.LayoutParams.TYPE_INPUT_CONSUMER
                    && windowType != WindowManager.LayoutParams.TYPE_POINTER
                    && windowType != TYPE_MAGNIFICATION_OVERLAY
                    && windowType != WindowManager.LayoutParams.TYPE_APPLICATION_MEDIA_OVERLAY
                    && windowType != WindowManager.LayoutParams.TYPE_SECURE_SYSTEM_OVERLAY
                    && windowType != WindowManager.LayoutParams.TYPE_PRIVATE_PRESENTATION);
        }

        private void populateVisibleWindowsOnScreen(SparseArray<WindowState> outWindows) {
            final List<WindowState> tempWindowStatesList = new ArrayList<>();
            final DisplayContent dc = mService.mRoot.getDisplayContent(mDisplayId);
            if (dc == null) {
                return;
            }

            dc.forAllWindows(w -> {
                if (w.isVisible()) {
                    tempWindowStatesList.add(w);
                }
            }, false /* traverseTopToBottom */);
            // Insert the re-parented windows in another display below their parents in
            // default display.
            mService.mRoot.forAllWindows(w -> {
                final WindowState parentWindow = findRootDisplayParentWindow(w);
                if (parentWindow == null) {
                    return;
                }

                if (w.isVisible() && tempWindowStatesList.contains(parentWindow)) {
                    tempWindowStatesList.add(tempWindowStatesList.lastIndexOf(parentWindow), w);
                }
            }, false /* traverseTopToBottom */);
            for (int i = 0; i < tempWindowStatesList.size(); i++) {
                outWindows.put(i, tempWindowStatesList.get(i));
            }
        }

        private WindowState findRootDisplayParentWindow(WindowState win) {
            WindowState displayParentWindow = win.getDisplayContent().getParentWindow();
            if (displayParentWindow == null) {
                return null;
            }
            WindowState candidate = displayParentWindow;
            while (candidate != null) {
                displayParentWindow = candidate;
                candidate = displayParentWindow.getDisplayContent().getParentWindow();
            }
            return displayParentWindow;
        }

        private WindowState getTopFocusWindow() {
            return mService.mRoot.getTopFocusedDisplayContent().mCurrentFocus;
        }

        @Override
        public String toString() {
            return "WindowsForAccessibilityObserver{"
                    + "mDisplayId=" + mDisplayId
                    + ", mEmbeddedDisplayIdList="
                    + Arrays.toString(mEmbeddedDisplayIdList.toArray())
                    + ", mInitialized=" + mInitialized
                    + '}';
        }

        private class MyHandler extends Handler {
            public static final int MESSAGE_COMPUTE_CHANGED_WINDOWS = 1;

            public MyHandler(Looper looper) {
                super(looper, null, false);
            }

            @Override
            @SuppressWarnings("unchecked")
            public void handleMessage(Message message) {
                switch (message.what) {
                    case MESSAGE_COMPUTE_CHANGED_WINDOWS: {
                        computeChangedWindows(false);
                    } break;
                }
            }
        }
    }

    private static final class AccessibilityControllerInternalImpl
            implements AccessibilityControllerInternal {

        private static AccessibilityControllerInternalImpl sInstance;
        static AccessibilityControllerInternalImpl getInstance(WindowManagerService service) {
            synchronized (STATIC_LOCK) {
                if (sInstance == null) {
                    sInstance = new AccessibilityControllerInternalImpl(service);
                }
                return sInstance;
            }
        }

        private final AccessibilityTracing mTracing;
        private volatile long mEnabledTracingFlags;

        private AccessibilityControllerInternalImpl(WindowManagerService service) {
            mTracing = AccessibilityTracing.getInstance(service);
            mEnabledTracingFlags = 0L;
        }

        @Override
        public void startTrace(long loggingTypes) {
            mEnabledTracingFlags = loggingTypes;
            mTracing.startTrace();
        }

        @Override
        public void stopTrace() {
            mTracing.stopTrace();
            mEnabledTracingFlags = 0L;
        }

        @Override
        public boolean isAccessibilityTracingEnabled() {
            return mTracing.isEnabled();
        }

        boolean isTracingEnabled(long flags) {
            return (flags & mEnabledTracingFlags) != 0L;
        }

        void logTrace(String where, long loggingTypes) {
            logTrace(where, loggingTypes, "");
        }

        void logTrace(String where, long loggingTypes, String callingParams) {
            logTrace(where, loggingTypes, callingParams, "".getBytes(), Binder.getCallingUid());
        }

        void logTrace(String where, long loggingTypes, String callingParams, byte[] a11yDump,
                int callingUid) {
            mTracing.logState(where, loggingTypes, callingParams, a11yDump, callingUid,
                    new HashSet<String>(Arrays.asList("logTrace")));
        }

        @Override
        public void logTrace(String where, long loggingTypes, String callingParams, byte[] a11yDump,
                int callingUid, StackTraceElement[] stackTrace, Set<String> ignoreStackEntries) {
            mTracing.logState(where, loggingTypes, callingParams, a11yDump, callingUid, stackTrace,
                    ignoreStackEntries);
        }

        @Override
        public void logTrace(String where, long loggingTypes, String callingParams, byte[] a11yDump,
                int callingUid, StackTraceElement[] callStack, long timeStamp, int processId,
                long threadId, Set<String> ignoreStackEntries) {
            mTracing.logState(where, loggingTypes, callingParams, a11yDump, callingUid, callStack,
                    timeStamp, processId, threadId, ignoreStackEntries);
        }
    }

    private static final class AccessibilityTracing {
        private static AccessibilityTracing sInstance;
        static AccessibilityTracing getInstance(WindowManagerService service) {
            synchronized (STATIC_LOCK) {
                if (sInstance == null) {
                    sInstance = new AccessibilityTracing(service);
                }
                return sInstance;
            }
        }

        private static final int BUFFER_CAPACITY = 1024 * 1024 * 12;
        private static final String TRACE_FILENAME = "/data/misc/a11ytrace/a11y_trace.pb";
        private static final String TAG = "AccessibilityTracing";
        private static final long MAGIC_NUMBER_VALUE =
                ((long) MAGIC_NUMBER_H << 32) | MAGIC_NUMBER_L;

        private final Object mLock = new Object();
        private final WindowManagerService mService;
        private final File mTraceFile;
        private final TraceBuffer mBuffer;
        private final LogHandler mHandler;
        private volatile boolean mEnabled;

        AccessibilityTracing(WindowManagerService service) {
            mService = service;
            mTraceFile = new File(TRACE_FILENAME);
            mBuffer = new TraceBuffer(BUFFER_CAPACITY);
            HandlerThread workThread = new HandlerThread(TAG);
            workThread.start();
            mHandler = new LogHandler(workThread.getLooper());
        }

        /**
         * Start the trace.
         */
        void startTrace() {
            if (IS_USER) {
                Slog.e(TAG, "Error: Tracing is not supported on user builds.");
                return;
            }
            synchronized (mLock) {
                mEnabled = true;
                mBuffer.resetBuffer();
            }
        }

        /**
         * Stops the trace and write the current buffer to disk
         */
        void stopTrace() {
            if (IS_USER) {
                Slog.e(TAG, "Error: Tracing is not supported on user builds.");
                return;
            }
            synchronized (mLock) {
                mEnabled = false;
                if (mEnabled) {
                    Slog.e(TAG, "Error: tracing enabled while waiting for flush.");
                    return;
                }
                writeTraceToFile();
            }
        }

        boolean isEnabled() {
            return mEnabled;
        }

        /**
         * Write an accessibility trace log entry.
         */
        void logState(String where, long loggingTypes) {
            if (!mEnabled) {
                return;
            }
            logState(where, loggingTypes, "");
        }

        /**
         * Write an accessibility trace log entry.
         */
        void logState(String where, long loggingTypes, String callingParams) {
            if (!mEnabled) {
                return;
            }
            logState(where, loggingTypes, callingParams, "".getBytes());
        }

        /**
         * Write an accessibility trace log entry.
         */
        void logState(String where, long loggingTypes, String callingParams, byte[] a11yDump) {
            if (!mEnabled) {
                return;
            }
            logState(where, loggingTypes, callingParams, a11yDump, Binder.getCallingUid(),
                    new HashSet<String>(Arrays.asList("logState")));
        }

        /**
         * Write an accessibility trace log entry.
         */
        void logState(String where, long loggingTypes, String callingParams, byte[] a11yDump,
                int callingUid, Set<String> ignoreStackEntries) {
            if (!mEnabled) {
                return;
            }
            StackTraceElement[] stackTraceElements = Thread.currentThread().getStackTrace();
            ignoreStackEntries.add("logState");
            logState(where, loggingTypes, callingParams, a11yDump, callingUid, stackTraceElements,
                    ignoreStackEntries);
        }

        /**
         * Write an accessibility trace log entry.
         */
        void logState(String where, long loggingTypes, String callingParams, byte[] a11yDump,
                int callingUid, StackTraceElement[] stackTrace, Set<String> ignoreStackEntries) {
            if (!mEnabled) {
                return;
            }
            log(where, loggingTypes, callingParams, a11yDump, callingUid, stackTrace,
                    SystemClock.elapsedRealtimeNanos(),
                    Process.myPid() + ":" + Application.getProcessName(),
                    Thread.currentThread().getId() + ":" + Thread.currentThread().getName(),
                    ignoreStackEntries);
        }

        /**
         * Write an accessibility trace log entry.
         */
        void logState(String where, long loggingTypes, String callingParams, byte[] a11yDump,
                int callingUid, StackTraceElement[] callingStack, long timeStamp, int processId,
                long threadId, Set<String> ignoreStackEntries) {
            if (!mEnabled) {
                return;
            }
            log(where, loggingTypes, callingParams, a11yDump, callingUid, callingStack, timeStamp,
                    String.valueOf(processId), String.valueOf(threadId), ignoreStackEntries);
        }

        private  String toStackTraceString(StackTraceElement[] stackTraceElements,
                Set<String> ignoreStackEntries) {

            if (stackTraceElements == null) {
                return "";
            }

            StringBuilder stringBuilder = new StringBuilder();
            int i = 0;

            // Skip the first a few elements until after any ignoreStackEntries
            int firstMatch = -1;
            while (i < stackTraceElements.length) {
                for (String ele : ignoreStackEntries) {
                    if (stackTraceElements[i].toString().contains(ele)) {
                        // found the first stack element containing the ignorable stack entries
                        firstMatch = i;
                        break;
                    }
                }
                if (firstMatch < 0) {
                    // Haven't found the first match yet, continue
                    i++;
                } else {
                    break;
                }
            }
            int lastMatch = firstMatch;
            if (i < stackTraceElements.length) {
                i++;
                // Found the first match. Now look for the last match.
                while (i < stackTraceElements.length) {
                    for (String ele : ignoreStackEntries) {
                        if (stackTraceElements[i].toString().contains(ele)) {
                            // This is a match. Look at the next stack element.
                            lastMatch = i;
                            break;
                        }
                    }
                    if (lastMatch != i) {
                        // Found a no-match.
                        break;
                    }
                    i++;
                }
            }

            i = lastMatch + 1;
            while (i < stackTraceElements.length) {
                stringBuilder.append(stackTraceElements[i].toString()).append("\n");
                i++;
            }
            return stringBuilder.toString();
        }

        /**
         * Write the current state to the buffer
         */
        private void log(String where, long loggingTypes, String callingParams, byte[] a11yDump,
                int callingUid, StackTraceElement[] callingStack, long timeStamp,
                String processName, String threadName, Set<String> ignoreStackEntries) {
            SomeArgs args = SomeArgs.obtain();
            args.arg1 = timeStamp;
            args.arg2 = loggingTypes;
            args.arg3 = where;
            args.arg4 = processName;
            args.arg5 = threadName;
            args.arg6 = ignoreStackEntries;
            args.arg7 = callingParams;
            args.arg8 = callingStack;
            args.arg9 = a11yDump;

            mHandler.obtainMessage(
                    LogHandler.MESSAGE_LOG_TRACE_ENTRY, callingUid, 0, args).sendToTarget();
        }

        /**
         * Writes the trace buffer to new file for the bugreport.
         */
        void writeTraceToFile() {
            mHandler.sendEmptyMessage(LogHandler.MESSAGE_WRITE_FILE);
        }

        private class LogHandler extends Handler {
            public static final int MESSAGE_LOG_TRACE_ENTRY = 1;
            public static final int MESSAGE_WRITE_FILE = 2;

            LogHandler(Looper looper) {
                super(looper);
            }

            @Override
            public void handleMessage(Message message) {
                switch (message.what) {
                    case MESSAGE_LOG_TRACE_ENTRY: {
                        final SomeArgs args = (SomeArgs) message.obj;
                        try {
                            ProtoOutputStream os = new ProtoOutputStream();
                            PackageManagerInternal pmInternal =
                                    LocalServices.getService(PackageManagerInternal.class);

                            long tokenOuter = os.start(ENTRY);

                            long reportedTimeStampNanos = (long) args.arg1;
                            long currentElapsedRealtimeNanos = SystemClock.elapsedRealtimeNanos();
                            long timeDiffNanos =
                                    currentElapsedRealtimeNanos - reportedTimeStampNanos;
                            long currentTimeMillis = (new Date()).getTime();
                            long reportedTimeMillis =
                                    currentTimeMillis - (long) (timeDiffNanos / 1000000);
                            SimpleDateFormat fm = new SimpleDateFormat("MM-dd HH:mm:ss.SSS");

                            os.write(ELAPSED_REALTIME_NANOS, reportedTimeStampNanos);
                            os.write(CALENDAR_TIME, fm.format(reportedTimeMillis).toString());

                            long loggingTypes = (long) args.arg2;
                            List<String> loggingTypeNames =
                                    AccessibilityTrace.getNamesOfLoggingTypes(loggingTypes);

                            for (String type : loggingTypeNames) {
                                os.write(LOGGING_TYPE, type);
                            }
                            os.write(WHERE, (String) args.arg3);
                            os.write(PROCESS_NAME, (String) args.arg4);
                            os.write(THREAD_ID_NAME, (String) args.arg5);
                            os.write(CALLING_PKG, pmInternal.getNameForUid(message.arg1));
                            os.write(CALLING_PARAMS, (String) args.arg7);

                            String callingStack = toStackTraceString(
                                    (StackTraceElement[]) args.arg8, (Set<String>) args.arg6);

                            os.write(CALLING_STACKS, callingStack);
                            os.write(ACCESSIBILITY_SERVICE, (byte[]) args.arg9);

                            long tokenInner = os.start(WINDOW_MANAGER_SERVICE);
                            synchronized (mService.mGlobalLock) {
                                mService.dumpDebugLocked(os, WindowTraceLogLevel.ALL);
                            }
                            os.end(tokenInner);

                            os.end(tokenOuter);
                            synchronized (mLock) {
                                mBuffer.add(os);
                            }
                        } catch (Exception e) {
                            Slog.e(TAG, "Exception while tracing state", e);
                        }
                        break;
                    }
                    case MESSAGE_WRITE_FILE: {
                        synchronized (mLock) {
                            writeTraceToFileInternal();
                        }
                        break;
                    }
                }
            }
        }

        /**
         * Writes the trace buffer to disk.
         */
        private void writeTraceToFileInternal() {
            try {
                ProtoOutputStream proto = new ProtoOutputStream();
                proto.write(MAGIC_NUMBER, MAGIC_NUMBER_VALUE);
                mBuffer.writeTraceToFile(mTraceFile, proto);
            } catch (IOException e) {
                Slog.e(TAG, "Unable to write buffer to file", e);
            }
        }
    }
}<|MERGE_RESOLUTION|>--- conflicted
+++ resolved
@@ -1580,13 +1580,13 @@
             mEmbeddedDisplayIdList.add(displayId);
         }
 
-<<<<<<< HEAD
         void notifyDisplayReparented(int embeddedDisplayId) {
             // Notifies the A11y framework the display is reparented and
             // becomes an embedded display for removing the un-used
             // displayWindowObserver of this embedded one.
             mCallback.onDisplayReparented(embeddedDisplayId);
-=======
+        }
+
         boolean shellRootIsAbove(WindowState windowState, ShellRoot shellRoot) {
             int wsLayer = mService.mPolicy.getWindowLayerLw(windowState);
             int shellLayer = mService.mPolicy.getWindowLayerFromTypeLw(shellRoot.getWindowType(),
@@ -1631,7 +1631,6 @@
                             true));
 
             return sortedShellRoots;
->>>>>>> 8f21448a
         }
 
         /**
