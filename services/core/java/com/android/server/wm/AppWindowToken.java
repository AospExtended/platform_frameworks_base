/*
 * Copyright (C) 2011 The Android Open Source Project
 *
 * Licensed under the Apache License, Version 2.0 (the "License");
 * you may not use this file except in compliance with the License.
 * You may obtain a copy of the License at
 *
 *      http://www.apache.org/licenses/LICENSE-2.0
 *
 * Unless required by applicable law or agreed to in writing, software
 * distributed under the License is distributed on an "AS IS" BASIS,
 * WITHOUT WARRANTIES OR CONDITIONS OF ANY KIND, either express or implied.
 * See the License for the specific language governing permissions and
 * limitations under the License.
 */

package com.android.server.wm;

import static android.app.WindowConfiguration.WINDOWING_MODE_FREEFORM;
import static android.app.WindowConfiguration.WINDOWING_MODE_PINNED;
import static android.app.WindowConfiguration.WINDOWING_MODE_SPLIT_SCREEN_PRIMARY;
import static android.app.WindowConfiguration.WINDOWING_MODE_UNDEFINED;
import static android.content.pm.ActivityInfo.COLOR_MODE_DEFAULT;
import static android.content.pm.ActivityInfo.SCREEN_ORIENTATION_BEHIND;
import static android.content.pm.ActivityInfo.SCREEN_ORIENTATION_UNSET;
import static android.os.Trace.TRACE_TAG_WINDOW_MANAGER;
import static android.view.WindowManager.LayoutParams.FLAG_DISMISS_KEYGUARD;
import static android.view.WindowManager.LayoutParams.FLAG_SECURE;
import static android.view.WindowManager.LayoutParams.FLAG_SHOW_WALLPAPER;
import static android.view.WindowManager.LayoutParams.FLAG_SHOW_WHEN_LOCKED;
import static android.view.WindowManager.LayoutParams.TYPE_APPLICATION;
import static android.view.WindowManager.LayoutParams.TYPE_APPLICATION_STARTING;
import static android.view.WindowManager.LayoutParams.TYPE_BASE_APPLICATION;
import static android.view.WindowManager.TRANSIT_DOCK_TASK_FROM_RECENTS;
import static android.view.WindowManager.TRANSIT_TASK_CHANGE_WINDOWING_MODE;
import static android.view.WindowManager.TRANSIT_UNSET;
import static android.view.WindowManager.TRANSIT_WALLPAPER_OPEN;

import static com.android.server.policy.WindowManagerPolicy.FINISH_LAYOUT_REDO_ANIM;
import static com.android.server.policy.WindowManagerPolicy.FINISH_LAYOUT_REDO_WALLPAPER;
import static com.android.server.wm.AppWindowTokenProto.ALL_DRAWN;
import static com.android.server.wm.AppWindowTokenProto.APP_STOPPED;
import static com.android.server.wm.AppWindowTokenProto.CLIENT_HIDDEN;
import static com.android.server.wm.AppWindowTokenProto.DEFER_HIDING_CLIENT;
import static com.android.server.wm.AppWindowTokenProto.FILLS_PARENT;
import static com.android.server.wm.AppWindowTokenProto.FROZEN_BOUNDS;
import static com.android.server.wm.AppWindowTokenProto.HIDDEN_REQUESTED;
import static com.android.server.wm.AppWindowTokenProto.HIDDEN_SET_FROM_TRANSFERRED_STARTING_WINDOW;
import static com.android.server.wm.AppWindowTokenProto.IS_REALLY_ANIMATING;
import static com.android.server.wm.AppWindowTokenProto.IS_WAITING_FOR_TRANSITION_START;
import static com.android.server.wm.AppWindowTokenProto.LAST_ALL_DRAWN;
import static com.android.server.wm.AppWindowTokenProto.LAST_SURFACE_SHOWING;
import static com.android.server.wm.AppWindowTokenProto.NAME;
import static com.android.server.wm.AppWindowTokenProto.NUM_DRAWN_WINDOWS;
import static com.android.server.wm.AppWindowTokenProto.NUM_INTERESTING_WINDOWS;
import static com.android.server.wm.AppWindowTokenProto.REMOVED;
import static com.android.server.wm.AppWindowTokenProto.REPORTED_DRAWN;
import static com.android.server.wm.AppWindowTokenProto.REPORTED_VISIBLE;
import static com.android.server.wm.AppWindowTokenProto.STARTING_DISPLAYED;
import static com.android.server.wm.AppWindowTokenProto.STARTING_MOVED;
import static com.android.server.wm.AppWindowTokenProto.STARTING_WINDOW;
import static com.android.server.wm.AppWindowTokenProto.THUMBNAIL;
import static com.android.server.wm.AppWindowTokenProto.WINDOW_TOKEN;
import static com.android.server.wm.WindowManagerDebugConfig.DEBUG_ADD_REMOVE;
import static com.android.server.wm.WindowManagerDebugConfig.DEBUG_ANIM;
import static com.android.server.wm.WindowManagerDebugConfig.DEBUG_APP_TRANSITIONS;
import static com.android.server.wm.WindowManagerDebugConfig.DEBUG_FOCUS_LIGHT;
import static com.android.server.wm.WindowManagerDebugConfig.DEBUG_LAYOUT_REPEATS;
import static com.android.server.wm.WindowManagerDebugConfig.DEBUG_ORIENTATION;
import static com.android.server.wm.WindowManagerDebugConfig.DEBUG_STARTING_WINDOW;
import static com.android.server.wm.WindowManagerDebugConfig.DEBUG_STARTING_WINDOW_VERBOSE;
import static com.android.server.wm.WindowManagerDebugConfig.DEBUG_TOKEN_MOVEMENT;
import static com.android.server.wm.WindowManagerDebugConfig.DEBUG_VISIBILITY;
import static com.android.server.wm.WindowManagerDebugConfig.DEBUG_WINDOW_MOVEMENT;
import static com.android.server.wm.WindowManagerDebugConfig.TAG_WITH_CLASS_NAME;
import static com.android.server.wm.WindowManagerDebugConfig.TAG_WM;
import static com.android.server.wm.WindowManagerService.H.NOTIFY_ACTIVITY_DRAWN;
import static com.android.server.wm.WindowManagerService.UPDATE_FOCUS_NORMAL;
import static com.android.server.wm.WindowManagerService.UPDATE_FOCUS_WILL_PLACE_SURFACES;
import static com.android.server.wm.WindowManagerService.logWithStack;
import static com.android.server.wm.WindowState.LEGACY_POLICY_VISIBILITY;
import static com.android.server.wm.WindowStateAnimator.STACK_CLIP_AFTER_ANIM;
import static com.android.server.wm.WindowStateAnimator.STACK_CLIP_BEFORE_ANIM;

import android.annotation.CallSuper;
import android.annotation.Size;
import android.app.Activity;
import android.app.ActivityManager;
import android.content.ComponentName;
import android.content.res.CompatibilityInfo;
import android.content.res.Configuration;
import android.graphics.GraphicBuffer;
import android.graphics.Point;
import android.graphics.Rect;
import android.os.Binder;
import android.os.Build;
import android.os.Debug;
import android.os.IBinder;
import android.os.RemoteException;
import android.os.SystemClock;
import android.os.Trace;
import android.util.ArraySet;
import android.util.Slog;
import android.util.proto.ProtoOutputStream;
import android.view.DisplayInfo;
import android.view.IApplicationToken;
import android.view.InputApplicationHandle;
import android.view.RemoteAnimationAdapter;
import android.view.RemoteAnimationDefinition;
import android.view.SurfaceControl;
import android.view.SurfaceControl.Transaction;
import android.view.WindowManager;
import android.view.WindowManager.LayoutParams;
import android.view.animation.Animation;

import com.android.internal.R;
import com.android.internal.annotations.VisibleForTesting;
import com.android.internal.util.ToBooleanFunction;
import com.android.server.AttributeCache;
import com.android.server.LocalServices;
import com.android.server.display.color.ColorDisplayService;
import com.android.server.policy.WindowManagerPolicy;
import com.android.server.policy.WindowManagerPolicy.StartingSurface;
import com.android.server.wm.RemoteAnimationController.RemoteAnimationRecord;
import com.android.server.wm.WindowManagerService.H;

import java.io.PrintWriter;
import java.lang.ref.WeakReference;
import java.util.ArrayDeque;
import java.util.ArrayList;
import java.util.function.Consumer;

class AppTokenList extends ArrayList<AppWindowToken> {
}

/**
 * Version of WindowToken that is specifically for a particular application (or
 * really activity) that is displaying windows.
 */
class AppWindowToken extends WindowToken implements WindowManagerService.AppFreezeListener,
        ConfigurationContainerListener {
    private static final String TAG = TAG_WITH_CLASS_NAME ? "AppWindowToken" : TAG_WM;

    /**
     * Value to increment the z-layer when boosting a layer during animations. BOOST in l33tsp34k.
     */
    @VisibleForTesting static final int Z_BOOST_BASE = 800570000;

    // Non-null only for application tokens.
    final IApplicationToken appToken;
    final ComponentName mActivityComponent;
    final boolean mVoiceInteraction;

    /** @see WindowContainer#fillsParent() */
    private boolean mFillsParent;
    boolean mShowForAllUsers;
    int mTargetSdk;

    // Flag set while reparenting to prevent actions normally triggered by an individual parent
    // change.
    private boolean mReparenting;

    // True if we are current in the process of removing this app token from the display
    private boolean mRemovingFromDisplay = false;

    // The input dispatching timeout for this application token in nanoseconds.
    long mInputDispatchingTimeoutNanos;

    // These are used for determining when all windows associated with
    // an activity have been drawn, so they can be made visible together
    // at the same time.
    // initialize so that it doesn't match mTransactionSequence which is an int.
    private long mLastTransactionSequence = Long.MIN_VALUE;
    private int mNumInterestingWindows;
    private int mNumDrawnWindows;
    boolean inPendingTransaction;
    boolean allDrawn;
    private boolean mLastAllDrawn;

    // Set to true when this app creates a surface while in the middle of an animation. In that
    // case do not clear allDrawn until the animation completes.
    boolean deferClearAllDrawn;

    // Is this window's surface needed?  This is almost like hidden, except
    // it will sometimes be true a little earlier: when the token has
    // been shown, but is still waiting for its app transition to execute
    // before making its windows shown.
    boolean hiddenRequested;

    // Have we told the window clients to hide themselves?
    private boolean mClientHidden;

    // If true we will defer setting mClientHidden to true and reporting to the client that it is
    // hidden.
    boolean mDeferHidingClient;

    // Last visibility state we reported to the app token.
    boolean reportedVisible;

    // Last drawn state we reported to the app token.
    private boolean reportedDrawn;

    // Set to true when the token has been removed from the window mgr.
    boolean removed;

    // Information about an application starting window if displayed.
    StartingData startingData;
    WindowState startingWindow;
    StartingSurface startingSurface;
    boolean startingDisplayed;
    boolean startingMoved;

    // True if the hidden state of this token was forced to false due to a transferred starting
    // window.
    private boolean mHiddenSetFromTransferredStartingWindow;
    boolean firstWindowDrawn;
    private final WindowState.UpdateReportedVisibilityResults mReportedVisibilityResults =
            new WindowState.UpdateReportedVisibilityResults();

    // Input application handle used by the input dispatcher.
    final InputApplicationHandle mInputApplicationHandle;

    // TODO: Have a WindowContainer state for tracking exiting/deferred removal.
    boolean mIsExiting;

    boolean mLaunchTaskBehind;
    boolean mEnteringAnimation;

    private boolean mAlwaysFocusable;

    boolean mAppStopped;
    int mRotationAnimationHint;
    private int mPendingRelaunchCount;

    private boolean mLastContainsShowWhenLockedWindow;
    private boolean mLastContainsDismissKeyguardWindow;

    ArrayDeque<Rect> mFrozenBounds = new ArrayDeque<>();
    ArrayDeque<Configuration> mFrozenMergedConfig = new ArrayDeque<>();

    /**
     * The scale to fit at least one side of the activity to its parent. If the activity uses
     * 1920x1080, and the actually size on the screen is 960x540, then the scale is 0.5.
     */
    private float mSizeCompatScale = 1f;
    /**
     * The bounds in global coordinates for activity in size compatibility mode.
     * @see ActivityRecord#inSizeCompatMode
     */
    private Rect mSizeCompatBounds;

    private boolean mDisablePreviewScreenshots;

    private Task mLastParent;

    // TODO: Remove after unification
    ActivityRecord mActivityRecord;

    /**
     * See {@link #canTurnScreenOn()}
     */
    private boolean mCanTurnScreenOn = true;

    /**
     * If we are running an animation, this determines the transition type. Must be one of
     * AppTransition.TRANSIT_* constants.
     */
    private int mTransit;

    /**
     * If we are running an animation, this determines the flags during this animation. Must be a
     * bitwise combination of AppTransition.TRANSIT_FLAG_* constants.
     */
    private int mTransitFlags;

    /** Whether our surface was set to be showing in the last call to {@link #prepareSurfaces} */
    private boolean mLastSurfaceShowing = true;

    /**
     * This gets used during some open/close transitions as well as during a change transition
     * where it represents the starting-state snapshot.
     */
    private AppWindowThumbnail mThumbnail;
    private final Rect mTransitStartRect = new Rect();

    /**
     * This leash is used to "freeze" the app surface in place after the state change, but before
     * the animation is ready to start.
     */
    private SurfaceControl mTransitChangeLeash = null;

    /** Have we been asked to have this token keep the screen frozen? */
    private boolean mFreezingScreen;

    /** Whether this token should be boosted at the top of all app window tokens. */
    @VisibleForTesting boolean mNeedsZBoost;
    private Letterbox mLetterbox;

    private final Point mTmpPoint = new Point();
    private final Rect mTmpRect = new Rect();
    private final Rect mTmpPrevBounds = new Rect();
    private RemoteAnimationDefinition mRemoteAnimationDefinition;
    private AnimatingAppWindowTokenRegistry mAnimatingAppWindowTokenRegistry;

    /**
     * A flag to determine if this AWT is in the process of closing or entering PIP. This is needed
     * to help AWT know that the app is in the process of closing but hasn't yet started closing on
     * the WM side.
     */
    private boolean mWillCloseOrEnterPip;

    /** Layer used to constrain the animation to a token's stack bounds. */
    SurfaceControl mAnimationBoundsLayer;

    /** Whether this token needs to create mAnimationBoundsLayer for cropping animations. */
    boolean mNeedsAnimationBoundsLayer;

    private static final int STARTING_WINDOW_TYPE_NONE = 0;
    private static final int STARTING_WINDOW_TYPE_SNAPSHOT = 1;
    private static final int STARTING_WINDOW_TYPE_SPLASH_SCREEN = 2;

    private AppSaturationInfo mLastAppSaturationInfo;

    private final ColorDisplayService.ColorTransformController mColorTransformController =
            (matrix, translation) -> mWmService.mH.post(() -> {
                synchronized (mWmService.mGlobalLock) {
                    if (mLastAppSaturationInfo == null) {
                        mLastAppSaturationInfo = new AppSaturationInfo();
                    }

                    mLastAppSaturationInfo.setSaturation(matrix, translation);
                    updateColorTransform();
                }
            });

    AppWindowToken(WindowManagerService service, IApplicationToken token,
            ComponentName activityComponent, boolean voiceInteraction, DisplayContent dc,
            long inputDispatchingTimeoutNanos, boolean fullscreen, boolean showForAllUsers,
            int targetSdk, int orientation, int rotationAnimationHint,
            boolean launchTaskBehind, boolean alwaysFocusable,
            ActivityRecord activityRecord) {
        this(service, token, activityComponent, voiceInteraction, dc, fullscreen);
        // TODO: remove after unification
        mActivityRecord = activityRecord;
        mActivityRecord.registerConfigurationChangeListener(this);
        mInputDispatchingTimeoutNanos = inputDispatchingTimeoutNanos;
        mShowForAllUsers = showForAllUsers;
        mTargetSdk = targetSdk;
        mOrientation = orientation;
        mLaunchTaskBehind = launchTaskBehind;
        mAlwaysFocusable = alwaysFocusable;
        mRotationAnimationHint = rotationAnimationHint;

        // Application tokens start out hidden.
        setHidden(true);
        hiddenRequested = true;

        ColorDisplayService.ColorDisplayServiceInternal cds = LocalServices.getService(
                ColorDisplayService.ColorDisplayServiceInternal.class);
        cds.attachColorTransformController(activityRecord.packageName, activityRecord.mUserId,
                new WeakReference<>(mColorTransformController));
    }

    AppWindowToken(WindowManagerService service, IApplicationToken token,
            ComponentName activityComponent, boolean voiceInteraction, DisplayContent dc,
            boolean fillsParent) {
        super(service, token != null ? token.asBinder() : null, TYPE_APPLICATION, true, dc,
                false /* ownerCanManageAppTokens */);
        appToken = token;
        mActivityComponent = activityComponent;
        mVoiceInteraction = voiceInteraction;
        mFillsParent = fillsParent;
        mInputApplicationHandle = new InputApplicationHandle(appToken.asBinder());
    }

    void onFirstWindowDrawn(WindowState win, WindowStateAnimator winAnimator) {
        firstWindowDrawn = true;

        // We now have a good window to show, remove dead placeholders
        removeDeadWindows();

        if (startingWindow != null) {
            if (DEBUG_STARTING_WINDOW || DEBUG_ANIM) Slog.v(TAG, "Finish starting "
                    + win.mToken + ": first real window is shown, no animation");
            // If this initial window is animating, stop it -- we will do an animation to reveal
            // it from behind the starting window, so there is no need for it to also be doing its
            // own stuff.
            win.cancelAnimation();
            removeStartingWindow();
        }
        updateReportedVisibilityLocked();
    }

    void updateReportedVisibilityLocked() {
        if (appToken == null) {
            return;
        }

        if (DEBUG_VISIBILITY) Slog.v(TAG, "Update reported visibility: " + this);
        final int count = mChildren.size();

        mReportedVisibilityResults.reset();

        for (int i = 0; i < count; i++) {
            final WindowState win = mChildren.get(i);
            win.updateReportedVisibility(mReportedVisibilityResults);
        }

        int numInteresting = mReportedVisibilityResults.numInteresting;
        int numVisible = mReportedVisibilityResults.numVisible;
        int numDrawn = mReportedVisibilityResults.numDrawn;
        boolean nowGone = mReportedVisibilityResults.nowGone;

        boolean nowDrawn = numInteresting > 0 && numDrawn >= numInteresting;
        boolean nowVisible = numInteresting > 0 && numVisible >= numInteresting && !isHidden();
        if (!nowGone) {
            // If the app is not yet gone, then it can only become visible/drawn.
            if (!nowDrawn) {
                nowDrawn = reportedDrawn;
            }
            if (!nowVisible) {
                nowVisible = reportedVisible;
            }
        }
        if (DEBUG_VISIBILITY) Slog.v(TAG, "VIS " + this + ": interesting="
                + numInteresting + " visible=" + numVisible);
        if (nowDrawn != reportedDrawn) {
            if (mActivityRecord != null) {
                mActivityRecord.onWindowsDrawn(nowDrawn, SystemClock.uptimeMillis());
            }
            reportedDrawn = nowDrawn;
        }
        if (nowVisible != reportedVisible) {
            if (DEBUG_VISIBILITY) Slog.v(TAG,
                    "Visibility changed in " + this + ": vis=" + nowVisible);
            reportedVisible = nowVisible;
            if (mActivityRecord != null) {
                if (nowVisible) {
                    onWindowsVisible();
                } else {
                    onWindowsGone();
                }
            }
        }
    }

    private void onWindowsGone() {
        if (mActivityRecord == null) {
            return;
        }
        if (DEBUG_VISIBILITY) {
            Slog.v(TAG_WM, "Reporting gone in " + mActivityRecord.appToken);
        }
        mActivityRecord.onWindowsGone();
    }

    private void onWindowsVisible() {
        if (mActivityRecord == null) {
            return;
        }
        if (DEBUG_VISIBILITY) {
            Slog.v(TAG_WM, "Reporting visible in " + mActivityRecord.appToken);
        }
        mActivityRecord.onWindowsVisible();
    }

    boolean isClientHidden() {
        return mClientHidden;
    }

    void setClientHidden(boolean hideClient) {
        if (mClientHidden == hideClient || (hideClient && mDeferHidingClient)) {
            return;
        }
        if (DEBUG_APP_TRANSITIONS) Slog.v(TAG_WM, "setClientHidden: " + this
                + " clientHidden=" + hideClient + " Callers=" + Debug.getCallers(5));
        mClientHidden = hideClient;
        sendAppVisibilityToClients();
    }

    void setVisibility(boolean visible, boolean deferHidingClient) {
        final AppTransition appTransition = getDisplayContent().mAppTransition;

        // Don't set visibility to false if we were already not visible. This prevents WM from
        // adding the app to the closing app list which doesn't make sense for something that is
        // already not visible. However, set visibility to true even if we are already visible.
        // This makes sure the app is added to the opening apps list so that the right
        // transition can be selected.
        // TODO: Probably a good idea to separate the concept of opening/closing apps from the
        // concept of setting visibility...
        if (!visible && hiddenRequested) {

            if (!deferHidingClient && mDeferHidingClient) {
                // We previously deferred telling the client to hide itself when visibility was
                // initially set to false. Now we would like it to hide, so go ahead and set it.
                mDeferHidingClient = deferHidingClient;
                setClientHidden(true);
            }
            return;
        }

        if (DEBUG_APP_TRANSITIONS || DEBUG_ORIENTATION) {
            Slog.v(TAG_WM, "setAppVisibility("
                    + appToken + ", visible=" + visible + "): " + appTransition
                    + " hidden=" + isHidden() + " hiddenRequested="
                    + hiddenRequested + " Callers=" + Debug.getCallers(6));
        }

        final DisplayContent displayContent = getDisplayContent();
        displayContent.mOpeningApps.remove(this);
        displayContent.mClosingApps.remove(this);
        waitingToShow = false;
        hiddenRequested = !visible;
        mDeferHidingClient = deferHidingClient;

        if (!visible) {
            // If the app is dead while it was visible, we kept its dead window on screen.
            // Now that the app is going invisible, we can remove it. It will be restarted
            // if made visible again.
            removeDeadWindows();
        } else {
            if (!appTransition.isTransitionSet()
                    && appTransition.isReady()) {
                // Add the app mOpeningApps if transition is unset but ready. This means
                // we're doing a screen freeze, and the unfreeze will wait for all opening
                // apps to be ready.
                displayContent.mOpeningApps.add(this);
            }
            startingMoved = false;
            // If the token is currently hidden (should be the common case), or has been
            // stopped, then we need to set up to wait for its windows to be ready.
            if (isHidden() || mAppStopped) {
                clearAllDrawn();

                // If the app was already visible, don't reset the waitingToShow state.
                if (isHidden()) {
                    waitingToShow = true;
                }
            }

            // In the case where we are making an app visible but holding off for a transition,
            // we still need to tell the client to make its windows visible so they get drawn.
            // Otherwise, we will wait on performing the transition until all windows have been
            // drawn, they never will be, and we are sad.
            setClientHidden(false);

            requestUpdateWallpaperIfNeeded();

            if (DEBUG_ADD_REMOVE) Slog.v(TAG_WM, "No longer Stopped: " + this);
            mAppStopped = false;

            transferStartingWindowFromHiddenAboveTokenIfNeeded();
        }

        // If we are preparing an app transition, then delay changing
        // the visibility of this token until we execute that transition.
        if (okToAnimate() && appTransition.isTransitionSet()) {
            inPendingTransaction = true;
            if (visible) {
                displayContent.mOpeningApps.add(this);
                mEnteringAnimation = true;
            } else {
                displayContent.mClosingApps.add(this);
                mEnteringAnimation = false;
            }
            if (appTransition.getAppTransition()
                    == WindowManager.TRANSIT_TASK_OPEN_BEHIND) {
                // We're launchingBehind, add the launching activity to mOpeningApps.
                final WindowState win = getDisplayContent().findFocusedWindow();
                if (win != null) {
                    final AppWindowToken focusedToken = win.mAppToken;
                    if (focusedToken != null) {
                        if (DEBUG_APP_TRANSITIONS) {
                            Slog.d(TAG_WM, "TRANSIT_TASK_OPEN_BEHIND, "
                                    + " adding " + focusedToken + " to mOpeningApps");
                        }
                        // Force animation to be loaded.
                        focusedToken.setHidden(true);
                        displayContent.mOpeningApps.add(focusedToken);
                    }
                }
            }
            // Changes in opening apps and closing apps may cause orientation change.
            reportDescendantOrientationChangeIfNeeded();
            return;
        }

        commitVisibility(null, visible, TRANSIT_UNSET, true, mVoiceInteraction);
        updateReportedVisibilityLocked();
    }

    boolean commitVisibility(WindowManager.LayoutParams lp,
            boolean visible, int transit, boolean performLayout, boolean isVoiceInteraction) {

        boolean delayed = false;
        inPendingTransaction = false;
        // Reset the state of mHiddenSetFromTransferredStartingWindow since visibility is actually
        // been set by the app now.
        mHiddenSetFromTransferredStartingWindow = false;

        // Allow for state changes and animation to be applied if:
        // * token is transitioning visibility state
        // * or the token was marked as hidden and is exiting before we had a chance to play the
        // transition animation
        // * or this is an opening app and windows are being replaced.
        boolean visibilityChanged = false;
        if (isHidden() == visible || (isHidden() && mIsExiting) || (visible && waitingForReplacement())) {
            final AccessibilityController accessibilityController =
                    mWmService.mAccessibilityController;
            boolean changed = false;
            if (DEBUG_APP_TRANSITIONS) Slog.v(TAG_WM,
                    "Changing app " + this + " hidden=" + isHidden() + " performLayout=" + performLayout);

            boolean runningAppAnimation = false;

            if (transit != WindowManager.TRANSIT_UNSET) {
                if (applyAnimationLocked(lp, transit, visible, isVoiceInteraction)) {
                    delayed = runningAppAnimation = true;
                }
                final WindowState window = findMainWindow();
                if (window != null && accessibilityController != null) {
                    accessibilityController.onAppWindowTransitionLocked(window, transit);
                }
                changed = true;
            }

            final int windowsCount = mChildren.size();
            for (int i = 0; i < windowsCount; i++) {
                final WindowState win = mChildren.get(i);
                changed |= win.onAppVisibilityChanged(visible, runningAppAnimation);
            }

            setHidden(!visible);
            hiddenRequested = !visible;
            visibilityChanged = true;
            if (!visible) {
                stopFreezingScreen(true, true);
            } else {
                // If we are being set visible, and the starting window is not yet displayed,
                // then make sure it doesn't get displayed.
                if (startingWindow != null && !startingWindow.isDrawnLw()) {
                    startingWindow.clearPolicyVisibilityFlag(LEGACY_POLICY_VISIBILITY);
                    startingWindow.mLegacyPolicyVisibilityAfterAnim = false;
                }

                // We are becoming visible, so better freeze the screen with the windows that are
                // getting visible so we also wait for them.
                forAllWindows(mWmService::makeWindowFreezingScreenIfNeededLocked, true);
            }

            if (DEBUG_APP_TRANSITIONS) {
                Slog.v(TAG_WM, "commitVisibility: " + this
                        + ": hidden=" + isHidden() + " hiddenRequested=" + hiddenRequested);
            }

            if (changed) {
                getDisplayContent().getInputMonitor().setUpdateInputWindowsNeededLw();
                if (performLayout) {
                    mWmService.updateFocusedWindowLocked(UPDATE_FOCUS_WILL_PLACE_SURFACES,
                            false /*updateInputWindows*/);
                    mWmService.mWindowPlacerLocked.performSurfacePlacement();
                }
                getDisplayContent().getInputMonitor().updateInputWindowsLw(false /*force*/);
            }
        }

        if (isReallyAnimating()) {
            delayed = true;
        } else {

            // We aren't animating anything, but exiting windows rely on the animation finished
            // callback being called in case the AppWindowToken was pretending to be animating,
            // which we might have done because we were in closing/opening apps list.
            onAnimationFinished();
        }

        for (int i = mChildren.size() - 1; i >= 0 && !delayed; i--) {
            if ((mChildren.get(i)).isSelfOrChildAnimating()) {
                delayed = true;
            }
        }

        if (visibilityChanged) {
            if (visible && !delayed) {
                // The token was made immediately visible, there will be no entrance animation.
                // We need to inform the client the enter animation was finished.
                mEnteringAnimation = true;
                mWmService.mActivityManagerAppTransitionNotifier.onAppTransitionFinishedLocked(
                        token);
            }

            // If we're becoming visible, immediately change client visibility as well. there seem
            // to be some edge cases where we change our visibility but client visibility never gets
            // updated.
            // If we're becoming invisible, update the client visibility if we are not running an
            // animation. Otherwise, we'll update client visibility in onAnimationFinished.
            if (visible || !isReallyAnimating()) {
                setClientHidden(!visible);
            }

            if (!getDisplayContent().mClosingApps.contains(this)
                    && !getDisplayContent().mOpeningApps.contains(this)) {
                // The token is not closing nor opening, so even if there is an animation set, that
                // doesn't mean that it goes through the normal app transition cycle so we have
                // to inform the docked controller about visibility change.
                // TODO(multi-display): notify docked divider on all displays where visibility was
                // affected.
                getDisplayContent().getDockedDividerController().notifyAppVisibilityChanged();

                // Take the screenshot before possibly hiding the WSA, otherwise the screenshot
                // will not be taken.
                mWmService.mTaskSnapshotController.notifyAppVisibilityChanged(this, visible);
            }

            // If we are hidden but there is no delay needed we immediately
            // apply the Surface transaction so that the ActivityManager
            // can have some guarantee on the Surface state following
            // setting the visibility. This captures cases like dismissing
            // the docked or pinned stack where there is no app transition.
            //
            // In the case of a "Null" animation, there will be
            // no animation but there will still be a transition set.
            // We still need to delay hiding the surface such that it
            // can be synchronized with showing the next surface in the transition.
            if (isHidden() && !delayed && !getDisplayContent().mAppTransition.isTransitionSet()) {
                SurfaceControl.openTransaction();
                for (int i = mChildren.size() - 1; i >= 0; i--) {
                    mChildren.get(i).mWinAnimator.hide("immediately hidden");
                }
                SurfaceControl.closeTransaction();
            }

            // Visibility changes may cause orientation request change.
            reportDescendantOrientationChangeIfNeeded();
        }

        return delayed;
    }

    private void reportDescendantOrientationChangeIfNeeded() {
        // Orientation request is exposed only when we're visible. Therefore visibility change
        // will change requested orientation. Notify upward the hierarchy ladder to adjust
        // configuration. This is important to cases where activities with incompatible
        // orientations launch, or user goes back from an activity of bi-orientation to an
        // activity with specified orientation.
        if (mActivityRecord.getRequestedConfigurationOrientation() == getConfiguration().orientation
                || getOrientationIgnoreVisibility() == SCREEN_ORIENTATION_UNSET) {
            return;
        }

        final IBinder freezeToken =
                mActivityRecord.mayFreezeScreenLocked(mActivityRecord.app)
                        ? mActivityRecord.appToken : null;
        onDescendantOrientationChanged(freezeToken, mActivityRecord);
    }

    /**
     * @return The to top most child window for which {@link LayoutParams#isFullscreen()} returns
     *         true.
     */
    WindowState getTopFullscreenWindow() {
        for (int i = mChildren.size() - 1; i >= 0; i--) {
            final WindowState win = mChildren.get(i);
            if (win != null && win.mAttrs.isFullscreen()) {
                return win;
            }
        }
        return null;
    }

    WindowState findMainWindow() {
        return findMainWindow(true);
    }

    /**
     * Finds the main window that either has type base application or application starting if
     * requested.
     *
     * @param includeStartingApp Allow to search application-starting windows to also be returned.
     * @return The main window of type base application or application starting if requested.
     */
    WindowState findMainWindow(boolean includeStartingApp) {
        WindowState candidate = null;
        for (int j = mChildren.size() - 1; j >= 0; --j) {
            final WindowState win = mChildren.get(j);
            final int type = win.mAttrs.type;
            // No need to loop through child window as base application and starting types can't be
            // child windows.
            if (type == TYPE_BASE_APPLICATION
                    || (includeStartingApp && type == TYPE_APPLICATION_STARTING)) {
                // In cases where there are multiple windows, we prefer the non-exiting window. This
                // happens for example when replacing windows during an activity relaunch. When
                // constructing the animation, we want the new window, not the exiting one.
                if (win.mAnimatingExit) {
                    candidate = win;
                } else {
                    return win;
                }
            }
        }
        return candidate;
    }

    boolean windowsAreFocusable() {
        if (mTargetSdk < Build.VERSION_CODES.Q) {
            final int pid = mActivityRecord != null
                    ? (mActivityRecord.app != null ? mActivityRecord.app.getPid() : 0) : 0;
            final AppWindowToken topFocusedAppOfMyProcess =
                    mWmService.mRoot.mTopFocusedAppByProcess.get(pid);
            if (topFocusedAppOfMyProcess != null && topFocusedAppOfMyProcess != this) {
                // For the apps below Q, there can be only one app which has the focused window per
                // process, because legacy apps may not be ready for a multi-focus system.
                return false;
            }
        }
        return getWindowConfiguration().canReceiveKeys() || mAlwaysFocusable;
    }

    @Override
    boolean isVisible() {
        // If the app token isn't hidden then it is considered visible and there is no need to check
        // its children windows to see if they are visible.
        return !isHidden();
    }

    @Override
    void removeImmediately() {
        onRemovedFromDisplay();
        if (mActivityRecord != null) {
            mActivityRecord.unregisterConfigurationChangeListener(this);
        }
        super.removeImmediately();
    }

    @Override
    void removeIfPossible() {
        mIsExiting = false;
        removeAllWindowsIfPossible();
        removeImmediately();
    }

    @Override
    boolean checkCompleteDeferredRemoval() {
        if (mIsExiting) {
            removeIfPossible();
        }
        return super.checkCompleteDeferredRemoval();
    }

    void onRemovedFromDisplay() {
        if (mRemovingFromDisplay) {
            return;
        }
        mRemovingFromDisplay = true;

        if (DEBUG_APP_TRANSITIONS) Slog.v(TAG_WM, "Removing app token: " + this);

        boolean delayed = commitVisibility(null, false, TRANSIT_UNSET, true, mVoiceInteraction);

        getDisplayContent().mOpeningApps.remove(this);
        getDisplayContent().mChangingApps.remove(this);
        getDisplayContent().mUnknownAppVisibilityController.appRemovedOrHidden(this);
        mWmService.mTaskSnapshotController.onAppRemoved(this);
        waitingToShow = false;
        if (getDisplayContent().mClosingApps.contains(this)) {
            delayed = true;
        } else if (getDisplayContent().mAppTransition.isTransitionSet()) {
            getDisplayContent().mClosingApps.add(this);
            delayed = true;
        }

        if (DEBUG_APP_TRANSITIONS) Slog.v(TAG_WM, "Removing app " + this + " delayed=" + delayed
                + " animation=" + getAnimation() + " animating=" + isSelfAnimating());

        if (DEBUG_ADD_REMOVE || DEBUG_TOKEN_MOVEMENT) Slog.v(TAG_WM, "removeAppToken: "
                + this + " delayed=" + delayed + " Callers=" + Debug.getCallers(4));

        if (startingData != null) {
            removeStartingWindow();
        }

        // If this window was animating, then we need to ensure that the app transition notifies
        // that animations have completed in DisplayContent.handleAnimatingStoppedAndTransition(),
        // so add to that list now
        if (isSelfAnimating()) {
            getDisplayContent().mNoAnimationNotifyOnTransitionFinished.add(token);
        }

        final TaskStack stack = getStack();
        if (delayed && !isEmpty()) {
            // set the token aside because it has an active animation to be finished
            if (DEBUG_ADD_REMOVE || DEBUG_TOKEN_MOVEMENT) Slog.v(TAG_WM,
                    "removeAppToken make exiting: " + this);
            if (stack != null) {
                stack.mExitingAppTokens.add(this);
            }
            mIsExiting = true;
        } else {
            // Make sure there is no animation running on this token, so any windows associated
            // with it will be removed as soon as their animations are complete
            cancelAnimation();
            if (stack != null) {
                stack.mExitingAppTokens.remove(this);
            }
            removeIfPossible();
        }

        removed = true;
        stopFreezingScreen(true, true);

        final DisplayContent dc = getDisplayContent();
        if (dc.mFocusedApp == this) {
            if (DEBUG_FOCUS_LIGHT) Slog.v(TAG_WM, "Removing focused app token:" + this
                   + " displayId=" + dc.getDisplayId());
            dc.setFocusedApp(null);
            mWmService.updateFocusedWindowLocked(UPDATE_FOCUS_NORMAL, true /*updateInputWindows*/);
        }
        if (mLetterbox != null) {
            mLetterbox.destroy();
            mLetterbox = null;
        }

        if (!delayed) {
            updateReportedVisibilityLocked();
        }

        mRemovingFromDisplay = false;
    }

    void clearAnimatingFlags() {
        boolean wallpaperMightChange = false;
        for (int i = mChildren.size() - 1; i >= 0; i--) {
            final WindowState win = mChildren.get(i);
            wallpaperMightChange |= win.clearAnimatingFlags();
        }
        if (wallpaperMightChange) {
            requestUpdateWallpaperIfNeeded();
        }
    }

    void destroySurfaces() {
        destroySurfaces(false /*cleanupOnResume*/);
    }

    /**
     * Destroy surfaces which have been marked as eligible by the animator, taking care to ensure
     * the client has finished with them.
     *
     * @param cleanupOnResume whether this is done when app is resumed without fully stopped. If
     * set to true, destroy only surfaces of removed windows, and clear relevant flags of the
     * others so that they are ready to be reused. If set to false (common case), destroy all
     * surfaces that's eligible, if the app is already stopped.
     */
    private void destroySurfaces(boolean cleanupOnResume) {
        boolean destroyedSomething = false;

        // Copying to a different list as multiple children can be removed.
        final ArrayList<WindowState> children = new ArrayList<>(mChildren);
        for (int i = children.size() - 1; i >= 0; i--) {
            final WindowState win = children.get(i);
            destroyedSomething |= win.destroySurface(cleanupOnResume, mAppStopped);
        }
        if (destroyedSomething) {
            final DisplayContent dc = getDisplayContent();
            dc.assignWindowLayers(true /*setLayoutNeeded*/);
            updateLetterboxSurface(null);
        }
    }

    /**
     * Notify that the app is now resumed, and it was not stopped before, perform a clean
     * up of the surfaces
     */
    void notifyAppResumed(boolean wasStopped) {
        if (DEBUG_ADD_REMOVE) Slog.v(TAG, "notifyAppResumed: wasStopped=" + wasStopped
                + " " + this);
        mAppStopped = false;
        // Allow the window to turn the screen on once the app is resumed again.
        setCanTurnScreenOn(true);
        if (!wasStopped) {
            destroySurfaces(true /*cleanupOnResume*/);
        }
    }

    /**
     * Notify that the app has stopped, and it is okay to destroy any surfaces which were
     * keeping alive in case they were still being used.
     */
    void notifyAppStopped() {
        if (DEBUG_ADD_REMOVE) Slog.v(TAG, "notifyAppStopped: " + this);
        mAppStopped = true;
        destroySurfaces();
        // Remove any starting window that was added for this app if they are still around.
        removeStartingWindow();
    }

    void clearAllDrawn() {
        allDrawn = false;
        deferClearAllDrawn = false;
    }

    Task getTask() {
        return (Task) getParent();
    }

    TaskStack getStack() {
        final Task task = getTask();
        if (task != null) {
            return task.mStack;
        } else {
            return null;
        }
    }

    @Override
    void onParentChanged() {
        super.onParentChanged();

        final Task task = getTask();

        // When the associated task is {@code null}, the {@link AppWindowToken} can no longer
        // access visual elements like the {@link DisplayContent}. We must remove any associations
        // such as animations.
        if (!mReparenting) {
            if (task == null) {
                // It is possible we have been marked as a closing app earlier. We must remove ourselves
                // from this list so we do not participate in any future animations.
                getDisplayContent().mClosingApps.remove(this);
            } else if (mLastParent != null && mLastParent.mStack != null) {
                task.mStack.mExitingAppTokens.remove(this);
            }
        }
        final TaskStack stack = getStack();

        // If we reparent, make sure to remove ourselves from the old animation registry.
        if (mAnimatingAppWindowTokenRegistry != null) {
            mAnimatingAppWindowTokenRegistry.notifyFinished(this);
        }
        mAnimatingAppWindowTokenRegistry = stack != null
                ? stack.getAnimatingAppWindowTokenRegistry()
                : null;

        mLastParent = task;

        updateColorTransform();
    }

    void postWindowRemoveStartingWindowCleanup(WindowState win) {
        // TODO: Something smells about the code below...Is there a better way?
        if (startingWindow == win) {
            if (DEBUG_STARTING_WINDOW) Slog.v(TAG_WM, "Notify removed startingWindow " + win);
            removeStartingWindow();
        } else if (mChildren.size() == 0) {
            // If this is the last window and we had requested a starting transition window,
            // well there is no point now.
            if (DEBUG_STARTING_WINDOW) Slog.v(TAG_WM, "Nulling last startingData");
            startingData = null;
            if (mHiddenSetFromTransferredStartingWindow) {
                // We set the hidden state to false for the token from a transferred starting window.
                // We now reset it back to true since the starting window was the last window in the
                // token.
                setHidden(true);
            }
        } else if (mChildren.size() == 1 && startingSurface != null && !isRelaunching()) {
            // If this is the last window except for a starting transition window,
            // we need to get rid of the starting transition.
            if (DEBUG_STARTING_WINDOW) Slog.v(TAG_WM, "Last window, removing starting window "
                    + win);
            removeStartingWindow();
        }
    }

    void removeDeadWindows() {
        for (int winNdx = mChildren.size() - 1; winNdx >= 0; --winNdx) {
            WindowState win = mChildren.get(winNdx);
            if (win.mAppDied) {
                if (DEBUG_WINDOW_MOVEMENT || DEBUG_ADD_REMOVE) Slog.w(TAG,
                        "removeDeadWindows: " + win);
                // Set mDestroying, we don't want any animation or delayed removal here.
                win.mDestroying = true;
                // Also removes child windows.
                win.removeIfPossible();
            }
        }
    }

    boolean hasWindowsAlive() {
        for (int i = mChildren.size() - 1; i >= 0; i--) {
            // No need to loop through child windows as the answer should be the same as that of the
            // parent window.
            if (!(mChildren.get(i)).mAppDied) {
                return true;
            }
        }
        return false;
    }

    void setWillReplaceWindows(boolean animate) {
        if (DEBUG_ADD_REMOVE) Slog.d(TAG_WM,
                "Marking app token " + this + " with replacing windows.");

        for (int i = mChildren.size() - 1; i >= 0; i--) {
            final WindowState w = mChildren.get(i);
            w.setWillReplaceWindow(animate);
        }
    }

    void setWillReplaceChildWindows() {
        if (DEBUG_ADD_REMOVE) Slog.d(TAG_WM, "Marking app token " + this
                + " with replacing child windows.");
        for (int i = mChildren.size() - 1; i >= 0; i--) {
            final WindowState w = mChildren.get(i);
            w.setWillReplaceChildWindows();
        }
    }

    void clearWillReplaceWindows() {
        if (DEBUG_ADD_REMOVE) Slog.d(TAG_WM,
                "Resetting app token " + this + " of replacing window marks.");

        for (int i = mChildren.size() - 1; i >= 0; i--) {
            final WindowState w = mChildren.get(i);
            w.clearWillReplaceWindow();
        }
    }

    void requestUpdateWallpaperIfNeeded() {
        for (int i = mChildren.size() - 1; i >= 0; i--) {
            final WindowState w = mChildren.get(i);
            w.requestUpdateWallpaperIfNeeded();
        }
    }

    boolean isRelaunching() {
        return mPendingRelaunchCount > 0;
    }

    boolean shouldFreezeBounds() {
        final Task task = getTask();

        // For freeform windows, we can't freeze the bounds at the moment because this would make
        // the resizing unresponsive.
        if (task == null || task.inFreeformWindowingMode()) {
            return false;
        }

        // We freeze the bounds while drag resizing to deal with the time between
        // the divider/drag handle being released, and the handling it's new
        // configuration. If we are relaunched outside of the drag resizing state,
        // we need to be careful not to do this.
        return getTask().isDragResizing();
    }

    void startRelaunching() {
        if (shouldFreezeBounds()) {
            freezeBounds();
        }

        // In the process of tearing down before relaunching, the app will
        // try and clean up it's child surfaces. We need to prevent this from
        // happening, so we sever the children, transfering their ownership
        // from the client it-self to the parent surface (owned by us).
        detachChildren();

        mPendingRelaunchCount++;
    }

    void detachChildren() {
        SurfaceControl.openTransaction();
        for (int i = mChildren.size() - 1; i >= 0; i--) {
            final WindowState w = mChildren.get(i);
            w.mWinAnimator.detachChildren();
        }
        SurfaceControl.closeTransaction();
    }

    void finishRelaunching() {
        unfreezeBounds();

        if (mPendingRelaunchCount > 0) {
            mPendingRelaunchCount--;
        } else {
            // Update keyguard flags upon finishing relaunch.
            checkKeyguardFlagsChanged();
        }
    }

    void clearRelaunching() {
        if (mPendingRelaunchCount == 0) {
            return;
        }
        unfreezeBounds();
        mPendingRelaunchCount = 0;
    }

    /**
     * Returns true if the new child window we are adding to this token is considered greater than
     * the existing child window in this token in terms of z-order.
     */
    @Override
    protected boolean isFirstChildWindowGreaterThanSecond(WindowState newWindow,
            WindowState existingWindow) {
        final int type1 = newWindow.mAttrs.type;
        final int type2 = existingWindow.mAttrs.type;

        // Base application windows should be z-ordered BELOW all other windows in the app token.
        if (type1 == TYPE_BASE_APPLICATION && type2 != TYPE_BASE_APPLICATION) {
            return false;
        } else if (type1 != TYPE_BASE_APPLICATION && type2 == TYPE_BASE_APPLICATION) {
            return true;
        }

        // Starting windows should be z-ordered ABOVE all other windows in the app token.
        if (type1 == TYPE_APPLICATION_STARTING && type2 != TYPE_APPLICATION_STARTING) {
            return true;
        } else if (type1 != TYPE_APPLICATION_STARTING && type2 == TYPE_APPLICATION_STARTING) {
            return false;
        }

        // Otherwise the new window is greater than the existing window.
        return true;
    }

    @Override
    void addWindow(WindowState w) {
        super.addWindow(w);

        boolean gotReplacementWindow = false;
        for (int i = mChildren.size() - 1; i >= 0; i--) {
            final WindowState candidate = mChildren.get(i);
            gotReplacementWindow |= candidate.setReplacementWindowIfNeeded(w);
        }

        // if we got a replacement window, reset the timeout to give drawing more time
        if (gotReplacementWindow) {
            mWmService.scheduleWindowReplacementTimeouts(this);
        }
        checkKeyguardFlagsChanged();
    }

    @Override
    void removeChild(WindowState child) {
        if (!mChildren.contains(child)) {
            // This can be true when testing.
            return;
        }
        super.removeChild(child);
        checkKeyguardFlagsChanged();
        updateLetterboxSurface(child);
    }

    private boolean waitingForReplacement() {
        for (int i = mChildren.size() - 1; i >= 0; i--) {
            final WindowState candidate = mChildren.get(i);
            if (candidate.waitingForReplacement()) {
                return true;
            }
        }
        return false;
    }

    void onWindowReplacementTimeout() {
        for (int i = mChildren.size() - 1; i >= 0; --i) {
            (mChildren.get(i)).onWindowReplacementTimeout();
        }
    }

    void reparent(Task task, int position) {
        if (DEBUG_ADD_REMOVE) {
            Slog.i(TAG_WM, "reparent: moving app token=" + this
                    + " to task=" + task.mTaskId + " at " + position);
        }
        if (task == null) {
            throw new IllegalArgumentException("reparent: could not find task");
        }
        final Task currentTask = getTask();
        if (task == currentTask) {
            throw new IllegalArgumentException(
                    "window token=" + this + " already child of task=" + currentTask);
        }

        if (currentTask.mStack != task.mStack) {
            throw new IllegalArgumentException(
                    "window token=" + this + " current task=" + currentTask
                        + " belongs to a different stack than " + task);
        }

        if (DEBUG_ADD_REMOVE) Slog.i(TAG, "reParentWindowToken: removing window token=" + this
                + " from task=" + currentTask);
        final DisplayContent prevDisplayContent = getDisplayContent();

        mReparenting = true;

        getParent().removeChild(this);
        task.addChild(this, position);

        mReparenting = false;

        // Relayout display(s).
        final DisplayContent displayContent = task.getDisplayContent();
        displayContent.setLayoutNeeded();
        if (prevDisplayContent != displayContent) {
            onDisplayChanged(displayContent);
            prevDisplayContent.setLayoutNeeded();
        }
        getDisplayContent().layoutAndAssignWindowLayersIfNeeded();
    }

    @Override
    void onDisplayChanged(DisplayContent dc) {
        DisplayContent prevDc = mDisplayContent;
        super.onDisplayChanged(dc);
        if (prevDc == null) {
            return;
        }
        if (prevDc.mChangingApps.contains(this)) {
            // This gets called *after* the AppWindowToken has been reparented to the new display.
            // That reparenting resulted in this window changing modes (eg. FREEFORM -> FULLSCREEN),
            // so this token is now "frozen" while waiting for the animation to start on prevDc
            // (which will be cancelled since the window is no-longer a child). However, since this
            // is no longer a child of prevDc, this won't be notified of the cancelled animation,
            // so we need to cancel the change transition here.
            clearChangeLeash(getPendingTransaction(), true /* cancel */);
        }
        if (prevDc.mFocusedApp == this) {
            prevDc.setFocusedApp(null);
            final TaskStack stack = dc.getTopStack();
            if (stack != null) {
                final Task task = stack.getTopChild();
                if (task != null && task.getTopChild() == this) {
                    dc.setFocusedApp(this);
                }
            }
        }

        if (prevDc != mDisplayContent && mLetterbox != null) {
            mLetterbox.onMovedToDisplay(mDisplayContent.getDisplayId());
        }
    }

    /**
     * Freezes the task bounds. The size of this task reported the app will be fixed to the bounds
     * freezed by {@link Task#prepareFreezingBounds} until {@link #unfreezeBounds} gets called, even
     * if they change in the meantime. If the bounds are already frozen, the bounds will be frozen
     * with a queue.
     */
    private void freezeBounds() {
        final Task task = getTask();
        mFrozenBounds.offer(new Rect(task.mPreparedFrozenBounds));

        if (task.mPreparedFrozenMergedConfig.equals(Configuration.EMPTY)) {
            // We didn't call prepareFreezingBounds on the task, so use the current value.
            mFrozenMergedConfig.offer(new Configuration(task.getConfiguration()));
        } else {
            mFrozenMergedConfig.offer(new Configuration(task.mPreparedFrozenMergedConfig));
        }
        // Calling unset() to make it equal to Configuration.EMPTY.
        task.mPreparedFrozenMergedConfig.unset();
    }

    /**
     * Unfreezes the previously frozen bounds. See {@link #freezeBounds}.
     */
    private void unfreezeBounds() {
        if (mFrozenBounds.isEmpty()) {
            return;
        }
        mFrozenBounds.remove();
        if (!mFrozenMergedConfig.isEmpty()) {
            mFrozenMergedConfig.remove();
        }
        for (int i = mChildren.size() - 1; i >= 0; i--) {
            final WindowState win = mChildren.get(i);
            win.onUnfreezeBounds();
        }
        mWmService.mWindowPlacerLocked.performSurfacePlacement();
    }

    void setAppLayoutChanges(int changes, String reason) {
        if (!mChildren.isEmpty()) {
            final DisplayContent dc = getDisplayContent();
            dc.pendingLayoutChanges |= changes;
            if (DEBUG_LAYOUT_REPEATS) {
                mWmService.mWindowPlacerLocked.debugLayoutRepeats(reason, dc.pendingLayoutChanges);
            }
        }
    }

    void removeReplacedWindowIfNeeded(WindowState replacement) {
        for (int i = mChildren.size() - 1; i >= 0; i--) {
            final WindowState win = mChildren.get(i);
            if (win.removeReplacedWindowIfNeeded(replacement)) {
                return;
            }
        }
    }

    void startFreezingScreen() {
        if (DEBUG_ORIENTATION) logWithStack(TAG, "Set freezing of " + appToken + ": hidden="
                + isHidden() + " freezing=" + mFreezingScreen + " hiddenRequested="
                + hiddenRequested);
        if (!hiddenRequested) {
            if (!mFreezingScreen) {
                mFreezingScreen = true;
                mWmService.registerAppFreezeListener(this);
                mWmService.mAppsFreezingScreen++;
                if (mWmService.mAppsFreezingScreen == 1) {
                    mWmService.startFreezingDisplayLocked(0, 0, getDisplayContent());
                    mWmService.mH.removeMessages(H.APP_FREEZE_TIMEOUT);
                    mWmService.mH.sendEmptyMessageDelayed(H.APP_FREEZE_TIMEOUT, 2000);
                }
            }
            final int count = mChildren.size();
            for (int i = 0; i < count; i++) {
                final WindowState w = mChildren.get(i);
                w.onStartFreezingScreen();
            }
        }
    }

    void stopFreezingScreen(boolean unfreezeSurfaceNow, boolean force) {
        if (!mFreezingScreen) {
            return;
        }
        if (DEBUG_ORIENTATION) Slog.v(TAG_WM, "Clear freezing of " + this + " force=" + force);
        final int count = mChildren.size();
        boolean unfrozeWindows = false;
        for (int i = 0; i < count; i++) {
            final WindowState w = mChildren.get(i);
            unfrozeWindows |= w.onStopFreezingScreen();
        }
        if (force || unfrozeWindows) {
            if (DEBUG_ORIENTATION) Slog.v(TAG_WM, "No longer freezing: " + this);
            mFreezingScreen = false;
            mWmService.unregisterAppFreezeListener(this);
            mWmService.mAppsFreezingScreen--;
            mWmService.mLastFinishedFreezeSource = this;
        }
        if (unfreezeSurfaceNow) {
            if (unfrozeWindows) {
                mWmService.mWindowPlacerLocked.performSurfacePlacement();
            }
            mWmService.stopFreezingDisplayLocked();
        }
    }

    @Override
    public void onAppFreezeTimeout() {
        Slog.w(TAG_WM, "Force clearing freeze: " + this);
        stopFreezingScreen(true, true);
    }

    /**
     * Tries to transfer the starting window from a token that's above ourselves in the task but
     * not visible anymore. This is a common scenario apps use: Trampoline activity T start main
     * activity M in the same task. Now, when reopening the task, T starts on top of M but then
     * immediately finishes after, so we have to transfer T to M.
     */
    void transferStartingWindowFromHiddenAboveTokenIfNeeded() {
        final Task task = getTask();
        for (int i = task.mChildren.size() - 1; i >= 0; i--) {
            final AppWindowToken fromToken = task.mChildren.get(i);
            if (fromToken == this) {
                return;
            }
            if (fromToken.hiddenRequested && transferStartingWindow(fromToken.token)) {
                return;
            }
        }
    }

    boolean transferStartingWindow(IBinder transferFrom) {
        final AppWindowToken fromToken = getDisplayContent().getAppWindowToken(transferFrom);
        if (fromToken == null) {
            return false;
        }

        final WindowState tStartingWindow = fromToken.startingWindow;
        if (tStartingWindow != null && fromToken.startingSurface != null) {
            // In this case, the starting icon has already been displayed, so start
            // letting windows get shown immediately without any more transitions.
            getDisplayContent().mSkipAppTransitionAnimation = true;

            if (DEBUG_STARTING_WINDOW) Slog.v(TAG_WM, "Moving existing starting " + tStartingWindow
                    + " from " + fromToken + " to " + this);

            final long origId = Binder.clearCallingIdentity();
            try {
                // Transfer the starting window over to the new token.
                startingData = fromToken.startingData;
                startingSurface = fromToken.startingSurface;
                startingDisplayed = fromToken.startingDisplayed;
                fromToken.startingDisplayed = false;
                startingWindow = tStartingWindow;
                reportedVisible = fromToken.reportedVisible;
                fromToken.startingData = null;
                fromToken.startingSurface = null;
                fromToken.startingWindow = null;
                fromToken.startingMoved = true;
                tStartingWindow.mToken = this;
                tStartingWindow.mAppToken = this;

                if (DEBUG_ADD_REMOVE || DEBUG_STARTING_WINDOW) Slog.v(TAG_WM,
                        "Removing starting " + tStartingWindow + " from " + fromToken);
                fromToken.removeChild(tStartingWindow);
                fromToken.postWindowRemoveStartingWindowCleanup(tStartingWindow);
                fromToken.mHiddenSetFromTransferredStartingWindow = false;
                addWindow(tStartingWindow);

                // Propagate other interesting state between the tokens. If the old token is displayed,
                // we should immediately force the new one to be displayed. If it is animating, we need
                // to move that animation to the new one.
                if (fromToken.allDrawn) {
                    allDrawn = true;
                    deferClearAllDrawn = fromToken.deferClearAllDrawn;
                }
                if (fromToken.firstWindowDrawn) {
                    firstWindowDrawn = true;
                }
                if (!fromToken.isHidden()) {
                    setHidden(false);
                    hiddenRequested = false;
                    mHiddenSetFromTransferredStartingWindow = true;
                }
                setClientHidden(fromToken.mClientHidden);

                transferAnimation(fromToken);

                // When transferring an animation, we no longer need to apply an animation to the
                // the token we transfer the animation over. Thus, remove the animation from
                // pending opening apps.
                getDisplayContent().mOpeningApps.remove(this);

                mWmService.updateFocusedWindowLocked(
                        UPDATE_FOCUS_WILL_PLACE_SURFACES, true /*updateInputWindows*/);
                getDisplayContent().setLayoutNeeded();
                mWmService.mWindowPlacerLocked.performSurfacePlacement();
            } finally {
                Binder.restoreCallingIdentity(origId);
            }
            return true;
        } else if (fromToken.startingData != null) {
            // The previous app was getting ready to show a
            // starting window, but hasn't yet done so.  Steal it!
            if (DEBUG_STARTING_WINDOW) Slog.v(TAG_WM,
                    "Moving pending starting from " + fromToken + " to " + this);
            startingData = fromToken.startingData;
            fromToken.startingData = null;
            fromToken.startingMoved = true;
            scheduleAddStartingWindow();
            return true;
        }

        // TODO: Transfer thumbnail

        return false;
    }

    boolean isLastWindow(WindowState win) {
        return mChildren.size() == 1 && mChildren.get(0) == win;
    }

    @Override
    void onAppTransitionDone() {
        sendingToBottom = false;
    }

    /**
     * We override because this class doesn't want its children affecting its reported orientation
     * in anyway.
     */
    @Override
    int getOrientation(int candidate) {
        if (candidate == SCREEN_ORIENTATION_BEHIND) {
            // Allow app to specify orientation regardless of its visibility state if the current
            // candidate want us to use orientation behind. I.e. the visible app on-top of this one
            // wants us to use the orientation of the app behind it.
            return mOrientation;
        }

        // The {@link AppWindowToken} should only specify an orientation when it is not closing or
        // going to the bottom. Allowing closing {@link AppWindowToken} to participate can lead to
        // an Activity in another task being started in the wrong orientation during the transition.
        if (!(sendingToBottom || getDisplayContent().mClosingApps.contains(this))
                && (isVisible() || getDisplayContent().mOpeningApps.contains(this))) {
            return mOrientation;
        }

        return SCREEN_ORIENTATION_UNSET;
    }

    /** Returns the app's preferred orientation regardless of its currently visibility state. */
    int getOrientationIgnoreVisibility() {
        return mOrientation;
    }

    /** @return {@code true} if the compatibility bounds is taking effect. */
    boolean inSizeCompatMode() {
        return mSizeCompatBounds != null;
    }

    @Override
    float getSizeCompatScale() {
        return inSizeCompatMode() ? mSizeCompatScale : super.getSizeCompatScale();
    }

    /**
     * @return Non-empty bounds if the activity has override bounds.
     * @see ActivityRecord#resolveOverrideConfiguration(Configuration)
     */
    Rect getResolvedOverrideBounds() {
        // Get bounds from resolved override configuration because it is computed with orientation.
        return getResolvedOverrideConfiguration().windowConfiguration.getBounds();
    }

    @Override
    public void onConfigurationChanged(Configuration newParentConfig) {
        final int prevWinMode = getWindowingMode();
        mTmpPrevBounds.set(getBounds());
        super.onConfigurationChanged(newParentConfig);

        final Task task = getTask();
        final Rect overrideBounds = getResolvedOverrideBounds();
        if (task != null && !overrideBounds.isEmpty()
                // If the changes come from change-listener, the incoming parent configuration is
                // still the old one. Make sure their orientations are the same to reduce computing
                // the compatibility bounds for the intermediate state.
                && (task.mTaskRecord == null || task.mTaskRecord
                        .getConfiguration().orientation == newParentConfig.orientation)) {
            final Rect taskBounds = task.getBounds();
            // Since we only center the activity horizontally, if only the fixed height is smaller
            // than its container, the override bounds don't need to take effect.
            if ((overrideBounds.width() != taskBounds.width()
                    || overrideBounds.height() > taskBounds.height())) {
                calculateCompatBoundsTransformation(newParentConfig);
                updateSurfacePosition();
            } else if (mSizeCompatBounds != null) {
                mSizeCompatBounds = null;
                mSizeCompatScale = 1f;
                updateSurfacePosition();
            }
        }

        final int winMode = getWindowingMode();

        if (prevWinMode == winMode) {
            return;
        }

        if (prevWinMode != WINDOWING_MODE_UNDEFINED && winMode == WINDOWING_MODE_PINNED) {
            // Entering PiP from fullscreen, reset the snap fraction
            mDisplayContent.mPinnedStackControllerLocked.resetReentrySnapFraction(this);
        } else if (prevWinMode == WINDOWING_MODE_PINNED && winMode != WINDOWING_MODE_UNDEFINED
                && !isHidden()) {
            // Leaving PiP to fullscreen, save the snap fraction based on the pre-animation bounds
            // for the next re-entry into PiP (assuming the activity is not hidden or destroyed)
            final TaskStack pinnedStack = mDisplayContent.getPinnedStack();
            if (pinnedStack != null) {
                final Rect stackBounds;
                if (pinnedStack.lastAnimatingBoundsWasToFullscreen()) {
                    // We are animating the bounds, use the pre-animation bounds to save the snap
                    // fraction
                    stackBounds = pinnedStack.mPreAnimationBounds;
                } else {
                    // We skip the animation if the fullscreen configuration is not compatible, so
                    // use the current bounds to calculate the saved snap fraction instead
                    // (see PinnedActivityStack.skipResizeAnimation())
                    stackBounds = mTmpRect;
                    pinnedStack.getBounds(stackBounds);
                }
                mDisplayContent.mPinnedStackControllerLocked.saveReentrySnapFraction(this,
                        stackBounds);
            }
        } else if (shouldStartChangeTransition(prevWinMode, winMode)) {
            initializeChangeTransition(mTmpPrevBounds);
        }
    }

    private boolean shouldStartChangeTransition(int prevWinMode, int newWinMode) {
        if (mWmService.mDisableTransitionAnimation
                || !isVisible()
                || getDisplayContent().mAppTransition.isTransitionSet()
                || getSurfaceControl() == null) {
            return false;
        }
        // Only do an animation into and out-of freeform mode for now. Other mode
        // transition animations are currently handled by system-ui.
        return (prevWinMode == WINDOWING_MODE_FREEFORM) != (newWinMode == WINDOWING_MODE_FREEFORM);
    }

    /**
     * Initializes a change transition. Because the app is visible already, there is a small period
     * of time where the user can see the app content/window update before the transition starts.
     * To prevent this, we immediately take a snapshot and place the app/snapshot into a leash which
     * "freezes" the location/crop until the transition starts.
     * <p>
     * Here's a walk-through of the process:
     * 1. Create a temporary leash ("interim-change-leash") and reparent the app to it.
     * 2. Set the temporary leash's position/crop to the current state.
     * 3. Create a snapshot and place that at the top of the leash to cover up content changes.
     * 4. Once the transition is ready, it will reparent the app to the animation leash.
     * 5. Detach the interim-change-leash.
     */
    private void initializeChangeTransition(Rect startBounds) {
        mDisplayContent.prepareAppTransition(TRANSIT_TASK_CHANGE_WINDOWING_MODE,
                false /* alwaysKeepCurrent */, 0, false /* forceOverride */);
        mDisplayContent.mChangingApps.add(this);
        mTransitStartRect.set(startBounds);

        final SurfaceControl.Builder builder = makeAnimationLeash()
                .setParent(getAnimationLeashParent())
                .setName(getSurfaceControl() + " - interim-change-leash");
        mTransitChangeLeash = builder.build();
        Transaction t = getPendingTransaction();
        t.setWindowCrop(mTransitChangeLeash, startBounds.width(), startBounds.height());
        t.setPosition(mTransitChangeLeash, startBounds.left, startBounds.top);
        t.show(mTransitChangeLeash);
        t.reparent(getSurfaceControl(), mTransitChangeLeash);
        onAnimationLeashCreated(t, mTransitChangeLeash);

        // Skip creating snapshot if this transition is controlled by a remote animator which
        // doesn't need it.
        ArraySet<Integer> activityTypes = new ArraySet<>();
        activityTypes.add(getActivityType());
        RemoteAnimationAdapter adapter =
                mDisplayContent.mAppTransitionController.getRemoteAnimationOverride(
                        this, TRANSIT_TASK_CHANGE_WINDOWING_MODE, activityTypes);
        if (adapter != null && !adapter.getChangeNeedsSnapshot()) {
            return;
        }

        if (mThumbnail == null && getTask() != null) {
            final TaskSnapshotController snapshotCtrl = mWmService.mTaskSnapshotController;
            final ArraySet<Task> tasks = new ArraySet<>();
            tasks.add(getTask());
            snapshotCtrl.snapshotTasks(tasks);
            snapshotCtrl.addSkipClosingAppSnapshotTasks(tasks);
            final ActivityManager.TaskSnapshot snapshot = snapshotCtrl.getSnapshot(
                    getTask().mTaskId, getTask().mUserId, false /* restoreFromDisk */,
                    false /* reducedResolution */);
            if (snapshot != null) {
                mThumbnail = new AppWindowThumbnail(t, this, snapshot.getSnapshot(),
                        true /* relative */);
            }
        }
    }

    boolean isInChangeTransition() {
        return mTransitChangeLeash != null || AppTransition.isChangeTransit(mTransit);
    }

    @VisibleForTesting
    AppWindowThumbnail getThumbnail() {
        return mThumbnail;
    }

    /**
     * Calculates the scale and offset to horizontal center the size compatibility bounds into the
     * region which is available to application.
     */
    private void calculateCompatBoundsTransformation(Configuration newParentConfig) {
        final Rect parentAppBounds = newParentConfig.windowConfiguration.getAppBounds();
        final Rect parentBounds = newParentConfig.windowConfiguration.getBounds();
        final Rect viewportBounds = parentAppBounds != null ? parentAppBounds : parentBounds;
        final Rect appBounds = getWindowConfiguration().getAppBounds();
        final Rect contentBounds = appBounds != null ? appBounds : getResolvedOverrideBounds();
        final float contentW = contentBounds.width();
        final float contentH = contentBounds.height();
        final float viewportW = viewportBounds.width();
        final float viewportH = viewportBounds.height();
        // Only allow to scale down.
        mSizeCompatScale = (contentW <= viewportW && contentH <= viewportH)
                ? 1 : Math.min(viewportW / contentW, viewportH / contentH);
        final int offsetX = (int) ((viewportW - contentW * mSizeCompatScale + 1) * 0.5f)
                + viewportBounds.left;

        if (mSizeCompatBounds == null) {
            mSizeCompatBounds = new Rect();
        }
        mSizeCompatBounds.set(contentBounds);
        mSizeCompatBounds.offsetTo(0, 0);
        mSizeCompatBounds.scale(mSizeCompatScale);
        // Ensure to align the top with the parent.
        mSizeCompatBounds.top = parentBounds.top;
        // The decor inset is included in height.
        mSizeCompatBounds.bottom += viewportBounds.top;
        mSizeCompatBounds.left += offsetX;
        mSizeCompatBounds.right += offsetX;
    }

    @Override
    public Rect getBounds() {
        if (mSizeCompatBounds != null) {
            return mSizeCompatBounds;
        }
        return super.getBounds();
    }

    @Override
    public boolean matchParentBounds() {
        if (super.matchParentBounds()) {
            return true;
        }
        // An activity in size compatibility mode may have override bounds which equals to its
        // parent bounds, so the exact bounds should also be checked.
        final WindowContainer parent = getParent();
        return parent == null || parent.getBounds().equals(getResolvedOverrideBounds());
    }

    @Override
    void checkAppWindowsReadyToShow() {
        if (allDrawn == mLastAllDrawn) {
            return;
        }

        mLastAllDrawn = allDrawn;
        if (!allDrawn) {
            return;
        }

        // The token has now changed state to having all windows shown...  what to do, what to do?
        if (mFreezingScreen) {
            showAllWindowsLocked();
            stopFreezingScreen(false, true);
            if (DEBUG_ORIENTATION) Slog.i(TAG,
                    "Setting mOrientationChangeComplete=true because wtoken " + this
                    + " numInteresting=" + mNumInterestingWindows + " numDrawn=" + mNumDrawnWindows);
            // This will set mOrientationChangeComplete and cause a pass through layout.
            setAppLayoutChanges(FINISH_LAYOUT_REDO_WALLPAPER,
                    "checkAppWindowsReadyToShow: freezingScreen");
        } else {
            setAppLayoutChanges(FINISH_LAYOUT_REDO_ANIM, "checkAppWindowsReadyToShow");

            // We can now show all of the drawn windows!
            if (!getDisplayContent().mOpeningApps.contains(this) && canShowWindows()) {
                showAllWindowsLocked();
            }
        }
    }

    /**
     * Returns whether the drawn window states of this {@link AppWindowToken} has considered every
     * child {@link WindowState}. A child is considered if it has been passed into
     * {@link #updateDrawnWindowStates(WindowState)} after being added. This is used to determine
     * whether states, such as {@code allDrawn}, can be set, which relies on state variables such as
     * {@code mNumInterestingWindows}, which depend on all {@link WindowState}s being considered.
     *
     * @return {@code true} If all children have been considered, {@code false}.
     */
    private boolean allDrawnStatesConsidered() {
        for (int i = mChildren.size() - 1; i >= 0; --i) {
            final WindowState child = mChildren.get(i);
            if (child.mightAffectAllDrawn() && !child.getDrawnStateEvaluated()) {
                return false;
            }
        }
        return true;
    }

    /**
     *  Determines if the token has finished drawing. This should only be called from
     *  {@link DisplayContent#applySurfaceChangesTransaction}
     */
    void updateAllDrawn() {
        if (!allDrawn) {
            // Number of drawn windows can be less when a window is being relaunched, wait for
            // all windows to be launched and drawn for this token be considered all drawn.
            final int numInteresting = mNumInterestingWindows;

            // We must make sure that all present children have been considered (determined by
            // {@link #allDrawnStatesConsidered}) before evaluating whether everything has been
            // drawn.
            if (numInteresting > 0 && allDrawnStatesConsidered()
                    && mNumDrawnWindows >= numInteresting && !isRelaunching()) {
                if (DEBUG_VISIBILITY) Slog.v(TAG, "allDrawn: " + this
                        + " interesting=" + numInteresting + " drawn=" + mNumDrawnWindows);
                allDrawn = true;
                // Force an additional layout pass where
                // WindowStateAnimator#commitFinishDrawingLocked() will call performShowLocked().
                if (mDisplayContent != null) {
                    mDisplayContent.setLayoutNeeded();
                }
                mWmService.mH.obtainMessage(NOTIFY_ACTIVITY_DRAWN, token).sendToTarget();

                // Notify the pinned stack upon all windows drawn. If there was an animation in
                // progress then this signal will resume that animation.
                final TaskStack pinnedStack = mDisplayContent.getPinnedStack();
                if (pinnedStack != null) {
                    pinnedStack.onAllWindowsDrawn();
                }
            }
        }
    }

    boolean keyDispatchingTimedOut(String reason, int windowPid) {
        return mActivityRecord != null && mActivityRecord.keyDispatchingTimedOut(reason, windowPid);
    }

    /**
     * Updated this app token tracking states for interesting and drawn windows based on the window.
     *
     * @return Returns true if the input window is considered interesting and drawn while all the
     *         windows in this app token where not considered drawn as of the last pass.
     */
    boolean updateDrawnWindowStates(WindowState w) {
        w.setDrawnStateEvaluated(true /*evaluated*/);

        if (DEBUG_STARTING_WINDOW_VERBOSE && w == startingWindow) {
            Slog.d(TAG, "updateWindows: starting " + w + " isOnScreen=" + w.isOnScreen()
                    + " allDrawn=" + allDrawn + " freezingScreen=" + mFreezingScreen);
        }

        if (allDrawn && !mFreezingScreen) {
            return false;
        }

        if (mLastTransactionSequence != mWmService.mTransactionSequence) {
            mLastTransactionSequence = mWmService.mTransactionSequence;
            mNumDrawnWindows = 0;
            startingDisplayed = false;

            // There is the main base application window, even if it is exiting, wait for it
            mNumInterestingWindows = findMainWindow(false /* includeStartingApp */) != null ? 1 : 0;
        }

        final WindowStateAnimator winAnimator = w.mWinAnimator;

        boolean isInterestingAndDrawn = false;

        if (!allDrawn && w.mightAffectAllDrawn()) {
            if (DEBUG_VISIBILITY || DEBUG_ORIENTATION) {
                Slog.v(TAG, "Eval win " + w + ": isDrawn=" + w.isDrawnLw()
                        + ", isAnimationSet=" + isSelfAnimating());
                if (!w.isDrawnLw()) {
                    Slog.v(TAG, "Not displayed: s=" + winAnimator.mSurfaceController
                            + " pv=" + w.isVisibleByPolicy()
                            + " mDrawState=" + winAnimator.drawStateToString()
                            + " ph=" + w.isParentWindowHidden() + " th=" + hiddenRequested
                            + " a=" + isSelfAnimating());
                }
            }

            if (w != startingWindow) {
                if (w.isInteresting()) {
                    // Add non-main window as interesting since the main app has already been added
                    if (findMainWindow(false /* includeStartingApp */) != w) {
                        mNumInterestingWindows++;
                    }
                    if (w.isDrawnLw()) {
                        mNumDrawnWindows++;

                        if (DEBUG_VISIBILITY || DEBUG_ORIENTATION) Slog.v(TAG, "tokenMayBeDrawn: "
                                + this + " w=" + w + " numInteresting=" + mNumInterestingWindows
                                + " freezingScreen=" + mFreezingScreen
                                + " mAppFreezing=" + w.mAppFreezing);

                        isInterestingAndDrawn = true;
                    }
                }
            } else if (w.isDrawnLw()) {
                if (mActivityRecord != null) {
                    mActivityRecord.onStartingWindowDrawn(SystemClock.uptimeMillis());
                }
                startingDisplayed = true;
            }
        }

        return isInterestingAndDrawn;
    }

    void layoutLetterbox(WindowState winHint) {
        final WindowState w = findMainWindow();
        if (w == null || winHint != null && w != winHint) {
            return;
        }
        final boolean surfaceReady = w.isDrawnLw()  // Regular case
                || w.mWinAnimator.mSurfaceDestroyDeferred  // The preserved surface is still ready.
                || w.isDragResizeChanged();  // Waiting for relayoutWindow to call preserveSurface.
        final boolean needsLetterbox = surfaceReady && w.isLetterboxedAppWindow() && fillsParent();
        if (needsLetterbox) {
            if (mLetterbox == null) {
                mLetterbox = new Letterbox(() -> makeChildSurface(null));
                mLetterbox.attachInput(w);
            }
            getPosition(mTmpPoint);
            // Get the bounds of the "space-to-fill". In multi-window mode, the task-level
            // represents this. In fullscreen-mode, the stack does (since the orientation letterbox
            // is also applied to the task).
            Rect spaceToFill = (inMultiWindowMode() || getStack() == null)
                    ? getTask().getDisplayedBounds() : getStack().getDisplayedBounds();
            mLetterbox.layout(spaceToFill, w.getFrameLw(), mTmpPoint);
        } else if (mLetterbox != null) {
            mLetterbox.hide();
        }
    }

    void updateLetterboxSurface(WindowState winHint) {
        final WindowState w = findMainWindow();
        if (w != winHint && winHint != null && w != null) {
            return;
        }
        layoutLetterbox(winHint);
        if (mLetterbox != null && mLetterbox.needsApplySurfaceChanges()) {
            mLetterbox.applySurfaceChanges(mPendingTransaction);
        }
    }

    @Override
    boolean forAllWindows(ToBooleanFunction<WindowState> callback, boolean traverseTopToBottom) {
        // For legacy reasons we process the TaskStack.mExitingAppTokens first in DisplayContent
        // before the non-exiting app tokens. So, we skip the exiting app tokens here.
        // TODO: Investigate if we need to continue to do this or if we can just process them
        // in-order.
        if (mIsExiting && !waitingForReplacement()) {
            return false;
        }
        return forAllWindowsUnchecked(callback, traverseTopToBottom);
    }

    @Override
    void forAllAppWindows(Consumer<AppWindowToken> callback) {
        callback.accept(this);
    }

    boolean forAllWindowsUnchecked(ToBooleanFunction<WindowState> callback,
            boolean traverseTopToBottom) {
        return super.forAllWindows(callback, traverseTopToBottom);
    }

    @Override
    AppWindowToken asAppWindowToken() {
        // I am an app window token!
        return this;
    }

    boolean addStartingWindow(String pkg, int theme, CompatibilityInfo compatInfo,
            CharSequence nonLocalizedLabel, int labelRes, int icon, int logo, int windowFlags,
            IBinder transferFrom, boolean newTask, boolean taskSwitch, boolean processRunning,
            boolean allowTaskSnapshot, boolean activityCreated, boolean fromRecents) {
        // If the display is frozen, we won't do anything until the actual window is
        // displayed so there is no reason to put in the starting window.
        if (!okToDisplay()) {
            return false;
        }

        if (startingData != null) {
            return false;
        }

        final WindowState mainWin = findMainWindow();
        if (mainWin != null && mainWin.mWinAnimator.getShown()) {
            // App already has a visible window...why would you want a starting window?
            return false;
        }

        final ActivityManager.TaskSnapshot snapshot =
                mWmService.mTaskSnapshotController.getSnapshot(
                        getTask().mTaskId, getTask().mUserId,
                        false /* restoreFromDisk */, false /* reducedResolution */);
        final int type = getStartingWindowType(newTask, taskSwitch, processRunning,
                allowTaskSnapshot, activityCreated, fromRecents, snapshot);

        if (type == STARTING_WINDOW_TYPE_SNAPSHOT) {
            return createSnapshot(snapshot);
        }

        // If this is a translucent window, then don't show a starting window -- the current
        // effect (a full-screen opaque starting window that fades away to the real contents
        // when it is ready) does not work for this.
        if (DEBUG_STARTING_WINDOW) {
            Slog.v(TAG, "Checking theme of starting window: 0x" + Integer.toHexString(theme));
        }
        if (theme != 0) {
            AttributeCache.Entry ent = AttributeCache.instance().get(pkg, theme,
                    com.android.internal.R.styleable.Window,
                    mWmService.mCurrentUserId);
            if (ent == null) {
                // Whoops!  App doesn't exist. Um. Okay. We'll just pretend like we didn't
                // see that.
                return false;
            }
            final boolean windowIsTranslucent = ent.array.getBoolean(
                    com.android.internal.R.styleable.Window_windowIsTranslucent, false);
            final boolean windowIsFloating = ent.array.getBoolean(
                    com.android.internal.R.styleable.Window_windowIsFloating, false);
            final boolean windowShowWallpaper = ent.array.getBoolean(
                    com.android.internal.R.styleable.Window_windowShowWallpaper, false);
            final boolean windowDisableStarting = ent.array.getBoolean(
                    com.android.internal.R.styleable.Window_windowDisablePreview, false);
            if (DEBUG_STARTING_WINDOW) {
                Slog.v(TAG, "Translucent=" + windowIsTranslucent
                        + " Floating=" + windowIsFloating
                        + " ShowWallpaper=" + windowShowWallpaper);
            }
            if (windowIsTranslucent) {
                return false;
            }
            if (windowIsFloating || windowDisableStarting) {
                return false;
            }
            if (windowShowWallpaper) {
                if (getDisplayContent().mWallpaperController
                        .getWallpaperTarget() == null) {
                    // If this theme is requesting a wallpaper, and the wallpaper
                    // is not currently visible, then this effectively serves as
                    // an opaque window and our starting window transition animation
                    // can still work.  We just need to make sure the starting window
                    // is also showing the wallpaper.
                    windowFlags |= FLAG_SHOW_WALLPAPER;
                } else {
                    return false;
                }
            }
        }

        if (transferStartingWindow(transferFrom)) {
            return true;
        }

        // There is no existing starting window, and we don't want to create a splash screen, so
        // that's it!
        if (type != STARTING_WINDOW_TYPE_SPLASH_SCREEN) {
            return false;
        }

        if (DEBUG_STARTING_WINDOW) Slog.v(TAG_WM, "Creating SplashScreenStartingData");
        startingData = new SplashScreenStartingData(mWmService, pkg,
                theme, compatInfo, nonLocalizedLabel, labelRes, icon, logo, windowFlags,
                getMergedOverrideConfiguration());
        scheduleAddStartingWindow();
        return true;
    }


    private boolean createSnapshot(ActivityManager.TaskSnapshot snapshot) {
        if (snapshot == null) {
            return false;
        }

        if (DEBUG_STARTING_WINDOW) Slog.v(TAG_WM, "Creating SnapshotStartingData");
        startingData = new SnapshotStartingData(mWmService, snapshot);
        scheduleAddStartingWindow();
        return true;
    }

    void scheduleAddStartingWindow() {
        // Note: we really want to do sendMessageAtFrontOfQueue() because we
        // want to process the message ASAP, before any other queued
        // messages.
        if (!mWmService.mAnimationHandler.hasCallbacks(mAddStartingWindow)) {
            if (DEBUG_STARTING_WINDOW) Slog.v(TAG, "Enqueueing ADD_STARTING");
            mWmService.mAnimationHandler.postAtFrontOfQueue(mAddStartingWindow);
        }
    }

    private final Runnable mAddStartingWindow = new Runnable() {

        @Override
        public void run() {
            synchronized (mWmService.mGlobalLock) {
                // There can only be one adding request, silly caller!
                mWmService.mAnimationHandler.removeCallbacks(this);
            }

            if (startingData == null) {
                // Animation has been canceled... do nothing.
                if (DEBUG_STARTING_WINDOW) {
                    Slog.v(TAG, "startingData was nulled out before handling"
                            + " mAddStartingWindow: " + AppWindowToken.this);
                }
                return;
            }

            if (DEBUG_STARTING_WINDOW) {
                Slog.v(TAG, "Add starting " + this + ": startingData=" + startingData);
            }

            WindowManagerPolicy.StartingSurface surface = null;
            try {
                surface = startingData.createStartingSurface(AppWindowToken.this);
            } catch (Exception e) {
                Slog.w(TAG, "Exception when adding starting window", e);
            }
            if (surface != null) {
                boolean abort = false;
                synchronized (mWmService.mGlobalLock) {
                    // If the window was successfully added, then
                    // we need to remove it.
                    if (removed || startingData == null) {
                        if (DEBUG_STARTING_WINDOW) {
                            Slog.v(TAG, "Aborted starting " + AppWindowToken.this
                                    + ": removed=" + removed + " startingData=" + startingData);
                        }
                        startingWindow = null;
                        startingData = null;
                        abort = true;
                    } else {
                        startingSurface = surface;
                    }
                    if (DEBUG_STARTING_WINDOW && !abort) {
                        Slog.v(TAG, "Added starting " + AppWindowToken.this + ": startingWindow="
                                + startingWindow + " startingView=" + startingSurface);
                    }
                }
                if (abort) {
                    surface.remove();
                }
            } else if (DEBUG_STARTING_WINDOW) {
                Slog.v(TAG, "Surface returned was null: " + AppWindowToken.this);
            }
        }
    };

    private int getStartingWindowType(boolean newTask, boolean taskSwitch, boolean processRunning,
            boolean allowTaskSnapshot, boolean activityCreated, boolean fromRecents,
            ActivityManager.TaskSnapshot snapshot) {
        if (getDisplayContent().mAppTransition.getAppTransition()
                == TRANSIT_DOCK_TASK_FROM_RECENTS) {
            // TODO(b/34099271): Remove this statement to add back the starting window and figure
            // out why it causes flickering, the starting window appears over the thumbnail while
            // the docked from recents transition occurs
            return STARTING_WINDOW_TYPE_NONE;
        } else if (newTask || !processRunning || (taskSwitch && !activityCreated)) {
            return STARTING_WINDOW_TYPE_SPLASH_SCREEN;
        } else if (taskSwitch && allowTaskSnapshot) {
            if (mWmService.mLowRamTaskSnapshotsAndRecents) {
                // For low RAM devices, we use the splash screen starting window instead of the
                // task snapshot starting window.
                return STARTING_WINDOW_TYPE_SPLASH_SCREEN;
            }
            return snapshot == null ? STARTING_WINDOW_TYPE_NONE
                    : snapshotOrientationSameAsTask(snapshot) || fromRecents
                            ? STARTING_WINDOW_TYPE_SNAPSHOT : STARTING_WINDOW_TYPE_SPLASH_SCREEN;
        } else {
            return STARTING_WINDOW_TYPE_NONE;
        }
    }


    private boolean snapshotOrientationSameAsTask(ActivityManager.TaskSnapshot snapshot) {
        if (snapshot == null) {
            return false;
        }
        return getTask().getConfiguration().orientation == snapshot.getOrientation();
    }

    void removeStartingWindow() {
        if (startingWindow == null) {
            if (startingData != null) {
                // Starting window has not been added yet, but it is scheduled to be added.
                // Go ahead and cancel the request.
                if (DEBUG_STARTING_WINDOW) {
                    Slog.v(TAG_WM, "Clearing startingData for token=" + this);
                }
                startingData = null;
            }
            return;
        }

        final WindowManagerPolicy.StartingSurface surface;
        if (startingData != null) {
            surface = startingSurface;
            startingData = null;
            startingSurface = null;
            startingWindow = null;
            startingDisplayed = false;
            if (surface == null) {
                if (DEBUG_STARTING_WINDOW) {
                    Slog.v(TAG_WM, "startingWindow was set but startingSurface==null, couldn't "
                            + "remove");
                }
                return;
            }
        } else {
            if (DEBUG_STARTING_WINDOW) {
                Slog.v(TAG_WM, "Tried to remove starting window but startingWindow was null:"
                        + this);
            }
            return;
        }

        if (DEBUG_STARTING_WINDOW) {
            Slog.v(TAG_WM, "Schedule remove starting " + this
                    + " startingWindow=" + startingWindow
                    + " startingView=" + startingSurface
                    + " Callers=" + Debug.getCallers(5));
        }

        // Use the same thread to remove the window as we used to add it, as otherwise we end up
        // with things in the view hierarchy being called from different threads.
        mWmService.mAnimationHandler.post(() -> {
            if (DEBUG_STARTING_WINDOW) Slog.v(TAG_WM, "Removing startingView=" + surface);
            try {
                surface.remove();
            } catch (Exception e) {
                Slog.w(TAG_WM, "Exception when removing starting window", e);
            }
        });
    }

    @Override
    boolean fillsParent() {
        return mFillsParent;
    }

    void setFillsParent(boolean fillsParent) {
        mFillsParent = fillsParent;
    }

    boolean containsDismissKeyguardWindow() {
        // Window state is transient during relaunch. We are not guaranteed to be frozen during the
        // entirety of the relaunch.
        if (isRelaunching()) {
            return mLastContainsDismissKeyguardWindow;
        }

        for (int i = mChildren.size() - 1; i >= 0; i--) {
            if ((mChildren.get(i).mAttrs.flags & FLAG_DISMISS_KEYGUARD) != 0) {
                return true;
            }
        }
        return false;
    }

    boolean containsShowWhenLockedWindow() {
        // When we are relaunching, it is possible for us to be unfrozen before our previous
        // windows have been added back. Using the cached value ensures that our previous
        // showWhenLocked preference is honored until relaunching is complete.
        if (isRelaunching()) {
            return mLastContainsShowWhenLockedWindow;
        }

        for (int i = mChildren.size() - 1; i >= 0; i--) {
            if ((mChildren.get(i).mAttrs.flags & FLAG_SHOW_WHEN_LOCKED) != 0) {
                return true;
            }
        }

        return false;
    }

    void checkKeyguardFlagsChanged() {
        final boolean containsDismissKeyguard = containsDismissKeyguardWindow();
        final boolean containsShowWhenLocked = containsShowWhenLockedWindow();
        if (containsDismissKeyguard != mLastContainsDismissKeyguardWindow
                || containsShowWhenLocked != mLastContainsShowWhenLockedWindow) {
            mWmService.notifyKeyguardFlagsChanged(null /* callback */,
                    getDisplayContent().getDisplayId());
        }
        mLastContainsDismissKeyguardWindow = containsDismissKeyguard;
        mLastContainsShowWhenLockedWindow = containsShowWhenLocked;
    }

    WindowState getImeTargetBelowWindow(WindowState w) {
        final int index = mChildren.indexOf(w);
        if (index > 0) {
            final WindowState target = mChildren.get(index - 1);
            if (target.canBeImeTarget()) {
                return target;
            }
        }
        return null;
    }

    WindowState getHighestAnimLayerWindow(WindowState currentTarget) {
        WindowState candidate = null;
        for (int i = mChildren.indexOf(currentTarget); i >= 0; i--) {
            final WindowState w = mChildren.get(i);
            if (w.mRemoved) {
                continue;
            }
            if (candidate == null) {
                candidate = w;
            }
        }
        return candidate;
    }

    /**
     * See {@link Activity#setDisablePreviewScreenshots}.
     */
    void setDisablePreviewScreenshots(boolean disable) {
        mDisablePreviewScreenshots = disable;
    }

    /**
     * Sets whether the current launch can turn the screen on. See {@link #canTurnScreenOn()}
     */
    void setCanTurnScreenOn(boolean canTurnScreenOn) {
        mCanTurnScreenOn = canTurnScreenOn;
    }

    /**
     * Indicates whether the current launch can turn the screen on. This is to prevent multiple
     * relayouts from turning the screen back on. The screen should only turn on at most
     * once per activity resume.
     *
     * @return true if the screen can be turned on.
     */
    boolean canTurnScreenOn() {
        return mCanTurnScreenOn;
    }

    /**
     * Retrieves whether we'd like to generate a snapshot that's based solely on the theme. This is
     * the case when preview screenshots are disabled {@link #setDisablePreviewScreenshots} or when
     * we can't take a snapshot for other reasons, for example, if we have a secure window.
     *
     * @return True if we need to generate an app theme snapshot, false if we'd like to take a real
     *         screenshot.
     */
    boolean shouldUseAppThemeSnapshot() {
        return mDisablePreviewScreenshots || forAllWindows(w -> (w.mAttrs.flags & FLAG_SECURE) != 0,
                true /* topToBottom */);
    }

    SurfaceControl getAppAnimationLayer() {
        return getAppAnimationLayer(isActivityTypeHome() ? ANIMATION_LAYER_HOME
                : needsZBoost() ? ANIMATION_LAYER_BOOSTED
                : ANIMATION_LAYER_STANDARD);
    }

    @Override
    public SurfaceControl getAnimationLeashParent() {
        // All normal app transitions take place in an animation layer which is below the pinned
        // stack but may be above the parent stacks of the given animating apps.
        // For transitions in the pinned stack (menu activity) we just let them occur as a child
        // of the pinned stack.
        if (!inPinnedWindowingMode()) {
            return getAppAnimationLayer();
        } else {
            return getStack().getSurfaceControl();
        }
    }


    @VisibleForTesting
    boolean shouldAnimate(int transit) {
        final boolean isSplitScreenPrimary =
                getWindowingMode() == WINDOWING_MODE_SPLIT_SCREEN_PRIMARY;
        final boolean allowSplitScreenPrimaryAnimation = transit != TRANSIT_WALLPAPER_OPEN;

        // Don't animate while the task runs recents animation but only if we are in the mode
        // where we cancel with deferred screenshot, which means that the controller has
        // transformed the task.
        final RecentsAnimationController controller = mWmService.getRecentsAnimationController();
        if (controller != null && controller.isAnimatingTask(getTask())
                && controller.shouldCancelWithDeferredScreenshot()) {
            return false;
        }

        // We animate always if it's not split screen primary, and only some special cases in split
        // screen primary because it causes issues with stack clipping when we run an un-minimize
        // animation at the same time.
        return !isSplitScreenPrimary || allowSplitScreenPrimaryAnimation;
    }

    /**
     * Creates a layer to apply crop to an animation.
     */
    private SurfaceControl createAnimationBoundsLayer(Transaction t) {
        if (DEBUG_APP_TRANSITIONS || DEBUG_ANIM) Slog.i(TAG, "Creating animation bounds layer");
        final SurfaceControl.Builder builder = makeAnimationLeash()
                .setParent(getAnimationLeashParent())
                .setName(getSurfaceControl() + " - animation-bounds");
        final SurfaceControl boundsLayer = builder.build();
        t.show(boundsLayer);
        return boundsLayer;
    }

    @Override
    Rect getDisplayedBounds() {
        final Task task = getTask();
        if (task != null) {
            final Rect overrideDisplayedBounds = task.getOverrideDisplayedBounds();
            if (!overrideDisplayedBounds.isEmpty()) {
                return overrideDisplayedBounds;
            }
        }
        return getBounds();
    }

    @VisibleForTesting
    Rect getAnimationBounds(int appStackClipMode) {
        if (appStackClipMode == STACK_CLIP_BEFORE_ANIM && getStack() != null) {
            // Using the stack bounds here effectively applies the clipping before animation.
            return getStack().getBounds();
        }
        // Use task-bounds if available so that activity-level letterbox (maxAspectRatio) is
        // included in the animation.
        return getTask() != null ? getTask().getBounds() : getBounds();
    }

    boolean applyAnimationLocked(WindowManager.LayoutParams lp, int transit, boolean enter,
            boolean isVoiceInteraction) {

        if (mWmService.mDisableTransitionAnimation || !shouldAnimate(transit)) {
            if (DEBUG_APP_TRANSITIONS || DEBUG_ANIM) {
                Slog.v(TAG_WM, "applyAnimation: transition animation is disabled or skipped."
                        + " atoken=" + this);
            }
            cancelAnimation();
            return false;
        }

        // Only apply an animation if the display isn't frozen. If it is frozen, there is no reason
        // to animate and it can cause strange artifacts when we unfreeze the display if some
        // different animation is running.
        Trace.traceBegin(TRACE_TAG_WINDOW_MANAGER, "AWT#applyAnimationLocked");
        if (okToAnimate()) {
            final AnimationAdapter adapter;
            AnimationAdapter thumbnailAdapter = null;

            final int appStackClipMode =
                    getDisplayContent().mAppTransition.getAppStackClipMode();

            // Separate position and size for use in animators.
            mTmpRect.set(getAnimationBounds(appStackClipMode));
            mTmpPoint.set(mTmpRect.left, mTmpRect.top);
            mTmpRect.offsetTo(0, 0);

            final boolean isChanging = AppTransition.isChangeTransit(transit) && enter
                    && getDisplayContent().mChangingApps.contains(this);

            // Delaying animation start isn't compatible with remote animations at all.
            if (getDisplayContent().mAppTransition.getRemoteAnimationController() != null
                    && !mSurfaceAnimator.isAnimationStartDelayed()) {
                RemoteAnimationRecord adapters =
                        getDisplayContent().mAppTransition.getRemoteAnimationController()
                                .createRemoteAnimationRecord(this, mTmpPoint, mTmpRect,
                                        (isChanging ? mTransitStartRect : null));
                adapter = adapters.mAdapter;
                thumbnailAdapter = adapters.mThumbnailAdapter;
            } else if (isChanging) {
                final float durationScale = mWmService.getTransitionAnimationScaleLocked();
                mTmpRect.offsetTo(mTmpPoint.x, mTmpPoint.y);
                adapter = new LocalAnimationAdapter(
                        new WindowChangeAnimationSpec(mTransitStartRect, mTmpRect,
                                getDisplayContent().getDisplayInfo(), durationScale,
                                true /* isAppAnimation */, false /* isThumbnail */),
                        mWmService.mSurfaceAnimationRunner);
                if (mThumbnail != null) {
                    thumbnailAdapter = new LocalAnimationAdapter(
                            new WindowChangeAnimationSpec(mTransitStartRect, mTmpRect,
                                    getDisplayContent().getDisplayInfo(), durationScale,
                                    true /* isAppAnimation */, true /* isThumbnail */),
                            mWmService.mSurfaceAnimationRunner);
                }
                mTransit = transit;
                mTransitFlags = getDisplayContent().mAppTransition.getTransitFlags();
            } else {
                mNeedsAnimationBoundsLayer = (appStackClipMode == STACK_CLIP_AFTER_ANIM);

                final Animation a = loadAnimation(lp, transit, enter, isVoiceInteraction);
                if (a != null) {
                    // Only apply corner radius to animation if we're not in multi window mode.
                    // We don't want rounded corners when in pip or split screen.
                    final float windowCornerRadius = !inMultiWindowMode()
                            ? getWindowCornerRadiusForAnimation()
                            : 0;
                    adapter = new LocalAnimationAdapter(
                            new WindowAnimationSpec(a, mTmpPoint, mTmpRect,
                                    getDisplayContent().mAppTransition.canSkipFirstFrame(),
                                    appStackClipMode,
                                    true /* isAppAnimation */,
<<<<<<< HEAD
                                    windowCornerRadius),
=======
                                    getDisplayContent().getWindowCornerRadius()),
>>>>>>> 0aae6acf
                            mWmService.mSurfaceAnimationRunner);
                    if (a.getZAdjustment() == Animation.ZORDER_TOP) {
                        mNeedsZBoost = true;
                    }
                    mTransit = transit;
                    mTransitFlags = getDisplayContent().mAppTransition.getTransitFlags();
                } else {
                    adapter = null;
                }
            }
            if (adapter != null) {
                startAnimation(getPendingTransaction(), adapter, !isVisible());
                if (adapter.getShowWallpaper()) {
                    mDisplayContent.pendingLayoutChanges |= FINISH_LAYOUT_REDO_WALLPAPER;
                }
                if (thumbnailAdapter != null) {
                    mThumbnail.startAnimation(
                            getPendingTransaction(), thumbnailAdapter, !isVisible());
                }
            }
        } else {
            cancelAnimation();
        }
        Trace.traceEnd(TRACE_TAG_WINDOW_MANAGER);

        return isReallyAnimating();
    }

    private Animation loadAnimation(WindowManager.LayoutParams lp, int transit, boolean enter,
            boolean isVoiceInteraction) {
        final DisplayContent displayContent = getTask().getDisplayContent();
        final DisplayInfo displayInfo = displayContent.getDisplayInfo();
        final int width = displayInfo.appWidth;
        final int height = displayInfo.appHeight;
        if (DEBUG_APP_TRANSITIONS || DEBUG_ANIM) Slog.v(TAG_WM,
                "applyAnimation: atoken=" + this);

        // Determine the visible rect to calculate the thumbnail clip
        final WindowState win = findMainWindow();
        final Rect frame = new Rect(0, 0, width, height);
        final Rect displayFrame = new Rect(0, 0,
                displayInfo.logicalWidth, displayInfo.logicalHeight);
        final Rect insets = new Rect();
        final Rect stableInsets = new Rect();
        Rect surfaceInsets = null;
        final boolean freeform = win != null && win.inFreeformWindowingMode();
        if (win != null) {
            // Containing frame will usually cover the whole screen, including dialog windows.
            // For freeform workspace windows it will not cover the whole screen and it also
            // won't exactly match the final freeform window frame (e.g. when overlapping with
            // the status bar). In that case we need to use the final frame.
            if (freeform) {
                frame.set(win.getFrameLw());
            } else if (win.isLetterboxedAppWindow()) {
                frame.set(getTask().getBounds());
            } else if (win.isDockedResizing()) {
                // If we are animating while docked resizing, then use the stack bounds as the
                // animation target (which will be different than the task bounds)
                frame.set(getTask().getParent().getBounds());
            } else {
                frame.set(win.getContainingFrame());
            }
            surfaceInsets = win.getAttrs().surfaceInsets;
            // XXX(b/72757033): These are insets relative to the window frame, but we're really
            // interested in the insets relative to the frame we chose in the if-blocks above.
            win.getContentInsets(insets);
            win.getStableInsets(stableInsets);
        }

        if (mLaunchTaskBehind) {
            // Differentiate the two animations. This one which is briefly on the screen
            // gets the !enter animation, and the other activity which remains on the
            // screen gets the enter animation. Both appear in the mOpeningApps set.
            enter = false;
        }
        if (DEBUG_APP_TRANSITIONS) Slog.d(TAG_WM, "Loading animation for app transition."
                + " transit=" + AppTransition.appTransitionToString(transit) + " enter=" + enter
                + " frame=" + frame + " insets=" + insets + " surfaceInsets=" + surfaceInsets);
        final Configuration displayConfig = displayContent.getConfiguration();
        final Animation a = getDisplayContent().mAppTransition.loadAnimation(lp, transit, enter,
                displayConfig.uiMode, displayConfig.orientation, frame, displayFrame, insets,
                surfaceInsets, stableInsets, isVoiceInteraction, freeform, getTask().mTaskId);
        if (a != null) {
            if (DEBUG_ANIM) logWithStack(TAG, "Loaded animation " + a + " for " + this);
            final int containingWidth = frame.width();
            final int containingHeight = frame.height();
            a.initialize(containingWidth, containingHeight, width, height);
            a.scaleCurrentDuration(mWmService.getTransitionAnimationScaleLocked());
        }
        return a;
    }

    @Override
    public boolean shouldDeferAnimationFinish(Runnable endDeferFinishCallback) {
        return mAnimatingAppWindowTokenRegistry != null
                && mAnimatingAppWindowTokenRegistry.notifyAboutToFinish(
                        this, endDeferFinishCallback);
    }

    @Override
    public void onAnimationLeashDestroyed(Transaction t) {
        super.onAnimationLeashDestroyed(t);
        if (mAnimationBoundsLayer != null) {
            t.remove(mAnimationBoundsLayer);
            mAnimationBoundsLayer = null;
        }

        if (mAnimatingAppWindowTokenRegistry != null) {
            mAnimatingAppWindowTokenRegistry.notifyFinished(this);
        }
    }

    @Override
    protected void setLayer(Transaction t, int layer) {
        if (!mSurfaceAnimator.hasLeash()) {
            t.setLayer(mSurfaceControl, layer);
        }
    }

    @Override
    protected void setRelativeLayer(Transaction t, SurfaceControl relativeTo, int layer) {
        if (!mSurfaceAnimator.hasLeash()) {
            t.setRelativeLayer(mSurfaceControl, relativeTo, layer);
        }
    }

    @Override
    protected void reparentSurfaceControl(Transaction t, SurfaceControl newParent) {
        if (!mSurfaceAnimator.hasLeash()) {
            t.reparent(mSurfaceControl, newParent);
        }
    }

    @Override
    public void onAnimationLeashCreated(Transaction t, SurfaceControl leash) {
        // The leash is parented to the animation layer. We need to preserve the z-order by using
        // the prefix order index, but we boost if necessary.
        int layer = 0;
        if (!inPinnedWindowingMode()) {
            layer = getPrefixOrderIndex();
        } else {
            // Pinned stacks have animations take place within themselves rather than an animation
            // layer so we need to preserve the order relative to the stack (e.g. the order of our
            // task/parent).
            layer = getParent().getPrefixOrderIndex();
        }

        if (mNeedsZBoost) {
            layer += Z_BOOST_BASE;
        }
        if (!mNeedsAnimationBoundsLayer) {
            leash.setLayer(layer);
        }

        final DisplayContent dc = getDisplayContent();
        dc.assignStackOrdering();

        if (leash == mTransitChangeLeash) {
            // This is a temporary state so skip any animation notifications
            return;
        } else if (mTransitChangeLeash != null) {
            // unparent mTransitChangeLeash for clean-up
            clearChangeLeash(t, false /* cancel */);
        }

        if (mAnimatingAppWindowTokenRegistry != null) {
            mAnimatingAppWindowTokenRegistry.notifyStarting(this);
        }

        // If the animation needs to be cropped then an animation bounds layer is created as a child
        // of the pinned stack or animation layer. The leash is then reparented to this new layer.
        if (mNeedsAnimationBoundsLayer) {
            mTmpRect.setEmpty();
            final Task task = getTask();
            if (getDisplayContent().mAppTransitionController.isTransitWithinTask(
                    getTransit(), task)) {
                task.getBounds(mTmpRect);
            } else {
                final TaskStack stack = getStack();
                if (stack == null) {
                    return;
                }
                // Set clip rect to stack bounds.
                stack.getBounds(mTmpRect);
            }
            mAnimationBoundsLayer = createAnimationBoundsLayer(t);

            // Crop to stack bounds.
            t.setWindowCrop(mAnimationBoundsLayer, mTmpRect);
            t.setLayer(mAnimationBoundsLayer, layer);

            // Reparent leash to animation bounds layer.
            t.reparent(leash, mAnimationBoundsLayer);
        }
    }

    /**
     * This must be called while inside a transaction.
     */
    void showAllWindowsLocked() {
        forAllWindows(windowState -> {
            if (DEBUG_VISIBILITY) Slog.v(TAG, "performing show on: " + windowState);
            windowState.performShowLocked();
        }, false /* traverseTopToBottom */);
    }

    @Override
    protected void onAnimationFinished() {
        super.onAnimationFinished();

        mTransit = TRANSIT_UNSET;
        mTransitFlags = 0;
        mNeedsZBoost = false;
        mNeedsAnimationBoundsLayer = false;

        setAppLayoutChanges(FINISH_LAYOUT_REDO_ANIM | FINISH_LAYOUT_REDO_WALLPAPER,
                "AppWindowToken");

        clearThumbnail();
        setClientHidden(isHidden() && hiddenRequested);

        getDisplayContent().computeImeTargetIfNeeded(this);

        if (DEBUG_ANIM) Slog.v(TAG, "Animation done in " + this
                + ": reportedVisible=" + reportedVisible
                + " okToDisplay=" + okToDisplay()
                + " okToAnimate=" + okToAnimate()
                + " startingDisplayed=" + startingDisplayed);

        // clean up thumbnail window
        if (mThumbnail != null) {
            mThumbnail.destroy();
            mThumbnail = null;
        }

        // WindowState.onExitAnimationDone might modify the children list, so make a copy and then
        // traverse the copy.
        final ArrayList<WindowState> children = new ArrayList<>(mChildren);
        children.forEach(WindowState::onExitAnimationDone);

        getDisplayContent().mAppTransition.notifyAppTransitionFinishedLocked(token);
        scheduleAnimation();

        mActivityRecord.onAnimationFinished();
    }

    @Override
    boolean isAppAnimating() {
        return isSelfAnimating();
    }

    @Override
    boolean isSelfAnimating() {
        // If we are about to start a transition, we also need to be considered animating.
        return isWaitingForTransitionStart() || isReallyAnimating();
    }

    /**
     * @return True if and only if we are actually running an animation. Note that
     *         {@link #isSelfAnimating} also returns true if we are waiting for an animation to
     *         start.
     */
    private boolean isReallyAnimating() {
        return super.isSelfAnimating();
    }

    /**
     * @param cancel {@code true} if clearing the leash due to cancelling instead of transferring
     *                            to another leash.
     */
    private void clearChangeLeash(Transaction t, boolean cancel) {
        if (mTransitChangeLeash == null) {
            return;
        }
        if (cancel) {
            clearThumbnail();
            SurfaceControl sc = getSurfaceControl();
            SurfaceControl parentSc = getParentSurfaceControl();
            // Don't reparent if surface is getting destroyed
            if (parentSc != null && sc != null) {
                t.reparent(sc, getParentSurfaceControl());
            }
        }
        t.hide(mTransitChangeLeash);
        t.reparent(mTransitChangeLeash, null);
        mTransitChangeLeash = null;
        if (cancel) {
            onAnimationLeashDestroyed(t);
        }
    }

    @Override
    void cancelAnimation() {
        cancelAnimationOnly();
        clearThumbnail();
        clearChangeLeash(getPendingTransaction(), true /* cancel */);
    }

    /**
     * This only cancels the animation. It doesn't do other teardown like cleaning-up thumbnail
     * or interim leashes.
     * <p>
     * Used when canceling in preparation for starting a new animation.
     */
    void cancelAnimationOnly() {
        super.cancelAnimation();
    }

    boolean isWaitingForTransitionStart() {
        return getDisplayContent().mAppTransition.isTransitionSet()
                && (getDisplayContent().mOpeningApps.contains(this)
                    || getDisplayContent().mClosingApps.contains(this)
                    || getDisplayContent().mChangingApps.contains(this));
    }

    public int getTransit() {
        return mTransit;
    }

    int getTransitFlags() {
        return mTransitFlags;
    }

    void attachThumbnailAnimation() {
        if (!isReallyAnimating()) {
            return;
        }
        final int taskId = getTask().mTaskId;
        final GraphicBuffer thumbnailHeader =
                getDisplayContent().mAppTransition.getAppTransitionThumbnailHeader(taskId);
        if (thumbnailHeader == null) {
            if (DEBUG_APP_TRANSITIONS) Slog.d(TAG, "No thumbnail header bitmap for: " + taskId);
            return;
        }
        clearThumbnail();
        mThumbnail = new AppWindowThumbnail(getPendingTransaction(), this, thumbnailHeader);
        mThumbnail.startAnimation(getPendingTransaction(), loadThumbnailAnimation(thumbnailHeader));
    }

    /**
     * Attaches a surface with a thumbnail for the
     * {@link android.app.ActivityOptions#ANIM_OPEN_CROSS_PROFILE_APPS} animation.
     */
    void attachCrossProfileAppsThumbnailAnimation() {
        if (!isReallyAnimating()) {
            return;
        }
        clearThumbnail();

        final WindowState win = findMainWindow();
        if (win == null) {
            return;
        }
        final Rect frame = win.getFrameLw();
        final int thumbnailDrawableRes = getTask().mUserId == mWmService.mCurrentUserId
                ? R.drawable.ic_account_circle
                : R.drawable.ic_corp_badge;
        final GraphicBuffer thumbnail =
                getDisplayContent().mAppTransition
                        .createCrossProfileAppsThumbnail(thumbnailDrawableRes, frame);
        if (thumbnail == null) {
            return;
        }
        mThumbnail = new AppWindowThumbnail(getPendingTransaction(), this, thumbnail);
        final Animation animation =
                getDisplayContent().mAppTransition.createCrossProfileAppsThumbnailAnimationLocked(
                        win.getFrameLw());
        mThumbnail.startAnimation(getPendingTransaction(), animation, new Point(frame.left,
                frame.top));
    }

    private Animation loadThumbnailAnimation(GraphicBuffer thumbnailHeader) {
        final DisplayInfo displayInfo = mDisplayContent.getDisplayInfo();

        // If this is a multi-window scenario, we use the windows frame as
        // destination of the thumbnail header animation. If this is a full screen
        // window scenario, we use the whole display as the target.
        WindowState win = findMainWindow();
        Rect appRect = win != null ? win.getContentFrameLw() :
                new Rect(0, 0, displayInfo.appWidth, displayInfo.appHeight);
        final Rect insets = win != null ? win.getContentInsets() : null;
        final Configuration displayConfig = mDisplayContent.getConfiguration();
        return getDisplayContent().mAppTransition.createThumbnailAspectScaleAnimationLocked(
                appRect, insets, thumbnailHeader, getTask().mTaskId, displayConfig.uiMode,
                displayConfig.orientation);
    }

    private void clearThumbnail() {
        if (mThumbnail == null) {
            return;
        }
        mThumbnail.destroy();
        mThumbnail = null;
    }

    void registerRemoteAnimations(RemoteAnimationDefinition definition) {
        mRemoteAnimationDefinition = definition;
    }

    RemoteAnimationDefinition getRemoteAnimationDefinition() {
        return mRemoteAnimationDefinition;
    }

    @Override
    void dump(PrintWriter pw, String prefix, boolean dumpAll) {
        super.dump(pw, prefix, dumpAll);
        if (appToken != null) {
            pw.println(prefix + "app=true mVoiceInteraction=" + mVoiceInteraction);
        }
        pw.println(prefix + "component=" + mActivityComponent.flattenToShortString());
        pw.print(prefix); pw.print("task="); pw.println(getTask());
        pw.print(prefix); pw.print(" mFillsParent="); pw.print(mFillsParent);
                pw.print(" mOrientation="); pw.println(mOrientation);
        pw.println(prefix + "hiddenRequested=" + hiddenRequested + " mClientHidden=" + mClientHidden
            + ((mDeferHidingClient) ? " mDeferHidingClient=" + mDeferHidingClient : "")
            + " reportedDrawn=" + reportedDrawn + " reportedVisible=" + reportedVisible);
        if (paused) {
            pw.print(prefix); pw.print("paused="); pw.println(paused);
        }
        if (mAppStopped) {
            pw.print(prefix); pw.print("mAppStopped="); pw.println(mAppStopped);
        }
        if (mNumInterestingWindows != 0 || mNumDrawnWindows != 0
                || allDrawn || mLastAllDrawn) {
            pw.print(prefix); pw.print("mNumInterestingWindows=");
                    pw.print(mNumInterestingWindows);
                    pw.print(" mNumDrawnWindows="); pw.print(mNumDrawnWindows);
                    pw.print(" inPendingTransaction="); pw.print(inPendingTransaction);
                    pw.print(" allDrawn="); pw.print(allDrawn);
                    pw.print(" lastAllDrawn="); pw.print(mLastAllDrawn);
                    pw.println(")");
        }
        if (inPendingTransaction) {
            pw.print(prefix); pw.print("inPendingTransaction=");
                    pw.println(inPendingTransaction);
        }
        if (startingData != null || removed || firstWindowDrawn || mIsExiting) {
            pw.print(prefix); pw.print("startingData="); pw.print(startingData);
                    pw.print(" removed="); pw.print(removed);
                    pw.print(" firstWindowDrawn="); pw.print(firstWindowDrawn);
                    pw.print(" mIsExiting="); pw.println(mIsExiting);
        }
        if (startingWindow != null || startingSurface != null
                || startingDisplayed || startingMoved || mHiddenSetFromTransferredStartingWindow) {
            pw.print(prefix); pw.print("startingWindow="); pw.print(startingWindow);
                    pw.print(" startingSurface="); pw.print(startingSurface);
                    pw.print(" startingDisplayed="); pw.print(startingDisplayed);
                    pw.print(" startingMoved="); pw.print(startingMoved);
                    pw.println(" mHiddenSetFromTransferredStartingWindow="
                            + mHiddenSetFromTransferredStartingWindow);
        }
        if (!mFrozenBounds.isEmpty()) {
            pw.print(prefix); pw.print("mFrozenBounds="); pw.println(mFrozenBounds);
            pw.print(prefix); pw.print("mFrozenMergedConfig="); pw.println(mFrozenMergedConfig);
        }
        if (mPendingRelaunchCount != 0) {
            pw.print(prefix); pw.print("mPendingRelaunchCount="); pw.println(mPendingRelaunchCount);
        }
        if (mSizeCompatScale != 1f || mSizeCompatBounds != null) {
            pw.println(prefix + "mSizeCompatScale=" + mSizeCompatScale + " mSizeCompatBounds="
                    + mSizeCompatBounds);
        }
        if (mRemovingFromDisplay) {
            pw.println(prefix + "mRemovingFromDisplay=" + mRemovingFromDisplay);
        }
    }

    @Override
    void setHidden(boolean hidden) {
        super.setHidden(hidden);

        if (hidden) {
            // Once the app window is hidden, reset the last saved PiP snap fraction
            mDisplayContent.mPinnedStackControllerLocked.resetReentrySnapFraction(this);
        }
        scheduleAnimation();
    }

    @Override
    void prepareSurfaces() {
        // isSelfAnimating also returns true when we are about to start a transition, so we need
        // to check super here.
        final boolean reallyAnimating = super.isSelfAnimating();
        final boolean show = !isHidden() || reallyAnimating;

        if (mSurfaceControl != null) {
            if (show && !mLastSurfaceShowing) {
                mPendingTransaction.show(mSurfaceControl);
            } else if (!show && mLastSurfaceShowing) {
                mPendingTransaction.hide(mSurfaceControl);
            }
        }
        if (mThumbnail != null) {
            mThumbnail.setShowing(mPendingTransaction, show);
        }
        mLastSurfaceShowing = show;
        super.prepareSurfaces();
    }

    /**
     * @return Whether our {@link #getSurfaceControl} is currently showing.
     */
    boolean isSurfaceShowing() {
        return mLastSurfaceShowing;
    }

    boolean isFreezingScreen() {
        return mFreezingScreen;
    }

    @Override
    boolean needsZBoost() {
        return mNeedsZBoost || super.needsZBoost();
    }

    @CallSuper
    @Override
    public void writeToProto(ProtoOutputStream proto, long fieldId,
            @WindowTraceLogLevel int logLevel) {
        // Critical log level logs only visible elements to mitigate performance overheard
        if (logLevel == WindowTraceLogLevel.CRITICAL && !isVisible()) {
            return;
        }

        final long token = proto.start(fieldId);
        writeNameToProto(proto, NAME);
        super.writeToProto(proto, WINDOW_TOKEN, logLevel);
        proto.write(LAST_SURFACE_SHOWING, mLastSurfaceShowing);
        proto.write(IS_WAITING_FOR_TRANSITION_START, isWaitingForTransitionStart());
        proto.write(IS_REALLY_ANIMATING, isReallyAnimating());
        if (mThumbnail != null){
            mThumbnail.writeToProto(proto, THUMBNAIL);
        }
        proto.write(FILLS_PARENT, mFillsParent);
        proto.write(APP_STOPPED, mAppStopped);
        proto.write(HIDDEN_REQUESTED, hiddenRequested);
        proto.write(CLIENT_HIDDEN, mClientHidden);
        proto.write(DEFER_HIDING_CLIENT, mDeferHidingClient);
        proto.write(REPORTED_DRAWN, reportedDrawn);
        proto.write(REPORTED_VISIBLE, reportedVisible);
        proto.write(NUM_INTERESTING_WINDOWS, mNumInterestingWindows);
        proto.write(NUM_DRAWN_WINDOWS, mNumDrawnWindows);
        proto.write(ALL_DRAWN, allDrawn);
        proto.write(LAST_ALL_DRAWN, mLastAllDrawn);
        proto.write(REMOVED, removed);
        if (startingWindow != null) {
            startingWindow.writeIdentifierToProto(proto, STARTING_WINDOW);
        }
        proto.write(STARTING_DISPLAYED, startingDisplayed);
        proto.write(STARTING_MOVED, startingMoved);
        proto.write(HIDDEN_SET_FROM_TRANSFERRED_STARTING_WINDOW,
                mHiddenSetFromTransferredStartingWindow);
        for (Rect bounds : mFrozenBounds) {
            bounds.writeToProto(proto, FROZEN_BOUNDS);
        }
        proto.end(token);
    }

    void writeNameToProto(ProtoOutputStream proto, long fieldId) {
        if (appToken == null) {
            return;
        }
        try {
            proto.write(fieldId, appToken.getName());
        } catch (RemoteException e) {
            // This shouldn't happen, but in this case fall back to outputting nothing
            Slog.e(TAG, e.toString());
        }
    }

    @Override
    public String toString() {
        if (stringName == null) {
            StringBuilder sb = new StringBuilder();
            sb.append("AppWindowToken{");
            sb.append(Integer.toHexString(System.identityHashCode(this)));
            sb.append(" token="); sb.append(token); sb.append('}');
            stringName = sb.toString();
        }
        return stringName + ((mIsExiting) ? " mIsExiting=" : "");
    }

    Rect getLetterboxInsets() {
        if (mLetterbox != null) {
            return mLetterbox.getInsets();
        } else {
            return new Rect();
        }
    }

    /** Gets the inner bounds of letterbox. The bounds will be empty if there is no letterbox. */
    void getLetterboxInnerBounds(Rect outBounds) {
        if (mLetterbox != null) {
            outBounds.set(mLetterbox.getInnerFrame());
        } else {
            outBounds.setEmpty();
        }
    }

    /**
     * @return {@code true} if there is a letterbox and any part of that letterbox overlaps with
     * the given {@code rect}.
     */
    boolean isLetterboxOverlappingWith(Rect rect) {
        return mLetterbox != null && mLetterbox.isOverlappingWith(rect);
    }

    /**
     * Sets if this AWT is in the process of closing or entering PIP.
     * {@link #mWillCloseOrEnterPip}}
     */
    void setWillCloseOrEnterPip(boolean willCloseOrEnterPip) {
        mWillCloseOrEnterPip = willCloseOrEnterPip;
    }

    /**
     * Returns whether this AWT is considered closing. Conditions are either
     * 1. Is this app animating and was requested to be hidden
     * 2. App is delayed closing since it might enter PIP.
     */
    boolean isClosingOrEnteringPip() {
        return (isAnimating() && hiddenRequested) || mWillCloseOrEnterPip;
    }

    /**
     * @return Whether we are allowed to show non-starting windows at the moment. We disallow
     *         showing windows during transitions in case we have windows that have wide-color-gamut
     *         color mode set to avoid jank in the middle of the transition.
     */
    boolean canShowWindows() {
        return allDrawn && !(isReallyAnimating() && hasNonDefaultColorWindow());
    }

    /**
     * @return true if we have a window that has a non-default color mode set; false otherwise.
     */
    private boolean hasNonDefaultColorWindow() {
        return forAllWindows(ws -> ws.mAttrs.getColorMode() != COLOR_MODE_DEFAULT,
                true /* topToBottom */);
    }

    void removeFromPendingTransition() {
        if (isWaitingForTransitionStart() && mDisplayContent != null) {
            mDisplayContent.mOpeningApps.remove(this);
            if (mDisplayContent.mChangingApps.remove(this)) {
                clearChangeLeash(getPendingTransaction(), true /* cancel */);
            }
            mDisplayContent.mClosingApps.remove(this);
        }
    }

    private void updateColorTransform() {
        if (mSurfaceControl != null && mLastAppSaturationInfo != null) {
            mPendingTransaction.setColorTransform(mSurfaceControl, mLastAppSaturationInfo.mMatrix,
                    mLastAppSaturationInfo.mTranslation);
            mWmService.scheduleAnimationLocked();
        }
    }

    private static class AppSaturationInfo {
        float[] mMatrix = new float[9];
        float[] mTranslation = new float[3];

        void setSaturation(@Size(9) float[] matrix, @Size(3) float[] translation) {
            System.arraycopy(matrix, 0, mMatrix, 0, mMatrix.length);
            System.arraycopy(translation, 0, mTranslation, 0, mTranslation.length);
        }
    }
}<|MERGE_RESOLUTION|>--- conflicted
+++ resolved
@@ -2556,18 +2556,14 @@
                     // Only apply corner radius to animation if we're not in multi window mode.
                     // We don't want rounded corners when in pip or split screen.
                     final float windowCornerRadius = !inMultiWindowMode()
-                            ? getWindowCornerRadiusForAnimation()
+                            ? getDisplayContent().getWindowCornerRadius()
                             : 0;
                     adapter = new LocalAnimationAdapter(
                             new WindowAnimationSpec(a, mTmpPoint, mTmpRect,
                                     getDisplayContent().mAppTransition.canSkipFirstFrame(),
                                     appStackClipMode,
                                     true /* isAppAnimation */,
-<<<<<<< HEAD
                                     windowCornerRadius),
-=======
-                                    getDisplayContent().getWindowCornerRadius()),
->>>>>>> 0aae6acf
                             mWmService.mSurfaceAnimationRunner);
                     if (a.getZAdjustment() == Animation.ZORDER_TOP) {
                         mNeedsZBoost = true;
