--- conflicted
+++ resolved
@@ -356,13 +356,10 @@
         return true;
     }
 
-<<<<<<< HEAD
-=======
     protected boolean isTaskDisplayArea() {
         return false;
     }
 
->>>>>>> 5948d5c2
     /**
      * DisplayArea that contains WindowTokens, and orders them according to their type.
      */
