--- conflicted
+++ resolved
@@ -950,7 +950,6 @@
                 }
                 break;
         }
-<<<<<<< HEAD
 
         // Check if alternate bars positions were updated.
         if (mStatusBarAlt == win) {
@@ -966,9 +965,6 @@
             mExtraNavBarAltPosition = getAltBarPosition(attrs);
         }
 
-        attrs.flags = sanitizeFlagSlippery(attrs.flags, attrs.privateFlags, win.getName());
-=======
->>>>>>> cccf1915
     }
 
     /**
