--- conflicted
+++ resolved
@@ -3408,17 +3408,6 @@
 
         info.isKeyguardOccluded =
             mAtmService.mKeyguardController.isDisplayOccluded(DEFAULT_DISPLAY);
-<<<<<<< HEAD
-        final ActivityRecord topActivity = getTopMostActivity();
-        if (topActivity != null) {
-            info.startingWindowTypeParameter =
-                    topActivity.mStartingData != null
-                            ? topActivity.mStartingData.mTypeParams
-                            : 0;
-            final WindowState mainWindow = topActivity.findMainWindow();
-            if (mainWindow != null) {
-                info.mainWindowLayoutParams = mainWindow.getAttrs();
-=======
 
         info.startingWindowTypeParameter = activity.mStartingData.mTypeParams;
         final WindowState mainWindow = activity.findMainWindow();
@@ -3428,166 +3417,6 @@
         // If the developer has persist a different configuration, we need to override it to the
         // starting window because persisted configuration does not effect to Task.
         info.taskInfo.configuration.setTo(activity.getConfiguration());
-        final ActivityRecord topFullscreenActivity = getTopFullscreenActivity();
-        if (topFullscreenActivity != null) {
-            final WindowState topFullscreenOpaqueWindow =
-                    topFullscreenActivity.getTopFullscreenOpaqueWindow();
-            if (topFullscreenOpaqueWindow != null) {
-                info.topOpaqueWindowInsetsState =
-                        topFullscreenOpaqueWindow.getInsetsStateWithVisibilityOverride();
-                info.topOpaqueWindowLayoutParams = topFullscreenOpaqueWindow.getAttrs();
-            }
-        }
-        return info;
-    }
-
-    boolean isTaskId(int taskId) {
-        return mTaskId == taskId;
-    }
-
-    @Override
-    Task asTask() {
-        // I'm a task!
-        return this;
-    }
-
-    /**
-     * Returns true if the task should be visible.
-     *
-     * @param starting The currently starting activity or null if there is none.
-     */
-    boolean shouldBeVisible(ActivityRecord starting) {
-        return getVisibility(starting) != TASK_VISIBILITY_INVISIBLE;
-    }
-
-    /**
-     * Returns true if the task should be visible.
-     *
-     * @param starting The currently starting activity or null if there is none.
-     */
-    @TaskVisibility
-    int getVisibility(ActivityRecord starting) {
-        if (!isAttached() || isForceHidden()) {
-            return TASK_VISIBILITY_INVISIBLE;
-        }
-
-        if (isTopActivityLaunchedBehind()) {
-            return TASK_VISIBILITY_VISIBLE;
-        }
-
-        boolean gotRootSplitScreenTask = false;
-        boolean gotOpaqueSplitScreenPrimary = false;
-        boolean gotOpaqueSplitScreenSecondary = false;
-        boolean gotTranslucentFullscreen = false;
-        boolean gotTranslucentSplitScreenPrimary = false;
-        boolean gotTranslucentSplitScreenSecondary = false;
-        boolean shouldBeVisible = true;
-
-        // This root task is only considered visible if all its parent root tasks are considered
-        // visible, so check the visibility of all ancestor root task first.
-        final WindowContainer parent = getParent();
-        if (parent.asTask() != null) {
-            final int parentVisibility = parent.asTask().getVisibility(starting);
-            if (parentVisibility == TASK_VISIBILITY_INVISIBLE) {
-                // Can't be visible if parent isn't visible
-                return TASK_VISIBILITY_INVISIBLE;
-            } else if (parentVisibility == TASK_VISIBILITY_VISIBLE_BEHIND_TRANSLUCENT) {
-                // Parent is behind a translucent container so the highest visibility this container
-                // can get is that.
-                gotTranslucentFullscreen = true;
-            }
-        }
-
-        final List<Task> adjacentTasks = new ArrayList<>();
-        final int windowingMode = getWindowingMode();
-        final boolean isAssistantType = isActivityTypeAssistant();
-        for (int i = parent.getChildCount() - 1; i >= 0; --i) {
-            final WindowContainer wc = parent.getChildAt(i);
-            final Task other = wc.asTask();
-            if (other == null) continue;
-
-            final boolean hasRunningActivities = other.topRunningActivity() != null;
-            if (other == this) {
-                // Should be visible if there is no other stack occluding it, unless it doesn't
-                // have any running activities, not starting one and not home stack.
-                shouldBeVisible = hasRunningActivities || isInTask(starting) != null
-                        || isActivityTypeHome();
-                break;
-            }
-
-            if (!hasRunningActivities) {
-                continue;
-            }
-
-            final int otherWindowingMode = other.getWindowingMode();
-
-            if (otherWindowingMode == WINDOWING_MODE_FULLSCREEN) {
-                if (other.isTranslucent(starting)) {
-                    // Can be visible behind a translucent fullscreen stack.
-                    gotTranslucentFullscreen = true;
-                    continue;
-                }
-                return TASK_VISIBILITY_INVISIBLE;
-            } else if (otherWindowingMode == WINDOWING_MODE_MULTI_WINDOW
-                    && other.matchParentBounds()) {
-                if (other.isTranslucent(starting)) {
-                    // Can be visible behind a translucent task.
-                    gotTranslucentFullscreen = true;
-                    continue;
-                }
-                // Multi-window task that matches parent bounds would occlude other children.
-                return TASK_VISIBILITY_INVISIBLE;
-            } else if (otherWindowingMode == WINDOWING_MODE_SPLIT_SCREEN_PRIMARY
-                    && !gotOpaqueSplitScreenPrimary) {
-                gotRootSplitScreenTask = true;
-                gotTranslucentSplitScreenPrimary = other.isTranslucent(starting);
-                gotOpaqueSplitScreenPrimary = !gotTranslucentSplitScreenPrimary;
-                if (windowingMode == WINDOWING_MODE_SPLIT_SCREEN_PRIMARY
-                        && gotOpaqueSplitScreenPrimary) {
-                    // Can not be visible behind another opaque stack in split-screen-primary mode.
-                    return TASK_VISIBILITY_INVISIBLE;
-                }
-            } else if (otherWindowingMode == WINDOWING_MODE_SPLIT_SCREEN_SECONDARY
-                    && !gotOpaqueSplitScreenSecondary) {
-                gotRootSplitScreenTask = true;
-                gotTranslucentSplitScreenSecondary = other.isTranslucent(starting);
-                gotOpaqueSplitScreenSecondary = !gotTranslucentSplitScreenSecondary;
-                if (windowingMode == WINDOWING_MODE_SPLIT_SCREEN_SECONDARY
-                        && gotOpaqueSplitScreenSecondary) {
-                    // Can not be visible behind another opaque stack in split-screen-secondary mode.
-                    return TASK_VISIBILITY_INVISIBLE;
-                }
-            }
-            if (gotOpaqueSplitScreenPrimary && gotOpaqueSplitScreenSecondary) {
-                // Can not be visible if we are in split-screen windowing mode and both halves of
-                // the screen are opaque.
-                return TASK_VISIBILITY_INVISIBLE;
-            }
-            if (isAssistantType && gotRootSplitScreenTask) {
-                // Assistant stack can't be visible behind split-screen. In addition to this not
-                // making sense, it also works around an issue here we boost the z-order of the
-                // assistant window surfaces in window manager whenever it is visible.
-                return TASK_VISIBILITY_INVISIBLE;
-            }
-            if (other.mAdjacentTask != null) {
-                if (adjacentTasks.contains(other.mAdjacentTask)) {
-                    if (other.isTranslucent(starting)
-                            || other.mAdjacentTask.isTranslucent(starting)) {
-                        // Can be visible behind a translucent adjacent tasks.
-                        gotTranslucentFullscreen = true;
-                        continue;
-                    }
-                    // Can not be visible behind adjacent tasks.
-                    return TASK_VISIBILITY_INVISIBLE;
-                } else {
-                    adjacentTasks.add(other);
-                }
->>>>>>> 6b43ea0a
-            }
-            // If the developer has persist a different configuration, we need to override it to the
-            // starting window because persisted configuration does not effect to Task.
-            info.taskInfo.configuration.setTo(topActivity.getConfiguration());
-        }
         final ActivityRecord topFullscreenActivity = getTopFullscreenActivity();
         if (topFullscreenActivity != null) {
             final WindowState topFullscreenOpaqueWindow =
