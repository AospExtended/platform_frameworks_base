--- conflicted
+++ resolved
@@ -1676,12 +1676,8 @@
 
             final DisplayPolicy displayPolicy = displayContent.getDisplayPolicy();
             displayPolicy.adjustWindowParamsLw(win, win.mAttrs);
-<<<<<<< HEAD
             win.setRequestedVisibilities(requestedVisibilities);
-=======
             attrs.flags = sanitizeFlagSlippery(attrs.flags, win.getName(), callingUid, callingPid);
-            win.updateRequestedVisibility(requestedVisibility);
->>>>>>> 34bf6a82
 
             res = displayPolicy.validateAddingWindowLw(attrs, callingPid, callingUid);
             if (res != ADD_OKAY) {
