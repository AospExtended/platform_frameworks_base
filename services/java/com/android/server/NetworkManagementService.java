/*
 * Copyright (C) 2007 The Android Open Source Project
 *
 * Licensed under the Apache License, Version 2.0 (the "License");
 * you may not use this file except in compliance with the License.
 * You may obtain a copy of the License at
 *
 *      http://www.apache.org/licenses/LICENSE-2.0
 *
 * Unless required by applicable law or agreed to in writing, software
 * distributed under the License is distributed on an "AS IS" BASIS,
 * WITHOUT WARRANTIES OR CONDITIONS OF ANY KIND, either express or implied.
 * See the License for the specific language governing permissions and
 * limitations under the License.
 */

package com.android.server;

import android.app.PendingIntent;
import android.content.BroadcastReceiver;
import android.content.Context;
import android.content.Intent;
import android.content.IntentFilter;
import android.content.res.Resources;
import android.content.pm.PackageManager;
import android.net.Uri;
import android.net.InterfaceConfiguration;
import android.net.INetworkManagementEventObserver;
import android.net.wifi.WifiConfiguration;
import android.net.wifi.WifiConfiguration.KeyMgmt;
import android.os.INetworkManagementService;
import android.os.Handler;
import android.os.SystemProperties;
import android.text.TextUtils;
import android.util.Log;
import android.util.Slog;
import java.util.ArrayList;
import java.util.StringTokenizer;
import android.provider.Settings;
import android.content.ContentResolver;
import android.database.ContentObserver;

import java.io.File;
import java.io.FileReader;
import java.lang.IllegalStateException;

import java.net.InetAddress;
import java.net.UnknownHostException;

/**
 * @hide
 */
class NetworkManagementService extends INetworkManagementService.Stub {

    private static final String TAG = "NetworkManagmentService";

    class NetdResponseCode {
        public static final int InterfaceListResult       = 110;
        public static final int TetherInterfaceListResult = 111;
        public static final int TetherDnsFwdTgtListResult = 112;
        public static final int TtyListResult             = 113;

        public static final int TetherStatusResult        = 210;
        public static final int IpFwdStatusResult         = 211;
        public static final int InterfaceGetCfgResult     = 213;
        public static final int SoftapStatusResult        = 214;
        public static final int UsbRNDISStatusResult      = 215;

        public static final int InterfaceChange           = 600;
    }

    /**
     * Binder context for this service
     */
    private Context mContext;

    /**
     * connector object for communicating with netd
     */
    private NativeDaemonConnector mConnector;

    private ArrayList<INetworkManagementEventObserver> mObservers;

    /**
     * Constructs a new NetworkManagementService instance
     *
     * @param context  Binder context for this service
     */
    public NetworkManagementService(Context context) {
        mContext = context;

        mObservers = new ArrayList<INetworkManagementEventObserver>();

        if ("simulator".equals(SystemProperties.get("ro.product.device"))) {
            return;
        }

        mConnector = new NativeDaemonConnector(
                new NetdCallbackReceiver(), "netd", 10, "NetdConnector");
        Thread thread = new Thread(mConnector, NativeDaemonConnector.class.getName());
        thread.start();
    }

    public void registerObserver(INetworkManagementEventObserver obs) {
        Slog.d(TAG, "Registering observer");
        mObservers.add(obs);
    }

    public void unregisterObserver(INetworkManagementEventObserver obs) {
        Slog.d(TAG, "Unregistering observer");
        mObservers.remove(mObservers.indexOf(obs));
    }

    /**
     * Notify our observers of an interface link status change
     */
    private void notifyInterfaceLinkStatusChanged(String iface, boolean link) {
        for (INetworkManagementEventObserver obs : mObservers) {
            try {
                obs.interfaceLinkStatusChanged(iface, link);
            } catch (Exception ex) {
                Slog.w(TAG, "Observer notifier failed", ex);
            }
        }
    }

    /**
     * Notify our observers of an interface addition.
     */
    private void notifyInterfaceAdded(String iface) {
        for (INetworkManagementEventObserver obs : mObservers) {
            try {
                obs.interfaceAdded(iface);
            } catch (Exception ex) {
                Slog.w(TAG, "Observer notifier failed", ex);
            }
        }
    }

    /**
     * Notify our observers of an interface removal.
     */
    private void notifyInterfaceRemoved(String iface) {
        for (INetworkManagementEventObserver obs : mObservers) {
            try {
                obs.interfaceRemoved(iface);
            } catch (Exception ex) {
                Slog.w(TAG, "Observer notifier failed", ex);
            }
        }
    }


    //
    // Netd Callback handling
    //

    class NetdCallbackReceiver implements INativeDaemonConnectorCallbacks {
        public void onDaemonConnected() {
            new Thread() {
                public void run() {
                }
            }.start();
        }
        public boolean onEvent(int code, String raw, String[] cooked) {
            if (code == NetdResponseCode.InterfaceChange) {
                /*
                 * a network interface change occured
                 * Format: "NNN Iface added <name>"
                 *         "NNN Iface removed <name>"
                 *         "NNN Iface changed <name> <up/down>"
                 */
                if (cooked.length < 4 || !cooked[1].equals("Iface")) {
                    throw new IllegalStateException(
                            String.format("Invalid event from daemon (%s)", raw));
                }
                if (cooked[2].equals("added")) {
                    notifyInterfaceAdded(cooked[3]);
                    return true;
                } else if (cooked[2].equals("removed")) {
                    notifyInterfaceRemoved(cooked[3]);
                    return true;
                } else if (cooked[2].equals("changed") && cooked.length == 5) {
                    notifyInterfaceLinkStatusChanged(cooked[3], cooked[4].equals("up"));
                    return true;
                }
                throw new IllegalStateException(
                        String.format("Invalid event from daemon (%s)", raw));
            }
            return false;
        }
    }

    private static int stringToIpAddr(String addrString) throws UnknownHostException {
        try {
            String[] parts = addrString.split("\\.");
            if (parts.length != 4) {
                throw new UnknownHostException(addrString);
            }

            int a = Integer.parseInt(parts[0])      ;
            int b = Integer.parseInt(parts[1]) <<  8;
            int c = Integer.parseInt(parts[2]) << 16;
            int d = Integer.parseInt(parts[3]) << 24;

            return a | b | c | d;
        } catch (NumberFormatException ex) {
            throw new UnknownHostException(addrString);
        }
    }

    public static String intToIpString(int i) {
        return ((i >> 24 ) & 0xFF) + "." + ((i >> 16 ) & 0xFF) + "." + ((i >>  8 ) & 0xFF) + "." +
               (i & 0xFF);
    }

    //
    // INetworkManagementService members
    //

    public String[] listInterfaces() throws IllegalStateException {
        mContext.enforceCallingOrSelfPermission(
                android.Manifest.permission.ACCESS_NETWORK_STATE, "NetworkManagementService");

        return mConnector.doListCommand("interface list", NetdResponseCode.InterfaceListResult);
    }

    public InterfaceConfiguration getInterfaceConfig(String iface) throws IllegalStateException {
        String rsp = mConnector.doCommand("interface getcfg " + iface).get(0);
        Slog.d(TAG, String.format("rsp <%s>", rsp));

        // Rsp: 213 xx:xx:xx:xx:xx:xx yyy.yyy.yyy.yyy zzz.zzz.zzz.zzz [flag1 flag2 flag3]
        StringTokenizer st = new StringTokenizer(rsp);

        try {
            int code = Integer.parseInt(st.nextToken(" "));
            if (code != NetdResponseCode.InterfaceGetCfgResult) {
                throw new IllegalStateException(
                    String.format("Expected code %d, but got %d",
                            NetdResponseCode.InterfaceGetCfgResult, code));
            }
        } catch (NumberFormatException nfe) {
            throw new IllegalStateException(
                    String.format("Invalid response from daemon (%s)", rsp));
        }

        InterfaceConfiguration cfg = new InterfaceConfiguration();
        cfg.hwAddr = st.nextToken(" ");
        try {
            cfg.ipAddr = stringToIpAddr(st.nextToken(" "));
        } catch (UnknownHostException uhe) {
            Slog.e(TAG, "Failed to parse ipaddr", uhe);
            cfg.ipAddr = 0;
        }

        try {
            cfg.netmask = stringToIpAddr(st.nextToken(" "));
        } catch (UnknownHostException uhe) {
            Slog.e(TAG, "Failed to parse netmask", uhe);
            cfg.netmask = 0;
        }
        cfg.interfaceFlags = st.nextToken("]").trim() +"]";
        Slog.d(TAG, String.format("flags <%s>", cfg.interfaceFlags));
        return cfg;
    }

    public void setInterfaceConfig(
            String iface, InterfaceConfiguration cfg) throws IllegalStateException {
        String cmd = String.format("interface setcfg %s %s %s %s", iface,
                intToIpString(cfg.ipAddr), intToIpString(cfg.netmask), cfg.interfaceFlags);
        mConnector.doCommand(cmd);
    }

    public void shutdown() {
        if (mContext.checkCallingOrSelfPermission(
                android.Manifest.permission.SHUTDOWN)
                != PackageManager.PERMISSION_GRANTED) {
            throw new SecurityException("Requires SHUTDOWN permission");
        }

        Slog.d(TAG, "Shutting down");
    }

    public boolean getIpForwardingEnabled() throws IllegalStateException{
        mContext.enforceCallingOrSelfPermission(
                android.Manifest.permission.ACCESS_NETWORK_STATE, "NetworkManagementService");

        ArrayList<String> rsp = mConnector.doCommand("ipfwd status");

        for (String line : rsp) {
            String []tok = line.split(" ");
            int code = Integer.parseInt(tok[0]);
            if (code == NetdResponseCode.IpFwdStatusResult) {
                // 211 Forwarding <enabled/disabled>
                if (tok.length !=2) {
                    throw new IllegalStateException(
                            String.format("Malformatted list entry '%s'", line));
                }
                if (tok[2].equals("enabled"))
                    return true;
                return false;
            } else {
                throw new IllegalStateException(String.format("Unexpected response code %d", code));
            }
        }
        throw new IllegalStateException("Got an empty response");
    }

    public void setIpForwardingEnabled(boolean enable) throws IllegalStateException {
        mContext.enforceCallingOrSelfPermission(
                android.Manifest.permission.CHANGE_NETWORK_STATE, "NetworkManagementService");
        mConnector.doCommand(String.format("ipfwd %sable", (enable ? "en" : "dis")));
    }

    public void startTethering(String dhcpRangeStart, String dhcpRangeEnd)
             throws IllegalStateException {
        mContext.enforceCallingOrSelfPermission(
                android.Manifest.permission.CHANGE_NETWORK_STATE, "NetworkManagementService");
        mConnector.doCommand(String.format("tether start %s %s", dhcpRangeStart, dhcpRangeEnd));
    }

    public void stopTethering() throws IllegalStateException {
        mContext.enforceCallingOrSelfPermission(
                android.Manifest.permission.CHANGE_NETWORK_STATE, "NetworkManagementService");
        mConnector.doCommand("tether stop");
    }

    public boolean isTetheringStarted() throws IllegalStateException {
        mContext.enforceCallingOrSelfPermission(
                android.Manifest.permission.ACCESS_NETWORK_STATE, "NetworkManagementService");

        ArrayList<String> rsp = mConnector.doCommand("tether status");

        for (String line : rsp) {
            String []tok = line.split(" ");
            int code = Integer.parseInt(tok[0]);
            if (code == NetdResponseCode.TetherStatusResult) {
                // XXX: Tethering services <started/stopped> <TBD>...
                if (tok[2].equals("started"))
                    return true;
                return false;
            } else {
                throw new IllegalStateException(String.format("Unexpected response code %d", code));
            }
        }
        throw new IllegalStateException("Got an empty response");
    }

    public void tetherInterface(String iface) throws IllegalStateException {
        mContext.enforceCallingOrSelfPermission(
                android.Manifest.permission.CHANGE_NETWORK_STATE, "NetworkManagementService");
        mConnector.doCommand("tether interface add " + iface);
    }

    public void untetherInterface(String iface) {
        mContext.enforceCallingOrSelfPermission(
                android.Manifest.permission.CHANGE_NETWORK_STATE, "NetworkManagementService");
        mConnector.doCommand("tether interface remove " + iface);
    }

    public String[] listTetheredInterfaces() throws IllegalStateException {
        mContext.enforceCallingOrSelfPermission(
                android.Manifest.permission.ACCESS_NETWORK_STATE, "NetworkManagementService");
        return mConnector.doListCommand(
                "tether interface list", NetdResponseCode.TetherInterfaceListResult);
    }

    public void setDnsForwarders(String[] dns) throws IllegalStateException {
        mContext.enforceCallingOrSelfPermission(
                android.Manifest.permission.CHANGE_NETWORK_STATE, "NetworkManagementService");
        try {
            String cmd = "tether dns set";
            for (String s : dns) {
                cmd += " " + InetAddress.getByName(s).getHostAddress();
            }
            mConnector.doCommand(cmd);
        } catch (UnknownHostException e) {
            throw new IllegalStateException("Error resolving dns name", e);
        }
    }

    public String[] getDnsForwarders() throws IllegalStateException {
        mContext.enforceCallingOrSelfPermission(
                android.Manifest.permission.ACCESS_NETWORK_STATE, "NetworkManagementService");
        return mConnector.doListCommand(
                "tether dns list", NetdResponseCode.TetherDnsFwdTgtListResult);
    }

    public void enableNat(String internalInterface, String externalInterface)
            throws IllegalStateException {
        mContext.enforceCallingOrSelfPermission(
                android.Manifest.permission.CHANGE_NETWORK_STATE, "NetworkManagementService");
        mConnector.doCommand(
                String.format("nat enable %s %s", internalInterface, externalInterface));
    }

    public void disableNat(String internalInterface, String externalInterface)
            throws IllegalStateException {
        mContext.enforceCallingOrSelfPermission(
                android.Manifest.permission.CHANGE_NETWORK_STATE, "NetworkManagementService");
        mConnector.doCommand(
                String.format("nat disable %s %s", internalInterface, externalInterface));
    }

    public String[] listTtys() throws IllegalStateException {
        mContext.enforceCallingOrSelfPermission(
                android.Manifest.permission.ACCESS_NETWORK_STATE, "NetworkManagementService");
        return mConnector.doListCommand("list_ttys", NetdResponseCode.TtyListResult);
    }

    public void attachPppd(String tty, String localAddr, String remoteAddr, String dns1Addr,
            String dns2Addr) throws IllegalStateException {
        try {
            mContext.enforceCallingOrSelfPermission(
                    android.Manifest.permission.CHANGE_NETWORK_STATE, "NetworkManagementService");
            mConnector.doCommand(String.format("pppd attach %s %s %s %s %s", tty,
                    InetAddress.getByName(localAddr).getHostAddress(),
                    InetAddress.getByName(remoteAddr).getHostAddress(),
                    InetAddress.getByName(dns1Addr).getHostAddress(),
                    InetAddress.getByName(dns2Addr).getHostAddress()));
        } catch (UnknownHostException e) {
            throw new IllegalStateException("Error resolving addr", e);
        }
    }

    public void detachPppd(String tty) throws IllegalStateException {
        mContext.enforceCallingOrSelfPermission(
                android.Manifest.permission.CHANGE_NETWORK_STATE, "NetworkManagementService");
        mConnector.doCommand(String.format("pppd detach %s", tty));
    }

    public void startUsbRNDIS() throws IllegalStateException {
        mContext.enforceCallingOrSelfPermission(
                android.Manifest.permission.CHANGE_NETWORK_STATE, "NetworkManagementService");
        mConnector.doCommand("usb startrndis");
    }

    public void stopUsbRNDIS() throws IllegalStateException {
        mContext.enforceCallingOrSelfPermission(
                android.Manifest.permission.CHANGE_NETWORK_STATE, "NetworkManagementService");
        mConnector.doCommand("usb stoprndis");
    }

    public boolean isUsbRNDISStarted() throws IllegalStateException {
        mContext.enforceCallingOrSelfPermission(
                android.Manifest.permission.ACCESS_NETWORK_STATE, "NetworkManagementService");
        ArrayList<String> rsp = mConnector.doCommand("usb rndisstatus");

        for (String line : rsp) {
            String []tok = line.split(" ");
            int code = Integer.parseInt(tok[0]);
            if (code == NetdResponseCode.UsbRNDISStatusResult) {
                if (tok[3].equals("started"))
                    return true;
                return false;
            } else {
                throw new IllegalStateException(String.format("Unexpected response code %d", code));
            }
        }
        throw new IllegalStateException("Got an empty response");
    }

    public void startAccessPoint(WifiConfiguration wifiConfig, String wlanIface, String softapIface)
             throws IllegalStateException {
        mContext.enforceCallingOrSelfPermission(
                android.Manifest.permission.CHANGE_NETWORK_STATE, "NetworkManagementService");
        mContext.enforceCallingOrSelfPermission(
                android.Manifest.permission.CHANGE_WIFI_STATE, "NetworkManagementService");
        mConnector.doCommand(String.format("softap stop " + wlanIface));
        mConnector.doCommand(String.format("softap fwreload " + wlanIface + " AP"));
        mConnector.doCommand(String.format("softap start " + wlanIface));
        if (wifiConfig == null) {
            mConnector.doCommand(String.format("softap set " + wlanIface + " " + softapIface));
        } else {
            /**
             * softap set arg1 arg2 arg3 [arg4 arg5 arg6 arg7 arg8]
             * argv1 - wlan interface
             * argv2 - softap interface
             * argv3 - SSID
             * argv4 - Security
             * argv5 - Key
             * argv6 - Channel
             * argv7 - Preamble
             * argv8 - Max SCB
             */
<<<<<<< HEAD
            String str = String.format("softap set " + wlanIface + " " + softapIface + " %s %s %s",
                                       wifiConfig.SSID,
=======
            String str = String.format("softap set " + wlanIface + " " + softapIface +
                                       " \"%s\" %s %s", wifiConfig.SSID,
>>>>>>> cad9ab60
                                       wifiConfig.allowedKeyManagement.get(KeyMgmt.WPA_PSK) ?
                                       "wpa2-psk" : "open",
                                       wifiConfig.preSharedKey);
            mConnector.doCommand(str);
        }
        mConnector.doCommand(String.format("softap startap"));
    }

    public void stopAccessPoint() throws IllegalStateException {
        mContext.enforceCallingOrSelfPermission(
                android.Manifest.permission.CHANGE_NETWORK_STATE, "NetworkManagementService");
        mContext.enforceCallingOrSelfPermission(
                android.Manifest.permission.CHANGE_WIFI_STATE, "NetworkManagementService");
        mConnector.doCommand("softap stopap");
    }

    public void setAccessPoint(WifiConfiguration wifiConfig, String wlanIface, String softapIface)
            throws IllegalStateException {
        mContext.enforceCallingOrSelfPermission(
                android.Manifest.permission.CHANGE_NETWORK_STATE, "NetworkManagementService");
        mContext.enforceCallingOrSelfPermission(
            android.Manifest.permission.CHANGE_WIFI_STATE, "NetworkManagementService");
        if (wifiConfig == null) {
            mConnector.doCommand(String.format("softap set " + wlanIface + " " + softapIface));
        } else {
            String str = String.format("softap set " + wlanIface + " " + softapIface +
<<<<<<< HEAD
                                       " %s %s %s", wifiConfig.SSID,
=======
                                       " \"%s\" %s %s", wifiConfig.SSID,
>>>>>>> cad9ab60
                                       wifiConfig.allowedKeyManagement.get(KeyMgmt.WPA_PSK) ?
                                       "wpa2-psk" : "open",
                                       wifiConfig.preSharedKey);
            mConnector.doCommand(str);
        }
    }
}<|MERGE_RESOLUTION|>--- conflicted
+++ resolved
@@ -483,13 +483,8 @@
              * argv7 - Preamble
              * argv8 - Max SCB
              */
-<<<<<<< HEAD
-            String str = String.format("softap set " + wlanIface + " " + softapIface + " %s %s %s",
-                                       wifiConfig.SSID,
-=======
             String str = String.format("softap set " + wlanIface + " " + softapIface +
                                        " \"%s\" %s %s", wifiConfig.SSID,
->>>>>>> cad9ab60
                                        wifiConfig.allowedKeyManagement.get(KeyMgmt.WPA_PSK) ?
                                        "wpa2-psk" : "open",
                                        wifiConfig.preSharedKey);
@@ -516,11 +511,7 @@
             mConnector.doCommand(String.format("softap set " + wlanIface + " " + softapIface));
         } else {
             String str = String.format("softap set " + wlanIface + " " + softapIface +
-<<<<<<< HEAD
-                                       " %s %s %s", wifiConfig.SSID,
-=======
                                        " \"%s\" %s %s", wifiConfig.SSID,
->>>>>>> cad9ab60
                                        wifiConfig.allowedKeyManagement.get(KeyMgmt.WPA_PSK) ?
                                        "wpa2-psk" : "open",
                                        wifiConfig.preSharedKey);
