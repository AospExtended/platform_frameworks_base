--- conflicted
+++ resolved
@@ -1012,26 +1012,22 @@
                 } catch (Throwable e) {
                     reportWtf("starting NetworkManagement Service", e);
                 }
-<<<<<<< HEAD
-                traceEnd();
+                traceEnd();
+
+                traceBeginAndSlog("StartIpSecService");
+                try {
+                    ipSecService = IpSecService.create(context);
+                    ServiceManager.addService(Context.IPSEC_SERVICE, ipSecService);
+                } catch (Throwable e) {
+                    reportWtf("starting IpSec Service", e);
+                }
+                Trace.traceEnd(Trace.TRACE_TAG_SYSTEM_SERVER);
             }
 
             if (!disableNonCoreServices) {
                 traceBeginAndSlog("StartFontServiceManager");
                 mSystemServiceManager.startService(FontManagerService.Lifecycle.class);
                 traceEnd();
-=======
-                Trace.traceEnd(Trace.TRACE_TAG_SYSTEM_SERVER);
-
-                traceBeginAndSlog("StartIpSecService");
-                try {
-                    ipSecService = IpSecService.create(context);
-                    ServiceManager.addService(Context.IPSEC_SERVICE, ipSecService);
-                } catch (Throwable e) {
-                    reportWtf("starting IpSec Service", e);
-                }
-                Trace.traceEnd(Trace.TRACE_TAG_SYSTEM_SERVER);
->>>>>>> e45e3288
             }
 
             if (!disableNonCoreServices && !disableTextServices) {
@@ -1683,7 +1679,6 @@
                 }, WEBVIEW_PREPARATION);
             }
 
-<<<<<<< HEAD
             traceBeginAndSlog("StartSystemUI");
             try {
                 startSystemUi(context);
@@ -1704,6 +1699,13 @@
             } catch (Throwable e) {
                 reportWtf("making Network Managment Service ready", e);
             }
+            Trace.traceBegin(Trace.TRACE_TAG_SYSTEM_SERVER, "MakeIpSecServiceReady");
+            try {
+                if (ipSecServiceF != null) ipSecServiceF.systemReady();
+            } catch (Throwable e) {
+                reportWtf("making IpSec Service ready", e);
+            }
+            Trace.traceEnd(Trace.TRACE_TAG_SYSTEM_SERVER);
             CountDownLatch networkPolicyInitReadySignal = null;
             if (networkPolicyF != null) {
                 networkPolicyInitReadySignal = networkPolicyF
@@ -1728,55 +1730,6 @@
             try {
                 if (networkPolicyF != null) {
                     networkPolicyF.systemReady(networkPolicyInitReadySignal);
-=======
-                Trace.traceBegin(Trace.TRACE_TAG_SYSTEM_SERVER, "StartSystemUI");
-                try {
-                    startSystemUi(context);
-                } catch (Throwable e) {
-                    reportWtf("starting System UI", e);
-                }
-                Trace.traceEnd(Trace.TRACE_TAG_SYSTEM_SERVER);
-                Trace.traceBegin(Trace.TRACE_TAG_SYSTEM_SERVER, "MakeNetworkScoreReady");
-                try {
-                    if (networkScoreF != null) networkScoreF.systemReady();
-                } catch (Throwable e) {
-                    reportWtf("making Network Score Service ready", e);
-                }
-                Trace.traceEnd(Trace.TRACE_TAG_SYSTEM_SERVER);
-                Trace.traceBegin(Trace.TRACE_TAG_SYSTEM_SERVER, "MakeNetworkManagementServiceReady");
-                try {
-                    if (networkManagementF != null) networkManagementF.systemReady();
-                } catch (Throwable e) {
-                    reportWtf("making Network Managment Service ready", e);
-                }
-                Trace.traceEnd(Trace.TRACE_TAG_SYSTEM_SERVER);
-                Trace.traceBegin(Trace.TRACE_TAG_SYSTEM_SERVER, "MakeIpSecServiceReady");
-                try {
-                    if (ipSecServiceF != null) ipSecServiceF.systemReady();
-                } catch (Throwable e) {
-                    reportWtf("making IpSec Service ready", e);
-                }
-                Trace.traceEnd(Trace.TRACE_TAG_SYSTEM_SERVER);
-                Trace.traceBegin(Trace.TRACE_TAG_SYSTEM_SERVER, "MakeNetworkStatsServiceReady");
-                try {
-                    if (networkStatsF != null) networkStatsF.systemReady();
-                } catch (Throwable e) {
-                    reportWtf("making Network Stats Service ready", e);
-                }
-                Trace.traceEnd(Trace.TRACE_TAG_SYSTEM_SERVER);
-                Trace.traceBegin(Trace.TRACE_TAG_SYSTEM_SERVER, "MakeNetworkPolicyServiceReady");
-                try {
-                    if (networkPolicyF != null) networkPolicyF.systemReady();
-                } catch (Throwable e) {
-                    reportWtf("making Network Policy Service ready", e);
-                }
-                Trace.traceEnd(Trace.TRACE_TAG_SYSTEM_SERVER);
-                Trace.traceBegin(Trace.TRACE_TAG_SYSTEM_SERVER, "MakeConnectivityServiceReady");
-                try {
-                    if (connectivityF != null) connectivityF.systemReady();
-                } catch (Throwable e) {
-                    reportWtf("making Connectivity Service ready", e);
->>>>>>> e45e3288
                 }
             } catch (Throwable e) {
                 reportWtf("making Network Policy Service ready", e);
