--- conflicted
+++ resolved
@@ -24,10 +24,6 @@
 import static android.hardware.display.DisplayManager.DeviceConfig.KEY_REFRESH_RATE_IN_LOW_ZONE;
 
 import static com.android.server.display.DisplayModeDirector.Vote.INVALID_SIZE;
-<<<<<<< HEAD
-import static com.android.server.display.DisplayModeDirector.Vote.PRIORITY_FLICKER;
-=======
->>>>>>> c49b886d
 
 import static com.google.common.truth.Truth.assertThat;
 
@@ -894,13 +890,6 @@
         assertTrue(Vote.PRIORITY_APP_REQUEST_MAX_REFRESH_RATE
                 >= Vote.APP_REQUEST_REFRESH_RATE_RANGE_PRIORITY_CUTOFF);
 
-<<<<<<< HEAD
-        DisplayModeDirector director = createDirectorFromFpsRange(60, 90);
-        SparseArray<Vote> votes = new SparseArray<>();
-        SparseArray<SparseArray<Vote>> votesByDisplay = new SparseArray<>();
-        votesByDisplay.put(DISPLAY_ID, votes);
-        votes.put(PRIORITY_FLICKER, Vote.forRefreshRates(60, 60));
-=======
         Display.Mode[] modes = new Display.Mode[3];
         modes[0] = new Display.Mode(
                 /*modeId=*/60, /*width=*/1000, /*height=*/1000, 60);
@@ -915,7 +904,6 @@
         votesByDisplay.put(DISPLAY_ID, votes);
         votes.put(Vote.PRIORITY_FLICKER_REFRESH_RATE_SWITCH, Vote.forDisableRefreshRateSwitching());
         votes.put(Vote.PRIORITY_FLICKER_REFRESH_RATE, Vote.forRefreshRates(60, 60));
->>>>>>> c49b886d
         director.injectVotesByDisplay(votesByDisplay);
         DesiredDisplayModeSpecs desiredSpecs = director.getDesiredDisplayModeSpecs(DISPLAY_ID);
         assertThat(desiredSpecs.primaryRefreshRateRange.min).isWithin(FLOAT_TOLERANCE).of(60);
@@ -935,26 +923,10 @@
         votes.put(Vote.PRIORITY_APP_REQUEST_MAX_REFRESH_RATE, Vote.forRefreshRates(0, 75));
         director.injectVotesByDisplay(votesByDisplay);
         desiredSpecs = director.getDesiredDisplayModeSpecs(DISPLAY_ID);
-<<<<<<< HEAD
-        // TODO(b/183226498): ideally the refresh rate range should be a single value since
-        // PRIORITY_FLICKER voted, however since PRIORITY_APP_REQUEST_MAX_REFRESH_RATE votes for
-        // range, PRIORITY_FLICKER is ignored. The same thing would happen with
-        // PRIORITY_LOW_POWER_MODE so this is not a regression. This will be fixed in a subsequent
-        // CL.
-        //assertThat(desiredSpecs.primaryRefreshRateRange.min).isWithin(FLOAT_TOLERANCE).of(75);
-        assertThat(desiredSpecs.primaryRefreshRateRange.max).isWithin(FLOAT_TOLERANCE).of(75);
-        //assertThat(desiredSpecs.appRequestRefreshRateRange.min)
-        //        .isWithin(FLOAT_TOLERANCE)
-        //        .of(75);
-        assertThat(desiredSpecs.appRequestRefreshRateRange.max)
-                .isWithin(FLOAT_TOLERANCE)
-                .of(75);
-=======
         assertThat(desiredSpecs.primaryRefreshRateRange.min).isWithin(FLOAT_TOLERANCE).of(75);
         assertThat(desiredSpecs.primaryRefreshRateRange.max).isWithin(FLOAT_TOLERANCE).of(75);
         assertThat(desiredSpecs.appRequestRefreshRateRange.min).isZero();
         assertThat(desiredSpecs.appRequestRefreshRateRange.max).isWithin(FLOAT_TOLERANCE).of(75);
->>>>>>> c49b886d
     }
 
     @Test
@@ -963,19 +935,12 @@
         director.getAppRequestObserver().setAppRequest(DISPLAY_ID, 60, 0);
 
         Vote appRequestRefreshRate =
-<<<<<<< HEAD
-                director.getVote(DISPLAY_ID, Vote.PRIORITY_APP_REQUEST_REFRESH_RATE);
-        assertNotNull(appRequestRefreshRate);
-        assertThat(appRequestRefreshRate.refreshRateRange.min).isWithin(FLOAT_TOLERANCE).of(60);
-        assertThat(appRequestRefreshRate.refreshRateRange.max).isWithin(FLOAT_TOLERANCE).of(60);
-=======
                 director.getVote(DISPLAY_ID, Vote.PRIORITY_APP_REQUEST_BASE_MODE_REFRESH_RATE);
         assertNotNull(appRequestRefreshRate);
         assertThat(appRequestRefreshRate.refreshRateRange.min).isZero();
         assertThat(appRequestRefreshRate.refreshRateRange.max).isPositiveInfinity();
         assertThat(appRequestRefreshRate.disableRefreshRateSwitching).isFalse();
         assertThat(appRequestRefreshRate.baseModeRefreshRate).isWithin(FLOAT_TOLERANCE).of(60);
->>>>>>> c49b886d
         assertThat(appRequestRefreshRate.height).isEqualTo(INVALID_SIZE);
         assertThat(appRequestRefreshRate.width).isEqualTo(INVALID_SIZE);
 
@@ -983,11 +948,8 @@
         assertNotNull(appRequestSize);
         assertThat(appRequestSize.refreshRateRange.min).isZero();
         assertThat(appRequestSize.refreshRateRange.max).isPositiveInfinity();
-<<<<<<< HEAD
-=======
         assertThat(appRequestSize.disableRefreshRateSwitching).isFalse();
         assertThat(appRequestSize.baseModeRefreshRate).isZero();
->>>>>>> c49b886d
         assertThat(appRequestSize.height).isEqualTo(1000);
         assertThat(appRequestSize.width).isEqualTo(1000);
 
@@ -998,19 +960,12 @@
         director.getAppRequestObserver().setAppRequest(DISPLAY_ID, 90, 0);
 
         appRequestRefreshRate =
-<<<<<<< HEAD
-                director.getVote(DISPLAY_ID, Vote.PRIORITY_APP_REQUEST_REFRESH_RATE);
-        assertNotNull(appRequestRefreshRate);
-        assertThat(appRequestRefreshRate.refreshRateRange.min).isWithin(FLOAT_TOLERANCE).of(90);
-        assertThat(appRequestRefreshRate.refreshRateRange.max).isWithin(FLOAT_TOLERANCE).of(90);
-=======
                 director.getVote(DISPLAY_ID, Vote.PRIORITY_APP_REQUEST_BASE_MODE_REFRESH_RATE);
         assertNotNull(appRequestRefreshRate);
         assertThat(appRequestRefreshRate.refreshRateRange.min).isZero();
         assertThat(appRequestRefreshRate.refreshRateRange.max).isPositiveInfinity();
         assertThat(appRequestRefreshRate.disableRefreshRateSwitching).isFalse();
         assertThat(appRequestRefreshRate.baseModeRefreshRate).isWithin(FLOAT_TOLERANCE).of(90);
->>>>>>> c49b886d
         assertThat(appRequestRefreshRate.height).isEqualTo(INVALID_SIZE);
         assertThat(appRequestRefreshRate.width).isEqualTo(INVALID_SIZE);
 
@@ -1031,11 +986,7 @@
         DisplayModeDirector director = createDirectorFromFpsRange(60, 90);
         director.getAppRequestObserver().setAppRequest(DISPLAY_ID, -1, 90);
         Vote appRequestRefreshRate =
-<<<<<<< HEAD
-                director.getVote(DISPLAY_ID, Vote.PRIORITY_APP_REQUEST_REFRESH_RATE);
-=======
                 director.getVote(DISPLAY_ID, Vote.PRIORITY_APP_REQUEST_BASE_MODE_REFRESH_RATE);
->>>>>>> c49b886d
         assertNull(appRequestRefreshRate);
 
         Vote appRequestSize = director.getVote(DISPLAY_ID, Vote.PRIORITY_APP_REQUEST_SIZE);
@@ -1051,11 +1002,7 @@
 
         director.getAppRequestObserver().setAppRequest(DISPLAY_ID, -1, 60);
         appRequestRefreshRate =
-<<<<<<< HEAD
-                director.getVote(DISPLAY_ID, Vote.PRIORITY_APP_REQUEST_REFRESH_RATE);
-=======
                 director.getVote(DISPLAY_ID, Vote.PRIORITY_APP_REQUEST_BASE_MODE_REFRESH_RATE);
->>>>>>> c49b886d
         assertNull(appRequestRefreshRate);
 
         appRequestSize = director.getVote(DISPLAY_ID, Vote.PRIORITY_APP_REQUEST_SIZE);
@@ -1076,19 +1023,12 @@
         director.getAppRequestObserver().setAppRequest(DISPLAY_ID, 60, 90);
 
         Vote appRequestRefreshRate =
-<<<<<<< HEAD
-                director.getVote(DISPLAY_ID, Vote.PRIORITY_APP_REQUEST_REFRESH_RATE);
-        assertNotNull(appRequestRefreshRate);
-        assertThat(appRequestRefreshRate.refreshRateRange.min).isWithin(FLOAT_TOLERANCE).of(60);
-        assertThat(appRequestRefreshRate.refreshRateRange.max).isWithin(FLOAT_TOLERANCE).of(60);
-=======
                 director.getVote(DISPLAY_ID, Vote.PRIORITY_APP_REQUEST_BASE_MODE_REFRESH_RATE);
         assertNotNull(appRequestRefreshRate);
         assertThat(appRequestRefreshRate.refreshRateRange.min).isZero();
         assertThat(appRequestRefreshRate.refreshRateRange.max).isPositiveInfinity();
         assertThat(appRequestRefreshRate.disableRefreshRateSwitching).isFalse();
         assertThat(appRequestRefreshRate.baseModeRefreshRate).isWithin(FLOAT_TOLERANCE).of(60);
->>>>>>> c49b886d
         assertThat(appRequestRefreshRate.height).isEqualTo(INVALID_SIZE);
         assertThat(appRequestRefreshRate.width).isEqualTo(INVALID_SIZE);
 
@@ -1109,8 +1049,6 @@
         assertThat(appRequestMaxRefreshRate.width).isEqualTo(INVALID_SIZE);
     }
 
-<<<<<<< HEAD
-=======
     @Test
     public void testAppRequestsIsTheDefaultMode() {
         Display.Mode[] modes = new Display.Mode[2];
@@ -1275,7 +1213,6 @@
         assertThat(desiredSpecs.baseModeId).isEqualTo(8);
     }
 
->>>>>>> c49b886d
     private void assertVoteForRefreshRate(Vote vote, float refreshRate) {
         assertThat(vote).isNotNull();
         final DisplayModeDirector.RefreshRateRange expectedRange =
