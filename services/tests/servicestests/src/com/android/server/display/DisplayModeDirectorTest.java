--- conflicted
+++ resolved
@@ -16,54 +16,100 @@
 
 package com.android.server.display;
 
+import static android.hardware.display.DisplayManager.DeviceConfig.KEY_FIXED_REFRESH_RATE_HIGH_AMBIENT_BRIGHTNESS_THRESHOLDS;
+import static android.hardware.display.DisplayManager.DeviceConfig.KEY_FIXED_REFRESH_RATE_HIGH_DISPLAY_BRIGHTNESS_THRESHOLDS;
+import static android.hardware.display.DisplayManager.DeviceConfig.KEY_FIXED_REFRESH_RATE_LOW_AMBIENT_BRIGHTNESS_THRESHOLDS;
+import static android.hardware.display.DisplayManager.DeviceConfig.KEY_FIXED_REFRESH_RATE_LOW_DISPLAY_BRIGHTNESS_THRESHOLDS;
+import static android.hardware.display.DisplayManager.DeviceConfig.KEY_REFRESH_RATE_IN_HIGH_ZONE;
+import static android.hardware.display.DisplayManager.DeviceConfig.KEY_REFRESH_RATE_IN_LOW_ZONE;
+
+import static com.android.server.display.DisplayModeDirector.Vote.PRIORITY_FLICKER;
+
+import static com.google.common.truth.Truth.assertThat;
+
 import static org.junit.Assert.assertTrue;
+import static org.mockito.ArgumentMatchers.anyInt;
+import static org.mockito.ArgumentMatchers.eq;
+import static org.mockito.Mockito.any;
+import static org.mockito.Mockito.spy;
 import static org.mockito.Mockito.verify;
-<<<<<<< HEAD
-=======
 import static org.mockito.Mockito.when;
 import static org.mockito.internal.verification.VerificationModeFactory.times;
->>>>>>> ba595d5d
-
+
+import android.annotation.NonNull;
+import android.content.ContentResolver;
 import android.content.Context;
+import android.content.ContextWrapper;
+import android.database.ContentObserver;
+import android.hardware.Sensor;
+import android.hardware.SensorEventListener;
+import android.hardware.SensorManager;
 import android.os.Handler;
 import android.os.Looper;
+import android.provider.DeviceConfig;
+import android.provider.Settings;
+import android.test.mock.MockContentResolver;
+import android.util.Slog;
 import android.util.SparseArray;
 import android.view.Display;
 
-import androidx.test.InstrumentationRegistry;
+import androidx.test.core.app.ApplicationProvider;
 import androidx.test.filters.SmallTest;
 import androidx.test.runner.AndroidJUnit4;
 
+import com.android.internal.util.Preconditions;
+import com.android.internal.util.test.FakeSettingsProvider;
+import com.android.internal.util.test.FakeSettingsProviderRule;
 import com.android.server.display.DisplayModeDirector.BrightnessObserver;
 import com.android.server.display.DisplayModeDirector.DesiredDisplayModeSpecs;
 import com.android.server.display.DisplayModeDirector.Vote;
+import com.android.server.testutils.FakeDeviceConfigInterface;
 
 import com.google.common.truth.Truth;
 
 import org.junit.Before;
+import org.junit.Rule;
 import org.junit.Test;
 import org.junit.runner.RunWith;
+import org.mockito.ArgumentCaptor;
 import org.mockito.Mockito;
 import org.mockito.MockitoAnnotations;
+
+import java.util.ArrayList;
+import java.util.Arrays;
+import java.util.List;
+import java.util.concurrent.Executor;
+import java.util.concurrent.TimeUnit;
+import java.util.stream.Collectors;
 
 @SmallTest
 @RunWith(AndroidJUnit4.class)
 public class DisplayModeDirectorTest {
     // The tolerance within which we consider something approximately equals.
+    private static final String TAG = "DisplayModeDirectorTest";
+    private static final boolean DEBUG = false;
     private static final float FLOAT_TOLERANCE = 0.01f;
 
     private Context mContext;
+    private FakesInjector mInjector;
+    private Handler mHandler;
+    @Rule
+    public FakeSettingsProviderRule mSettingsProviderRule = FakeSettingsProvider.rule();
 
     @Before
     public void setUp() throws Exception {
         MockitoAnnotations.initMocks(this);
-        mContext = InstrumentationRegistry.getInstrumentation().getTargetContext();
+        mContext = spy(new ContextWrapper(ApplicationProvider.getApplicationContext()));
+        final MockContentResolver resolver = mSettingsProviderRule.mockContentResolver(mContext);
+        when(mContext.getContentResolver()).thenReturn(resolver);
+        mInjector = new FakesInjector();
+        mHandler = new Handler(Looper.getMainLooper());
     }
 
     private DisplayModeDirector createDirectorFromRefreshRateArray(
             float[] refreshRates, int baseModeId) {
         DisplayModeDirector director =
-                new DisplayModeDirector(mContext, new Handler(Looper.getMainLooper()));
+                new DisplayModeDirector(mContext, mHandler, mInjector);
         int displayId = 0;
         Display.Mode[] modes = new Display.Mode[refreshRates.length];
         for (int i = 0; i < refreshRates.length; i++) {
@@ -164,9 +210,9 @@
     }
 
     @Test
-    public void testBrightnessHasLowerPriorityThanUser() {
-        assertTrue(Vote.PRIORITY_LOW_BRIGHTNESS < Vote.PRIORITY_APP_REQUEST_REFRESH_RATE);
-        assertTrue(Vote.PRIORITY_LOW_BRIGHTNESS < Vote.PRIORITY_APP_REQUEST_SIZE);
+    public void testFlickerHasLowerPriorityThanUser() {
+        assertTrue(PRIORITY_FLICKER < Vote.PRIORITY_APP_REQUEST_REFRESH_RATE);
+        assertTrue(PRIORITY_FLICKER < Vote.PRIORITY_APP_REQUEST_SIZE);
 
         int displayId = 0;
         DisplayModeDirector director = createDirectorFromFpsRange(60, 90);
@@ -174,7 +220,7 @@
         SparseArray<SparseArray<Vote>> votesByDisplay = new SparseArray<>();
         votesByDisplay.put(displayId, votes);
         votes.put(Vote.PRIORITY_APP_REQUEST_REFRESH_RATE, Vote.forRefreshRates(60, 90));
-        votes.put(Vote.PRIORITY_LOW_BRIGHTNESS, Vote.forRefreshRates(60, 60));
+        votes.put(PRIORITY_FLICKER, Vote.forRefreshRates(60, 60));
         director.injectVotesByDisplay(votesByDisplay);
         DesiredDisplayModeSpecs desiredSpecs = director.getDesiredDisplayModeSpecs(displayId);
         Truth.assertThat(desiredSpecs.primaryRefreshRateRange.min).isWithin(FLOAT_TOLERANCE).of(60);
@@ -182,7 +228,7 @@
 
         votes.clear();
         votes.put(Vote.PRIORITY_APP_REQUEST_REFRESH_RATE, Vote.forRefreshRates(60, 90));
-        votes.put(Vote.PRIORITY_LOW_BRIGHTNESS, Vote.forRefreshRates(90, 90));
+        votes.put(PRIORITY_FLICKER, Vote.forRefreshRates(90, 90));
         director.injectVotesByDisplay(votesByDisplay);
         desiredSpecs = director.getDesiredDisplayModeSpecs(displayId);
         Truth.assertThat(desiredSpecs.primaryRefreshRateRange.min).isWithin(FLOAT_TOLERANCE).of(90);
@@ -190,7 +236,7 @@
 
         votes.clear();
         votes.put(Vote.PRIORITY_APP_REQUEST_REFRESH_RATE, Vote.forRefreshRates(90, 90));
-        votes.put(Vote.PRIORITY_LOW_BRIGHTNESS, Vote.forRefreshRates(60, 60));
+        votes.put(PRIORITY_FLICKER, Vote.forRefreshRates(60, 60));
         director.injectVotesByDisplay(votesByDisplay);
         desiredSpecs = director.getDesiredDisplayModeSpecs(displayId);
         Truth.assertThat(desiredSpecs.primaryRefreshRateRange.min).isWithin(FLOAT_TOLERANCE).of(90);
@@ -198,7 +244,7 @@
 
         votes.clear();
         votes.put(Vote.PRIORITY_APP_REQUEST_REFRESH_RATE, Vote.forRefreshRates(60, 60));
-        votes.put(Vote.PRIORITY_LOW_BRIGHTNESS, Vote.forRefreshRates(90, 90));
+        votes.put(PRIORITY_FLICKER, Vote.forRefreshRates(90, 90));
         director.injectVotesByDisplay(votesByDisplay);
         desiredSpecs = director.getDesiredDisplayModeSpecs(displayId);
         Truth.assertThat(desiredSpecs.primaryRefreshRateRange.min).isWithin(FLOAT_TOLERANCE).of(60);
@@ -207,10 +253,10 @@
 
     @Test
     public void testAppRequestRefreshRateRange() {
-        // Confirm that the app request range doesn't include low brightness or min refresh rate
-        // settings, but does include everything else.
+        // Confirm that the app request range doesn't include flicker or min refresh rate settings,
+        // but does include everything else.
         assertTrue(
-                Vote.PRIORITY_LOW_BRIGHTNESS < Vote.APP_REQUEST_REFRESH_RATE_RANGE_PRIORITY_CUTOFF);
+                PRIORITY_FLICKER < Vote.APP_REQUEST_REFRESH_RATE_RANGE_PRIORITY_CUTOFF);
         assertTrue(Vote.PRIORITY_USER_SETTING_MIN_REFRESH_RATE
                 < Vote.APP_REQUEST_REFRESH_RATE_RANGE_PRIORITY_CUTOFF);
         assertTrue(Vote.PRIORITY_APP_REQUEST_REFRESH_RATE
@@ -221,7 +267,7 @@
         SparseArray<Vote> votes = new SparseArray<>();
         SparseArray<SparseArray<Vote>> votesByDisplay = new SparseArray<>();
         votesByDisplay.put(displayId, votes);
-        votes.put(Vote.PRIORITY_LOW_BRIGHTNESS, Vote.forRefreshRates(60, 60));
+        votes.put(PRIORITY_FLICKER, Vote.forRefreshRates(60, 60));
         director.injectVotesByDisplay(votesByDisplay);
         DesiredDisplayModeSpecs desiredSpecs = director.getDesiredDisplayModeSpecs(displayId);
         Truth.assertThat(desiredSpecs.primaryRefreshRateRange.min).isWithin(FLOAT_TOLERANCE).of(60);
@@ -307,8 +353,6 @@
         verifyBrightnessObserverCall(director, 90, 90, 0, 90, 90);
         verifyBrightnessObserverCall(director, 120, 90, 0, 120, 90);
     }
-<<<<<<< HEAD
-=======
 
     @Test
     public void testBrightnessObserverGetsUpdatedRefreshRatesForZone() {
@@ -680,5 +724,4 @@
             }
         }
     }
->>>>>>> ba595d5d
 }