/*
 * Copyright (C) 2019 The Android Open Source Project
 *
 * Licensed under the Apache License, Version 2.0 (the "License");
 * you may not use this file except in compliance with the License.
 * You may obtain a copy of the License at
 *
 *      http://www.apache.org/licenses/LICENSE-2.0
 *
 * Unless required by applicable law or agreed to in writing, software
 * distributed under the License is distributed on an "AS IS" BASIS,
 * WITHOUT WARRANTIES OR CONDITIONS OF ANY KIND, either express or implied.
 * See the License for the specific language governing permissions and
 * limitations under the License.
 */

package com.android.server.display;

<<<<<<< HEAD
import static android.hardware.display.DisplayManager.DeviceConfig.KEY_PEAK_REFRESH_RATE_AMBIENT_BRIGHTNESS_THRESHOLDS;
import static android.hardware.display.DisplayManager.DeviceConfig.KEY_PEAK_REFRESH_RATE_DISPLAY_BRIGHTNESS_THRESHOLDS;
import static android.hardware.display.DisplayManager.DeviceConfig.KEY_REFRESH_RATE_IN_ZONE;
=======
import static android.hardware.display.DisplayManager.DeviceConfig.KEY_FIXED_REFRESH_RATE_HIGH_AMBIENT_BRIGHTNESS_THRESHOLDS;
import static android.hardware.display.DisplayManager.DeviceConfig.KEY_FIXED_REFRESH_RATE_HIGH_DISPLAY_BRIGHTNESS_THRESHOLDS;
import static android.hardware.display.DisplayManager.DeviceConfig.KEY_FIXED_REFRESH_RATE_LOW_AMBIENT_BRIGHTNESS_THRESHOLDS;
import static android.hardware.display.DisplayManager.DeviceConfig.KEY_FIXED_REFRESH_RATE_LOW_DISPLAY_BRIGHTNESS_THRESHOLDS;
import static android.hardware.display.DisplayManager.DeviceConfig.KEY_REFRESH_RATE_IN_HIGH_ZONE;
import static android.hardware.display.DisplayManager.DeviceConfig.KEY_REFRESH_RATE_IN_LOW_ZONE;
>>>>>>> 11bee77d

import static com.android.server.display.DisplayModeDirector.Vote.PRIORITY_FLICKER;

import static com.google.common.truth.Truth.assertThat;

import static org.junit.Assert.assertTrue;
import static org.mockito.ArgumentMatchers.anyInt;
import static org.mockito.ArgumentMatchers.eq;
import static org.mockito.Mockito.any;
import static org.mockito.Mockito.spy;
import static org.mockito.Mockito.verify;
import static org.mockito.Mockito.when;

import android.annotation.NonNull;
import android.content.ContentResolver;
import android.content.Context;
import android.content.ContextWrapper;
import android.database.ContentObserver;
import android.hardware.Sensor;
import android.hardware.SensorEventListener;
import android.hardware.SensorManager;
import android.os.Handler;
import android.os.Looper;
import android.provider.DeviceConfig;
import android.provider.Settings;
import android.test.mock.MockContentResolver;
import android.util.Slog;
import android.util.SparseArray;
import android.view.Display;

import androidx.test.core.app.ApplicationProvider;
import androidx.test.filters.SmallTest;
import androidx.test.runner.AndroidJUnit4;

import com.android.internal.util.Preconditions;
import com.android.internal.util.test.FakeSettingsProvider;
import com.android.internal.util.test.FakeSettingsProviderRule;
import com.android.server.display.DisplayModeDirector.BrightnessObserver;
import com.android.server.display.DisplayModeDirector.DesiredDisplayModeSpecs;
import com.android.server.display.DisplayModeDirector.Vote;
import com.android.server.testutils.FakeDeviceConfigInterface;

import com.google.common.truth.Truth;

import org.junit.Before;
import org.junit.Rule;
import org.junit.Test;
import org.junit.runner.RunWith;
import org.mockito.ArgumentCaptor;
import org.mockito.Mockito;
import org.mockito.MockitoAnnotations;

import java.util.ArrayList;
import java.util.Arrays;
import java.util.List;
import java.util.concurrent.Executor;
import java.util.concurrent.TimeUnit;
import java.util.stream.Collectors;

@SmallTest
@RunWith(AndroidJUnit4.class)
public class DisplayModeDirectorTest {
    // The tolerance within which we consider something approximately equals.
    private static final String TAG = "DisplayModeDirectorTest";
    private static final boolean DEBUG = false;
    private static final float FLOAT_TOLERANCE = 0.01f;

    private Context mContext;
    private FakesInjector mInjector;
    private Handler mHandler;
    @Rule
    public FakeSettingsProviderRule mSettingsProviderRule = FakeSettingsProvider.rule();

    @Before
    public void setUp() throws Exception {
        MockitoAnnotations.initMocks(this);
        mContext = spy(new ContextWrapper(ApplicationProvider.getApplicationContext()));
        final MockContentResolver resolver = mSettingsProviderRule.mockContentResolver(mContext);
        when(mContext.getContentResolver()).thenReturn(resolver);
        mInjector = new FakesInjector();
        mHandler = new Handler(Looper.getMainLooper());
    }

    private DisplayModeDirector createDirectorFromRefreshRateArray(
            float[] refreshRates, int baseModeId) {
        DisplayModeDirector director =
                new DisplayModeDirector(mContext, mHandler, mInjector);
        int displayId = 0;
        Display.Mode[] modes = new Display.Mode[refreshRates.length];
        for (int i = 0; i < refreshRates.length; i++) {
            modes[i] = new Display.Mode(
                    /*modeId=*/baseModeId + i, /*width=*/1000, /*height=*/1000, refreshRates[i]);
        }
        SparseArray<Display.Mode[]> supportedModesByDisplay = new SparseArray<>();
        supportedModesByDisplay.put(displayId, modes);
        director.injectSupportedModesByDisplay(supportedModesByDisplay);
        SparseArray<Display.Mode> defaultModesByDisplay = new SparseArray<>();
        defaultModesByDisplay.put(displayId, modes[0]);
        director.injectDefaultModeByDisplay(defaultModesByDisplay);
        return director;
    }

    private DisplayModeDirector createDirectorFromFpsRange(int minFps, int maxFps) {
        int numRefreshRates = maxFps - minFps + 1;
        float[] refreshRates = new float[numRefreshRates];
        for (int i = 0; i < numRefreshRates; i++) {
            refreshRates[i] = minFps + i;
        }
        return createDirectorFromRefreshRateArray(refreshRates, /*baseModeId=*/minFps);
    }

    @Test
    public void testDisplayModeVoting() {
        int displayId = 0;

        // With no votes present, DisplayModeDirector should allow any refresh rate.
        DesiredDisplayModeSpecs modeSpecs =
                createDirectorFromFpsRange(60, 90).getDesiredDisplayModeSpecs(displayId);
        Truth.assertThat(modeSpecs.baseModeId).isEqualTo(60);
        Truth.assertThat(modeSpecs.primaryRefreshRateRange.min).isEqualTo(0f);
        Truth.assertThat(modeSpecs.primaryRefreshRateRange.max).isEqualTo(Float.POSITIVE_INFINITY);

        int numPriorities =
                DisplayModeDirector.Vote.MAX_PRIORITY - DisplayModeDirector.Vote.MIN_PRIORITY + 1;

        // Ensure vote priority works as expected. As we add new votes with higher priority, they
        // should take precedence over lower priority votes.
        {
            int minFps = 60;
            int maxFps = 90;
            DisplayModeDirector director = createDirectorFromFpsRange(60, 90);
            assertTrue(2 * numPriorities < maxFps - minFps + 1);
            SparseArray<Vote> votes = new SparseArray<>();
            SparseArray<SparseArray<Vote>> votesByDisplay = new SparseArray<>();
            votesByDisplay.put(displayId, votes);
            for (int i = 0; i < numPriorities; i++) {
                int priority = Vote.MIN_PRIORITY + i;
                votes.put(priority, Vote.forRefreshRates(minFps + i, maxFps - i));
                director.injectVotesByDisplay(votesByDisplay);
                modeSpecs = director.getDesiredDisplayModeSpecs(displayId);
                Truth.assertThat(modeSpecs.baseModeId).isEqualTo(minFps + i);
                Truth.assertThat(modeSpecs.primaryRefreshRateRange.min)
                        .isEqualTo((float) (minFps + i));
                Truth.assertThat(modeSpecs.primaryRefreshRateRange.max)
                        .isEqualTo((float) (maxFps - i));
            }
        }

        // Ensure lower priority votes are able to influence the final decision, even in the
        // presence of higher priority votes.
        {
            assertTrue(numPriorities >= 2);
            DisplayModeDirector director = createDirectorFromFpsRange(60, 90);
            SparseArray<Vote> votes = new SparseArray<>();
            SparseArray<SparseArray<Vote>> votesByDisplay = new SparseArray<>();
            votesByDisplay.put(displayId, votes);
            votes.put(Vote.MAX_PRIORITY, Vote.forRefreshRates(65, 85));
            votes.put(Vote.MIN_PRIORITY, Vote.forRefreshRates(70, 80));
            director.injectVotesByDisplay(votesByDisplay);
            modeSpecs = director.getDesiredDisplayModeSpecs(displayId);
            Truth.assertThat(modeSpecs.baseModeId).isEqualTo(70);
            Truth.assertThat(modeSpecs.primaryRefreshRateRange.min).isEqualTo(70f);
            Truth.assertThat(modeSpecs.primaryRefreshRateRange.max).isEqualTo(80f);
        }
    }

    @Test
    public void testVotingWithFloatingPointErrors() {
        int displayId = 0;
        DisplayModeDirector director = createDirectorFromFpsRange(50, 90);
        SparseArray<Vote> votes = new SparseArray<>();
        SparseArray<SparseArray<Vote>> votesByDisplay = new SparseArray<>();
        votesByDisplay.put(displayId, votes);
        float error = FLOAT_TOLERANCE / 4;
        votes.put(Vote.PRIORITY_USER_SETTING_PEAK_REFRESH_RATE, Vote.forRefreshRates(0, 60));
        votes.put(Vote.PRIORITY_APP_REQUEST_SIZE, Vote.forRefreshRates(60 + error, 60 + error));
        votes.put(Vote.PRIORITY_APP_REQUEST_REFRESH_RATE,
                Vote.forRefreshRates(60 - error, 60 - error));
        director.injectVotesByDisplay(votesByDisplay);
        DesiredDisplayModeSpecs desiredSpecs = director.getDesiredDisplayModeSpecs(displayId);

        Truth.assertThat(desiredSpecs.primaryRefreshRateRange.min).isWithin(FLOAT_TOLERANCE).of(60);
        Truth.assertThat(desiredSpecs.primaryRefreshRateRange.max).isWithin(FLOAT_TOLERANCE).of(60);
        Truth.assertThat(desiredSpecs.baseModeId).isEqualTo(60);
    }

    @Test
    public void testFlickerHasLowerPriorityThanUser() {
        assertTrue(PRIORITY_FLICKER < Vote.PRIORITY_APP_REQUEST_REFRESH_RATE);
        assertTrue(PRIORITY_FLICKER < Vote.PRIORITY_APP_REQUEST_SIZE);

        int displayId = 0;
        DisplayModeDirector director = createDirectorFromFpsRange(60, 90);
        SparseArray<Vote> votes = new SparseArray<>();
        SparseArray<SparseArray<Vote>> votesByDisplay = new SparseArray<>();
        votesByDisplay.put(displayId, votes);
        votes.put(Vote.PRIORITY_APP_REQUEST_REFRESH_RATE, Vote.forRefreshRates(60, 90));
        votes.put(PRIORITY_FLICKER, Vote.forRefreshRates(60, 60));
        director.injectVotesByDisplay(votesByDisplay);
        DesiredDisplayModeSpecs desiredSpecs = director.getDesiredDisplayModeSpecs(displayId);
        Truth.assertThat(desiredSpecs.primaryRefreshRateRange.min).isWithin(FLOAT_TOLERANCE).of(60);
        Truth.assertThat(desiredSpecs.primaryRefreshRateRange.max).isWithin(FLOAT_TOLERANCE).of(60);

        votes.clear();
        votes.put(Vote.PRIORITY_APP_REQUEST_REFRESH_RATE, Vote.forRefreshRates(60, 90));
        votes.put(PRIORITY_FLICKER, Vote.forRefreshRates(90, 90));
        director.injectVotesByDisplay(votesByDisplay);
        desiredSpecs = director.getDesiredDisplayModeSpecs(displayId);
        Truth.assertThat(desiredSpecs.primaryRefreshRateRange.min).isWithin(FLOAT_TOLERANCE).of(90);
        Truth.assertThat(desiredSpecs.primaryRefreshRateRange.max).isWithin(FLOAT_TOLERANCE).of(90);

        votes.clear();
        votes.put(Vote.PRIORITY_APP_REQUEST_REFRESH_RATE, Vote.forRefreshRates(90, 90));
        votes.put(PRIORITY_FLICKER, Vote.forRefreshRates(60, 60));
        director.injectVotesByDisplay(votesByDisplay);
        desiredSpecs = director.getDesiredDisplayModeSpecs(displayId);
        Truth.assertThat(desiredSpecs.primaryRefreshRateRange.min).isWithin(FLOAT_TOLERANCE).of(90);
        Truth.assertThat(desiredSpecs.primaryRefreshRateRange.max).isWithin(FLOAT_TOLERANCE).of(90);

        votes.clear();
        votes.put(Vote.PRIORITY_APP_REQUEST_REFRESH_RATE, Vote.forRefreshRates(60, 60));
        votes.put(PRIORITY_FLICKER, Vote.forRefreshRates(90, 90));
        director.injectVotesByDisplay(votesByDisplay);
        desiredSpecs = director.getDesiredDisplayModeSpecs(displayId);
        Truth.assertThat(desiredSpecs.primaryRefreshRateRange.min).isWithin(FLOAT_TOLERANCE).of(60);
        Truth.assertThat(desiredSpecs.primaryRefreshRateRange.max).isWithin(FLOAT_TOLERANCE).of(60);
    }

    @Test
    public void testAppRequestRefreshRateRange() {
        // Confirm that the app request range doesn't include flicker or min refresh rate settings,
        // but does include everything else.
        assertTrue(
                PRIORITY_FLICKER < Vote.APP_REQUEST_REFRESH_RATE_RANGE_PRIORITY_CUTOFF);
        assertTrue(Vote.PRIORITY_USER_SETTING_MIN_REFRESH_RATE
                < Vote.APP_REQUEST_REFRESH_RATE_RANGE_PRIORITY_CUTOFF);
        assertTrue(Vote.PRIORITY_APP_REQUEST_REFRESH_RATE
                >= Vote.APP_REQUEST_REFRESH_RATE_RANGE_PRIORITY_CUTOFF);

        int displayId = 0;
        DisplayModeDirector director = createDirectorFromFpsRange(60, 90);
        SparseArray<Vote> votes = new SparseArray<>();
        SparseArray<SparseArray<Vote>> votesByDisplay = new SparseArray<>();
        votesByDisplay.put(displayId, votes);
        votes.put(PRIORITY_FLICKER, Vote.forRefreshRates(60, 60));
        director.injectVotesByDisplay(votesByDisplay);
        DesiredDisplayModeSpecs desiredSpecs = director.getDesiredDisplayModeSpecs(displayId);
        Truth.assertThat(desiredSpecs.primaryRefreshRateRange.min).isWithin(FLOAT_TOLERANCE).of(60);
        Truth.assertThat(desiredSpecs.primaryRefreshRateRange.max).isWithin(FLOAT_TOLERANCE).of(60);
        Truth.assertThat(desiredSpecs.appRequestRefreshRateRange.min).isAtMost(60f);
        Truth.assertThat(desiredSpecs.appRequestRefreshRateRange.max).isAtLeast(90f);

        votes.put(Vote.PRIORITY_USER_SETTING_MIN_REFRESH_RATE,
                Vote.forRefreshRates(90, Float.POSITIVE_INFINITY));
        director.injectVotesByDisplay(votesByDisplay);
        desiredSpecs = director.getDesiredDisplayModeSpecs(displayId);
        Truth.assertThat(desiredSpecs.primaryRefreshRateRange.min).isWithin(FLOAT_TOLERANCE).of(90);
        Truth.assertThat(desiredSpecs.primaryRefreshRateRange.max).isAtLeast(90f);
        Truth.assertThat(desiredSpecs.appRequestRefreshRateRange.min).isAtMost(60f);
        Truth.assertThat(desiredSpecs.appRequestRefreshRateRange.max).isAtLeast(90f);

        votes.put(Vote.PRIORITY_APP_REQUEST_REFRESH_RATE, Vote.forRefreshRates(75, 75));
        director.injectVotesByDisplay(votesByDisplay);
        desiredSpecs = director.getDesiredDisplayModeSpecs(displayId);
        Truth.assertThat(desiredSpecs.primaryRefreshRateRange.min).isWithin(FLOAT_TOLERANCE).of(75);
        Truth.assertThat(desiredSpecs.primaryRefreshRateRange.max).isWithin(FLOAT_TOLERANCE).of(75);
        Truth.assertThat(desiredSpecs.appRequestRefreshRateRange.min)
                .isWithin(FLOAT_TOLERANCE)
                .of(75);
        Truth.assertThat(desiredSpecs.appRequestRefreshRateRange.max)
                .isWithin(FLOAT_TOLERANCE)
                .of(75);
    }

    void verifySpecsWithRefreshRateSettings(DisplayModeDirector director, float minFps,
            float peakFps, float defaultFps, float primaryMin, float primaryMax,
            float appRequestMin, float appRequestMax) {
        DesiredDisplayModeSpecs specs = director.getDesiredDisplayModeSpecsWithInjectedFpsSettings(
                minFps, peakFps, defaultFps);
        Truth.assertThat(specs.primaryRefreshRateRange.min).isEqualTo(primaryMin);
        Truth.assertThat(specs.primaryRefreshRateRange.max).isEqualTo(primaryMax);
        Truth.assertThat(specs.appRequestRefreshRateRange.min).isEqualTo(appRequestMin);
        Truth.assertThat(specs.appRequestRefreshRateRange.max).isEqualTo(appRequestMax);
    }

    @Test
    public void testSpecsFromRefreshRateSettings() {
        // Confirm that, with varying settings for min, peak, and default refresh rate,
        // DesiredDisplayModeSpecs is calculated correctly.
        float[] refreshRates = {30.f, 60.f, 90.f, 120.f, 150.f};
        DisplayModeDirector director =
                createDirectorFromRefreshRateArray(refreshRates, /*baseModeId=*/0);

        float inf = Float.POSITIVE_INFINITY;
        verifySpecsWithRefreshRateSettings(director, 0, 0, 0, 0, inf, 0, inf);
        verifySpecsWithRefreshRateSettings(director, 0, 0, 90, 0, 90, 0, inf);
        verifySpecsWithRefreshRateSettings(director, 0, 90, 0, 0, 90, 0, 90);
        verifySpecsWithRefreshRateSettings(director, 0, 90, 60, 0, 60, 0, 90);
        verifySpecsWithRefreshRateSettings(director, 0, 90, 120, 0, 90, 0, 90);
        verifySpecsWithRefreshRateSettings(director, 90, 0, 0, 90, inf, 0, inf);
        verifySpecsWithRefreshRateSettings(director, 90, 0, 120, 90, 120, 0, inf);
        verifySpecsWithRefreshRateSettings(director, 90, 0, 60, 90, inf, 0, inf);
        verifySpecsWithRefreshRateSettings(director, 90, 120, 0, 90, 120, 0, 120);
        verifySpecsWithRefreshRateSettings(director, 90, 60, 0, 90, 90, 0, 90);
        verifySpecsWithRefreshRateSettings(director, 60, 120, 90, 60, 90, 0, 120);
    }

    void verifyBrightnessObserverCall(DisplayModeDirector director, float minFps, float peakFps,
            float defaultFps, float brightnessObserverMin, float brightnessObserverMax) {
        BrightnessObserver brightnessObserver = Mockito.mock(BrightnessObserver.class);
        director.injectBrightnessObserver(brightnessObserver);
        director.getDesiredDisplayModeSpecsWithInjectedFpsSettings(minFps, peakFps, defaultFps);
        verify(brightnessObserver)
                .onRefreshRateSettingChangedLocked(brightnessObserverMin, brightnessObserverMax);
    }

    @Test
    public void testBrightnessObserverCallWithRefreshRateSettings() {
        // Confirm that, with varying settings for min, peak, and default refresh rate, we make the
        // correct call to the brightness observer.
        float[] refreshRates = {60.f, 90.f, 120.f};
        DisplayModeDirector director =
                createDirectorFromRefreshRateArray(refreshRates, /*baseModeId=*/0);
        verifyBrightnessObserverCall(director, 0, 0, 0, 0, 0);
        verifyBrightnessObserverCall(director, 0, 0, 90, 0, 90);
        verifyBrightnessObserverCall(director, 0, 90, 0, 0, 90);
        verifyBrightnessObserverCall(director, 0, 90, 60, 0, 60);
        verifyBrightnessObserverCall(director, 90, 90, 0, 90, 90);
        verifyBrightnessObserverCall(director, 120, 90, 0, 120, 90);
    }

    @Test
    public void testBrightnessObserverGetsUpdatedRefreshRatesForZone() {
        DisplayModeDirector director =
                createDirectorFromRefreshRateArray(new float[] {60.f, 90.f}, /* baseModeId= */ 0);
        SensorManager sensorManager = createMockSensorManager(createLightSensor());

        final int initialRefreshRate = 60;
        mInjector.getDeviceConfig().setRefreshRateInLowZone(initialRefreshRate);
        director.start(sensorManager);
        assertThat(director.getBrightnessObserver().getRefreshRateInLowZone())
                .isEqualTo(initialRefreshRate);

        final int updatedRefreshRate = 90;
        mInjector.getDeviceConfig().setRefreshRateInLowZone(updatedRefreshRate);
        // Need to wait for the property change to propagate to the main thread.
        waitForIdleSync();
        assertThat(director.getBrightnessObserver().getRefreshRateInLowZone())
                .isEqualTo(updatedRefreshRate);
    }

    @Test
    public void testBrightnessObserverThresholdsInZone() {
        DisplayModeDirector director =
                createDirectorFromRefreshRateArray(new float[] {60.f, 90.f}, /* baseModeId= */ 0);
        SensorManager sensorManager = createMockSensorManager(createLightSensor());

        final int[] initialDisplayThresholds = { 10 };
        final int[] initialAmbientThresholds = { 20 };

        final FakeDeviceConfig config = mInjector.getDeviceConfig();
        config.setLowDisplayBrightnessThresholds(initialDisplayThresholds);
        config.setLowAmbientBrightnessThresholds(initialAmbientThresholds);
        director.start(sensorManager);

        assertThat(director.getBrightnessObserver().getLowDisplayBrightnessThresholds())
                .isEqualTo(initialDisplayThresholds);
        assertThat(director.getBrightnessObserver().getLowAmbientBrightnessThresholds())
                .isEqualTo(initialAmbientThresholds);

        final int[] updatedDisplayThresholds = { 9, 14 };
        final int[] updatedAmbientThresholds = { -1, 19 };
        config.setLowDisplayBrightnessThresholds(updatedDisplayThresholds);
        config.setLowAmbientBrightnessThresholds(updatedAmbientThresholds);
        // Need to wait for the property change to propagate to the main thread.
        waitForIdleSync();
        assertThat(director.getBrightnessObserver().getLowDisplayBrightnessThresholds())
                .isEqualTo(updatedDisplayThresholds);
        assertThat(director.getBrightnessObserver().getLowAmbientBrightnessThresholds())
                .isEqualTo(updatedAmbientThresholds);
    }

    @Test
    public void testLockFpsForLowZone() throws Exception {
        DisplayModeDirector director =
                createDirectorFromRefreshRateArray(new float[] {60.f, 90.f}, 0);
        setPeakRefreshRate(90);
        director.getSettingsObserver().setDefaultRefreshRate(90);
        director.getBrightnessObserver().setDefaultDisplayState(true);

        final FakeDeviceConfig config = mInjector.getDeviceConfig();
        config.setRefreshRateInLowZone(90);
        config.setLowDisplayBrightnessThresholds(new int[] { 10 });
        config.setLowAmbientBrightnessThresholds(new int[] { 20 });

        Sensor lightSensor = createLightSensor();
        SensorManager sensorManager = createMockSensorManager(lightSensor);

        director.start(sensorManager);

        ArgumentCaptor<SensorEventListener> listenerCaptor =
                ArgumentCaptor.forClass(SensorEventListener.class);
        Mockito.verify(sensorManager, Mockito.timeout(TimeUnit.SECONDS.toMillis(1)))
                .registerListener(
                        listenerCaptor.capture(),
                        eq(lightSensor),
                        anyInt(),
                        any(Handler.class));
        SensorEventListener listener = listenerCaptor.getValue();

        setBrightness(10);
        // Sensor reads 20 lux,
        listener.onSensorChanged(TestUtils.createSensorEvent(lightSensor, 20 /*lux*/));

        Vote vote = director.getVote(Display.DEFAULT_DISPLAY, PRIORITY_FLICKER);
        assertVoteForRefreshRateLocked(vote, 90 /*fps*/);

        setBrightness(125);
        // Sensor reads 1000 lux,
        listener.onSensorChanged(TestUtils.createSensorEvent(lightSensor, 1000 /*lux*/));

        vote = director.getVote(Display.DEFAULT_DISPLAY, PRIORITY_FLICKER);
        assertThat(vote).isNull();
    }

    @Test
    public void testLockFpsForHighZone() throws Exception {
        DisplayModeDirector director =
                createDirectorFromRefreshRateArray(new float[] {60.f, 90.f}, 0);
        setPeakRefreshRate(90 /*fps*/);
        director.getSettingsObserver().setDefaultRefreshRate(90);
        director.getBrightnessObserver().setDefaultDisplayState(true);
<<<<<<< HEAD
        director.updateSettingForHighZone(60, new int[] {255}, new int[] {8000});
=======

        final FakeDeviceConfig config = mInjector.getDeviceConfig();
        config.setRefreshRateInHighZone(60);
        config.setHighDisplayBrightnessThresholds(new int[] { 255 });
        config.setHighAmbientBrightnessThresholds(new int[] { 8000 });
>>>>>>> 11bee77d

        Sensor lightSensor = createLightSensor();
        SensorManager sensorManager = createMockSensorManager(lightSensor);

        director.start(sensorManager);

        ArgumentCaptor<SensorEventListener> listenerCaptor =
                ArgumentCaptor.forClass(SensorEventListener.class);
        Mockito.verify(sensorManager, Mockito.timeout(TimeUnit.SECONDS.toMillis(1)))
                .registerListener(
                        listenerCaptor.capture(),
                        eq(lightSensor),
                        anyInt(),
                        any(Handler.class));
        SensorEventListener listener = listenerCaptor.getValue();

        setBrightness(100);
        // Sensor reads 2000 lux,
        listener.onSensorChanged(TestUtils.createSensorEvent(lightSensor, 2000));

        Vote vote = director.getVote(Display.DEFAULT_DISPLAY, PRIORITY_FLICKER);
        assertThat(vote).isNull();

        setBrightness(255);
        // Sensor reads 9000 lux,
        listener.onSensorChanged(TestUtils.createSensorEvent(lightSensor, 9000));

        vote = director.getVote(Display.DEFAULT_DISPLAY, PRIORITY_FLICKER);
        assertVoteForRefreshRateLocked(vote, 60 /*fps*/);
    }

    private void assertVoteForRefreshRateLocked(Vote vote, float refreshRate) {
        assertThat(vote).isNotNull();
        final DisplayModeDirector.RefreshRateRange expectedRange =
                new DisplayModeDirector.RefreshRateRange(refreshRate, refreshRate);
        assertThat(vote.refreshRateRange).isEqualTo(expectedRange);
    }

    private static class FakeDeviceConfig extends FakeDeviceConfigInterface {
        @Override
        public String getProperty(String namespace, String name) {
            Preconditions.checkArgument(DeviceConfig.NAMESPACE_DISPLAY_MANAGER.equals(namespace));
            return super.getProperty(namespace, name);
        }

        @Override
        public void addOnPropertiesChangedListener(
                String namespace,
                Executor executor,
                DeviceConfig.OnPropertiesChangedListener listener) {
            Preconditions.checkArgument(DeviceConfig.NAMESPACE_DISPLAY_MANAGER.equals(namespace));
            super.addOnPropertiesChangedListener(namespace, executor, listener);
        }

        void setRefreshRateInLowZone(int fps) {
            putPropertyAndNotify(
<<<<<<< HEAD
                    DeviceConfig.NAMESPACE_DISPLAY_MANAGER, KEY_REFRESH_RATE_IN_ZONE,
=======
                    DeviceConfig.NAMESPACE_DISPLAY_MANAGER, KEY_REFRESH_RATE_IN_LOW_ZONE,
>>>>>>> 11bee77d
                    String.valueOf(fps));
        }

        void setLowDisplayBrightnessThresholds(int[] brightnessThresholds) {
            String thresholds = toPropertyValue(brightnessThresholds);

            if (DEBUG) {
                Slog.e(TAG, "Brightness Thresholds = " + thresholds);
            }

            putPropertyAndNotify(
                    DeviceConfig.NAMESPACE_DISPLAY_MANAGER,
<<<<<<< HEAD
                    KEY_PEAK_REFRESH_RATE_DISPLAY_BRIGHTNESS_THRESHOLDS,
=======
                    KEY_FIXED_REFRESH_RATE_LOW_DISPLAY_BRIGHTNESS_THRESHOLDS,
>>>>>>> 11bee77d
                    thresholds);
        }

        void setLowAmbientBrightnessThresholds(int[] ambientThresholds) {
            String thresholds = toPropertyValue(ambientThresholds);

            if (DEBUG) {
                Slog.e(TAG, "Ambient Thresholds = " + thresholds);
            }

            putPropertyAndNotify(
                    DeviceConfig.NAMESPACE_DISPLAY_MANAGER,
<<<<<<< HEAD
                    KEY_PEAK_REFRESH_RATE_AMBIENT_BRIGHTNESS_THRESHOLDS,
=======
                    KEY_FIXED_REFRESH_RATE_LOW_AMBIENT_BRIGHTNESS_THRESHOLDS,
                    thresholds);
        }

        void setRefreshRateInHighZone(int fps) {
            putPropertyAndNotify(
                    DeviceConfig.NAMESPACE_DISPLAY_MANAGER, KEY_REFRESH_RATE_IN_HIGH_ZONE,
                    String.valueOf(fps));
        }

        void setHighDisplayBrightnessThresholds(int[] brightnessThresholds) {
            String thresholds = toPropertyValue(brightnessThresholds);

            if (DEBUG) {
                Slog.e(TAG, "Brightness Thresholds = " + thresholds);
            }

            putPropertyAndNotify(
                    DeviceConfig.NAMESPACE_DISPLAY_MANAGER,
                    KEY_FIXED_REFRESH_RATE_HIGH_DISPLAY_BRIGHTNESS_THRESHOLDS,
                    thresholds);
        }

        void setHighAmbientBrightnessThresholds(int[] ambientThresholds) {
            String thresholds = toPropertyValue(ambientThresholds);

            if (DEBUG) {
                Slog.e(TAG, "Ambient Thresholds = " + thresholds);
            }

            putPropertyAndNotify(
                    DeviceConfig.NAMESPACE_DISPLAY_MANAGER,
                    KEY_FIXED_REFRESH_RATE_HIGH_AMBIENT_BRIGHTNESS_THRESHOLDS,
>>>>>>> 11bee77d
                    thresholds);
        }

        @NonNull
        private static String toPropertyValue(@NonNull int[] intArray) {
            return Arrays.stream(intArray)
                    .mapToObj(Integer::toString)
                    .collect(Collectors.joining(","));
        }
    }

    private void setBrightness(int brightness) {
        Settings.System.putInt(mContext.getContentResolver(), Settings.System.SCREEN_BRIGHTNESS,
                brightness);
        mInjector.notifyBrightnessChanged();
        waitForIdleSync();
    }

    private void setPeakRefreshRate(float fps) {
        Settings.System.putFloat(mContext.getContentResolver(), Settings.System.PEAK_REFRESH_RATE,
                 fps);
        mInjector.notifyPeakRefreshRateChanged();
        waitForIdleSync();
    }

    private static SensorManager createMockSensorManager(Sensor... sensors) {
        SensorManager sensorManager = Mockito.mock(SensorManager.class);
        when(sensorManager.getSensorList(anyInt())).then((invocation) -> {
            List<Sensor> requestedSensors = new ArrayList<>();
            int type = invocation.getArgument(0);
            for (Sensor sensor : sensors) {
                if (sensor.getType() == type || type == Sensor.TYPE_ALL) {
                    requestedSensors.add(sensor);
                }
            }
            return requestedSensors;
        });

        when(sensorManager.getDefaultSensor(anyInt())).then((invocation) -> {
            int type = invocation.getArgument(0);
            for (Sensor sensor : sensors) {
                if (sensor.getType() == type) {
                    return sensor;
                }
            }
            return null;
        });
        return sensorManager;
    }

    private static Sensor createLightSensor() {
        try {
            return TestUtils.createSensor(Sensor.TYPE_LIGHT, Sensor.STRING_TYPE_LIGHT);
        } catch (Exception e) {
            // There's nothing we can do if this fails, just throw a RuntimeException so that we
            // don't have to mark every function that might call this as throwing Exception
            throw new RuntimeException("Failed to create a light sensor", e);
        }
    }

    private void waitForIdleSync() {
        mHandler.runWithScissors(() -> { }, 500 /*timeout*/);
    }

    static class FakesInjector implements DisplayModeDirector.Injector {
        private final FakeDeviceConfig mDeviceConfig;
        private ContentObserver mBrightnessObserver;
        private ContentObserver mPeakRefreshRateObserver;

        FakesInjector() {
            mDeviceConfig = new FakeDeviceConfig();
        }

        @NonNull
        public FakeDeviceConfig getDeviceConfig() {
            return mDeviceConfig;
        }

        @Override
        public void registerBrightnessObserver(@NonNull ContentResolver cr,
                @NonNull ContentObserver observer) {
            if (mBrightnessObserver != null) {
                throw new IllegalStateException("Tried to register a second brightness observer");
            }
            mBrightnessObserver = observer;
        }

        @Override
        public void unregisterBrightnessObserver(@NonNull ContentResolver cr,
                @NonNull ContentObserver observer) {
            mBrightnessObserver = null;
        }

        void notifyBrightnessChanged() {
            if (mBrightnessObserver != null) {
                mBrightnessObserver.dispatchChange(false /*selfChange*/, DISPLAY_BRIGHTNESS_URI);
            }
        }

        @Override
        public void registerPeakRefreshRateObserver(@NonNull ContentResolver cr,
                @NonNull ContentObserver observer) {
            mPeakRefreshRateObserver = observer;
        }

        void notifyPeakRefreshRateChanged() {
            if (mPeakRefreshRateObserver != null) {
                mPeakRefreshRateObserver.dispatchChange(false /*selfChange*/,
                        PEAK_REFRESH_RATE_URI);
            }
        }

        @Override
        public boolean isDeviceInteractive(@NonNull Context context) {
            return true;
        }
    }
}<|MERGE_RESOLUTION|>--- conflicted
+++ resolved
@@ -16,18 +16,12 @@
 
 package com.android.server.display;
 
-<<<<<<< HEAD
-import static android.hardware.display.DisplayManager.DeviceConfig.KEY_PEAK_REFRESH_RATE_AMBIENT_BRIGHTNESS_THRESHOLDS;
-import static android.hardware.display.DisplayManager.DeviceConfig.KEY_PEAK_REFRESH_RATE_DISPLAY_BRIGHTNESS_THRESHOLDS;
-import static android.hardware.display.DisplayManager.DeviceConfig.KEY_REFRESH_RATE_IN_ZONE;
-=======
 import static android.hardware.display.DisplayManager.DeviceConfig.KEY_FIXED_REFRESH_RATE_HIGH_AMBIENT_BRIGHTNESS_THRESHOLDS;
 import static android.hardware.display.DisplayManager.DeviceConfig.KEY_FIXED_REFRESH_RATE_HIGH_DISPLAY_BRIGHTNESS_THRESHOLDS;
 import static android.hardware.display.DisplayManager.DeviceConfig.KEY_FIXED_REFRESH_RATE_LOW_AMBIENT_BRIGHTNESS_THRESHOLDS;
 import static android.hardware.display.DisplayManager.DeviceConfig.KEY_FIXED_REFRESH_RATE_LOW_DISPLAY_BRIGHTNESS_THRESHOLDS;
 import static android.hardware.display.DisplayManager.DeviceConfig.KEY_REFRESH_RATE_IN_HIGH_ZONE;
 import static android.hardware.display.DisplayManager.DeviceConfig.KEY_REFRESH_RATE_IN_LOW_ZONE;
->>>>>>> 11bee77d
 
 import static com.android.server.display.DisplayModeDirector.Vote.PRIORITY_FLICKER;
 
@@ -460,15 +454,11 @@
         setPeakRefreshRate(90 /*fps*/);
         director.getSettingsObserver().setDefaultRefreshRate(90);
         director.getBrightnessObserver().setDefaultDisplayState(true);
-<<<<<<< HEAD
-        director.updateSettingForHighZone(60, new int[] {255}, new int[] {8000});
-=======
 
         final FakeDeviceConfig config = mInjector.getDeviceConfig();
         config.setRefreshRateInHighZone(60);
         config.setHighDisplayBrightnessThresholds(new int[] { 255 });
         config.setHighAmbientBrightnessThresholds(new int[] { 8000 });
->>>>>>> 11bee77d
 
         Sensor lightSensor = createLightSensor();
         SensorManager sensorManager = createMockSensorManager(lightSensor);
@@ -525,11 +515,7 @@
 
         void setRefreshRateInLowZone(int fps) {
             putPropertyAndNotify(
-<<<<<<< HEAD
-                    DeviceConfig.NAMESPACE_DISPLAY_MANAGER, KEY_REFRESH_RATE_IN_ZONE,
-=======
                     DeviceConfig.NAMESPACE_DISPLAY_MANAGER, KEY_REFRESH_RATE_IN_LOW_ZONE,
->>>>>>> 11bee77d
                     String.valueOf(fps));
         }
 
@@ -542,11 +528,7 @@
 
             putPropertyAndNotify(
                     DeviceConfig.NAMESPACE_DISPLAY_MANAGER,
-<<<<<<< HEAD
-                    KEY_PEAK_REFRESH_RATE_DISPLAY_BRIGHTNESS_THRESHOLDS,
-=======
                     KEY_FIXED_REFRESH_RATE_LOW_DISPLAY_BRIGHTNESS_THRESHOLDS,
->>>>>>> 11bee77d
                     thresholds);
         }
 
@@ -559,9 +541,6 @@
 
             putPropertyAndNotify(
                     DeviceConfig.NAMESPACE_DISPLAY_MANAGER,
-<<<<<<< HEAD
-                    KEY_PEAK_REFRESH_RATE_AMBIENT_BRIGHTNESS_THRESHOLDS,
-=======
                     KEY_FIXED_REFRESH_RATE_LOW_AMBIENT_BRIGHTNESS_THRESHOLDS,
                     thresholds);
         }
@@ -595,7 +574,6 @@
             putPropertyAndNotify(
                     DeviceConfig.NAMESPACE_DISPLAY_MANAGER,
                     KEY_FIXED_REFRESH_RATE_HIGH_AMBIENT_BRIGHTNESS_THRESHOLDS,
->>>>>>> 11bee77d
                     thresholds);
         }
 
