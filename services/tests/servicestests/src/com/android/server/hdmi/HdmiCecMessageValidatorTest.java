--- conflicted
+++ resolved
@@ -354,7 +354,6 @@
     }
 
     @Test
-<<<<<<< HEAD
     public void isValid_giveFeatures() {
         assertMessageValidity("40:A5").isEqualTo(OK);
 
@@ -370,7 +369,9 @@
         assertMessageValidity("FF:A6:05:80:00:00").isEqualTo(ERROR_SOURCE);
 
         assertMessageValidity("0F:A6").isEqualTo(ERROR_PARAMETER_SHORT);
-=======
+    }
+
+    @Test
     public void isValid_deckControl() {
         assertMessageValidity("40:42:01:6E").isEqualTo(OK);
         assertMessageValidity("40:42:04").isEqualTo(OK);
@@ -509,7 +510,6 @@
         assertMessageValidity("40:44:56:11").isEqualTo(ERROR_PARAMETER);
         // Invalid UI Sound Presentation Control
         assertMessageValidity("40:44:57:40").isEqualTo(ERROR_PARAMETER);
->>>>>>> e4ed430a
     }
 
     private IntegerSubject assertMessageValidity(String message) {
