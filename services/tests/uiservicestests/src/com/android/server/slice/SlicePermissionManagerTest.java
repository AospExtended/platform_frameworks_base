--- conflicted
+++ resolved
@@ -114,14 +114,9 @@
     }
 
     @Test
-<<<<<<< HEAD
-    public void testInvalid() throws Exception {
-        File sliceDir = new File(mContext.getCacheDir(), "slices-test");
-=======
     public void testInvalid() {
         File sliceDir = new File(mContext.getCacheDir(), "testInvalidSlices");
         Log.v(TAG, "testInvalid: slice permissions stored in " + sliceDir.getAbsolutePath());
->>>>>>> 7c2cd6a1
         if (!sliceDir.exists()) {
             sliceDir.mkdir();
         }
@@ -136,12 +131,8 @@
 
             @Override
             public void writeTo(XmlSerializer out) throws IOException {
-<<<<<<< HEAD
-                throw new RuntimeException("this doesn't work");
-=======
                 throw new RuntimeException("this RuntimeException inside junk.writeTo() "
                         + "should be caught and suppressed by surrounding code");
->>>>>>> 7c2cd6a1
             }
         };
 
