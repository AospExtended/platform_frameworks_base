/*
 * Copyright (C) 2018 The Android Open Source Project
 *
 * Licensed under the Apache License, Version 2.0 (the "License");
 * you may not use this file except in compliance with the License.
 * You may obtain a copy of the License at
 *
 *      http://www.apache.org/licenses/LICENSE-2.0
 *
 * Unless required by applicable law or agreed to in writing, software
 * distributed under the License is distributed on an "AS IS" BASIS,
 * WITHOUT WARRANTIES OR CONDITIONS OF ANY KIND, either express or implied.
 * See the License for the specific language governing permissions and
 * limitations under the License
 */

package com.android.server.wm;

import static android.app.WindowConfiguration.WINDOWING_MODE_FREEFORM;
import static android.app.WindowConfiguration.WINDOWING_MODE_FULLSCREEN;
import static android.app.WindowConfiguration.WINDOWING_MODE_SPLIT_SCREEN_PRIMARY;
import static android.content.pm.ActivityInfo.CONFIG_ORIENTATION;
import static android.content.pm.ActivityInfo.CONFIG_SCREEN_LAYOUT;
import static android.content.pm.ActivityInfo.FLAG_SUPPORTS_PICTURE_IN_PICTURE;
import static android.content.pm.ActivityInfo.LOCK_TASK_LAUNCH_MODE_ALWAYS;
import static android.content.pm.ActivityInfo.LOCK_TASK_LAUNCH_MODE_DEFAULT;
import static android.content.pm.ActivityInfo.LOCK_TASK_LAUNCH_MODE_IF_ALLOWLISTED;
import static android.content.pm.ActivityInfo.LOCK_TASK_LAUNCH_MODE_NEVER;
import static android.content.pm.ActivityInfo.RESIZE_MODE_UNRESIZEABLE;
import static android.content.pm.ActivityInfo.SCREEN_ORIENTATION_BEHIND;
import static android.content.pm.ActivityInfo.SCREEN_ORIENTATION_LANDSCAPE;
import static android.content.pm.ActivityInfo.SCREEN_ORIENTATION_PORTRAIT;
import static android.content.pm.ActivityInfo.SCREEN_ORIENTATION_REVERSE_LANDSCAPE;
import static android.content.pm.ActivityInfo.SCREEN_ORIENTATION_UNSET;
import static android.content.pm.ActivityInfo.SCREEN_ORIENTATION_UNSPECIFIED;
import static android.content.res.Configuration.ORIENTATION_LANDSCAPE;
import static android.content.res.Configuration.ORIENTATION_PORTRAIT;
import static android.os.Process.NOBODY_UID;
import static android.view.Display.DEFAULT_DISPLAY;
import static android.view.WindowManager.LayoutParams.FIRST_APPLICATION_WINDOW;
import static android.view.WindowManager.LayoutParams.FIRST_SUB_WINDOW;
import static android.view.WindowManager.LayoutParams.FLAG_DISMISS_KEYGUARD;
import static android.view.WindowManager.LayoutParams.FLAG_SHOW_WHEN_LOCKED;
import static android.view.WindowManager.LayoutParams.TYPE_APPLICATION;
import static android.view.WindowManager.LayoutParams.TYPE_APPLICATION_STARTING;
import static android.view.WindowManager.LayoutParams.TYPE_BASE_APPLICATION;
import static android.view.WindowManager.TRANSIT_CLOSE;
import static android.view.WindowManager.TRANSIT_OLD_ACTIVITY_OPEN;

import static androidx.test.platform.app.InstrumentationRegistry.getInstrumentation;

import static com.android.dx.mockito.inline.extended.ExtendedMockito.any;
import static com.android.dx.mockito.inline.extended.ExtendedMockito.anyBoolean;
import static com.android.dx.mockito.inline.extended.ExtendedMockito.atLeast;
import static com.android.dx.mockito.inline.extended.ExtendedMockito.doAnswer;
import static com.android.dx.mockito.inline.extended.ExtendedMockito.doCallRealMethod;
import static com.android.dx.mockito.inline.extended.ExtendedMockito.doNothing;
import static com.android.dx.mockito.inline.extended.ExtendedMockito.doReturn;
import static com.android.dx.mockito.inline.extended.ExtendedMockito.eq;
import static com.android.dx.mockito.inline.extended.ExtendedMockito.mock;
import static com.android.dx.mockito.inline.extended.ExtendedMockito.reset;
import static com.android.dx.mockito.inline.extended.ExtendedMockito.spyOn;
import static com.android.dx.mockito.inline.extended.ExtendedMockito.times;
import static com.android.dx.mockito.inline.extended.ExtendedMockito.verify;
import static com.android.server.wm.ActivityRecord.FINISH_RESULT_CANCELLED;
import static com.android.server.wm.ActivityRecord.FINISH_RESULT_REMOVED;
import static com.android.server.wm.ActivityRecord.FINISH_RESULT_REQUESTED;
import static com.android.server.wm.ActivityRecord.State.DESTROYED;
import static com.android.server.wm.ActivityRecord.State.DESTROYING;
import static com.android.server.wm.ActivityRecord.State.FINISHING;
import static com.android.server.wm.ActivityRecord.State.INITIALIZING;
import static com.android.server.wm.ActivityRecord.State.PAUSED;
import static com.android.server.wm.ActivityRecord.State.PAUSING;
import static com.android.server.wm.ActivityRecord.State.RESUMED;
import static com.android.server.wm.ActivityRecord.State.STARTED;
import static com.android.server.wm.ActivityRecord.State.STOPPED;
import static com.android.server.wm.ActivityRecord.State.STOPPING;
import static com.android.server.wm.TaskFragment.TASK_FRAGMENT_VISIBILITY_INVISIBLE;
import static com.android.server.wm.TaskFragment.TASK_FRAGMENT_VISIBILITY_VISIBLE;
import static com.android.server.wm.TaskFragment.TASK_FRAGMENT_VISIBILITY_VISIBLE_BEHIND_TRANSLUCENT;
import static com.android.server.wm.WindowContainer.POSITION_TOP;
import static com.android.server.wm.WindowStateAnimator.ROOT_TASK_CLIP_AFTER_ANIM;
import static com.android.server.wm.WindowStateAnimator.ROOT_TASK_CLIP_BEFORE_ANIM;
import static com.android.server.wm.WindowStateAnimator.ROOT_TASK_CLIP_NONE;

import static com.google.common.truth.Truth.assertThat;

import static org.junit.Assert.assertEquals;
import static org.junit.Assert.assertFalse;
import static org.junit.Assert.assertNotEquals;
import static org.junit.Assert.assertNotNull;
import static org.junit.Assert.assertNull;
import static org.junit.Assert.assertTrue;
import static org.mockito.ArgumentMatchers.anyInt;
import static org.mockito.ArgumentMatchers.anyString;
import static org.mockito.ArgumentMatchers.isA;
import static org.mockito.Mockito.clearInvocations;
import static org.mockito.Mockito.never;

import android.app.ActivityOptions;
import android.app.WindowConfiguration;
import android.app.servertransaction.ActivityConfigurationChangeItem;
import android.app.servertransaction.ClientTransaction;
import android.app.servertransaction.DestroyActivityItem;
import android.app.servertransaction.PauseActivityItem;
import android.content.ComponentName;
import android.content.Intent;
import android.content.pm.ActivityInfo;
import android.content.pm.ApplicationInfo;
import android.content.res.Configuration;
import android.content.res.Resources;
import android.graphics.Point;
import android.graphics.Rect;
import android.os.Bundle;
import android.os.PersistableBundle;
import android.os.Process;
import android.os.RemoteException;
import android.platform.test.annotations.Presubmit;
import android.util.MergedConfiguration;
import android.util.MutableBoolean;
import android.view.DisplayInfo;
import android.view.IRemoteAnimationFinishedCallback;
import android.view.IRemoteAnimationRunner.Stub;
import android.view.IWindowManager;
import android.view.IWindowSession;
import android.view.RemoteAnimationAdapter;
import android.view.RemoteAnimationTarget;
import android.view.Surface;
import android.view.WindowManager;
import android.view.WindowManagerGlobal;
import android.window.TaskSnapshot;

import androidx.test.filters.MediumTest;

import com.android.internal.R;
import com.android.server.wm.ActivityRecord.State;

import org.junit.Before;
import org.junit.Test;
import org.junit.runner.RunWith;
import org.mockito.invocation.InvocationOnMock;

import java.util.ArrayList;


/**
 * Tests for the {@link ActivityRecord} class.
 *
 * Build/Install/Run:
 *  atest WmTests:ActivityRecordTests
 */
@MediumTest
@Presubmit
@RunWith(WindowTestRunner.class)
public class ActivityRecordTests extends WindowTestsBase {

    private final String mPackageName = getInstrumentation().getTargetContext().getPackageName();

    @Before
    public void setUp() throws Exception {
        setBooted(mAtm);
    }

    private TestStartingWindowOrganizer registerTestStartingWindowOrganizer() {
        return new TestStartingWindowOrganizer(mAtm,
                mSystemServicesTestRule.getPowerManagerWrapper());
    }

    @Test
    public void testStackCleanupOnClearingTask() {
        final ActivityRecord activity = createActivityWith2LevelTask();
        final Task task = activity.getTask();
        final Task rootTask = activity.getRootTask();
        activity.onParentChanged(null /*newParent*/, task);
        verify(rootTask, times(1)).cleanUpActivityReferences(any());
    }

    @Test
    public void testStackCleanupOnActivityRemoval() {
        final ActivityRecord activity = createActivityWith2LevelTask();
        final Task task = activity.getTask();
        final Task rootTask = activity.getRootTask();
        task.removeChild(activity);
        verify(rootTask, times(1)).cleanUpActivityReferences(any());
    }

    @Test
    public void testStackCleanupOnTaskRemoval() {
        final ActivityRecord activity = createActivityWith2LevelTask();
        final Task task = activity.getTask();
        final Task rootTask = activity.getRootTask();
        rootTask.removeChild(task, null /*reason*/);
        // parentTask should be gone on task removal.
        assertNull(mAtm.mRootWindowContainer.getRootTask(rootTask.mTaskId));
    }

    @Test
    public void testRemoveChildWithOverlayActivity() {
        final ActivityRecord activity = createActivityWithTask();
        final Task task = activity.getTask();
        final ActivityRecord overlayActivity = new ActivityBuilder(mAtm).setTask(task).build();
        overlayActivity.setTaskOverlay(true);
        final ActivityRecord overlayActivity2 = new ActivityBuilder(mAtm).setTask(task).build();
        overlayActivity2.setTaskOverlay(true);

        task.removeChild(overlayActivity2, "test");
        verify(mSupervisor, never()).removeTask(any(), anyBoolean(), anyBoolean(), any());
    }

    @Test
    public void testNoCleanupMovingActivityInSameStack() {
        final ActivityRecord activity = createActivityWith2LevelTask();
        final Task rootTask = activity.getRootTask();
        final Task newTask = new TaskBuilder(mAtm.mTaskSupervisor).setParentTask(rootTask).build();
        activity.reparent(newTask, 0, null /*reason*/);
        verify(rootTask, times(0)).cleanUpActivityReferences(any());
    }

    @Test
    public void testPausingWhenVisibleFromStopped() throws Exception {
        final ActivityRecord activity = createActivityWithTask();
        final MutableBoolean pauseFound = new MutableBoolean(false);
        doAnswer((InvocationOnMock invocationOnMock) -> {
            final ClientTransaction transaction = invocationOnMock.getArgument(0);
            if (transaction.getLifecycleStateRequest() instanceof PauseActivityItem) {
                pauseFound.value = true;
            }
            return null;
        }).when(activity.app.getThread()).scheduleTransaction(any());

        activity.setState(STOPPED, "testPausingWhenVisibleFromStopped");

        // The activity is in the focused stack so it should be resumed.
        activity.makeVisibleIfNeeded(null /* starting */, true /* reportToClient */);
        assertTrue(activity.isState(RESUMED));
        assertFalse(pauseFound.value);

        // Make the activity non focusable
        activity.setState(STOPPED, "testPausingWhenVisibleFromStopped");
        doReturn(false).when(activity).isFocusable();

        // If the activity is not focusable, it should move to paused.
        activity.makeVisibleIfNeeded(null /* starting */, true /* reportToClient */);
        assertTrue(activity.isState(PAUSING));
        assertTrue(pauseFound.value);

        // Make sure that the state does not change for current non-stopping states.
        activity.setState(INITIALIZING, "testPausingWhenVisibleFromStopped");
        doReturn(true).when(activity).isFocusable();

        activity.makeVisibleIfNeeded(null /* starting */, true /* reportToClient */);

        assertTrue(activity.isState(INITIALIZING));

        // Make sure the state does not change if we are not the current top activity.
        activity.setState(STOPPED, "testPausingWhenVisibleFromStopped behind");

        final Task task = activity.getTask();
        final ActivityRecord topActivity = new ActivityBuilder(mAtm).setTask(task).build();
        task.mTranslucentActivityWaiting = topActivity;
        activity.makeVisibleIfNeeded(null /* starting */, true /* reportToClient */);
        assertTrue(activity.isState(STARTED));

        task.mTranslucentActivityWaiting = null;
        topActivity.setOccludesParent(false);
        activity.setState(STOPPED, "testPausingWhenVisibleFromStopped behind non-opaque");
        activity.makeVisibleIfNeeded(null /* starting */, true /* reportToClient */);
        assertTrue(activity.isState(STARTED));
    }

    private void ensureActivityConfiguration(ActivityRecord activity) {
        activity.ensureActivityConfiguration(0 /* globalChanges */, false /* preserveWindow */);
    }

    @Test
    public void testCanBeLaunchedOnDisplay() {
        mAtm.mSupportsMultiWindow = true;
        final ActivityRecord activity = new ActivityBuilder(mAtm).build();

        // An activity can be launched on default display.
        assertTrue(activity.canBeLaunchedOnDisplay(DEFAULT_DISPLAY));
        // An activity cannot be launched on a non-existent display.
        assertFalse(activity.canBeLaunchedOnDisplay(Integer.MAX_VALUE));
    }

    @Test
    public void testsApplyOptionsLocked() {
        final ActivityRecord activity = createActivityWithTask();
        ActivityOptions activityOptions = ActivityOptions.makeBasic();

        // Set and apply options for ActivityRecord. Pending options should be cleared
        activity.updateOptionsLocked(activityOptions);
        activity.applyOptionsAnimation();
        assertNull(activity.getOptions());

        // Set options for two ActivityRecords in same Task. Apply one ActivityRecord options.
        // Pending options should be cleared for both ActivityRecords
        ActivityRecord activity2 = new ActivityBuilder(mAtm).setTask(activity.getTask()).build();
        activity2.updateOptionsLocked(activityOptions);
        activity.updateOptionsLocked(activityOptions);
        activity.applyOptionsAnimation();
        assertNull(activity.getOptions());
        assertNull(activity2.getOptions());

        // Set options for two ActivityRecords in separate Tasks. Apply one ActivityRecord options.
        // Pending options should be cleared for only ActivityRecord that was applied
        activity2 = new ActivityBuilder(mAtm).setCreateTask(true).build();
        activity2.updateOptionsLocked(activityOptions);
        activity.updateOptionsLocked(activityOptions);
        activity.applyOptionsAnimation();
        assertNull(activity.getOptions());
        assertNotNull(activity2.getOptions());
    }

    @Test
    public void testNewOverrideConfigurationIncrementsSeq() {
        final ActivityRecord activity = createActivityWithTask();
        final Configuration newConfig = new Configuration();

        final int prevSeq = activity.getMergedOverrideConfiguration().seq;
        activity.onRequestedOverrideConfigurationChanged(newConfig);
        assertEquals(prevSeq + 1, activity.getMergedOverrideConfiguration().seq);
    }

    @Test
    public void testNewParentConfigurationIncrementsSeq() {
        final ActivityRecord activity = createActivityWithTask();
        final Task task = activity.getTask();
        final Configuration newConfig = new Configuration(
                task.getRequestedOverrideConfiguration());
        newConfig.orientation = newConfig.orientation == ORIENTATION_PORTRAIT
                ? ORIENTATION_LANDSCAPE : ORIENTATION_PORTRAIT;

        final int prevSeq = activity.getMergedOverrideConfiguration().seq;
        task.onRequestedOverrideConfigurationChanged(newConfig);
        assertEquals(prevSeq + 1, activity.getMergedOverrideConfiguration().seq);
    }

    @Test
    public void testSetsRelaunchReason_NotDragResizing() {
        final ActivityRecord activity = createActivityWithTask();
        final Task task = activity.getTask();
        activity.setState(RESUMED, "Testing");

        task.onRequestedOverrideConfigurationChanged(task.getConfiguration());
        activity.setLastReportedConfiguration(new MergedConfiguration(new Configuration(),
                activity.getConfiguration()));

        activity.info.configChanges &= ~CONFIG_ORIENTATION;
        final Configuration newConfig = new Configuration(task.getConfiguration());
        newConfig.orientation = newConfig.orientation == ORIENTATION_PORTRAIT
                ? ORIENTATION_LANDSCAPE
                : ORIENTATION_PORTRAIT;
        task.onRequestedOverrideConfigurationChanged(newConfig);

        activity.mRelaunchReason = ActivityTaskManagerService.RELAUNCH_REASON_NONE;

        ensureActivityConfiguration(activity);

        assertEquals(ActivityTaskManagerService.RELAUNCH_REASON_WINDOWING_MODE_RESIZE,
                activity.mRelaunchReason);
    }

    @Test
    public void testSetsRelaunchReason_DragResizing() {
        final ActivityRecord activity = createActivityWithTask();
        final Task task = activity.getTask();
        activity.setState(RESUMED, "Testing");

        task.onRequestedOverrideConfigurationChanged(task.getConfiguration());
        activity.setLastReportedConfiguration(new MergedConfiguration(new Configuration(),
                activity.getConfiguration()));

        activity.info.configChanges &= ~CONFIG_ORIENTATION;
        final Configuration newConfig = new Configuration(task.getConfiguration());
        newConfig.orientation = newConfig.orientation == ORIENTATION_PORTRAIT
                ? ORIENTATION_LANDSCAPE
                : ORIENTATION_PORTRAIT;
        task.onRequestedOverrideConfigurationChanged(newConfig);

        doReturn(true).when(task).isDragResizing();

        activity.mRelaunchReason = ActivityTaskManagerService.RELAUNCH_REASON_NONE;

        ensureActivityConfiguration(activity);

        assertEquals(ActivityTaskManagerService.RELAUNCH_REASON_FREE_RESIZE,
                activity.mRelaunchReason);
    }

    @Test
    public void testRelaunchClearTopWaitingTranslucent() {
        final ActivityRecord activity = createActivityWithTask();
        final Task task = activity.getTask();
        activity.setState(RESUMED, "Testing");

        task.onRequestedOverrideConfigurationChanged(task.getConfiguration());
        activity.setLastReportedConfiguration(new MergedConfiguration(new Configuration(),
                activity.getConfiguration()));

        activity.info.configChanges &= ~CONFIG_ORIENTATION;
        final Configuration newConfig = new Configuration(task.getConfiguration());
        newConfig.orientation = newConfig.orientation == ORIENTATION_PORTRAIT
                ? ORIENTATION_LANDSCAPE
                : ORIENTATION_PORTRAIT;
        task.onRequestedOverrideConfigurationChanged(newConfig);
        task.mTranslucentActivityWaiting = activity;
        ensureActivityConfiguration(activity);
        assertNull(task.mTranslucentActivityWaiting);
    }

    @Test
    public void testSetsRelaunchReason_NonResizeConfigChanges() {
        final ActivityRecord activity = createActivityWithTask();
        final Task task = activity.getTask();
        activity.setState(RESUMED, "Testing");

        task.onRequestedOverrideConfigurationChanged(task.getConfiguration());
        activity.setLastReportedConfiguration(new MergedConfiguration(new Configuration(),
                activity.getConfiguration()));

        activity.info.configChanges &= ~ActivityInfo.CONFIG_FONT_SCALE;
        final Configuration newConfig = new Configuration(task.getConfiguration());
        newConfig.fontScale = 5;
        task.onRequestedOverrideConfigurationChanged(newConfig);

        activity.mRelaunchReason =
                ActivityTaskManagerService.RELAUNCH_REASON_WINDOWING_MODE_RESIZE;

        ensureActivityConfiguration(activity);

        assertEquals(ActivityTaskManagerService.RELAUNCH_REASON_NONE,
                activity.mRelaunchReason);
    }

    @Test
    public void testDestroyedActivityNotScheduleConfigChanged() throws RemoteException {
        final ActivityRecord activity = new ActivityBuilder(mAtm)
                .setCreateTask(true)
                .setConfigChanges(CONFIG_ORIENTATION)
                .build();
        final Task task = activity.getTask();
        activity.setState(DESTROYED, "Testing");
        clearInvocations(mAtm.getLifecycleManager());

        final Configuration newConfig = new Configuration(task.getConfiguration());
        newConfig.orientation = newConfig.orientation == ORIENTATION_PORTRAIT
                ? ORIENTATION_LANDSCAPE
                : ORIENTATION_PORTRAIT;
        task.onRequestedOverrideConfigurationChanged(newConfig);

        ensureActivityConfiguration(activity);

        verify(mAtm.getLifecycleManager(), never())
                .scheduleTransaction(any(), any(), isA(ActivityConfigurationChangeItem.class));
    }

    @Test
    public void testSetRequestedOrientationUpdatesConfiguration() throws Exception {
        final ActivityRecord activity = new ActivityBuilder(mAtm)
                .setCreateTask(true)
                .setConfigChanges(CONFIG_ORIENTATION | CONFIG_SCREEN_LAYOUT)
                .build();
        activity.setState(RESUMED, "Testing");

        activity.setLastReportedConfiguration(new MergedConfiguration(new Configuration(),
                activity.getConfiguration()));

        clearInvocations(mAtm.getLifecycleManager());
        final Configuration newConfig = new Configuration(activity.getConfiguration());
        final int shortSide = Math.min(newConfig.screenWidthDp, newConfig.screenHeightDp);
        final int longSide = Math.max(newConfig.screenWidthDp, newConfig.screenHeightDp);
        if (newConfig.orientation == ORIENTATION_PORTRAIT) {
            newConfig.orientation = ORIENTATION_LANDSCAPE;
            newConfig.screenWidthDp = longSide;
            newConfig.screenHeightDp = shortSide;
        } else {
            newConfig.orientation = ORIENTATION_PORTRAIT;
            newConfig.screenWidthDp = shortSide;
            newConfig.screenHeightDp = longSide;
        }

        // Mimic the behavior that display doesn't handle app's requested orientation.
        final DisplayContent dc = activity.getTask().getDisplayContent();
        doReturn(false).when(dc).onDescendantOrientationChanged(any());
        doReturn(false).when(dc).handlesOrientationChangeFromDescendant();

        final int requestedOrientation;
        switch (newConfig.orientation) {
            case ORIENTATION_LANDSCAPE:
                requestedOrientation = SCREEN_ORIENTATION_LANDSCAPE;
                break;
            case ORIENTATION_PORTRAIT:
                requestedOrientation = ActivityInfo.SCREEN_ORIENTATION_PORTRAIT;
                break;
            default:
                throw new IllegalStateException("Orientation in new config should be either"
                        + "landscape or portrait.");
        }
        activity.setRequestedOrientation(requestedOrientation);

        final ActivityConfigurationChangeItem expected =
                ActivityConfigurationChangeItem.obtain(newConfig);
        verify(mAtm.getLifecycleManager()).scheduleTransaction(eq(activity.app.getThread()),
                eq(activity.appToken), eq(expected));
    }

    @Test
    public void ignoreRequestedOrientationInFreeformWindows() {
        final ActivityRecord activity = createActivityWithTask();
        final Task task = activity.getTask();
        task.setWindowingMode(WINDOWING_MODE_FREEFORM);
        final Rect stableRect = new Rect();
        task.mDisplayContent.getStableRect(stableRect);

        // Carve out non-decor insets from stableRect
        final Rect insets = new Rect();
        final DisplayInfo displayInfo = task.mDisplayContent.getDisplayInfo();
        final DisplayPolicy policy = task.mDisplayContent.getDisplayPolicy();
        policy.getNonDecorInsetsLw(displayInfo.rotation, displayInfo.logicalWidth,
                displayInfo.logicalHeight, displayInfo.displayCutout, insets);
        policy.convertNonDecorInsetsToStableInsets(insets, displayInfo.rotation);
        Task.intersectWithInsetsIfFits(stableRect, stableRect, insets);

        final boolean isScreenPortrait = stableRect.width() <= stableRect.height();
        final Rect bounds = new Rect(stableRect);
        if (isScreenPortrait) {
            // Landscape bounds
            final int newHeight = stableRect.width() - 10;
            bounds.top = stableRect.top + (stableRect.height() - newHeight) / 2;
            bounds.bottom = bounds.top + newHeight;
        } else {
            // Portrait bounds
            final int newWidth = stableRect.height() - 10;
            bounds.left = stableRect.left + (stableRect.width() - newWidth) / 2;
            bounds.right = bounds.left + newWidth;
        }
        task.setBounds(bounds);

        // Requests orientation that's different from its bounds.
        activity.setRequestedOrientation(
                isScreenPortrait ? SCREEN_ORIENTATION_PORTRAIT : SCREEN_ORIENTATION_LANDSCAPE);

        // Asserts it has orientation derived from bounds.
        assertEquals(isScreenPortrait ? ORIENTATION_LANDSCAPE : ORIENTATION_PORTRAIT,
                activity.getConfiguration().orientation);
    }

    @Test
    public void ignoreRequestedOrientationForResizableInSplitWindows() {
        final ActivityRecord activity = createActivityWith2LevelTask();
        final Task task = activity.getTask();
        final Task rootTask = activity.getRootTask();
        rootTask.setWindowingMode(WindowConfiguration.WINDOWING_MODE_SPLIT_SCREEN_PRIMARY);
        final Rect stableRect = new Rect();
        rootTask.mDisplayContent.getStableRect(stableRect);

        // Carve out non-decor insets from stableRect
        final Rect insets = new Rect();
        final DisplayInfo displayInfo = rootTask.mDisplayContent.getDisplayInfo();
        final DisplayPolicy policy = rootTask.mDisplayContent.getDisplayPolicy();
        policy.getNonDecorInsetsLw(displayInfo.rotation, displayInfo.logicalWidth,
                displayInfo.logicalHeight, displayInfo.displayCutout, insets);
        policy.convertNonDecorInsetsToStableInsets(insets, displayInfo.rotation);
        Task.intersectWithInsetsIfFits(stableRect, stableRect, insets);

        final boolean isScreenPortrait = stableRect.width() <= stableRect.height();
        final Rect bounds = new Rect(stableRect);
        if (isScreenPortrait) {
            // Landscape bounds
            final int newHeight = stableRect.width() - 10;
            bounds.top = stableRect.top + (stableRect.height() - newHeight) / 2;
            bounds.bottom = bounds.top + newHeight;
        } else {
            // Portrait bounds
            final int newWidth = stableRect.height() - 10;
            bounds.left = stableRect.left + (stableRect.width() - newWidth) / 2;
            bounds.right = bounds.left + newWidth;
        }
        task.setBounds(bounds);

        final int activityCurOrientation = activity.getConfiguration().orientation;

        // Requests orientation that's different from its bounds.
        activity.setRequestedOrientation(activityCurOrientation == ORIENTATION_LANDSCAPE
                ? SCREEN_ORIENTATION_PORTRAIT : SCREEN_ORIENTATION_LANDSCAPE);

        // Asserts fixed orientation request is ignored, and the orientation is not changed
        // (fill Task).
        assertEquals(activityCurOrientation, activity.getConfiguration().orientation);
        assertFalse(activity.isLetterboxedForFixedOrientationAndAspectRatio());
    }

    @Test
    public void respectRequestedOrientationForNonResizableInSplitWindows() {
        final Task task = new TaskBuilder(mSupervisor)
                .setCreateParentTask(true).setCreateActivity(true).build();
        final Task rootTask = task.getRootTask();
        final ActivityRecord activity = new ActivityBuilder(mAtm)
                .setParentTask(task)
                .setOnTop(true)
                .setResizeMode(RESIZE_MODE_UNRESIZEABLE)
                .setScreenOrientation(SCREEN_ORIENTATION_PORTRAIT)
                .build();

        // Task in landscape.
        rootTask.setWindowingMode(WindowConfiguration.WINDOWING_MODE_SPLIT_SCREEN_PRIMARY);
        task.setBounds(0, 0, 1000, 500);
        assertEquals(ORIENTATION_LANDSCAPE, task.getConfiguration().orientation);

        // Asserts fixed orientation request is respected, and the orientation is not changed.
        assertEquals(ORIENTATION_PORTRAIT, activity.getConfiguration().orientation);

        // Clear size compat.
        activity.clearSizeCompatMode();
        activity.ensureActivityConfiguration(0 /* globalChanges */, false /* preserveWindow */);
        activity.mDisplayContent.sendNewConfiguration();

        // Relaunching the app should still respect the orientation request.
        assertEquals(ORIENTATION_PORTRAIT, activity.getConfiguration().orientation);
        assertTrue(activity.isLetterboxedForFixedOrientationAndAspectRatio());
    }

    @Test
    public void testShouldMakeActive_deferredResume() {
        final ActivityRecord activity = createActivityWithTask();
        activity.setState(STOPPED, "Testing");

        mSupervisor.beginDeferResume();
        assertEquals(false, activity.shouldMakeActive(null /* activeActivity */));

        mSupervisor.endDeferResume();
        assertEquals(true, activity.shouldMakeActive(null /* activeActivity */));
    }

    @Test
    public void testShouldMakeActive_nonTopVisible() {
        final ActivityRecord activity = createActivityWithTask();
        final Task task = activity.getTask();
        ActivityRecord finishingActivity = new ActivityBuilder(mAtm).setTask(task).build();
        finishingActivity.finishing = true;
        ActivityRecord topActivity = new ActivityBuilder(mAtm).setTask(task).build();
        activity.setState(STOPPED, "Testing");

        assertEquals(false, activity.shouldMakeActive(null /* activeActivity */));
    }

    @Test
    public void testShouldResume_stackVisibility() {
        final ActivityRecord activity = createActivityWithTask();
        final Task task = activity.getTask();
        activity.setState(STOPPED, "Testing");

        doReturn(TASK_FRAGMENT_VISIBILITY_VISIBLE).when(task).getVisibility(null);
        assertEquals(true, activity.shouldResumeActivity(null /* activeActivity */));

        doReturn(TASK_FRAGMENT_VISIBILITY_VISIBLE_BEHIND_TRANSLUCENT)
                .when(task).getVisibility(null);
        assertEquals(false, activity.shouldResumeActivity(null /* activeActivity */));

        doReturn(TASK_FRAGMENT_VISIBILITY_INVISIBLE).when(task).getVisibility(null);
        assertEquals(false, activity.shouldResumeActivity(null /* activeActivity */));
    }

    @Test
    public void testShouldResumeOrPauseWithResults() {
        final ActivityRecord activity = createActivityWithTask();
        final Task task = activity.getTask();
        activity.setState(STOPPED, "Testing");

        ActivityRecord topActivity = new ActivityBuilder(mAtm).setTask(task).build();
        activity.addResultLocked(topActivity, "resultWho", 0, 0, new Intent());
        topActivity.finishing = true;

        doReturn(TASK_FRAGMENT_VISIBILITY_VISIBLE).when(task).getVisibility(null);
        assertEquals(true, activity.shouldResumeActivity(null /* activeActivity */));
        assertEquals(false, activity.shouldPauseActivity(null /*activeActivity */));
    }

    @Test
    public void testPushConfigurationWhenLaunchTaskBehind() throws Exception {
        final ActivityRecord activity = new ActivityBuilder(mAtm)
                .setCreateTask(true)
                .setLaunchTaskBehind(true)
                .setConfigChanges(CONFIG_ORIENTATION | CONFIG_SCREEN_LAYOUT)
                .build();
        final Task task = activity.getTask();
        activity.setState(STOPPED, "Testing");

        final Task stack = new TaskBuilder(mSupervisor).setCreateActivity(true).build();
        try {
            clearInvocations(mAtm.getLifecycleManager());
            doReturn(false).when(stack).isTranslucent(any());
            assertTrue(task.shouldBeVisible(null /* starting */));

            activity.setLastReportedConfiguration(new MergedConfiguration(new Configuration(),
                    activity.getConfiguration()));

            final Configuration newConfig = new Configuration(activity.getConfiguration());
            final int shortSide = Math.min(newConfig.screenWidthDp, newConfig.screenHeightDp);
            final int longSide = Math.max(newConfig.screenWidthDp, newConfig.screenHeightDp);
            if (newConfig.orientation == ORIENTATION_PORTRAIT) {
                newConfig.orientation = ORIENTATION_LANDSCAPE;
                newConfig.screenWidthDp = longSide;
                newConfig.screenHeightDp = shortSide;
            } else {
                newConfig.orientation = ORIENTATION_PORTRAIT;
                newConfig.screenWidthDp = shortSide;
                newConfig.screenHeightDp = longSide;
            }

            task.onConfigurationChanged(newConfig);

            activity.ensureActivityConfiguration(0 /* globalChanges */,
                    false /* preserveWindow */, true /* ignoreStopState */);

            final ActivityConfigurationChangeItem expected =
                    ActivityConfigurationChangeItem.obtain(newConfig);
            verify(mAtm.getLifecycleManager()).scheduleTransaction(
                    eq(activity.app.getThread()), eq(activity.appToken), eq(expected));
        } finally {
            stack.getDisplayArea().removeChild(stack);
        }
    }

    @Test
    public void testShouldStartWhenMakeClientActive() {
        final ActivityRecord activity = createActivityWithTask();
        ActivityRecord topActivity = new ActivityBuilder(mAtm).setTask(activity.getTask()).build();
        topActivity.setOccludesParent(false);
        activity.setState(STOPPED, "Testing");
        activity.setVisibility(true);
        activity.makeActiveIfNeeded(null /* activeActivity */);
        assertEquals(STARTED, activity.getState());
    }

    @Test
    public void testTakeOptions() {
        final ActivityRecord activity = createActivityWithTask();
        ActivityOptions opts = ActivityOptions.makeRemoteAnimation(
                new RemoteAnimationAdapter(new Stub() {

                    @Override
                    public void onAnimationStart(@WindowManager.TransitionOldType int transit,
                            RemoteAnimationTarget[] apps,
                            RemoteAnimationTarget[] wallpapers,
                            RemoteAnimationTarget[] nonApps,
                            IRemoteAnimationFinishedCallback finishedCallback) {
                    }

                    @Override
                    public void onAnimationCancelled() {
                    }
                }, 0, 0));
        activity.updateOptionsLocked(opts);
        assertNotNull(activity.takeOptions());
        assertNull(activity.getOptions());

        final AppTransition appTransition = activity.mDisplayContent.mAppTransition;
        spyOn(appTransition);
        activity.applyOptionsAnimation();

        verify(appTransition).overridePendingAppTransitionRemote(any());
    }

    @Test
    public void testCanLaunchHomeActivityFromChooser() {
        ComponentName chooserComponent = ComponentName.unflattenFromString(
                Resources.getSystem().getString(R.string.config_chooserActivity));
        ActivityRecord chooserActivity = new ActivityBuilder(mAtm).setComponent(
                chooserComponent).build();
        assertThat(chooserActivity.canLaunchHomeActivity(NOBODY_UID, chooserActivity)).isTrue();
    }

    /**
     * Verify that an {@link ActivityRecord} reports that it has saved state after creation, and
     * that it is cleared after activity is resumed.
     */
    @Test
    public void testHasSavedState() {
        final ActivityRecord activity = createActivityWithTask();
        assertTrue(activity.hasSavedState());

        ActivityRecord.activityResumedLocked(activity.appToken, false /* handleSplashScreenExit */);
        assertFalse(activity.hasSavedState());
        assertNull(activity.getSavedState());
    }

    /** Verify the behavior of {@link ActivityRecord#setSavedState(Bundle)}. */
    @Test
    public void testUpdateSavedState() {
        final ActivityRecord activity = createActivityWithTask();
        activity.setSavedState(null /* savedState */);
        assertFalse(activity.hasSavedState());
        assertNull(activity.getSavedState());

        final Bundle savedState = new Bundle();
        savedState.putString("test", "string");
        activity.setSavedState(savedState);
        assertTrue(activity.hasSavedState());
        assertEquals(savedState, activity.getSavedState());
    }

    /** Verify the correct updates of saved state when activity client reports stop. */
    @Test
    public void testUpdateSavedState_activityStopped() {
        final ActivityRecord activity = createActivityWithTask();
        final Bundle savedState = new Bundle();
        savedState.putString("test", "string");
        final PersistableBundle persistentSavedState = new PersistableBundle();
        persistentSavedState.putString("persist", "string");

        // Set state to STOPPING, or ActivityRecord#activityStoppedLocked() call will be ignored.
        activity.setState(STOPPING, "test");
        activity.activityStopped(savedState, persistentSavedState, "desc");
        assertTrue(activity.hasSavedState());
        assertEquals(savedState, activity.getSavedState());
        assertEquals(persistentSavedState, activity.getPersistentSavedState());

        // Sending 'null' for saved state can only happen due to timeout, so previously stored saved
        // states should not be overridden.
        activity.setState(STOPPING, "test");
        activity.activityStopped(null /* savedState */, null /* persistentSavedState */, "desc");
        assertTrue(activity.hasSavedState());
        assertEquals(savedState, activity.getSavedState());
        assertEquals(persistentSavedState, activity.getPersistentSavedState());
    }

    /**
     * Verify that activity finish request is not performed if activity is finishing or is in
     * incorrect state.
     */
    @Test
    public void testFinishActivityIfPossible_cancelled() {
        final ActivityRecord activity = createActivityWithTask();
        // Mark activity as finishing
        activity.finishing = true;
        assertEquals("Duplicate finish request must be ignored", FINISH_RESULT_CANCELLED,
                activity.finishIfPossible("test", false /* oomAdj */));
        assertTrue(activity.finishing);
        assertTrue(activity.isInRootTaskLocked());

        // Remove activity from task
        activity.finishing = false;
        activity.onParentChanged(null /*newParent*/, activity.getTask());
        assertEquals("Activity outside of task/stack cannot be finished", FINISH_RESULT_CANCELLED,
                activity.finishIfPossible("test", false /* oomAdj */));
        assertFalse(activity.finishing);
    }

    /**
     * Verify that activity finish request is placed, but not executed immediately if activity is
     * not ready yet.
     */
    @Test
    public void testFinishActivityIfPossible_requested() {
        final ActivityRecord activity = createActivityWithTask();
        activity.finishing = false;
        assertEquals("Currently resumed activity must be prepared removal", FINISH_RESULT_REQUESTED,
                activity.finishIfPossible("test", false /* oomAdj */));
        assertTrue(activity.finishing);
        assertTrue(activity.isInRootTaskLocked());

        // First request to finish activity must schedule a "destroy" request to the client.
        // Activity must be removed from history after the client reports back or after timeout.
        activity.finishing = false;
        activity.setState(STOPPED, "test");
        assertEquals("Activity outside of task/stack cannot be finished", FINISH_RESULT_REQUESTED,
                activity.finishIfPossible("test", false /* oomAdj */));
        assertTrue(activity.finishing);
        assertTrue(activity.isInRootTaskLocked());
    }

    /**
     * Verify that activity finish request removes activity immediately if it's ready.
     */
    @Test
    public void testFinishActivityIfPossible_removed() {
        final ActivityRecord activity = createActivityWithTask();
        // Prepare the activity record to be ready for immediate removal. It should be invisible and
        // have no process. Otherwise, request to finish it will send a message to client first.
        activity.setState(STOPPED, "test");
        activity.mVisibleRequested = false;
        activity.nowVisible = false;
        // Set process to 'null' to allow immediate removal, but don't call mActivity.setProcess() -
        // this will cause NPE when updating task's process.
        activity.app = null;

        // Put a visible activity on top, so the finishing activity doesn't have to wait until the
        // next activity reports idle to destroy it.
        final ActivityRecord topActivity = new ActivityBuilder(mAtm)
                .setTask(activity.getTask()).build();
        topActivity.mVisibleRequested = true;
        topActivity.nowVisible = true;
        topActivity.setState(RESUMED, "test");

        assertEquals("Activity outside of task/rootTask cannot be finished", FINISH_RESULT_REMOVED,
                activity.finishIfPossible("test", false /* oomAdj */));
        assertTrue(activity.finishing);
        assertFalse(activity.isInRootTaskLocked());
    }

    /**
     * Verify that when finishing the top focused activity on top display, the root task order
     * will be changed by adjusting focus.
     */
    @Test
    public void testFinishActivityIfPossible_adjustStackOrder() {
        final ActivityRecord activity = createActivityWithTask();
        final Task task = activity.getTask();
        // Prepare the tasks with order (top to bottom): task, task1, task2.
        final Task task1 = new TaskBuilder(mSupervisor).setCreateActivity(true).build();
        task.moveToFront("test");
        // The task2 is needed here for moving back to simulate the
        // {@link DisplayContent#mPreferredTopFocusableStack} is cleared, so
        // {@link DisplayContent#getFocusedStack} will rely on the order of focusable-and-visible
        // tasks. Then when mActivity is finishing, its task will be invisible (no running
        // activities in the task) that is the key condition to verify.
        final Task task2 = new TaskBuilder(mSupervisor).setCreateActivity(true).build();
        task2.moveToBack("test", task2.getBottomMostTask());

        assertTrue(task.isTopRootTaskInDisplayArea());

        activity.setState(RESUMED, "test");
        activity.finishIfPossible(0 /* resultCode */, null /* resultData */,
                null /* resultGrants */, "test", false /* oomAdj */);

        assertTrue(task1.isTopRootTaskInDisplayArea());
    }

    /**
     * Verify that when finishing the top focused activity while root task was created by organizer,
     * the stack order will be changed by adjusting focus.
     */
    @Test
    public void testFinishActivityIfPossible_adjustStackOrderOrganizedRoot() {
        // Make mStack be a the root task that created by task organizer
        final Task rootableTask = new TaskBuilder(mSupervisor)
                .setCreateParentTask(true).setCreateActivity(true).build();
        final Task rootTask = rootableTask.getRootTask();
        rootTask.mCreatedByOrganizer = true;

        // Have two tasks (topRootableTask and rootableTask) as the children of rootTask.
        ActivityRecord topActivity = new ActivityBuilder(mAtm)
                .setCreateTask(true)
                .setParentTask(rootTask)
                .build();
        Task topRootableTask = topActivity.getTask();
        topRootableTask.moveToFront("test");
        assertTrue(rootTask.isTopRootTaskInDisplayArea());

        // Finish top activity and verify the next focusable rootable task has adjusted to top.
        topActivity.setState(RESUMED, "test");
        topActivity.finishIfPossible(0 /* resultCode */, null /* resultData */,
                null /* resultGrants */, "test", false /* oomAdj */);
        assertEquals(rootableTask, rootTask.getTopMostTask());
    }

    /**
     * Verify that when top focused activity is on secondary display, when finishing the top focused
     * activity on default display, the preferred top stack on default display should be changed by
     * adjusting focus.
     */
    @Test
    public void testFinishActivityIfPossible_PreferredTopStackChanged() {
        final ActivityRecord activity = createActivityWithTask();
        final Task task = activity.getTask();
        final ActivityRecord topActivityOnNonTopDisplay =
                createActivityOnDisplay(true /* defaultDisplay */, null /* process */);
        Task topRootableTask = topActivityOnNonTopDisplay.getRootTask();
        topRootableTask.moveToFront("test");
        assertTrue(topRootableTask.isTopRootTaskInDisplayArea());
        assertEquals(topRootableTask, topActivityOnNonTopDisplay.getDisplayArea()
                .mPreferredTopFocusableRootTask);

        final ActivityRecord secondaryDisplayActivity =
                createActivityOnDisplay(false /* defaultDisplay */, null /* process */);
        topRootableTask = secondaryDisplayActivity.getRootTask();
        topRootableTask.moveToFront("test");
        assertTrue(topRootableTask.isTopRootTaskInDisplayArea());
        assertEquals(topRootableTask,
                secondaryDisplayActivity.getDisplayArea().mPreferredTopFocusableRootTask);

        // The global top focus activity is on secondary display now.
        // Finish top activity on default display and verify the next preferred top focusable stack
        // on default display has changed.
        topActivityOnNonTopDisplay.setState(RESUMED, "test");
        topActivityOnNonTopDisplay.finishIfPossible(0 /* resultCode */, null /* resultData */,
                null /* resultGrants */, "test", false /* oomAdj */);
        assertEquals(task, task.getTopMostTask());
        assertEquals(task, activity.getDisplayArea().mPreferredTopFocusableRootTask);
    }

    /**
     * Verify that resumed activity is paused due to finish request.
     */
    @Test
    public void testFinishActivityIfPossible_resumedStartsPausing() {
        final ActivityRecord activity = createActivityWithTask();
        activity.finishing = false;
        activity.setState(RESUMED, "test");
        assertEquals("Currently resumed activity must be paused before removal",
                FINISH_RESULT_REQUESTED, activity.finishIfPossible("test", false /* oomAdj */));
        assertEquals(PAUSING, activity.getState());
        verify(activity).setVisibility(eq(false));
        verify(activity.mDisplayContent).prepareAppTransition(eq(TRANSIT_CLOSE));
    }

    /**
     * Verify that finish request will be completed immediately for non-resumed activity.
     */
    @Test
    public void testFinishActivityIfPossible_nonResumedFinishCompletesImmediately() {
        final ActivityRecord activity = createActivityWithTask();
        final State[] states = {INITIALIZING, STARTED, PAUSED, STOPPING, STOPPED};
        for (State state : states) {
            activity.finishing = false;
            activity.setState(state, "test");
            reset(activity);
            assertEquals("Finish must be requested", FINISH_RESULT_REQUESTED,
                    activity.finishIfPossible("test", false /* oomAdj */));
            verify(activity).completeFinishing(anyString());
        }
    }

    /**
     * Verify that finishing will not be completed in PAUSING state.
     */
    @Test
    public void testFinishActivityIfPossible_pausing() {
        final ActivityRecord activity = createActivityWithTask();
        activity.finishing = false;
        activity.setState(PAUSING, "test");
        assertEquals("Finish must be requested", FINISH_RESULT_REQUESTED,
                activity.finishIfPossible("test", false /* oomAdj */));
        verify(activity, never()).completeFinishing(anyString());
    }

    /**
     * Verify that finish request for resumed activity will prepare an app transition but not
     * execute it immediately.
     */
    @Test
    public void testFinishActivityIfPossible_visibleResumedPreparesAppTransition() {
        final ActivityRecord activity = createActivityWithTask();
        clearInvocations(activity.mDisplayContent);
        activity.finishing = false;
        activity.mVisibleRequested = true;
        activity.setState(RESUMED, "test");
        activity.finishIfPossible("test", false /* oomAdj */);

        verify(activity).setVisibility(eq(false));
        verify(activity.mDisplayContent).prepareAppTransition(eq(TRANSIT_CLOSE));
        verify(activity.mDisplayContent, never()).executeAppTransition();
    }

    /**
     * Verify that finish request for paused activity will prepare and execute an app transition.
     */
    @Test
    public void testFinishActivityIfPossible_visibleNotResumedExecutesAppTransition() {
        final ActivityRecord activity = createActivityWithTask();
        clearInvocations(activity.mDisplayContent);
        activity.finishing = false;
        activity.mVisibleRequested = true;
        activity.setState(PAUSED, "test");
        activity.finishIfPossible("test", false /* oomAdj */);

        verify(activity, atLeast(1)).setVisibility(eq(false));
        verify(activity.mDisplayContent).prepareAppTransition(eq(TRANSIT_CLOSE));
        verify(activity.mDisplayContent).executeAppTransition();
    }

    /**
     * Verify that finish request for non-visible activity will not prepare any transitions.
     */
    @Test
    public void testFinishActivityIfPossible_nonVisibleNoAppTransition() {
        final ActivityRecord activity = createActivityWithTask();
        // Put an activity on top of test activity to make it invisible and prevent us from
        // accidentally resuming the topmost one again.
        new ActivityBuilder(mAtm).build();
        activity.mVisibleRequested = false;
        activity.setState(STOPPED, "test");

        activity.finishIfPossible("test", false /* oomAdj */);

        verify(activity.mDisplayContent, never()).prepareAppTransition(eq(TRANSIT_CLOSE));
    }

    /**
     * Verify that finish request for the last activity in a task will request a shell transition
     * with that task as a trigger.
     */
    @Test
    public void testFinishActivityIfPossible_lastInTaskRequestsTransitionWithTrigger() {
        // Set-up mock shell transitions
        final TestTransitionPlayer testPlayer = new TestTransitionPlayer(
                mAtm.getTransitionController(), mAtm.mWindowOrganizerController);
        mAtm.getTransitionController().registerTransitionPlayer(testPlayer);

        final ActivityRecord activity = createActivityWithTask();
        activity.finishing = false;
        activity.mVisibleRequested = true;
        activity.setState(RESUMED, "test");
        activity.finishIfPossible("test", false /* oomAdj */);

        verify(activity).setVisibility(eq(false));
        assertEquals(activity.getTask().mTaskId, testPlayer.mLastRequest.getTriggerTask().taskId);
    }

    /**
     * Verify that complete finish request for non-finishing activity is invalid.
     */
    @Test(expected = IllegalArgumentException.class)
    public void testCompleteFinishing_failNotFinishing() {
        final ActivityRecord activity = createActivityWithTask();
        activity.finishing = false;
        activity.completeFinishing("test");
    }

    /**
     * Verify that complete finish request for resumed activity is invalid.
     */
    @Test(expected = IllegalArgumentException.class)
    public void testCompleteFinishing_failResumed() {
        final ActivityRecord activity = createActivityWithTask();
        activity.setState(RESUMED, "test");
        activity.completeFinishing("test");
    }

    /**
     * Verify that finish request for pausing activity must be a no-op - activity will finish
     * once it completes pausing.
     */
    @Test
    public void testCompleteFinishing_pausing() {
        final ActivityRecord activity = createActivityWithTask();
        activity.setState(PAUSING, "test");
        activity.finishing = true;

        assertEquals("Activity must not be removed immediately - waiting for paused",
                activity, activity.completeFinishing("test"));
        assertEquals(PAUSING, activity.getState());
        verify(activity, never()).destroyIfPossible(anyString());
    }

    /**
     * Verify that finish request won't change the state of next top activity if the current
     * finishing activity doesn't need to be destroyed immediately. The case is usually like
     * from {@link ActivityStack#completePauseLocked(boolean, ActivityRecord)} to
     * {@link ActivityRecord#completeFinishing(String)}, so the complete-pause should take the
     * responsibility to resume the next activity with updating the state.
     */
    @Test
    public void testCompleteFinishing_keepStateOfNextInvisible() {
        final ActivityRecord currentTop = createActivityWithTask();
        final Task task = currentTop.getTask();

        currentTop.mVisibleRequested = currentTop.nowVisible = true;

        // Simulates that {@code currentTop} starts an existing activity from background (so its
        // state is stopped) and the starting flow just goes to place it at top.
        final Task nextStack = new TaskBuilder(mSupervisor).setCreateActivity(true).build();
        final ActivityRecord nextTop = nextStack.getTopNonFinishingActivity();
        nextTop.setState(STOPPED, "test");

        task.setPausingActivity(currentTop);
        currentTop.finishing = true;
        currentTop.setState(PAUSED, "test");
        currentTop.completeFinishing("completePauseLocked");

        // Current top becomes stopping because it is visible and the next is invisible.
        assertEquals(STOPPING, currentTop.getState());
        // The state of next activity shouldn't be changed.
        assertEquals(STOPPED, nextTop.getState());
    }

    /**
     * Verify that finish bottom activity from a task won't boost it to top.
     */
    @Test
    public void testFinishBottomActivityIfPossible_noZBoost() {
        final ActivityRecord bottomActivity = createActivityWithTask();
        final ActivityRecord topActivity = new ActivityBuilder(mAtm)
                .setTask(bottomActivity.getTask()).build();
        topActivity.mVisibleRequested = true;
        // simulating bottomActivity as a trampoline activity.
        bottomActivity.setState(RESUMED, "test");
        bottomActivity.finishIfPossible("test", false);
        assertFalse(bottomActivity.mNeedsZBoost);
    }

    /**
     * Verify that complete finish request for visible activity must be delayed before the next one
     * becomes visible.
     */
    @Test
    public void testCompleteFinishing_waitForNextVisible() {
        final ActivityRecord activity = createActivityWithTask();
        final ActivityRecord topActivity = new ActivityBuilder(mAtm)
                .setTask(activity.getTask()).build();
        topActivity.mVisibleRequested = true;
        topActivity.nowVisible = true;
        topActivity.finishing = true;
        topActivity.setState(PAUSED, "true");
        // Mark the bottom activity as not visible, so that we will wait for it before removing
        // the top one.
        activity.mVisibleRequested = false;
        activity.nowVisible = false;
        activity.setState(STOPPED, "test");

        assertEquals("Activity must not be removed immediately - waiting for next visible",
                topActivity, topActivity.completeFinishing("test"));
        assertEquals("Activity must be stopped to make next one visible", STOPPING,
                topActivity.getState());
        assertTrue("Activity must be stopped to make next one visible",
                topActivity.mTaskSupervisor.mStoppingActivities.contains(topActivity));
        verify(topActivity, never()).destroyIfPossible(anyString());
    }

    /**
     * Verify that complete finish request for top invisible activity must not be delayed while
     * sleeping, but next invisible activity must be resumed (and paused/stopped)
     */
    @Test
    public void testCompleteFinishing_noWaitForNextVisible_sleeping() {
        final ActivityRecord activity = createActivityWithTask();
        // Create a top activity on a new task
        final ActivityRecord topActivity = createActivityWithTask();
        mDisplayContent.setIsSleeping(true);
        doReturn(true).when(activity).shouldBeVisible();
        topActivity.mVisibleRequested = false;
        topActivity.nowVisible = false;
        topActivity.finishing = true;
        topActivity.setState(STOPPED, "true");

        // Mark the activity behind (on a separate task) as not visible
        activity.mVisibleRequested = false;
        activity.nowVisible = false;
        activity.setState(STOPPED, "test");

        clearInvocations(activity);
        topActivity.completeFinishing("test");
        verify(activity).setState(eq(RESUMED), any());
        verify(topActivity).destroyIfPossible(anyString());
    }

    /**
     * Verify that complete finish request for invisible activity must not be delayed.
     */
    @Test
    public void testCompleteFinishing_noWaitForNextVisible_alreadyInvisible() {
        final ActivityRecord activity = createActivityWithTask();
        final ActivityRecord topActivity = new ActivityBuilder(mAtm)
                .setTask(activity.getTask()).build();
        topActivity.mVisibleRequested = false;
        topActivity.nowVisible = false;
        topActivity.finishing = true;
        topActivity.setState(STOPPED, "true");
        // Mark the bottom activity as not visible, so that we would wait for it before removing
        // the top one.
        activity.mVisibleRequested = false;
        activity.nowVisible = false;
        activity.setState(STOPPED, "test");

        topActivity.completeFinishing("test");

        verify(topActivity).destroyIfPossible(anyString());
    }

    /**
     * Verify that paused finishing activity will be added to finishing list and wait for next one
     * to idle.
     */
    @Test
    public void testCompleteFinishing_waitForIdle() {
        final ActivityRecord activity = createActivityWithTask();
        final ActivityRecord topActivity = new ActivityBuilder(mAtm)
                .setTask(activity.getTask()).build();
        topActivity.mVisibleRequested = true;
        topActivity.nowVisible = true;
        topActivity.finishing = true;
        topActivity.setState(PAUSED, "true");
        // Mark the bottom activity as already visible, so that there is no need to wait for it.
        activity.mVisibleRequested = true;
        activity.nowVisible = true;
        activity.setState(RESUMED, "test");

        topActivity.completeFinishing("test");

        verify(topActivity).addToFinishingAndWaitForIdle();
    }

    /**
     * Verify that complete finish request for visible activity must not be delayed if the next one
     * is already visible and it's not the focused stack.
     */
    @Test
    public void testCompleteFinishing_noWaitForNextVisible_stopped() {
        final ActivityRecord activity = createActivityWithTask();
        final ActivityRecord topActivity = new ActivityBuilder(mAtm)
                .setTask(activity.getTask()).build();
        topActivity.mVisibleRequested = false;
        topActivity.nowVisible = false;
        topActivity.finishing = true;
        topActivity.setState(STOPPED, "true");
        // Mark the bottom activity as already visible, so that there is no need to wait for it.
        activity.mVisibleRequested = true;
        activity.nowVisible = true;
        activity.setState(RESUMED, "test");

        topActivity.completeFinishing("test");

        verify(topActivity).destroyIfPossible(anyString());
    }

    /**
     * Verify that complete finish request for visible activity must not be delayed if the next one
     * is already visible and it's not the focused stack.
     */
    @Test
    public void testCompleteFinishing_noWaitForNextVisible_nonFocusedStack() {
        final ActivityRecord activity = createActivityWithTask();
        final ActivityRecord topActivity = new ActivityBuilder(mAtm)
                .setTask(activity.getTask()).build();
        topActivity.mVisibleRequested = true;
        topActivity.nowVisible = true;
        topActivity.finishing = true;
        topActivity.setState(PAUSED, "true");
        // Mark the bottom activity as already visible, so that there is no need to wait for it.
        activity.mVisibleRequested = true;
        activity.nowVisible = true;
        activity.setState(RESUMED, "test");

        // Add another stack to become focused and make the activity there visible. This way it
        // simulates finishing in non-focused stack in split-screen.
        final Task stack = new TaskBuilder(mSupervisor).setCreateActivity(true).build();
        final ActivityRecord focusedActivity = stack.getTopMostActivity();
        focusedActivity.nowVisible = true;
        focusedActivity.mVisibleRequested = true;
        focusedActivity.setState(RESUMED, "test");
        stack.setResumedActivity(focusedActivity, "test");

        topActivity.completeFinishing("test");

        verify(topActivity).destroyIfPossible(anyString());
    }

    /**
     * Verify that complete finish request for a show-when-locked activity must ensure the
     * keyguard occluded state being updated.
     */
    @Test
    public void testCompleteFinishing_showWhenLocked() {
        final ActivityRecord activity = createActivityWithTask();
        final Task task = activity.getTask();
        // Make keyguard locked and set the top activity show-when-locked.
        KeyguardController keyguardController = activity.mTaskSupervisor.getKeyguardController();
        doReturn(true).when(keyguardController).isKeyguardLocked();
        final ActivityRecord topActivity = new ActivityBuilder(mAtm).setTask(task).build();
        topActivity.mVisibleRequested = true;
        topActivity.nowVisible = true;
        topActivity.setState(RESUMED, "true");
        doCallRealMethod().when(mRootWindowContainer).ensureActivitiesVisible(
                any() /* starting */, anyInt() /* configChanges */,
                anyBoolean() /* preserveWindows */, anyBoolean() /* notifyClients */);
        topActivity.setShowWhenLocked(true);

        // Verify the stack-top activity is occluded keyguard.
        assertEquals(topActivity, task.topRunningActivity());
        assertTrue(keyguardController.isDisplayOccluded(DEFAULT_DISPLAY));

        // Finish the top activity
        topActivity.setState(PAUSED, "true");
        topActivity.finishing = true;
        topActivity.completeFinishing("test");

        // Verify new top activity does not occlude keyguard.
        assertEquals(activity, task.topRunningActivity());
        assertFalse(keyguardController.isDisplayOccluded(DEFAULT_DISPLAY));
    }

    /**
     * Verify that complete finish request for an activity which the resume activity is translucent
     * must ensure the visibilities of activities being updated.
     */
    @Test
    public void testCompleteFinishing_ensureActivitiesVisible_withConditions() {
        testCompleteFinishing_ensureActivitiesVisible(false, PAUSED);
        testCompleteFinishing_ensureActivitiesVisible(false, STARTED);
        testCompleteFinishing_ensureActivitiesVisible(true, PAUSED);
        testCompleteFinishing_ensureActivitiesVisible(true, STARTED);
    }

    private void testCompleteFinishing_ensureActivitiesVisible(boolean diffTask,
            State secondActivityState) {
        final ActivityRecord activity = createActivityWithTask();
        final Task task = activity.getTask();
        final ActivityRecord firstActivity = new ActivityBuilder(mAtm).setTask(task).build();
        firstActivity.mVisibleRequested = false;
        firstActivity.nowVisible = false;
        firstActivity.setState(STOPPED, "test");

        final ActivityRecord secondActivity = new ActivityBuilder(mAtm).setTask(task).build();
        secondActivity.mVisibleRequested = true;
        secondActivity.nowVisible = true;
        secondActivity.setState(secondActivityState, "test");

        ActivityRecord translucentActivity;
        if (diffTask) {
            translucentActivity = new ActivityBuilder(mAtm).setCreateTask(true).build();
        } else {
            translucentActivity = new ActivityBuilder(mAtm).setTask(task).build();
        }
        translucentActivity.mVisibleRequested = true;
        translucentActivity.nowVisible = true;
        translucentActivity.setState(RESUMED, "test");

        doReturn(true).when(firstActivity).occludesParent(true);
        doReturn(true).when(secondActivity).occludesParent(true);

        // Finish the second activity
        secondActivity.finishing = true;
        secondActivity.completeFinishing("test");
        verify(secondActivity.mDisplayContent).ensureActivitiesVisible(null /* starting */,
                0 /* configChanges */ , false /* preserveWindows */,
                true /* notifyClients */);

        // Finish the first activity
        firstActivity.finishing = true;
        firstActivity.mVisibleRequested = true;
        firstActivity.completeFinishing("test");
        verify(firstActivity.mDisplayContent, times(2)).ensureActivitiesVisible(null /* starting */,
                0 /* configChanges */ , false /* preserveWindows */,
                true /* notifyClients */);

        // Remove the translucent activity and clear invocations for next test
        translucentActivity.getTask().removeImmediately("test");
        clearInvocations(mDefaultDisplay);
    }

    /**
     * Verify destroy activity request completes successfully.
     */
    @Test
    public void testDestroyIfPossible() {
        final ActivityRecord activity = createActivityWithTask();
        doReturn(false).when(mRootWindowContainer).resumeFocusedTasksTopActivities();
        activity.destroyIfPossible("test");

        assertEquals(DESTROYING, activity.getState());
        assertTrue(activity.finishing);
        verify(activity).destroyImmediately(anyString());
    }

    /**
     * Verify that complete finish request for visible activity must not destroy it immediately if
     * it is the last running activity on a display with a home stack. We must wait for home
     * activity to come up to avoid a black flash in this case.
     */
    @Test
    public void testDestroyIfPossible_lastActivityAboveEmptyHomeStack() {
        final ActivityRecord activity = createActivityWithTask();
        // Empty the home stack.
        final Task homeStack = activity.getDisplayArea().getRootHomeTask();
        homeStack.forAllLeafTasks((t) -> {
            homeStack.removeChild(t, "test");
        }, true /* traverseTopToBottom */);
        activity.finishing = true;
        doReturn(false).when(mRootWindowContainer).resumeFocusedTasksTopActivities();

        // Try to destroy the last activity above the home stack.
        activity.destroyIfPossible("test");

        // Verify that the activity was not actually destroyed, but waits for next one to come up
        // instead.
        verify(activity, never()).destroyImmediately(anyString());
        assertEquals(FINISHING, activity.getState());
        assertTrue(activity.mTaskSupervisor.mFinishingActivities.contains(activity));
    }

    /**
     * Verify that complete finish request for visible activity must resume next home stack before
     * destroying it immediately if it is the last running activity on a display with a home stack.
     * We must wait for home activity to come up to avoid a black flash in this case.
     */
    @Test
    public void testCompleteFinishing_lastActivityAboveEmptyHomeStack() {
        final ActivityRecord activity = createActivityWithTask();
        // Empty the home root task.
        final Task homeRootTask = activity.getDisplayArea().getRootHomeTask();
        homeRootTask.forAllLeafTasks((t) -> {
            homeRootTask.removeChild(t, "test");
        }, true /* traverseTopToBottom */);
        activity.setState(STARTED, "test");
        activity.finishing = true;
        activity.mVisibleRequested = true;

        // Try to finish the last activity above the home stack.
        activity.completeFinishing("test");

        // Verify that the activity is not destroyed immediately, but waits for next one to come up.
        verify(activity, never()).destroyImmediately(anyString());
        assertEquals(FINISHING, activity.getState());
        assertTrue(activity.mTaskSupervisor.mFinishingActivities.contains(activity));
    }

    /**
     * Test that the activity will be moved to destroying state and the message to destroy will be
     * sent to the client.
     */
    @Test
    public void testDestroyImmediately_hadApp_finishing() {
        final ActivityRecord activity = createActivityWithTask();
        activity.finishing = true;
        activity.destroyImmediately("test");

        assertEquals(DESTROYING, activity.getState());
    }

    /**
     * Test that the activity will be moved to destroyed state immediately if it was not marked as
     * finishing before {@link ActivityRecord#destroyImmediately(String)}.
     */
    @Test
    public void testDestroyImmediately_hadApp_notFinishing() {
        final ActivityRecord activity = createActivityWithTask();
        activity.finishing = false;
        activity.destroyImmediately("test");

        assertEquals(DESTROYED, activity.getState());
    }

    /**
     * Test that an activity with no process attached and that is marked as finishing will be
     * removed from task when {@link ActivityRecord#destroyImmediately(String)} is called.
     */
    @Test
    public void testDestroyImmediately_noApp_finishing() {
        final ActivityRecord activity = createActivityWithTask();
        activity.app = null;
        activity.finishing = true;
        final Task task = activity.getTask();

        activity.destroyImmediately("test");

        assertEquals(DESTROYED, activity.getState());
        assertNull(activity.getTask());
        assertEquals(0, task.getChildCount());
    }

    /**
     * Test that an activity with no process attached and that is not marked as finishing will be
     * marked as DESTROYED but not removed from task.
     */
    @Test
    public void testDestroyImmediately_noApp_notFinishing() {
        final ActivityRecord activity = createActivityWithTask();
        activity.app = null;
        activity.finishing = false;
        final Task task = activity.getTask();

        activity.destroyImmediately("test");

        assertEquals(DESTROYED, activity.getState());
        assertEquals(task, activity.getTask());
        assertEquals(1, task.getChildCount());
    }

    /**
     * Test that an activity will not be destroyed if it is marked as non-destroyable.
     */
    @Test
    public void testSafelyDestroy_nonDestroyable() {
        final ActivityRecord activity = createActivityWithTask();
        doReturn(false).when(activity).isDestroyable();

        activity.safelyDestroy("test");

        verify(activity, never()).destroyImmediately(anyString());
    }

    /**
     * Test that an activity will not be destroyed if it is marked as non-destroyable.
     */
    @Test
    public void testSafelyDestroy_destroyable() {
        final ActivityRecord activity = createActivityWithTask();
        doReturn(true).when(activity).isDestroyable();

        activity.safelyDestroy("test");

        verify(activity).destroyImmediately(anyString());
    }

    @Test
    public void testRemoveImmediately() throws RemoteException {
        final ActivityRecord activity = createActivityWithTask();
        final WindowProcessController wpc = activity.app;
        activity.getTask().removeImmediately("test");

        verify(mAtm.getLifecycleManager()).scheduleTransaction(any(), eq(activity.appToken),
                isA(DestroyActivityItem.class));
        assertNull(activity.app);
        assertEquals(DESTROYED, activity.getState());
        assertFalse(wpc.hasActivities());
    }

    @Test
    public void testRemoveFromHistory() {
        final ActivityRecord activity = createActivityWithTask();
        final Task rootTask = activity.getRootTask();
        final Task task = activity.getTask();
        final WindowProcessController wpc = activity.app;
        assertTrue(wpc.hasActivities());

        activity.removeFromHistory("test");

        assertEquals(DESTROYED, activity.getState());
        assertNull(activity.app);
        assertNull(activity.getTask());
        assertFalse(wpc.hasActivities());
        assertEquals(0, task.getChildCount());
        assertEquals(task.getRootTask(), task);
        assertEquals(0, rootTask.getChildCount());
    }

    /**
     * Test that it's not allowed to call {@link ActivityRecord#destroyed(String)} if activity is
     * not in destroying or destroyed state.
     */
    @Test(expected = IllegalStateException.class)
    public void testDestroyed_notDestroying() {
        final ActivityRecord activity = createActivityWithTask();
        activity.setState(STOPPED, "test");
        activity.destroyed("test");
    }

    /**
     * Test that {@link ActivityRecord#destroyed(String)} can be called if an activity is destroying
     */
    @Test
    public void testDestroyed_destroying() {
        final ActivityRecord activity = createActivityWithTask();
        activity.setState(DESTROYING, "test");
        activity.destroyed("test");

        verify(activity).removeFromHistory(anyString());
    }

    /**
     * Test that {@link ActivityRecord#destroyed(String)} can be called if an activity is destroyed.
     */
    @Test
    public void testDestroyed_destroyed() {
        final ActivityRecord activity = createActivityWithTask();
        activity.setState(DESTROYED, "test");
        activity.destroyed("test");

        verify(activity).removeFromHistory(anyString());
    }

    @Test
    public void testActivityOverridesProcessConfig() {
        final ActivityRecord activity = createActivityWithTask();
        final WindowProcessController wpc = activity.app;
        assertTrue(wpc.registeredForActivityConfigChanges());
        assertFalse(wpc.registeredForDisplayAreaConfigChanges());

        final ActivityRecord secondaryDisplayActivity =
                createActivityOnDisplay(false /* defaultDisplay */, null /* process */);

        assertTrue(wpc.registeredForActivityConfigChanges());
        assertEquals(0, activity.getMergedOverrideConfiguration()
                .diff(wpc.getRequestedOverrideConfiguration()));
        assertNotEquals(activity.getConfiguration(),
                secondaryDisplayActivity.getConfiguration());
    }

    @Test
    public void testActivityOverridesProcessConfig_TwoActivities() {
        final ActivityRecord activity = createActivityWithTask();
        final WindowProcessController wpc = activity.app;
        assertTrue(wpc.registeredForActivityConfigChanges());

        final Task firstTaskRecord = activity.getTask();
        final ActivityRecord secondActivityRecord =
                new ActivityBuilder(mAtm).setTask(firstTaskRecord).setUseProcess(wpc).build();

        assertTrue(wpc.registeredForActivityConfigChanges());
        assertEquals(0, secondActivityRecord.getMergedOverrideConfiguration()
                .diff(wpc.getRequestedOverrideConfiguration()));
    }

    @Test
    public void testActivityOverridesProcessConfig_TwoActivities_SecondaryDisplay() {
        final ActivityRecord activity = createActivityWithTask();
        final WindowProcessController wpc = activity.app;
        assertTrue(wpc.registeredForActivityConfigChanges());

        final ActivityRecord secondActivityRecord =
                new ActivityBuilder(mAtm).setTask(activity.getTask()).setUseProcess(wpc).build();

        assertTrue(wpc.registeredForActivityConfigChanges());
        assertEquals(0, secondActivityRecord.getMergedOverrideConfiguration()
                .diff(wpc.getRequestedOverrideConfiguration()));
    }

    @Test
    public void testActivityOverridesProcessConfig_TwoActivities_DifferentTasks() {
        final ActivityRecord activity = createActivityWithTask();
        final WindowProcessController wpc = activity.app;
        assertTrue(wpc.registeredForActivityConfigChanges());

        final ActivityRecord secondActivityRecord =
                createActivityOnDisplay(true /* defaultDisplay */, wpc);

        assertTrue(wpc.registeredForActivityConfigChanges());
        assertEquals(0, secondActivityRecord.getMergedOverrideConfiguration()
                .diff(wpc.getRequestedOverrideConfiguration()));
    }

    @Test
    public void testActivityOnCancelFixedRotationTransform() {
        final ActivityRecord activity = createActivityWithTask();
        final DisplayRotation displayRotation = activity.mDisplayContent.getDisplayRotation();
        spyOn(displayRotation);

        final DisplayContent display = activity.mDisplayContent;
        final int originalRotation = display.getRotation();

        // Make {@link DisplayContent#sendNewConfiguration} not apply rotation immediately.
        doReturn(true).when(displayRotation).isWaitingForRemoteRotation();
        doReturn((originalRotation + 1) % 4).when(displayRotation).rotationForOrientation(
                anyInt() /* orientation */, anyInt() /* lastRotation */);
        // Set to visible so the activity can freeze the screen.
        activity.setVisibility(true);

        display.rotateInDifferentOrientationIfNeeded(activity);
        display.setFixedRotationLaunchingAppUnchecked(activity);
        displayRotation.updateRotationUnchecked(true /* forceUpdate */);

        assertTrue(displayRotation.isRotatingSeamlessly());

        // The launching rotated app should not be cleared when waiting for remote rotation.
        display.continueUpdateOrientationForDiffOrienLaunchingApp();
        assertTrue(display.isFixedRotationLaunchingApp(activity));

        // Simulate the rotation has been updated to previous one, e.g. sensor updates before the
        // remote rotation is completed.
        doReturn(originalRotation).when(displayRotation).rotationForOrientation(
                anyInt() /* orientation */, anyInt() /* lastRotation */);
        display.updateOrientation();

        final DisplayInfo rotatedInfo = activity.getFixedRotationTransformDisplayInfo();
        activity.finishFixedRotationTransform();
        final ScreenRotationAnimation rotationAnim = display.getRotationAnimation();
        assertNotNull(rotationAnim);
        rotationAnim.setRotation(display.getPendingTransaction(), originalRotation);

        // Because the display doesn't rotate, the rotated activity needs to cancel the fixed
        // rotation. There should be a rotation animation to cover the change of activity.
        verify(activity).onCancelFixedRotationTransform(rotatedInfo.rotation);
        assertTrue(activity.isFreezingScreen());
        assertFalse(displayRotation.isRotatingSeamlessly());
        assertTrue(rotationAnim.isRotating());

        // Simulate the remote rotation has completed and the configuration doesn't change, then
        // the rotated activity should also be restored by clearing the transform.
        displayRotation.updateRotationUnchecked(true /* forceUpdate */);
        doReturn(false).when(displayRotation).isWaitingForRemoteRotation();
        clearInvocations(activity);
        display.setFixedRotationLaunchingAppUnchecked(activity);
        display.sendNewConfiguration();

        assertFalse(display.hasTopFixedRotationLaunchingApp());
        assertFalse(activity.hasFixedRotationTransform());

        // Simulate that the activity requests the same orientation as display.
        activity.setOrientation(display.getConfiguration().orientation);
        // Skip the real freezing.
        activity.mVisibleRequested = false;
        clearInvocations(activity);
        activity.onCancelFixedRotationTransform(originalRotation);
        // The implementation of cancellation must be executed.
        verify(activity).startFreezingScreen(originalRotation);
    }

    @Test
    public void testIsSnapshotCompatible() {
        final ActivityRecord activity = createActivityWithTask();
        final TaskSnapshot snapshot = new TaskSnapshotPersisterTestBase.TaskSnapshotBuilder()
                .setTopActivityComponent(activity.mActivityComponent)
                .setRotation(activity.getWindowConfiguration().getRotation())
                .build();

        assertTrue(activity.isSnapshotCompatible(snapshot));

        setRotatedScreenOrientationSilently(activity);

        assertFalse(activity.isSnapshotCompatible(snapshot));
    }

    /**
     * Test that the snapshot should be obsoleted if the top activity changed.
     */
    @Test
    public void testIsSnapshotCompatibleTopActivityChanged() {
        final ActivityRecord activity = createActivityWithTask();
        final ActivityRecord secondActivity = new ActivityBuilder(mAtm)
                .setTask(activity.getTask())
                .setOnTop(true)
                .build();
        final TaskSnapshot snapshot = new TaskSnapshotPersisterTestBase.TaskSnapshotBuilder()
                .setTopActivityComponent(secondActivity.mActivityComponent)
                .build();

        assertTrue(secondActivity.isSnapshotCompatible(snapshot));

        // Emulate the top activity changed.
        assertFalse(activity.isSnapshotCompatible(snapshot));
    }

    @Test
    public void testFixedRotationSnapshotStartingWindow() {
        final ActivityRecord activity = createActivityWithTask();
        // TaskSnapshotSurface requires a fullscreen opaque window.
        final WindowManager.LayoutParams params = new WindowManager.LayoutParams(
                WindowManager.LayoutParams.TYPE_APPLICATION_STARTING);
        params.width = params.height = WindowManager.LayoutParams.MATCH_PARENT;
        final TestWindowState w = new TestWindowState(
                mAtm.mWindowManager, mock(Session.class), new TestIWindow(), params, activity);
        activity.addWindow(w);

        // Assume the activity is launching in different rotation, and there was an available
        // snapshot accepted by {@link Activity#isSnapshotCompatible}.
        final TaskSnapshot snapshot = new TaskSnapshotPersisterTestBase.TaskSnapshotBuilder()
                .setRotation((activity.getWindowConfiguration().getRotation() + 1) % 4)
                .build();
        setRotatedScreenOrientationSilently(activity);
        activity.setVisible(false);

        final IWindowSession session = WindowManagerGlobal.getWindowSession();
        spyOn(session);
        try {
            // Return error to skip unnecessary operation.
            doReturn(WindowManagerGlobal.ADD_STARTING_NOT_NEEDED).when(session).addToDisplay(
                    any() /* window */,  any() /* attrs */,
                    anyInt() /* viewVisibility */, anyInt() /* displayId */,
                    any() /* requestedVisibility */, any() /* outInputChannel */,
                    any() /* outInsetsState */, any() /* outActiveControls */);
            mAtm.mWindowManager.mStartingSurfaceController
                    .createTaskSnapshotSurface(activity, snapshot);
        } catch (RemoteException ignored) {
        } finally {
            reset(session);
        }

        // Because the rotation of snapshot and the corresponding top activity are different, fixed
        // rotation should be applied when creating snapshot surface if the display rotation may be
        // changed according to the activity orientation.
        assertTrue(activity.hasFixedRotationTransform());
        assertTrue(activity.mDisplayContent.isFixedRotationLaunchingApp(activity));
    }

    /**
     * Sets orientation without notifying the parent to simulate that the display has not applied
     * the requested orientation yet.
     */
    static void setRotatedScreenOrientationSilently(ActivityRecord r) {
        final int rotatedOrentation = r.getConfiguration().orientation == ORIENTATION_PORTRAIT
                ? SCREEN_ORIENTATION_LANDSCAPE
                : SCREEN_ORIENTATION_PORTRAIT;
        doReturn(false).when(r).onDescendantOrientationChanged(any());
        r.setOrientation(rotatedOrentation);
    }

    @Test
    public void testActivityOnDifferentDisplayUpdatesProcessOverride() {
        final ActivityRecord secondaryDisplayActivity =
                createActivityOnDisplay(false /* defaultDisplay */, null /* process */);
        final WindowProcessController wpc = secondaryDisplayActivity.app;
        assertTrue(wpc.registeredForActivityConfigChanges());

        final ActivityRecord secondActivityRecord =
                createActivityOnDisplay(true /* defaultDisplay */, wpc);

        assertTrue(wpc.registeredForActivityConfigChanges());
        assertEquals(0, secondActivityRecord.getMergedOverrideConfiguration()
                .diff(wpc.getRequestedOverrideConfiguration()));
        assertFalse(wpc.registeredForDisplayAreaConfigChanges());
    }

    @Test
    public void testActivityReparentChangesProcessOverride() {
        final ActivityRecord activity = createActivityWithTask();
        final WindowProcessController wpc = activity.app;
        final Task initialTask = activity.getTask();
        final Configuration initialConf =
                new Configuration(activity.getMergedOverrideConfiguration());
        assertEquals(0, activity.getMergedOverrideConfiguration()
                .diff(wpc.getRequestedOverrideConfiguration()));
        assertTrue(wpc.registeredForActivityConfigChanges());

        // Create a new task with custom config to reparent the activity to.
        final Task newTask = new TaskBuilder(mSupervisor).build();
        final Configuration newConfig = newTask.getConfiguration();
        newConfig.densityDpi += 100;
        newTask.onRequestedOverrideConfigurationChanged(newConfig);
        assertEquals(newTask.getConfiguration().densityDpi, newConfig.densityDpi);

        // Reparent the activity and verify that config override changed.
        activity.reparent(newTask, 0 /* top */, "test");
        assertEquals(activity.getConfiguration().densityDpi, newConfig.densityDpi);
        assertEquals(activity.getMergedOverrideConfiguration().densityDpi, newConfig.densityDpi);

        assertTrue(wpc.registeredForActivityConfigChanges());
        assertNotEquals(initialConf, wpc.getRequestedOverrideConfiguration());
        assertEquals(0, activity.getMergedOverrideConfiguration()
                .diff(wpc.getRequestedOverrideConfiguration()));
    }

    @Test
    public void testActivityReparentDoesntClearProcessOverride_TwoActivities() {
        final ActivityRecord activity = createActivityWithTask();
        final WindowProcessController wpc = activity.app;
        final Configuration initialConf =
                new Configuration(activity.getMergedOverrideConfiguration());
        final Task initialTask = activity.getTask();
        final ActivityRecord secondActivity = new ActivityBuilder(mAtm).setTask(initialTask)
                .setUseProcess(wpc).build();

        assertTrue(wpc.registeredForActivityConfigChanges());
        assertEquals(0, secondActivity.getMergedOverrideConfiguration()
                .diff(wpc.getRequestedOverrideConfiguration()));

        // Create a new task with custom config to reparent the second activity to.
        final Task newTask = new TaskBuilder(mSupervisor).build();
        final Configuration newConfig = newTask.getConfiguration();
        newConfig.densityDpi += 100;
        newTask.onRequestedOverrideConfigurationChanged(newConfig);

        // Reparent the activity and verify that config override changed.
        secondActivity.reparent(newTask, 0 /* top */, "test");

        assertTrue(wpc.registeredForActivityConfigChanges());
        assertEquals(0, secondActivity.getMergedOverrideConfiguration()
                .diff(wpc.getRequestedOverrideConfiguration()));
        assertNotEquals(initialConf, wpc.getRequestedOverrideConfiguration());

        // Reparent the first activity and verify that config override didn't change.
        activity.reparent(newTask, 1 /* top */, "test");
        assertTrue(wpc.registeredForActivityConfigChanges());
        assertEquals(0, secondActivity.getMergedOverrideConfiguration()
                .diff(wpc.getRequestedOverrideConfiguration()));
        assertNotEquals(initialConf, wpc.getRequestedOverrideConfiguration());
    }

    @Test
    public void testActivityDestroyDoesntChangeProcessOverride() {
        final ActivityRecord firstActivity =
                createActivityOnDisplay(true /* defaultDisplay */, null /* process */);
        final WindowProcessController wpc = firstActivity.app;
        assertTrue(wpc.registeredForActivityConfigChanges());
        assertEquals(0, firstActivity.getMergedOverrideConfiguration()
                .diff(wpc.getRequestedOverrideConfiguration()));

        final ActivityRecord secondActivity =
                createActivityOnDisplay(false /* defaultDisplay */, wpc);
        assertTrue(wpc.registeredForActivityConfigChanges());
        assertEquals(0, secondActivity.getMergedOverrideConfiguration()
                .diff(wpc.getRequestedOverrideConfiguration()));

        final ActivityRecord thirdActivity =
                createActivityOnDisplay(false /* defaultDisplay */, wpc);
        assertTrue(wpc.registeredForActivityConfigChanges());
        assertEquals(0, thirdActivity.getMergedOverrideConfiguration()
                .diff(wpc.getRequestedOverrideConfiguration()));

        secondActivity.destroyImmediately("");

        assertTrue(wpc.registeredForActivityConfigChanges());
        assertEquals(0, thirdActivity.getMergedOverrideConfiguration()
                .diff(wpc.getRequestedOverrideConfiguration()));

        firstActivity.destroyImmediately("");

        assertTrue(wpc.registeredForActivityConfigChanges());
        assertEquals(0, thirdActivity.getMergedOverrideConfiguration()
                .diff(wpc.getRequestedOverrideConfiguration()));
    }

    @Test
    public void testFullscreenWindowCanTurnScreenOn() {
        final ActivityRecord activity = createActivityWithTask();
        final Task task = activity.getTask();
        task.setWindowingMode(WINDOWING_MODE_FULLSCREEN);
        doReturn(true).when(activity).getTurnScreenOnFlag();

        assertTrue(activity.canTurnScreenOn());
    }

    @Test
    public void testFreeformWindowCanTurnScreenOn() {
        final ActivityRecord activity = createActivityWithTask();
        final Task task = activity.getTask();
        task.setWindowingMode(WINDOWING_MODE_FREEFORM);
        doReturn(true).when(activity).getTurnScreenOnFlag();

        assertTrue(activity.canTurnScreenOn());
    }

    @Test
    public void testGetLockTaskLaunchMode() {
        final ActivityRecord activity = createActivityWithTask();
        final ActivityOptions options = ActivityOptions.makeBasic().setLockTaskEnabled(true);
        activity.info.lockTaskLaunchMode = LOCK_TASK_LAUNCH_MODE_DEFAULT;
        assertEquals(LOCK_TASK_LAUNCH_MODE_IF_ALLOWLISTED,
                ActivityRecord.getLockTaskLaunchMode(activity.info, options));

        activity.info.lockTaskLaunchMode = LOCK_TASK_LAUNCH_MODE_ALWAYS;
        assertEquals(LOCK_TASK_LAUNCH_MODE_DEFAULT,
                ActivityRecord.getLockTaskLaunchMode(activity.info, null /*options*/));

        activity.info.lockTaskLaunchMode = LOCK_TASK_LAUNCH_MODE_NEVER;
        assertEquals(LOCK_TASK_LAUNCH_MODE_DEFAULT,
                ActivityRecord.getLockTaskLaunchMode(activity.info, null /*options*/));

        activity.info.applicationInfo.privateFlags |= ApplicationInfo.PRIVATE_FLAG_PRIVILEGED;
        activity.info.lockTaskLaunchMode = LOCK_TASK_LAUNCH_MODE_ALWAYS;
        assertEquals(LOCK_TASK_LAUNCH_MODE_ALWAYS,
                ActivityRecord.getLockTaskLaunchMode(activity.info, null /*options*/));

        activity.info.lockTaskLaunchMode = LOCK_TASK_LAUNCH_MODE_NEVER;
        assertEquals(LOCK_TASK_LAUNCH_MODE_NEVER,
                ActivityRecord.getLockTaskLaunchMode(activity.info, null /*options*/));

    }

    @Test
    public void testProcessInfoUpdateWhenSetState() {
        final ActivityRecord activity = createActivityWithTask();
        activity.setState(INITIALIZING, "test");
        spyOn(activity.app);
        verifyProcessInfoUpdate(activity, RESUMED,
                true /* shouldUpdate */, true /* activityChange */);
        verifyProcessInfoUpdate(activity, PAUSED,
                false /* shouldUpdate */, false /* activityChange */);
        verifyProcessInfoUpdate(activity, STOPPED,
                false /* shouldUpdate */, false /* activityChange */);
        verifyProcessInfoUpdate(activity, STARTED,
                true /* shouldUpdate */, true /* activityChange */);

        activity.app.removeActivity(activity, true /* keepAssociation */);
        verifyProcessInfoUpdate(activity, DESTROYING,
                true /* shouldUpdate */, false /* activityChange */);
        verifyProcessInfoUpdate(activity, DESTROYED,
                true /* shouldUpdate */, false /* activityChange */);
    }

    @Test
    public void testSupportsSplitScreenWindowingMode() {
        final ActivityRecord activity = new ActivityBuilder(mAtm)
                .setCreateTask(true)
                .setResizeMode(ActivityInfo.RESIZE_MODE_UNRESIZEABLE)
                .setScreenOrientation(SCREEN_ORIENTATION_LANDSCAPE)
                .build();

        // Not allow non-resizable
        mAtm.mForceResizableActivities = false;
        mAtm.mSupportsNonResizableMultiWindow = -1;
        mAtm.mDevEnableNonResizableMultiWindow = false;
        assertFalse(activity.supportsSplitScreenWindowingMode());

        // Force resizable
        mAtm.mForceResizableActivities = true;
        mAtm.mSupportsNonResizableMultiWindow = -1;
        mAtm.mDevEnableNonResizableMultiWindow = false;
        assertTrue(activity.supportsSplitScreenWindowingMode());

        // Use development option to allow non-resizable
        mAtm.mForceResizableActivities = false;
        mAtm.mSupportsNonResizableMultiWindow = -1;
        mAtm.mDevEnableNonResizableMultiWindow = true;
        assertTrue(activity.supportsSplitScreenWindowingMode());

        // Always allow non-resizable
        mAtm.mForceResizableActivities = false;
        mAtm.mSupportsNonResizableMultiWindow = 1;
        mAtm.mDevEnableNonResizableMultiWindow = false;
        assertTrue(activity.supportsSplitScreenWindowingMode());
    }

    @Test
    public void testSupportsFreeform() {
        final ActivityRecord activity = new ActivityBuilder(mAtm)
                .setCreateTask(true)
                .setResizeMode(ActivityInfo.RESIZE_MODE_UNRESIZEABLE)
                .setScreenOrientation(SCREEN_ORIENTATION_LANDSCAPE)
                .build();

        // Not allow non-resizable
        mAtm.mForceResizableActivities = false;
        mAtm.mSupportsNonResizableMultiWindow = -1;
        mAtm.mDevEnableNonResizableMultiWindow = false;
        assertFalse(activity.supportsFreeform());

        // Force resizable
        mAtm.mForceResizableActivities = true;
        mAtm.mSupportsNonResizableMultiWindow = -1;
        mAtm.mDevEnableNonResizableMultiWindow = false;
        assertTrue(activity.supportsFreeform());

        // Use development option to allow non-resizable
        mAtm.mForceResizableActivities = false;
        mAtm.mSupportsNonResizableMultiWindow = -1;
        mAtm.mDevEnableNonResizableMultiWindow = true;
        assertTrue(activity.supportsFreeform());

        // Always allow non-resizable
        mAtm.mForceResizableActivities = false;
        mAtm.mSupportsNonResizableMultiWindow = 1;
        mAtm.mDevEnableNonResizableMultiWindow = false;
        assertTrue(activity.supportsFreeform());
    }

    @Test
    public void testSupportsPictureInPicture() {
        final ActivityRecord activity = new ActivityBuilder(mAtm)
                .setCreateTask(true)
                .setResizeMode(ActivityInfo.RESIZE_MODE_UNRESIZEABLE)
                .setActivityFlags(FLAG_SUPPORTS_PICTURE_IN_PICTURE)
                .build();

        // Device not supports PIP
        mAtm.mSupportsPictureInPicture = false;
        assertFalse(activity.supportsPictureInPicture());

        // Device and app support PIP
        mAtm.mSupportsPictureInPicture = true;
        assertTrue(activity.supportsPictureInPicture());

        // Activity not supports PIP
        activity.info.flags &= ~FLAG_SUPPORTS_PICTURE_IN_PICTURE;
        assertFalse(activity.supportsPictureInPicture());
    }

    private void verifyProcessInfoUpdate(ActivityRecord activity, State state,
            boolean shouldUpdate, boolean activityChange) {
        reset(activity.app);
        activity.setState(state, "test");
        verify(activity.app, times(shouldUpdate ? 1 : 0)).updateProcessInfo(anyBoolean(),
                eq(activityChange), anyBoolean(), anyBoolean());
    }

    private ActivityRecord createActivityWithTask() {
        return new ActivityBuilder(mAtm).setCreateTask(true).setOnTop(true).build();
    }

    private ActivityRecord createActivityWith2LevelTask() {
        final Task task = new TaskBuilder(mSupervisor)
                .setCreateParentTask(true).setCreateActivity(true).build();
        return task.getTopNonFinishingActivity();
    }

    /**
     * Creates an activity on display. For non-default display request it will also create a new
     * display with custom DisplayInfo.
     */
    private ActivityRecord createActivityOnDisplay(boolean defaultDisplay,
            WindowProcessController process) {
        final DisplayContent display;
        if (defaultDisplay) {
            display = mRootWindowContainer.getDefaultDisplay();
        } else {
            display = new TestDisplayContent.Builder(mAtm, 2000, 1000).setDensityDpi(300)
                    .setPosition(DisplayContent.POSITION_TOP).build();
        }
        final Task task = new TaskBuilder(mSupervisor).setDisplay(display).build();
        return new ActivityBuilder(mAtm).setTask(task).setUseProcess(process).build();
    }

    @Test
    @Presubmit
    public void testAddWindow_Order() {
        final ActivityRecord activity = new ActivityBuilder(mAtm).setCreateTask(true).build();
        assertEquals(0, activity.getChildCount());

        final WindowState win1 = createWindow(null, TYPE_APPLICATION, activity, "win1");
        final WindowState startingWin = createWindow(null, TYPE_APPLICATION_STARTING, activity,
                "startingWin");
        final WindowState baseWin = createWindow(null, TYPE_BASE_APPLICATION, activity, "baseWin");
        final WindowState win4 = createWindow(null, TYPE_APPLICATION, activity, "win4");

        // Should not contain the windows that were added above.
        assertEquals(4, activity.getChildCount());
        assertTrue(activity.mChildren.contains(win1));
        assertTrue(activity.mChildren.contains(startingWin));
        assertTrue(activity.mChildren.contains(baseWin));
        assertTrue(activity.mChildren.contains(win4));

        // The starting window should be on-top of all other windows.
        assertEquals(startingWin, activity.mChildren.peekLast());

        // The base application window should be below all other windows.
        assertEquals(baseWin, activity.mChildren.peekFirst());
        activity.removeImmediately();
    }

    @Test
    @Presubmit
    public void testFindMainWindow() {
        final ActivityRecord activity = new ActivityBuilder(mAtm).setCreateTask(true).build();
        assertNull(activity.findMainWindow());

        final WindowState window1 = createWindow(null, TYPE_BASE_APPLICATION, activity, "window1");
        final WindowState window11 = createWindow(window1, FIRST_SUB_WINDOW, activity, "window11");
        final WindowState window12 = createWindow(window1, FIRST_SUB_WINDOW, activity, "window12");
        assertEquals(window1, activity.findMainWindow());
        window1.mAnimatingExit = true;
        assertEquals(window1, activity.findMainWindow());
        final WindowState window2 = createWindow(null, TYPE_APPLICATION_STARTING, activity,
                "window2");
        assertEquals(window2, activity.findMainWindow());
        activity.removeImmediately();
    }

    @Test
    @Presubmit
    public void testGetTopFullscreenOpaqueWindow() {
        final ActivityRecord activity = new ActivityBuilder(mAtm).setCreateTask(true).build();
        assertNull(activity.getTopFullscreenOpaqueWindow());

        final WindowState window1 = createWindow(null, TYPE_BASE_APPLICATION, activity, "window1");
        final WindowState window11 = createWindow(null, TYPE_APPLICATION, activity, "window11");
        final WindowState window12 = createWindow(null, TYPE_APPLICATION, activity, "window12");
        assertEquals(window12, activity.getTopFullscreenOpaqueWindow());
        window12.mAttrs.width = 500;
        assertEquals(window11, activity.getTopFullscreenOpaqueWindow());
        window11.mAttrs.width = 500;
        assertEquals(window1, activity.getTopFullscreenOpaqueWindow());
        window1.mAttrs.alpha = 0f;
        assertNull(activity.getTopFullscreenOpaqueWindow());
        activity.removeImmediately();
    }

    @UseTestDisplay(addWindows = W_ACTIVITY)
    @Test
    public void testLandscapeSeascapeRotationByApp() {
        final Task task = new TaskBuilder(mSupervisor)
                .setDisplay(mDisplayContent).setCreateActivity(true).build();
        final ActivityRecord activity = task.getTopNonFinishingActivity();
        final WindowManager.LayoutParams attrs = new WindowManager.LayoutParams(
                TYPE_BASE_APPLICATION);
        attrs.setTitle("AppWindow");
        final TestWindowState appWindow = createWindowState(attrs, activity);
        activity.addWindow(appWindow);
        spyOn(appWindow);
        doNothing().when(appWindow).onStartFreezingScreen();

        // Set initial orientation and update.
        activity.setOrientation(SCREEN_ORIENTATION_LANDSCAPE);
        mDisplayContent.updateOrientation(
                mDisplayContent.getRequestedOverrideConfiguration(),
                null /* freezeThisOneIfNeeded */, false /* forceUpdate */);
        assertEquals(SCREEN_ORIENTATION_LANDSCAPE, mDisplayContent.getLastOrientation());
        appWindow.mResizeReported = false;

        // Update the orientation to perform 180 degree rotation and check that resize was reported.
        activity.setOrientation(SCREEN_ORIENTATION_REVERSE_LANDSCAPE);
        mDisplayContent.updateOrientation(
                mDisplayContent.getRequestedOverrideConfiguration(),
                null /* freezeThisOneIfNeeded */, false /* forceUpdate */);
        // In this test, DC will not get config update. Set the waiting flag to false.
        mDisplayContent.mWaitingForConfig = false;
        mWm.mRoot.performSurfacePlacement();
        assertEquals(SCREEN_ORIENTATION_REVERSE_LANDSCAPE, mDisplayContent.getLastOrientation());
        assertTrue(appWindow.mResizeReported);
        appWindow.removeImmediately();
    }

    @UseTestDisplay(addWindows = W_ACTIVITY)
    @Test
    public void testLandscapeSeascapeRotationByPolicy() {
        final Task task = new TaskBuilder(mSupervisor)
                .setDisplay(mDisplayContent).setCreateActivity(true).build();
        final ActivityRecord activity = task.getTopNonFinishingActivity();
        // This instance has been spied in {@link TestDisplayContent}.
        final DisplayRotation displayRotation = mDisplayContent.getDisplayRotation();

        final WindowManager.LayoutParams attrs = new WindowManager.LayoutParams(
                TYPE_BASE_APPLICATION);
        attrs.setTitle("RotationByPolicy");
        final TestWindowState appWindow = createWindowState(attrs, activity);
        activity.addWindow(appWindow);
        spyOn(appWindow);
        doNothing().when(appWindow).onStartFreezingScreen();

        // Set initial orientation and update.
        performRotation(displayRotation, Surface.ROTATION_90);
        appWindow.mResizeReported = false;

        // Update the rotation to perform 180 degree rotation and check that resize was reported.
        performRotation(displayRotation, Surface.ROTATION_270);
        assertTrue(appWindow.mResizeReported);

        appWindow.removeImmediately();
    }

    private void performRotation(DisplayRotation spiedRotation, int rotationToReport) {
        doReturn(rotationToReport).when(spiedRotation).rotationForOrientation(anyInt(), anyInt());
        mWm.updateRotation(false, false);
    }

    @Test
    @Presubmit
    public void testGetOrientation() {
        // ActivityBuilder will resume top activities and cause the activity been added into
        // opening apps list. Since this test is focus on the effect of visible on getting
        // orientation, we skip app transition to avoid interference.
        doNothing().when(mDisplayContent).prepareAppTransition(anyInt());
        final ActivityRecord activity = new ActivityBuilder(mAtm).setCreateTask(true).build();
        activity.setVisible(true);

        activity.setOrientation(SCREEN_ORIENTATION_LANDSCAPE);

        activity.setOccludesParent(false);
        // Can specify orientation if app doesn't occludes parent.
        assertEquals(SCREEN_ORIENTATION_LANDSCAPE, activity.getOrientation());

        activity.setOccludesParent(true);
        activity.setVisible(false);
        activity.mVisibleRequested = false;
        // Can not specify orientation if app isn't visible even though it occludes parent.
        assertEquals(SCREEN_ORIENTATION_UNSET, activity.getOrientation());
        // Can specify orientation if the current orientation candidate is orientation behind.
        assertEquals(SCREEN_ORIENTATION_LANDSCAPE,
                activity.getOrientation(SCREEN_ORIENTATION_BEHIND));
    }

    @Test
    @Presubmit
    public void testKeyguardFlagsDuringRelaunch() {
        final ActivityRecord activity = new ActivityBuilder(mAtm).setCreateTask(true).build();
        final WindowManager.LayoutParams attrs = new WindowManager.LayoutParams(
                TYPE_BASE_APPLICATION);
        attrs.flags |= FLAG_SHOW_WHEN_LOCKED | FLAG_DISMISS_KEYGUARD;
        attrs.setTitle("AppWindow");
        final TestWindowState appWindow = createWindowState(attrs, activity);

        // Add window with show when locked flag
        activity.addWindow(appWindow);
        assertTrue(activity.containsShowWhenLockedWindow()
                && activity.containsDismissKeyguardWindow());

        // Start relaunching
        activity.startRelaunching();
        assertTrue(activity.containsShowWhenLockedWindow()
                && activity.containsDismissKeyguardWindow());

        // Remove window and make sure that we still report back flag
        activity.removeChild(appWindow);
        assertTrue(activity.containsShowWhenLockedWindow()
                && activity.containsDismissKeyguardWindow());

        // Finish relaunching and ensure flag is now not reported
        activity.finishRelaunching();
        assertFalse(activity.containsShowWhenLockedWindow()
                || activity.containsDismissKeyguardWindow());
    }

    @Test
    public void testStuckExitingWindow() {
        final WindowState closingWindow = createWindow(null, FIRST_APPLICATION_WINDOW,
                "closingWindow");
        closingWindow.mAnimatingExit = true;
        closingWindow.mRemoveOnExit = true;
        closingWindow.mActivityRecord.commitVisibility(
                false /* visible */, true /* performLayout */);

        // We pretended that we were running an exit animation, but that should have been cleared up
        // by changing visibility of ActivityRecord
        closingWindow.removeIfPossible();
        assertTrue(closingWindow.mRemoved);
    }

    @Test
    public void testSetOrientation() {
        final ActivityRecord activity = new ActivityBuilder(mAtm).setCreateTask(true).build();
        activity.setVisible(true);

        // Assert orientation is unspecified to start.
        assertEquals(SCREEN_ORIENTATION_UNSPECIFIED, activity.getOrientation());

        activity.setOrientation(SCREEN_ORIENTATION_LANDSCAPE);
        assertEquals(SCREEN_ORIENTATION_LANDSCAPE, activity.getOrientation());

        mDisplayContent.removeAppToken(activity.token);
        // Assert orientation is unset to after container is removed.
        assertEquals(SCREEN_ORIENTATION_UNSET, activity.getOrientation());

        // Reset display frozen state
        mWm.mDisplayFrozen = false;
    }

    @UseTestDisplay
    @Test
    public void testRespectTopFullscreenOrientation() {
        final ActivityRecord activity = new ActivityBuilder(mAtm).setCreateTask(true).build();
        final Configuration displayConfig = activity.mDisplayContent.getConfiguration();
        final Configuration activityConfig = activity.getConfiguration();
        activity.setOrientation(SCREEN_ORIENTATION_PORTRAIT);

        assertEquals(Configuration.ORIENTATION_PORTRAIT, displayConfig.orientation);
        assertEquals(Configuration.ORIENTATION_PORTRAIT, activityConfig.orientation);

        final ActivityRecord topActivity = createActivityRecord(activity.getTask());
        topActivity.setOrientation(SCREEN_ORIENTATION_LANDSCAPE);

        assertEquals(Configuration.ORIENTATION_LANDSCAPE, displayConfig.orientation);
        // Although the activity requested portrait, it is not the top activity that determines
        // the display orientation. So it should be able to inherit the orientation from parent.
        // Otherwise its configuration will be inconsistent that its orientation is portrait but
        // other screen configurations are in landscape, e.g. screenWidthDp, screenHeightDp, and
        // window configuration.
        assertEquals(Configuration.ORIENTATION_LANDSCAPE, activityConfig.orientation);
    }

    @UseTestDisplay
    @Test
    public void testReportOrientationChange() {
        final Task task = new TaskBuilder(mSupervisor)
                .setDisplay(mDisplayContent).setCreateActivity(true).build();
        final ActivityRecord activity = task.getTopNonFinishingActivity();
        activity.setOrientation(SCREEN_ORIENTATION_LANDSCAPE);

        mDisplayContent.getDisplayRotation().setFixedToUserRotation(
                IWindowManager.FIXED_TO_USER_ROTATION_ENABLED);
        reset(task);
        activity.reportDescendantOrientationChangeIfNeeded();
        verify(task, atLeast(1)).onConfigurationChanged(any(Configuration.class));
    }

    @Test
    public void testCreateRemoveStartingWindow() {
        registerTestStartingWindowOrganizer();
        final ActivityRecord activity = new ActivityBuilder(mAtm).setCreateTask(true).build();
        activity.addStartingWindow(mPackageName,
                android.R.style.Theme, null, "Test", 0, 0, 0, 0, null, true, true, false, true,
                false, false);
        waitUntilHandlersIdle();
        assertHasStartingWindow(activity);
        activity.removeStartingWindow();
        waitUntilHandlersIdle();
        assertNoStartingWindow(activity);
    }

    @Test
    public void testTransferStartingWindow() {
        registerTestStartingWindowOrganizer();
        final ActivityRecord activity1 = new ActivityBuilder(mAtm).setCreateTask(true).build();
        final ActivityRecord activity2 = new ActivityBuilder(mAtm).setCreateTask(true).build();
        activity1.addStartingWindow(mPackageName,
                android.R.style.Theme, null, "Test", 0, 0, 0, 0, null, true, true, false, true,
                false, false);
        waitUntilHandlersIdle();
        activity2.addStartingWindow(mPackageName,
                android.R.style.Theme, null, "Test", 0, 0, 0, 0, activity1.appToken.asBinder(),
                true, true, false, true, false, false);
        waitUntilHandlersIdle();
        assertNoStartingWindow(activity1);
        assertHasStartingWindow(activity2);
    }

    @Test
    public void testTransferStartingWindowWhileCreating() {
        final TestStartingWindowOrganizer organizer = registerTestStartingWindowOrganizer();
        final ActivityRecord activity1 = new ActivityBuilder(mAtm).setCreateTask(true).build();
        final ActivityRecord activity2 = new ActivityBuilder(mAtm).setCreateTask(true).build();
        organizer.setRunnableWhenAddingSplashScreen(
                () -> {
                    // Surprise, ...! Transfer window in the middle of the creation flow.
                    activity2.addStartingWindow(mPackageName,
                            android.R.style.Theme, null, "Test", 0, 0, 0, 0,
                            activity1.appToken.asBinder(), true, true, false,
                            true, false, false);
                });
        activity1.addStartingWindow(mPackageName,
                android.R.style.Theme, null, "Test", 0, 0, 0, 0, null, true, true, false, true,
                false, false);
        waitUntilHandlersIdle();
        assertNoStartingWindow(activity1);
        assertHasStartingWindow(activity2);
    }

    @Test
    public void testTransferStartingWindowCanAnimate() {
        registerTestStartingWindowOrganizer();
        final ActivityRecord activity1 = new ActivityBuilder(mAtm).setCreateTask(true).build();
        final ActivityRecord activity2 = new ActivityBuilder(mAtm).setCreateTask(true).build();
        activity1.addStartingWindow(mPackageName,
                android.R.style.Theme, null, "Test", 0, 0, 0, 0, null, true, true, false, true,
                false, false);
        waitUntilHandlersIdle();
        activity2.addStartingWindow(mPackageName,
                android.R.style.Theme, null, "Test", 0, 0, 0, 0, activity1.appToken.asBinder(),
                true, true, false, true, false, false);
        waitUntilHandlersIdle();
        assertNoStartingWindow(activity1);
        assertHasStartingWindow(activity2);

        // Assert that bottom activity is allowed to do animation.
        ArrayList<WindowContainer> sources = new ArrayList<>();
        sources.add(activity2);
        doReturn(true).when(activity2).okToAnimate();
        doReturn(true).when(activity2).isAnimating();
        assertTrue(activity2.applyAnimation(null, TRANSIT_OLD_ACTIVITY_OPEN, true, false, sources));
    }
    @Test
    public void testTrackingStartingWindowThroughTrampoline() {
        final ActivityRecord sourceRecord = new ActivityBuilder(mAtm)
                .setCreateTask(true).setLaunchedFromUid(Process.SYSTEM_UID).build();
        sourceRecord.showStartingWindow(null /* prev */, true /* newTask */, false,
                0 /* splashScreenTheme */, null);

        final ActivityRecord secondRecord = new ActivityBuilder(mAtm)
                .setTask(sourceRecord.getTask()).build();
        secondRecord.showStartingWindow(null /* prev */, true /* newTask */, false,
                0 /* splashScreenTheme */, sourceRecord);
        assertFalse(secondRecord.mSplashScreenStyleEmpty);
        secondRecord.onStartingWindowDrawn();

        final ActivityRecord finalRecord = new ActivityBuilder(mAtm)
                .setTask(sourceRecord.getTask()).build();
        finalRecord.showStartingWindow(null /* prev */, true /* newTask */, false,
                0 /* splashScreenTheme */, secondRecord);
        assertTrue(finalRecord.mSplashScreenStyleEmpty);
    }

    @Test
    public void testTransferStartingWindowFromFinishingActivity() {
        registerTestStartingWindowOrganizer();
        final ActivityRecord activity = new ActivityBuilder(mAtm).setCreateTask(true).build();
        final Task task = activity.getTask();
        activity.addStartingWindow(mPackageName, android.R.style.Theme, null /* compatInfo */,
                "Test", 0 /* labelRes */, 0 /* icon */, 0 /* logo */, 0 /* windowFlags */,
                null /* transferFrom */, true /* newTask */, true /* taskSwitch */,
                false /* processRunning */, false /* allowTaskSnapshot */,
                false /* activityCreate */, false /* suggestEmpty */);
        waitUntilHandlersIdle();
        assertHasStartingWindow(activity);
        activity.mStartingWindowState = ActivityRecord.STARTING_WINDOW_SHOWN;

        doCallRealMethod().when(task).startActivityLocked(
                any(), any(), anyBoolean(), anyBoolean(), any(), any());
        // In normal case, resumeFocusedTasksTopActivities() should be called after
        // startActivityLocked(). So skip resumeFocusedTasksTopActivities() in ActivityBuilder.
        doReturn(false).when(mRootWindowContainer).resumeFocusedTasksTopActivities();
        // Make mVisibleSetFromTransferredStartingWindow true.
        final ActivityRecord middle = new ActivityBuilder(mAtm).setTask(task).build();
        task.startActivityLocked(middle, null /* focusedTopActivity */,
                false /* newTask */, false /* keepCurTransition */, null /* options */,
                null /* sourceRecord */);
        middle.makeFinishingLocked();

        assertNull(activity.mStartingWindow);
        assertHasStartingWindow(middle);

        final ActivityRecord top = new ActivityBuilder(mAtm).setTask(task).build();
        // Expect the visibility should be updated to true when transferring starting window from
        // a visible activity.
        top.setVisible(false);
        // The finishing middle should be able to transfer starting window to top.
        task.startActivityLocked(top, null /* focusedTopActivity */,
                false /* newTask */, false /* keepCurTransition */, null /* options */,
                null /* sourceRecord */);

        assertNull(middle.mStartingWindow);
        assertHasStartingWindow(top);
        assertTrue(top.isVisible());
        // The activity was visible by mVisibleSetFromTransferredStartingWindow, so after its
        // starting window is transferred, it should restore to invisible.
        assertFalse(middle.isVisible());
    }

    @Test
    public void testTransferStartingWindowSetFixedRotation() {
        registerTestStartingWindowOrganizer();
        final ActivityRecord activity = new ActivityBuilder(mAtm).setCreateTask(true).build();
        final Task task = activity.getTask();
        final ActivityRecord topActivity = new ActivityBuilder(mAtm).setTask(task).build();
        topActivity.setVisible(false);
        task.positionChildAt(topActivity, POSITION_TOP);
        activity.addStartingWindow(mPackageName,
                android.R.style.Theme, null, "Test", 0, 0, 0, 0, null, true, true, false, true,
                false, false);
        waitUntilHandlersIdle();

        // Make activities to have different rotation from it display and set fixed rotation
        // transform to activity1.
        int rotation = (mDisplayContent.getRotation() + 1) % 4;
        mDisplayContent.setFixedRotationLaunchingApp(activity, rotation);
        doReturn(rotation).when(mDisplayContent)
                .rotationForActivityInDifferentOrientation(topActivity);

        // The transform will be finished because there is no running animation. Keep activity in
        // animating state to avoid the transform being finished.
        doReturn(true).when(activity).isAnimating(anyInt());
        // Make sure the fixed rotation transform linked to activity2 when adding starting window
        // on activity2.
        topActivity.addStartingWindow(mPackageName,
                android.R.style.Theme, null, "Test", 0, 0, 0, 0, activity.appToken.asBinder(),
                false, false, false, true, false, false);
        waitUntilHandlersIdle();
        assertTrue(topActivity.hasFixedRotationTransform());
    }

    @Test
    public void testTryTransferStartingWindowFromHiddenAboveToken() {
        registerTestStartingWindowOrganizer();
        // Add two tasks on top of each other.
        final ActivityRecord activityTop = new ActivityBuilder(mAtm).setCreateTask(true).build();
        final ActivityRecord activityBottom = new ActivityBuilder(mAtm).build();
        activityTop.getTask().addChild(activityBottom, 0);

        // Add a starting window.
        activityTop.addStartingWindow(mPackageName,
                android.R.style.Theme, null, "Test", 0, 0, 0, 0, null, true, true, false, true,
                false, false);
        waitUntilHandlersIdle();

        // Make the top one invisible, and try transferring the starting window from the top to the
        // bottom one.
        activityTop.setVisibility(false, false);
        activityBottom.transferStartingWindowFromHiddenAboveTokenIfNeeded();
        waitUntilHandlersIdle();

        // Assert that the bottom window now has the starting window.
        assertNoStartingWindow(activityTop);
        assertHasStartingWindow(activityBottom);
    }

    @Test
    public void testTransitionAnimationBounds() {
        removeGlobalMinSizeRestriction();
        final Task task = new TaskBuilder(mSupervisor)
                .setCreateParentTask(true).setCreateActivity(true).build();
        final Task rootTask = task.getRootTask();
        final ActivityRecord activity = task.getTopNonFinishingActivity();
        final Rect stackBounds = new Rect(0, 0, 1000, 600);
        final Rect taskBounds = new Rect(100, 400, 600, 800);
        // Set the bounds and windowing mode to window configuration directly, otherwise the
        // testing setups may be discarded by configuration resolving.
        rootTask.getWindowConfiguration().setBounds(stackBounds);
        task.getWindowConfiguration().setBounds(taskBounds);
        activity.getWindowConfiguration().setBounds(taskBounds);

        // Check that anim bounds for freeform window match task bounds
        task.getWindowConfiguration().setWindowingMode(WINDOWING_MODE_FREEFORM);
        assertEquals(task.getBounds(), activity.getAnimationBounds(ROOT_TASK_CLIP_NONE));

        // ROOT_TASK_CLIP_AFTER_ANIM should use task bounds since they will be clipped by
        // bounds animation layer.
        task.getWindowConfiguration().setWindowingMode(WINDOWING_MODE_FULLSCREEN);
        assertEquals(task.getBounds(), activity.getAnimationBounds(ROOT_TASK_CLIP_AFTER_ANIM));

        // Even the activity is smaller than task and it is not aligned to the top-left corner of
        // task, the animation bounds the same as task and position should be zero because in real
        // case the letterbox will fill the remaining area in task.
        final Rect halfBounds = new Rect(taskBounds);
        halfBounds.scale(0.5f);
        activity.getWindowConfiguration().setBounds(halfBounds);
        final Point animationPosition = new Point();
        activity.getAnimationPosition(animationPosition);

        assertEquals(taskBounds, activity.getAnimationBounds(ROOT_TASK_CLIP_AFTER_ANIM));
        assertEquals(new Point(0, 0), animationPosition);

        // ROOT_TASK_CLIP_BEFORE_ANIM should use stack bounds since it won't be clipped later.
        task.getWindowConfiguration().setWindowingMode(WINDOWING_MODE_SPLIT_SCREEN_PRIMARY);
        assertEquals(rootTask.getBounds(), activity.getAnimationBounds(ROOT_TASK_CLIP_BEFORE_ANIM));
    }

    @Test
    public void testHasStartingWindow() {
        final ActivityRecord activity = new ActivityBuilder(mAtm).setCreateTask(true).build();
        final WindowManager.LayoutParams attrs =
                new WindowManager.LayoutParams(TYPE_APPLICATION_STARTING);
        final TestWindowState startingWindow = createWindowState(attrs, activity);
        activity.startingDisplayed = true;
        activity.addWindow(startingWindow);
        assertTrue("Starting window should be present", activity.hasStartingWindow());
        activity.startingDisplayed = false;
        assertTrue("Starting window should be present", activity.hasStartingWindow());

        activity.removeChild(startingWindow);
        assertFalse("Starting window should not be present", activity.hasStartingWindow());
    }

    @Test
<<<<<<< HEAD
    public void testCloseToSquareFixedOrientationPortrait() {
        // create a square display
        final DisplayContent squareDisplay = new TestDisplayContent.Builder(mAtm, 2000, 2000)
                .setSystemDecorations(true).build();
        final Task task = new TaskBuilder(mSupervisor).setDisplay(squareDisplay).build();

        // create a fixed portrait activity
        final ActivityRecord activity = new ActivityBuilder(mAtm).setTask(task)
                .setScreenOrientation(SCREEN_ORIENTATION_PORTRAIT).build();

        // check that both the configuration and app bounds are portrait
        assertEquals(ORIENTATION_PORTRAIT, activity.getConfiguration().orientation);
        assertTrue(activity.getConfiguration().windowConfiguration.getAppBounds().width()
                <= activity.getConfiguration().windowConfiguration.getAppBounds().height());
    }

    @Test
    public void testCloseToSquareFixedOrientationLandscape() {
        // create a square display
        final DisplayContent squareDisplay = new TestDisplayContent.Builder(mAtm, 2000, 2000)
                .setSystemDecorations(true).build();
        final Task task = new TaskBuilder(mSupervisor).setDisplay(squareDisplay).build();

        // create a fixed landscape activity
        final ActivityRecord activity = new ActivityBuilder(mAtm).setTask(task)
                .setScreenOrientation(SCREEN_ORIENTATION_LANDSCAPE).build();

        // check that both the configuration and app bounds are landscape
        assertEquals(ORIENTATION_LANDSCAPE, activity.getConfiguration().orientation);
        assertTrue(activity.getConfiguration().windowConfiguration.getAppBounds().width()
                > activity.getConfiguration().windowConfiguration.getAppBounds().height());
=======
    public void testSetVisibility_visibleToVisible() {
        final ActivityRecord activity = new ActivityBuilder(mAtm)
                .setCreateTask(true).build();
        // By default, activity is visible.
        assertTrue(activity.isVisible());
        assertTrue(activity.mVisibleRequested);
        assertTrue(activity.mDisplayContent.mOpeningApps.contains(activity));
        assertFalse(activity.mDisplayContent.mClosingApps.contains(activity));

        // Request the activity to be visible. Although the activity is already visible, app
        // transition animation should be applied on this activity. This might be unnecessary, but
        // until we verify no logic relies on this behavior, we'll keep this as is.
        activity.setVisibility(true);
        assertTrue(activity.isVisible());
        assertTrue(activity.mVisibleRequested);
        assertTrue(activity.mDisplayContent.mOpeningApps.contains(activity));
        assertFalse(activity.mDisplayContent.mClosingApps.contains(activity));
    }

    @Test
    public void testSetVisibility_visibleToInvisible() {
        final ActivityRecord activity = new ActivityBuilder(mAtm)
                .setCreateTask(true).build();
        // By default, activity is visible.
        assertTrue(activity.isVisible());
        assertTrue(activity.mVisibleRequested);
        assertTrue(activity.mDisplayContent.mOpeningApps.contains(activity));
        assertFalse(activity.mDisplayContent.mClosingApps.contains(activity));

        // Request the activity to be invisible. Since the visibility changes, app transition
        // animation should be applied on this activity.
        activity.setVisibility(false);
        assertTrue(activity.isVisible());
        assertFalse(activity.mVisibleRequested);
        assertFalse(activity.mDisplayContent.mOpeningApps.contains(activity));
        assertTrue(activity.mDisplayContent.mClosingApps.contains(activity));
    }

    @Test
    public void testSetVisibility_invisibleToVisible() {
        final ActivityRecord activity = new ActivityBuilder(mAtm)
                .setCreateTask(true).setVisible(false).build();
        // Activiby is invisible. However ATMS requests it to become visible, since this is a top
        // activity.
        assertFalse(activity.isVisible());
        assertTrue(activity.mVisibleRequested);
        assertTrue(activity.mDisplayContent.mOpeningApps.contains(activity));
        assertFalse(activity.mDisplayContent.mClosingApps.contains(activity));

        // Request the activity to be visible. Since the visibility changes, app transition
        // animation should be applied on this activity.
        activity.setVisibility(true);
        assertFalse(activity.isVisible());
        assertTrue(activity.mVisibleRequested);
        assertTrue(activity.mDisplayContent.mOpeningApps.contains(activity));
        assertFalse(activity.mDisplayContent.mClosingApps.contains(activity));
    }

    @Test
    public void testSetVisibility_invisibleToInvisible() {
        final ActivityRecord activity = new ActivityBuilder(mAtm)
                .setCreateTask(true).setVisible(false).build();
        // Activiby is invisible. However ATMS requests it to become visible, since this is a top
        // activity.
        assertFalse(activity.isVisible());
        assertTrue(activity.mVisibleRequested);
        assertTrue(activity.mDisplayContent.mOpeningApps.contains(activity));
        assertFalse(activity.mDisplayContent.mClosingApps.contains(activity));

        // Request the activity to be invisible. Since the activity is already invisible, no app
        // transition should be applied on this activity.
        activity.setVisibility(false);
        assertFalse(activity.isVisible());
        assertFalse(activity.mVisibleRequested);
        assertFalse(activity.mDisplayContent.mOpeningApps.contains(activity));
        assertFalse(activity.mDisplayContent.mClosingApps.contains(activity));
>>>>>>> fc3491bd
    }

    private void assertHasStartingWindow(ActivityRecord atoken) {
        assertNotNull(atoken.mStartingSurface);
        assertNotNull(atoken.mStartingData);
        assertNotNull(atoken.mStartingWindow);
    }

    private void assertNoStartingWindow(ActivityRecord atoken) {
        assertNull(atoken.mStartingSurface);
        assertNull(atoken.mStartingWindow);
        assertNull(atoken.mStartingData);
        atoken.forAllWindows(windowState -> {
            assertFalse(windowState.getBaseType() == TYPE_APPLICATION_STARTING);
        }, true);
    }
}<|MERGE_RESOLUTION|>--- conflicted
+++ resolved
@@ -2699,7 +2699,6 @@
     }
 
     @Test
-<<<<<<< HEAD
     public void testCloseToSquareFixedOrientationPortrait() {
         // create a square display
         final DisplayContent squareDisplay = new TestDisplayContent.Builder(mAtm, 2000, 2000)
@@ -2731,7 +2730,9 @@
         assertEquals(ORIENTATION_LANDSCAPE, activity.getConfiguration().orientation);
         assertTrue(activity.getConfiguration().windowConfiguration.getAppBounds().width()
                 > activity.getConfiguration().windowConfiguration.getAppBounds().height());
-=======
+    }
+
+    @Test
     public void testSetVisibility_visibleToVisible() {
         final ActivityRecord activity = new ActivityBuilder(mAtm)
                 .setCreateTask(true).build();
@@ -2808,7 +2809,6 @@
         assertFalse(activity.mVisibleRequested);
         assertFalse(activity.mDisplayContent.mOpeningApps.contains(activity));
         assertFalse(activity.mDisplayContent.mClosingApps.contains(activity));
->>>>>>> fc3491bd
     }
 
     private void assertHasStartingWindow(ActivityRecord atoken) {
