--- conflicted
+++ resolved
@@ -843,11 +843,7 @@
     public void testComputeImeParent_noApp() throws Exception {
         final DisplayContent dc = createNewDisplay();
         dc.mInputMethodTarget = createWindow(null, TYPE_STATUS_BAR, "statusBar");
-<<<<<<< HEAD
-         assertEquals(dc.getImeContainer().getParentSurfaceControl(), dc.computeImeParent());
-=======
         assertEquals(dc.getImeContainer().getParentSurfaceControl(), dc.computeImeParent());
->>>>>>> bcb2d73e
     }
 
     @Test
@@ -855,12 +851,8 @@
         final DisplayContent dc = createNewDisplay();
         dc.setRemoteInsetsController(createDisplayWindowInsetsController());
         dc.mInputMethodInputTarget = createWindow(null, TYPE_BASE_APPLICATION, "app");
-<<<<<<< HEAD
-        assertEquals(dc.mInputMethodInputTarget, dc.computeImeControlTarget(dc.mInputMethodTarget));
-=======
         dc.mInputMethodTarget = dc.mInputMethodInputTarget;
         assertEquals(dc.mInputMethodInputTarget, dc.computeImeControlTarget());
->>>>>>> bcb2d73e
     }
 
     @Test
@@ -869,15 +861,9 @@
         dc.mInputMethodInputTarget = createWindow(null, TYPE_BASE_APPLICATION, "app");
         dc.mInputMethodInputTarget.setWindowingMode(
                 WindowConfiguration.WINDOWING_MODE_SPLIT_SCREEN_PRIMARY);
-<<<<<<< HEAD
-        dc.setRemoteInsetsController(createDisplayWindowInsetsController());
-        assertNotEquals(dc.mInputMethodInputTarget,
-                dc.computeImeControlTarget(dc.mInputMethodTarget));
-=======
         dc.mInputMethodTarget = dc.mInputMethodInputTarget;
         dc.setRemoteInsetsController(createDisplayWindowInsetsController());
         assertNotEquals(dc.mInputMethodInputTarget, dc.computeImeControlTarget());
->>>>>>> bcb2d73e
     }
 
     @Test
@@ -885,14 +871,9 @@
         spyOn(mAppWindow.mActivityRecord);
         doReturn(false).when(mAppWindow.mActivityRecord).matchParentBounds();
         mDisplayContent.mInputMethodInputTarget = mAppWindow;
-<<<<<<< HEAD
-        mDisplayContent.setRemoteInsetsController(createDisplayWindowInsetsController());
-        assertEquals(mAppWindow, mDisplayContent.computeImeControlTarget(mAppWindow));
-=======
         mDisplayContent.mInputMethodTarget = mDisplayContent.mInputMethodInputTarget;
         mDisplayContent.setRemoteInsetsController(createDisplayWindowInsetsController());
         assertEquals(mAppWindow, mDisplayContent.computeImeControlTarget());
->>>>>>> bcb2d73e
     }
 
     private IDisplayWindowInsetsController createDisplayWindowInsetsController() {
