--- conflicted
+++ resolved
@@ -295,11 +295,7 @@
 
     @Test
     public void testInheritsFreeformModeFromSourceOnFullscreenDisplay() {
-<<<<<<< HEAD
-        final TestActivityDisplay fullscreenDisplay = createNewActivityDisplay(
-=======
         final TestDisplayContent fullscreenDisplay = createNewDisplayContent(
->>>>>>> d2d3a206
                 WINDOWING_MODE_FULLSCREEN);
         final ActivityRecord source = createSourceActivity(fullscreenDisplay);
         source.setWindowingMode(WINDOWING_MODE_FREEFORM);
@@ -619,11 +615,7 @@
 
     @Test
     public void testRespectsLaunchBoundsWithFreeformSourceOnFullscreenDisplay() {
-<<<<<<< HEAD
-        final TestActivityDisplay fullscreenDisplay = createNewActivityDisplay(
-=======
         final TestDisplayContent fullscreenDisplay = createNewDisplayContent(
->>>>>>> d2d3a206
                 WINDOWING_MODE_FULLSCREEN);
         final ActivityRecord source = createSourceActivity(fullscreenDisplay);
         source.setWindowingMode(WINDOWING_MODE_FREEFORM);
