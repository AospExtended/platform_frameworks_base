/*
 * Copyright (C) 2014 The Android Open Source Project
 *
 * Licensed under the Apache License, Version 2.0 (the "License");
 * you may not use this file except in compliance with the License.
 * You may obtain a copy of the License at
 *
 *      http://www.apache.org/licenses/LICENSE-2.0
 *
 * Unless required by applicable law or agreed to in writing, software
 * distributed under the License is distributed on an "AS IS" BASIS,
 * WITHOUT WARRANTIES OR CONDITIONS OF ANY KIND, either express or implied.
 * See the License for the specific language governing permissions and
 * limitations under the License.
 */

package android.telecom;

import android.annotation.NonNull;
import android.annotation.Nullable;
import android.annotation.SystemApi;
import android.os.Bundle;
import android.telecom.Connection.VideoProvider;
import android.util.ArraySet;

import java.util.ArrayList;
import java.util.Arrays;
import java.util.Collections;
import java.util.List;
import java.util.Locale;
import java.util.Set;
import java.util.concurrent.CopyOnWriteArrayList;
import java.util.concurrent.CopyOnWriteArraySet;

/**
 * Represents a conference call which can contain any number of {@link Connection} objects.
 */
public abstract class Conference extends Conferenceable {

    /**
     * Used to indicate that the conference connection time is not specified.  If not specified,
     * Telecom will set the connect time.
     */
    public static final long CONNECT_TIME_NOT_SPECIFIED = 0;

    /** @hide */
    public abstract static class Listener {
        public void onStateChanged(Conference conference, int oldState, int newState) {}
        public void onDisconnected(Conference conference, DisconnectCause disconnectCause) {}
        public void onConnectionAdded(Conference conference, Connection connection) {}
        public void onConnectionRemoved(Conference conference, Connection connection) {}
        public void onConferenceableConnectionsChanged(
                Conference conference, List<Connection> conferenceableConnections) {}
        public void onDestroyed(Conference conference) {}
        public void onConnectionCapabilitiesChanged(
                Conference conference, int connectionCapabilities) {}
        public void onConnectionPropertiesChanged(
                Conference conference, int connectionProperties) {}
        public void onVideoStateChanged(Conference c, int videoState) { }
        public void onVideoProviderChanged(Conference c, Connection.VideoProvider videoProvider) {}
        public void onStatusHintsChanged(Conference conference, StatusHints statusHints) {}
        public void onExtrasChanged(Conference c, Bundle extras) {}
        public void onExtrasRemoved(Conference c, List<String> keys) {}
    }

    private final Set<Listener> mListeners = new CopyOnWriteArraySet<>();
    private final List<Connection> mChildConnections = new CopyOnWriteArrayList<>();
    private final List<Connection> mUnmodifiableChildConnections =
            Collections.unmodifiableList(mChildConnections);
    private final List<Connection> mConferenceableConnections = new ArrayList<>();
    private final List<Connection> mUnmodifiableConferenceableConnections =
            Collections.unmodifiableList(mConferenceableConnections);

    private String mTelecomCallId;
    private PhoneAccountHandle mPhoneAccount;
    private CallAudioState mCallAudioState;
    private int mState = Connection.STATE_NEW;
    private DisconnectCause mDisconnectCause;
    private int mConnectionCapabilities;
    private int mConnectionProperties;
    private String mDisconnectMessage;
    private long mConnectTimeMillis = CONNECT_TIME_NOT_SPECIFIED;
    private StatusHints mStatusHints;
    private Bundle mExtras;
    private Set<String> mPreviousExtraKeys;
    private final Object mExtrasLock = new Object();

    private final Connection.Listener mConnectionDeathListener = new Connection.Listener() {
        @Override
        public void onDestroyed(Connection c) {
            if (mConferenceableConnections.remove(c)) {
                fireOnConferenceableConnectionsChanged();
            }
        }
    };

    /**
     * Constructs a new Conference with a mandatory {@link PhoneAccountHandle}
     *
     * @param phoneAccount The {@code PhoneAccountHandle} associated with the conference.
     */
    public Conference(PhoneAccountHandle phoneAccount) {
        mPhoneAccount = phoneAccount;
    }

    /**
     * Returns the telecom internal call ID associated with this conference.
     *
     * @return The telecom call ID.
     * @hide
     */
    public final String getTelecomCallId() {
        return mTelecomCallId;
    }

    /**
     * Sets the telecom internal call ID associated with this conference.
     *
     * @param telecomCallId The telecom call ID.
     * @hide
     */
    public final void setTelecomCallId(String telecomCallId) {
        mTelecomCallId = telecomCallId;
    }

    /**
     * Returns the {@link PhoneAccountHandle} the conference call is being placed through.
     *
     * @return A {@code PhoneAccountHandle} object representing the PhoneAccount of the conference.
     */
    public final PhoneAccountHandle getPhoneAccountHandle() {
        return mPhoneAccount;
    }

    /**
     * Returns the list of connections currently associated with the conference call.
     *
     * @return A list of {@code Connection} objects which represent the children of the conference.
     */
    public final List<Connection> getConnections() {
        return mUnmodifiableChildConnections;
    }

    /**
     * Gets the state of the conference call. See {@link Connection} for valid values.
     *
     * @return A constant representing the state the conference call is currently in.
     */
    public final int getState() {
        return mState;
    }

    /**
     * Returns the capabilities of the conference. See {@code CAPABILITY_*} constants in class
     * {@link Connection} for valid values.
     *
     * @return A bitmask of the capabilities of the conference call.
     */
    public final int getConnectionCapabilities() {
        return mConnectionCapabilities;
    }

    /**
     * Returns the properties of the conference. See {@code PROPERTY_*} constants in class
     * {@link Connection} for valid values.
     *
     * @return A bitmask of the properties of the conference call.
     */
    public final int getConnectionProperties() {
        return mConnectionProperties;
    }

    /**
     * Whether the given capabilities support the specified capability.
     *
     * @param capabilities A capability bit field.
     * @param capability The capability to check capabilities for.
     * @return Whether the specified capability is supported.
     * @hide
     */
    public static boolean can(int capabilities, int capability) {
        return (capabilities & capability) != 0;
    }

    /**
     * Whether the capabilities of this {@code Connection} supports the specified capability.
     *
     * @param capability The capability to check capabilities for.
     * @return Whether the specified capability is supported.
     * @hide
     */
    public boolean can(int capability) {
        return can(mConnectionCapabilities, capability);
    }

    /**
     * Removes the specified capability from the set of capabilities of this {@code Conference}.
     *
     * @param capability The capability to remove from the set.
     * @hide
     */
    public void removeCapability(int capability) {
        int newCapabilities = mConnectionCapabilities;
        newCapabilities &= ~capability;

        setConnectionCapabilities(newCapabilities);
    }

    /**
     * Adds the specified capability to the set of capabilities of this {@code Conference}.
     *
     * @param capability The capability to add to the set.
     * @hide
     */
    public void addCapability(int capability) {
        int newCapabilities = mConnectionCapabilities;
        newCapabilities |= capability;

        setConnectionCapabilities(newCapabilities);
    }

    /**
     * @return The audio state of the conference, describing how its audio is currently
     *         being routed by the system. This is {@code null} if this Conference
     *         does not directly know about its audio state.
     * @deprecated Use {@link #getCallAudioState()} instead.
     * @hide
     */
    @Deprecated
    @SystemApi
    public final AudioState getAudioState() {
        return new AudioState(mCallAudioState);
    }

    /**
     * @return The audio state of the conference, describing how its audio is currently
     *         being routed by the system. This is {@code null} if this Conference
     *         does not directly know about its audio state.
     */
    public final CallAudioState getCallAudioState() {
        return mCallAudioState;
    }

    /**
     * Returns VideoProvider of the primary call. This can be null.
     */
    public VideoProvider getVideoProvider() {
        return null;
    }

    /**
     * Returns video state of the primary call.
     */
    public int getVideoState() {
        return VideoProfile.STATE_AUDIO_ONLY;
    }

    /**
     * Notifies the {@link Conference} when the Conference and all it's {@link Connection}s should
     * be disconnected.
     */
    public void onDisconnect() {}

    /**
     * Notifies the {@link Conference} when the specified {@link Connection} should be separated
     * from the conference call.
     *
     * @param connection The connection to separate.
     */
    public void onSeparate(Connection connection) {}

    /**
<<<<<<< HEAD
     * Invoked when the conference adds a participant to the conference call.
     *
     * @param participant The participant to be added with conference call.
     * @hide
     */
    public void onAddParticipant(String participant) {}

    /**
     * Invoked when the specified {@link Connection} should merged with the conference call.
=======
     * Notifies the {@link Conference} when the specified {@link Connection} should merged with the
     * conference call.
>>>>>>> b5375056
     *
     * @param connection The {@code Connection} to merge.
     */
    public void onMerge(Connection connection) {}

    /**
     * Notifies the {@link Conference} when it should be put on hold.
     */
    public void onHold() {}

    /**
     * Notifies the {@link Conference} when it should be moved from a held to active state.
     */
    public void onUnhold() {}

    /**
     * Notifies the {@link Conference} when the child calls should be merged.  Only invoked if the
     * conference contains the capability {@link Connection#CAPABILITY_MERGE_CONFERENCE}.
     */
    public void onMerge() {}

    /**
     * Notifies the {@link Conference} when the child calls should be swapped. Only invoked if the
     * conference contains the capability {@link Connection#CAPABILITY_SWAP_CONFERENCE}.
     */
    public void onSwap() {}

    /**
     * Notifies the {@link Conference} of a request to play a DTMF tone.
     *
     * @param c A DTMF character.
     */
    public void onPlayDtmfTone(char c) {}

    /**
     * Notifies the {@link Conference} of a request to stop any currently playing DTMF tones.
     */
    public void onStopDtmfTone() {}

    /**
     * Notifies the {@link Conference} that the {@link #getAudioState()} property has a new value.
     *
     * @param state The new call audio state.
     * @deprecated Use {@link #onCallAudioStateChanged(CallAudioState)} instead.
     * @hide
     */
    @SystemApi
    @Deprecated
    public void onAudioStateChanged(AudioState state) {}

    /**
     * Notifies the {@link Conference} that the {@link #getCallAudioState()} property has a new
     * value.
     *
     * @param state The new call audio state.
     */
    public void onCallAudioStateChanged(CallAudioState state) {}

    /**
     * Notifies the {@link Conference} that a {@link Connection} has been added to it.
     *
     * @param connection The newly added connection.
     */
    public void onConnectionAdded(Connection connection) {}

    /**
     * Sets state to be on hold.
     */
    public final void setOnHold() {
        setState(Connection.STATE_HOLDING);
    }

    /**
     * Sets state to be dialing.
     */
    public final void setDialing() {
        setState(Connection.STATE_DIALING);
    }

    /**
     * Sets state to be active.
     */
    public final void setActive() {
        setState(Connection.STATE_ACTIVE);
    }

    /**
     * Sets state to disconnected.
     *
     * @param disconnectCause The reason for the disconnection, as described by
     *     {@link android.telecom.DisconnectCause}.
     */
    public final void setDisconnected(DisconnectCause disconnectCause) {
        mDisconnectCause = disconnectCause;;
        setState(Connection.STATE_DISCONNECTED);
        for (Listener l : mListeners) {
            l.onDisconnected(this, mDisconnectCause);
        }
    }

    /**
     * @return The {@link DisconnectCause} for this connection.
     */
    public final DisconnectCause getDisconnectCause() {
        return mDisconnectCause;
    }

    /**
     * Sets the capabilities of a conference. See {@code CAPABILITY_*} constants of class
     * {@link Connection} for valid values.
     *
     * @param connectionCapabilities A bitmask of the {@code Capabilities} of the conference call.
     */
    public final void setConnectionCapabilities(int connectionCapabilities) {
        if (connectionCapabilities != mConnectionCapabilities) {
            mConnectionCapabilities = connectionCapabilities;

            for (Listener l : mListeners) {
                l.onConnectionCapabilitiesChanged(this, mConnectionCapabilities);
            }
        }
    }

    /**
     * Sets the properties of a conference. See {@code PROPERTY_*} constants of class
     * {@link Connection} for valid values.
     *
     * @param connectionProperties A bitmask of the {@code Properties} of the conference call.
     */
    public final void setConnectionProperties(int connectionProperties) {
        if (connectionProperties != mConnectionProperties) {
            mConnectionProperties = connectionProperties;

            for (Listener l : mListeners) {
                l.onConnectionPropertiesChanged(this, mConnectionProperties);
            }
        }
    }

    /**
     * Adds the specified connection as a child of this conference.
     *
     * @param connection The connection to add.
     * @return True if the connection was successfully added.
     */
    public final boolean addConnection(Connection connection) {
        Log.d(this, "Connection=%s, connection=", connection);
        if (connection != null && !mChildConnections.contains(connection)) {
            if (connection.setConference(this)) {
                mChildConnections.add(connection);
                onConnectionAdded(connection);
                for (Listener l : mListeners) {
                    l.onConnectionAdded(this, connection);
                }
                return true;
            }
        }
        return false;
    }

    /**
     * Removes the specified connection as a child of this conference.
     *
     * @param connection The connection to remove.
     */
    public final void removeConnection(Connection connection) {
        Log.d(this, "removing %s from %s", connection, mChildConnections);
        if (connection != null && mChildConnections.remove(connection)) {
            connection.resetConference();
            for (Listener l : mListeners) {
                l.onConnectionRemoved(this, connection);
            }
        }
    }

    /**
     * Sets the connections with which this connection can be conferenced.
     *
     * @param conferenceableConnections The set of connections this connection can conference with.
     */
    public final void setConferenceableConnections(List<Connection> conferenceableConnections) {
        clearConferenceableList();
        for (Connection c : conferenceableConnections) {
            // If statement checks for duplicates in input. It makes it N^2 but we're dealing with a
            // small amount of items here.
            if (!mConferenceableConnections.contains(c)) {
                c.addConnectionListener(mConnectionDeathListener);
                mConferenceableConnections.add(c);
            }
        }
        fireOnConferenceableConnectionsChanged();
    }

    /**
     * Set the video state for the conference.
     * Valid values: {@link VideoProfile#STATE_AUDIO_ONLY},
     * {@link VideoProfile#STATE_BIDIRECTIONAL},
     * {@link VideoProfile#STATE_TX_ENABLED},
     * {@link VideoProfile#STATE_RX_ENABLED}.
     *
     * @param videoState The new video state.
     */
    public final void setVideoState(Connection c, int videoState) {
        Log.d(this, "setVideoState Conference: %s Connection: %s VideoState: %s",
                this, c, videoState);
        for (Listener l : mListeners) {
            l.onVideoStateChanged(this, videoState);
        }
    }

    /**
     * Sets the video connection provider.
     *
     * @param videoProvider The video provider.
     */
    public final void setVideoProvider(Connection c, Connection.VideoProvider videoProvider) {
        Log.d(this, "setVideoProvider Conference: %s Connection: %s VideoState: %s",
                this, c, videoProvider);
        for (Listener l : mListeners) {
            l.onVideoProviderChanged(this, videoProvider);
        }
    }

    private final void fireOnConferenceableConnectionsChanged() {
        for (Listener l : mListeners) {
            l.onConferenceableConnectionsChanged(this, getConferenceableConnections());
        }
    }

    /**
     * Returns the connections with which this connection can be conferenced.
     */
    public final List<Connection> getConferenceableConnections() {
        return mUnmodifiableConferenceableConnections;
    }

    /**
     * Tears down the conference object and any of its current connections.
     */
    public final void destroy() {
        Log.d(this, "destroying conference : %s", this);
        // Tear down the children.
        for (Connection connection : mChildConnections) {
            Log.d(this, "removing connection %s", connection);
            removeConnection(connection);
        }

        // If not yet disconnected, set the conference call as disconnected first.
        if (mState != Connection.STATE_DISCONNECTED) {
            Log.d(this, "setting to disconnected");
            setDisconnected(new DisconnectCause(DisconnectCause.LOCAL));
        }

        // ...and notify.
        for (Listener l : mListeners) {
            l.onDestroyed(this);
        }
    }

    /**
     * Add a listener to be notified of a state change.
     *
     * @param listener The new listener.
     * @return This conference.
     * @hide
     */
    public final Conference addListener(Listener listener) {
        mListeners.add(listener);
        return this;
    }

    /**
     * Removes the specified listener.
     *
     * @param listener The listener to remove.
     * @return This conference.
     * @hide
     */
    public final Conference removeListener(Listener listener) {
        mListeners.remove(listener);
        return this;
    }

    /**
     * Retrieves the primary connection associated with the conference.  The primary connection is
     * the connection from which the conference will retrieve its current state.
     *
     * @return The primary connection.
     * @hide
     */
    @SystemApi
    public Connection getPrimaryConnection() {
        if (mUnmodifiableChildConnections == null || mUnmodifiableChildConnections.isEmpty()) {
            return null;
        }
        return mUnmodifiableChildConnections.get(0);
    }

    /**
     * @hide
     * @deprecated Use {@link #setConnectionTime}.
     */
    @Deprecated
    @SystemApi
    public final void setConnectTimeMillis(long connectTimeMillis) {
        setConnectionTime(connectTimeMillis);
    }

    /**
     * Sets the connection start time of the {@code Conference}.
     *
     * @param connectionTimeMillis The connection time, in milliseconds.
     */
    public final void setConnectionTime(long connectionTimeMillis) {
        mConnectTimeMillis = connectionTimeMillis;
    }

    /**
     * @hide
     * @deprecated Use {@link #getConnectionTime}.
     */
    @Deprecated
    @SystemApi
    public final long getConnectTimeMillis() {
        return getConnectionTime();
    }

    /**
     * Retrieves the connection start time of the {@code Conference}, if specified.  A value of
     * {@link #CONNECT_TIME_NOT_SPECIFIED} indicates that Telecom should determine the start time
     * of the conference.
     *
     * @return The time at which the {@code Conference} was connected.
     */
    public final long getConnectionTime() {
        return mConnectTimeMillis;
    }

    /**
     * Inform this Conference that the state of its audio output has been changed externally.
     *
     * @param state The new audio state.
     * @hide
     */
    final void setCallAudioState(CallAudioState state) {
        Log.d(this, "setCallAudioState %s", state);
        mCallAudioState = state;
        onAudioStateChanged(getAudioState());
        onCallAudioStateChanged(state);
    }

    private void setState(int newState) {
        if (newState != Connection.STATE_ACTIVE &&
                newState != Connection.STATE_HOLDING &&
                newState != Connection.STATE_DISCONNECTED) {
            Log.w(this, "Unsupported state transition for Conference call.",
                    Connection.stateToString(newState));
            return;
        }

        if (mState != newState) {
            int oldState = mState;
            mState = newState;
            for (Listener l : mListeners) {
                l.onStateChanged(this, oldState, newState);
            }
        }
    }

    private final void clearConferenceableList() {
        for (Connection c : mConferenceableConnections) {
            c.removeConnectionListener(mConnectionDeathListener);
        }
        mConferenceableConnections.clear();
    }

    @Override
    public String toString() {
        return String.format(Locale.US,
                "[State: %s,Capabilites: %s, VideoState: %s, VideoProvider: %s, ThisObject %s]",
                Connection.stateToString(mState),
                Call.Details.capabilitiesToString(mConnectionCapabilities),
                getVideoState(),
                getVideoProvider(),
                super.toString());
    }

    /**
     * Sets the label and icon status to display in the InCall UI.
     *
     * @param statusHints The status label and icon to set.
     */
    public final void setStatusHints(StatusHints statusHints) {
        mStatusHints = statusHints;
        for (Listener l : mListeners) {
            l.onStatusHintsChanged(this, statusHints);
        }
    }

    /**
     * @return The status hints for this conference.
     */
    public final StatusHints getStatusHints() {
        return mStatusHints;
    }

    /**
     * Replaces all the extras associated with this {@code Conference}.
     * <p>
     * New or existing keys are replaced in the {@code Conference} extras.  Keys which are no longer
     * in the new extras, but were present the last time {@code setExtras} was called are removed.
     * <p>
     * Alternatively you may use the {@link #putExtras(Bundle)}, and
     * {@link #removeExtras(String...)} methods to modify the extras.
     * <p>
     * No assumptions should be made as to how an In-Call UI or service will handle these extras.
     * Keys should be fully qualified (e.g., com.example.extras.MY_EXTRA) to avoid conflicts.
     *
     * @param extras The extras associated with this {@code Conference}.
     */
    public final void setExtras(@Nullable Bundle extras) {
        // Keeping putExtras and removeExtras in the same lock so that this operation happens as a
        // block instead of letting other threads put/remove while this method is running.
        synchronized (mExtrasLock) {
            // Add/replace any new or changed extras values.
            putExtras(extras);
            // If we have used "setExtras" in the past, compare the key set from the last invocation
            // to the current one and remove any keys that went away.
            if (mPreviousExtraKeys != null) {
                List<String> toRemove = new ArrayList<String>();
                for (String oldKey : mPreviousExtraKeys) {
                    if (extras == null || !extras.containsKey(oldKey)) {
                        toRemove.add(oldKey);
                    }
                }

                if (!toRemove.isEmpty()) {
                    removeExtras(toRemove);
                }
            }

            // Track the keys the last time set called setExtras.  This way, the next time setExtras
            // is called we can see if the caller has removed any extras values.
            if (mPreviousExtraKeys == null) {
                mPreviousExtraKeys = new ArraySet<String>();
            }
            mPreviousExtraKeys.clear();
            if (extras != null) {
                mPreviousExtraKeys.addAll(extras.keySet());
            }
        }
    }

    /**
     * Adds some extras to this {@link Conference}.  Existing keys are replaced and new ones are
     * added.
     * <p>
     * No assumptions should be made as to how an In-Call UI or service will handle these extras.
     * Keys should be fully qualified (e.g., com.example.MY_EXTRA) to avoid conflicts.
     *
     * @param extras The extras to add.
     */
    public final void putExtras(@NonNull Bundle extras) {
        if (extras == null) {
            return;
        }

        // Creating a Bundle clone so we don't have to synchronize on mExtrasLock while calling
        // onExtrasChanged.
        Bundle listenersBundle;
        synchronized (mExtrasLock) {
            if (mExtras == null) {
                mExtras = new Bundle();
            }
            mExtras.putAll(extras);
            listenersBundle = new Bundle(mExtras);
        }

        for (Listener l : mListeners) {
            l.onExtrasChanged(this, new Bundle(listenersBundle));
        }
    }

    /**
     * Adds a boolean extra to this {@link Conference}.
     *
     * @param key The extra key.
     * @param value The value.
     * @hide
     */
    public final void putExtra(String key, boolean value) {
        Bundle newExtras = new Bundle();
        newExtras.putBoolean(key, value);
        putExtras(newExtras);
    }

    /**
     * Adds an integer extra to this {@link Conference}.
     *
     * @param key The extra key.
     * @param value The value.
     * @hide
     */
    public final void putExtra(String key, int value) {
        Bundle newExtras = new Bundle();
        newExtras.putInt(key, value);
        putExtras(newExtras);
    }

    /**
     * Adds a string extra to this {@link Conference}.
     *
     * @param key The extra key.
     * @param value The value.
     * @hide
     */
    public final void putExtra(String key, String value) {
        Bundle newExtras = new Bundle();
        newExtras.putString(key, value);
        putExtras(newExtras);
    }

    /**
     * Removes extras from this {@link Conference}.
     *
     * @param keys The keys of the extras to remove.
     */
    public final void removeExtras(List<String> keys) {
        if (keys == null || keys.isEmpty()) {
            return;
        }

        synchronized (mExtrasLock) {
            if (mExtras != null) {
                for (String key : keys) {
                    mExtras.remove(key);
                }
            }
        }

        List<String> unmodifiableKeys = Collections.unmodifiableList(keys);
        for (Listener l : mListeners) {
            l.onExtrasRemoved(this, unmodifiableKeys);
        }
    }

    /**
     * Removes extras from this {@link Conference}.
     *
     * @param keys The keys of the extras to remove.
     */
    public final void removeExtras(String ... keys) {
        removeExtras(Arrays.asList(keys));
    }

    /**
     * Returns the extras associated with this conference.
     * <p>
     * Extras should be updated using {@link #putExtras(Bundle)} and {@link #removeExtras(List)}.
     * <p>
     * Telecom or an {@link InCallService} can also update the extras via
     * {@link android.telecom.Call#putExtras(Bundle)}, and
     * {@link Call#removeExtras(List)}.
     * <p>
     * The conference is notified of changes to the extras made by Telecom or an
     * {@link InCallService} by {@link #onExtrasChanged(Bundle)}.
     *
     * @return The extras associated with this connection.
     */
    public final Bundle getExtras() {
        return mExtras;
    }

    /**
     * Notifies this {@link Conference} of a change to the extras made outside the
     * {@link ConnectionService}.
     * <p>
     * These extras changes can originate from Telecom itself, or from an {@link InCallService} via
     * {@link android.telecom.Call#putExtras(Bundle)}, and
     * {@link Call#removeExtras(List)}.
     *
     * @param extras The new extras bundle.
     */
    public void onExtrasChanged(Bundle extras) {}

    /**
     * Handles a change to extras received from Telecom.
     *
     * @param extras The new extras.
     * @hide
     */
    final void handleExtrasChanged(Bundle extras) {
        Bundle b = null;
        synchronized (mExtrasLock) {
            mExtras = extras;
            if (mExtras != null) {
                b = new Bundle(mExtras);
            }
        }
        onExtrasChanged(b);
    }
}<|MERGE_RESOLUTION|>--- conflicted
+++ resolved
@@ -270,7 +270,6 @@
     public void onSeparate(Connection connection) {}
 
     /**
-<<<<<<< HEAD
      * Invoked when the conference adds a participant to the conference call.
      *
      * @param participant The participant to be added with conference call.
@@ -279,11 +278,8 @@
     public void onAddParticipant(String participant) {}
 
     /**
-     * Invoked when the specified {@link Connection} should merged with the conference call.
-=======
      * Notifies the {@link Conference} when the specified {@link Connection} should merged with the
      * conference call.
->>>>>>> b5375056
      *
      * @param connection The {@code Connection} to merge.
      */
