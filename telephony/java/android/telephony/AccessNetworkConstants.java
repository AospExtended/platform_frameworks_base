--- conflicted
+++ resolved
@@ -261,11 +261,6 @@
         public static final int BAND_7 = 7;
         public static final int BAND_8 = 8;
         public static final int BAND_12 = 12;
-<<<<<<< HEAD
-        public static final int BAND_20 = 20;
-        public static final int BAND_25 = 25;
-        public static final int BAND_28 = 28;
-=======
         public static final int BAND_14 = 14;
         public static final int BAND_18 = 18;
         public static final int BAND_20 = 20;
@@ -273,21 +268,15 @@
         public static final int BAND_28 = 28;
         public static final int BAND_29 = 29;
         public static final int BAND_30 = 30;
->>>>>>> 22649921
         public static final int BAND_34 = 34;
         public static final int BAND_38 = 38;
         public static final int BAND_39 = 39;
         public static final int BAND_40 = 40;
         public static final int BAND_41 = 41;
-<<<<<<< HEAD
-        public static final int BAND_50 = 50;
-        public static final int BAND_51 = 51;
-=======
         public static final int BAND_48 = 48;
         public static final int BAND_50 = 50;
         public static final int BAND_51 = 51;
         public static final int BAND_65 = 65;
->>>>>>> 22649921
         public static final int BAND_66 = 66;
         public static final int BAND_70 = 70;
         public static final int BAND_71 = 71;
@@ -303,10 +292,7 @@
         public static final int BAND_83 = 83;
         public static final int BAND_84 = 84;
         public static final int BAND_86 = 86;
-<<<<<<< HEAD
-=======
         public static final int BAND_90 = 90;
->>>>>>> 22649921
 
         /** FR2 bands */
         public static final int BAND_257 = 257;
