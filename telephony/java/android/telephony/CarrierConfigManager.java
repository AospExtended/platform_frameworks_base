/*
 * Copyright (C) 2015 The Android Open Source Project
 *
 * Licensed under the Apache License, Version 2.0 (the "License");
 * you may not use this file except in compliance with the License.
 * You may obtain a copy of the License at
 *
 *      http://www.apache.org/licenses/LICENSE-2.0
 *
 * Unless required by applicable law or agreed to in writing, software
 * distributed under the License is distributed on an "AS IS" BASIS,
 * WITHOUT WARRANTIES OR CONDITIONS OF ANY KIND, either express or implied.
 * See the License for the specific language governing permissions and
 * limitations under the License.
 */

package android.telephony;

import android.Manifest;
import android.annotation.NonNull;
import android.annotation.Nullable;
import android.annotation.RequiresPermission;
import android.annotation.SuppressLint;
import android.annotation.SystemApi;
import android.annotation.SystemService;
import android.compat.annotation.UnsupportedAppUsage;
import android.content.ComponentName;
import android.content.Context;
import android.os.Build;
import android.os.PersistableBundle;
import android.os.RemoteException;
import android.service.carrier.CarrierService;
import android.telecom.TelecomManager;
import android.telephony.ims.ImsReasonInfo;
import android.telephony.ims.ImsSsData;

import com.android.internal.telephony.ICarrierConfigLoader;
import com.android.telephony.Rlog;

import java.util.concurrent.TimeUnit;

/**
 * Provides access to telephony configuration values that are carrier-specific.
 */
@SystemService(Context.CARRIER_CONFIG_SERVICE)
public class CarrierConfigManager {
    private final static String TAG = "CarrierConfigManager";

    /**
     * Extra included in {@link #ACTION_CARRIER_CONFIG_CHANGED} to indicate the slot index that the
     * broadcast is for.
     */
    public static final String EXTRA_SLOT_INDEX = "android.telephony.extra.SLOT_INDEX";

    /**
     * Extra included in {@link #ACTION_CARRIER_CONFIG_CHANGED} to indicate whether this is a
     * rebroadcast on unlock. Defaults to {@code false} if not specified.
     * @hide
     */
    public static final String EXTRA_REBROADCAST_ON_UNLOCK =
            "android.telephony.extra.REBROADCAST_ON_UNLOCK";

    /**
     * Optional extra included in {@link #ACTION_CARRIER_CONFIG_CHANGED} to indicate the
     * subscription index that the broadcast is for, if a valid one is available.
     */
    public static final String EXTRA_SUBSCRIPTION_INDEX =
            SubscriptionManager.EXTRA_SUBSCRIPTION_INDEX;

    /**
     * Service class flag if no specific service class is specified.
     * Reference: 3GPP TS 27.007 Section 7.4 Facility lock +CLCK
     */
    public static final int SERVICE_CLASS_NONE = ImsSsData.SERVICE_CLASS_NONE;

    /**
     * Service class flag for voice telephony.
     * Reference: 3GPP TS 27.007 Section 7.4 Facility lock +CLCK
     */
    public static final int SERVICE_CLASS_VOICE = ImsSsData.SERVICE_CLASS_VOICE;

    /**
     * Only send USSD over IMS while CS is out of service, otherwise send USSD over CS.
     * {@link #KEY_CARRIER_USSD_METHOD_INT}
     */
    public static final int USSD_OVER_CS_PREFERRED   = 0;

    /**
     * Send USSD over IMS or CS while IMS is out of service or silent redial over CS if needed.
     * {@link #KEY_CARRIER_USSD_METHOD_INT}
     */
    public static final int USSD_OVER_IMS_PREFERRED  = 1;

    /**
     * Only send USSD over CS.
     * {@link #KEY_CARRIER_USSD_METHOD_INT}
     */
    public static final int USSD_OVER_CS_ONLY        = 2;

    /**
     * Only send USSD over IMS and disallow silent redial over CS.
     * {@link #KEY_CARRIER_USSD_METHOD_INT}
     */
    public static final int USSD_OVER_IMS_ONLY       = 3;

    private final Context mContext;

    /**
     * @hide
     */
    public CarrierConfigManager(Context context) {
        mContext = context;
    }

    /**
     * This intent is broadcast by the system when carrier config changes. An int is specified in
     * {@link #EXTRA_SLOT_INDEX} to indicate the slot index that this is for. An optional int extra
     * {@link #EXTRA_SUBSCRIPTION_INDEX} is included to indicate the subscription index if a valid
     * one is available for the slot index. An optional int extra
     * {@link TelephonyManager#EXTRA_CARRIER_ID} is included to indicate the carrier id for the
     * changed carrier configuration. An optional int extra
     * {@link TelephonyManager#EXTRA_SPECIFIC_CARRIER_ID} is included to indicate the precise
     * carrier id for the changed carrier configuration.
     * @see TelephonyManager#getSimCarrierId()
     * @see TelephonyManager#getSimSpecificCarrierId()
     */
    public static final String
            ACTION_CARRIER_CONFIG_CHANGED = "android.telephony.action.CARRIER_CONFIG_CHANGED";

    // Below are the keys used in carrier config bundles. To add a new variable, define the key and
    // give it a default value in sDefaults. If you need to ship a per-network override in the
    // system image, that can be added in packages/apps/CarrierConfig.

    /**
     * Specifies a value that identifies the version of the carrier configuration that is
     * currently in use. This string is displayed on the UI.
     * The format of the string is not specified.
     */
    public static final String KEY_CARRIER_CONFIG_VERSION_STRING =
            "carrier_config_version_string";

    /**
     * This flag specifies whether VoLTE availability is based on provisioning. By default this is
     * false.
     */
    public static final String
            KEY_CARRIER_VOLTE_PROVISIONED_BOOL = "carrier_volte_provisioned_bool";

    /**
     * Boolean indicating the Supplementary Services(SS) is disable when airplane mode on in the
     * Call Settings menu.
     * {@code true}: SS is disable when airplane mode on.
     * {@code false}: SS is enable when airplane mode on.
     * The default value for this key is {@code false}
     */
    public static final String KEY_DISABLE_SUPPLEMENTARY_SERVICES_IN_AIRPLANE_MODE_BOOL =
            "disable_supplementary_services_in_airplane_mode_bool";

    /**
     * Boolean indicating if the "Call forwarding" item is visible in the Call Settings menu.
     * true means visible. false means gone.
     * @hide
     */
    public static final String KEY_CALL_FORWARDING_VISIBILITY_BOOL =
            "call_forwarding_visibility_bool";

    /**
     * Boolean indicating if carrier supports call forwarding option "When unreachable".
     *
     * {@code true}: Call forwarding option "When unreachable" is supported.
     * {@code false}: Call forwarding option "When unreachable" is not supported. Option will be
     * removed in the UI.
     *
     * By default this value is true.
     * @hide
     */
    public static final String KEY_CALL_FORWARDING_WHEN_UNREACHABLE_SUPPORTED_BOOL =
            "call_forwarding_when_unreachable_supported_bool";

     /**
      * Boolean indicating if carrier supports call forwarding option "When unanswered".
      *
      * {@code true}: Call forwarding option "When unanswered" is supported.
      * {@code false}: Call forwarding option "When unanswered" is not supported. Option will be
      * removed in the UI.
      *
      * By default this value is true.
      * @hide
      */
    public static final String KEY_CALL_FORWARDING_WHEN_UNANSWERED_SUPPORTED_BOOL =
            "call_forwarding_when_unanswered_supported_bool";

     /**
      * Boolean indicating if carrier supports call forwarding option "When busy".
      *
      * {@code true}: Call forwarding option "When busy" is supported.
      * {@code false}: Call forwarding option "When busy" is not supported. Option will be
      * removed in the UI.
      *
      * By default this value is true.
      * @hide
      */
    public static final String KEY_CALL_FORWARDING_WHEN_BUSY_SUPPORTED_BOOL =
            "call_forwarding_when_busy_supported_bool";

    /**
     * Boolean indicating if the "Caller ID" item is visible in the Additional Settings menu.
     * true means visible. false means gone.
     * @hide
     */
    public static final String KEY_ADDITIONAL_SETTINGS_CALLER_ID_VISIBILITY_BOOL =
            "additional_settings_caller_id_visibility_bool";

    /**
     * Boolean indicating if the "Call Waiting" item is visible in the Additional Settings menu.
     * true means visible. false means gone.
     * @hide
     */
    public static final String KEY_ADDITIONAL_SETTINGS_CALL_WAITING_VISIBILITY_BOOL =
            "additional_settings_call_waiting_visibility_bool";

   /**
    * Boolean indicating if the "Call barring" item is visible in the Call Settings menu.
    * If true, the "Call Barring" menu will be visible. If false, the menu will be gone.
    *
    * Disabled by default.
    */
    public static final String KEY_CALL_BARRING_VISIBILITY_BOOL =
            "call_barring_visibility_bool";

    /**
     * Flag indicating whether or not changing the call barring password via the "Call Barring"
     * settings menu is supported. If true, the option will be visible in the "Call
     * Barring" settings menu. If false, the option will not be visible.
     *
     * Enabled by default.
     */
    public static final String KEY_CALL_BARRING_SUPPORTS_PASSWORD_CHANGE_BOOL =
            "call_barring_supports_password_change_bool";

    /**
     * Flag indicating whether or not deactivating all call barring features via the "Call Barring"
     * settings menu is supported. If true, the option will be visible in the "Call
     * Barring" settings menu. If false, the option will not be visible.
     *
     * Enabled by default.
     */
    public static final String KEY_CALL_BARRING_SUPPORTS_DEACTIVATE_ALL_BOOL =
            "call_barring_supports_deactivate_all_bool";

    /**
     * Specifies the service class for call barring service. Default value is
     * {@link #SERVICE_CLASS_VOICE}.
     * The value set as below:
     * <ul>
     * <li>0: {@link #SERVICE_CLASS_NONE}</li>
     * <li>1: {@link #SERVICE_CLASS_VOICE}</li>
     * </ul>
     */
    public static final String KEY_CALL_BARRING_DEFAULT_SERVICE_CLASS_INT =
            "call_barring_default_service_class_int";

    /**
     * Flag indicating whether the Phone app should ignore EVENT_SIM_NETWORK_LOCKED
     * events from the Sim.
     * If true, this will prevent the IccNetworkDepersonalizationPanel from being shown, and
     * effectively disable the "Sim network lock" feature.
     */
    public static final String
            KEY_IGNORE_SIM_NETWORK_LOCKED_EVENTS_BOOL = "ignore_sim_network_locked_events_bool";

    /**
     * When checking if a given number is the voicemail number, if this flag is true
     * then in addition to comparing the given number to the voicemail number, we also compare it
     * to the mdn. If this flag is false, the given number is only compared to the voicemail number.
     * By default this value is false.
     */
    public static final String KEY_MDN_IS_ADDITIONAL_VOICEMAIL_NUMBER_BOOL =
            "mdn_is_additional_voicemail_number_bool";

    /**
     * Flag indicating whether the Phone app should provide a "Dismiss" button on the SIM network
     * unlock screen. The default value is true. If set to false, there will be *no way* to dismiss
     * the SIM network unlock screen if you don't enter the correct unlock code. (One important
     * consequence: there will be no way to make an Emergency Call if your SIM is network-locked and
     * you don't know the PIN.)
     */
    public static final String
            KEY_SIM_NETWORK_UNLOCK_ALLOW_DISMISS_BOOL = "sim_network_unlock_allow_dismiss_bool";

    /**
     * Flag indicating whether or not sending emergency SMS messages over IMS
     * is supported when in LTE/limited LTE (Emergency only) service mode..
     *
     */
    public static final String
            KEY_SUPPORT_EMERGENCY_SMS_OVER_IMS_BOOL = "support_emergency_sms_over_ims_bool";

    /** Flag indicating if the phone is a world phone */
    public static final String KEY_WORLD_PHONE_BOOL = "world_phone_bool";

    /**
     * Flag to require or skip entitlement checks.
     * If true, entitlement checks will be executed if device has been configured for it,
     * If false, entitlement checks will be skipped.
     */
    public static final String
            KEY_REQUIRE_ENTITLEMENT_CHECKS_BOOL = "require_entitlement_checks_bool";

    /**
     * Flag indicating whether radio is to be restarted on error PDP_FAIL_REGULAR_DEACTIVATION
     * This is false by default.
     *
     * @deprecated Use {@link #KEY_RADIO_RESTART_FAILURE_CAUSES_INT_ARRAY} instead
     */
    @Deprecated
    public static final String KEY_RESTART_RADIO_ON_PDP_FAIL_REGULAR_DEACTIVATION_BOOL =
            "restart_radio_on_pdp_fail_regular_deactivation_bool";

    /**
     * A list of failure cause codes that will trigger a modem restart when telephony receiving
     * one of those during data setup. The cause codes are defined in 3GPP TS 24.008 Annex I and
     * TS 24.301 Annex B.
     */
    public static final String KEY_RADIO_RESTART_FAILURE_CAUSES_INT_ARRAY =
            "radio_restart_failure_causes_int_array";

    /**
     * If true, enable vibration (haptic feedback) for key presses in the EmergencyDialer activity.
     * The pattern is set on a per-platform basis using config_virtualKeyVibePattern. To be
     * consistent with the regular Dialer, this value should agree with the corresponding values
     * from config.xml under apps/Contacts.
     */
    public static final String
            KEY_ENABLE_DIALER_KEY_VIBRATION_BOOL = "enable_dialer_key_vibration_bool";

    /** Flag indicating if dtmf tone type is enabled */
    public static final String KEY_DTMF_TYPE_ENABLED_BOOL = "dtmf_type_enabled_bool";

    /** Flag indicating if auto retry is enabled */
    public static final String KEY_AUTO_RETRY_ENABLED_BOOL = "auto_retry_enabled_bool";

    /**
     * Determine whether we want to play local DTMF tones in a call, or just let the radio/BP handle
     * playing of the tones.
     */
    public static final String KEY_ALLOW_LOCAL_DTMF_TONES_BOOL = "allow_local_dtmf_tones_bool";

    /**
     * Determines if the carrier requires that a tone be played to the remote party when an app is
     * recording audio during a call (e.g. using a call recording app).
     * <p>
     * Note: This requires the Telephony config_supports_telephony_audio_device overlay to be true
     * in order to work.
     * @hide
     */
    public static final String KEY_PLAY_CALL_RECORDING_TONE_BOOL = "play_call_recording_tone_bool";
    /**
     * Determines if the carrier requires converting the destination number before sending out an
     * SMS. Certain networks and numbering plans require different formats.
     */
    public static final String KEY_SMS_REQUIRES_DESTINATION_NUMBER_CONVERSION_BOOL=
            "sms_requires_destination_number_conversion_bool";

    /**
     * If true, show an onscreen "Dial" button in the dialer. In practice this is used on all
     * platforms, even the ones with hard SEND/END keys, but for maximum flexibility it's controlled
     * by a flag here (which can be overridden on a per-product basis.)
     */
    public static final String KEY_SHOW_ONSCREEN_DIAL_BUTTON_BOOL = "show_onscreen_dial_button_bool";

    /** Determines if device implements a noise suppression device for in call audio. */
    public static final String
            KEY_HAS_IN_CALL_NOISE_SUPPRESSION_BOOL = "has_in_call_noise_suppression_bool";

    /**
     * Determines if the current device should allow emergency numbers to be logged in the Call Log.
     * (Some carriers require that emergency calls *not* be logged, presumably to avoid the risk of
     * accidental redialing from the call log UI. This is a good idea, so the default here is
     * false.)
     */
    public static final String
            KEY_ALLOW_EMERGENCY_NUMBERS_IN_CALL_LOG_BOOL = "allow_emergency_numbers_in_call_log_bool";

    /**
     * A string array containing numbers that shouldn't be included in the call log.
     */
    public static final String KEY_UNLOGGABLE_NUMBERS_STRING_ARRAY =
            "unloggable_numbers_string_array";

    /** If true, removes the Voice Privacy option from Call Settings */
    public static final String KEY_VOICE_PRIVACY_DISABLE_UI_BOOL = "voice_privacy_disable_ui_bool";

    /** Control whether users can reach the carrier portions of Cellular Network Settings. */
    public static final String
            KEY_HIDE_CARRIER_NETWORK_SETTINGS_BOOL = "hide_carrier_network_settings_bool";

    /**
     * Only allow auto selection in Advanced Network Settings when in home network.
     * Manual selection is allowed when in roaming network.
     */
    public static final String KEY_ONLY_AUTO_SELECT_IN_HOME_NETWORK_BOOL =
            "only_auto_select_in_home_network";

    /**
     * Flag indicating whether to show single operator row in the choose network setting.
     *
     * The device configuration value {@code config_enableNewAutoSelectNetworkUI} ultimately
     * controls whether this carrier configuration option is used.  Where
     * {@code config_enableNewAutoSelectNetworkUI} is false, the value of the
     * {@link #KEY_SHOW_SINGLE_OPERATOR_ROW_IN_CHOOSE_NETWORK_SETTING_BOOL} carrier configuration
     * option is ignored.
     *
     * If {@code true}, default value, merge the duplicate networks which with the same plmn, keep
     * the one that with the higher signal strength level.
     * If {@code false}, show all operators without merging.
     * @hide
     */
    public static final String KEY_SHOW_SINGLE_OPERATOR_ROW_IN_CHOOSE_NETWORK_SETTING_BOOL =
            "show_single_operator_row_in_choose_network_setting_bool";

    /**
     * Flag indicating whether to display SPN as network name for home network in choose
     * network setting.
     *
     * If {@code true}, display SPN as network name in choose network setting.
     * If {@code false}, display PLMN in choose network setting.
     * @hide
     */
    public static final String KEY_SHOW_SPN_FOR_HOME_IN_CHOOSE_NETWORK_SETTING_BOOL =
            "show_spn_for_home_in_choose_network_setting_bool";

    /**
     * Control whether users receive a simplified network settings UI and improved network
     * selection.
     */
    public static final String
            KEY_SIMPLIFIED_NETWORK_SETTINGS_BOOL = "simplified_network_settings_bool";

    /** Control whether users can reach the SIM lock settings. */
    public static final String
            KEY_HIDE_SIM_LOCK_SETTINGS_BOOL = "hide_sim_lock_settings_bool";

    /** Control whether users can edit APNs in Settings. */
    public static final String KEY_APN_EXPAND_BOOL = "apn_expand_bool";

    /** Control whether users can choose a network operator. */
    public static final String KEY_OPERATOR_SELECTION_EXPAND_BOOL = "operator_selection_expand_bool";

    /** Used in Cellular Network Settings for preferred network type. */
    public static final String KEY_PREFER_2G_BOOL = "prefer_2g_bool";

    /** Show cdma network mode choices 1x, 3G, global etc. */
    public static final String KEY_SHOW_CDMA_CHOICES_BOOL = "show_cdma_choices_bool";

    /** CDMA activation goes through HFA */
    public static final String KEY_USE_HFA_FOR_PROVISIONING_BOOL = "use_hfa_for_provisioning_bool";

    /**
     * CDMA activation goes through OTASP.
     * <p>
     * TODO: This should be combined with config_use_hfa_for_provisioning and implemented as an enum
     * (NONE, HFA, OTASP).
     */
    public static final String KEY_USE_OTASP_FOR_PROVISIONING_BOOL = "use_otasp_for_provisioning_bool";

    /** Display carrier settings menu if true */
    public static final String KEY_CARRIER_SETTINGS_ENABLE_BOOL = "carrier_settings_enable_bool";

    /** Does not display additional call setting for IMS phone based on GSM Phone */
    public static final String KEY_ADDITIONAL_CALL_SETTING_BOOL = "additional_call_setting_bool";

    /** Show APN Settings for some CDMA carriers */
    public static final String KEY_SHOW_APN_SETTING_CDMA_BOOL = "show_apn_setting_cdma_bool";

    /** After a CDMA conference call is merged, the swap button should be displayed. */
    public static final String KEY_SUPPORT_SWAP_AFTER_MERGE_BOOL = "support_swap_after_merge_bool";

    /**
     * Determine whether user can edit voicemail number in Settings.
     */
    public static final String KEY_EDITABLE_VOICEMAIL_NUMBER_SETTING_BOOL =
            "editable_voicemail_number_setting_bool";

    /**
     * Since the default voicemail number is empty, if a SIM card does not have a voicemail number
     * available the user cannot use voicemail. This flag allows the user to edit the voicemail
     * number in such cases, and is false by default.
     */
    public static final String KEY_EDITABLE_VOICEMAIL_NUMBER_BOOL= "editable_voicemail_number_bool";

    /**
     * Determine whether the voicemail notification is persistent in the notification bar. If true,
     * the voicemail notifications cannot be dismissed from the notification bar.
     */
    public static final String
            KEY_VOICEMAIL_NOTIFICATION_PERSISTENT_BOOL = "voicemail_notification_persistent_bool";

    /** For IMS video over LTE calls, determines whether video pause signalling is supported. */
    public static final String
            KEY_SUPPORT_PAUSE_IMS_VIDEO_CALLS_BOOL = "support_pause_ims_video_calls_bool";

    /**
     * Disables dialing "*228" (OTASP provisioning) on CDMA carriers where it is not supported or is
     * potentially harmful by locking the SIM to 3G.
     */
    public static final String
            KEY_DISABLE_CDMA_ACTIVATION_CODE_BOOL = "disable_cdma_activation_code_bool";

    /**
     * List of RIL radio technologies (See {@link ServiceState} {@code RIL_RADIO_TECHNOLOGY_*}
     * constants) which support only a single data connection at a time. Some carriers do not
     * support multiple pdp on UMTS.
     */
    public static final String
            KEY_ONLY_SINGLE_DC_ALLOWED_INT_ARRAY = "only_single_dc_allowed_int_array";

    /**
     * Override the platform's notion of a network operator being considered roaming.
     * Value is string array of MCCMNCs to be considered roaming for 3GPP RATs.
     */
    public static final String
            KEY_GSM_ROAMING_NETWORKS_STRING_ARRAY = "gsm_roaming_networks_string_array";

    /**
     * Override the platform's notion of a network operator being considered not roaming.
     * Value is string array of MCCMNCs to be considered not roaming for 3GPP RATs.
     */
    public static final String
            KEY_GSM_NONROAMING_NETWORKS_STRING_ARRAY = "gsm_nonroaming_networks_string_array";

    /**
     * The package name containing the ImsService that will be bound to the telephony framework to
     * support both IMS MMTEL and RCS feature functionality instead of the device default
     * ImsService for this subscription.
     * @deprecated Use {@link #KEY_CONFIG_IMS_MMTEL_PACKAGE_OVERRIDE_STRING} and
     * {@link #KEY_CONFIG_IMS_RCS_PACKAGE_OVERRIDE_STRING} instead to configure these values
     * separately. If any of those values are not empty, they will override this value.
     */
    public static final String KEY_CONFIG_IMS_PACKAGE_OVERRIDE_STRING =
            "config_ims_package_override_string";

    /**
     * The package name containing the ImsService that will be bound to the telephony framework to
     * support IMS MMTEL feature functionality instead of the device default ImsService for this
     * subscription.
     */
    public static final String KEY_CONFIG_IMS_MMTEL_PACKAGE_OVERRIDE_STRING =
            "config_ims_mmtel_package_override_string";

    /**
     * The package name containing the ImsService that will be bound to the telephony framework to
     * support IMS RCS feature functionality instead of the device default ImsService for this
     * subscription.
     */
    public static final String KEY_CONFIG_IMS_RCS_PACKAGE_OVERRIDE_STRING =
            "config_ims_rcs_package_override_string";

    /**
     * Override the package that will manage {@link SubscriptionPlan}
     * information instead of the {@link CarrierService} that defines this
     * value.
     *
     * @see SubscriptionManager#getSubscriptionPlans(int)
     * @see SubscriptionManager#setSubscriptionPlans(int, java.util.List)
     */
    public static final String KEY_CONFIG_PLANS_PACKAGE_OVERRIDE_STRING =
            "config_plans_package_override_string";

    /**
     * Override the platform's notion of a network operator being considered roaming.
     * Value is string array of SIDs to be considered roaming for 3GPP2 RATs.
     */
    public static final String
            KEY_CDMA_ROAMING_NETWORKS_STRING_ARRAY = "cdma_roaming_networks_string_array";

    /**
     * Override the platform's notion of a network operator being considered non roaming.
     * Value is string array of SIDs to be considered not roaming for 3GPP2 RATs.
     */
    public static final String
            KEY_CDMA_NONROAMING_NETWORKS_STRING_ARRAY = "cdma_nonroaming_networks_string_array";

    /**
     * Override the platform's notion of a network operator being considered non roaming.
     * If true all networks are considered as home network a.k.a non-roaming.  When false,
     * the 2 pairs of CMDA and GSM roaming/non-roaming arrays are consulted.
     *
     * @see #KEY_GSM_ROAMING_NETWORKS_STRING_ARRAY
     * @see #KEY_GSM_NONROAMING_NETWORKS_STRING_ARRAY
     * @see #KEY_CDMA_ROAMING_NETWORKS_STRING_ARRAY
     * @see #KEY_CDMA_NONROAMING_NETWORKS_STRING_ARRAY
     */
    public static final String
            KEY_FORCE_HOME_NETWORK_BOOL = "force_home_network_bool";

    /**
     * Flag specifying whether VoLTE should be available for carrier, independent of carrier
     * provisioning. If false: hard disabled. If true: then depends on carrier provisioning,
     * availability, etc.
     */
    public static final String KEY_CARRIER_VOLTE_AVAILABLE_BOOL = "carrier_volte_available_bool";

    /**
     * Flag specifying whether video telephony is available for carrier. If false: hard disabled.
     * If true: then depends on carrier provisioning, availability, etc.
     */
    public static final String KEY_CARRIER_VT_AVAILABLE_BOOL = "carrier_vt_available_bool";

    /**
     * Specify the method of selection for UE sending USSD requests. The default value is
     * {@link #USSD_OVER_CS_PREFERRED}.
     * <p> Available options:
     * <ul>
     *   <li>0: {@link #USSD_OVER_CS_PREFERRED} </li>
     *   <li>1: {@link #USSD_OVER_IMS_PREFERRED} </li>
     *   <li>2: {@link #USSD_OVER_CS_ONLY} </li>
     *   <li>3: {@link #USSD_OVER_IMS_ONLY} </li>
     * </ul>
     */
    public static final String KEY_CARRIER_USSD_METHOD_INT =
            "carrier_ussd_method_int";

    /**
     * Flag specifying whether to show an alert dialog for 5G disable when the user disables VoLTE.
     * By default this value is {@code false}.
     *
     * @hide
     */
    public static final String KEY_VOLTE_5G_LIMITED_ALERT_DIALOG_BOOL =
            "volte_5g_limited_alert_dialog_bool";

    /**
     * Flag specifying whether the carrier wants to notify the user when a VT call has been handed
     * over from WIFI to LTE.
     * <p>
     * The handover notification is sent as a
     * {@link TelephonyManager#EVENT_HANDOVER_VIDEO_FROM_WIFI_TO_LTE}
     * {@link android.telecom.Connection} event, which an {@link android.telecom.InCallService}
     * should use to trigger the display of a user-facing message.
     * <p>
     * The Connection event is sent to the InCallService only once, the first time it occurs.
     * @hide
     */
    public static final String KEY_NOTIFY_HANDOVER_VIDEO_FROM_WIFI_TO_LTE_BOOL =
            "notify_handover_video_from_wifi_to_lte_bool";

    /**
     * Flag specifying whether the carrier supports merging a RTT call with a voice call,
     * downgrading the call in the process.
     * @hide
     */
    public static final String KEY_ALLOW_MERGING_RTT_CALLS_BOOL =
             "allow_merging_rtt_calls_bool";

    /**
     * Flag specifying whether the carrier wants to notify the user when a VT call has been handed
     * over from LTE to WIFI.
     * <p>
     * The handover notification is sent as a
     * {@link TelephonyManager#EVENT_HANDOVER_VIDEO_FROM_LTE_TO_WIFI}
     * {@link android.telecom.Connection} event, which an {@link android.telecom.InCallService}
     * should use to trigger the display of a user-facing message.
     * @hide
     */
    public static final String KEY_NOTIFY_HANDOVER_VIDEO_FROM_LTE_TO_WIFI_BOOL =
            "notify_handover_video_from_lte_to_wifi_bool";

    /**
     * Flag specifying whether the carrier supports downgrading a video call (tx, rx or tx/rx)
     * directly to an audio call.
     * @hide
     */
    public static final String KEY_SUPPORT_DOWNGRADE_VT_TO_AUDIO_BOOL =
            "support_downgrade_vt_to_audio_bool";

    /**
     * Where there is no preloaded voicemail number on a SIM card, specifies the carrier's default
     * voicemail number.
     * When empty string, no default voicemail number is specified.
     */
    public static final String KEY_DEFAULT_VM_NUMBER_STRING = "default_vm_number_string";

    /**
     * Where there is no preloaded voicemail number on a SIM card, specifies the carrier's default
     * voicemail number for roaming network.
     * When empty string, no default voicemail number is specified for roaming network.
     * @hide
     */
    public static final String KEY_DEFAULT_VM_NUMBER_ROAMING_STRING =
            "default_vm_number_roaming_string";

    /**
     * Where there is no preloaded voicemail number on a SIM card, specifies the carrier's default
     * voicemail number while the device is both roaming and not registered for IMS.
     * When empty string, no default voicemail number is specified for roaming network and
     * unregistered state in IMS.
     */
    public static final String KEY_DEFAULT_VM_NUMBER_ROAMING_AND_IMS_UNREGISTERED_STRING =
            "default_vm_number_roaming_and_ims_unregistered_string";

    /**
     * Flag that specifies to use the user's own phone number as the voicemail number when there is
     * no pre-loaded voicemail number on the SIM card.
     * <p>
     * {@link #KEY_DEFAULT_VM_NUMBER_STRING} takes precedence over this flag.
     * <p>
     * If false, the system default (*86) will be used instead.
     */
    public static final String KEY_CONFIG_TELEPHONY_USE_OWN_NUMBER_FOR_VOICEMAIL_BOOL =
            "config_telephony_use_own_number_for_voicemail_bool";

    /**
     * When {@code true}, changes to the mobile data enabled switch will not cause the VT
     * registration state to change.  That is, turning on or off mobile data will not cause VT to be
     * enabled or disabled.
     * When {@code false}, disabling mobile data will cause VT to be de-registered.
     */
    public static final String KEY_IGNORE_DATA_ENABLED_CHANGED_FOR_VIDEO_CALLS =
            "ignore_data_enabled_changed_for_video_calls";

    /**
     * Flag indicating whether data used for a video call over LTE is metered or not.
     * <p>
     * When {@code true}, if the device hits the data limit or data is disabled during a ViLTE call,
     * the call will be downgraded to audio-only (or paused if
     * {@link #KEY_SUPPORT_PAUSE_IMS_VIDEO_CALLS_BOOL} is {@code true}).
     *
     * @hide
     */
    public static final String KEY_VILTE_DATA_IS_METERED_BOOL = "vilte_data_is_metered_bool";

    /**
     * Flag specifying whether WFC over IMS should be available for carrier: independent of
     * carrier provisioning. If false: hard disabled. If true: then depends on carrier
     * provisioning, availability etc.
     */
    public static final String KEY_CARRIER_WFC_IMS_AVAILABLE_BOOL = "carrier_wfc_ims_available_bool";

    /**
     * Specifies a map from dialstrings to replacements for roaming network service numbers which
     * cannot be replaced on the carrier side.
     * <p>
     * Individual entries have the format:
     * [dialstring to replace]:[replacement]
     */
    public static final String KEY_DIAL_STRING_REPLACE_STRING_ARRAY =
            "dial_string_replace_string_array";

    /**
     * Flag specifying whether WFC over IMS supports the "wifi only" option.  If false, the wifi
     * calling settings will not include an option for "wifi only".  If true, the wifi calling
     * settings will include an option for "wifi only"
     * <p>
     * By default, it is assumed that WFC supports "wifi only".
     */
    public static final String KEY_CARRIER_WFC_SUPPORTS_WIFI_ONLY_BOOL =
            "carrier_wfc_supports_wifi_only_bool";

    /**
     * Default mode for WFC over IMS on home network:
     * <ul>
     *   <li>0: Wi-Fi only
     *   <li>1: prefer mobile network
     *   <li>2: prefer Wi-Fi
     * </ul>
     */
    public static final String KEY_CARRIER_DEFAULT_WFC_IMS_MODE_INT =
            "carrier_default_wfc_ims_mode_int";

    /**
     * Default mode for WFC over IMS on roaming network.
     * See {@link #KEY_CARRIER_DEFAULT_WFC_IMS_MODE_INT} for meaning of values.
     */
    public static final String KEY_CARRIER_DEFAULT_WFC_IMS_ROAMING_MODE_INT =
            "carrier_default_wfc_ims_roaming_mode_int";

    /**
     * Default WFC_IMS_enabled: true VoWiFi by default is on
     *                          false VoWiFi by default is off
     */
    public static final String KEY_CARRIER_DEFAULT_WFC_IMS_ENABLED_BOOL =
            "carrier_default_wfc_ims_enabled_bool";

    /**
     * Default WFC_IMS_roaming_enabled: true VoWiFi roaming by default is on
     *                                  false VoWiFi roaming by default is off
     * @hide
     */
    public static final String KEY_CARRIER_DEFAULT_WFC_IMS_ROAMING_ENABLED_BOOL =
            "carrier_default_wfc_ims_roaming_enabled_bool";

    /**
     * Flag indicating whether failed calls due to no service should prompt the user to enable
     * WIFI calling.  When {@code true}, if the user attempts to establish a call when there is no
     * service available, they are connected to WIFI, and WIFI calling is disabled, a different
     * call failure message will be used to encourage the user to enable WIFI calling.
     * @hide
     */
    public static final String KEY_CARRIER_PROMOTE_WFC_ON_CALL_FAIL_BOOL =
            "carrier_promote_wfc_on_call_fail_bool";

    /**
     * Flag specifying whether provisioning is required for RCS.
     */
    public static final String KEY_CARRIER_RCS_PROVISIONING_REQUIRED_BOOL =
            "carrier_rcs_provisioning_required_bool";

    /**
     * Flag specifying whether provisioning is required for VoLTE, Video Telephony, and WiFi
     * Calling.
     */
    public static final String KEY_CARRIER_VOLTE_PROVISIONING_REQUIRED_BOOL
            = "carrier_volte_provisioning_required_bool";

    /**
     * Flag indicating whether or not the IMS MmTel UT capability requires carrier provisioning
     * before it can be set as enabled.
     *
     * If true, the UT capability will be set to false for the newly loaded subscription
     * and will require the carrier provisioning app to set the persistent provisioning result.
     * If false, the platform will not wait for provisioning status updates for the UT capability
     * and enable the UT over IMS capability for the subscription when the subscription is loaded.
     *
     * The default value for this key is {@code false}.
     */
    public static final String KEY_CARRIER_UT_PROVISIONING_REQUIRED_BOOL =
            "carrier_ut_provisioning_required_bool";

    /**
     * Flag indicating whether or not the carrier supports Supplementary Services over the UT
     * interface for this subscription.
     *
     * If true, the device will use Supplementary Services over UT when provisioned (see
     * {@link #KEY_CARRIER_UT_PROVISIONING_REQUIRED_BOOL}). If false, this device will fallback to
     * circuit switch for supplementary services and will disable this capability for IMS entirely.
     *
     * The default value for this key is {@code false}.
     */
    public static final String KEY_CARRIER_SUPPORTS_SS_OVER_UT_BOOL =
            "carrier_supports_ss_over_ut_bool";

    /**
     * Flag specifying if WFC provisioning depends on VoLTE provisioning.
     *
     * {@code false}: default value; honor actual WFC provisioning state.
     * {@code true}: when VoLTE is not provisioned, treat WFC as not provisioned; when VoLTE is
     *               provisioned, honor actual WFC provisioning state.
     *
     * As of now, Verizon is the only carrier enforcing this dependency in their
     * WFC awareness and activation requirements.
     */
    public static final String KEY_CARRIER_VOLTE_OVERRIDE_WFC_PROVISIONING_BOOL
            = "carrier_volte_override_wfc_provisioning_bool";

    /**
     * Override the device's configuration for the cellular data service to use for this SIM card.
     * @hide
     */
    public static final String KEY_CARRIER_DATA_SERVICE_WWAN_PACKAGE_OVERRIDE_STRING
            = "carrier_data_service_wwan_package_override_string";

    /**
     * Override the device's configuration for the IWLAN data service to use for this SIM card.
     * @hide
     */
    public static final String KEY_CARRIER_DATA_SERVICE_WLAN_PACKAGE_OVERRIDE_STRING
            = "carrier_data_service_wlan_package_override_string";

    /**
     * Override the device's configuration for the cellular data service class to use
     * for this SIM card.
     * @hide
     */
    public static final String KEY_CARRIER_DATA_SERVICE_WWAN_CLASS_OVERRIDE_STRING =
            "carrier_data_service_wwan_class_override_string";

    /**
     * Override the device's configuration for the IWLAN data service class to use
     * for this SIM card.
     * @hide
     */
    public static final String KEY_CARRIER_DATA_SERVICE_WLAN_CLASS_OVERRIDE_STRING =
            "carrier_data_service_wlan_class_override_string";

    /** Flag specifying whether VoLTE TTY is supported. */
    public static final String KEY_CARRIER_VOLTE_TTY_SUPPORTED_BOOL
            = "carrier_volte_tty_supported_bool";

    /**
     * Flag specifying whether IMS service can be turned off. If false then the service will not be
     * turned-off completely, but individual features can be disabled.
     */
    public static final String KEY_CARRIER_ALLOW_TURNOFF_IMS_BOOL
            = "carrier_allow_turnoff_ims_bool";

    /**
     * Flag specifying whether Generic Bootstrapping Architecture capable SIM is required for IMS.
     */
    public static final String KEY_CARRIER_IMS_GBA_REQUIRED_BOOL
            = "carrier_ims_gba_required_bool";

    /**
     * Flag specifying whether IMS instant lettering is available for the carrier.  {@code True} if
     * instant lettering is available for the carrier, {@code false} otherwise.
     */
    public static final String KEY_CARRIER_INSTANT_LETTERING_AVAILABLE_BOOL =
            "carrier_instant_lettering_available_bool";

    /*
     * Flag specifying whether IMS should be the first phone attempted for E911 even if the
     * phone is not in service.
     */
    public static final String KEY_CARRIER_USE_IMS_FIRST_FOR_EMERGENCY_BOOL
            = "carrier_use_ims_first_for_emergency_bool";

    /**
     * When IMS instant lettering is available for a carrier (see
     * {@link #KEY_CARRIER_INSTANT_LETTERING_AVAILABLE_BOOL}), determines the list of characters
     * which may not be contained in messages.  Should be specified as a regular expression suitable
     * for use with {@link String#matches(String)}.
     */
    public static final String KEY_CARRIER_INSTANT_LETTERING_INVALID_CHARS_STRING =
            "carrier_instant_lettering_invalid_chars_string";

    /**
     * When IMS instant lettering is available for a carrier (see
     * {@link #KEY_CARRIER_INSTANT_LETTERING_AVAILABLE_BOOL}), determines a list of characters which
     * must be escaped with a backslash '\' character.  Should be specified as a string containing
     * the characters to be escaped.  For example to escape quote and backslash the string would be
     * a quote and a backslash.
     */
    public static final String KEY_CARRIER_INSTANT_LETTERING_ESCAPED_CHARS_STRING =
            "carrier_instant_lettering_escaped_chars_string";

    /**
     * When IMS instant lettering is available for a carrier (see
     * {@link #KEY_CARRIER_INSTANT_LETTERING_AVAILABLE_BOOL}), determines the character encoding
     * which will be used when determining the length of messages.  Used in the InCall UI to limit
     * the number of characters the user may type.  If empty-string, the instant lettering
     * message size limit will be enforced on a 1:1 basis.  That is, each character will count
     * towards the messages size limit as a single bye.  If a character encoding is specified, the
     * message size limit will be based on the number of bytes in the message per the specified
     * encoding.
     */
    public static final String KEY_CARRIER_INSTANT_LETTERING_ENCODING_STRING =
            "carrier_instant_lettering_encoding_string";

    /**
     * When IMS instant lettering is available for a carrier (see
     * {@link #KEY_CARRIER_INSTANT_LETTERING_AVAILABLE_BOOL}), the length limit for messages.  Used
     * in the InCall UI to ensure the user cannot enter more characters than allowed by the carrier.
     * See also {@link #KEY_CARRIER_INSTANT_LETTERING_ENCODING_STRING} for more information on how
     * the length of the message is calculated.
     */
    public static final String KEY_CARRIER_INSTANT_LETTERING_LENGTH_LIMIT_INT =
            "carrier_instant_lettering_length_limit_int";

    /**
     * If Voice Radio Technology is RIL_RADIO_TECHNOLOGY_LTE:14 or RIL_RADIO_TECHNOLOGY_UNKNOWN:0
     * this is the value that should be used instead. A configuration value of
     * RIL_RADIO_TECHNOLOGY_UNKNOWN:0 means there is no replacement value and that the default
     * assumption for phone type (GSM) should be used.
     */
    public static final String KEY_VOLTE_REPLACEMENT_RAT_INT = "volte_replacement_rat_int";

    /**
     * The default sim call manager to use when the default dialer doesn't implement one. A sim call
     * manager can control and route outgoing and incoming phone calls, even if they're placed
     * using another connection service (PSTN, for example).
     */
    public static final String KEY_DEFAULT_SIM_CALL_MANAGER_STRING = "default_sim_call_manager_string";

    /**
     * The default flag specifying whether ETWS/CMAS test setting is forcibly disabled in
     * Settings->More->Emergency broadcasts menu even though developer options is turned on.
     * @deprecated Use {@code com.android.cellbroadcastreceiver.CellBroadcastReceiver} resource
     * {@code show_test_settings} to control whether to show test alert settings or not.
     */
    @Deprecated
    public static final String KEY_CARRIER_FORCE_DISABLE_ETWS_CMAS_TEST_BOOL =
            "carrier_force_disable_etws_cmas_test_bool";

    /**
     * The default flag specifying whether "Allow alerts" option will be always shown in
     * emergency alerts settings regardless developer options is turned on or not.
     *
     * @deprecated The allow alerts option is always shown now. No longer need a config for that.
     */
    @Deprecated
    public static final String KEY_ALWAYS_SHOW_EMERGENCY_ALERT_ONOFF_BOOL =
            "always_show_emergency_alert_onoff_bool";

    /**
     * The data call retry configuration for different types of APN.
     * @hide
     */
    public static final String KEY_CARRIER_DATA_CALL_RETRY_CONFIG_STRINGS =
            "carrier_data_call_retry_config_strings";

    /**
     * Delay in milliseconds between trying APN from the pool
     * @hide
     */
    public static final String KEY_CARRIER_DATA_CALL_APN_DELAY_DEFAULT_LONG =
            "carrier_data_call_apn_delay_default_long";

    /**
     * Faster delay in milliseconds between trying APN from the pool
     * @hide
     */
    public static final String KEY_CARRIER_DATA_CALL_APN_DELAY_FASTER_LONG =
            "carrier_data_call_apn_delay_faster_long";

    /**
     * Delay in milliseconds for retrying APN after disconnect
     * @hide
     */
    public static final String KEY_CARRIER_DATA_CALL_APN_RETRY_AFTER_DISCONNECT_LONG =
            "carrier_data_call_apn_retry_after_disconnect_long";

    /**
     * Data call setup permanent failure causes by the carrier
     */
    public static final String KEY_CARRIER_DATA_CALL_PERMANENT_FAILURE_STRINGS =
            "carrier_data_call_permanent_failure_strings";

    /**
     * Default APN types that are metered by the carrier
     * @hide
     */
    public static final String KEY_CARRIER_METERED_APN_TYPES_STRINGS =
            "carrier_metered_apn_types_strings";
    /**
     * Default APN types that are roaming-metered by the carrier
     * @hide
     */
    public static final String KEY_CARRIER_METERED_ROAMING_APN_TYPES_STRINGS =
            "carrier_metered_roaming_apn_types_strings";

    /**
     * APN types that are not allowed on cellular
     * @hide
     */
    public static final String KEY_CARRIER_WWAN_DISALLOWED_APN_TYPES_STRING_ARRAY =
            "carrier_wwan_disallowed_apn_types_string_array";

    /**
     * APN types that are not allowed on IWLAN
     * @hide
     */
    public static final String KEY_CARRIER_WLAN_DISALLOWED_APN_TYPES_STRING_ARRAY =
            "carrier_wlan_disallowed_apn_types_string_array";
    /**
     * CDMA carrier ERI (Enhanced Roaming Indicator) file name
     * @hide
     */
    public static final String KEY_CARRIER_ERI_FILE_NAME_STRING =
            "carrier_eri_file_name_string";

    /* The following 3 fields are related to carrier visual voicemail. */

    /**
     * The carrier number mobile outgoing (MO) sms messages are sent to.
     */
    public static final String KEY_VVM_DESTINATION_NUMBER_STRING = "vvm_destination_number_string";

    /**
     * The port through which the mobile outgoing (MO) sms messages are sent through.
     */
    public static final String KEY_VVM_PORT_NUMBER_INT = "vvm_port_number_int";

    /**
     * The type of visual voicemail protocol the carrier adheres to. See {@link TelephonyManager}
     * for possible values. For example {@link TelephonyManager#VVM_TYPE_OMTP}.
     */
    public static final String KEY_VVM_TYPE_STRING = "vvm_type_string";

    /**
     * Whether cellular data is required to access visual voicemail.
     */
    public static final String KEY_VVM_CELLULAR_DATA_REQUIRED_BOOL =
        "vvm_cellular_data_required_bool";

    /**
     * The default OMTP visual voicemail client prefix to use. Defaulted to "//VVM"
     */
    public static final String KEY_VVM_CLIENT_PREFIX_STRING =
            "vvm_client_prefix_string";

    /**
     * Whether to use SSL to connect to the visual voicemail IMAP server. Defaulted to false.
     */
    public static final String KEY_VVM_SSL_ENABLED_BOOL = "vvm_ssl_enabled_bool";

    /**
     * A set of capabilities that should not be used even if it is reported by the visual voicemail
     * IMAP CAPABILITY command.
     */
    public static final String KEY_VVM_DISABLED_CAPABILITIES_STRING_ARRAY =
            "vvm_disabled_capabilities_string_array";

    /**
     * Whether legacy mode should be used when the visual voicemail client is disabled.
     *
     * <p>Legacy mode is a mode that on the carrier side visual voicemail is still activated, but on
     * the client side all network operations are disabled. SMSs are still monitored so a new
     * message SYNC SMS will be translated to show a message waiting indicator, like traditional
     * voicemails.
     *
     * <p>This is for carriers that does not support VVM deactivation so voicemail can continue to
     * function without the data cost.
     */
    public static final String KEY_VVM_LEGACY_MODE_ENABLED_BOOL =
            "vvm_legacy_mode_enabled_bool";

    /**
     * Whether to prefetch audio data on new voicemail arrival, defaulted to true.
     */
    public static final String KEY_VVM_PREFETCH_BOOL = "vvm_prefetch_bool";

    /**
     * The package name of the carrier's visual voicemail app to ensure that dialer visual voicemail
     * and carrier visual voicemail are not active at the same time.
     *
     * @deprecated use {@link #KEY_CARRIER_VVM_PACKAGE_NAME_STRING_ARRAY}.
     */
    @Deprecated
    public static final String KEY_CARRIER_VVM_PACKAGE_NAME_STRING = "carrier_vvm_package_name_string";

    /**
     * A list of the carrier's visual voicemail app package names to ensure that dialer visual
     * voicemail and carrier visual voicemail are not active at the same time.
     */
    public static final String KEY_CARRIER_VVM_PACKAGE_NAME_STRING_ARRAY =
            "carrier_vvm_package_name_string_array";

    /**
     * Flag specifying whether ICCID is showed in SIM Status screen, default to false.
     */
    public static final String KEY_SHOW_ICCID_IN_SIM_STATUS_BOOL = "show_iccid_in_sim_status_bool";

    /**
     * Flag specifying whether the {@link android.telephony.SignalStrength} is shown in the SIM
     * Status screen. The default value is true.
     */
    public static final String KEY_SHOW_SIGNAL_STRENGTH_IN_SIM_STATUS_BOOL =
        "show_signal_strength_in_sim_status_bool";

    /**
     * Flag specifying if we should interpret all signal strength as one bar higher
     * This is a replacement for the former resource config_inflateSignalStrength
     * The default value is false.
     * @hide
     */
    public static final String KEY_INFLATE_SIGNAL_STRENGTH_BOOL =
            "inflate_signal_strength_bool";

    /**
     * Flag specifying whether an additional (client initiated) intent needs to be sent on System
     * update
     */
    public static final String KEY_CI_ACTION_ON_SYS_UPDATE_BOOL = "ci_action_on_sys_update_bool";

    /**
     * Intent to be sent for the additional action on System update
     */
    public static final String KEY_CI_ACTION_ON_SYS_UPDATE_INTENT_STRING =
            "ci_action_on_sys_update_intent_string";

    /**
     * Extra to be included in the intent sent for additional action on System update
     */
    public static final String KEY_CI_ACTION_ON_SYS_UPDATE_EXTRA_STRING =
            "ci_action_on_sys_update_extra_string";

    /**
     * Value of extra included in intent sent for additional action on System update
     */
    public static final String KEY_CI_ACTION_ON_SYS_UPDATE_EXTRA_VAL_STRING =
            "ci_action_on_sys_update_extra_val_string";

    /**
     * Specifies the amount of gap to be added in millis between postdial DTMF tones. When a
     * non-zero value is specified, the UE shall wait for the specified amount of time before it
     * sends out successive DTMF tones on the network.
     */
    public static final String KEY_GSM_DTMF_TONE_DELAY_INT = "gsm_dtmf_tone_delay_int";

    /**
     * Specifies the amount of gap to be added in millis between DTMF tones. When a non-zero value
     * is specified, the UE shall wait for the specified amount of time before it sends out
     * successive DTMF tones on the network.
     */
    public static final String KEY_IMS_DTMF_TONE_DELAY_INT = "ims_dtmf_tone_delay_int";

    /**
     * Specifies the amount of gap to be added in millis between postdial DTMF tones. When a
     * non-zero value is specified, the UE shall wait for the specified amount of time before it
     * sends out successive DTMF tones on the network.
     */
    public static final String KEY_CDMA_DTMF_TONE_DELAY_INT = "cdma_dtmf_tone_delay_int";

    /**
     * Some carriers will send call forwarding responses for voicemail in a format that is not 3gpp
     * compliant, which causes issues during parsing. This causes the
     * {@link com.android.internal.telephony.CallForwardInfo#number} to contain non-numerical
     * characters instead of a number.
     *
     * If true, we will detect the non-numerical characters and replace them with "Voicemail".
     * @hide
     */
    public static final String KEY_CALL_FORWARDING_MAP_NON_NUMBER_TO_VOICEMAIL_BOOL =
            "call_forwarding_map_non_number_to_voicemail_bool";

    /**
     * When {@code true}, the phone will always tell the IMS stack to keep RTT enabled and
     * determine on a per-call basis (based on extras from the dialer app) whether a call should be
     * an RTT call or not.
     *
     * When {@code false}, the old behavior is used, where the toggle in accessibility settings is
     * used to set the IMS stack's RTT enabled state.
     */
    public static final String KEY_IGNORE_RTT_MODE_SETTING_BOOL =
            "ignore_rtt_mode_setting_bool";


    /**
     * Determines whether adhoc conference calls are supported by a carrier.  When {@code true},
     * adhoc conference calling is supported, {@code false otherwise}.
     */
    public static final String KEY_SUPPORT_ADHOC_CONFERENCE_CALLS_BOOL =
            "support_adhoc_conference_calls_bool";

    /**
     * Determines whether conference participants can be added to existing call to form an adhoc
     * conference call (in contrast to merging calls to form a conference).  When {@code true},
     * adding conference participants to existing call is supported, {@code false otherwise}.
     */
    public static final String KEY_SUPPORT_ADD_CONFERENCE_PARTICIPANTS_BOOL =
            "support_add_conference_participants_bool";

    /**
     * Determines whether conference calls are supported by a carrier.  When {@code true},
     * conference calling is supported, {@code false otherwise}.
     */
    public static final String KEY_SUPPORT_CONFERENCE_CALL_BOOL = "support_conference_call_bool";

    /**
     * Determines whether a maximum size limit for IMS conference calls is enforced on the device.
     * When {@code true}, IMS conference calls will be limited to at most
     * {@link #KEY_IMS_CONFERENCE_SIZE_LIMIT_INT} participants.  When {@code false}, no attempt is made
     * to limit the number of participants in a conference (the carrier will raise an error when an
     * attempt is made to merge too many participants into a conference).
     */
    public static final String KEY_IS_IMS_CONFERENCE_SIZE_ENFORCED_BOOL =
            "is_ims_conference_size_enforced_bool";

    /**
     * Determines the maximum number of participants the carrier supports for a conference call.
     * This number is exclusive of the current device.  A conference between 3 devices, for example,
     * would have a size limit of 2 participants.
     * Enforced when {@link #KEY_IS_IMS_CONFERENCE_SIZE_ENFORCED_BOOL} is {@code true}.
     */
    public static final String KEY_IMS_CONFERENCE_SIZE_LIMIT_INT = "ims_conference_size_limit_int";

    /**
     * Determines whether manage IMS conference calls is supported by a carrier.  When {@code true},
     * manage IMS conference call is supported, {@code false otherwise}.
     * @hide
     */
    public static final String KEY_SUPPORT_MANAGE_IMS_CONFERENCE_CALL_BOOL =
            "support_manage_ims_conference_call_bool";

    /**
     * Determines whether the IMS conference merge process supports and returns its participants
     * data. When {@code true}, on merge complete, conference call would have a list of its
     * participants returned in XML format, {@code false otherwise}.
     */
    public static final String KEY_SUPPORT_IMS_CONFERENCE_EVENT_PACKAGE_BOOL =
            "support_ims_conference_event_package_bool";

    /**
     * Determines whether processing of conference event package data received on a device other
     * than the conference host is supported.
     * <p>
     * When a device A merges calls B and C into a conference it is considered the conference host
     * and B and C are considered the conference peers.
     * <p>
     * When {@code true}, the conference peer will display the conference state if it receives
     * conference event package data from the network.  When {@code false}, the conference peer will
     * ignore conference event package data received from the network.
     * @hide
     */
    public static final String KEY_SUPPORT_IMS_CONFERENCE_EVENT_PACKAGE_ON_PEER_BOOL =
            "support_ims_conference_event_package_on_peer_bool";

    /**
     * Determines whether High Definition audio property is displayed in the dialer UI.
     * If {@code false}, remove the HD audio property from the connection so that HD audio related
     * UI is not displayed. If {@code true}, keep HD audio property as it is configured.
     */
    public static final String KEY_DISPLAY_HD_AUDIO_PROPERTY_BOOL =
            "display_hd_audio_property_bool";

    /**
     * Determines whether IMS conference calls are supported by a carrier.  When {@code true},
     * IMS conference calling is supported, {@code false} otherwise.
     * @hide
     */
    public static final String KEY_SUPPORT_IMS_CONFERENCE_CALL_BOOL =
            "support_ims_conference_call_bool";

    /**
     * Determines whether the device will locally disconnect an IMS conference when the participant
     * count drops to zero.  When {@code true}, it is assumed the carrier does NOT disconnect a
     * conference when the participant count drops to zero and that the device must do this by
     * disconnecting the conference locally.  When {@code false}, it is assumed that the carrier
     * is responsible for disconnecting the conference when there are no longer any participants
     * present.
     * <p>
     * Note: both {@link #KEY_SUPPORT_IMS_CONFERENCE_CALL_BOOL} and
     * {@link #KEY_SUPPORT_IMS_CONFERENCE_EVENT_PACKAGE_BOOL} must be true for this configuration to
     * have any effect.
     * <p>
     * Defaults to {@code false}, meaning the carrier network is responsible for disconnecting an
     * empty IMS conference.
     * @hide
     */
    public static final String KEY_LOCAL_DISCONNECT_EMPTY_IMS_CONFERENCE_BOOL =
            "local_disconnect_empty_ims_conference_bool";

    /**
     * Determines whether video conference calls are supported by a carrier.  When {@code true},
     * video calls can be merged into conference calls, {@code false} otherwiwse.
     * <p>
     * Note: even if video conference calls are not supported, audio calls may be merged into a
     * conference if {@link #KEY_SUPPORT_CONFERENCE_CALL_BOOL} is {@code true}.
     * @hide
     */
    public static final String KEY_SUPPORT_VIDEO_CONFERENCE_CALL_BOOL =
            "support_video_conference_call_bool";

    /**
     * Determine whether user can toggle Enhanced 4G LTE Mode in Settings.
     */
    public static final String KEY_EDITABLE_ENHANCED_4G_LTE_BOOL = "editable_enhanced_4g_lte_bool";

    /**
     * Determines whether the Enhanced 4G LTE toggle will be shown in the settings. When this
     * option is {@code true}, the toggle will be hidden regardless of whether the device and
     * carrier supports 4G LTE or not.
     */
    public static final String KEY_HIDE_ENHANCED_4G_LTE_BOOL = "hide_enhanced_4g_lte_bool";

    /**
     * Sets the default state for the "Enhanced 4G LTE" or "Advanced Calling" mode toggle set by the
     * user. When this is {@code true}, this mode by default is on, otherwise if {@code false},
     * this mode by default is off.
     */
    public static final String KEY_ENHANCED_4G_LTE_ON_BY_DEFAULT_BOOL =
            "enhanced_4g_lte_on_by_default_bool";

    /**
     * Determine whether IMS apn can be shown.
     */
    public static final String KEY_HIDE_IMS_APN_BOOL = "hide_ims_apn_bool";

    /**
     * Determine whether preferred network type can be shown.
     */
    public static final String KEY_HIDE_PREFERRED_NETWORK_TYPE_BOOL = "hide_preferred_network_type_bool";

    /**
     * String array for package names that need to be enabled for this carrier.
     * If user has explicitly disabled some packages in the list, won't re-enable.
     * Other carrier specific apps which are not in this list may be disabled for current carrier,
     * and only be re-enabled when this config for another carrier includes it.
     *
     * @hide
     */
    public static final String KEY_ENABLE_APPS_STRING_ARRAY = "enable_apps_string_array";

    /**
     * Determine whether user can switch Wi-Fi preferred or Cellular preferred
     * in calling preference.
     * Some operators support Wi-Fi Calling only, not VoLTE.
     * They don't need "Cellular preferred" option.
     * In this case, set uneditable attribute for preferred preference.
     */
    public static final String KEY_EDITABLE_WFC_MODE_BOOL = "editable_wfc_mode_bool";

    /**
     * Flag to indicate if Wi-Fi needs to be disabled in ECBM.
     */
    public static final String KEY_CONFIG_WIFI_DISABLE_IN_ECBM = "config_wifi_disable_in_ecbm";

    /**
     * List operator-specific error codes and indices of corresponding error strings in
     * wfcOperatorErrorAlertMessages and wfcOperatorErrorNotificationMessages.
     *
     * Example: "REG09|0" specifies error code "REG09" and index "0". This index will be
     * used to find alert and notification messages in wfcOperatorErrorAlertMessages and
     * wfcOperatorErrorNotificationMessages.
     *
     * @hide
     */
    public static final String KEY_WFC_OPERATOR_ERROR_CODES_STRING_ARRAY =
            "wfc_operator_error_codes_string_array";

    /**
     * Indexes of SPN format strings in wfcSpnFormats.
     *
     * <p>Available options are:
     * <ul>
     * <li>  0: %s</li>
     * <li>  1: %s Wi-Fi Calling</li>
     * <li>  2: WLAN Call</li>
     * <li>  3: %s WLAN Call</li>
     * <li>  4: %s Wi-Fi</li>
     * <li>  5: WiFi Calling | %s</li>
     * <li>  6: %s VoWifi</li>
     * <li>  7: Wi-Fi Calling</li>
     * <li>  8: Wi-Fi</li>
     * <li>  9: WiFi Calling</li>
     * <li> 10: VoWifi</li>
     * <li> 11: %s WiFi Calling</li>
     * @hide
     */
    public static final String KEY_WFC_SPN_FORMAT_IDX_INT = "wfc_spn_format_idx_int";

    /**
     * Indexes of data SPN format strings in wfcSpnFormats.
     *
     * @see KEY_WFC_SPN_FORMAT_IDX_INT for available options.
     * @hide
     */
    public static final String KEY_WFC_DATA_SPN_FORMAT_IDX_INT = "wfc_data_spn_format_idx_int";

    /**
     * Indexes of SPN format strings in wfcSpnFormats used during flight mode.
     *
     * Set to -1 to use the value from KEY_WFC_SPN_FORMAT_IDX_INT also in this case.
     * @see KEY_WFC_SPN_FORMAT_IDX_INT for other available options.
     * @hide
     */
    public static final String KEY_WFC_FLIGHT_MODE_SPN_FORMAT_IDX_INT =
            "wfc_flight_mode_spn_format_idx_int";

    /**
     * Use root locale when reading wfcSpnFormats.
     *
     * If true, then the root locale will always be used when reading wfcSpnFormats. This means the
     * non localized version of wfcSpnFormats will be used.
     * @hide
     */
    public static final String KEY_WFC_SPN_USE_ROOT_LOCALE = "wfc_spn_use_root_locale";

    /**
     * The Component Name of the activity that can setup the emergency address for WiFi Calling
     * as per carrier requirement.
     */
     public static final String KEY_WFC_EMERGENCY_ADDRESS_CARRIER_APP_STRING =
            "wfc_emergency_address_carrier_app_string";

    /**
     * Unconditionally override the carrier name string using #KEY_CARRIER_NAME_STRING.
     *
     * If true, then the carrier name string will be #KEY_CARRIER_NAME_STRING, unconditionally.
     *
     * <p>If false, then the override will be performed conditionally and the
     * #KEY_CARRIER_NAME_STRING will have the lowest-precedence; it will only be used in the event
     * that the name string would otherwise be empty, allowing it to serve as a last-resort. If
     * used, this value functions in place of the SPN on any/all ICC records for the corresponding
     * subscription.
     */
    public static final String KEY_CARRIER_NAME_OVERRIDE_BOOL = "carrier_name_override_bool";

    /**
     * String to identify carrier name in CarrierConfig app. This string overrides SPN if
     * #KEY_CARRIER_NAME_OVERRIDE_BOOL is true; otherwise, it will be used if its value is provided
     * and SPN is unavailable
     */
    public static final String KEY_CARRIER_NAME_STRING = "carrier_name_string";

    /**
     * To override wifi calling's carrier name string using ef_pnn from sim card when SPN in empty.
     *
     * @hide
     */
    public static final String KEY_WFC_CARRIER_NAME_OVERRIDE_BY_PNN_BOOL =
            "wfc_carrier_name_override_by_pnn_bool";

    /**
     * Override the SPN Display Condition 2 integer bits (lsb). B2, B1 is the last two bits of the
     * spn display condition coding.
     *
     * The default value -1 mean this field is not set.
     *
     * B1 = 0: display of registered PLMN name not required when registered PLMN is either HPLMN
     * or a PLMN in the service provider PLMN list (see EF_SPDI).
     * B1 = 1: display of registered PLMN name required when registered PLMN is either HPLMN or a
     * PLMN in the service provider PLMN list(see EF_SPDI).
     * B2 = 0: display of the service provider name is required when registered PLMN is neither
     * HPLMN nor a PLMN in the service provider PLMN list(see EF_SPDI).
     * B2 = 1: display of the service provider name is not required when registered PLMN is neither
     * HPLMN nor a PLMN in the service provider PLMN list(see EF_SPDI).
     *
     * Reference: 3GPP TS 31.102 v15.2.0 Section 4.2.12 EF_SPN.
     * @hide
     */
    public static final String KEY_SPN_DISPLAY_CONDITION_OVERRIDE_INT =
            "spn_display_condition_override_int";

    /**
     * Override the SPDI - an array of PLMN(MCC + MNC) strings.
     *
     * Reference: 3GPP TS 31.102 v15.2.0 Section 4.2.66 EF_SPDI.
     * @hide
     */
    public static final String KEY_SPDI_OVERRIDE_STRING_ARRAY = "spdi_override_string_array";

    /**
     * Override the EHPLMNs - an array of PLMN(MCC + MNC) strings.
     *
     * To allow provision for multiple HPLMN codes, PLMN codes that are present within this list
     * shall replace the HPLMN code derived from the IMSI for PLMN selection purposes.
     *
     * Reference: 3GPP TS 31.102 v15.2.0 Section 4.2.84 EF_EHPLMN
     * Reference: 3GPP TS 23.122 v15.6.0 Section 1.2 Equivalent HPLMN list
     * @hide
     */
    public static final String KEY_EHPLMN_OVERRIDE_STRING_ARRAY = "ehplmn_override_string_array";

    /**
     * Override the PNN - a string array of comma-separated alpha long and short names:
     * "alpha_long1,alpha_short1".
     *
     * Reference: 3GPP TS 31.102 v15.2.0 Section 4.2.58 EF_PNN.
     * @hide
     */
    public static final String KEY_PNN_OVERRIDE_STRING_ARRAY = "pnn_override_string_array";

    /**
     * A string array of OPL records, each with comma-delimited data fields as follows:
     * "plmn1,lactac_start,lactac_end,index".
     *
     * Reference: 3GPP TS 31.102 v15.2.0 Section 4.2.59 EF_OPL.
     * @hide
     */
    public static final String KEY_OPL_OVERRIDE_STRING_ARRAY = "opl_override_opl_string_array";

    /**
     * Allow ERI rules to select a carrier name display string when using 3gpp2 access technologies.
     * If this bit is not set, the carrier name display string will be selected from the carrier
     * display name resolver which doesn't apply the ERI rules.
     *
     * @hide
     */
    public static final String KEY_ALLOW_ERI_BOOL = "allow_cdma_eri_bool";

    /**
     * If true, use the carrier display name(SPN and PLMN) from the carrier display name resolver.
     *
     * @hide
     */
    public static final String KEY_ENABLE_CARRIER_DISPLAY_NAME_RESOLVER_BOOL =
            "enable_carrier_display_name_resolver_bool";

    /**
     * String to override sim country iso.
     * Sim country iso is based on sim MCC which is coarse and doesn't work with dual IMSI SIM where
     * a SIM can have multiple MCC from different countries.
     * Instead, each sim carrier should have a single country code, apply per carrier based iso
     * code as an override. The overridden value can be read from
     * {@link TelephonyManager#getSimCountryIso()} and {@link SubscriptionInfo#getCountryIso()}
     *
     * @hide
     */
    public static final String KEY_SIM_COUNTRY_ISO_OVERRIDE_STRING =
            "sim_country_iso_override_string";

   /**
    * The Component Name of a carrier-provided CallScreeningService implementation. Telecom will
    * bind to {@link android.telecom.CallScreeningService} for ALL incoming calls and provide
    * the carrier
    * CallScreeningService with the opportunity to allow or block calls.
    * <p>
    * The String includes the package name/the class name.
    * Example:
    * <item>com.android.carrier/com.android.carrier.callscreeningserviceimpl</item>
    * <p>
    * Using {@link ComponentName#flattenToString()} to convert a ComponentName object to String.
    * Using {@link ComponentName#unflattenFromString(String)} to convert a String object to a
    * ComponentName.
    */
    public static final String KEY_CARRIER_CALL_SCREENING_APP_STRING = "call_screening_app";

    /**
     * Override the registered PLMN name using #KEY_CDMA_HOME_REGISTERED_PLMN_NAME_STRING.
     *
     * If true, then the registered PLMN name (only for CDMA/CDMA-LTE and only when not roaming)
     * will be #KEY_CDMA_HOME_REGISTERED_PLMN_NAME_STRING. If false, or if phone type is not
     * CDMA/CDMA-LTE or if roaming, then #KEY_CDMA_HOME_REGISTERED_PLMN_NAME_STRING will be ignored.
     * @hide
     */
    public static final String KEY_CDMA_HOME_REGISTERED_PLMN_NAME_OVERRIDE_BOOL =
            "cdma_home_registered_plmn_name_override_bool";

    /**
     * String to identify registered PLMN name in CarrierConfig app. This string overrides
     * registered PLMN name if #KEY_CDMA_HOME_REGISTERED_PLMN_NAME_OVERRIDE_BOOL is true, phone type
     * is CDMA/CDMA-LTE and device is not in roaming state; otherwise, it will be ignored.
     * @hide
     */
    public static final String KEY_CDMA_HOME_REGISTERED_PLMN_NAME_STRING =
            "cdma_home_registered_plmn_name_string";

    /**
     * If this is true, the SIM card (through Customer Service Profile EF file) will be able to
     * prevent manual operator selection. If false, this SIM setting will be ignored and manual
     * operator selection will always be available. See CPHS4_2.WW6, CPHS B.4.7.1 for more
     * information
     */
    public static final String KEY_CSP_ENABLED_BOOL = "csp_enabled_bool";

    /**
     * Allow user to add APNs
     */
    public static final String KEY_ALLOW_ADDING_APNS_BOOL = "allow_adding_apns_bool";

    /**
     * APN types that user is not allowed to modify.
     */
    public static final String KEY_READ_ONLY_APN_TYPES_STRING_ARRAY =
            "read_only_apn_types_string_array";

    /**
     * APN fields that user is not allowed to modify.
     */
    public static final String KEY_READ_ONLY_APN_FIELDS_STRING_ARRAY =
            "read_only_apn_fields_string_array";

    /**
     * Default value of APN types field if not specified by user when adding/modifying an APN.
     */
    public static final String KEY_APN_SETTINGS_DEFAULT_APN_TYPES_STRING_ARRAY =
            "apn_settings_default_apn_types_string_array";

    /**
     * Configs used for APN setup.
     */
    public static final class Apn {
        /** Prefix of all Apn.KEY_* constants. */
        public static final String KEY_PREFIX = "apn.";

        /** IPv4 internet protocol */
        public static final String PROTOCOL_IPV4 = "IP";
        /** IPv6 internet protocol */
        public static final String PROTOCOL_IPV6 = "IPV6";
        /** IPv4 or IPv6 internet protocol */
        public static final String PROTOCOL_IPV4V6 = "IPV4V6";

        /**
         * Default value of APN protocol field if not specified by user when adding/modifying
         * an APN.
         *
         * Available options are: {@link #PROTOCOL_IPV4}, {@link #PROTOCOL_IPV6},
         * {@link #PROTOCOL_IPV4V6}
         */
        public static final String KEY_SETTINGS_DEFAULT_PROTOCOL_STRING =
                KEY_PREFIX + "settings_default_protocol_string";

        /**
         * Default value of APN roaming protocol field if not specified by user when
         * adding/modifying an APN.
         *
         * Available options are: {@link #PROTOCOL_IPV4}, {@link #PROTOCOL_IPV6},
         * {@link #PROTOCOL_IPV4V6}
         */
        public static final String KEY_SETTINGS_DEFAULT_ROAMING_PROTOCOL_STRING =
                KEY_PREFIX + "settings_default_roaming_protocol_string";

        private Apn() {}

        private static PersistableBundle getDefaults() {
            PersistableBundle defaults = new PersistableBundle();
            defaults.putString(KEY_SETTINGS_DEFAULT_PROTOCOL_STRING, "");
            defaults.putString(KEY_SETTINGS_DEFAULT_ROAMING_PROTOCOL_STRING, "");
            return defaults;
        }
    }

    /**
     * Boolean indicating if intent for emergency call state changes should be broadcast
     * @hide
     */
    public static final String KEY_BROADCAST_EMERGENCY_CALL_STATE_CHANGES_BOOL =
            "broadcast_emergency_call_state_changes_bool";

    /**
      * Indicates whether STK LAUNCH_BROWSER command is disabled.
      * If {@code true}, then the browser will not be launched
      * on UI for the LAUNCH_BROWSER STK command.
      * @hide
      */
    public static final String KEY_STK_DISABLE_LAUNCH_BROWSER_BOOL =
            "stk_disable_launch_browser_bool";

    /**
      * Boolean indicating if the helper text for STK GET INKEY/INPUT commands with the digit only
      * mode is displayed on the input screen.
      * The helper text is dispayed regardless of the input mode, if {@code false}.
      * @hide
      */
    public static final String KEY_HIDE_DIGITS_HELPER_TEXT_ON_STK_INPUT_SCREEN_BOOL =
            "hide_digits_helper_text_on_stk_input_screen_bool";

    /**
     * Boolean indicating if show data RAT icon on status bar even when data is disabled.
     */
    public static final String KEY_ALWAYS_SHOW_DATA_RAT_ICON_BOOL =
            "always_show_data_rat_icon_bool";

    /**
     * Boolean indicating if default data account should show LTE or 4G icon.
     */
    public static final String KEY_SHOW_4G_FOR_LTE_DATA_ICON_BOOL =
            "show_4g_for_lte_data_icon_bool";

    /**
     * Boolean indicating if default data account should show 4G icon when in 3G.
     */
    public static final String KEY_SHOW_4G_FOR_3G_DATA_ICON_BOOL =
            "show_4g_for_3g_data_icon_bool";

    /**
     * Boolean indicating if LTE+ icon should be shown if available.
     */
    public static final String KEY_HIDE_LTE_PLUS_DATA_ICON_BOOL =
            "hide_lte_plus_data_icon_bool";

    /**
     * The combined channel bandwidth threshold (non-inclusive) in KHz required to display the
     * LTE+ data icon. It is 20000 by default, meaning the LTE+ icon will be shown if the device is
     * using carrier aggregation and the combined channel bandwidth is strictly greater than 20 MHz.
     * @hide
     */
    public static final String KEY_LTE_PLUS_THRESHOLD_BANDWIDTH_KHZ_INT =
            "lte_plus_threshold_bandwidth_khz_int";

    /**
     * The string is used to filter redundant string from PLMN Network Name that's supplied by
     * specific carrier.
     *
     * @hide
     */
    public static final String KEY_OPERATOR_NAME_FILTER_PATTERN_STRING =
            "operator_name_filter_pattern_string";

    /**
     * The string is used to compare with operator name.
     * If it matches the pattern then show specific data icon.
     * @hide
     */
    public static final String KEY_SHOW_CARRIER_DATA_ICON_PATTERN_STRING =
            "show_carrier_data_icon_pattern_string";

    /**
     * Boolean to decide whether to show precise call failed cause to user
     * @hide
     */
    public static final String KEY_SHOW_PRECISE_FAILED_CAUSE_BOOL =
            "show_precise_failed_cause_bool";

    /**
     * Boolean to decide whether NR is enabled.
     * @hide
     */
    public static final String KEY_NR_ENABLED_BOOL = "nr_enabled_bool";

    /**
     * Boolean to decide whether LTE is enabled.
     */
    public static final String KEY_LTE_ENABLED_BOOL = "lte_enabled_bool";

    /**
     * Boolean to decide whether TD-SCDMA is supported.
     */
    public static final String KEY_SUPPORT_TDSCDMA_BOOL = "support_tdscdma_bool";

    /**
     * A list of mcc/mnc that support TD-SCDMA for device when connect to the roaming network.
     */
    public static final String KEY_SUPPORT_TDSCDMA_ROAMING_NETWORKS_STRING_ARRAY =
            "support_tdscdma_roaming_networks_string_array";

    /**
     * Boolean to decide whether world mode is enabled.
     */
    public static final String KEY_WORLD_MODE_ENABLED_BOOL = "world_mode_enabled_bool";

    /**
     * Flatten {@link android.content.ComponentName} of the carrier's settings activity.
     */
    public static final String KEY_CARRIER_SETTINGS_ACTIVITY_COMPONENT_NAME_STRING =
            "carrier_settings_activity_component_name_string";

    // These variables are used by the MMS service and exposed through another API,
    // SmsManager. The variable names and string values are copied from there.
    public static final String KEY_MMS_ALIAS_ENABLED_BOOL = "aliasEnabled";
    public static final String KEY_MMS_ALLOW_ATTACH_AUDIO_BOOL = "allowAttachAudio";
    public static final String KEY_MMS_APPEND_TRANSACTION_ID_BOOL = "enabledTransID";
    public static final String KEY_MMS_GROUP_MMS_ENABLED_BOOL = "enableGroupMms";
    public static final String KEY_MMS_MMS_DELIVERY_REPORT_ENABLED_BOOL = "enableMMSDeliveryReports";
    public static final String KEY_MMS_MMS_ENABLED_BOOL = "enabledMMS";
    public static final String KEY_MMS_MMS_READ_REPORT_ENABLED_BOOL = "enableMMSReadReports";
    public static final String KEY_MMS_MULTIPART_SMS_ENABLED_BOOL = "enableMultipartSMS";
    public static final String KEY_MMS_NOTIFY_WAP_MMSC_ENABLED_BOOL = "enabledNotifyWapMMSC";
    public static final String KEY_MMS_SEND_MULTIPART_SMS_AS_SEPARATE_MESSAGES_BOOL = "sendMultipartSmsAsSeparateMessages";
    public static final String KEY_MMS_SHOW_CELL_BROADCAST_APP_LINKS_BOOL = "config_cellBroadcastAppLinks";
    public static final String KEY_MMS_SMS_DELIVERY_REPORT_ENABLED_BOOL = "enableSMSDeliveryReports";
    public static final String KEY_MMS_SUPPORT_HTTP_CHARSET_HEADER_BOOL = "supportHttpCharsetHeader";
    public static final String KEY_MMS_SUPPORT_MMS_CONTENT_DISPOSITION_BOOL = "supportMmsContentDisposition";
    public static final String KEY_MMS_ALIAS_MAX_CHARS_INT = "aliasMaxChars";
    public static final String KEY_MMS_ALIAS_MIN_CHARS_INT = "aliasMinChars";
    public static final String KEY_MMS_HTTP_SOCKET_TIMEOUT_INT = "httpSocketTimeout";
    public static final String KEY_MMS_MAX_IMAGE_HEIGHT_INT = "maxImageHeight";
    public static final String KEY_MMS_MAX_IMAGE_WIDTH_INT = "maxImageWidth";
    public static final String KEY_MMS_MAX_MESSAGE_SIZE_INT = "maxMessageSize";
    public static final String KEY_MMS_MESSAGE_TEXT_MAX_SIZE_INT = "maxMessageTextSize";
    public static final String KEY_MMS_RECIPIENT_LIMIT_INT = "recipientLimit";
    public static final String KEY_MMS_SMS_TO_MMS_TEXT_LENGTH_THRESHOLD_INT = "smsToMmsTextLengthThreshold";
    public static final String KEY_MMS_SMS_TO_MMS_TEXT_THRESHOLD_INT = "smsToMmsTextThreshold";
    public static final String KEY_MMS_SUBJECT_MAX_LENGTH_INT = "maxSubjectLength";
    public static final String KEY_MMS_EMAIL_GATEWAY_NUMBER_STRING = "emailGatewayNumber";
    public static final String KEY_MMS_HTTP_PARAMS_STRING = "httpParams";
    public static final String KEY_MMS_NAI_SUFFIX_STRING = "naiSuffix";
    public static final String KEY_MMS_UA_PROF_TAG_NAME_STRING = "uaProfTagName";
    public static final String KEY_MMS_UA_PROF_URL_STRING = "uaProfUrl";
    public static final String KEY_MMS_USER_AGENT_STRING = "userAgent";
    /**
     * If true, add "Connection: close" header to MMS HTTP requests so the connection
     * is immediately closed (disabling keep-alive).
     */
    public static final String KEY_MMS_CLOSE_CONNECTION_BOOL = "mmsCloseConnection";

    /**
     * The flatten {@link android.content.ComponentName componentName} of the activity that can
     * setup the device and activate with the network per carrier requirements.
     *
     * e.g, com.google.android.carrierPackageName/.CarrierActivityName
     * @hide
     */
    @SystemApi
    public static final String KEY_CARRIER_SETUP_APP_STRING = "carrier_setup_app_string";

    /**
     * Defines carrier-specific actions which act upon
     * com.android.internal.telephony.CARRIER_SIGNAL_REDIRECTED, used for customization of the
     * default carrier app.
     * Format: "CARRIER_ACTION_IDX, ..."
     * Where {@code CARRIER_ACTION_IDX} is an integer defined in
     * com.android.carrierdefaultapp.CarrierActionUtils
     * Example:
     * com.android.carrierdefaultapp.CarrierActionUtils#CARRIER_ACTION_DISABLE_METERED_APNS
     * disables metered APNs
     */
    @SuppressLint("IntentName")
    public static final String KEY_CARRIER_DEFAULT_ACTIONS_ON_REDIRECTION_STRING_ARRAY =
            "carrier_default_actions_on_redirection_string_array";

    /**
     * Defines carrier-specific actions which act upon CARRIER_SIGNAL_REQUEST_NETWORK_FAILED
     * and configured signal args:
     * android.telephony.TelephonyManager#EXTRA_APN_TYPE,
     * android.telephony.TelephonyManager#EXTRA_ERROR_CODE
     * used for customization of the default carrier app
     * Format:
     * {
     *     "APN_1, ERROR_CODE_1 : CARRIER_ACTION_IDX_1, CARRIER_ACTION_IDX_2...",
     *     "APN_1, ERROR_CODE_2 : CARRIER_ACTION_IDX_1 "
     * }
     * Where {@code APN_1} is a string defined in
     * com.android.internal.telephony.PhoneConstants
     * Example: "default"
     *
     * {@code ERROR_CODE_1} is an integer defined in android.telephony.DataFailCause
     * Example:
     * android.telephony.DataFailCause#MISSING_UNKNOWN_APN
     *
     * {@code CARRIER_ACTION_IDX_1} is an integer defined in
     * com.android.carrierdefaultapp.CarrierActionUtils
     * Example:
     * com.android.carrierdefaultapp.CarrierActionUtils#CARRIER_ACTION_DISABLE_METERED_APNS
     * disables metered APNs
     */
    @SuppressLint("IntentName")
    public static final String KEY_CARRIER_DEFAULT_ACTIONS_ON_DCFAILURE_STRING_ARRAY =
            "carrier_default_actions_on_dcfailure_string_array";

    /**
     * Defines carrier-specific actions which act upon CARRIER_SIGNAL_RESET,
     * used for customization of the default carrier app.
     * Format: "CARRIER_ACTION_IDX, ..."
     * Where {@code CARRIER_ACTION_IDX} is an integer defined in
     * com.android.carrierdefaultapp.CarrierActionUtils
     * Example:
     * com.android.carrierdefaultapp.CarrierActionUtils#CARRIER_ACTION_CANCEL_ALL_NOTIFICATIONS
     * clears all notifications on reset
     */
    @SuppressLint("IntentName")
    public static final String KEY_CARRIER_DEFAULT_ACTIONS_ON_RESET =
            "carrier_default_actions_on_reset_string_array";

    /**
     * Defines carrier-specific actions which act upon
     * com.android.internal.telephony.CARRIER_SIGNAL_DEFAULT_NETWORK_AVAILABLE,
     * used for customization of the default carrier app.
     * Format:
     * {
     *     "true : CARRIER_ACTION_IDX_1",
     *     "false: CARRIER_ACTION_IDX_2"
     * }
     * Where {@code true} is a boolean indicates default network available/unavailable
     * Where {@code CARRIER_ACTION_IDX} is an integer defined in
     * com.android.carrierdefaultapp.CarrierActionUtils CarrierActionUtils
     * Example:
     * com.android.carrierdefaultapp.CarrierActionUtils#CARRIER_ACTION_ENABLE_DEFAULT_URL_HANDLER
     * enables the app as the default URL handler
     */
    @SuppressLint("IntentName")
    public static final String KEY_CARRIER_DEFAULT_ACTIONS_ON_DEFAULT_NETWORK_AVAILABLE =
            "carrier_default_actions_on_default_network_available_string_array";

    /**
     * Defines a list of acceptable redirection url for default carrier app.
     */
    public static final String KEY_CARRIER_DEFAULT_REDIRECTION_URL_STRING_ARRAY =
            "carrier_default_redirection_url_string_array";

    /**
     * Each config includes the componentName of the carrier app, followed by a list of interesting
     * signals(declared in the manifest) which could wake up the app.
     * @see com.android.internal.telephony.TelephonyIntents
     * Example:
     * <item>com.google.android.carrierAPK/.CarrierSignalReceiverA:
     * com.android.internal.telephony.CARRIER_SIGNAL_REDIRECTED,
     * com.android.internal.telephony.CARRIER_SIGNAL_PCO_VALUE
     * </item>
     * <item>com.google.android.carrierAPK/.CarrierSignalReceiverB:
     * com.android.internal.telephony.CARRIER_SIGNAL_PCO_VALUE
     * </item>
     * @hide
     */
    public static final String KEY_CARRIER_APP_WAKE_SIGNAL_CONFIG_STRING_ARRAY =
            "carrier_app_wake_signal_config";

    /**
     * Each config includes the componentName of the carrier app, followed by a list of interesting
     * signals for the app during run-time. The list of signals(intents) are targeting on run-time
     * broadcast receivers only, aiming to avoid unnecessary wake-ups and should not be declared in
     * the app's manifest.
     * @see com.android.internal.telephony.TelephonyIntents
     * Example:
     * <item>com.google.android.carrierAPK/.CarrierSignalReceiverA:
     * com.android.internal.telephony.CARRIER_SIGNAL_REQUEST_NETWORK_FAILED,
     * com.android.internal.telephony.CARRIER_SIGNAL_PCO_VALUE
     * </item>
     * <item>com.google.android.carrierAPK/.CarrierSignalReceiverB:
     * com.android.internal.telephony.CARRIER_SIGNAL_REQUEST_NETWORK_FAILED
     * </item>
     * @hide
     */
    public static final String KEY_CARRIER_APP_NO_WAKE_SIGNAL_CONFIG_STRING_ARRAY =
            "carrier_app_no_wake_signal_config";

    /**
     * Determines whether the carrier app needed to be involved when users try to finish setting up
     * the SIM card to get network service.
     */
    public static final String KEY_CARRIER_APP_REQUIRED_DURING_SIM_SETUP_BOOL =
            "carrier_app_required_during_setup_bool";

    /**
     * Default value for {@link Settings.Global#DATA_ROAMING}
     * @hide
     */
    public static final String KEY_CARRIER_DEFAULT_DATA_ROAMING_ENABLED_BOOL =
            "carrier_default_data_roaming_enabled_bool";

    /**
     * Determines whether the carrier supports making non-emergency phone calls while the phone is
     * in emergency callback mode.  Default value is {@code true}, meaning that non-emergency calls
     * are allowed in emergency callback mode.
     */
    public static final String KEY_ALLOW_NON_EMERGENCY_CALLS_IN_ECM_BOOL =
            "allow_non_emergency_calls_in_ecm_bool";

    /**
     * Time that the telephony framework stays in "emergency SMS mode" after an emergency SMS is
     * sent to the network. This is used by carriers to configure the time
     * {@link TelephonyManager#isInEmergencySmsMode()} will be true after an emergency SMS is sent.
     * This is used by GNSS to override user location permissions so that the carrier network can
     * get the user's location for emergency services.
     *
     * The default is 0, which means that this feature is disabled. The maximum value for this timer
     * is 300000 mS (5 minutes).
     *
     * @hide
     */
    public static final String KEY_EMERGENCY_SMS_MODE_TIMER_MS_INT =
            "emergency_sms_mode_timer_ms_int";

    /**
     * Flag indicating whether to allow carrier video calls to emergency numbers.
     * When {@code true}, video calls to emergency numbers will be allowed.  When {@code false},
     * video calls to emergency numbers will be initiated as audio-only calls instead.
     */
    public static final String KEY_ALLOW_EMERGENCY_VIDEO_CALLS_BOOL =
            "allow_emergency_video_calls_bool";

    /**
     * Flag indicating whether or not an ongoing call will be held when an outgoing emergency call
     * is placed. If true, ongoing calls will be put on hold when an emergency call is placed. If
     * false, placing an emergency call will trigger the disconnect of all ongoing calls before
     * the emergency call is placed.
     */
    public static final String KEY_ALLOW_HOLD_CALL_DURING_EMERGENCY_BOOL =
            "allow_hold_call_during_emergency_bool";

    /**
     * Flag indicating whether or not the carrier supports the periodic exchange of phone numbers
     * in the user's address book with the carrier's presence server in order to retrieve the RCS
     * capabilities for each contact used in the RCS User Capability Exchange (UCE) procedure. See
     * RCC.71, section 3 for more information.
     * <p>
     * The flag {@link Ims#KEY_ENABLE_PRESENCE_PUBLISH_BOOL} must also be enabled if this flag is
     * enabled, as sending a periodic SIP PUBLISH with this device's RCS capabilities is a
     * requirement for capability exchange to begin.
     * <p>
     * When presence is supported, the device should use the
     * {@link android.provider.ContactsContract.Data#CARRIER_PRESENCE} bit mask and set the
     * {@link android.provider.ContactsContract.Data#CARRIER_PRESENCE_VT_CAPABLE} bit to indicate
     * whether each contact supports video calling.  The UI is made aware that presence is enabled
     * via {@link android.telecom.PhoneAccount#CAPABILITY_VIDEO_CALLING_RELIES_ON_PRESENCE}
     * and can choose to hide or show the video calling icon based on whether a contact supports
     * video.
     *
     * @deprecated No longer used in framework code, however it may still be used by applications
     * that have not updated their code. This config should still be set to {@code true} if
     * {@link Ims#KEY_RCS_BULK_CAPABILITY_EXCHANGE_BOOL} is set to {@code true} and
     * {@link Ims#KEY_ENABLE_PRESENCE_CAPABILITY_EXCHANGE_BOOL} is set to {@code true}.
     */
    @Deprecated
    public static final String KEY_USE_RCS_PRESENCE_BOOL = "use_rcs_presence_bool";

    /**
     * Flag indicating whether the carrier supports RCS SIP OPTIONS indication for
     * User Capability Exchange (UCE).
     */
    public static final String KEY_USE_RCS_SIP_OPTIONS_BOOL = "use_rcs_sip_options_bool";

    /**
     * The duration in seconds that platform call and message blocking is disabled after the user
     * contacts emergency services. Platform considers values for below cases:
     *  1) 0 <= VALUE <= 604800(one week): the value will be used as the duration directly.
     *  2) VALUE > 604800(one week): will use the default value as duration instead.
     *  3) VALUE < 0: block will be disabled forever until user re-eanble block manually,
     *     the suggested value to disable forever is -1.
     * See {@code android.provider.BlockedNumberContract#notifyEmergencyContact(Context)}
     * See {@code android.provider.BlockedNumberContract#isBlocked(Context, String)}.
     */
    public static final String KEY_DURATION_BLOCKING_DISABLED_AFTER_EMERGENCY_INT =
            "duration_blocking_disabled_after_emergency_int";

    /**
     * Determines whether to enable enhanced call blocking feature on the device.
     * android.provider.BlockedNumberContract.SystemContract#ENHANCED_SETTING_KEY_BLOCK_UNREGISTERED
     * android.provider.BlockedNumberContract.SystemContract#ENHANCED_SETTING_KEY_BLOCK_PRIVATE
     * android.provider.BlockedNumberContract.SystemContract#ENHANCED_SETTING_KEY_BLOCK_PAYPHONE
     * android.provider.BlockedNumberContract.SystemContract#ENHANCED_SETTING_KEY_BLOCK_UNKNOWN
     *
     * <p>
     * 1. For Single SIM(SS) device, it can be customized in both carrier_config_mccmnc.xml
     *    and vendor.xml.
     * <p>
     * 2. For Dual SIM(DS) device, it should be customized in vendor.xml, since call blocking
     *    function is used regardless of SIM.
     * <p>
     * If {@code true} enable enhanced call blocking feature on the device, {@code false} otherwise.
     */
    public static final String KEY_SUPPORT_ENHANCED_CALL_BLOCKING_BOOL =
            "support_enhanced_call_blocking_bool";

    /**
     * For carriers which require an empty flash to be sent before sending the normal 3-way calling
     * flash, the duration in milliseconds of the empty flash to send.  When {@code 0}, no empty
     * flash is sent.
     */
    public static final String KEY_CDMA_3WAYCALL_FLASH_DELAY_INT = "cdma_3waycall_flash_delay_int";

    /**
     * The CDMA roaming mode (aka CDMA system select).
     *
     * <p>The value should be one of the CDMA_ROAMING_MODE_ constants in {@link TelephonyManager}.
     * Values other than {@link TelephonyManager#CDMA_ROAMING_MODE_RADIO_DEFAULT} (which is the
     * default) will take precedence over user selection.
     *
     * @see TelephonyManager#CDMA_ROAMING_MODE_RADIO_DEFAULT
     * @see TelephonyManager#CDMA_ROAMING_MODE_HOME
     * @see TelephonyManager#CDMA_ROAMING_MODE_AFFILIATED
     * @see TelephonyManager#CDMA_ROAMING_MODE_ANY
     */
    public static final String KEY_CDMA_ROAMING_MODE_INT = "cdma_roaming_mode_int";

    /**
     * Determines whether 1X voice calls is supported for some CDMA carriers.
     * Default value is true.
     * @hide
     */
    @SystemApi
    public static final String KEY_SUPPORT_CDMA_1X_VOICE_CALLS_BOOL =
            "support_cdma_1x_voice_calls_bool";

    /**
     * Boolean indicating if support is provided for directly dialing FDN number from FDN list.
     * If false, this feature is not supported.
     * @hide
     */
    public static final String KEY_SUPPORT_DIRECT_FDN_DIALING_BOOL =
            "support_direct_fdn_dialing_bool";

    /**
     * Int indicating the max number length for FDN
     * @hide
     */
    public static final String KEY_FDN_NUMBER_LENGTH_LIMIT_INT =
            "fdn_number_length_limit_int";

    /**
     * Report IMEI as device id even if it's a CDMA/LTE phone.
     *
     * @hide
     */
    public static final String KEY_FORCE_IMEI_BOOL = "force_imei_bool";

    /**
     * The families of Radio Access Technologies that will get clustered and ratcheted,
     * ie, we will report transitions up within the family, but not down until we change
     * cells.  This prevents flapping between base technologies and higher techs that are
     * granted on demand within the cell.
     * @hide
     */
    public static final String KEY_RATCHET_RAT_FAMILIES =
            "ratchet_rat_families";

    /**
     * Flag indicating whether some telephony logic will treat a call which was formerly a video
     * call as if it is still a video call.  When {@code true}:
     * <p>
     * Logic which will automatically drop a video call which takes place over WIFI when a
     * voice call is answered (see {@link #KEY_DROP_VIDEO_CALL_WHEN_ANSWERING_AUDIO_CALL_BOOL}.
     * <p>
     * Logic which determines whether the user can use TTY calling.
     */
    public static final String KEY_TREAT_DOWNGRADED_VIDEO_CALLS_AS_VIDEO_CALLS_BOOL =
            "treat_downgraded_video_calls_as_video_calls_bool";

    /**
     * When {@code true}, if the user is in an ongoing video call over WIFI and answers an incoming
     * audio call, the video call will be disconnected before the audio call is answered.  This is
     * in contrast to the usual expected behavior where a foreground video call would be put into
     * the background and held when an incoming audio call is answered.
     */
    public static final String KEY_DROP_VIDEO_CALL_WHEN_ANSWERING_AUDIO_CALL_BOOL =
            "drop_video_call_when_answering_audio_call_bool";

    /**
     * Flag indicating whether the carrier supports merging wifi calls when VoWIFI is disabled.
     * This can happen in the case of a carrier which allows offloading video calls to WIFI
     * separately of whether voice over wifi is enabled.  In such a scenario when two video calls
     * are downgraded to voice, they remain over wifi.  However, if VoWIFI is disabled, these calls
     * cannot be merged.
     */
    public static final String KEY_ALLOW_MERGE_WIFI_CALLS_WHEN_VOWIFI_OFF_BOOL =
            "allow_merge_wifi_calls_when_vowifi_off_bool";

    /**
     * Flag indicating whether the carrier supports the Hold command while in an IMS call.
     * <p>
     * The device configuration value {@code config_device_respects_hold_carrier_config} ultimately
     * controls whether this carrier configuration option is used.  Where
     * {@code config_device_respects_hold_carrier_config} is false, the value of the
     * {@link #KEY_ALLOW_HOLD_IN_IMS_CALL_BOOL} carrier configuration option is ignored.
     * @hide
     */
    public static final String KEY_ALLOW_HOLD_IN_IMS_CALL_BOOL = "allow_hold_in_ims_call";

    /**
     * Flag indicating whether the carrier supports call deflection for an incoming IMS call.
     */
    public static final String KEY_CARRIER_ALLOW_DEFLECT_IMS_CALL_BOOL =
            "carrier_allow_deflect_ims_call_bool";

    /**
     * Flag indicating whether the carrier supports explicit call transfer for an IMS call.
     * @hide
     */
    public static final String KEY_CARRIER_ALLOW_TRANSFER_IMS_CALL_BOOL =
            "carrier_allow_transfer_ims_call_bool";

    /**
     * Flag indicating whether the carrier always wants to play an "on-hold" tone when a call has
     * been remotely held.
     * <p>
     * When {@code true}, if the IMS stack indicates that the call session has been held, a signal
     * will be sent from Telephony to play an audible "on-hold" tone played to the user.
     * When {@code false}, a hold tone will only be played if the audio session becomes inactive.
     * @hide
     */
    public static final String KEY_ALWAYS_PLAY_REMOTE_HOLD_TONE_BOOL =
            "always_play_remote_hold_tone_bool";

    /**
     * When true, the Telephony stack will automatically turn off airplane mode and retry a wifi
     * emergency call over the cell network if the initial attempt at dialing was met with a SIP 308
     * error.
     * @hide
     */
    public static final String KEY_AUTO_RETRY_FAILED_WIFI_EMERGENCY_CALL =
            "auto_retry_failed_wifi_emergency_call";

    /**
     * When true, indicates that adding a call is disabled when there is an ongoing video call
     * or when there is an ongoing call on wifi which was downgraded from video and VoWifi is
     * turned off.
     */
    public static final String KEY_ALLOW_ADD_CALL_DURING_VIDEO_CALL_BOOL =
            "allow_add_call_during_video_call";

    /**
     * When {@code true}, indicates that video calls can be put on hold in order to swap to another
     * call (e.g. a new outgoing call).
     * When {@code false}, indicates that video calls will be disconnected when swapping to another
     * call.
     * <p>
     * This is {@code true} by default.
     */
    public static final String KEY_ALLOW_HOLD_VIDEO_CALL_BOOL =
            "allow_hold_video_call_bool";

    /**
     * When true, indicates that the HD audio icon in the in-call screen should not be shown for
     * VoWifi calls.
     * @hide
     */
    public static final String KEY_WIFI_CALLS_CAN_BE_HD_AUDIO = "wifi_calls_can_be_hd_audio";

    /**
     * When true, indicates that the HD audio icon in the in-call screen should not be shown for
     * video calls.
     * @hide
     */
    public static final String KEY_VIDEO_CALLS_CAN_BE_HD_AUDIO = "video_calls_can_be_hd_audio";

    /**
     * When true, indicates that the HD audio icon in the in-call screen should be shown for
     * GSM/CDMA calls.
     * @hide
     */
    public static final String KEY_GSM_CDMA_CALLS_CAN_BE_HD_AUDIO =
            "gsm_cdma_calls_can_be_hd_audio";

    /**
     * Whether system apps are allowed to use fallback if carrier video call is not available.
     * Defaults to {@code true}.
     */
    public static final String KEY_ALLOW_VIDEO_CALLING_FALLBACK_BOOL =
            "allow_video_calling_fallback_bool";

    /**
     * Defines operator-specific {@link ImsReasonInfo} mappings.
     *
     * Format: "ORIGINAL_CODE|MESSAGE|NEW_CODE"
     * Where {@code ORIGINAL_CODE} corresponds to a {@link ImsReasonInfo#getCode()} code,
     * {@code MESSAGE} corresponds to an expected {@link ImsReasonInfo#getExtraMessage()} string,
     * and {@code NEW_CODE} is the new {@code ImsReasonInfo#CODE_*} which this combination of
     * original code and message shall be remapped to.
     *
     * Note: If {@code *} is specified for the original code, any ImsReasonInfo with the matching
     * {@code MESSAGE} will be remapped to {@code NEW_CODE}.
     *
     * Example: "501|call completion elsewhere|1014"
     * When the {@link ImsReasonInfo#getCode()} is {@link ImsReasonInfo#CODE_USER_TERMINATED} and
     * the {@link ImsReasonInfo#getExtraMessage()} is {@code "call completion elsewhere"},
     * {@link ImsReasonInfo#CODE_ANSWERED_ELSEWHERE} shall be used as the {@link ImsReasonInfo}
     * code instead.
     * @hide
     */
    public static final String KEY_IMS_REASONINFO_MAPPING_STRING_ARRAY =
            "ims_reasoninfo_mapping_string_array";

    /**
     * When {@code false}, use default title for Enhanced 4G LTE Mode settings.
     * When {@code true}, use the variant.
     * @hide
     * @deprecated use {@link #KEY_ENHANCED_4G_LTE_TITLE_VARIANT_INT}.
     */
    @Deprecated
    public static final String KEY_ENHANCED_4G_LTE_TITLE_VARIANT_BOOL =
            "enhanced_4g_lte_title_variant_bool";

    /**
     * The index indicates the carrier specified title string of Enhanced 4G LTE Mode settings.
     * Default value is 0, which indicates the default title string.
     */
    public static final String KEY_ENHANCED_4G_LTE_TITLE_VARIANT_INT =
            "enhanced_4g_lte_title_variant_int";

    /**
     * Indicates whether the carrier wants to notify the user when handover of an LTE video call to
     * WIFI fails.
     * <p>
     * When {@code true}, if a video call starts on LTE and the modem reports a failure to handover
     * the call to WIFI or if no handover success is reported within 60 seconds of call initiation,
     * the {@link android.telephony.TelephonyManager#EVENT_HANDOVER_TO_WIFI_FAILED} event is raised
     * on the connection.
     * @hide
     */
    public static final String KEY_NOTIFY_VT_HANDOVER_TO_WIFI_FAILURE_BOOL =
            "notify_vt_handover_to_wifi_failure_bool";

    /**
     * A upper case list of CNAP names that are unhelpful to the user for distinguising calls and
     * should be filtered out of the CNAP information. This includes CNAP names such as "WIRELESS
     * CALLER" or "UNKNOWN NAME". By default, if there are no filtered names for this carrier, null
     * is returned.
     * @hide
     */
    public static final String KEY_FILTERED_CNAP_NAMES_STRING_ARRAY = "filtered_cnap_names_string_array";

    /**
     * The RCS configuration server URL. This URL is used to initiate RCS provisioning.
     */
    public static final String KEY_RCS_CONFIG_SERVER_URL_STRING = "rcs_config_server_url_string";

    /**
     * Determine whether user can change Wi-Fi Calling preference in roaming.
     * {@code false} - roaming preference cannot be changed by user independently. If
     *                 {@link #KEY_USE_WFC_HOME_NETWORK_MODE_IN_ROAMING_NETWORK_BOOL} is false,
     *                 {@link #KEY_CARRIER_DEFAULT_WFC_IMS_ROAMING_MODE_INT} is used as the default
     *                 value. If {@link #KEY_USE_WFC_HOME_NETWORK_MODE_IN_ROAMING_NETWORK_BOOL} is
     *                 true, roaming preference is the same as home preference and
     *                 {@link #KEY_CARRIER_DEFAULT_WFC_IMS_MODE_INT} is used as the default value.
     * {@code true}  - roaming preference can be changed by user independently if
     *                 {@link #KEY_USE_WFC_HOME_NETWORK_MODE_IN_ROAMING_NETWORK_BOOL} is false. If
     *                 {@link #KEY_USE_WFC_HOME_NETWORK_MODE_IN_ROAMING_NETWORK_BOOL} is true, this
     *                 configuration is ignored and roaming preference cannot be changed.
     */
    public static final String KEY_EDITABLE_WFC_ROAMING_MODE_BOOL =
            "editable_wfc_roaming_mode_bool";

    /**
     * Flag specifying whether to show blocking pay phone option in blocked numbers screen.
     * Only show the option if payphone call presentation is present in the carrier's region.
     */
    public static final java.lang.String KEY_SHOW_BLOCKING_PAY_PHONE_OPTION_BOOL =
            "show_blocking_pay_phone_option_bool";

    /**
     * Flag specifying whether the carrier will use the WFC home network mode in roaming network.
     * {@code false} - roaming preference can be selected separately from the home preference.
     * {@code true}  - roaming preference is the same as home preference and
     *                 {@link #KEY_CARRIER_DEFAULT_WFC_IMS_MODE_INT} is used as the default value.
     */
    public static final String KEY_USE_WFC_HOME_NETWORK_MODE_IN_ROAMING_NETWORK_BOOL =
            "use_wfc_home_network_mode_in_roaming_network_bool";

    /**
     * Flag specifying whether the carrier is allowed to use metered network to download a
     * certificate of Carrier-WiFi.
     * {@code false} - default value.
     *
     * @hide
     */
    public static final String KEY_ALLOW_METERED_NETWORK_FOR_CERT_DOWNLOAD_BOOL =
            "allow_metered_network_for_cert_download_bool";

    /**
     * Time delay (in ms) after which we show the notification to switch the preferred
     * network.
     * @hide
     */
    public static final String KEY_PREF_NETWORK_NOTIFICATION_DELAY_INT =
            "network_notification_delay_int";

    /**
     * Time delay (in ms) after which we show the notification for emergency calls,
     * while the device is registered over WFC. Default value is -1, which indicates
     * that this notification is not pertinent for a particular carrier. We've added a delay
     * to prevent false positives.
     */
    public static final String KEY_EMERGENCY_NOTIFICATION_DELAY_INT =
            "emergency_notification_delay_int";

    /**
     * When {@code true}, the carrier allows the user of the
     * {@link TelephonyManager#sendUssdRequest(String, TelephonyManager.UssdResponseCallback,
     * Handler)} API to perform USSD requests.  {@code True} by default.
     * @hide
     */
    public static final String KEY_ALLOW_USSD_REQUESTS_VIA_TELEPHONY_MANAGER_BOOL =
            "allow_ussd_requests_via_telephony_manager_bool";

    /**
     * Indicates whether the carrier supports 3gpp call forwarding MMI codes while roaming. If
     * false, the user will be notified that call forwarding is not available when the MMI code
     * fails.
     */
    public static final String KEY_SUPPORT_3GPP_CALL_FORWARDING_WHILE_ROAMING_BOOL =
        "support_3gpp_call_forwarding_while_roaming_bool";

    /**
     * Boolean indicating whether to display voicemail number as default call forwarding number in
     * call forwarding settings.
     * If true, display vm number when cf number is null.
     * If false, display the cf number from network.
     * By default this value is false.
     * @hide
     */
    public static final String KEY_DISPLAY_VOICEMAIL_NUMBER_AS_DEFAULT_CALL_FORWARDING_NUMBER_BOOL =
            "display_voicemail_number_as_default_call_forwarding_number";

    /**
     * When {@code true}, the user will be notified when they attempt to place an international call
     * when the call is placed using wifi calling.
     * @hide
     */
    public static final String KEY_NOTIFY_INTERNATIONAL_CALL_ON_WFC_BOOL =
            "notify_international_call_on_wfc_bool";

    /**
     * Flag to hide Preset APN details. If true, user cannot enter ApnEditor view of Preset APN,
     * and cannot view details of the APN. If false, user can enter ApnEditor view of Preset APN.
     * Default value is false.
     */
    public static final String KEY_HIDE_PRESET_APN_DETAILS_BOOL = "hide_preset_apn_details_bool";

    /**
     * Flag specifying whether to show an alert dialog for video call charges.
     * By default this value is {@code false}.
     */
    public static final String KEY_SHOW_VIDEO_CALL_CHARGES_ALERT_DIALOG_BOOL =
            "show_video_call_charges_alert_dialog_bool";

    /**
     * An array containing custom call forwarding number prefixes that will be blocked while the
     * device is reporting that it is roaming. By default, there are no custom call
     * forwarding prefixes and none of these numbers will be filtered. If one or more entries are
     * present, the system will not complete the call and display an error message.
     *
     * To display a message to the user when call forwarding fails for 3gpp MMI codes while roaming,
     * use the {@link #KEY_SUPPORT_3GPP_CALL_FORWARDING_WHILE_ROAMING_BOOL} option instead.
     */
    public static final String KEY_CALL_FORWARDING_BLOCKS_WHILE_ROAMING_STRING_ARRAY =
            "call_forwarding_blocks_while_roaming_string_array";

    /**
     * Call forwarding number prefixes defined by {@link
     * #KEY_CALL_FORWARDING_BLOCKS_WHILE_ROAMING_STRING_ARRAY} which will be allowed while the
     * device is reporting that it is roaming and IMS is registered over LTE or Wi-Fi.
     * By default this value is {@code true}.
     * @hide
     */
    public static final String KEY_SUPPORT_IMS_CALL_FORWARDING_WHILE_ROAMING_BOOL =
            "support_ims_call_forwarding_while_roaming_bool";

    /**
     * The day of the month (1-31) on which the data cycle rolls over.
     * <p>
     * If the current month does not have this day, the cycle will roll over at
     * the start of the next month.
     * <p>
     * This setting may be still overridden by explicit user choice. By default,
     * {@link #DATA_CYCLE_USE_PLATFORM_DEFAULT} will be used.
     */
    public static final String KEY_MONTHLY_DATA_CYCLE_DAY_INT =
            "monthly_data_cycle_day_int";

    /**
     * When {@link #KEY_MONTHLY_DATA_CYCLE_DAY_INT}, {@link #KEY_DATA_LIMIT_THRESHOLD_BYTES_LONG},
     * or {@link #KEY_DATA_WARNING_THRESHOLD_BYTES_LONG} are set to this value, the platform default
     * value will be used for that key.
     */
    public static final int DATA_CYCLE_USE_PLATFORM_DEFAULT = -1;

    /**
     * Flag indicating that a data cycle threshold should be disabled.
     * <p>
     * If {@link #KEY_DATA_WARNING_THRESHOLD_BYTES_LONG} is set to this value, the platform's
     * default data warning, if one exists, will be disabled. A user selected data warning will not
     * be overridden.
     * <p>
     * If {@link #KEY_DATA_LIMIT_THRESHOLD_BYTES_LONG} is set to this value, the platform's
     * default data limit, if one exists, will be disabled. A user selected data limit will not be
     * overridden.
     */
    public static final int DATA_CYCLE_THRESHOLD_DISABLED = -2;

    /**
     * Controls the data usage warning.
     * <p>
     * If the user uses more than this amount of data in their billing cycle, as defined by
     * {@link #KEY_MONTHLY_DATA_CYCLE_DAY_INT}, the user will be alerted about the usage.
     * If the value is set to {@link #DATA_CYCLE_THRESHOLD_DISABLED}, the data usage warning will
     * be disabled.
     * <p>
     * This setting may be overridden by explicit user choice. By default,
     * {@link #DATA_CYCLE_USE_PLATFORM_DEFAULT} will be used.
     */
    public static final String KEY_DATA_WARNING_THRESHOLD_BYTES_LONG =
            "data_warning_threshold_bytes_long";

    /**
     * Controls if the device should automatically notify the user as they reach
     * their cellular data warning. When set to {@code false} the carrier is
     * expected to have implemented their own notification mechanism. {@code true} by default.
     */
    public static final String KEY_DATA_WARNING_NOTIFICATION_BOOL =
            "data_warning_notification_bool";

    /**
     * Controls if the device should automatically warn the user that sim voice & data function
     * might be limited due to dual sim scenario. When set to {@true} display the notification,
     * {@code false} otherwise.
     * @hide
     */
    public static final String KEY_LIMITED_SIM_FUNCTION_NOTIFICATION_FOR_DSDS_BOOL =
            "limited_sim_function_notification_for_dsds_bool";

    /**
     * Controls the cellular data limit.
     * <p>
     * If the user uses more than this amount of data in their billing cycle, as defined by
     * {@link #KEY_MONTHLY_DATA_CYCLE_DAY_INT}, cellular data will be turned off by the user's
     * phone. If the value is set to {@link #DATA_CYCLE_THRESHOLD_DISABLED}, the data limit will be
     * disabled.
     * <p>
     * This setting may be overridden by explicit user choice. By default,
     * {@link #DATA_CYCLE_USE_PLATFORM_DEFAULT} will be used.
     */
    public static final String KEY_DATA_LIMIT_THRESHOLD_BYTES_LONG =
            "data_limit_threshold_bytes_long";

    /**
     * Controls if the device should automatically notify the user as they reach
     * their cellular data limit. When set to {@code false} the carrier is
     * expected to have implemented their own notification mechanism. {@code true} by default.
     */
    public static final String KEY_DATA_LIMIT_NOTIFICATION_BOOL =
            "data_limit_notification_bool";

    /**
     * Controls if the device should automatically notify the user when rapid
     * cellular data usage is observed. When set to {@code false} the carrier is
     * expected to have implemented their own notification mechanism.  {@code true} by default.
     */
    public static final String KEY_DATA_RAPID_NOTIFICATION_BOOL =
            "data_rapid_notification_bool";

    /**
     * Offset to be reduced from rsrp threshold while calculating signal strength level.
     * @hide
     */
    public static final String KEY_LTE_EARFCNS_RSRP_BOOST_INT = "lte_earfcns_rsrp_boost_int";

    /**
     * List of EARFCN (E-UTRA Absolute Radio Frequency Channel Number,
     * Reference: 3GPP TS 36.104 5.4.3) inclusive ranges on which lte_rsrp_boost_int
     * will be applied. Format of the String array is expected to be {"erafcn1_start-earfcn1_end",
     * "earfcn2_start-earfcn2_end" ... }
     * @hide
     */
    public static final String KEY_BOOSTED_LTE_EARFCNS_STRING_ARRAY =
            "boosted_lte_earfcns_string_array";

    /**
     * Determine whether to use only RSRP for the number of LTE signal bars.
     * @hide
     *
     * @deprecated use {@link #KEY_PARAMETERS_USED_FOR_LTE_SIGNAL_BAR_INT}.
     */
    // FIXME: this key and related keys must not be exposed without a consistent philosophy for
    // all RATs.
    @Deprecated
    public static final String KEY_USE_ONLY_RSRP_FOR_LTE_SIGNAL_BAR_BOOL =
            "use_only_rsrp_for_lte_signal_bar_bool";

    /**
     * Bit-field integer to determine whether to use Reference Signal Received Power (RSRP),
     * Reference Signal Received Quality (RSRQ), or/and Reference Signal Signal to Noise Ratio
     * (RSSNR) for the number of LTE signal bars and signal criteria reporting enabling.
     *
     * <p> If a measure is not set, signal criteria reporting from modem will not be triggered and
     * not be used for calculating signal level. If multiple measures are set bit, the parameter
     * whose value is smallest is used to indicate the signal level.
     * <UL>
     *  <LI>RSRP = 1 << 0</LI>
     *  <LI>RSRQ = 1 << 1</LI>
     *  <LI>RSSNR = 1 << 2</LI>
     * </UL>
     * <p> The value of this key must be bitwise OR of {@link CellSignalStrengthLte#USE_RSRP},
     * {@link CellSignalStrengthLte#USE_RSRQ}, {@link CellSignalStrengthLte#USE_RSSNR}.
     *
     * <p> For example, if both RSRP and RSRQ are used, the value of key is 3 (1 << 0 | 1 << 1).
     * If the key is invalid or not configured, a default value (RSRP = 1 << 0) will apply.
     *
     * @hide
     */
    public static final String KEY_PARAMETERS_USED_FOR_LTE_SIGNAL_BAR_INT =
            "parameters_used_for_lte_signal_bar_int";

    /**
     * List of 4 customized 5G SS reference signal received power (SSRSRP) thresholds.
     * <p>
     * Reference: 3GPP TS 38.215
     * <p>
     * 4 threshold integers must be within the boundaries [-140 dB, -44 dB], and the levels are:
     * <UL>
     *     <LI>"NONE: [-140, threshold1]"</LI>
     *     <LI>"POOR: (threshold1, threshold2]"</LI>
     *     <LI>"MODERATE: (threshold2, threshold3]"</LI>
     *     <LI>"GOOD:  (threshold3, threshold4]"</LI>
     *     <LI>"EXCELLENT:  (threshold4, -44]"</LI>
     * </UL>
     * <p>
     * This key is considered invalid if the format is violated. If the key is invalid or
     * not configured, a default value set will apply.
     */
    public static final String KEY_5G_NR_SSRSRP_THRESHOLDS_INT_ARRAY =
            "5g_nr_ssrsrp_thresholds_int_array";

    /**
     * List of 4 customized 5G SS reference signal received quality (SSRSRQ) thresholds.
     * <p>
     * Reference: 3GPP TS 38.215; 3GPP TS 38.133 section 10
     * <p>
     * 4 threshold integers must be within the boundaries [-43 dB, 20 dB], and the levels are:
     * <UL>
     *     <LI>"NONE: [-43, threshold1]"</LI>
     *     <LI>"POOR: (threshold1, threshold2]"</LI>
     *     <LI>"MODERATE: (threshold2, threshold3]"</LI>
     *     <LI>"GOOD:  (threshold3, threshold4]"</LI>
     *     <LI>"EXCELLENT:  (threshold4, 20]"</LI>
     * </UL>
     * <p>
     * This key is considered invalid if the format is violated. If the key is invalid or
     * not configured, a default value set will apply.
     */
    public static final String KEY_5G_NR_SSRSRQ_THRESHOLDS_INT_ARRAY =
            "5g_nr_ssrsrq_thresholds_int_array";

    /**
     * List of 4 customized 5G SS signal-to-noise and interference ratio (SSSINR) thresholds.
     * <p>
     * Reference: 3GPP TS 38.215,
     *            3GPP TS 38.133 10.1.16.1
     * <p>
     * 4 threshold integers must be within the boundaries [-23 dB, 40 dB], and the levels are:
     * <UL>
     *     <LI>"NONE: [-23, threshold1]"</LI>
     *     <LI>"POOR: (threshold1, threshold2]"</LI>
     *     <LI>"MODERATE: (threshold2, threshold3]"</LI>
     *     <LI>"GOOD:  (threshold3, threshold4]"</LI>
     *     <LI>"EXCELLENT:  (threshold4, 40]"</LI>
     * </UL>
     * <p>
     * This key is considered invalid if the format is violated. If the key is invalid or
     * not configured, a default value set will apply.
     */
    public static final String KEY_5G_NR_SSSINR_THRESHOLDS_INT_ARRAY =
            "5g_nr_sssinr_thresholds_int_array";

    /**
     * Bit-field integer to determine whether to use SS reference signal received power (SSRSRP),
     * SS reference signal received quality (SSRSRQ), or/and SS signal-to-noise and interference
     * ratio (SSSINR) for the number of 5G NR signal bars and signal criteria reporting enabling.
     *
     * <p> If a measure is not set, signal criteria reporting from modem will not be triggered and
     * not be used for calculating signal level. If multiple measures are set bit, the parameter
     * whose value is smallest is used to indicate the signal level.
     * <UL>
     *  <LI>SSRSRP = 1 << 0</LI>
     *  <LI>SSRSRQ = 1 << 1</LI>
     *  <LI>SSSINR = 1 << 2</LI>
     * </UL>
     *  The value of this key must be bitwise OR of {@link CellSignalStrengthNr#USE_SSRSRP},
     *  {@link CellSignalStrengthNr#USE_SSRSRQ}, {@link CellSignalStrengthNr#USE_SSSINR}.
     *
     * <p> For example, if both SSRSRP and SSSINR are used, the value of key is 5 (1 << 0 | 1 << 2).
     * If the key is invalid or not configured, a default value (SSRSRP = 1 << 0) will apply.
     *
     * <p> Reference: 3GPP TS 38.215,
     *                3GPP TS 38.133 10.1.16.1
     *
     * @hide
     */
    public static final String KEY_PARAMETERS_USE_FOR_5G_NR_SIGNAL_BAR_INT =
            "parameters_use_for_5g_nr_signal_bar_int";

    /**
     * There are two signal strengths, NR and LTE signal strength, during NR (non-standalone).
     * Boolean indicating whether to use LTE signal strength as primary during NR (non-standalone).
     * By default this value is true.
     *
     * @hide
     */
    public static final String KEY_SIGNAL_STRENGTH_NR_NSA_USE_LTE_AS_PRIMARY_BOOL =
            "signal_strength_nr_nsa_use_lte_as_primary_bool";

    /**
     * String array of default bandwidth values per network type.
     * The entries should be of form "network_name:downstream,upstream", with values in Kbps.
     * @hide
     */
    public static final String KEY_BANDWIDTH_STRING_ARRAY = "bandwidth_string_array";

    /**
     * For NR (non-standalone), whether to use the LTE value instead of NR value as the default for
     * upstream bandwidth. Downstream bandwidth will still use the NR value as the default.
     * @hide
     */
    public static final String KEY_BANDWIDTH_NR_NSA_USE_LTE_VALUE_FOR_UPSTREAM_BOOL =
            "bandwidth_nr_nsa_use_lte_value_for_upstream_bool";

    /**
     * Key identifying if voice call barring notification is required to be shown to the user.
     * @hide
     */
    @UnsupportedAppUsage(maxTargetSdk = Build.VERSION_CODES.R, trackingBug = 170729553)
    public static final String KEY_DISABLE_VOICE_BARRING_NOTIFICATION_BOOL =
            "disable_voice_barring_notification_bool";

    /**
     * List of operators considered non-roaming which won't show roaming icon.
     * <p>
     * Can use mcc or mcc+mnc as item. For example, 302 or 21407.
     * If operators, 21404 and 21407, make roaming agreements, users of 21404 should not see
     * the roaming icon as using 21407 network.
     * @hide
     */
    public static final String KEY_NON_ROAMING_OPERATOR_STRING_ARRAY =
            "non_roaming_operator_string_array";

    /**
     * List of operators considered roaming with the roaming icon.
     * <p>
     * Can use mcc or mcc+mnc as item. For example, 302 or 21407.
     * If operators, 21404 and 21407, make roaming agreements, users of 21404 should see
     * the roaming icon as using 21407 network.
     * <p>
     * A match on this supersedes a match on {@link #KEY_NON_ROAMING_OPERATOR_STRING_ARRAY}.
     * @hide
     */
    public static final String KEY_ROAMING_OPERATOR_STRING_ARRAY =
            "roaming_operator_string_array";

    /**
     * URL from which the proto containing the public key of the Carrier used for
     * IMSI encryption will be downloaded.
     * @hide
     */
    public static final String IMSI_KEY_DOWNLOAD_URL_STRING = "imsi_key_download_url_string";

    /**
     * Identifies if the key is available for WLAN or EPDG or both. The value is a bitmask.
     * 0 indicates that neither EPDG or WLAN is enabled.
     * 1 indicates that key type TelephonyManager#KEY_TYPE_EPDG is enabled.
     * 2 indicates that key type TelephonyManager#KEY_TYPE_WLAN is enabled.
     * 3 indicates that both are enabled.
     */
    public static final String IMSI_KEY_AVAILABILITY_INT = "imsi_key_availability_int";

    /**
     * Key identifying if the CDMA Caller ID presentation and suppression MMI codes
     * should be converted to 3GPP CLIR codes when a multimode (CDMA+UMTS+LTE) device is roaming
     * on a 3GPP network. Specifically *67<number> will be converted to #31#<number> and
     * *82<number> will be converted to *31#<number> before dialing a call when this key is
     * set TRUE and device is roaming on a 3GPP network.
     * @hide
     */
    public static final String KEY_CONVERT_CDMA_CALLER_ID_MMI_CODES_WHILE_ROAMING_ON_3GPP_BOOL =
            "convert_cdma_caller_id_mmi_codes_while_roaming_on_3gpp_bool";

    /**
     * Flag specifying whether IMS registration state menu is shown in Status Info setting,
     * default to false.
     */
    public static final String KEY_SHOW_IMS_REGISTRATION_STATUS_BOOL =
            "show_ims_registration_status_bool";

    /**
     * Flag indicating whether the carrier supports RTT over IMS.
     */
    public static final String KEY_RTT_SUPPORTED_BOOL = "rtt_supported_bool";

    /**
     * Boolean flag indicating whether the carrier supports TTY.
     * <p>
     * Note that {@link #KEY_CARRIER_VOLTE_TTY_SUPPORTED_BOOL} controls availability of TTY over
     * VoLTE; if {@link #KEY_TTY_SUPPORTED_BOOL} is disabled, then
     * {@link #KEY_CARRIER_VOLTE_TTY_SUPPORTED_BOOL} is also implicitly disabled.
     * <p>
     * {@link TelecomManager#isTtySupported()} should be used to determine if a device supports TTY,
     * and this carrier config key should be used to see if the current carrier supports it.
     */
    public static final String KEY_TTY_SUPPORTED_BOOL = "tty_supported_bool";

    /**
     * Indicates if the carrier supports auto-upgrading a call to RTT when receiving a call from a
     * RTT-supported device.
     */
    public static final String KEY_RTT_AUTO_UPGRADE_BOOL = "rtt_auto_upgrade_bool";

    /**
     * Indicates if the carrier supports RTT during a video call.
     */
    public static final String KEY_RTT_SUPPORTED_FOR_VT_BOOL = "rtt_supported_for_vt_bool";

    /**
     * Indicates if the carrier supports upgrading a voice call to an RTT call during the call.
     */
    public static final String KEY_RTT_UPGRADE_SUPPORTED_BOOL = "rtt_upgrade_supported_bool";

    /**
     * Indicates if the carrier supports downgrading a RTT call to a voice call during the call.
     */
    public static final String KEY_RTT_DOWNGRADE_SUPPORTED_BOOL = "rtt_downgrade_supported_bool";

    /**
     * Indicates if the TTY HCO and VCO options should be hidden in the accessibility menu
     * if the device is capable of RTT.
     */
    public static final String KEY_HIDE_TTY_HCO_VCO_WITH_RTT_BOOL = "hide_tty_hco_vco_with_rtt";

    /**
     * The flag to disable the popup dialog which warns the user of data charges.
     */
    public static final String KEY_DISABLE_CHARGE_INDICATION_BOOL =
            "disable_charge_indication_bool";

    /**
     * Boolean indicating whether to skip the call forwarding (CF) fail-to-disable dialog.
     * The logic used to determine whether we succeeded in disabling is carrier specific,
     * so the dialog may not always be accurate.
     * {@code false} - show CF fail-to-disable dialog.
     * {@code true}  - skip showing CF fail-to-disable dialog.
     *
     * @hide
     */
    public static final String KEY_SKIP_CF_FAIL_TO_DISABLE_DIALOG_BOOL =
            "skip_cf_fail_to_disable_dialog_bool";

    /**
     * Flag specifying whether operator supports including no reply condition timer option on
     * CFNRy (3GPP TS 24.082 3: Call Forwarding on No Reply) in the call forwarding settings UI.
     * {@code true}  - include no reply condition timer option on CFNRy
     * {@code false} - don't include no reply condition timer option on CFNRy
     *
     * @hide
     */
    public static final String KEY_SUPPORT_NO_REPLY_TIMER_FOR_CFNRY_BOOL =
            "support_no_reply_timer_for_cfnry_bool";

    /**
     * List of the FAC (feature access codes) to dial as a normal call.
     * @hide
     */
    public static final String KEY_FEATURE_ACCESS_CODES_STRING_ARRAY =
            "feature_access_codes_string_array";

    /**
     * Determines if the carrier wants to identify high definition calls in the call log.
     * @hide
     */
    public static final String KEY_IDENTIFY_HIGH_DEFINITION_CALLS_IN_CALL_LOG_BOOL =
            "identify_high_definition_calls_in_call_log_bool";

    /**
     * Flag specifying whether to use the {@link ServiceState} roaming status, which can be
     * affected by other carrier configs (e.g.
     * {@link #KEY_GSM_NONROAMING_NETWORKS_STRING_ARRAY}), when setting the SPN display.
     * <p>
     * If {@code true}, the SPN display uses {@link ServiceState#getRoaming}.
     * If {@code false} the SPN display checks if the current MCC/MNC is different from the
     * SIM card's MCC/MNC.
     *
     * @see KEY_GSM_ROAMING_NETWORKS_STRING_ARRAY
     * @see KEY_GSM_NONROAMING_NETWORKS_STRING_ARRAY
     * @see KEY_NON_ROAMING_OPERATOR_STRING_ARRAY
     * @see KEY_ROAMING_OPERATOR_STRING_ARRAY
     * @see KEY_FORCE_HOME_NETWORK_BOOL
     *
     * @hide
     */
    public static final String KEY_SPN_DISPLAY_RULE_USE_ROAMING_FROM_SERVICE_STATE_BOOL =
            "spn_display_rule_use_roaming_from_service_state_bool";

    /**
     * Determines whether any carrier has been identified and its specific config has been applied,
     * default to false.
     */
    public static final String KEY_CARRIER_CONFIG_APPLIED_BOOL = "carrier_config_applied_bool";

    /**
     * Determines whether we should show a warning asking the user to check with their carrier
     * on pricing when the user enabled data roaming,
     * default to false.
     */
    public static final String KEY_CHECK_PRICING_WITH_CARRIER_FOR_DATA_ROAMING_BOOL =
            "check_pricing_with_carrier_data_roaming_bool";

     /**
      * Determines whether we should show a notification when the phone established a data
      * connection in roaming network, to warn users about possible roaming charges.
      * @hide
      */
    public static final String KEY_SHOW_DATA_CONNECTED_ROAMING_NOTIFICATION_BOOL =
            "show_data_connected_roaming_notification";

    /**
     * A list of 4 LTE RSRP thresholds above which a signal level is considered POOR,
     * MODERATE, GOOD, or EXCELLENT, to be used in SignalStrength reporting.
     *
     * Note that the min and max thresholds are fixed at -140 and -44, as explained in
     * TS 136.133 9.1.4 - RSRP Measurement Report Mapping.
     * <p>
     * See SignalStrength#MAX_LTE_RSRP and SignalStrength#MIN_LTE_RSRP. Any signal level outside
     * these boundaries is considered invalid.
     * @hide
     */
    public static final String KEY_LTE_RSRP_THRESHOLDS_INT_ARRAY =
            "lte_rsrp_thresholds_int_array";

    /**
     * A list of 4 customized LTE Reference Signal Received Quality (RSRQ) thresholds.
     *
     * Reference: TS 136.133 v12.6.0 section 9.1.7 - RSRQ Measurement Report Mapping.
     *
     * 4 threshold integers must be within the boundaries [-34 dB, 3 dB], and the levels are:
     *     "NONE: [-34, threshold1)"
     *     "POOR: [threshold1, threshold2)"
     *     "MODERATE: [threshold2, threshold3)"
     *     "GOOD:  [threshold3, threshold4)"
     *     "EXCELLENT:  [threshold4, 3]"
     *
     * This key is considered invalid if the format is violated. If the key is invalid or
     * not configured, a default value set will apply.
     */
    public static final String KEY_LTE_RSRQ_THRESHOLDS_INT_ARRAY =
            "lte_rsrq_thresholds_int_array";

    /**
     * A list of 4 customized LTE Reference Signal Signal to Noise Ratio (RSSNR) thresholds.
     *
     * 4 threshold integers must be within the boundaries [-20 dB, 30 dB], and the levels are:
     *     "NONE: [-20, threshold1)"
     *     "POOR: [threshold1, threshold2)"
     *     "MODERATE: [threshold2, threshold3)"
     *     "GOOD:  [threshold3, threshold4)"
     *     "EXCELLENT:  [threshold4, 30]"
     *
     * This key is considered invalid if the format is violated. If the key is invalid or
     * not configured, a default value set will apply.
     */
    public static final String KEY_LTE_RSSNR_THRESHOLDS_INT_ARRAY =
            "lte_rssnr_thresholds_int_array";

    /**
     * Decides when clients try to bind to iwlan network service, which package name will
     * the binding intent go to.
     * @hide
     */
    public static final String KEY_CARRIER_NETWORK_SERVICE_WLAN_PACKAGE_OVERRIDE_STRING =
            "carrier_network_service_wlan_package_override_string";

    /**
     * Decides when clients try to bind to iwlan network service, which class name will
     * the binding intent go to.
     * @hide
     */
    public static final String KEY_CARRIER_NETWORK_SERVICE_WLAN_CLASS_OVERRIDE_STRING =
            "carrier_network_service_wlan_class_override_string";

    /**
     * Decides when clients try to bind to wwan (cellular) network service, which package name will
     * the binding intent go to.
     * @hide
     */
    public static final String KEY_CARRIER_NETWORK_SERVICE_WWAN_PACKAGE_OVERRIDE_STRING =
            "carrier_network_service_wwan_package_override_string";

    /**
     * Decides when clients try to bind to wwan (cellular) network service, which class name will
     * the binding intent go to.
     * @hide
     */
    public static final String KEY_CARRIER_NETWORK_SERVICE_WWAN_CLASS_OVERRIDE_STRING =
            "carrier_network_service_wwan_class_override_string";

    /**
     * The package name of qualified networks service that telephony binds to.
     *
     * @hide
     */
    public static final String KEY_CARRIER_QUALIFIED_NETWORKS_SERVICE_PACKAGE_OVERRIDE_STRING =
            "carrier_qualified_networks_service_package_override_string";

    /**
     * The class name of qualified networks service that telephony binds to.
     *
     * @hide
     */
    public static final String KEY_CARRIER_QUALIFIED_NETWORKS_SERVICE_CLASS_OVERRIDE_STRING =
            "carrier_qualified_networks_service_class_override_string";
    /**
     * A list of 4 LTE RSCP thresholds above which a signal level is considered POOR,
     * MODERATE, GOOD, or EXCELLENT, to be used in SignalStrength reporting.
     *
     * Note that the min and max thresholds are fixed at -120 and -24, as set in 3GPP TS 27.007
     * section 8.69.
     * <p>
     * See SignalStrength#MAX_WCDMA_RSCP and SignalStrength#MIN_WDCMA_RSCP. Any signal level outside
     * these boundaries is considered invalid.
     * @hide
     */
    public static final String KEY_WCDMA_RSCP_THRESHOLDS_INT_ARRAY =
            "wcdma_rscp_thresholds_int_array";

    /**
     * The default measurement to use for signal strength reporting. If this is not specified, the
     * RSSI is used.
     * <p>
     * e.g.) To use RSCP by default, set the value to "rscp". The signal strength level will
     * then be determined by #KEY_WCDMA_RSCP_THRESHOLDS_INT_ARRAY
     * <p>
     * Currently this supports the value "rscp" and "rssi".
     * @hide
     */
    // FIXME: this key and related keys must not be exposed without a consistent philosophy for
    // all RATs.
    public static final String KEY_WCDMA_DEFAULT_SIGNAL_STRENGTH_MEASUREMENT_STRING =
            "wcdma_default_signal_strength_measurement_string";

    /**
     * When a partial sms / mms message stay in raw table for too long without being completed,
     * we expire them and delete them from the raw table. This carrier config defines the
     * expiration time.
     * @hide
     */
    public static final String KEY_UNDELIVERED_SMS_MESSAGE_EXPIRATION_TIME =
            "undelivered_sms_message_expiration_time";

    /**
     * Specifies a carrier-defined {@link android.telecom.CallRedirectionService} which Telecom
     * will bind to for outgoing calls.  An empty string indicates that no carrier-defined
     * {@link android.telecom.CallRedirectionService} is specified.
     */
    public static final String KEY_CALL_REDIRECTION_SERVICE_COMPONENT_NAME_STRING =
            "call_redirection_service_component_name_string";

    /**
     * Support for the original string display of CDMA MO call.
     * By default, it is disabled.
     * @hide
     */
    public static final String KEY_CONFIG_SHOW_ORIG_DIAL_STRING_FOR_CDMA_BOOL =
            "config_show_orig_dial_string_for_cdma";

    /**
     * Flag specifying whether to show notification(call blocking disabled) when Enhanced Call
     * Blocking(KEY_SUPPORT_ENHANCED_CALL_BLOCKING_BOOL) is enabled and making emergency call.
     * When true, notification is shown always.
     * When false, notification is shown only when any setting of "Enhanced Blocked number" is
     * enabled.
     */
    public static final String KEY_SHOW_CALL_BLOCKING_DISABLED_NOTIFICATION_ALWAYS_BOOL =
            "show_call_blocking_disabled_notification_always_bool";

    /**
     * Some carriers only support SS over UT via INTERNET PDN.
     * When mobile data is OFF or data roaming OFF during roaming,
     * UI should block the call forwarding operation and notify the user
     * that the function only works if data is available.
     * @hide
     */
    public static final String KEY_CALL_FORWARDING_OVER_UT_WARNING_BOOL =
            "call_forwarding_over_ut_warning_bool";

    /**
     * Some carriers only support SS over UT via INTERNET PDN.
     * When mobile data is OFF or data roaming OFF during roaming,
     * UI should block the call barring operation and notify the user
     * that the function only works if data is available.
     * @hide
     */
    public static final String KEY_CALL_BARRING_OVER_UT_WARNING_BOOL =
            "call_barring_over_ut_warning_bool";

    /**
     * Some carriers only support SS over UT via INTERNET PDN.
     * When mobile data is OFF or data roaming OFF during roaming,
     * UI should block the caller id operation and notify the user
     * that the function only works if data is available.
     * @hide
     */
    public static final String KEY_CALLER_ID_OVER_UT_WARNING_BOOL =
            "caller_id_over_ut_warning_bool";

    /**
     * Some carriers only support SS over UT via INTERNET PDN.
     * When mobile data is OFF or data roaming OFF during roaming,
     * UI should block the call waiting operation and notify the user
     * that the function only works if data is available.
     * @hide
     */
    public static final String KEY_CALL_WAITING_OVER_UT_WARNING_BOOL =
            "call_waiting_over_ut_warning_bool";

    /**
     * Flag indicating whether to support "Network default" option in Caller ID settings for Calling
     * Line Identification Restriction (CLIR).
     */
    public static final String KEY_SUPPORT_CLIR_NETWORK_DEFAULT_BOOL =
            "support_clir_network_default_bool";

    /**
     * Determines whether the carrier want to support emergency dialer shortcut.
     * @hide
     */
    public static final String KEY_SUPPORT_EMERGENCY_DIALER_SHORTCUT_BOOL =
            "support_emergency_dialer_shortcut_bool";

    /**
     * Call forwarding uses USSD command without SS command.
     * When {@code true}, the call forwarding query/set by ussd command and UI only display Call
     * Forwarding when unanswered.
     * When {@code false}, don't use USSD to query/set call forwarding.
     * @hide
     */
    public static final String KEY_USE_CALL_FORWARDING_USSD_BOOL = "use_call_forwarding_ussd_bool";

    /**
     * This flag specifies whether to support for the caller id set command by ussd.
     * When {@code true}, device shall sync caller id ussd result to ss command.
     * When {@code false}, caller id don't support ussd command.
     * @hide
     */
    public static final String KEY_USE_CALLER_ID_USSD_BOOL = "use_caller_id_ussd_bool";

    /**
     * Specifies the service class for call waiting service.
     * Default value is
     * {@link com.android.internal.telephony.CommandsInterface#SERVICE_CLASS_VOICE}.
     * <p>
     * See 27.007 +CCFC or +CLCK.
     * The value set as below:
     * {@link com.android.internal.telephony.CommandsInterface#SERVICE_CLASS_NONE}
     * {@link com.android.internal.telephony.CommandsInterface#SERVICE_CLASS_VOICE}
     * {@link com.android.internal.telephony.CommandsInterface#SERVICE_CLASS_DATA}
     * {@link com.android.internal.telephony.CommandsInterface#SERVICE_CLASS_FAX}
     * {@link com.android.internal.telephony.CommandsInterface#SERVICE_CLASS_SMS}
     * {@link com.android.internal.telephony.CommandsInterface#SERVICE_CLASS_DATA_SYNC}
     * {@link com.android.internal.telephony.CommandsInterface#SERVICE_CLASS_DATA_ASYNC}
     * {@link com.android.internal.telephony.CommandsInterface#SERVICE_CLASS_PACKET}
     * {@link com.android.internal.telephony.CommandsInterface#SERVICE_CLASS_PAD}
     * {@link com.android.internal.telephony.CommandsInterface#SERVICE_CLASS_MAX}
     * @hide
     */
    public static final String KEY_CALL_WAITING_SERVICE_CLASS_INT =
            "call_waiting_service_class_int";

    /**
     * This configuration allows the system UI to display different 5G icons for different 5G
     * scenarios.
     *
     * There are five 5G scenarios:
     * 1. connected_mmwave: device currently connected to 5G cell as the secondary cell and using
     *    millimeter wave.
     * 2. connected: device currently connected to 5G cell as the secondary cell but not using
     *    millimeter wave.
     * 3. not_restricted_rrc_idle: device camped on a network that has 5G capability(not necessary
     *    to connect a 5G cell as a secondary cell) and the use of 5G is not restricted and RRC
     *    currently in IDLE state.
     * 4. not_restricted_rrc_con: device camped on a network that has 5G capability(not necessary
     *    to connect a 5G cell as a secondary cell) and the use of 5G is not restricted and RRC
     *    currently in CONNECTED state.
     * 5. restricted: device camped on a network that has 5G capability(not necessary to connect a
     *    5G cell as a secondary cell) but the use of 5G is restricted.
     *
     * The configured string contains multiple key-value pairs separated by comma. For each pair,
     * the key and value are separated by a colon. The key corresponds to a 5G status above and
     * the value is the icon name. Use "None" as the icon name if no icon should be shown in a
     * specific 5G scenario. If the scenario is "None", config can skip this key and value.
     *
     * Icon name options: "5G_Plus", "5G".
     *
     * Here is an example:
     * UE wants to display 5G_Plus icon for scenario#1, and 5G icon for scenario#2; otherwise not
     * define.
     * The configuration is: "connected_mmwave:5G_Plus,connected:5G"
     * @hide
     */
    public static final String KEY_5G_ICON_CONFIGURATION_STRING = "5g_icon_configuration_string";

    /**
     * This configuration allows the system UI to determine how long to continue to display 5G icons
     * when the device switches between different 5G scenarios.
     *
     * There are seven 5G scenarios:
     * 1. connected_mmwave: device currently connected to 5G cell as the secondary cell and using
     *    millimeter wave.
     * 2. connected: device currently connected to 5G cell as the secondary cell but not using
     *    millimeter wave.
     * 3. not_restricted_rrc_idle: device camped on a network that has 5G capability (not necessary
     *    to connect a 5G cell as a secondary cell) and the use of 5G is not restricted and RRC
     *    currently in IDLE state.
     * 4. not_restricted_rrc_con: device camped on a network that has 5G capability (not necessary
     *    to connect a 5G cell as a secondary cell) and the use of 5G is not restricted and RRC
     *    currently in CONNECTED state.
     * 5. restricted: device camped on a network that has 5G capability (not necessary to connect a
     *    5G cell as a secondary cell) but the use of 5G is restricted.
     * 6. legacy: device is not camped on a network that has 5G capability
     * 7. any: any of the above scenarios
     *
     * The configured string contains various timer rules separated by a semicolon.
     * Each rule will have three items: prior 5G scenario, current 5G scenario, and grace period
     * in seconds before changing the icon. When the 5G state changes from the prior to the current
     * 5G scenario, the system UI will continue to show the icon for the prior 5G scenario (defined
     * in {@link #KEY_5G_ICON_CONFIGURATION_STRING}) for the amount of time specified by the grace
     * period. If the prior 5G scenario is reestablished, the timer will reset and start again if
     * the UE changes 5G scenarios again. Defined states (5G scenarios #1-5) take precedence over
     * 'any' (5G scenario #6), and unspecified transitions have a default grace period of 0.
     * The order of rules in the configuration determines the priority (the first applicable timer
     * rule will be used).
     *
     * Here is an example: "connected_mmwave,connected,30;connected_mmwave,any,10;connected,any,10"
     * This configuration defines 3 timers:
     * 1. When UE goes from 'connected_mmwave' to 'connected', system UI will continue to display
     *    the 5G icon for 'connected_mmwave' for 30 seconds.
     * 2. When UE goes from 'connected_mmwave' to any other state (except for connected, since
     *    rule 1 would be used instead), system UI will continue to display the 5G icon for
     *    'connected_mmwave' for 10 seconds.
     * 3. When UE goes from 'connected' to any other state, system UI will continue to display the
     *    5G icon for 'connected' for 10 seconds.
     *
     * @hide
     */
    public static final String KEY_5G_ICON_DISPLAY_GRACE_PERIOD_STRING =
            "5g_icon_display_grace_period_string";

    /**
     * This configuration extends {@link #KEY_5G_ICON_DISPLAY_GRACE_PERIOD_STRING} to allow the
     * system UI to continue displaying 5G icons after the initial timer expires.
     *
     * There are seven 5G scenarios:
     * 1. connected_mmwave: device currently connected to 5G cell as the secondary cell and using
     *    millimeter wave.
     * 2. connected: device currently connected to 5G cell as the secondary cell but not using
     *    millimeter wave.
     * 3. not_restricted_rrc_idle: device camped on a network that has 5G capability (not necessary
     *    to connect a 5G cell as a secondary cell) and the use of 5G is not restricted and RRC
     *    currently in IDLE state.
     * 4. not_restricted_rrc_con: device camped on a network that has 5G capability (not necessary
     *    to connect a 5G cell as a secondary cell) and the use of 5G is not restricted and RRC
     *    currently in CONNECTED state.
     * 5. restricted: device camped on a network that has 5G capability (not necessary to connect a
     *    5G cell as a secondary cell) but the use of 5G is restricted.
     * 6. legacy: device is not camped on a network that has 5G capability
     * 7. any: any of the above scenarios
     *
     * The configured string contains various timer rules separated by a semicolon.
     * Each rule will have three items: primary 5G scenario, secondary 5G scenario, and
     * grace period in seconds before changing the icon. When the timer for the primary 5G timer
     * expires, the system UI will continue to show the icon for the primary 5G scenario (defined
     * in {@link #KEY_5G_ICON_CONFIGURATION_STRING}) for the amount of time specified by the grace
     * period. If the primary 5G scenario is reestablished, the timers will reset and the system UI
     * will continue to display the icon for the primary 5G scenario without interruption. If the
     * secondary 5G scenario is lost, the timer will reset and the icon will reflect the true state.
     * Defined states (5G scenarios #1-5) take precedence over 'any' (5G scenario #6), and
     * unspecified transitions have a default grace period of 0. The order of rules in the
     * configuration determines the priority (the first applicable timer rule will be used).
     *
     * Here is an example: "connected,not_restricted_rrc_idle,30"
     * This configuration defines a secondary timer that extends the primary 'connected' timer.
     * When the primary 'connected' timer expires while the UE is in the 'not_restricted_rrc_idle'
     * 5G state, system UI will continue to display the 5G icon for 'connected' for 30 seconds.
     * If the 5G state returns to 'connected', the timer will be reset without change to the icon,
     * and if the 5G state changes to neither 'connected' not 'not_restricted_rrc_idle', the icon
     * will change to reflect the true state.
     *
     * @hide
     */
    public static final String KEY_5G_ICON_DISPLAY_SECONDARY_GRACE_PERIOD_STRING =
            "5g_icon_display_secondary_grace_period_string";

    /**
     * Whether device reset all of NR timers when device camped on a network that haven't 5G
     * capability and RRC currently in IDLE state.
     *
     * The default value is false;
     *
     * @hide
     */
    public static final String KEY_NR_TIMERS_RESET_IF_NON_ENDC_AND_RRC_IDLE_BOOL =
            "nr_timers_reset_if_non_endc_and_rrc_idle_bool";

    /**
     * Controls time in milliseconds until DcTracker reevaluates 5G connection state.
     * @hide
     */
    public static final String KEY_5G_WATCHDOG_TIME_MS_LONG = "5g_watchdog_time_ms_long";

    /**
     * Whether NR (non-standalone) should be unmetered for all frequencies.
     * If either {@link #KEY_UNMETERED_NR_NSA_MMWAVE_BOOL} or
     * {@link #KEY_UNMETERED_NR_NSA_SUB6_BOOL} are true, then this value will be ignored.
     * @hide
     */
    public static final String KEY_UNMETERED_NR_NSA_BOOL = "unmetered_nr_nsa_bool";

    /**
     * Whether NR (non-standalone) frequencies above 6GHz (millimeter wave) should be unmetered.
     * If this is true, then the value for {@link #KEY_UNMETERED_NR_NSA_BOOL} will be ignored.
     * @hide
     */
    public static final String KEY_UNMETERED_NR_NSA_MMWAVE_BOOL = "unmetered_nr_nsa_mmwave_bool";

    /**
     * Whether NR (non-standalone) frequencies below 6GHz (sub6) should be unmetered.
     * If this is true, then the value for {@link #KEY_UNMETERED_NR_NSA_BOOL} will be ignored.
     * @hide
     */
    public static final String KEY_UNMETERED_NR_NSA_SUB6_BOOL = "unmetered_nr_nsa_sub6_bool";

    /**
     * Whether NR (non-standalone) should be unmetered when the device is roaming.
     * If false, then the values for {@link #KEY_UNMETERED_NR_NSA_BOOL},
     * {@link #KEY_UNMETERED_NR_NSA_MMWAVE_BOOL}, {@link #KEY_UNMETERED_NR_NSA_SUB6_BOOL},
     * and unmetered {@link SubscriptionPlan} will be ignored.
     * @hide
     */
    public static final String KEY_UNMETERED_NR_NSA_WHEN_ROAMING_BOOL =
            "unmetered_nr_nsa_when_roaming_bool";

    /**
     * Whether NR (standalone) should be unmetered for all frequencies.
     * If either {@link #KEY_UNMETERED_NR_SA_MMWAVE_BOOL} or
     * {@link #KEY_UNMETERED_NR_SA_SUB6_BOOL} are true, then this value will be ignored.
     * @hide
     */
    public static final String KEY_UNMETERED_NR_SA_BOOL = "unmetered_nr_sa_bool";

    /**
     * Whether NR (standalone) frequencies above 6GHz (millimeter wave) should be unmetered.
     * If this is true, then the value for {@link #KEY_UNMETERED_NR_SA_BOOL} will be ignored.
     * @hide
     */
    public static final String KEY_UNMETERED_NR_SA_MMWAVE_BOOL = "unmetered_nr_sa_mmwave_bool";

    /**
     * Whether NR (standalone) frequencies below 6GHz (sub6) should be unmetered.
     * If this is true, then the value for {@link #KEY_UNMETERED_NR_SA_BOOL} will be ignored.
     * @hide
     */
    public static final String KEY_UNMETERED_NR_SA_SUB6_BOOL = "unmetered_nr_sa_sub6_bool";

    /**
     * Support ASCII 7-BIT encoding for long SMS. This carrier config is used to enable
     * this feature.
     * @hide
     */
    public static final String KEY_ASCII_7_BIT_SUPPORT_FOR_LONG_MESSAGE_BOOL =
            "ascii_7_bit_support_for_long_message_bool";

    /**
     * Controls whether to show wifi calling icon in statusbar when wifi calling is available.
     * @hide
     */
    public static final String KEY_SHOW_WIFI_CALLING_ICON_IN_STATUS_BAR_BOOL =
            "show_wifi_calling_icon_in_status_bar_bool";

    /**
     * Controls RSRP threshold at which OpportunisticNetworkService will decide whether
     * the opportunistic network is good enough for internet data.
     */
    public static final String KEY_OPPORTUNISTIC_NETWORK_ENTRY_THRESHOLD_RSRP_INT =
            "opportunistic_network_entry_threshold_rsrp_int";

    /**
     * Controls RSSNR threshold at which OpportunisticNetworkService will decide whether
     * the opportunistic network is good enough for internet data.
     */
    public static final String KEY_OPPORTUNISTIC_NETWORK_ENTRY_THRESHOLD_RSSNR_INT =
            "opportunistic_network_entry_threshold_rssnr_int";

    /**
     * Controls RSRP threshold below which OpportunisticNetworkService will decide whether
     * the opportunistic network available is not good enough for internet data.
     */
    public static final String KEY_OPPORTUNISTIC_NETWORK_EXIT_THRESHOLD_RSRP_INT =
            "opportunistic_network_exit_threshold_rsrp_int";

    /**
     * Controls RSSNR threshold below which OpportunisticNetworkService will decide whether
     * the opportunistic network available is not good enough for internet data.
     */
    public static final String KEY_OPPORTUNISTIC_NETWORK_EXIT_THRESHOLD_RSSNR_INT =
            "opportunistic_network_exit_threshold_rssnr_int";

    /**
     * Controls bandwidth threshold in Kbps at which OpportunisticNetworkService will decide whether
     * the opportunistic network is good enough for internet data.
     */
    public static final String KEY_OPPORTUNISTIC_NETWORK_ENTRY_THRESHOLD_BANDWIDTH_INT =
            "opportunistic_network_entry_threshold_bandwidth_int";

    /**
     * Controls hysteresis time in milli seconds for which OpportunisticNetworkService
     * will wait before attaching to a network.
     */
    public static final String KEY_OPPORTUNISTIC_NETWORK_ENTRY_OR_EXIT_HYSTERESIS_TIME_LONG =
            "opportunistic_network_entry_or_exit_hysteresis_time_long";

    /**
     * Controls hysteresis time in milli seconds for which OpportunisticNetworkService
     * will wait before switching data to an opportunistic network.
     */
    public static final String KEY_OPPORTUNISTIC_NETWORK_DATA_SWITCH_HYSTERESIS_TIME_LONG =
            "opportunistic_network_data_switch_hysteresis_time_long";

    /**
     * Controls hysteresis time in milli seconds for which OpportunisticNetworkService
     * will wait before switching data from opportunistic network to primary network.
     */
    public static final String KEY_OPPORTUNISTIC_NETWORK_DATA_SWITCH_EXIT_HYSTERESIS_TIME_LONG =
            "opportunistic_network_data_switch_exit_hysteresis_time_long";

    /**
     * Controls whether to do ping test before switching data to opportunistic network.
     * This carrier config is used to disable this feature.
     */
    public static final String KEY_PING_TEST_BEFORE_DATA_SWITCH_BOOL =
            "ping_test_before_data_switch_bool";

    /**
     * Controls whether to switch data to primary from opportunistic subscription
     * if primary is out of service. This control only affects system or 1st party app
     * initiated data switch, but will not override data switch initiated by privileged carrier apps
     * This carrier config is used to disable this feature.
     */
    public static final String KEY_SWITCH_DATA_TO_PRIMARY_IF_PRIMARY_IS_OOS_BOOL =
            "switch_data_to_primary_if_primary_is_oos_bool";

    /**
     * Controls the ping pong determination of opportunistic network.
     * If opportunistic network is determined as out of service or below
     * #KEY_OPPORTUNISTIC_NETWORK_EXIT_THRESHOLD_RSRP_INT or
     * #KEY_OPPORTUNISTIC_NETWORK_EXIT_THRESHOLD_RSSNR_INT within
     * #KEY_OPPORTUNISTIC_NETWORK_PING_PONG_TIME_LONG of switching to opportunistic network,
     * it will be determined as ping pong situation by system app or 1st party app.
     */
    public static final String KEY_OPPORTUNISTIC_NETWORK_PING_PONG_TIME_LONG =
            "opportunistic_network_ping_pong_time_long";
    /**
     * Controls back off time in milli seconds for switching back to
     * opportunistic subscription. This time will be added to
     * {@link CarrierConfigManager#KEY_OPPORTUNISTIC_NETWORK_DATA_SWITCH_HYSTERESIS_TIME_LONG} to
     * determine hysteresis time if there is ping pong situation
     * (determined by system app or 1st party app) between primary and opportunistic
     * subscription. Ping ping situation is defined in
     * #KEY_OPPORTUNISTIC_NETWORK_PING_PONG_TIME_LONG.
     * If ping pong situation continuous #KEY_OPPORTUNISTIC_NETWORK_BACKOFF_TIME_LONG
     * will be added to previously determined hysteresis time.
     */
    public static final String KEY_OPPORTUNISTIC_NETWORK_BACKOFF_TIME_LONG =
            "opportunistic_network_backoff_time_long";

    /**
     * Controls the max back off time in milli seconds for switching back to
     * opportunistic subscription.
     * This time will be the max hysteresis that can be determined irrespective of there is
     * continuous ping pong situation or not as described in
     * #KEY_OPPORTUNISTIC_NETWORK_PING_PONG_TIME_LONG and
     * #KEY_OPPORTUNISTIC_NETWORK_BACKOFF_TIME_LONG.
     */
    public static final String KEY_OPPORTUNISTIC_NETWORK_MAX_BACKOFF_TIME_LONG =
            "opportunistic_network_max_backoff_time_long";

    /**
     * Indicates zero or more emergency number prefix(es), because some carrier requires
     * if users dial an emergency number address with a specific prefix, the combination of the
     * prefix and the address is also a valid emergency number to dial. For example, an emergency
     * number prefix is 318, and the emergency number is 911. Both 318911 and 911 can be dialed by
     * users for emergency call. An empty array of string indicates that current carrier does not
     * have this requirement.
     */
    public static final String KEY_EMERGENCY_NUMBER_PREFIX_STRING_ARRAY =
            "emergency_number_prefix_string_array";

    /**
     * Smart forwarding config. Smart forwarding is a feature to configure call forwarding to a
     * different SIM in the device when one SIM is not reachable. The config here specifies a smart
     * forwarding component that will launch UI for changing the configuration. An empty string
     * indicates that no smart forwarding component is specified.
     *
     * Currently, only one non-empty configuration of smart forwarding component within system will
     * be used when multiple SIMs are inserted.
     *
     * Empty string by default.
     *
     * @hide
     */
    public static final String KEY_SMART_FORWARDING_CONFIG_COMPONENT_NAME_STRING =
            "smart_forwarding_config_component_name_string";

    /**
     * Indicates when a carrier has a primary subscription and an opportunistic subscription active,
     * and when Internet data is switched to opportunistic network, whether to still show
     * signal bar of primary network. By default it will be false, meaning whenever data
     * is going over opportunistic network, signal bar will reflect signal strength and rat
     * icon of that network.
     */
    public static final String KEY_ALWAYS_SHOW_PRIMARY_SIGNAL_BAR_IN_OPPORTUNISTIC_NETWORK_BOOLEAN =
            "always_show_primary_signal_bar_in_opportunistic_network_boolean";

    /**
     * Upon data switching between subscriptions within a carrier group, if switch depends on
     * validation result, this value defines customized value of how long we wait for validation
     * success before we fail and revoke the switch.
     * Time out is in milliseconds.
     */
    public static final String KEY_DATA_SWITCH_VALIDATION_TIMEOUT_LONG =
            "data_switch_validation_timeout_long";

    /**
     * Specifies whether the system should prefix the EAP method to the anonymous identity.
     * The following prefix will be added if this key is set to TRUE:
     *   EAP-AKA: "0"
     *   EAP-SIM: "1"
     *   EAP-AKA_PRIME: "6"
     */
    public static final String ENABLE_EAP_METHOD_PREFIX_BOOL = "enable_eap_method_prefix_bool";

    /**
     * GPS configs. See the GNSS HAL documentation for more details.
     */
    public static final class Gps {
        private Gps() {}

        /** Prefix of all Gps.KEY_* constants. */
        public static final String KEY_PREFIX = "gps.";

        /**
         * Location information during (and after) an emergency call is only provided over control
         * plane signaling from the network.
         * @hide
         */
        public static final int SUPL_EMERGENCY_MODE_TYPE_CP_ONLY = 0;

        /**
         * Location information during (and after) an emergency call is provided over the data
         * plane and serviced by the framework GNSS service, but if it fails, the carrier also
         * supports control plane backup signaling.
         * @hide
         */
        public static final int SUPL_EMERGENCY_MODE_TYPE_CP_FALLBACK = 1;

        /**
         * Location information during (and after) an emergency call is provided over the data plane
         * and serviced by the framework GNSS service only. There is no backup signalling over the
         * control plane if it fails.
         * @hide
         */
        public static final int SUPL_EMERGENCY_MODE_TYPE_DP_ONLY = 2;


        /**
         * Determine whether current lpp_mode used for E-911 needs to be kept persistently.
         * {@code false} - not keeping the lpp_mode means using default configuration of gps.conf
         *                 when sim is not presented.
         * {@code true}  - current lpp_profile of carrier will be kepted persistently
         *                 even after sim is removed. This is default.
         */
        public static final String KEY_PERSIST_LPP_MODE_BOOL = KEY_PREFIX + "persist_lpp_mode_bool";

        /**
         * SUPL server host for SET Initiated & non-ES Network-Initiated SUPL requests.
         * Default to supl.google.com
         * @hide
         */
        public static final String KEY_SUPL_HOST_STRING = KEY_PREFIX + "supl_host";

        /**
         * SUPL server port. Default to 7275.
         * @hide
         */
        public static final String KEY_SUPL_PORT_STRING = KEY_PREFIX + "supl_port";

        /**
         * The SUPL version requested by Carrier. This is a bit mask
         * with bits 0:7 representing a service indicator field, bits 8:15
         * representing the minor version and bits 16:23 representing the
         * major version. Default to 0x20000.
         * @hide
         */
        public static final String KEY_SUPL_VER_STRING = KEY_PREFIX + "supl_ver";

        /**
         * SUPL_MODE configuration bit mask
         * 1 - Mobile Station Based. This is default.
         * 2 - Mobile Station Assisted.
         * @hide
         */
        public static final String KEY_SUPL_MODE_STRING = KEY_PREFIX + "supl_mode";

        /**
         * Whether to limit responses to SUPL ES mode requests only during user emergency sessions
         * (e.g. E911), and SUPL non-ES requests to only outside of non user emergency sessions.
         * 0 - no.
         * 1 - yes. This is default.
         * @hide
         */
        public static final String KEY_SUPL_ES_STRING = KEY_PREFIX + "supl_es";

        /**
         * LTE Positioning Profile settings bit mask.
         * 0 - Radio Resource Location Protocol in user plane and control plane. This is default.
         * 1 - Enable LTE Positioning Protocol in user plane.
         * 2 - Enable LTE Positioning Protocol in control plane.
         * @hide
         */
        public static final String KEY_LPP_PROFILE_STRING = KEY_PREFIX + "lpp_profile";

        /**
         * Determine whether to use emergency PDN for emergency SUPL.
         * 0 - no.
         * 1 - yes. This is default.
         * @hide
         */
        public static final String KEY_USE_EMERGENCY_PDN_FOR_EMERGENCY_SUPL_STRING =
                KEY_PREFIX + "use_emergency_pdn_for_emergency_supl";

        /**
         * A_GLONASS_POS_PROTOCOL_SELECT bit mask.
         * 0 - Don't use A-GLONASS. This is default.
         * 1 - Use A-GLONASS in Radio Resource Control(RRC) control-plane.
         * 2 - Use A-GLONASS in Radio Resource Location user-plane.
         * 4 - Use A-GLONASS in LTE Positioning Protocol User plane.
         * @hide
         */
        public static final String KEY_A_GLONASS_POS_PROTOCOL_SELECT_STRING =
                KEY_PREFIX + "a_glonass_pos_protocol_select";

        /**
         * GPS_LOCK configuration bit mask to specify GPS device behavior toward other services,
         * when Location Settings are off.
         * "0" - No lock.
         * "1" - Lock Mobile Originated GPS functionalities.
         * "2" - Lock Network initiated GPS functionalities.
         * "3" - Lock both. This is default.
         * @hide
         */
        public static final String KEY_GPS_LOCK_STRING = KEY_PREFIX + "gps_lock";

        /**
         * Control Plane / SUPL NI emergency extension time in seconds. Default to "0".
         * @hide
         */
        public static final String KEY_ES_EXTENSION_SEC_STRING = KEY_PREFIX + "es_extension_sec";

        /**
         * Space separated list of Android package names of proxy applications representing
         * the non-framework entities requesting location directly from GNSS without involving
         * the framework, as managed by IGnssVisibilityControl.hal. For example,
         * "com.example.mdt com.example.ims".
         * @hide
         */
        public static final String KEY_NFW_PROXY_APPS_STRING = KEY_PREFIX + "nfw_proxy_apps";

        /**
         * Determines whether or not SUPL ES mode supports a control-plane mechanism to get a user's
         * location in the event that data plane SUPL fails or is otherwise unavailable.
         * <p>
         * An integer value determines the support type of this carrier. If this carrier only
         * supports data plane SUPL ES, then the value will be
         * {@link #SUPL_EMERGENCY_MODE_TYPE_DP_ONLY}. If the carrier supports control plane fallback
         * for emergency SUPL, the value will be {@link #SUPL_EMERGENCY_MODE_TYPE_CP_FALLBACK}.
         * If the carrier does not support data plane SUPL using the framework, the value will be
         * {@link #SUPL_EMERGENCY_MODE_TYPE_CP_ONLY}.
         * <p>
         * The default value for this configuration is {@link #SUPL_EMERGENCY_MODE_TYPE_CP_ONLY}.
         * @hide
         */
        public static final String KEY_ES_SUPL_CONTROL_PLANE_SUPPORT_INT = KEY_PREFIX
                + "es_supl_control_plane_support_int";

        /**
         * A list of roaming PLMNs where SUPL ES mode does not support a control-plane mechanism to
         * get a user's location in the event that data plane SUPL fails or is otherwise
         * unavailable.
         * <p>
         * A string array of PLMNs that do not support a control-plane mechanism for getting a
         * user's location for SUPL ES.
         * @hide
         */
        public static final String KEY_ES_SUPL_DATA_PLANE_ONLY_ROAMING_PLMN_STRING_ARRAY =
                KEY_PREFIX + "es_supl_data_plane_only_roaming_plmn_string_array";

        private static PersistableBundle getDefaults() {
            PersistableBundle defaults = new PersistableBundle();
            defaults.putBoolean(KEY_PERSIST_LPP_MODE_BOOL, true);
            defaults.putString(KEY_SUPL_HOST_STRING, "supl.google.com");
            defaults.putString(KEY_SUPL_PORT_STRING, "7275");
            defaults.putString(KEY_SUPL_VER_STRING, "0x20000");
            defaults.putString(KEY_SUPL_MODE_STRING, "1");
            defaults.putString(KEY_SUPL_ES_STRING, "1");
            defaults.putString(KEY_LPP_PROFILE_STRING, "2");
            defaults.putString(KEY_USE_EMERGENCY_PDN_FOR_EMERGENCY_SUPL_STRING, "1");
            defaults.putString(KEY_A_GLONASS_POS_PROTOCOL_SELECT_STRING, "0");
            defaults.putString(KEY_GPS_LOCK_STRING, "3");
            defaults.putString(KEY_ES_EXTENSION_SEC_STRING, "0");
            defaults.putString(KEY_NFW_PROXY_APPS_STRING, "");
            defaults.putInt(KEY_ES_SUPL_CONTROL_PLANE_SUPPORT_INT,
                    SUPL_EMERGENCY_MODE_TYPE_CP_ONLY);
            defaults.putStringArray(KEY_ES_SUPL_DATA_PLANE_ONLY_ROAMING_PLMN_STRING_ARRAY, null);
            return defaults;
        }
    }

   /**
    * An int array containing CDMA enhanced roaming indicator values for Home (non-roaming) network.
    * The default values come from 3GPP2 C.R1001 table 8.1-1.
    * Enhanced Roaming Indicator Number Assignments
    *
    * @hide
    */
    public static final String KEY_CDMA_ENHANCED_ROAMING_INDICATOR_FOR_HOME_NETWORK_INT_ARRAY =
            "cdma_enhanced_roaming_indicator_for_home_network_int_array";

    /**
     * Determines whether wifi calling location privacy policy is shown.
     */
    public static final String KEY_SHOW_WFC_LOCATION_PRIVACY_POLICY_BOOL =
            "show_wfc_location_privacy_policy_bool";

    /**
     * Indicates use 3GPP application to replace 3GPP2 application even if it's a CDMA/CDMA-LTE
     * phone, becasue some carriers's CSIM application is present but not supported.
     * @hide
     */
    public static final String KEY_USE_USIM_BOOL = "use_usim_bool";

    /**
     * Determines whether the carrier wants to cancel the cs reject notification automatically
     * when the voice registration state changes.
     * If true, the notification will be automatically removed
     *          when the voice registration state changes.
     * If false, the notification will persist until the user dismisses it,
     *           the SIM is removed, or the device is rebooted.
     * @hide
     */
    public static final String KEY_AUTO_CANCEL_CS_REJECT_NOTIFICATION =
            "carrier_auto_cancel_cs_notification";

    /**
     * Passing this value as {@link KEY_SUBSCRIPTION_GROUP_UUID_STRING} will remove the
     * subscription from a group instead of adding it to a group.
     *
     * TODO: Expose in a future release.
     *
     * @hide
     */
    public static final String REMOVE_GROUP_UUID_STRING = "00000000-0000-0000-0000-000000000000";

    /**
     * The UUID of a Group of related subscriptions in which to place the current subscription.
     *
     * A grouped subscription will behave for billing purposes and other UI purposes as though it
     * is a transparent extension of other subscriptions in the group.
     *
     * <p>If set to {@link #REMOVE_GROUP_UUID_STRING}, then the subscription will be removed from
     * its current group.
     *
     * TODO: unhide this key.
     *
     * @hide
     */
    public static final String KEY_SUBSCRIPTION_GROUP_UUID_STRING =
            "subscription_group_uuid_string";

    /**
     * Data switch validation minimal gap time, in milliseconds.
     *
     * Which means, if the same subscription on the same network (based on MCC+MNC+TAC+subId)
     * was recently validated (within this time gap), and Telephony receives a request to switch to
     * it again, Telephony will skip the validation part and switch to it as soon as connection
     * is setup, as if it's already validated.
     *
     * If the network was validated within the gap but the latest validation result is false, the
     * validation will not be skipped.
     *
     * If not set or set to 0, validation will never be skipped.
     * The max acceptable value of this config is 24 hours.
     *
     * @hide
     */
    public static final String KEY_DATA_SWITCH_VALIDATION_MIN_GAP_LONG =
            "data_switch_validation_min_gap_long";

    /**
    * A boolean property indicating whether this subscription should be managed as an opportunistic
    * subscription.
    *
    * If true, then this subscription will be selected based on available coverage and will not be
    * available for a user in settings menus for selecting macro network providers. If unset,
    * defaults to “false”.
    *
    * TODO: unhide this key.
    *
    * @hide
    */
    public static final String KEY_IS_OPPORTUNISTIC_SUBSCRIPTION_BOOL =
            "is_opportunistic_subscription_bool";

    /**
     * Configs used by the IMS stack.
     */
    public static final class Ims {
        /** Prefix of all Ims.KEY_* constants. */
        public static final String KEY_PREFIX = "ims.";

        /**
         * Delay in milliseconds to turn off wifi when IMS is registered over wifi.
         */
        public static final String KEY_WIFI_OFF_DEFERRING_TIME_MILLIS_INT =
                KEY_PREFIX + "wifi_off_deferring_time_millis_int";

        /**
         * A boolean flag specifying whether or not this carrier requires one IMS registration for
         * all IMS services (MMTEL and RCS).
         * <p>
         * If set to {@code true}, the IMS Service must use one IMS registration for all IMS
         * services. If set to {@code false}, IMS services may use separate IMS registrations for
         * MMTEL and RCS.
         * <p>
         * The default value for this configuration is {@code false}.
         * @see android.telephony.ims.SipDelegateManager
         */
        public static final String KEY_IMS_SINGLE_REGISTRATION_REQUIRED_BOOL =
                KEY_PREFIX + "ims_single_registration_required_bool";

        /**
         * A boolean flag specifying whether or not this carrier supports the device notifying the
         * network of its RCS capabilities using the SIP PUBLISH procedure defined for User
         * Capability Exchange (UCE). See RCC.71, section 3 for more information.
         * <p>
         * If this key's value is set to false, the procedure for RCS contact capability exchange
         * via SIP SUBSCRIBE/NOTIFY will also be disabled internally, and
         * {@link Ims#KEY_ENABLE_PRESENCE_PUBLISH_BOOL} must also be set to false to ensure
         * apps do not improperly think that capability exchange via SIP PUBLISH is enabled.
         * <p> The default value for this key is {@code false}.
         */
        public static final String KEY_ENABLE_PRESENCE_PUBLISH_BOOL =
                KEY_PREFIX + "enable_presence_publish_bool";

        /**
         * Flag indicating whether or not this carrier supports the exchange of phone numbers with
         * the carrier's RCS presence server in order to retrieve the RCS capabilities of requested
         * contacts used in the RCS User Capability Exchange (UCE) procedure. See RCC.71, section 3
         * for more information.
         * <p>
         * When presence is supported, the device uses the SIP SUBSCRIBE/NOTIFY procedure internally
         * to retrieve the requested RCS capabilities. See
         * {@link android.telephony.ims.RcsUceAdapter} for more information on how RCS capabilities
         * can be retrieved from the carrier's network.
         */
        public static final String KEY_ENABLE_PRESENCE_CAPABILITY_EXCHANGE_BOOL =
                KEY_PREFIX + "enable_presence_capability_exchange_bool";


        /**
         * Flag indicating whether or not the carrier expects the RCS UCE service to periodically
         * refresh the RCS capabilities cache of the user's contacts as well as request the
         * capabilities of call contacts when the SIM card is first inserted or when a new contact
         * is added, removed, or modified. This corresponds to the RCC.07 A.19
         * "DISABLE INITIAL ADDRESS BOOK SCAN" parameter.
         * <p>
         * If this flag is disabled, the capabilities cache will not be refreshed internally at all
         * and will only be updated if the cached capabilities are stale when an application
         * requests them.
         */
        public static final String KEY_RCS_BULK_CAPABILITY_EXCHANGE_BOOL =
                KEY_PREFIX + "rcs_bulk_capability_exchange_bool";

        /**
         * Flag indicating whether or not the carrier supports capability exchange with a list of
         * contacts. When {@code true}, the device will batch together multiple requests and
         * construct a RLMI document in the SIP SUBSCRIBE request (see RFC 4662). If {@code false},
         * the request will be split up into one SIP SUBSCRIBE request per contact.
         */
        public static final String KEY_ENABLE_PRESENCE_GROUP_SUBSCRIBE_BOOL =
                KEY_PREFIX + "enable_presence_group_subscribe_bool";

        private Ims() {}

        private static PersistableBundle getDefaults() {
            PersistableBundle defaults = new PersistableBundle();
            defaults.putInt(KEY_WIFI_OFF_DEFERRING_TIME_MILLIS_INT, 4000);
            defaults.putBoolean(KEY_IMS_SINGLE_REGISTRATION_REQUIRED_BOOL, false);
            defaults.putBoolean(KEY_ENABLE_PRESENCE_PUBLISH_BOOL, false);
            defaults.putBoolean(KEY_ENABLE_PRESENCE_CAPABILITY_EXCHANGE_BOOL, false);
            defaults.putBoolean(KEY_RCS_BULK_CAPABILITY_EXCHANGE_BOOL, false);
            defaults.putBoolean(KEY_ENABLE_PRESENCE_GROUP_SUBSCRIBE_BOOL, true);
            return defaults;
        }
    }

    /**
     * A list of 4 GSM RSSI thresholds above which a signal level is considered POOR,
     * MODERATE, GOOD, or EXCELLENT, to be used in SignalStrength reporting.
     *
     * Note that the min and max thresholds are fixed at -113 and -51, as set in 3GPP TS 27.007
     * section 8.5.
     * <p>
     * See CellSignalStrengthGsm#GSM_RSSI_MAX and CellSignalStrengthGsm#GSM_RSSI_MIN. Any signal
     * level outside these boundaries is considered invalid.
     * @hide
     */
    public static final String KEY_GSM_RSSI_THRESHOLDS_INT_ARRAY =
            "gsm_rssi_thresholds_int_array";

    /**
     * Determines whether Wireless Priority Service call is supported over IMS.
     *
     * See Wireless Priority Service from https://www.fcc.gov/general/wireless-priority-service-wps
     * @hide
     */
    public static final String KEY_SUPPORT_WPS_OVER_IMS_BOOL =
            "support_wps_over_ims_bool";

    /**
     * The two digital number pattern of MMI code which is defined by carrier.
     * If the dial number matches this pattern, it will be dialed out normally not USSD.
     *
     * @hide
     */
    public static final String KEY_MMI_TWO_DIGIT_NUMBER_PATTERN_STRING_ARRAY =
            "mmi_two_digit_number_pattern_string_array";

    /**
     * Holds the list of carrier certificate hashes.
     * Note that each carrier has its own certificates.
     */
    public static final String KEY_CARRIER_CERTIFICATE_STRING_ARRAY =
            "carrier_certificate_string_array";

    /**
     * Flag specifying whether the incoming call number should be formatted to national number
     * for Japan. @return {@code true} convert to the national format, {@code false} otherwise.
     * e.g. "+819012345678" -> "09012345678"
     * @hide
     */
    public static final String KEY_FORMAT_INCOMING_NUMBER_TO_NATIONAL_FOR_JP_BOOL =
            "format_incoming_number_to_national_for_jp_bool";

    /**
     * DisconnectCause array to play busy tone. Value should be array of
     * {@link android.telephony.DisconnectCause}.
     */
    public static final String KEY_DISCONNECT_CAUSE_PLAY_BUSYTONE_INT_ARRAY =
            "disconnect_cause_play_busytone_int_array";

    /**
     * Flag specifying whether to prevent sending CLIR activation("*31#") and deactivation("#31#")
     * code only without dialing number.
     * When {@code true}, these are prevented, {@code false} otherwise.
     */
    public static final String KEY_PREVENT_CLIR_ACTIVATION_AND_DEACTIVATION_CODE_BOOL =
            "prevent_clir_activation_and_deactivation_code_bool";

    /**
     * Flag specifying whether to show forwarded number on call-in-progress screen.
     * When true, forwarded number is shown.
     * When false, forwarded number is not shown.
     */
    public static final String KEY_SHOW_FORWARDED_NUMBER_BOOL =
            "show_forwarded_number_bool";

    /**
     * The list of originating address of missed incoming call SMS. If the SMS has originator
     * matched, the SMS will be treated as special SMS for notifying missed incoming call to the
     * user.
     *
     * @hide
     */
    public static final String KEY_MISSED_INCOMING_CALL_SMS_ORIGINATOR_STRING_ARRAY =
            "missed_incoming_call_sms_originator_string_array";


    /**
     * String array of Apn Type configurations.
     * The entries should be of form "APN_TYPE_NAME:priority".
     * priority is an integer that is sorted from highest to lowest.
     * example: cbs:5
     *
     * @hide
     */
    public static final String KEY_APN_PRIORITY_STRING_ARRAY = "apn_priority_string_array";

    /**
     * The patterns of missed incoming call sms. This is the regular expression used for
     * matching the missed incoming call's date, time, and caller id. The pattern should match
     * fields for at least month, day, hour, and minute. Year is optional although it is encouraged.
     *
     * An usable pattern should look like this:
     * ^(?<month>0[1-9]|1[012])\/(?<day>0[1-9]|1[0-9]|2[0-9]|3[0-1]) (?<hour>[0-1][0-9]|2[0-3]):
     * (?<minute>[0-5][0-9])\s*(?<callerId>[0-9]+)\s*$
     *
     * @hide
     */
    public static final String KEY_MISSED_INCOMING_CALL_SMS_PATTERN_STRING_ARRAY =
            "missed_incoming_call_sms_pattern_string_array";

    /**
     * Indicating whether DUN APN should be disabled when the device is roaming. In that case,
     * the default APN (i.e. internet) will be used for tethering.
     *
     * This config is only available when using Preset APN(not user edited) as Preferred APN.
     *
     * @hide
     */
    public static final String KEY_DISABLE_DUN_APN_WHILE_ROAMING_WITH_PRESET_APN_BOOL =
            "disable_dun_apn_while_roaming_with_preset_apn_bool";

    /**
     * Where there is no preferred APN, specifies the carrier's default preferred APN.
     * Specifies the {@link android.provider.Telephony.Carriers.APN} of the default preferred apn.
     *
     * This config is only available with Preset APN(not user edited).
     *
     * @hide
     */
    public static final String KEY_DEFAULT_PREFERRED_APN_NAME_STRING =
            "default_preferred_apn_name_string";

    /**
     * Indicates if the carrier supports call composer.
     */
    public static final String KEY_SUPPORTS_CALL_COMPOSER_BOOL = "supports_call_composer_bool";

    /**
     * Indicates the carrier server url that serves the call composer picture.
     */
    public static final String KEY_CALL_COMPOSER_PICTURE_SERVER_URL_STRING =
            "call_composer_picture_server_url_string";

    /**
     * For Android 11, provide a temporary solution for OEMs to use the lower of the two MTU values
     * for IPv4 and IPv6 if both are sent.
     * TODO: remove in later release
     *
     * @hide
     */
    public static final String KEY_USE_LOWER_MTU_VALUE_IF_BOTH_RECEIVED =
            "use_lower_mtu_value_if_both_received";

    /**
     * Determines the default RTT mode.
     *
     * Upon first boot, when the user has not yet set a value for their preferred RTT mode,
     * the value of this config will be sent to the IMS stack. Valid values are the same as for
     * {@link Settings.Secure#RTT_CALLING_MODE}.
     *
     * @hide
     */
    public static final String KEY_DEFAULT_RTT_MODE_INT =
            "default_rtt_mode_int";

    /**
     * Indicates if auto-configuration server is used for the RCS config
     * Reference: GSMA RCC.14
     */
    public static final String KEY_USE_ACS_FOR_RCS_BOOL = "use_acs_for_rcs_bool";

    /**
     * Indicates temporarily unmetered mobile data is supported by the carrier.
     * @hide
     */
    public static final String KEY_NETWORK_TEMP_NOT_METERED_SUPPORTED_BOOL =
            "network_temp_not_metered_supported_bool";

    /** The default value for every variable. */
    private final static PersistableBundle sDefaults;

    static {
        sDefaults = new PersistableBundle();
        sDefaults.putString(KEY_CARRIER_CONFIG_VERSION_STRING, "");
        sDefaults.putBoolean(KEY_ALLOW_HOLD_IN_IMS_CALL_BOOL, true);
        sDefaults.putBoolean(KEY_CARRIER_ALLOW_DEFLECT_IMS_CALL_BOOL, false);
        sDefaults.putBoolean(KEY_CARRIER_ALLOW_TRANSFER_IMS_CALL_BOOL, false);
        sDefaults.putBoolean(KEY_ALWAYS_PLAY_REMOTE_HOLD_TONE_BOOL, false);
        sDefaults.putBoolean(KEY_AUTO_RETRY_FAILED_WIFI_EMERGENCY_CALL, false);
        sDefaults.putBoolean(KEY_ADDITIONAL_CALL_SETTING_BOOL, true);
        sDefaults.putBoolean(KEY_ALLOW_EMERGENCY_NUMBERS_IN_CALL_LOG_BOOL, false);
        sDefaults.putStringArray(KEY_UNLOGGABLE_NUMBERS_STRING_ARRAY, null);
        sDefaults.putBoolean(KEY_ALLOW_LOCAL_DTMF_TONES_BOOL, true);
        sDefaults.putBoolean(KEY_PLAY_CALL_RECORDING_TONE_BOOL, false);
        sDefaults.putBoolean(KEY_APN_EXPAND_BOOL, true);
        sDefaults.putBoolean(KEY_AUTO_RETRY_ENABLED_BOOL, false);
        sDefaults.putBoolean(KEY_CARRIER_SETTINGS_ENABLE_BOOL, false);
        sDefaults.putBoolean(KEY_CARRIER_VOLTE_AVAILABLE_BOOL, false);
        sDefaults.putBoolean(KEY_CARRIER_VT_AVAILABLE_BOOL, false);
        sDefaults.putInt(KEY_CARRIER_USSD_METHOD_INT, USSD_OVER_CS_PREFERRED);
        sDefaults.putBoolean(KEY_VOLTE_5G_LIMITED_ALERT_DIALOG_BOOL, false);
        sDefaults.putBoolean(KEY_NOTIFY_HANDOVER_VIDEO_FROM_WIFI_TO_LTE_BOOL, false);
        sDefaults.putBoolean(KEY_ALLOW_MERGING_RTT_CALLS_BOOL, false);
        sDefaults.putBoolean(KEY_NOTIFY_HANDOVER_VIDEO_FROM_LTE_TO_WIFI_BOOL, false);
        sDefaults.putBoolean(KEY_SUPPORT_DOWNGRADE_VT_TO_AUDIO_BOOL, true);
        sDefaults.putString(KEY_DEFAULT_VM_NUMBER_STRING, "");
        sDefaults.putString(KEY_DEFAULT_VM_NUMBER_ROAMING_STRING, "");
        sDefaults.putString(KEY_DEFAULT_VM_NUMBER_ROAMING_AND_IMS_UNREGISTERED_STRING, "");
        sDefaults.putBoolean(KEY_CONFIG_TELEPHONY_USE_OWN_NUMBER_FOR_VOICEMAIL_BOOL, false);
        sDefaults.putBoolean(KEY_IGNORE_DATA_ENABLED_CHANGED_FOR_VIDEO_CALLS, true);
        sDefaults.putBoolean(KEY_VILTE_DATA_IS_METERED_BOOL, true);
        sDefaults.putBoolean(KEY_CARRIER_WFC_IMS_AVAILABLE_BOOL, false);
        sDefaults.putBoolean(KEY_CARRIER_WFC_SUPPORTS_WIFI_ONLY_BOOL, false);
        sDefaults.putBoolean(KEY_CARRIER_DEFAULT_WFC_IMS_ENABLED_BOOL, false);
        sDefaults.putBoolean(KEY_CARRIER_DEFAULT_WFC_IMS_ROAMING_ENABLED_BOOL, false);
        sDefaults.putBoolean(KEY_CARRIER_PROMOTE_WFC_ON_CALL_FAIL_BOOL, false);
        sDefaults.putInt(KEY_CARRIER_DEFAULT_WFC_IMS_MODE_INT, 2);
        sDefaults.putInt(KEY_CARRIER_DEFAULT_WFC_IMS_ROAMING_MODE_INT, 2);
        sDefaults.putBoolean(KEY_CARRIER_FORCE_DISABLE_ETWS_CMAS_TEST_BOOL, false);
        sDefaults.putBoolean(KEY_CARRIER_RCS_PROVISIONING_REQUIRED_BOOL, true);
        sDefaults.putBoolean(KEY_CARRIER_VOLTE_PROVISIONING_REQUIRED_BOOL, false);
        sDefaults.putBoolean(KEY_CARRIER_UT_PROVISIONING_REQUIRED_BOOL, false);
        sDefaults.putBoolean(KEY_CARRIER_SUPPORTS_SS_OVER_UT_BOOL, false);
        sDefaults.putBoolean(KEY_CARRIER_VOLTE_OVERRIDE_WFC_PROVISIONING_BOOL, false);
        sDefaults.putBoolean(KEY_CARRIER_VOLTE_TTY_SUPPORTED_BOOL, true);
        sDefaults.putBoolean(KEY_CARRIER_ALLOW_TURNOFF_IMS_BOOL, true);
        sDefaults.putBoolean(KEY_CARRIER_IMS_GBA_REQUIRED_BOOL, false);
        sDefaults.putBoolean(KEY_CARRIER_INSTANT_LETTERING_AVAILABLE_BOOL, false);
        sDefaults.putBoolean(KEY_CARRIER_USE_IMS_FIRST_FOR_EMERGENCY_BOOL, true);
        sDefaults.putString(KEY_CARRIER_NETWORK_SERVICE_WWAN_PACKAGE_OVERRIDE_STRING, "");
        sDefaults.putString(KEY_CARRIER_NETWORK_SERVICE_WLAN_PACKAGE_OVERRIDE_STRING, "");
        sDefaults.putString(KEY_CARRIER_QUALIFIED_NETWORKS_SERVICE_PACKAGE_OVERRIDE_STRING, "");
        sDefaults.putString(KEY_CARRIER_DATA_SERVICE_WWAN_PACKAGE_OVERRIDE_STRING, "");
        sDefaults.putString(KEY_CARRIER_DATA_SERVICE_WLAN_PACKAGE_OVERRIDE_STRING, "");
        sDefaults.putString(KEY_CARRIER_INSTANT_LETTERING_INVALID_CHARS_STRING, "");
        sDefaults.putString(KEY_CARRIER_INSTANT_LETTERING_ESCAPED_CHARS_STRING, "");
        sDefaults.putString(KEY_CARRIER_INSTANT_LETTERING_ENCODING_STRING, "");
        sDefaults.putInt(KEY_CARRIER_INSTANT_LETTERING_LENGTH_LIMIT_INT, 64);
        sDefaults.putBoolean(KEY_DISABLE_CDMA_ACTIVATION_CODE_BOOL, false);
        sDefaults.putBoolean(KEY_DTMF_TYPE_ENABLED_BOOL, false);
        sDefaults.putBoolean(KEY_ENABLE_DIALER_KEY_VIBRATION_BOOL, true);
        sDefaults.putBoolean(KEY_HAS_IN_CALL_NOISE_SUPPRESSION_BOOL, false);
        sDefaults.putBoolean(KEY_HIDE_CARRIER_NETWORK_SETTINGS_BOOL, false);
        sDefaults.putBoolean(KEY_ONLY_AUTO_SELECT_IN_HOME_NETWORK_BOOL, false);
        sDefaults.putBoolean(KEY_SHOW_SINGLE_OPERATOR_ROW_IN_CHOOSE_NETWORK_SETTING_BOOL, true);
        sDefaults.putBoolean(KEY_SHOW_SPN_FOR_HOME_IN_CHOOSE_NETWORK_SETTING_BOOL, false);
        sDefaults.putBoolean(KEY_SIMPLIFIED_NETWORK_SETTINGS_BOOL, false);
        sDefaults.putBoolean(KEY_HIDE_SIM_LOCK_SETTINGS_BOOL, false);

        sDefaults.putBoolean(KEY_CARRIER_VOLTE_PROVISIONED_BOOL, false);
        sDefaults.putBoolean(KEY_CALL_BARRING_VISIBILITY_BOOL, false);
        sDefaults.putBoolean(KEY_CALL_BARRING_SUPPORTS_PASSWORD_CHANGE_BOOL, true);
        sDefaults.putBoolean(KEY_CALL_BARRING_SUPPORTS_DEACTIVATE_ALL_BOOL, true);
        sDefaults.putInt(KEY_CALL_BARRING_DEFAULT_SERVICE_CLASS_INT, SERVICE_CLASS_VOICE);
        sDefaults.putBoolean(KEY_CALL_FORWARDING_VISIBILITY_BOOL, true);
        sDefaults.putBoolean(KEY_CALL_FORWARDING_WHEN_UNREACHABLE_SUPPORTED_BOOL, true);
        sDefaults.putBoolean(KEY_CALL_FORWARDING_WHEN_UNANSWERED_SUPPORTED_BOOL, true);
        sDefaults.putBoolean(KEY_CALL_FORWARDING_WHEN_BUSY_SUPPORTED_BOOL, true);
        sDefaults.putBoolean(KEY_ADDITIONAL_SETTINGS_CALLER_ID_VISIBILITY_BOOL, true);
        sDefaults.putBoolean(KEY_ADDITIONAL_SETTINGS_CALL_WAITING_VISIBILITY_BOOL, true);
        sDefaults.putBoolean(KEY_DISABLE_SUPPLEMENTARY_SERVICES_IN_AIRPLANE_MODE_BOOL, false);
        sDefaults.putBoolean(KEY_IGNORE_SIM_NETWORK_LOCKED_EVENTS_BOOL, false);
        sDefaults.putBoolean(KEY_MDN_IS_ADDITIONAL_VOICEMAIL_NUMBER_BOOL, false);
        sDefaults.putBoolean(KEY_OPERATOR_SELECTION_EXPAND_BOOL, true);
        sDefaults.putBoolean(KEY_PREFER_2G_BOOL, true);
        sDefaults.putBoolean(KEY_SHOW_APN_SETTING_CDMA_BOOL, false);
        sDefaults.putBoolean(KEY_SHOW_CDMA_CHOICES_BOOL, false);
        sDefaults.putBoolean(KEY_SMS_REQUIRES_DESTINATION_NUMBER_CONVERSION_BOOL, false);
        sDefaults.putBoolean(KEY_SUPPORT_EMERGENCY_SMS_OVER_IMS_BOOL, false);
        sDefaults.putBoolean(KEY_SHOW_ONSCREEN_DIAL_BUTTON_BOOL, true);
        sDefaults.putBoolean(KEY_SIM_NETWORK_UNLOCK_ALLOW_DISMISS_BOOL, true);
        sDefaults.putBoolean(KEY_SUPPORT_PAUSE_IMS_VIDEO_CALLS_BOOL, false);
        sDefaults.putBoolean(KEY_SUPPORT_SWAP_AFTER_MERGE_BOOL, true);
        sDefaults.putBoolean(KEY_USE_HFA_FOR_PROVISIONING_BOOL, false);
        sDefaults.putBoolean(KEY_EDITABLE_VOICEMAIL_NUMBER_SETTING_BOOL, true);
        sDefaults.putBoolean(KEY_EDITABLE_VOICEMAIL_NUMBER_BOOL, false);
        sDefaults.putBoolean(KEY_USE_OTASP_FOR_PROVISIONING_BOOL, false);
        sDefaults.putBoolean(KEY_VOICEMAIL_NOTIFICATION_PERSISTENT_BOOL, false);
        sDefaults.putBoolean(KEY_VOICE_PRIVACY_DISABLE_UI_BOOL, false);
        sDefaults.putBoolean(KEY_WORLD_PHONE_BOOL, false);
        sDefaults.putBoolean(KEY_REQUIRE_ENTITLEMENT_CHECKS_BOOL, true);
        sDefaults.putBoolean(KEY_RESTART_RADIO_ON_PDP_FAIL_REGULAR_DEACTIVATION_BOOL, false);
        sDefaults.putIntArray(KEY_RADIO_RESTART_FAILURE_CAUSES_INT_ARRAY, new int[]{});
        sDefaults.putInt(KEY_VOLTE_REPLACEMENT_RAT_INT, 0);
        sDefaults.putString(KEY_DEFAULT_SIM_CALL_MANAGER_STRING, "");
        sDefaults.putString(KEY_VVM_DESTINATION_NUMBER_STRING, "");
        sDefaults.putInt(KEY_VVM_PORT_NUMBER_INT, 0);
        sDefaults.putString(KEY_VVM_TYPE_STRING, "");
        sDefaults.putBoolean(KEY_VVM_CELLULAR_DATA_REQUIRED_BOOL, false);
        sDefaults.putString(KEY_VVM_CLIENT_PREFIX_STRING,"//VVM");
        sDefaults.putBoolean(KEY_VVM_SSL_ENABLED_BOOL,false);
        sDefaults.putStringArray(KEY_VVM_DISABLED_CAPABILITIES_STRING_ARRAY, null);
        sDefaults.putBoolean(KEY_VVM_LEGACY_MODE_ENABLED_BOOL,false);
        sDefaults.putBoolean(KEY_VVM_PREFETCH_BOOL, true);
        sDefaults.putString(KEY_CARRIER_VVM_PACKAGE_NAME_STRING, "");
        sDefaults.putStringArray(KEY_CARRIER_VVM_PACKAGE_NAME_STRING_ARRAY, null);
        sDefaults.putBoolean(KEY_SHOW_ICCID_IN_SIM_STATUS_BOOL, false);
        sDefaults.putBoolean(KEY_SHOW_SIGNAL_STRENGTH_IN_SIM_STATUS_BOOL, true);
        sDefaults.putBoolean(KEY_INFLATE_SIGNAL_STRENGTH_BOOL, false);
        sDefaults.putBoolean(KEY_CI_ACTION_ON_SYS_UPDATE_BOOL, false);
        sDefaults.putString(KEY_CI_ACTION_ON_SYS_UPDATE_INTENT_STRING, "");
        sDefaults.putString(KEY_CI_ACTION_ON_SYS_UPDATE_EXTRA_STRING, "");
        sDefaults.putString(KEY_CI_ACTION_ON_SYS_UPDATE_EXTRA_VAL_STRING, "");
        sDefaults.putBoolean(KEY_CSP_ENABLED_BOOL, false);
        sDefaults.putBoolean(KEY_ALLOW_ADDING_APNS_BOOL, true);
        sDefaults.putStringArray(KEY_READ_ONLY_APN_TYPES_STRING_ARRAY, new String[] {"dun"});
        sDefaults.putStringArray(KEY_READ_ONLY_APN_FIELDS_STRING_ARRAY, null);
        sDefaults.putStringArray(KEY_APN_SETTINGS_DEFAULT_APN_TYPES_STRING_ARRAY, null);
        sDefaults.putAll(Apn.getDefaults());

        sDefaults.putBoolean(KEY_BROADCAST_EMERGENCY_CALL_STATE_CHANGES_BOOL, false);
        sDefaults.putBoolean(KEY_ALWAYS_SHOW_EMERGENCY_ALERT_ONOFF_BOOL, false);
        sDefaults.putStringArray(KEY_CARRIER_DATA_CALL_RETRY_CONFIG_STRINGS, new String[]{
                "default:default_randomization=2000,5000,10000,20000,40000,80000:5000,160000:5000,"
                        + "320000:5000,640000:5000,1280000:5000,1800000:5000",
                "mms:default_randomization=2000,5000,10000,20000,40000,80000:5000,160000:5000,"
                        + "320000:5000,640000:5000,1280000:5000,1800000:5000",
                "others:max_retries=3, 5000, 5000, 5000"});
        sDefaults.putLong(KEY_CARRIER_DATA_CALL_APN_DELAY_DEFAULT_LONG, 20000);
        sDefaults.putLong(KEY_CARRIER_DATA_CALL_APN_DELAY_FASTER_LONG, 3000);
        sDefaults.putLong(KEY_CARRIER_DATA_CALL_APN_RETRY_AFTER_DISCONNECT_LONG, 10000);
        sDefaults.putString(KEY_CARRIER_ERI_FILE_NAME_STRING, "eri.xml");
        sDefaults.putInt(KEY_DURATION_BLOCKING_DISABLED_AFTER_EMERGENCY_INT, 7200);
        sDefaults.putStringArray(KEY_CARRIER_METERED_APN_TYPES_STRINGS,
                new String[]{"default", "mms", "dun", "supl"});
        sDefaults.putStringArray(KEY_CARRIER_METERED_ROAMING_APN_TYPES_STRINGS,
                new String[]{"default", "mms", "dun", "supl"});
        sDefaults.putStringArray(KEY_CARRIER_WWAN_DISALLOWED_APN_TYPES_STRING_ARRAY,
                new String[]{""});
        sDefaults.putStringArray(KEY_CARRIER_WLAN_DISALLOWED_APN_TYPES_STRING_ARRAY,
                new String[]{""});
        sDefaults.putIntArray(KEY_ONLY_SINGLE_DC_ALLOWED_INT_ARRAY,
                new int[]{
                    4, /* IS95A */
                    5, /* IS95B */
                    6, /* 1xRTT */
                    7, /* EVDO_0 */
                    8, /* EVDO_A */
                    12 /* EVDO_B */
                });
        sDefaults.putStringArray(KEY_GSM_ROAMING_NETWORKS_STRING_ARRAY, null);
        sDefaults.putStringArray(KEY_GSM_NONROAMING_NETWORKS_STRING_ARRAY, null);
        sDefaults.putString(KEY_CONFIG_IMS_PACKAGE_OVERRIDE_STRING, null);
        sDefaults.putString(KEY_CONFIG_IMS_MMTEL_PACKAGE_OVERRIDE_STRING, null);
        sDefaults.putString(KEY_CONFIG_IMS_RCS_PACKAGE_OVERRIDE_STRING, null);
        sDefaults.putStringArray(KEY_CDMA_ROAMING_NETWORKS_STRING_ARRAY, null);
        sDefaults.putStringArray(KEY_CDMA_NONROAMING_NETWORKS_STRING_ARRAY, null);
        sDefaults.putStringArray(KEY_DIAL_STRING_REPLACE_STRING_ARRAY, null);
        sDefaults.putBoolean(KEY_FORCE_HOME_NETWORK_BOOL, false);
        sDefaults.putInt(KEY_GSM_DTMF_TONE_DELAY_INT, 0);
        sDefaults.putInt(KEY_IMS_DTMF_TONE_DELAY_INT, 0);
        sDefaults.putInt(KEY_CDMA_DTMF_TONE_DELAY_INT, 100);
        sDefaults.putBoolean(KEY_CALL_FORWARDING_MAP_NON_NUMBER_TO_VOICEMAIL_BOOL, false);
        sDefaults.putBoolean(KEY_IGNORE_RTT_MODE_SETTING_BOOL, true);
        sDefaults.putInt(KEY_CDMA_3WAYCALL_FLASH_DELAY_INT , 0);
        sDefaults.putBoolean(KEY_SUPPORT_ADHOC_CONFERENCE_CALLS_BOOL, false);
        sDefaults.putBoolean(KEY_SUPPORT_ADD_CONFERENCE_PARTICIPANTS_BOOL, false);
        sDefaults.putBoolean(KEY_SUPPORT_CONFERENCE_CALL_BOOL, true);
        sDefaults.putBoolean(KEY_SUPPORT_IMS_CONFERENCE_CALL_BOOL, true);
        sDefaults.putBoolean(KEY_LOCAL_DISCONNECT_EMPTY_IMS_CONFERENCE_BOOL, false);
        sDefaults.putBoolean(KEY_SUPPORT_MANAGE_IMS_CONFERENCE_CALL_BOOL, true);
        sDefaults.putBoolean(KEY_SUPPORT_IMS_CONFERENCE_EVENT_PACKAGE_BOOL, true);
        sDefaults.putBoolean(KEY_SUPPORT_IMS_CONFERENCE_EVENT_PACKAGE_ON_PEER_BOOL, true);
        sDefaults.putBoolean(KEY_SUPPORT_VIDEO_CONFERENCE_CALL_BOOL, false);
        sDefaults.putBoolean(KEY_IS_IMS_CONFERENCE_SIZE_ENFORCED_BOOL, false);
        sDefaults.putInt(KEY_IMS_CONFERENCE_SIZE_LIMIT_INT, 5);
        sDefaults.putBoolean(KEY_DISPLAY_HD_AUDIO_PROPERTY_BOOL, true);
        sDefaults.putBoolean(KEY_EDITABLE_ENHANCED_4G_LTE_BOOL, true);
        sDefaults.putBoolean(KEY_HIDE_ENHANCED_4G_LTE_BOOL, false);
        sDefaults.putBoolean(KEY_ENHANCED_4G_LTE_ON_BY_DEFAULT_BOOL, true);
        sDefaults.putBoolean(KEY_HIDE_IMS_APN_BOOL, false);
        sDefaults.putBoolean(KEY_HIDE_PREFERRED_NETWORK_TYPE_BOOL, false);
        sDefaults.putBoolean(KEY_ALLOW_EMERGENCY_VIDEO_CALLS_BOOL, false);
        sDefaults.putStringArray(KEY_ENABLE_APPS_STRING_ARRAY, null);
        sDefaults.putBoolean(KEY_EDITABLE_WFC_MODE_BOOL, true);
        sDefaults.putStringArray(KEY_WFC_OPERATOR_ERROR_CODES_STRING_ARRAY, null);
        sDefaults.putInt(KEY_WFC_SPN_FORMAT_IDX_INT, 0);
        sDefaults.putInt(KEY_WFC_DATA_SPN_FORMAT_IDX_INT, 0);
        sDefaults.putInt(KEY_WFC_FLIGHT_MODE_SPN_FORMAT_IDX_INT, -1);
        sDefaults.putBoolean(KEY_WFC_SPN_USE_ROOT_LOCALE, false);
        sDefaults.putString(KEY_WFC_EMERGENCY_ADDRESS_CARRIER_APP_STRING, "");
        sDefaults.putBoolean(KEY_CONFIG_WIFI_DISABLE_IN_ECBM, false);
        sDefaults.putBoolean(KEY_CARRIER_NAME_OVERRIDE_BOOL, false);
        sDefaults.putString(KEY_CARRIER_NAME_STRING, "");
        sDefaults.putBoolean(KEY_WFC_CARRIER_NAME_OVERRIDE_BY_PNN_BOOL, false);
        sDefaults.putInt(KEY_SPN_DISPLAY_CONDITION_OVERRIDE_INT, -1);
        sDefaults.putStringArray(KEY_SPDI_OVERRIDE_STRING_ARRAY, null);
        sDefaults.putStringArray(KEY_PNN_OVERRIDE_STRING_ARRAY, null);
        sDefaults.putStringArray(KEY_OPL_OVERRIDE_STRING_ARRAY, null);
        sDefaults.putStringArray(KEY_EHPLMN_OVERRIDE_STRING_ARRAY, null);
        sDefaults.putBoolean(KEY_ALLOW_ERI_BOOL, false);
        sDefaults.putBoolean(KEY_ENABLE_CARRIER_DISPLAY_NAME_RESOLVER_BOOL, false);
        sDefaults.putString(KEY_SIM_COUNTRY_ISO_OVERRIDE_STRING, "");
        sDefaults.putString(KEY_CARRIER_CALL_SCREENING_APP_STRING, "");
        sDefaults.putString(KEY_CALL_REDIRECTION_SERVICE_COMPONENT_NAME_STRING, null);
        sDefaults.putBoolean(KEY_CDMA_HOME_REGISTERED_PLMN_NAME_OVERRIDE_BOOL, false);
        sDefaults.putString(KEY_CDMA_HOME_REGISTERED_PLMN_NAME_STRING, "");
        sDefaults.putBoolean(KEY_SUPPORT_DIRECT_FDN_DIALING_BOOL, false);
        sDefaults.putInt(KEY_FDN_NUMBER_LENGTH_LIMIT_INT, 20);
        sDefaults.putBoolean(KEY_CARRIER_DEFAULT_DATA_ROAMING_ENABLED_BOOL, false);
        sDefaults.putBoolean(KEY_SKIP_CF_FAIL_TO_DISABLE_DIALOG_BOOL, false);
        sDefaults.putBoolean(KEY_SUPPORT_ENHANCED_CALL_BLOCKING_BOOL, true);

        // MMS defaults
        sDefaults.putBoolean(KEY_MMS_ALIAS_ENABLED_BOOL, false);
        sDefaults.putBoolean(KEY_MMS_ALLOW_ATTACH_AUDIO_BOOL, true);
        sDefaults.putBoolean(KEY_MMS_APPEND_TRANSACTION_ID_BOOL, false);
        sDefaults.putBoolean(KEY_MMS_GROUP_MMS_ENABLED_BOOL, true);
        sDefaults.putBoolean(KEY_MMS_MMS_DELIVERY_REPORT_ENABLED_BOOL, false);
        sDefaults.putBoolean(KEY_MMS_MMS_ENABLED_BOOL, true);
        sDefaults.putBoolean(KEY_MMS_MMS_READ_REPORT_ENABLED_BOOL, false);
        sDefaults.putBoolean(KEY_MMS_MULTIPART_SMS_ENABLED_BOOL, true);
        sDefaults.putBoolean(KEY_MMS_NOTIFY_WAP_MMSC_ENABLED_BOOL, false);
        sDefaults.putBoolean(KEY_MMS_SEND_MULTIPART_SMS_AS_SEPARATE_MESSAGES_BOOL, false);
        sDefaults.putBoolean(KEY_MMS_SHOW_CELL_BROADCAST_APP_LINKS_BOOL, true);
        sDefaults.putBoolean(KEY_MMS_SMS_DELIVERY_REPORT_ENABLED_BOOL, true);
        sDefaults.putBoolean(KEY_MMS_SUPPORT_HTTP_CHARSET_HEADER_BOOL, false);
        sDefaults.putBoolean(KEY_MMS_SUPPORT_MMS_CONTENT_DISPOSITION_BOOL, true);
        sDefaults.putBoolean(KEY_MMS_CLOSE_CONNECTION_BOOL, false);
        sDefaults.putInt(KEY_MMS_ALIAS_MAX_CHARS_INT, 48);
        sDefaults.putInt(KEY_MMS_ALIAS_MIN_CHARS_INT, 2);
        sDefaults.putInt(KEY_MMS_HTTP_SOCKET_TIMEOUT_INT, 60 * 1000);
        sDefaults.putInt(KEY_MMS_MAX_IMAGE_HEIGHT_INT, 480);
        sDefaults.putInt(KEY_MMS_MAX_IMAGE_WIDTH_INT, 640);
        sDefaults.putInt(KEY_MMS_MAX_MESSAGE_SIZE_INT, 300 * 1024);
        sDefaults.putInt(KEY_MMS_MESSAGE_TEXT_MAX_SIZE_INT, -1);
        sDefaults.putInt(KEY_MMS_RECIPIENT_LIMIT_INT, Integer.MAX_VALUE);
        sDefaults.putInt(KEY_MMS_SMS_TO_MMS_TEXT_LENGTH_THRESHOLD_INT, -1);
        sDefaults.putInt(KEY_MMS_SMS_TO_MMS_TEXT_THRESHOLD_INT, -1);
        sDefaults.putInt(KEY_MMS_SUBJECT_MAX_LENGTH_INT, 40);
        sDefaults.putString(KEY_MMS_EMAIL_GATEWAY_NUMBER_STRING, "");
        sDefaults.putString(KEY_MMS_HTTP_PARAMS_STRING, "");
        sDefaults.putString(KEY_MMS_NAI_SUFFIX_STRING, "");
        sDefaults.putString(KEY_MMS_UA_PROF_TAG_NAME_STRING, "x-wap-profile");
        sDefaults.putString(KEY_MMS_UA_PROF_URL_STRING, "");
        sDefaults.putString(KEY_MMS_USER_AGENT_STRING, "");
        sDefaults.putBoolean(KEY_ALLOW_NON_EMERGENCY_CALLS_IN_ECM_BOOL, true);
        sDefaults.putInt(KEY_EMERGENCY_SMS_MODE_TIMER_MS_INT, 0);
        sDefaults.putBoolean(KEY_ALLOW_HOLD_CALL_DURING_EMERGENCY_BOOL, true);
        sDefaults.putBoolean(KEY_USE_RCS_PRESENCE_BOOL, false);
        sDefaults.putBoolean(KEY_USE_RCS_SIP_OPTIONS_BOOL, false);
        sDefaults.putBoolean(KEY_FORCE_IMEI_BOOL, false);
        sDefaults.putInt(
                KEY_CDMA_ROAMING_MODE_INT, TelephonyManager.CDMA_ROAMING_MODE_RADIO_DEFAULT);
        sDefaults.putBoolean(KEY_SUPPORT_CDMA_1X_VOICE_CALLS_BOOL, true);
        sDefaults.putString(KEY_RCS_CONFIG_SERVER_URL_STRING, "");

        // Carrier Signalling Receivers
        sDefaults.putString(KEY_CARRIER_SETUP_APP_STRING, "");
        sDefaults.putStringArray(KEY_CARRIER_APP_WAKE_SIGNAL_CONFIG_STRING_ARRAY,
                new String[]{
                        "com.android.carrierdefaultapp/.CarrierDefaultBroadcastReceiver:"
                                + "com.android.internal.telephony.CARRIER_SIGNAL_RESET"
                });
        sDefaults.putStringArray(KEY_CARRIER_APP_NO_WAKE_SIGNAL_CONFIG_STRING_ARRAY, null);
        sDefaults.putBoolean(KEY_CARRIER_APP_REQUIRED_DURING_SIM_SETUP_BOOL, false);


        // Default carrier app configurations
        sDefaults.putStringArray(KEY_CARRIER_DEFAULT_ACTIONS_ON_REDIRECTION_STRING_ARRAY,
                new String[]{
                        "9, 4, 1"
                        //9: CARRIER_ACTION_REGISTER_NETWORK_AVAIL
                        //4: CARRIER_ACTION_DISABLE_METERED_APNS
                        //1: CARRIER_ACTION_SHOW_PORTAL_NOTIFICATION
                });
        sDefaults.putStringArray(KEY_CARRIER_DEFAULT_ACTIONS_ON_RESET, new String[]{
                "6, 8"
                //6: CARRIER_ACTION_CANCEL_ALL_NOTIFICATIONS
                //8: CARRIER_ACTION_DISABLE_DEFAULT_URL_HANDLER
                });
        sDefaults.putStringArray(KEY_CARRIER_DEFAULT_ACTIONS_ON_DEFAULT_NETWORK_AVAILABLE, new String[] {
                String.valueOf(false) + ": 7", //7: CARRIER_ACTION_ENABLE_DEFAULT_URL_HANDLER
                String.valueOf(true) + ": 8"  //8: CARRIER_ACTION_DISABLE_DEFAULT_URL_HANDLER
                });
        sDefaults.putStringArray(KEY_CARRIER_DEFAULT_REDIRECTION_URL_STRING_ARRAY, null);

        sDefaults.putInt(KEY_MONTHLY_DATA_CYCLE_DAY_INT, DATA_CYCLE_USE_PLATFORM_DEFAULT);
        sDefaults.putLong(KEY_DATA_WARNING_THRESHOLD_BYTES_LONG, DATA_CYCLE_USE_PLATFORM_DEFAULT);
        sDefaults.putBoolean(KEY_DATA_WARNING_NOTIFICATION_BOOL, true);
        sDefaults.putBoolean(KEY_LIMITED_SIM_FUNCTION_NOTIFICATION_FOR_DSDS_BOOL, false);
        sDefaults.putLong(KEY_DATA_LIMIT_THRESHOLD_BYTES_LONG, DATA_CYCLE_USE_PLATFORM_DEFAULT);
        sDefaults.putBoolean(KEY_DATA_LIMIT_NOTIFICATION_BOOL, true);
        sDefaults.putBoolean(KEY_DATA_RAPID_NOTIFICATION_BOOL, true);

        // Rat families: {GPRS, EDGE}, {EVDO, EVDO_A, EVDO_B}, {UMTS, HSPA, HSDPA, HSUPA, HSPAP},
        // {LTE, LTE_CA}
        // Order is important - lowest precidence first
        sDefaults.putStringArray(KEY_RATCHET_RAT_FAMILIES,
                new String[]{"1,2","7,8,12","3,11,9,10,15","14,19"});
        sDefaults.putBoolean(KEY_TREAT_DOWNGRADED_VIDEO_CALLS_AS_VIDEO_CALLS_BOOL, false);
        sDefaults.putBoolean(KEY_DROP_VIDEO_CALL_WHEN_ANSWERING_AUDIO_CALL_BOOL, false);
        sDefaults.putBoolean(KEY_ALLOW_MERGE_WIFI_CALLS_WHEN_VOWIFI_OFF_BOOL, true);
        sDefaults.putBoolean(KEY_ALLOW_ADD_CALL_DURING_VIDEO_CALL_BOOL, true);
        sDefaults.putBoolean(KEY_ALLOW_HOLD_VIDEO_CALL_BOOL, true);
        sDefaults.putBoolean(KEY_WIFI_CALLS_CAN_BE_HD_AUDIO, true);
        sDefaults.putBoolean(KEY_VIDEO_CALLS_CAN_BE_HD_AUDIO, true);
        sDefaults.putBoolean(KEY_GSM_CDMA_CALLS_CAN_BE_HD_AUDIO, false);
        sDefaults.putBoolean(KEY_ALLOW_VIDEO_CALLING_FALLBACK_BOOL, true);

        sDefaults.putStringArray(KEY_IMS_REASONINFO_MAPPING_STRING_ARRAY, null);
        sDefaults.putBoolean(KEY_ENHANCED_4G_LTE_TITLE_VARIANT_BOOL, false);
        sDefaults.putInt(KEY_ENHANCED_4G_LTE_TITLE_VARIANT_INT, 0);
        sDefaults.putBoolean(KEY_NOTIFY_VT_HANDOVER_TO_WIFI_FAILURE_BOOL, false);
        sDefaults.putStringArray(KEY_FILTERED_CNAP_NAMES_STRING_ARRAY, null);
        sDefaults.putBoolean(KEY_EDITABLE_WFC_ROAMING_MODE_BOOL, false);
        sDefaults.putBoolean(KEY_SHOW_BLOCKING_PAY_PHONE_OPTION_BOOL, false);
        sDefaults.putBoolean(KEY_USE_WFC_HOME_NETWORK_MODE_IN_ROAMING_NETWORK_BOOL, false);
        sDefaults.putBoolean(KEY_STK_DISABLE_LAUNCH_BROWSER_BOOL, false);
        sDefaults.putBoolean(KEY_ALLOW_METERED_NETWORK_FOR_CERT_DOWNLOAD_BOOL, false);
        sDefaults.putBoolean(KEY_HIDE_DIGITS_HELPER_TEXT_ON_STK_INPUT_SCREEN_BOOL, true);
        sDefaults.putInt(KEY_PREF_NETWORK_NOTIFICATION_DELAY_INT, -1);
        sDefaults.putInt(KEY_EMERGENCY_NOTIFICATION_DELAY_INT, -1);
        sDefaults.putBoolean(KEY_ALLOW_USSD_REQUESTS_VIA_TELEPHONY_MANAGER_BOOL, true);
        sDefaults.putBoolean(KEY_SUPPORT_3GPP_CALL_FORWARDING_WHILE_ROAMING_BOOL, true);
        sDefaults.putBoolean(KEY_DISPLAY_VOICEMAIL_NUMBER_AS_DEFAULT_CALL_FORWARDING_NUMBER_BOOL,
                false);
        sDefaults.putBoolean(KEY_NOTIFY_INTERNATIONAL_CALL_ON_WFC_BOOL, false);
        sDefaults.putBoolean(KEY_HIDE_PRESET_APN_DETAILS_BOOL, false);
        sDefaults.putBoolean(KEY_SHOW_VIDEO_CALL_CHARGES_ALERT_DIALOG_BOOL, false);
        sDefaults.putStringArray(KEY_CALL_FORWARDING_BLOCKS_WHILE_ROAMING_STRING_ARRAY,
                null);
        sDefaults.putBoolean(KEY_SUPPORT_IMS_CALL_FORWARDING_WHILE_ROAMING_BOOL, true);
        sDefaults.putInt(KEY_LTE_EARFCNS_RSRP_BOOST_INT, 0);
        sDefaults.putStringArray(KEY_BOOSTED_LTE_EARFCNS_STRING_ARRAY, null);
        sDefaults.putBoolean(KEY_USE_ONLY_RSRP_FOR_LTE_SIGNAL_BAR_BOOL, false);
        sDefaults.putBoolean(KEY_DISABLE_VOICE_BARRING_NOTIFICATION_BOOL, false);
        sDefaults.putInt(IMSI_KEY_AVAILABILITY_INT, 0);
        sDefaults.putString(IMSI_KEY_DOWNLOAD_URL_STRING, null);
        sDefaults.putBoolean(KEY_CONVERT_CDMA_CALLER_ID_MMI_CODES_WHILE_ROAMING_ON_3GPP_BOOL,
                false);
        sDefaults.putStringArray(KEY_NON_ROAMING_OPERATOR_STRING_ARRAY, null);
        sDefaults.putStringArray(KEY_ROAMING_OPERATOR_STRING_ARRAY, null);
        sDefaults.putBoolean(KEY_SHOW_IMS_REGISTRATION_STATUS_BOOL, false);
        sDefaults.putBoolean(KEY_RTT_SUPPORTED_BOOL, false);
        sDefaults.putBoolean(KEY_TTY_SUPPORTED_BOOL, true);
        sDefaults.putBoolean(KEY_HIDE_TTY_HCO_VCO_WITH_RTT_BOOL, false);
        sDefaults.putBoolean(KEY_DISABLE_CHARGE_INDICATION_BOOL, false);
        sDefaults.putBoolean(KEY_SUPPORT_NO_REPLY_TIMER_FOR_CFNRY_BOOL, true);
        sDefaults.putStringArray(KEY_FEATURE_ACCESS_CODES_STRING_ARRAY, null);
        sDefaults.putBoolean(KEY_IDENTIFY_HIGH_DEFINITION_CALLS_IN_CALL_LOG_BOOL, false);
        sDefaults.putBoolean(KEY_SHOW_PRECISE_FAILED_CAUSE_BOOL, false);
        sDefaults.putBoolean(KEY_SPN_DISPLAY_RULE_USE_ROAMING_FROM_SERVICE_STATE_BOOL, false);
        sDefaults.putBoolean(KEY_ALWAYS_SHOW_DATA_RAT_ICON_BOOL, false);
        sDefaults.putBoolean(KEY_SHOW_4G_FOR_LTE_DATA_ICON_BOOL, false);
        sDefaults.putBoolean(KEY_SHOW_4G_FOR_3G_DATA_ICON_BOOL, false);
        sDefaults.putString(KEY_OPERATOR_NAME_FILTER_PATTERN_STRING, "");
        sDefaults.putString(KEY_SHOW_CARRIER_DATA_ICON_PATTERN_STRING, "");
        sDefaults.putBoolean(KEY_HIDE_LTE_PLUS_DATA_ICON_BOOL, true);
        sDefaults.putInt(KEY_LTE_PLUS_THRESHOLD_BANDWIDTH_KHZ_INT, 20000);
        sDefaults.putBoolean(KEY_NR_ENABLED_BOOL, true);
        sDefaults.putBoolean(KEY_LTE_ENABLED_BOOL, true);
        sDefaults.putBoolean(KEY_SUPPORT_TDSCDMA_BOOL, false);
        sDefaults.putStringArray(KEY_SUPPORT_TDSCDMA_ROAMING_NETWORKS_STRING_ARRAY, null);
        sDefaults.putBoolean(KEY_WORLD_MODE_ENABLED_BOOL, false);
        sDefaults.putString(KEY_CARRIER_SETTINGS_ACTIVITY_COMPONENT_NAME_STRING, "");
        sDefaults.putBoolean(KEY_CARRIER_CONFIG_APPLIED_BOOL, false);
        sDefaults.putBoolean(KEY_CHECK_PRICING_WITH_CARRIER_FOR_DATA_ROAMING_BOOL, false);
        sDefaults.putBoolean(KEY_SHOW_DATA_CONNECTED_ROAMING_NOTIFICATION_BOOL, false);
        sDefaults.putIntArray(KEY_LTE_RSRP_THRESHOLDS_INT_ARRAY,
                new int[] {
                        -128, /* SIGNAL_STRENGTH_POOR */
                        -118, /* SIGNAL_STRENGTH_MODERATE */
                        -108, /* SIGNAL_STRENGTH_GOOD */
                        -98,  /* SIGNAL_STRENGTH_GREAT */
                });
        sDefaults.putIntArray(KEY_LTE_RSRQ_THRESHOLDS_INT_ARRAY,
                new int[] {
                        -20, /* SIGNAL_STRENGTH_POOR */
                        -17, /* SIGNAL_STRENGTH_MODERATE */
                        -14, /* SIGNAL_STRENGTH_GOOD */
                        -11  /* SIGNAL_STRENGTH_GREAT */
                });
        sDefaults.putIntArray(KEY_LTE_RSSNR_THRESHOLDS_INT_ARRAY,
                new int[] {
                        -3, /* SIGNAL_STRENGTH_POOR */
                        1,  /* SIGNAL_STRENGTH_MODERATE */
                        5,  /* SIGNAL_STRENGTH_GOOD */
                        13  /* SIGNAL_STRENGTH_GREAT */
                });
        sDefaults.putIntArray(KEY_WCDMA_RSCP_THRESHOLDS_INT_ARRAY,
                new int[] {
                        -115,  /* SIGNAL_STRENGTH_POOR */
                        -105, /* SIGNAL_STRENGTH_MODERATE */
                        -95, /* SIGNAL_STRENGTH_GOOD */
                        -85  /* SIGNAL_STRENGTH_GREAT */
                });
        sDefaults.putIntArray(KEY_5G_NR_SSRSRP_THRESHOLDS_INT_ARRAY,
                // Boundaries: [-140 dB, -44 dB]
                new int[] {
                    -110, /* SIGNAL_STRENGTH_POOR */
                    -90, /* SIGNAL_STRENGTH_MODERATE */
                    -80, /* SIGNAL_STRENGTH_GOOD */
                    -65,  /* SIGNAL_STRENGTH_GREAT */
                });
        sDefaults.putIntArray(KEY_5G_NR_SSRSRQ_THRESHOLDS_INT_ARRAY,
                // Boundaries: [-43 dB, 20 dB]
                new int[] {
                    -31, /* SIGNAL_STRENGTH_POOR */
                    -19, /* SIGNAL_STRENGTH_MODERATE */
                    -7, /* SIGNAL_STRENGTH_GOOD */
                    6  /* SIGNAL_STRENGTH_GREAT */
                });
        sDefaults.putIntArray(KEY_5G_NR_SSSINR_THRESHOLDS_INT_ARRAY,
                // Boundaries: [-23 dB, 40 dB]
                new int[] {
                    -5, /* SIGNAL_STRENGTH_POOR */
                    5, /* SIGNAL_STRENGTH_MODERATE */
                    15, /* SIGNAL_STRENGTH_GOOD */
                    30  /* SIGNAL_STRENGTH_GREAT */
                });
        sDefaults.putInt(KEY_PARAMETERS_USE_FOR_5G_NR_SIGNAL_BAR_INT,
                CellSignalStrengthNr.USE_SSRSRP);
        sDefaults.putBoolean(KEY_SIGNAL_STRENGTH_NR_NSA_USE_LTE_AS_PRIMARY_BOOL, true);
        sDefaults.putStringArray(KEY_BANDWIDTH_STRING_ARRAY, new String[]{
                "GPRS:24,24", "EDGE:70,18", "UMTS:115,115", "CDMA-IS95A:14,14", "CDMA-IS95B:14,14",
                "1xRTT:30,30", "EvDo-rev.0:750,48", "EvDo-rev.A:950,550", "HSDPA:4300,620",
                "HSUPA:4300,1800", "HSPA:4300,1800", "EvDo-rev.B:1500,550", "eHRPD:750,48",
                "HSPAP:13000,3400", "TD-SCDMA:115,115", "LTE:30000,15000", "NR_NSA:47000,18000",
                "NR_NSA_MMWAVE:145000,60000", "NR_SA:145000,60000"});
        sDefaults.putBoolean(KEY_BANDWIDTH_NR_NSA_USE_LTE_VALUE_FOR_UPSTREAM_BOOL, false);
        sDefaults.putString(KEY_WCDMA_DEFAULT_SIGNAL_STRENGTH_MEASUREMENT_STRING, "rssi");
        sDefaults.putBoolean(KEY_CONFIG_SHOW_ORIG_DIAL_STRING_FOR_CDMA_BOOL, false);
        sDefaults.putBoolean(KEY_SHOW_CALL_BLOCKING_DISABLED_NOTIFICATION_ALWAYS_BOOL, false);
        sDefaults.putBoolean(KEY_CALL_FORWARDING_OVER_UT_WARNING_BOOL, false);
        sDefaults.putBoolean(KEY_CALL_BARRING_OVER_UT_WARNING_BOOL, false);
        sDefaults.putBoolean(KEY_CALLER_ID_OVER_UT_WARNING_BOOL, false);
        sDefaults.putBoolean(KEY_CALL_WAITING_OVER_UT_WARNING_BOOL, false);
        sDefaults.putBoolean(KEY_SUPPORT_CLIR_NETWORK_DEFAULT_BOOL, true);
        sDefaults.putBoolean(KEY_SUPPORT_EMERGENCY_DIALER_SHORTCUT_BOOL, true);
        sDefaults.putBoolean(KEY_USE_CALL_FORWARDING_USSD_BOOL, false);
        sDefaults.putBoolean(KEY_USE_CALLER_ID_USSD_BOOL, false);
        sDefaults.putInt(KEY_CALL_WAITING_SERVICE_CLASS_INT, 1 /* SERVICE_CLASS_VOICE */);
        sDefaults.putString(KEY_5G_ICON_CONFIGURATION_STRING,
                "connected_mmwave:5G,connected:5G,not_restricted_rrc_idle:5G,"
                        + "not_restricted_rrc_con:5G");
        sDefaults.putString(KEY_5G_ICON_DISPLAY_GRACE_PERIOD_STRING, "");
        sDefaults.putString(KEY_5G_ICON_DISPLAY_SECONDARY_GRACE_PERIOD_STRING, "");
        sDefaults.putBoolean(KEY_NR_TIMERS_RESET_IF_NON_ENDC_AND_RRC_IDLE_BOOL, false);
        /* Default value is 1 hour. */
        sDefaults.putLong(KEY_5G_WATCHDOG_TIME_MS_LONG, 3600000);
        sDefaults.putBoolean(KEY_UNMETERED_NR_NSA_BOOL, false);
        sDefaults.putBoolean(KEY_UNMETERED_NR_NSA_MMWAVE_BOOL, false);
        sDefaults.putBoolean(KEY_UNMETERED_NR_NSA_SUB6_BOOL, false);
        sDefaults.putBoolean(KEY_UNMETERED_NR_NSA_WHEN_ROAMING_BOOL, false);
        sDefaults.putBoolean(KEY_UNMETERED_NR_SA_BOOL, false);
        sDefaults.putBoolean(KEY_UNMETERED_NR_SA_MMWAVE_BOOL, false);
        sDefaults.putBoolean(KEY_UNMETERED_NR_SA_SUB6_BOOL, false);
        sDefaults.putBoolean(KEY_ASCII_7_BIT_SUPPORT_FOR_LONG_MESSAGE_BOOL, false);
        sDefaults.putBoolean(KEY_SHOW_WIFI_CALLING_ICON_IN_STATUS_BAR_BOOL, false);
        /* Default value is minimum RSRP level needed for SIGNAL_STRENGTH_GOOD */
        sDefaults.putInt(KEY_OPPORTUNISTIC_NETWORK_ENTRY_THRESHOLD_RSRP_INT, -108);
        /* Default value is minimum RSRP level needed for SIGNAL_STRENGTH_MODERATE */
        sDefaults.putInt(KEY_OPPORTUNISTIC_NETWORK_EXIT_THRESHOLD_RSRP_INT, -118);
        /* Default value is minimum RSSNR level needed for SIGNAL_STRENGTH_GOOD */
        sDefaults.putInt(KEY_OPPORTUNISTIC_NETWORK_ENTRY_THRESHOLD_RSSNR_INT, 45);
        /* Default value is minimum RSSNR level needed for SIGNAL_STRENGTH_MODERATE */
        sDefaults.putInt(KEY_OPPORTUNISTIC_NETWORK_EXIT_THRESHOLD_RSSNR_INT, 10);
        /* Default value is 1024 kbps */
        sDefaults.putInt(KEY_OPPORTUNISTIC_NETWORK_ENTRY_THRESHOLD_BANDWIDTH_INT, 1024);
        /* Default value is 10 seconds */
        sDefaults.putLong(KEY_OPPORTUNISTIC_NETWORK_ENTRY_OR_EXIT_HYSTERESIS_TIME_LONG, 10000);
        /* Default value is 10 seconds. */
        sDefaults.putLong(KEY_OPPORTUNISTIC_NETWORK_DATA_SWITCH_HYSTERESIS_TIME_LONG, 10000);
        /* Default value is 3 seconds. */
        sDefaults.putLong(KEY_OPPORTUNISTIC_NETWORK_DATA_SWITCH_EXIT_HYSTERESIS_TIME_LONG, 3000);
        sDefaults.putBoolean(KEY_PING_TEST_BEFORE_DATA_SWITCH_BOOL, true);
        sDefaults.putBoolean(KEY_SWITCH_DATA_TO_PRIMARY_IF_PRIMARY_IS_OOS_BOOL, true);
        /* Default value is 60 seconds. */
        sDefaults.putLong(KEY_OPPORTUNISTIC_NETWORK_PING_PONG_TIME_LONG, 60000);
        /* Default value is 10 seconds. */
        sDefaults.putLong(KEY_OPPORTUNISTIC_NETWORK_BACKOFF_TIME_LONG, 10000);
        /* Default value is 60 seconds. */
        sDefaults.putLong(KEY_OPPORTUNISTIC_NETWORK_MAX_BACKOFF_TIME_LONG, 60000);
        sDefaults.putAll(Gps.getDefaults());
        sDefaults.putIntArray(KEY_CDMA_ENHANCED_ROAMING_INDICATOR_FOR_HOME_NETWORK_INT_ARRAY,
                new int[] {
                        1 /* Roaming Indicator Off */
                });
        sDefaults.putStringArray(KEY_EMERGENCY_NUMBER_PREFIX_STRING_ARRAY, new String[0]);
        sDefaults.putBoolean(KEY_USE_USIM_BOOL, false);
        sDefaults.putBoolean(KEY_SHOW_WFC_LOCATION_PRIVACY_POLICY_BOOL, false);
        sDefaults.putBoolean(KEY_AUTO_CANCEL_CS_REJECT_NOTIFICATION, true);
        sDefaults.putString(KEY_SMART_FORWARDING_CONFIG_COMPONENT_NAME_STRING, "");
        sDefaults.putBoolean(KEY_ALWAYS_SHOW_PRIMARY_SIGNAL_BAR_IN_OPPORTUNISTIC_NETWORK_BOOLEAN,
                false);
        sDefaults.putString(KEY_SUBSCRIPTION_GROUP_UUID_STRING, "");
        sDefaults.putBoolean(KEY_IS_OPPORTUNISTIC_SUBSCRIPTION_BOOL, false);
        sDefaults.putIntArray(KEY_GSM_RSSI_THRESHOLDS_INT_ARRAY,
                new int[] {
                        -107, /* SIGNAL_STRENGTH_POOR */
                        -103, /* SIGNAL_STRENGTH_MODERATE */
                        -97, /* SIGNAL_STRENGTH_GOOD */
                        -89,  /* SIGNAL_STRENGTH_GREAT */
                });
        sDefaults.putBoolean(KEY_SUPPORT_WPS_OVER_IMS_BOOL, true);
        sDefaults.putAll(Ims.getDefaults());
        sDefaults.putStringArray(KEY_CARRIER_CERTIFICATE_STRING_ARRAY, new String[0]);
         sDefaults.putBoolean(KEY_FORMAT_INCOMING_NUMBER_TO_NATIONAL_FOR_JP_BOOL, false);
        sDefaults.putIntArray(KEY_DISCONNECT_CAUSE_PLAY_BUSYTONE_INT_ARRAY,
                new int[] {4 /* BUSY */});
        sDefaults.putBoolean(KEY_PREVENT_CLIR_ACTIVATION_AND_DEACTIVATION_CODE_BOOL, false);
        sDefaults.putLong(KEY_DATA_SWITCH_VALIDATION_TIMEOUT_LONG, 2000);
        sDefaults.putStringArray(KEY_MMI_TWO_DIGIT_NUMBER_PATTERN_STRING_ARRAY, new String[0]);
        sDefaults.putInt(KEY_PARAMETERS_USED_FOR_LTE_SIGNAL_BAR_INT,
                CellSignalStrengthLte.USE_RSRP);
        // Default wifi configurations.
        sDefaults.putAll(Wifi.getDefaults());
        sDefaults.putBoolean(ENABLE_EAP_METHOD_PREFIX_BOOL, false);
        sDefaults.putBoolean(KEY_SHOW_FORWARDED_NUMBER_BOOL, false);
        sDefaults.putLong(KEY_DATA_SWITCH_VALIDATION_MIN_GAP_LONG, TimeUnit.DAYS.toMillis(1));
        sDefaults.putStringArray(KEY_MISSED_INCOMING_CALL_SMS_ORIGINATOR_STRING_ARRAY,
                new String[0]);
        sDefaults.putStringArray(KEY_APN_PRIORITY_STRING_ARRAY, new String[] {
                "default:0", "mms:2", "supl:2", "dun:2", "hipri:3", "fota:2",
                "ims:2", "cbs:2", "ia:2", "emergency:2", "mcx:3", "xcap:3"
        });
        sDefaults.putStringArray(KEY_MISSED_INCOMING_CALL_SMS_PATTERN_STRING_ARRAY, new String[0]);
        sDefaults.putBoolean(KEY_DISABLE_DUN_APN_WHILE_ROAMING_WITH_PRESET_APN_BOOL, false);
        sDefaults.putString(KEY_DEFAULT_PREFERRED_APN_NAME_STRING, "");
        sDefaults.putBoolean(KEY_SUPPORTS_CALL_COMPOSER_BOOL, false);
        sDefaults.putString(KEY_CALL_COMPOSER_PICTURE_SERVER_URL_STRING, "");
        sDefaults.putBoolean(KEY_USE_LOWER_MTU_VALUE_IF_BOTH_RECEIVED, false);
        sDefaults.putBoolean(KEY_USE_ACS_FOR_RCS_BOOL, false);
<<<<<<< HEAD
        sDefaults.putBoolean(KEY_NETWORK_TEMP_NOT_METERED_SUPPORTED_BOOL, false);
=======
        sDefaults.putInt(KEY_DEFAULT_RTT_MODE_INT, 0);
>>>>>>> 869fe2b5
    }

    /**
     * Wi-Fi configs used in WiFi Module.
     *
     * @hide
     */
    @SystemApi
    public static final class Wifi {
        /** Prefix of all Wifi.KEY_* constants. */
        public static final String KEY_PREFIX = "wifi.";
        /**
        * It contains the maximum client count definition that the carrier sets.
        * The default is 0, which means that the carrier hasn't set a requirement.
        */
        public static final String KEY_HOTSPOT_MAX_CLIENT_COUNT =
                KEY_PREFIX + "hotspot_maximum_client_count";

        private static PersistableBundle getDefaults() {
            PersistableBundle defaults = new PersistableBundle();
            defaults.putInt(KEY_HOTSPOT_MAX_CLIENT_COUNT, 0);
            return defaults;
        }

        private Wifi() {}
    }

    /**
     * Gets the configuration values for a particular subscription, which is associated with a
     * specific SIM card. If an invalid subId is used, the returned config will contain default
     * values. After using this method to get the configuration bundle,
     * {@link #isConfigForIdentifiedCarrier(PersistableBundle)} should be called to confirm whether
     * any carrier specific configuration has been applied.
     *
     * <p>Requires Permission:
     * {@link android.Manifest.permission#READ_PHONE_STATE READ_PHONE_STATE}
     *
     * @param subId the subscription ID, normally obtained from {@link SubscriptionManager}.
     * @return A {@link PersistableBundle} containing the config for the given subId, or default
     *         values for an invalid subId.
     */
    @Nullable
    public PersistableBundle getConfigForSubId(int subId) {
        try {
            ICarrierConfigLoader loader = getICarrierConfigLoader();
            if (loader == null) {
                Rlog.w(TAG, "Error getting config for subId " + subId
                        + " ICarrierConfigLoader is null");
                return null;
            }
            return loader.getConfigForSubIdWithFeature(subId, mContext.getOpPackageName(),
                    mContext.getAttributionTag());
        } catch (RemoteException ex) {
            Rlog.e(TAG, "Error getting config for subId " + subId + ": "
                    + ex.toString());
        }
        return null;
    }

    /**
     * Overrides the carrier config of the provided subscription ID with the provided values.
     *
     * Any further queries to carrier config from any process will return the overridden values
     * after this method returns. The overrides are effective for the lifetime of the phone process
     * until the user passes in {@code null} for {@code overrideValues}. This removes all previous
     * overrides and sets the carrier config back to production values.
     *
     * May throw an {@link IllegalArgumentException} if {@code overrideValues} contains invalid
     * values for the specified config keys.
     *
     * NOTE: This API is meant for testing purposes only.
     *
     * @param subscriptionId The subscription ID for which the override should be done.
     * @param overrideValues Key-value pairs of the values that are to be overridden. If set to
     *                       {@code null}, this will remove all previous overrides and set the
     *                       carrier configuration back to production values.
     * @hide
     */
    @RequiresPermission(Manifest.permission.MODIFY_PHONE_STATE)
    @SystemApi
    public void overrideConfig(int subscriptionId, @Nullable PersistableBundle overrideValues) {
        overrideConfig(subscriptionId, overrideValues, false);
    }

    /**
     * Overrides the carrier config of the provided subscription ID with the provided values.
     *
     * Any further queries to carrier config from any process will return the overridden values
     * after this method returns. The overrides are effective until the user passes in {@code null}
     * for {@code overrideValues}. This removes all previous overrides and sets the carrier config
     * back to production values.
     *
     * The overrides is stored persistently and will survive a reboot if {@code persistent} is true.
     *
     * May throw an {@link IllegalArgumentException} if {@code overrideValues} contains invalid
     * values for the specified config keys.
     *
     * NOTE: This API is meant for testing purposes only.
     *
     * @param subscriptionId The subscription ID for which the override should be done.
     * @param overrideValues Key-value pairs of the values that are to be overridden. If set to
     *                       {@code null}, this will remove all previous overrides and set the
     *                       carrier configuration back to production values.
     * @param persistent     Determines whether the override should be persistent.
     * @hide
     */
    @RequiresPermission(Manifest.permission.MODIFY_PHONE_STATE)
    public void overrideConfig(int subscriptionId, @Nullable PersistableBundle overrideValues,
            boolean persistent) {
        try {
            ICarrierConfigLoader loader = getICarrierConfigLoader();
            if (loader == null) {
                Rlog.w(TAG, "Error setting config for subId " + subscriptionId
                        + " ICarrierConfigLoader is null");
                return;
            }
            loader.overrideConfig(subscriptionId, overrideValues, persistent);
        } catch (RemoteException ex) {
            Rlog.e(TAG, "Error setting config for subId " + subscriptionId + ": "
                    + ex.toString());
        }
    }

    /**
     * Gets the configuration values for the default subscription. After using this method to get
     * the configuration bundle, {@link #isConfigForIdentifiedCarrier(PersistableBundle)} should be
     * called to confirm whether any carrier specific configuration has been applied.
     *
     * <p>Requires Permission:
     * {@link android.Manifest.permission#READ_PHONE_STATE READ_PHONE_STATE}
     *
     * @see #getConfigForSubId
     */
    @Nullable
    public PersistableBundle getConfig() {
        return getConfigForSubId(SubscriptionManager.getDefaultSubscriptionId());
    }

    /**
     * Determines whether a configuration {@link PersistableBundle} obtained from
     * {@link #getConfig()} or {@link #getConfigForSubId(int)} corresponds to an identified carrier.
     * <p>
     * When an app receives the {@link CarrierConfigManager#ACTION_CARRIER_CONFIG_CHANGED}
     * broadcast which informs it that the carrier configuration has changed, it is possible
     * that another reload of the carrier configuration has begun since the intent was sent.
     * In this case, the carrier configuration the app fetches (e.g. via {@link #getConfig()})
     * may not represent the configuration for the current carrier. It should be noted that it
     * does not necessarily mean the configuration belongs to current carrier when this function
     * return true because it may belong to another previous identified carrier. Users should
     * always call {@link #getConfig()} or {@link #getConfigForSubId(int)} after receiving the
     * broadcast {@link #ACTION_CARRIER_CONFIG_CHANGED}.
     * </p>
     * <p>
     * After using {@link #getConfig()} or {@link #getConfigForSubId(int)} an app should always
     * use this method to confirm whether any carrier specific configuration has been applied.
     * Especially when an app misses the broadcast {@link #ACTION_CARRIER_CONFIG_CHANGED} but it
     * still needs to get the current configuration, it must use this method to verify whether the
     * configuration is default or carrier overridden.
     * </p>
     *
     * @param bundle the configuration bundle to be checked.
     * @return boolean true if any carrier specific configuration bundle has been applied, false
     * otherwise or the bundle is null.
     */
    public static boolean isConfigForIdentifiedCarrier(PersistableBundle bundle) {
        return bundle != null && bundle.getBoolean(KEY_CARRIER_CONFIG_APPLIED_BOOL);
    }

    /**
     * Calling this method triggers telephony services to fetch the current carrier configuration.
     * <p>
     * Normally this does not need to be called because the platform reloads config on its own.
     * This should be called by a carrier service app if it wants to update config at an arbitrary
     * moment.
     * </p>
     * <p>Requires that the calling app has carrier privileges.
     * <p>
     * This method returns before the reload has completed, and
     * {@link android.service.carrier.CarrierService#onLoadConfig} will be called from an
     * arbitrary thread.
     * </p>
     * @see TelephonyManager#hasCarrierPrivileges
     */
    public void notifyConfigChangedForSubId(int subId) {
        try {
            ICarrierConfigLoader loader = getICarrierConfigLoader();
            if (loader == null) {
                Rlog.w(TAG, "Error reloading config for subId=" + subId
                        + " ICarrierConfigLoader is null");
                return;
            }
            loader.notifyConfigChangedForSubId(subId);
        } catch (RemoteException ex) {
            Rlog.e(TAG, "Error reloading config for subId=" + subId + ": " + ex.toString());
        }
    }

    /**
     * Request the carrier config loader to update the cofig for phoneId.
     * <p>
     * Depending on simState, the config may be cleared or loaded from config app. This is only used
     * by SubscriptionInfoUpdater.
     * </p>
     *
     * @hide
     */
    @SystemApi
    @RequiresPermission(android.Manifest.permission.MODIFY_PHONE_STATE)
    public void updateConfigForPhoneId(int phoneId, String simState) {
        try {
            ICarrierConfigLoader loader = getICarrierConfigLoader();
            if (loader == null) {
                Rlog.w(TAG, "Error updating config for phoneId=" + phoneId
                        + " ICarrierConfigLoader is null");
                return;
            }
            loader.updateConfigForPhoneId(phoneId, simState);
        } catch (RemoteException ex) {
            Rlog.e(TAG, "Error updating config for phoneId=" + phoneId + ": " + ex.toString());
        }
    }

    /**
     * Gets the package name for a default carrier service.
     * @return the package name for a default carrier service; empty string if not available.
     *
     * @hide
     */
    @NonNull
    @SystemApi
    @RequiresPermission(android.Manifest.permission.READ_PRIVILEGED_PHONE_STATE)
    public String getDefaultCarrierServicePackageName() {
        try {
            ICarrierConfigLoader loader = getICarrierConfigLoader();
            if (loader == null) {
                Rlog.w(TAG, "getDefaultCarrierServicePackageName ICarrierConfigLoader is null");
                return "";
            }
            return loader.getDefaultCarrierServicePackageName();
        } catch (RemoteException ex) {
            Rlog.e(TAG, "getDefaultCarrierServicePackageName ICarrierConfigLoader is null"
                    + ex.toString());
            ex.rethrowAsRuntimeException();
        }
        return "";
    }

    /**
     * Returns a new bundle with the default value for every supported configuration variable.
     *
     * @hide
     */
    @NonNull
    @SystemApi
    @SuppressLint("RequiresPermission")
    public static PersistableBundle getDefaultConfig() {
        return new PersistableBundle(sDefaults);
    }

    /** @hide */
    @Nullable
    private ICarrierConfigLoader getICarrierConfigLoader() {
        return ICarrierConfigLoader.Stub.asInterface(
                TelephonyFrameworkInitializer
                        .getTelephonyServiceManager()
                        .getCarrierConfigServiceRegisterer()
                        .get());
    }

    /**
     * Gets the configuration values for a component using its prefix.
     *
     * <p>Requires Permission:
     * {@link android.Manifest.permission#READ_PHONE_STATE READ_PHONE_STATE}
     *
     * @param prefix prefix of the component.
     * @param subId the subscription ID, normally obtained from {@link SubscriptionManager}.
     *
     * @see #getConfigForSubId
     */
    @Nullable
    public PersistableBundle getConfigByComponentForSubId(@NonNull String prefix, int subId) {
        PersistableBundle configs = getConfigForSubId(subId);

        if (configs == null) {
            return null;
        }

        PersistableBundle ret = new PersistableBundle();
        for (String configKey : configs.keySet()) {
            if (configKey.startsWith(prefix)) {
                addConfig(configKey, configs.get(configKey), ret);
            }
        }

        return ret;
    }

    private void addConfig(String key, Object value, PersistableBundle configs) {
        if (value instanceof String) {
            configs.putString(key, (String) value);
        }

        if (value instanceof String[]) {
            configs.putStringArray(key, (String[]) value);
        }

        if (value instanceof Integer) {
            configs.putInt(key, (Integer) value);
        }

        if (value instanceof Long) {
            configs.putLong(key, (Long) value);
        }

        if (value instanceof Double) {
            configs.putDouble(key, (Double) value);
        }

        if (value instanceof Boolean) {
            configs.putBoolean(key, (Boolean) value);
        }

        if (value instanceof int[]) {
            configs.putIntArray(key, (int[]) value);
        }

        if (value instanceof double[]) {
            configs.putDoubleArray(key, (double[]) value);
        }

        if (value instanceof boolean[]) {
            configs.putBooleanArray(key, (boolean[]) value);
        }

        if (value instanceof long[]) {
            configs.putLongArray(key, (long[]) value);
        }
    }
}<|MERGE_RESOLUTION|>--- conflicted
+++ resolved
@@ -4647,11 +4647,8 @@
         sDefaults.putString(KEY_CALL_COMPOSER_PICTURE_SERVER_URL_STRING, "");
         sDefaults.putBoolean(KEY_USE_LOWER_MTU_VALUE_IF_BOTH_RECEIVED, false);
         sDefaults.putBoolean(KEY_USE_ACS_FOR_RCS_BOOL, false);
-<<<<<<< HEAD
         sDefaults.putBoolean(KEY_NETWORK_TEMP_NOT_METERED_SUPPORTED_BOOL, false);
-=======
         sDefaults.putInt(KEY_DEFAULT_RTT_MODE_INT, 0);
->>>>>>> 869fe2b5
     }
 
     /**
