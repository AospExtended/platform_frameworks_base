--- conflicted
+++ resolved
@@ -25,10 +25,7 @@
 import android.text.TextUtils;
 import android.util.ArraySet;
 
-<<<<<<< HEAD
-=======
 import java.util.ArrayList;
->>>>>>> c33377b0
 import java.util.Collection;
 import java.util.Collections;
 import java.util.List;
@@ -94,14 +91,9 @@
      */
     @UnsupportedAppUsage(maxTargetSdk = Build.VERSION_CODES.P, trackingBug = 115609023)
     public CellIdentityLte(int mcc, int mnc, int ci, int pci, int tac) {
-<<<<<<< HEAD
-        this(ci, pci, tac, CellInfo.UNAVAILABLE, CellInfo.UNAVAILABLE, String.valueOf(mcc),
-                String.valueOf(mnc), null, null, new ArraySet<>(), null);
-=======
         this(ci, pci, tac, CellInfo.UNAVAILABLE, Collections.emptyList(), CellInfo.UNAVAILABLE,
                 String.valueOf(mcc), String.valueOf(mnc), null, null, new ArraySet<>(),
                 null);
->>>>>>> c33377b0
     }
 
     /**
@@ -142,23 +134,14 @@
 
     /** @hide */
     public CellIdentityLte(@NonNull android.hardware.radio.V1_0.CellIdentityLte cid) {
-<<<<<<< HEAD
-        this(cid.ci, cid.pci, cid.tac, cid.earfcn,
-=======
         this(cid.ci, cid.pci, cid.tac, cid.earfcn, Collections.emptyList(),
->>>>>>> c33377b0
                 CellInfo.UNAVAILABLE, cid.mcc, cid.mnc, "", "", new ArraySet<>(), null);
     }
 
     /** @hide */
     public CellIdentityLte(@NonNull android.hardware.radio.V1_2.CellIdentityLte cid) {
-<<<<<<< HEAD
-        this(cid.base.ci, cid.base.pci, cid.base.tac, cid.base.earfcn, cid.bandwidth,
-                cid.base.mcc, cid.base.mnc, cid.operatorNames.alphaLong,
-=======
         this(cid.base.ci, cid.base.pci, cid.base.tac, cid.base.earfcn, Collections.emptyList(),
                 cid.bandwidth, cid.base.mcc, cid.base.mnc, cid.operatorNames.alphaLong,
->>>>>>> c33377b0
                 cid.operatorNames.alphaShort, new ArraySet<>(), null);
     }
 
