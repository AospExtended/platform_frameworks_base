--- conflicted
+++ resolved
@@ -18,21 +18,15 @@
 
 import android.annotation.NonNull;
 import android.annotation.SystemApi;
-<<<<<<< HEAD
-=======
 import android.os.Binder;
 import android.os.IBinder;
->>>>>>> c87a4311
 import android.telephony.ims.DelegateMessageCallback;
 import android.telephony.ims.DelegateRequest;
 import android.telephony.ims.DelegateStateCallback;
 import android.telephony.ims.SipDelegateManager;
-<<<<<<< HEAD
-=======
 import android.telephony.ims.aidl.ISipDelegate;
 import android.telephony.ims.aidl.ISipDelegateMessageCallback;
 import android.telephony.ims.aidl.ISipDelegateStateCallback;
->>>>>>> c87a4311
 import android.telephony.ims.aidl.ISipTransport;
 import android.telephony.ims.aidl.SipDelegateAidlWrapper;
 import android.util.Log;
@@ -103,10 +97,6 @@
     }
 
     /**
-<<<<<<< HEAD
-     * The ImsService implements this method to handle requests to create a new {@link SipDelegate}
-     * for subscription associated with it.
-=======
      * Called by the Telephony framework to request the creation of a new {@link SipDelegate}.
      * <p>
      * The implementation must call {@link DelegateStateCallback#onCreated(SipDelegate, List)} with
@@ -114,7 +104,6 @@
      * <p>
      * This method will be called on the Executor specified in
      * {@link SipTransportImplBase#SipTransportImplBase(Executor)}.
->>>>>>> c87a4311
      *
      * @param request A SIP delegate request containing the parameters that the remote RCS
      * application wishes to use.
@@ -126,17 +115,6 @@
      */
     public void createSipDelegate(@NonNull DelegateRequest request,
             @NonNull DelegateStateCallback dc, @NonNull DelegateMessageCallback mc) {
-<<<<<<< HEAD
-
-    }
-
-    /**
-     * Destroys the SipDelegate associated with a remote IMS application. After the delegate is
-     * destroyed, SipDelegate#onDestroy should be called to notify listeners of its destruction to
-     * release resources.
-     * @param delegate The delegate to be modified.
-     * @param reason The reason the remote connection to this SipDelegate is being destroyed.
-=======
         throw new UnsupportedOperationException("destroySipDelegate not implemented!");
     }
 
@@ -151,14 +129,10 @@
      * @param delegate The delegate to be destroyed.
      * @param reason The reason the remote connection to this {@link SipDelegate} is being
      *         destroyed.
->>>>>>> c87a4311
      * @hide
      */
     public void destroySipDelegate(@NonNull SipDelegate delegate,
             @SipDelegateManager.SipDelegateDestroyReason int reason) {
-<<<<<<< HEAD
-
-=======
         throw new UnsupportedOperationException("destroySipDelegate not implemented!");
     }
 
@@ -193,7 +167,6 @@
                     SipDelegateManager.SIP_DELEGATE_DESTROY_REASON_SERVICE_DEAD);
         }
         mDelegates.clear();
->>>>>>> c87a4311
     }
 
     /**
