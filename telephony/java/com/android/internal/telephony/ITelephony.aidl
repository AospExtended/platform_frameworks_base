/*
 * Copyright (C) 2007 The Android Open Source Project
 *
 * Licensed under the Apache License, Version 2.0 (the "License");
 * you may not use this file except in compliance with the License.
 * You may obtain a copy of the License at
 *
 *      http://www.apache.org/licenses/LICENSE-2.0
 *
 * Unless required by applicable law or agreed to in writing, software
 * distributed under the License is distributed on an "AS IS" BASIS,
 * WITHOUT WARRANTIES OR CONDITIONS OF ANY KIND, either express or implied.
 * See the License for the specific language governing permissions and
 * limitations under the License.
 */

package com.android.internal.telephony;

import android.app.PendingIntent;
import android.content.Intent;
import android.content.IntentSender;
import android.os.Bundle;
import android.os.IBinder;
import android.os.Messenger;
import android.os.ParcelFileDescriptor;
import android.os.ResultReceiver;
import android.os.WorkSource;
import android.net.NetworkStats;
import android.net.Uri;
import android.service.carrier.CarrierIdentifier;
import android.telecom.PhoneAccount;
import android.telecom.PhoneAccountHandle;
import android.telephony.CallForwardingInfo;
import android.telephony.CarrierRestrictionRules;
import android.telephony.CellIdentity;
import android.telephony.CellInfo;
import android.telephony.ClientRequestStats;
import android.telephony.IccOpenLogicalChannelResponse;
import android.telephony.ICellInfoCallback;
import android.telephony.ModemActivityInfo;
import android.telephony.NeighboringCellInfo;
import android.telephony.NetworkScanRequest;
import android.telephony.PhoneNumberRange;
import android.telephony.RadioAccessFamily;
import android.telephony.RadioAccessSpecifier;
import android.telephony.ServiceState;
import android.telephony.SignalStrength;
import android.telephony.TelephonyHistogram;
import android.telephony.VisualVoicemailSmsFilterSettings;
import android.telephony.emergency.EmergencyNumber;
import android.telephony.ims.aidl.IImsCapabilityCallback;
import android.telephony.ims.aidl.IImsConfig;
import android.telephony.ims.aidl.IImsConfigCallback;
import android.telephony.ims.aidl.IImsMmTelFeature;
import android.telephony.ims.aidl.IImsRcsFeature;
import android.telephony.ims.aidl.IImsRegistration;
import android.telephony.ims.aidl.IImsRegistrationCallback;
import com.android.ims.internal.IImsServiceFeatureCallback;
import com.android.internal.telephony.CellNetworkScanResult;
import com.android.internal.telephony.IBooleanConsumer;
import com.android.internal.telephony.IIntegerConsumer;
import com.android.internal.telephony.INumberVerificationCallback;
import com.android.internal.telephony.OperatorInfo;

import java.util.List;
import java.util.Map;

import android.telephony.UiccCardInfo;
import android.telephony.UiccSlotInfo;

/**
 * Interface used to interact with the phone.  Mostly this is used by the
 * TelephonyManager class.  A few places are still using this directly.
 * Please clean them up if possible and use TelephonyManager instead.
 *
 * {@hide}
 */
interface ITelephony {

    /**
     * Dial a number. This doesn't place the call. It displays
     * the Dialer screen.
     * @param number the number to be dialed. If null, this
     * would display the Dialer screen with no number pre-filled.
     */
    @UnsupportedAppUsage
    void dial(String number);

    /**
     * Place a call to the specified number.
     * @param callingPackage The package making the call.
     * @param number the number to be called.
     */
    @UnsupportedAppUsage
    void call(String callingPackage, String number);

    /** @deprecated Use {@link #isRadioOnWithFeature(String, String) instead */
    @UnsupportedAppUsage
    boolean isRadioOn(String callingPackage);

    /**
     * Check to see if the radio is on or not.
     * @param callingPackage the name of the package making the call.
     * @param callingFeatureId The feature in the package.
     * @return returns true if the radio is on.
     */
    boolean isRadioOnWithFeature(String callingPackage, String callingFeatureId);

    /**
     * @deprecated Use {@link #isRadioOnForSubscriberWithFeature(int, String, String) instead
     */
    @UnsupportedAppUsage
    boolean isRadioOnForSubscriber(int subId, String callingPackage);

    /**
     * Check to see if the radio is on or not on particular subId.
     * @param subId user preferred subId.
     * @param callingPackage the name of the package making the call.
     * @param callingFeatureId The feature in the package.
     * @return returns true if the radio is on.
     */
    boolean isRadioOnForSubscriberWithFeature(int subId, String callingPackage, String callingFeatureId);


    /**
     * Supply a pin to unlock the SIM for particular subId.
     * Blocks until a result is determined.
     * @param pin The pin to check.
     * @param subId user preferred subId.
     * @return whether the operation was a success.
     */
    boolean supplyPinForSubscriber(int subId, String pin);

    /**
     * Supply puk to unlock the SIM and set SIM pin to new pin.
     *  Blocks until a result is determined.
     * @param puk The puk to check.
     *        pin The new pin to be set in SIM
     * @param subId user preferred subId.
     * @return whether the operation was a success.
     */
    boolean supplyPukForSubscriber(int subId, String puk, String pin);

    /**
     * Supply a pin to unlock the SIM.  Blocks until a result is determined.
     * Returns a specific success/error code.
     * @param pin The pin to check.
     * @return retValue[0] = Phone.PIN_RESULT_SUCCESS on success. Otherwise error code
     *         retValue[1] = number of attempts remaining if known otherwise -1
     */
    int[] supplyPinReportResultForSubscriber(int subId, String pin);

    /**
     * Supply puk to unlock the SIM and set SIM pin to new pin.
     * Blocks until a result is determined.
     * Returns a specific success/error code
     * @param puk The puk to check
     *        pin The pin to check.
     * @return retValue[0] = Phone.PIN_RESULT_SUCCESS on success. Otherwise error code
     *         retValue[1] = number of attempts remaining if known otherwise -1
     */
    int[] supplyPukReportResultForSubscriber(int subId, String puk, String pin);

    /**
     * Handles PIN MMI commands (PIN/PIN2/PUK/PUK2), which are initiated
     * without SEND (so <code>dial</code> is not appropriate).
     *
     * @param dialString the MMI command to be executed.
     * @return true if MMI command is executed.
     */
    @UnsupportedAppUsage
    boolean handlePinMmi(String dialString);


    /**
     * Handles USSD commands.
     *
     * @param subId The subscription to use.
     * @param ussdRequest the USSD command to be executed.
     * @param wrappedCallback receives a callback result.
     */
    void handleUssdRequest(int subId, String ussdRequest, in ResultReceiver wrappedCallback);

    /**
     * Handles PIN MMI commands (PIN/PIN2/PUK/PUK2), which are initiated
     * without SEND (so <code>dial</code> is not appropriate) for
     * a particular subId.
     * @param dialString the MMI command to be executed.
     * @param subId user preferred subId.
     * @return true if MMI command is executed.
     */
    @UnsupportedAppUsage
    boolean handlePinMmiForSubscriber(int subId, String dialString);

    /**
     * Toggles the radio on or off.
     */
    @UnsupportedAppUsage
    void toggleRadioOnOff();

    /**
     * Toggles the radio on or off on particular subId.
     * @param subId user preferred subId.
     */
    void toggleRadioOnOffForSubscriber(int subId);

    /**
     * Set the radio to on or off
     */
    @UnsupportedAppUsage
    boolean setRadio(boolean turnOn);

    /**
     * Set the radio to on or off on particular subId.
     * @param subId user preferred subId.
     */
    boolean setRadioForSubscriber(int subId, boolean turnOn);

    /**
     * Set the radio to on or off unconditionally
     */
    boolean setRadioPower(boolean turnOn);

    /**
     * This method has been removed due to security and stability issues.
     */
    @UnsupportedAppUsage
    void updateServiceLocation();

    /**
     * Version of updateServiceLocation that records the caller and validates permissions.
     */
    void updateServiceLocationWithPackageName(String callingPkg);

    /**
     * This method has been removed due to security and stability issues.
     */
    @UnsupportedAppUsage
    void enableLocationUpdates();

    /**
     * This method has been removed due to security and stability issues.
     */
    @UnsupportedAppUsage
    void disableLocationUpdates();

    /**
     * Allow mobile data connections.
     */
    @UnsupportedAppUsage
    boolean enableDataConnectivity();

    /**
     * Disallow mobile data connections.
     */
    @UnsupportedAppUsage
    boolean disableDataConnectivity();

    /**
     * Report whether data connectivity is possible.
     */
    boolean isDataConnectivityPossible(int subId);

    // Uses CellIdentity which is Parcelable here; will convert to CellLocation in client.
    CellIdentity getCellLocation(String callingPkg, String callingFeatureId);

    /**
     * Returns the ISO country code equivalent of the current registered
     * operator's MCC (Mobile Country Code).
     * @see android.telephony.TelephonyManager#getNetworkCountryIso
     */
    String getNetworkCountryIsoForPhone(int phoneId);

    /**
     * Returns the neighboring cell information of the device.
     */
    List<NeighboringCellInfo> getNeighboringCellInfo(String callingPkg, String callingFeatureId);

    @UnsupportedAppUsage
    int getCallState();

    /**
     * Returns the call state for a slot.
     */
    int getCallStateForSlot(int slotIndex);

    /**
     * Replaced by getDataActivityForSubId.
     */
    @UnsupportedAppUsage(maxTargetSdk = 28)
    int getDataActivity();

    /**
     * Returns a constant indicating the type of activity on a data connection
     * (cellular).
     *
     * @see #DATA_ACTIVITY_NONE
     * @see #DATA_ACTIVITY_IN
     * @see #DATA_ACTIVITY_OUT
     * @see #DATA_ACTIVITY_INOUT
     * @see #DATA_ACTIVITY_DORMANT
     */
    int getDataActivityForSubId(int subId);

    /**
     * Replaced by getDataStateForSubId.
     */
    @UnsupportedAppUsage(maxTargetSdk = 28)
    int getDataState();

    /**
     * Returns a constant indicating the current data connection state
     * (cellular).
     *
     * @see #DATA_DISCONNECTED
     * @see #DATA_CONNECTING
     * @see #DATA_CONNECTED
     * @see #DATA_SUSPENDED
     */
    int getDataStateForSubId(int subId);

    /**
     * Returns the current active phone type as integer.
     * Returns TelephonyManager.PHONE_TYPE_CDMA if RILConstants.CDMA_PHONE
     * and TelephonyManager.PHONE_TYPE_GSM if RILConstants.GSM_PHONE
     */
    @UnsupportedAppUsage
    int getActivePhoneType();

    /**
     * Returns the current active phone type as integer for particular slot.
     * Returns TelephonyManager.PHONE_TYPE_CDMA if RILConstants.CDMA_PHONE
     * and TelephonyManager.PHONE_TYPE_GSM if RILConstants.GSM_PHONE
     * @param slotIndex - slot to query.
     */
    int getActivePhoneTypeForSlot(int slotIndex);

    /**
     * Returns the CDMA ERI icon index to display
     * @param callingPackage package making the call.
     * @param callingFeatureId The feature in the package.
     */
    int getCdmaEriIconIndex(String callingPackage, String callingFeatureId);

    /**
     * Returns the CDMA ERI icon index to display on particular subId.
     * @param subId user preferred subId.
     * @param callingPackage package making the call.
     * @param callingFeatureId The feature in the package.
     */
    int getCdmaEriIconIndexForSubscriber(int subId, String callingPackage,
            String callingFeatureId);

    /**
     * Returns the CDMA ERI icon mode,
     * 0 - ON
     * 1 - FLASHING
     * @param callingPackage package making the call.
     * @param callingFeatureId The feature in the package.
     */
    int getCdmaEriIconMode(String callingPackage, String callingFeatureId);

    /**
     * Returns the CDMA ERI icon mode on particular subId,
     * 0 - ON
     * 1 - FLASHING
     * @param subId user preferred subId.
     * @param callingPackage package making the call.
     * @param callingFeatureId The feature in the package.
     */
    int getCdmaEriIconModeForSubscriber(int subId, String callingPackage,
            String callingFeatureId);

    /**
     * Returns the CDMA ERI text,
     * @param callingPackage package making the call.
     * @param callingFeatureId The feature in the package.
     */
    String getCdmaEriText(String callingPackage, String callingFeatureId);

    /**
     * Returns the CDMA ERI text for particular subId,
     * @param subId user preferred subId.
     * @param callingPackage package making the call.
     * @param callingFeatureId The feature in the package.
     */
    String getCdmaEriTextForSubscriber(int subId, String callingPackage, String callingFeatureId);

    /**
     * Returns true if OTA service provisioning needs to run.
     * Only relevant on some technologies, others will always
     * return false.
     */
    boolean needsOtaServiceProvisioning();

    /**
     * Sets the voicemail number for a particular subscriber.
     */
    boolean setVoiceMailNumber(int subId, String alphaTag, String number);

     /**
      * Sets the voice activation state for a particular subscriber.
      */
    void setVoiceActivationState(int subId, int activationState);

     /**
      * Sets the data activation state for a particular subscriber.
      */
    void setDataActivationState(int subId, int activationState);

     /**
      * Returns the voice activation state for a particular subscriber.
      * @param subId user preferred sub
      * @param callingPackage package queries voice activation state
      */
    int getVoiceActivationState(int subId, String callingPackage);

     /**
      * Returns the data activation state for a particular subscriber.
      * @param subId user preferred sub
      * @param callingPackage package queris data activation state
      */
    int getDataActivationState(int subId, String callingPackage);

    /**
     * Returns the unread count of voicemails for a subId.
     * @param subId user preferred subId.
     * Returns the unread count of voicemails
     */
    int getVoiceMessageCountForSubscriber(int subId, String callingPackage,
            String callingFeatureId);

    /**
      * Returns true if current state supports both voice and data
      * simultaneously. This can change based on location or network condition.
      */
    boolean isConcurrentVoiceAndDataAllowed(int subId);

    Bundle getVisualVoicemailSettings(String callingPackage, int subId);

    String getVisualVoicemailPackageName(String callingPackage, String callingFeatureId, int subId);

    // Not oneway, caller needs to make sure the vaule is set before receiving a SMS
    void enableVisualVoicemailSmsFilter(String callingPackage, int subId,
            in VisualVoicemailSmsFilterSettings settings);

    oneway void disableVisualVoicemailSmsFilter(String callingPackage, int subId);

    // Get settings set by the calling package
    VisualVoicemailSmsFilterSettings getVisualVoicemailSmsFilterSettings(String callingPackage,
            int subId);

    /**
     *  Get settings set by the current default dialer, Internal use only.
     *  Requires READ_PRIVILEGED_PHONE_STATE permission.
     */
    VisualVoicemailSmsFilterSettings getActiveVisualVoicemailSmsFilterSettings(int subId);

    /**
     * Send a visual voicemail SMS. Internal use only.
     * Requires caller to be the default dialer and have SEND_SMS permission
     */
    void sendVisualVoicemailSmsForSubscriber(in String callingPackage, String callingAttributeTag,
            in int subId, in String number, in int port, in String text, in PendingIntent sentIntent);

    // Send the special dialer code. The IPC caller must be the current default dialer.
    void sendDialerSpecialCode(String callingPackageName, String inputCode);

    /**
     * Returns the network type of a subId.
     * @param subId user preferred subId.
     * @param callingPackage package making the call.
     * @param callingFeatureId The feature in the package.
     */
    int getNetworkTypeForSubscriber(int subId, String callingPackage, String callingFeatureId);

    /**
     * Returns the network type for data transmission
     * @param callingPackage package making the call.
     * @param callingFeatureId The feature in the package.
     */
    int getDataNetworkType(String callingPackage, String callingFeatureId);

    /**
     * Returns the data network type of a subId
     * @param subId user preferred subId.
     * @param callingPackage package making the call.
     * @param callingFeatureId The feature in the package.
     */
    int getDataNetworkTypeForSubscriber(int subId, String callingPackage,
            String callingFeatureId);

    /**
      * Returns the voice network type of a subId
      * @param subId user preferred subId.
      * @param callingPackage package making the call.getLteOnCdmaMode
      * @param callingFeatureId The feature in the package.
      * Returns the network type
      */
    int getVoiceNetworkTypeForSubscriber(int subId, String callingPackage,
            String callingFeatureId);

    /**
     * Return true if an ICC card is present
     */
    @UnsupportedAppUsage
    boolean hasIccCard();

    /**
     * Return true if an ICC card is present for a subId.
     * @param slotIndex user preferred slotIndex.
     * Return true if an ICC card is present
     */
    boolean hasIccCardUsingSlotIndex(int slotIndex);

    /**
     * Return if the current radio is LTE on CDMA. This
     * is a tri-state return value as for a period of time
     * the mode may be unknown.
     *
     * @param callingPackage the name of the calling package
     * @param callingFeatureId The feature in the package.
     * @return {@link Phone#LTE_ON_CDMA_UNKNOWN}, {@link Phone#LTE_ON_CDMA_FALSE}
     * or {@link PHone#LTE_ON_CDMA_TRUE}
     */
    int getLteOnCdmaMode(String callingPackage, String callingFeatureId);

    /**
     * Return if the current radio is LTE on CDMA. This
     * is a tri-state return value as for a period of time
     * the mode may be unknown.
     *
     * @param callingPackage the name of the calling package
     * @param callingFeatureId The feature in the package.
     * @return {@link Phone#LTE_ON_CDMA_UNKNOWN}, {@link Phone#LTE_ON_CDMA_FALSE}
     * or {@link PHone#LTE_ON_CDMA_TRUE}
     */
    int getLteOnCdmaModeForSubscriber(int subId, String callingPackage, String callingFeatureId);

    /**
     * Returns all observed cell information of the device.
     */
    List<CellInfo> getAllCellInfo(String callingPkg, String callingFeatureId);

    /**
     * Request a cell information update for the specified subscription,
     * reported via the CellInfoCallback.
     */
    void requestCellInfoUpdate(int subId, in ICellInfoCallback cb, String callingPkg,
            String callingFeatureId);

    /**
     * Request a cell information update for the specified subscription,
     * reported via the CellInfoCallback.
     *
     * @param workSource the requestor to whom the power consumption for this should be attributed.
     */
    void requestCellInfoUpdateWithWorkSource(int subId, in ICellInfoCallback cb,
            in String callingPkg, String callingFeatureId, in WorkSource ws);

    /**
     * Sets minimum time in milli-seconds between onCellInfoChanged
     */
    void setCellInfoListRate(int rateInMillis);

    /**
     * Opens a logical channel to the ICC card using the physical slot index.
     *
     * Input parameters equivalent to TS 27.007 AT+CCHO command.
     *
     * @param slotIndex The physical slot index of the target ICC card
     * @param callingPackage the name of the package making the call.
     * @param AID Application id. See ETSI 102.221 and 101.220.
     * @param p2 P2 parameter (described in ISO 7816-4).
     * @return an IccOpenLogicalChannelResponse object.
     */
    IccOpenLogicalChannelResponse iccOpenLogicalChannelBySlot(
            int slotIndex, String callingPackage, String AID, int p2);

    /**
     * Opens a logical channel to the ICC card.
     *
     * Input parameters equivalent to TS 27.007 AT+CCHO command.
     *
     * @param subId The subscription to use.
     * @param callingPackage the name of the package making the call.
     * @param AID Application id. See ETSI 102.221 and 101.220.
     * @param p2 P2 parameter (described in ISO 7816-4).
     * @return an IccOpenLogicalChannelResponse object.
     */
    IccOpenLogicalChannelResponse iccOpenLogicalChannel(
            int subId, String callingPackage, String AID, int p2);

    /**
     * Closes a previously opened logical channel to the ICC card using the physical slot index.
     *
     * Input parameters equivalent to TS 27.007 AT+CCHC command.
     *
     * @param slotIndex The physical slot index of the target ICC card
     * @param channel is the channel id to be closed as returned by a
     *            successful iccOpenLogicalChannel.
     * @return true if the channel was closed successfully.
     */
    boolean iccCloseLogicalChannelBySlot(int slotIndex, int channel);

    /**
     * Closes a previously opened logical channel to the ICC card.
     *
     * Input parameters equivalent to TS 27.007 AT+CCHC command.
     *
     * @param subId The subscription to use.
     * @param channel is the channel id to be closed as returned by a
     *            successful iccOpenLogicalChannel.
     * @return true if the channel was closed successfully.
     */
    @UnsupportedAppUsage
    boolean iccCloseLogicalChannel(int subId, int channel);

    /**
     * Transmit an APDU to the ICC card over a logical channel using the physical slot index.
     *
     * Input parameters equivalent to TS 27.007 AT+CGLA command.
     *
     * @param slotIndex The physical slot index of the target ICC card
     * @param channel is the channel id to be closed as returned by a
     *            successful iccOpenLogicalChannel.
     * @param cla Class of the APDU command.
     * @param instruction Instruction of the APDU command.
     * @param p1 P1 value of the APDU command.
     * @param p2 P2 value of the APDU command.
     * @param p3 P3 value of the APDU command. If p3 is negative a 4 byte APDU
     *            is sent to the SIM.
     * @param data Data to be sent with the APDU.
     * @return The APDU response from the ICC card with the status appended at
     *            the end.
     */
    String iccTransmitApduLogicalChannelBySlot(int slotIndex, int channel, int cla, int instruction,
            int p1, int p2, int p3, String data);

    /**
     * Transmit an APDU to the ICC card over a logical channel.
     *
     * Input parameters equivalent to TS 27.007 AT+CGLA command.
     *
     * @param subId The subscription to use.
     * @param channel is the channel id to be closed as returned by a
     *            successful iccOpenLogicalChannel.
     * @param cla Class of the APDU command.
     * @param instruction Instruction of the APDU command.
     * @param p1 P1 value of the APDU command.
     * @param p2 P2 value of the APDU command.
     * @param p3 P3 value of the APDU command. If p3 is negative a 4 byte APDU
     *            is sent to the SIM.
     * @param data Data to be sent with the APDU.
     * @return The APDU response from the ICC card with the status appended at
     *            the end.
     */
    @UnsupportedAppUsage
    String iccTransmitApduLogicalChannel(int subId, int channel, int cla, int instruction,
            int p1, int p2, int p3, String data);

    /**
     * Transmit an APDU to the ICC card over the basic channel using the physical slot index.
     *
     * Input parameters equivalent to TS 27.007 AT+CSIM command.
     *
     * @param slotIndex The physical slot index of the target ICC card
     * @param callingPackage the name of the package making the call.
     * @param cla Class of the APDU command.
     * @param instruction Instruction of the APDU command.
     * @param p1 P1 value of the APDU command.
     * @param p2 P2 value of the APDU command.
     * @param p3 P3 value of the APDU command. If p3 is negative a 4 byte APDU
     *            is sent to the SIM.
     * @param data Data to be sent with the APDU.
     * @return The APDU response from the ICC card with the status appended at
     *            the end.
     */
    String iccTransmitApduBasicChannelBySlot(int slotIndex, String callingPackage, int cla,
            int instruction, int p1, int p2, int p3, String data);

    /**
     * Transmit an APDU to the ICC card over the basic channel.
     *
     * Input parameters equivalent to TS 27.007 AT+CSIM command.
     *
     * @param subId The subscription to use.
     * @param callingPackage the name of the package making the call.
     * @param cla Class of the APDU command.
     * @param instruction Instruction of the APDU command.
     * @param p1 P1 value of the APDU command.
     * @param p2 P2 value of the APDU command.
     * @param p3 P3 value of the APDU command. If p3 is negative a 4 byte APDU
     *            is sent to the SIM.
     * @param data Data to be sent with the APDU.
     * @return The APDU response from the ICC card with the status appended at
     *            the end.
     */
    String iccTransmitApduBasicChannel(int subId, String callingPackage, int cla, int instruction,
            int p1, int p2, int p3, String data);

    /**
     * Returns the response APDU for a command APDU sent through SIM_IO.
     *
     * @param subId The subscription to use.
     * @param fileID
     * @param command
     * @param p1 P1 value of the APDU command.
     * @param p2 P2 value of the APDU command.
     * @param p3 P3 value of the APDU command.
     * @param filePath
     * @return The APDU response.
     */
    byte[] iccExchangeSimIO(int subId, int fileID, int command, int p1, int p2, int p3,
            String filePath);

    /**
     * Send ENVELOPE to the SIM and returns the response.
     *
     * @param subId The subscription to use.
     * @param contents  String containing SAT/USAT response in hexadecimal
     *                  format starting with command tag. See TS 102 223 for
     *                  details.
     * @return The APDU response from the ICC card, with the last 4 bytes
     *         being the status word. If the command fails, returns an empty
     *         string.
     */
    String sendEnvelopeWithStatus(int subId, String content);

    /**
     * Read one of the NV items defined in {@link RadioNVItems} / {@code ril_nv_items.h}.
     * Used for device configuration by some CDMA operators.
     *
     * @param itemID the ID of the item to read.
     * @return the NV item as a String, or null on any failure.
     */
    String nvReadItem(int itemID);

    /**
     * Write one of the NV items defined in {@link RadioNVItems} / {@code ril_nv_items.h}.
     * Used for device configuration by some CDMA operators.
     *
     * @param itemID the ID of the item to read.
     * @param itemValue the value to write, as a String.
     * @return true on success; false on any failure.
     */
    boolean nvWriteItem(int itemID, String itemValue);

    /**
     * Update the CDMA Preferred Roaming List (PRL) in the radio NV storage.
     * Used for device configuration by some CDMA operators.
     *
     * @param preferredRoamingList byte array containing the new PRL.
     * @return true on success; false on any failure.
     */
    boolean nvWriteCdmaPrl(in byte[] preferredRoamingList);

    /**
     * Rollback modem configurations to factory default except some config which are in whitelist.
     * Used for device configuration by some CDMA operators.
     *
     * <p>Requires Permission:
     * {@link android.Manifest.permission#MODIFY_PHONE_STATE MODIFY_PHONE_STATE} or that the calling
     * app has carrier privileges (see {@link #hasCarrierPrivileges}).
     *
     * @param slotIndex - device slot.
     * @return {@code true} on success; {@code false} on any failure.
     */
    boolean resetModemConfig(int slotIndex);

    /**
     * Generate a radio modem reset. Used for device configuration by some CDMA operators.
     * Different than {@link #setRadioPower(boolean)}, modem reboot will power down sim card.
     *
     * <p>Requires Permission:
     * {@link android.Manifest.permission#MODIFY_PHONE_STATE MODIFY_PHONE_STATE} or that the calling
     * app has carrier privileges (see {@link #hasCarrierPrivileges}).
     *
     * @param slotIndex - device slot.
     * @return {@code true} on success; {@code false} on any failure.
     */
    boolean rebootModem(int slotIndex);
    /*
     * Get the calculated preferred network type.
     * Used for device configuration by some CDMA operators.
     * @param callingPackage The package making the call.
     * @param callingFeatureId The feature in the package.
     *
     * @return the calculated preferred network type, defined in RILConstants.java.
     */
    int getCalculatedPreferredNetworkType(String callingPackage, String callingFeatureId);

    /*
     * Get the preferred network type.
     * Used for device configuration by some CDMA operators.
     *
     * @param subId the id of the subscription to query.
     * @return the preferred network type, defined in RILConstants.java.
     */
    int getPreferredNetworkType(int subId);

    /**
     * Check whether DUN APN is required for tethering with subId.
     *
     * @param subId the id of the subscription to require tethering.
     * @return {@code true} if DUN APN is required for tethering.
     * @hide
     */
    boolean isTetheringApnRequiredForSubscriber(int subId);

    /**
    * Enables framework IMS and triggers IMS Registration.
    */
    void enableIms(int slotId);

    /**
    * Disables framework IMS and triggers IMS deregistration.
    */
    void disableIms(int slotId);

    /**
    * Toggle framework IMS disables and enables.
    */
    void resetIms(int slotIndex);

    /**
     *  Get IImsMmTelFeature binder from ImsResolver that corresponds to the subId and MMTel feature
     *  as well as registering the MmTelFeature for callbacks using the IImsServiceFeatureCallback
     *  interface.
     */
    void registerMmTelFeatureCallback(int slotId, in IImsServiceFeatureCallback callback);

    /**
     * Unregister a callback that was previously registered through
     * {@link #registerMmTelFeatureCallback}. This should always be called when the callback is no
     * longer being used.
     */
    void unregisterImsFeatureCallback(in IImsServiceFeatureCallback callback);

    /**
    * Returns the IImsRegistration associated with the slot and feature specified.
    */
    IImsRegistration getImsRegistration(int slotId, int feature);

    /**
    * Returns the IImsConfig associated with the slot and feature specified.
    */
    IImsConfig getImsConfig(int slotId, int feature);

    /**
    *  @return true if the ImsService to bind to for the slot id specified was set, false otherwise.
    */
    boolean setBoundImsServiceOverride(int slotIndex, boolean isCarrierService,
            in int[] featureTypes, in String packageName);

    /**
    * @return the package name of the carrier/device ImsService associated with this slot.
    */
    String getBoundImsServicePackage(int slotIndex, boolean isCarrierImsService, int featureType);

    /**
     * Get the MmTelFeature state attached to this subscription id.
     */
    void getImsMmTelFeatureState(int subId, IIntegerConsumer callback);

    /**
     * Set the network selection mode to automatic.
     *
     * @param subId the id of the subscription to update.
     */
    void setNetworkSelectionModeAutomatic(int subId);

    /**
     * Perform a radio scan and return the list of avialble networks.
     *
     * @param subId the id of the subscription.
     * @param callingPackage the calling package
     * @param callingFeatureId The feature in the package
     * @return CellNetworkScanResult containing status of scan and networks.
     */
    CellNetworkScanResult getCellNetworkScanResults(int subId, String callingPackage,
            String callingFeatureId);

    /**
     * Perform a radio network scan and return the id of this scan.
     *
     * @param subId the id of the subscription.
     * @param request Defines all the configs for network scan.
     * @param messenger Callback messages will be sent using this messenger.
     * @param binder the binder object instantiated in TelephonyManager.
     * @param callingPackage the calling package
     * @param callingFeatureId The feature in the package
     * @return An id for this scan.
     */
    int requestNetworkScan(int subId, in NetworkScanRequest request, in Messenger messenger,
            in IBinder binder, in String callingPackage, String callingFeatureId);

    /**
     * Stop an existing radio network scan.
     *
     * @param subId the id of the subscription.
     * @param scanId The id of the scan that is going to be stopped.
     */
    void stopNetworkScan(int subId, int scanId);

    /**
     * Ask the radio to connect to the input network and change selection mode to manual.
     *
     * @param subId the id of the subscription.
     * @param operatorInfo the operator inforamtion, included the PLMN, long name and short name of
     * the operator to attach to.
     * @param persistSelection whether the selection will persist until reboot. If true, only allows
     * attaching to the selected PLMN until reboot; otherwise, attach to the chosen PLMN and resume
     * normal network selection next time.
     * @return {@code true} on success; {@code true} on any failure.
     */
    boolean setNetworkSelectionModeManual(
            int subId, in OperatorInfo operatorInfo, boolean persisSelection);

    /**
     * Get the allowed network types that store in the telephony provider.
     *
     * @param subId the id of the subscription.
     * @return allowedNetworkTypes the allowed network types.
     */
    long getAllowedNetworkTypes(int subId);

    /**
     * Set the allowed network types.
     *
     * @param subId the id of the subscription.
     * @param allowedNetworkTypes the allowed network types.
     * @return true on success; false on any failure.
     */
    boolean setAllowedNetworkTypes(int subId, long allowedNetworkTypes);

    /**
     * Get the allowed network types for certain reason.
     *
     * @param subId the id of the subscription.
     * @param reason the reason the allowed network type change is taking place
     * @return allowedNetworkTypes the allowed network types.
     */
    long getAllowedNetworkTypesForReason(int subId, int reason);

    /**
     * Get the effective allowed network types on the device. This API will
     * return an intersection of allowed network types for all reasons,
     * including the configuration done through setAllowedNetworkTypes
     *
     * @param subId the id of the subscription.
     * @return allowedNetworkTypes the allowed network types.
     */
     long getEffectiveAllowedNetworkTypes(int subId);

    /**
     * Set the allowed network types and provide the reason triggering the allowed network change.
     *
     * @param subId the id of the subscription.
     * @param reason the reason the allowed network type change is taking place
     * @param allowedNetworkTypes the allowed network types.
     * @return true on success; false on any failure.
     */
    boolean setAllowedNetworkTypesForReason(int subId, int reason, long allowedNetworkTypes);

    /**
     * Set the preferred network type.
     * Used for device configuration by some CDMA operators.
     *
     * @param subId the id of the subscription to update.
     * @param networkType the preferred network type, defined in RILConstants.java.
     * @return true on success; false on any failure.
     */
    boolean setPreferredNetworkType(int subId, int networkType);

    /**
     * User enable/disable Mobile Data.
     *
     * @param enable true to turn on, else false
     */
    void setUserDataEnabled(int subId, boolean enable);

    /**
     * Get the user enabled state of Mobile Data.
     *
     * TODO: remove and use isUserDataEnabled.
     * This can't be removed now because some vendor codes
     * calls through ITelephony directly while they should
     * use TelephonyManager.
     *
     * @return true on enabled
     */
    @UnsupportedAppUsage
    boolean getDataEnabled(int subId);

    /**
     * Get the user enabled state of Mobile Data.
     *
     * @return true on enabled
     */
    boolean isUserDataEnabled(int subId);

    /**
     * Get the overall enabled state of Mobile Data.
     *
     * @return true on enabled
     */
    boolean isDataEnabled(int subId);

     /**
     * Checks if manual network selection is allowed.
     *
     * @return {@code true} if manual network selection is allowed, otherwise return {@code false}.
     */
     boolean isManualNetworkSelectionAllowed(int subId);

    /**
     * Enable or disable always reporting signal strength changes from radio.
     */
     void setAlwaysReportSignalStrength(int subId, boolean isEnable);

    /**
     * Get P-CSCF address from PCO after data connection is established or modified.
     * @param apnType the apnType, "ims" for IMS APN, "emergency" for EMERGENCY APN
     * @param callingPackage The package making the call.
     * @param callingFeatureId The feature in the package.
     */
    String[] getPcscfAddress(String apnType, String callingPackage, String callingFeatureId);

    /**
     * Set IMS registration state
     */
    void setImsRegistrationState(boolean registered);

    /**
     * Return MDN string for CDMA phone.
     * @param subId user preferred subId.
     */
    String getCdmaMdn(int subId);

    /**
     * Return MIN string for CDMA phone.
     * @param subId user preferred subId.
     */
    String getCdmaMin(int subId);

    /**
     * Request that the next incoming call from a number matching {@code range} be intercepted.
     * @param range The range of phone numbers the caller expects a phone call from.
     * @param timeoutMillis The amount of time to wait for such a call, or
     *                      {@link #MAX_NUMBER_VERIFICATION_TIMEOUT_MILLIS}, whichever is lesser.
     * @param callback the callback aidl
     * @param callingPackage the calling package name.
     */
    void requestNumberVerification(in PhoneNumberRange range, long timeoutMillis,
            in INumberVerificationCallback callback, String callingPackage);

    /**
     * Has the calling application been granted special privileges by the carrier.
     *
     * If any of the packages in the calling UID has carrier privileges, the
     * call will return true. This access is granted by the owner of the UICC
     * card and does not depend on the registered carrier.
     *
     * TODO: Add a link to documentation.
     *
     * @param subId The subscription to use.
     * @return carrier privilege status defined in TelephonyManager.
     */
    int getCarrierPrivilegeStatus(int subId);

    /**
     * Similar to above, but check for the given uid.
     */
    int getCarrierPrivilegeStatusForUid(int subId, int uid);

    /**
     * Similar to above, but check for the package whose name is pkgName.
     */
    int checkCarrierPrivilegesForPackage(int subId, String pkgName);

    /**
     * Similar to above, but check across all phones.
     */
    int checkCarrierPrivilegesForPackageAnyPhone(String pkgName);

    /**
     * Returns list of the package names of the carrier apps that should handle the input intent
     * and have carrier privileges for the given phoneId.
     *
     * @param intent Intent that will be sent.
     * @param phoneId The phoneId on which the carrier app has carrier privileges.
     * @return list of carrier app package names that can handle the intent on phoneId.
     *         Returns null if there is an error and an empty list if there
     *         are no matching packages.
     */
    List<String> getCarrierPackageNamesForIntentAndPhone(in Intent intent, int phoneId);

    /**
     * Set the line 1 phone number string and its alphatag for the current ICCID
     * for display purpose only, for example, displayed in Phone Status. It won't
     * change the actual MSISDN/MDN. To unset alphatag or number, pass in a null
     * value.
     *
     * @param subId the subscriber that the alphatag and dialing number belongs to.
     * @param alphaTag alpha-tagging of the dailing nubmer
     * @param number The dialing number
     * @return true if the operation was executed correctly.
     */
    boolean setLine1NumberForDisplayForSubscriber(int subId, String alphaTag, String number);

    /**
     * Returns the displayed dialing number string if it was set previously via
     * {@link #setLine1NumberForDisplay}. Otherwise returns null.
     *
     * @param subId whose dialing number for line 1 is returned.
     * @param callingPackage The package making the call.
     * @param callingFeatureId The feature in the package.
     * @return the displayed dialing number if set, or null if not set.
     */
    String getLine1NumberForDisplay(int subId, String callingPackage, String callingFeatureId);

    /**
     * Returns the displayed alphatag of the dialing number if it was set
     * previously via {@link #setLine1NumberForDisplay}. Otherwise returns null.
     *
     * @param subId whose alphatag associated with line 1 is returned.
     * @param callingPackage The package making the call.
     * @param callingFeatureId The feature in the package.
     * @return the displayed alphatag of the dialing number if set, or null if
     *         not set.
     */
    String getLine1AlphaTagForDisplay(int subId, String callingPackage, String callingFeatureId);

    /**
     * Return the set of subscriber IDs that should be considered "merged together" for data usage
     * purposes. This is commonly {@code null} to indicate no merging is required. Any returned
     * subscribers are sorted in a deterministic order.
     * <p>
     * The returned set of subscriber IDs will include the subscriber ID corresponding to this
     * TelephonyManager's subId.
     *
     * @hide
     */
    String[] getMergedSubscriberIds(int subId, String callingPackage, String callingFeatureId);

    /**
     * @hide
     */
    String[] getMergedImsisFromGroup(int subId, String callingPackage);

    /**
     * Override the operator branding for the current ICCID.
     *
     * Once set, whenever the SIM is present in the device, the service
     * provider name (SPN) and the operator name will both be replaced by the
     * brand value input. To unset the value, the same function should be
     * called with a null brand value.
     *
     * <p>Requires Permission:
     *   {@link android.Manifest.permission#MODIFY_PHONE_STATE MODIFY_PHONE_STATE}
     *  or has to be carrier app - see #hasCarrierPrivileges.
     *
     * @param subId The subscription to use.
     * @param brand The brand name to display/set.
     * @return true if the operation was executed correctly.
     */
    boolean setOperatorBrandOverride(int subId, String brand);

    /**
     * Override the roaming indicator for the current ICCID.
     *
     * Using this call, the carrier app (see #hasCarrierPrivileges) can override
     * the platform's notion of a network operator being considered roaming or not.
     * The change only affects the ICCID that was active when this call was made.
     *
     * If null is passed as any of the input, the corresponding value is deleted.
     *
     * <p>Requires that the caller have carrier privilege. See #hasCarrierPrivileges.
     *
     * @param subId for which the roaming overrides apply.
     * @param gsmRoamingList - List of MCCMNCs to be considered roaming for 3GPP RATs.
     * @param gsmNonRoamingList - List of MCCMNCs to be considered not roaming for 3GPP RATs.
     * @param cdmaRoamingList - List of SIDs to be considered roaming for 3GPP2 RATs.
     * @param cdmaNonRoamingList - List of SIDs to be considered not roaming for 3GPP2 RATs.
     * @return true if the operation was executed correctly.
     */
    boolean setRoamingOverride(int subId, in List<String> gsmRoamingList,
            in List<String> gsmNonRoamingList, in List<String> cdmaRoamingList,
            in List<String> cdmaNonRoamingList);

    /**
     * Returns the result and response from RIL for oem request
     *
     * @param oemReq the data is sent to ril.
     * @param oemResp the respose data from RIL.
     * @return negative value request was not handled or get error
     *         0 request was handled succesfully, but no response data
     *         positive value success, data length of response
     */
    int invokeOemRilRequestRaw(in byte[] oemReq, out byte[] oemResp);

    /**
     * Check if any mobile Radios need to be shutdown.
     *
     * @return true is any mobile radio needs to be shutdown
     */
    boolean needMobileRadioShutdown();

    /**
     * Shutdown Mobile Radios
     */
    void shutdownMobileRadios();

    /**
     * Set phone radio type and access technology.
     *
     * @param rafs an RadioAccessFamily array to indicate all phone's
     *        new radio access family. The length of RadioAccessFamily
     *        must equ]]al to phone count.
     */
    void setRadioCapability(in RadioAccessFamily[] rafs);

    /**
     * Get phone radio type and access technology.
     *
     * @param phoneId which phone you want to get
     * @param callingPackage the name of the package making the call
     * @return phone radio type and access technology
     */
    int getRadioAccessFamily(in int phoneId, String callingPackage);

    /**
     * Enables or disables video calling.
     *
     * @param enable Whether to enable video calling.
     */
    void enableVideoCalling(boolean enable);

    /**
     * Whether video calling has been enabled by the user.
     *
     * @param callingPackage The package making the call.
     * @param callingFeatureId The feature in the package.
     * @return {@code true} if the user has enabled video calling, {@code false} otherwise.
     */
    boolean isVideoCallingEnabled(String callingPackage, String callingFeatureId);

    /**
     * Whether the DTMF tone length can be changed.
     *
     * @param subId The subscription to use.
     * @param callingPackage The package making the call.
     * @param callingFeatureId The feature in the package.
     * @return {@code true} if the DTMF tone length can be changed.
     */
    boolean canChangeDtmfToneLength(int subId, String callingPackage, String callingFeatureId);

    /**
     * Whether the device is a world phone.
     *
     * @param callingPackage The package making the call.
     * @param callingFeatureId The feature in the package.
     * @return {@code true} if the devices is a world phone.
     */
    boolean isWorldPhone(int subId, String callingPackage, String callingFeatureId);

    /**
     * Whether the phone supports TTY mode.
     *
     * @return {@code true} if the device supports TTY mode.
     */
    boolean isTtyModeSupported();

    boolean isRttSupported(int subscriptionId);

    /**
     * Whether the phone supports hearing aid compatibility.
     *
     * @return {@code true} if the device supports hearing aid compatibility.
     */
    boolean isHearingAidCompatibilitySupported();

    /**
     * Get IMS Registration Status on a particular subid.
     *
     * @param subId user preferred subId.
     *
     * @return {@code true} if the IMS status is registered.
     */
    boolean isImsRegistered(int subId);

    /**
     * Returns the Status of Wi-Fi Calling for the subscription id specified.
     */
    boolean isWifiCallingAvailable(int subId);

     /**
     * Returns the Status of VT (video telephony) for the subscription ID specified.
     */
    boolean isVideoTelephonyAvailable(int subId);

    /**
    * Returns the MMTEL IMS registration technology for the subsciption ID specified.
    */
    int getImsRegTechnologyForMmTel(int subId);

    /** @deprecated Use {@link #getDeviceIdWithFeature(String, String) instead */
    @UnsupportedAppUsage
    String getDeviceId(String callingPackage);

    /**
      * Returns the unique device ID of phone, for example, the IMEI for
      * GSM and the MEID for CDMA phones. Return null if device ID is not available.
      *
      * @param callingPackage The package making the call.
      * @param callingFeatureId The feature in the package
      * <p>Requires Permission:
      *   {@link android.Manifest.permission#READ_PHONE_STATE READ_PHONE_STATE}
      */
    String getDeviceIdWithFeature(String callingPackage, String callingFeatureId);

    /**
     * Returns the IMEI for the given slot.
     *
     * @param slotIndex - device slot.
     * @param callingPackage The package making the call.
     * @param callingFeatureId The feature in the package
     * <p>Requires Permission:
     *   {@link android.Manifest.permission#READ_PHONE_STATE READ_PHONE_STATE}
     */
    String getImeiForSlot(int slotIndex, String callingPackage, String callingFeatureId);

    /**
     * Returns the Type Allocation Code from the IMEI for the given slot.
     *
     * @param slotIndex - Which slot to retrieve the Type Allocation Code from.
     */
    String getTypeAllocationCodeForSlot(int slotIndex);

    /**
     * Returns the MEID for the given slot.
     *
     * @param slotIndex - device slot.
     * @param callingPackage The package making the call.
     * @param callingFeatureId The feature in the package
     * <p>Requires Permission:
     *   {@link android.Manifest.permission#READ_PHONE_STATE READ_PHONE_STATE}
     */
    String getMeidForSlot(int slotIndex, String callingPackage, String callingFeatureId);

    /**
     * Returns the Manufacturer Code from the MEID for the given slot.
     *
     * @param slotIndex - Which slot to retrieve the Manufacturer Code from.
     */
    String getManufacturerCodeForSlot(int slotIndex);

    /**
     * Returns the device software version.
     *
     * @param slotIndex - device slot.
     * @param callingPackage The package making the call.
     * @param callingFeatureId The feature in the package.
     * <p>Requires Permission:
     *   {@link android.Manifest.permission#READ_PHONE_STATE READ_PHONE_STATE}
     */
    String getDeviceSoftwareVersionForSlot(int slotIndex, String callingPackage,
            String callingFeatureId);

    /**
     * Returns the subscription ID associated with the specified PhoneAccount.
     */
    int getSubIdForPhoneAccount(in PhoneAccount phoneAccount);

    /**
     * Returns the subscription ID associated with the specified PhoneAccountHandle.
     */
    int getSubIdForPhoneAccountHandle(in PhoneAccountHandle phoneAccountHandle,
            String callingPackage, String callingFeatureId);

    /**
     * Returns the PhoneAccountHandle associated with a subscription ID.
     */
    PhoneAccountHandle getPhoneAccountHandleForSubscriptionId(int subscriptionId);

    void factoryReset(int subId);

    /**
     * Returns users's current locale based on the SIM.
     *
     * The returned string will be a well formed BCP-47 language tag, or {@code null}
     * if no locale could be derived.
     */
    String getSimLocaleForSubscriber(int subId);

    /**
     * Requests the modem activity info asynchronously.
     * The implementor is expected to reply with the
     * {@link android.telephony.ModemActivityInfo} object placed into the Bundle with the key
     * {@link android.telephony.TelephonyManager#MODEM_ACTIVITY_RESULT_KEY}.
     * The result code is ignored.
     */
    oneway void requestModemActivityInfo(in ResultReceiver result);

    /**
     * Get the service state on specified subscription
     * @param subId Subscription id
     * @param callingPackage The package making the call
     * @param callingFeatureId The feature in the package
     * @return Service state on specified subscription.
     */
    ServiceState getServiceStateForSubscriber(int subId, String callingPackage,
            String callingFeatureId);

    /**
     * Returns the URI for the per-account voicemail ringtone set in Phone settings.
     *
     * @param accountHandle The handle for the {@link PhoneAccount} for which to retrieve the
     * voicemail ringtone.
     * @return The URI for the ringtone to play when receiving a voicemail from a specific
     * PhoneAccount.
     */
    Uri getVoicemailRingtoneUri(in PhoneAccountHandle accountHandle);

    /**
     * Sets the per-account voicemail ringtone.
     *
     * <p>Requires that the calling app is the default dialer, or has carrier privileges, or
     * has permission {@link android.Manifest.permission#MODIFY_PHONE_STATE MODIFY_PHONE_STATE}.
     *
     * @param phoneAccountHandle The handle for the {@link PhoneAccount} for which to set the
     * voicemail ringtone.
     * @param uri The URI for the ringtone to play when receiving a voicemail from a specific
     * PhoneAccount.
     */
    void setVoicemailRingtoneUri(String callingPackage,
            in PhoneAccountHandle phoneAccountHandle, in Uri uri);

    /**
     * Returns whether vibration is set for voicemail notification in Phone settings.
     *
     * @param accountHandle The handle for the {@link PhoneAccount} for which to retrieve the
     * voicemail vibration setting.
     * @return {@code true} if the vibration is set for this PhoneAccount, {@code false} otherwise.
     */
    boolean isVoicemailVibrationEnabled(in PhoneAccountHandle accountHandle);

    /**
     * Sets the per-account preference whether vibration is enabled for voicemail notifications.
     *
     * <p>Requires that the calling app is the default dialer, or has carrier privileges, or
     * has permission {@link android.Manifest.permission#MODIFY_PHONE_STATE MODIFY_PHONE_STATE}.
     *
     * @param phoneAccountHandle The handle for the {@link PhoneAccount} for which to set the
     * voicemail vibration setting.
     * @param enabled Whether to enable or disable vibration for voicemail notifications from a
     * specific PhoneAccount.
     */
    void setVoicemailVibrationEnabled(String callingPackage,
            in PhoneAccountHandle phoneAccountHandle, boolean enabled);

    /**
     * Returns a list of packages that have carrier privileges for the specific phone.
     */
    List<String> getPackagesWithCarrierPrivileges(int phoneId);

     /**
      * Returns a list of packages that have carrier privileges.
      */
    List<String> getPackagesWithCarrierPrivilegesForAllPhones();

    /**
     * Return the application ID for the app type.
     *
     * @param subId the subscription ID that this request applies to.
     * @param appType the uicc app type,
     * @return Application ID for specificied app type or null if no uicc or error.
     */
    String getAidForAppType(int subId, int appType);

    /**
    * Return the Electronic Serial Number.
    *
    * Requires that the calling app has READ_PRIVILEGED_PHONE_STATE permission
    *
    * @param subId the subscription ID that this request applies to.
    * @return ESN or null if error.
    * @hide
    */
    String getEsn(int subId);

    /**
    * Return the Preferred Roaming List Version
    *
    * Requires that the calling app has READ_PRIVILEGED_PHONE_STATE permission
    * @param subId the subscription ID that this request applies to.
    * @return PRLVersion or null if error.
    * @hide
    */
    String getCdmaPrlVersion(int subId);

    /**
     * Get snapshot of Telephony histograms
     * @return List of Telephony histograms
     * Requires Permission:
     *   {@link android.Manifest.permission#MODIFY_PHONE_STATE MODIFY_PHONE_STATE}
     * Or the calling app has carrier privileges.
     */
    List<TelephonyHistogram> getTelephonyHistograms();

    /**
     * Set the allowed carrier list and the excluded carrier list, indicating the priority between
     * the two lists.
     *
     * <p>Requires system privileges. In the future we may add this to carrier APIs.
     *
     * @return {@link #SET_CARRIER_RESTRICTION_SUCCESS} in case of success.
     * {@link #SET_CARRIER_RESTRICTION_NOT_SUPPORTED} if the modem does not support the
     * configuration. {@link #SET_CARRIER_RESTRICTION_ERROR} in all other error cases.
     */
    int setAllowedCarriers(in CarrierRestrictionRules carrierRestrictionRules);

    /**
     * Get the allowed carrier list and the excluded carrier list indicating the priority between
     * the two lists.
     *
     * <p>Requires system privileges. In the future we may add this to carrier APIs.
     *
     * @return {@link CarrierRestrictionRules}; empty lists mean all carriers are allowed. It
     * returns null in case of error.
     */
    CarrierRestrictionRules getAllowedCarriers();

   /**
     * Returns carrier id of the given subscription.
     * <p>To recognize carrier as a first class identity, assign each carrier with a canonical
     * integer a.k.a carrier id.
     *
     * @param subId The subscription id
     * @return Carrier id of given subscription id. return {@link #UNKNOWN_CARRIER_ID} if
     * subscription is unavailable or carrier cannot be identified.
     * @throws IllegalStateException if telephony service is unavailable.
     * @hide
     */
    int getSubscriptionCarrierId(int subId);

    /**
     * Returns carrier name of the given subscription.
     * <p>Carrier name is a user-facing name of carrier id {@link #getSimCarrierId(int)},
     * usually the brand name of the subsidiary (e.g. T-Mobile). Each carrier could configure
     * multiple {@link #getSimOperatorName() SPN} but should have a single carrier name.
     * Carrier name is not canonical identity, use {@link #getSimCarrierId(int)} instead.
     * <p>Returned carrier name is unlocalized.
     *
     * @return Carrier name of given subscription id. return {@code null} if subscription is
     * unavailable or carrier cannot be identified.
     * @throws IllegalStateException if telephony service is unavailable.
     * @hide
     */
    String getSubscriptionCarrierName(int subId);

    /**
     * Returns fine-grained carrier id of the current subscription.
     *
     * <p>The specific carrier id can be used to further differentiate a carrier by different
     * networks, by prepaid v.s.postpaid or even by 4G v.s.3G plan. Each carrier has a unique
     * carrier id {@link #getSimCarrierId()} but can have multiple precise carrier id. e.g,
     * {@link #getSimCarrierId()} will always return Tracfone (id 2022) for a Tracfone SIM, while
     * {@link #getSimPreciseCarrierId()} can return Tracfone AT&T or Tracfone T-Mobile based on the
     * current underlying network.
     *
     * <p>For carriers without any fine-grained carrier ids, return {@link #getSimCarrierId()}
     *
     * @return Returns fine-grained carrier id of the current subscription.
     * Return {@link #UNKNOWN_CARRIER_ID} if the subscription is unavailable or the carrier cannot
     * be identified.
     * @hide
     */
    int getSubscriptionSpecificCarrierId(int subId);

    /**
     * Similar like {@link #getSimCarrierIdName()}, returns user-facing name of the
     * specific carrier id {@link #getSimSpecificCarrierId()}
     *
     * <p>The returned name is unlocalized.
     *
     * @return user-facing name of the subscription specific carrier id. Return {@code null} if the
     * subscription is unavailable or the carrier cannot be identified.
     * @hide
     */
    String getSubscriptionSpecificCarrierName(int subId);

    /**
     * Returns carrier id based on MCCMNC only. This will return a MNO carrier id used for fallback
     * check when exact carrier id {@link #getSimCarrierId()} configurations are not found
     *
     * @param isSubscriptionMccMnc. If {@true} it means this is a query for subscription mccmnc
     * {@false} otherwise.
     *
     * @return carrier id from passing mccmnc.
     * @hide
     */
    int getCarrierIdFromMccMnc(int slotIndex, String mccmnc, boolean isSubscriptionMccMnc);

    /**
     * Action set from carrier signalling broadcast receivers to enable/disable metered apns
     * Permissions android.Manifest.permission.MODIFY_PHONE_STATE is required
     * @param subId the subscription ID that this action applies to.
     * @param enabled control enable or disable metered apns.
     * @hide
     */
    void carrierActionSetMeteredApnsEnabled(int subId, boolean visible);

    /**
     * Action set from carrier signalling broadcast receivers to enable/disable radio
     * Permissions android.Manifest.permission.MODIFY_PHONE_STATE is required
     * @param subId the subscription ID that this action applies to.
     * @param enabled control enable or disable radio.
     * @hide
     */
    void carrierActionSetRadioEnabled(int subId, boolean enabled);

    /**
     * Action set from carrier signalling broadcast receivers to start/stop reporting default
     * network conditions.
     * Permissions android.Manifest.permission.MODIFY_PHONE_STATE is required
     * @param subId the subscription ID that this action applies to.
     * @param report control start/stop reporting default network events.
     * @hide
     */
    void carrierActionReportDefaultNetworkStatus(int subId, boolean report);

    /**
     * Action set from carrier signalling broadcast receivers to reset all carrier actions.
     * Permissions android.Manifest.permission.MODIFY_PHONE_STATE is required
     * @param subId the subscription ID that this action applies to.
     * @hide
     */
    void carrierActionResetAll(int subId);

    /**
     * Gets the voice call forwarding info {@link CallForwardingInfo}, given the call forward
     * reason.
     *
     * @param callForwardingReason the call forwarding reasons which are the bitwise-OR combination
     * of the following constants:
     * <ol>
     * <li>{@link CallForwardingInfo#REASON_BUSY} </li>
     * <li>{@link CallForwardingInfo#REASON_NO_REPLY} </li>
     * <li>{@link CallForwardingInfo#REASON_NOT_REACHABLE} </li>
     * </ol>
     *
     * @throws IllegalArgumentException if callForwardingReason is not a bitwise-OR combination
     * of {@link CallForwardingInfo.REASON_BUSY}, {@link CallForwardingInfo.REASON_BUSY},
     * {@link CallForwardingInfo.REASON_NOT_REACHABLE}
     *
     * @return {@link CallForwardingInfo} with the status {@link CallForwardingInfo#STATUS_ACTIVE}
     * or {@link CallForwardingInfo#STATUS_INACTIVE} and the target phone number to forward calls
     * to, if it's available. Otherwise, it will return a {@link CallForwardingInfo} with status
     * {@link CallForwardingInfo#STATUS_NOT_SUPPORTED} or
     * {@link CallForwardingInfo#STATUS_FDN_CHECK_FAILURE} depending on the situation.
     *
     * @hide
     */
    CallForwardingInfo getCallForwarding(int subId, int callForwardingReason);

    /**
     * Sets the voice call forwarding info including status (enable/disable), call forwarding
     * reason, the number to forward, and the timeout before the forwarding is attempted.
     *
     * @param callForwardingInfo {@link CallForwardingInfo} to setup the call forwarding.
     * Enabling if {@link CallForwardingInfo#getStatus()} returns
     * {@link CallForwardingInfo#STATUS_ACTIVE}; Disabling if
     * {@link CallForwardingInfo#getStatus()} returns {@link CallForwardingInfo#STATUS_INACTIVE}.
     *
     * @throws IllegalArgumentException if any of the following:
     * 0) callForwardingInfo is null.
     * 1) {@link CallForwardingInfo#getStatus()} for callForwardingInfo returns neither
     * {@link CallForwardingInfo#STATUS_ACTIVE} nor {@link CallForwardingInfo#STATUS_INACTIVE}.
     * 2) {@link CallForwardingInfo#getReason()} for callForwardingInfo doesn't return the
     * bitwise-OR combination of {@link CallForwardingInfo.REASON_BUSY},
     * {@link CallForwardingInfo.REASON_BUSY}, {@link CallForwardingInfo.REASON_NOT_REACHABLE}
     * 3) {@link CallForwardingInfo#getNumber()} for callForwardingInfo returns null.
     * 4) {@link CallForwardingInfo#getTimeout()} for callForwardingInfo returns nagetive value.
     *
     * @return {@code true} to indicate it was set successfully; {@code false} otherwise.
     *
     * @hide
     */
    boolean setCallForwarding(int subId, in CallForwardingInfo callForwardingInfo);

    /**
     * Gets the status of voice call waiting function. Call waiting function enables the waiting
     * for the incoming call when it reaches the user who is busy to make another call and allows
     * users to decide whether to switch to the incoming call.
     *
     * @return the status of call waiting function.
     * @hide
     */
    int getCallWaitingStatus(int subId);

    /**
     * Sets the status for voice call waiting function. Call waiting function enables the waiting
     * for the incoming call when it reaches the user who is busy to make another call and allows
     * users to decide whether to switch to the incoming call.
     *
     * @param isEnable {@code true} to enable; {@code false} to disable.
     * @return {@code true} to indicate it was set successfully; {@code false} otherwise.
     *
     * @hide
     */
    boolean setCallWaitingStatus(int subId, boolean isEnable);

    /**
     * Policy control of data connection. Usually used when data limit is passed.
     * @param enabled True if enabling the data, otherwise disabling.
     * @param subId Subscription index
     * @hide
     */
    void setPolicyDataEnabled(boolean enabled, int subId);

    /**
     * Get Client request stats which will contain statistical information
     * on each request made by client.
     * @param callingPackage package making the call.
     * @param callingFeatureId The feature in the package.
     * @param subId Subscription index
     * @hide
     */
    List<ClientRequestStats> getClientRequestStats(String callingPackage, String callingFeatureId,
            int subid);

    /**
     * Set SIM card power state.
     * @param slotIndex SIM slot id
     * @param state  State of SIM (power down, power up, pass through)
     * @hide
     * */
    void setSimPowerStateForSlot(int slotIndex, int state);

    /**
     * Returns a list of Forbidden PLMNs from the specified SIM App
     * Returns null if the query fails.
     *
     * <p>Requires that the calling app has READ_PRIVILEGED_PHONE_STATE or READ_PHONE_STATE
     *
     * @param subId subscription ID used for authentication
     * @param appType the icc application type, like {@link #APPTYPE_USIM}
     */
    String[] getForbiddenPlmns(int subId, int appType, String callingPackage,
             String callingFeatureId);

    /**
     * Set the forbidden PLMN list from the givven app type (ex APPTYPE_USIM) on a particular
     * subscription.
     *
     * @param subId subId the id of the subscription
     * @param appType appType the uicc app type, must be USIM or SIM.
     * @param fplmns plmns the Forbiden plmns list that needed to be written to the SIM.
     * @param callingPackage the op Package name.
     * @param callingFeatureId the feature in the package.
     * @return number of fplmns that is successfully written to the SIM
     */
    int setForbiddenPlmns(int subId, int appType, in List<String> fplmns, String callingPackage,
            String callingFeatureId);

    /**
     * Check if phone is in emergency callback mode
     * @return true if phone is in emergency callback mode
     * @param subId the subscription ID that this action applies to.
     * @hide
     */
    boolean getEmergencyCallbackMode(int subId);

    /**
     * Get the most recently available signal strength information.
     *
     * Get the most recent SignalStrength information reported by the modem. Due
     * to power saving this information may not always be current.
     * @param subId Subscription index
     * @return the most recent cached signal strength info from the modem
     * @hide
     */
    SignalStrength getSignalStrength(int subId);

    /**
     * Get the card ID of the default eUICC card. If there is no eUICC, returns
     * {@link #INVALID_CARD_ID}.
     *
     * @param subId subscription ID used for authentication
     * @param callingPackage package making the call
     * @return card ID of the default eUICC card.
     */
    int getCardIdForDefaultEuicc(int subId, String callingPackage);

    /**
     * Gets information about currently inserted UICCs and eUICCs.
     * <p>
     * Requires that the calling app has carrier privileges (see {@link #hasCarrierPrivileges}).
     * <p>
     * If the caller has carrier priviliges on any active subscription, then they have permission to
     * get simple information like the card ID ({@link UiccCardInfo#getCardId()}), whether the card
     * is an eUICC ({@link UiccCardInfo#isEuicc()}), and the slot index where the card is inserted
     * ({@link UiccCardInfo#getSlotIndex()}).
     * <p>
     * To get private information such as the EID ({@link UiccCardInfo#getEid()}) or ICCID
     * ({@link UiccCardInfo#getIccId()}), the caller must have carrier priviliges on that specific
     * UICC or eUICC card.
     * <p>
     * See {@link UiccCardInfo} for more details on the kind of information available.
     *
     * @param callingPackage package making the call, used to evaluate carrier privileges
     * @return a list of UiccCardInfo objects, representing information on the currently inserted
     * UICCs and eUICCs. Each UiccCardInfo in the list will have private information filtered out if
     * the caller does not have adequate permissions for that card.
     */
    List<UiccCardInfo> getUiccCardsInfo(String callingPackage);

    /**
     * Get slot info for all the UICC slots.
     * @return UiccSlotInfo array.
     * @hide
     */
    UiccSlotInfo[] getUiccSlotsInfo();

    /**
     * Map logicalSlot to physicalSlot, and activate the physicalSlot if it is inactive.
     * @param physicalSlots Index i in the array representing physical slot for phone i. The array
     *        size should be same as getPhoneCount().
     * @return boolean Return true if the switch succeeds, false if the switch fails.
     */
    boolean switchSlots(in int[] physicalSlots);

    /**
     * Returns whether mobile data roaming is enabled on the subscription with id {@code subId}.
     *
     * @param subId the subscription id
     * @return {@code true} if the data roaming is enabled on this subscription.
     */
    boolean isDataRoamingEnabled(int subId);

    /**
     * Enables/Disables the data roaming on the subscription with id {@code subId}.
     *
     * @param subId the subscription id
     * @param isEnabled {@code true} to enable mobile data roaming, otherwise disable it.
     */
    void setDataRoamingEnabled(int subId, boolean isEnabled);

    /**
     * Gets the roaming mode for the CDMA phone with the subscription id {@code subId}.
     *
     * @param the subscription id.
     * @return the roaming mode for CDMA phone.
     */
    int getCdmaRoamingMode(int subId);

    /**
     * Sets the roaming mode on the CDMA phone with the subscription {@code subId} to the given
     * roaming mode {@code mode}.
     *
     * @param subId the subscription id.
     * @param mode the roaming mode should be set.
     * @return {@code true} if successed.
     */
    boolean setCdmaRoamingMode(int subId, int mode);

    /**
     * Sets the subscription mode for CDMA phone with the subscription {@code subId} to the given
     * subscription mode {@code mode}.
     *
     * @param subId the subscription id.
     * @param mode the subscription mode should be set.
     * @return {@code true} if successed.
     */
    boolean setCdmaSubscriptionMode(int subId, int mode);

    /**
     * A test API to override carrier information including mccmnc, imsi, iccid, gid1, gid2,
     * plmn and spn. This would be handy for, eg, forcing a particular carrier id, carrier's config
     * (also any country or carrier overlays) to be loaded when using a test SIM with a call box.
     */
    void setCarrierTestOverride(int subId, String mccmnc, String imsi, String iccid, String gid1,
            String gid2, String plmn, String spn, String carrierPrivilegeRules, String apn);

    /**
     * A test API to return installed carrier id list version.
     */
    int getCarrierIdListVersion(int subId);

    /**
     * A test API to reload the UICC profile.
     * @hide
     */
    void refreshUiccProfile(int subId);

    /**
     * How many modems can have simultaneous data connections.
     * @hide
     */
    int getNumberOfModemsWithSimultaneousDataConnections(int subId, String callingPackage,
            String callingFeatureId);

    /**
     * Return the network selection mode on the subscription with id {@code subId}.
     */
     int getNetworkSelectionMode(int subId);

     /**
     * Return true if the device is in emergency sms mode, false otherwise.
     */
     boolean isInEmergencySmsMode();

    /**
     * Return the modem radio power state for slot index.
     *
     */
    int getRadioPowerState(int slotIndex, String callingPackage, String callingFeatureId);

    // IMS specific AIDL commands, see ImsMmTelManager.java

    /**
     * Adds an IMS registration status callback for the subscription id specified.
     */
    void registerImsRegistrationCallback(int subId, IImsRegistrationCallback c);
     /**
      * Removes an existing IMS registration status callback for the subscription specified.
      */
    void unregisterImsRegistrationCallback(int subId, IImsRegistrationCallback c);

    /**
     * Get the IMS service registration state for the MmTelFeature associated with this sub id.
     */
    void getImsMmTelRegistrationState(int subId, IIntegerConsumer consumer);

    /**
     * Get the transport type for the IMS service registration state.
     */
    void getImsMmTelRegistrationTransportType(int subId, IIntegerConsumer consumer);

    /**
     * Adds an IMS MmTel capabilities callback for the subscription specified.
     */
    void registerMmTelCapabilityCallback(int subId, IImsCapabilityCallback c);

    /**
     * Removes an existing IMS MmTel capabilities callback for the subscription specified.
     */
    void unregisterMmTelCapabilityCallback(int subId, IImsCapabilityCallback c);

    /**
     * return true if the IMS MmTel capability for the given registration tech is capable.
     */
    boolean isCapable(int subId, int capability, int regTech);

    /**
     * return true if the IMS MmTel capability for the given registration tech is available.
     */
    boolean isAvailable(int subId, int capability, int regTech);

    /**
     * Return whether or not the MmTel capability is supported for the requested transport type.
     */
    void isMmTelCapabilitySupported(int subId, IIntegerConsumer callback, int capability,
            int transportType);

    /**
     * Returns true if the user's setting for 4G LTE is enabled, for the subscription specified.
     */
    boolean isAdvancedCallingSettingEnabled(int subId);

    /**
     * Modify the user's setting for whether or not 4G LTE is enabled.
     */
    void setAdvancedCallingSettingEnabled(int subId, boolean isEnabled);

    /**
     * return true if the user's setting for VT is enabled for the subscription.
     */
    boolean isVtSettingEnabled(int subId);

    /**
     * Modify the user's setting for whether or not VT is available for the subscrption specified.
     */
    void setVtSettingEnabled(int subId, boolean isEnabled);

    /**
     * return true if the user's setting for whether or not Voice over WiFi is currently enabled.
     */
    boolean isVoWiFiSettingEnabled(int subId);

    /**
     * sets the user's setting for Voice over WiFi enabled state.
     */
    void setVoWiFiSettingEnabled(int subId, boolean isEnabled);

    /**
     * return true if the user's setting for Voice over WiFi while roaming is enabled.
     */
    boolean isVoWiFiRoamingSettingEnabled(int subId);

    /**
     * Sets the user's preference for whether or not Voice over WiFi is enabled for the current
     * subscription while roaming.
     */
    void setVoWiFiRoamingSettingEnabled(int subId, boolean isEnabled);

    /**
     * Set the Voice over WiFi enabled state, but do not persist the setting.
     */
    void setVoWiFiNonPersistent(int subId, boolean isCapable, int mode);

    /**
     * return the Voice over WiFi mode preference set by the user for the subscription specified.
     */
    int getVoWiFiModeSetting(int subId);

    /**
     * sets the user's preference for the Voice over WiFi mode for the subscription specified.
     */
    void setVoWiFiModeSetting(int subId, int mode);

    /**
     * return the Voice over WiFi mode preference set by the user for the subscription specified
     * while roaming.
     */
    int getVoWiFiRoamingModeSetting(int subId);

    /**
     * sets the user's preference for the Voice over WiFi mode for the subscription specified
     * while roaming.
     */
    void setVoWiFiRoamingModeSetting(int subId, int mode);

    /**
     * Modify the user's setting for whether or not RTT is enabled for the subscrption specified.
     */
    void setRttCapabilitySetting(int subId, boolean isEnabled);

    /**
     * return true if TTY over VoLTE is enabled for the subscription specified.
     */
    boolean isTtyOverVolteEnabled(int subId);

    /**
     * Return the emergency number list from all the active subscriptions.
     */
    Map getEmergencyNumberList(String callingPackage, String callingFeatureId);

    /**
     * Identify if the number is emergency number, based on all the active subscriptions.
     */
    boolean isEmergencyNumber(String number, boolean exactMatch);

    /**
     * Return a list of certs in hex string from loaded carrier privileges access rules.
     */
    List<String> getCertsFromCarrierPrivilegeAccessRules(int subId);

    /**
     * Register an IMS provisioning change callback with Telephony.
     */
    void registerImsProvisioningChangedCallback(int subId, IImsConfigCallback callback);

    /**
     * unregister an existing IMS provisioning change callback.
     */
    void unregisterImsProvisioningChangedCallback(int subId, IImsConfigCallback callback);

    /**
     * Set the provisioning status for the IMS MmTel capability using the specified subscription.
     */
    void setImsProvisioningStatusForCapability(int subId, int capability, int tech,
            boolean isProvisioned);

    /**
     * Get the provisioning status for the IMS MmTel capability specified.
     */
    boolean getImsProvisioningStatusForCapability(int subId, int capability, int tech);

    /**
     * Get the provisioning status for the IMS Rcs capability specified.
     */
    boolean getRcsProvisioningStatusForCapability(int subId, int capability);

    /**
     * Set the provisioning status for the IMS Rcs capability using the specified subscription.
     */
    void setRcsProvisioningStatusForCapability(int subId, int capability,
            boolean isProvisioned);

    /** Is the capability and tech flagged as provisioned in the cache */
    boolean isMmTelCapabilityProvisionedInCache(int subId, int capability, int tech);

    /** Set the provisioning for the capability and tech in the cache */
    void cacheMmTelCapabilityProvisioning(int subId, int capability, int tech,
            boolean isProvisioned);

    /**
     * Return an integer containing the provisioning value for the specified provisioning key.
     */
    int getImsProvisioningInt(int subId, int key);

    /**
     * return a String containing the provisioning value for the provisioning key specified.
     */
    String getImsProvisioningString(int subId, int key);

    /**
     * Set the integer provisioning value for the provisioning key specified.
     */
    int setImsProvisioningInt(int subId, int key, int value);

    /**
     * Set the String provisioning value for the provisioning key specified.
     */
    int setImsProvisioningString(int subId, int key, String value);

    /**
     * Update Emergency Number List for Test Mode.
     */
    void updateEmergencyNumberListTestMode(int action, in EmergencyNumber num);

    /**
     * Get the full emergency number list for Test Mode.
     */
    List<String> getEmergencyNumberListTestMode();

    /**
     * A test API to return the emergency number db version.
     */
    int getEmergencyNumberDbVersion(int subId);

    /**
     * Notify Telephony for OTA emergency number database installation complete.
     */
    void notifyOtaEmergencyNumberDbInstalled();

    /**
     * Override a customized file partition name for OTA emergency number database.
     */
    void updateOtaEmergencyNumberDbFilePath(in ParcelFileDescriptor otaParcelFileDescriptor);

    /**
     * Reset file partition to default for OTA emergency number database.
     */
    void resetOtaEmergencyNumberDbFilePath();

    /**
     * Enable or disable a logical modem stack associated with the slotIndex.
     */
    boolean enableModemForSlot(int slotIndex, boolean enable);

    /**
     * Indicate if the enablement of multi SIM functionality is restricted.
     * @hide
     */
    void setMultiSimCarrierRestriction(boolean isMultiSimCarrierRestricted);

    /**
     * Returns if the usage of multiple SIM cards at the same time is supported.
     *
     * @param callingPackage The package making the call.
     * @param callingFeatureId The feature in the package.
     * @return {@link #MULTISIM_ALLOWED} if the device supports multiple SIMs.
     * {@link #MULTISIM_NOT_SUPPORTED_BY_HARDWARE} if the device does not support multiple SIMs.
     * {@link #MULTISIM_NOT_SUPPORTED_BY_CARRIER} in the device supports multiple SIMs, but the
     * functionality is restricted by the carrier.
     */
    int isMultiSimSupported(String callingPackage, String callingFeatureId);

    /**
     * Switch configs to enable multi-sim or switch back to single-sim
     * @hide
     */
    void switchMultiSimConfig(int numOfSims);

    /**
     * Get if altering modems configurations will trigger reboot.
     * @hide
     */
    boolean doesSwitchMultiSimConfigTriggerReboot(int subId, String callingPackage,
             String callingFeatureId);

    /**
     * Get the mapping from logical slots to physical slots.
     */
    int[] getSlotsMapping();

    /**
     * Get the IRadio HAL Version encoded as 100 * MAJOR_VERSION + MINOR_VERSION or -1 if unknown
     */
    int getRadioHalVersion();

    /**
     * Get the current calling package name.
     */
    String getCurrentPackageName();

    /**
     * Returns true if the specified type of application (e.g. {@link #APPTYPE_CSIM} is present
     * on the UICC card.
     * @hide
     */
    boolean isApplicationOnUicc(int subId, int appType);

    boolean isModemEnabledForSlot(int slotIndex, String callingPackage, String callingFeatureId);

    boolean isDataEnabledForApn(int apnType, int subId, String callingPackage);

    boolean isApnMetered(int apnType, int subId);

    oneway void setSystemSelectionChannels(in List<RadioAccessSpecifier> specifiers,
            int subId, IBooleanConsumer resultCallback);

    boolean isMvnoMatched(int subId, int mvnoType, String mvnoMatchData);

    /**
     * Enqueue a pending sms Consumer, which will answer with the user specified selection for an
     * outgoing SmsManager operation.
     */
    oneway void enqueueSmsPickResult(String callingPackage, String callingAttributeTag,
        IIntegerConsumer subIdResult);

    /**
     * Returns the MMS user agent.
     */
    String getMmsUserAgent(int subId);

    /**
     * Returns the MMS user agent profile URL.
     */
    String getMmsUAProfUrl(int subId);

    void setMobileDataPolicyEnabledStatus(int subscriptionId, int policy, boolean enabled);
<<<<<<< HEAD

    boolean isMobileDataPolicyEnabled(int subscriptionId, int policy);

    /**
     * Set allowing mobile data during voice call.
     */
    boolean setDataAllowedDuringVoiceCall(int subId, boolean allow);
=======
>>>>>>> 3a14c6bd

    boolean isMobileDataPolicyEnabled(int subscriptionId, int policy);

    /**
     * Command line command to enable or disable handling of CEP data for test purposes.
     */
    oneway void setCepEnabled(boolean isCepEnabled);

    /**
     * Notify Rcs auto config received.
     */
    void notifyRcsAutoConfigurationReceived(int subId, in byte[] config, boolean isCompressed);

    boolean isIccLockEnabled(int subId);

    int setIccLockEnabled(int subId, boolean enabled, String password);

    int changeIccLockPassword(int subId, String oldPassword, String newPassword);

    /**
     * Request for receiving user activity notification
     */
    oneway void requestUserActivityNotification();

    /**
     * Called when userActivity is signalled in the power manager.
     * This is safe to call from any thread, with any window manager locks held or not.
     */
    oneway void userActivity();

    /**
     * Get the user manual network selection.
     * Return empty string if in automatic selection.
     *
     * @param subId the id of the subscription
     * @return operatorinfo on success
     */
    String getManualNetworkSelectionPlmn(int subId);

    /**
     * Whether device can connect to 5G network when two SIMs are active.
     */
    boolean canConnectTo5GInDsdsMode();

    /**
     * Returns a list of the equivalent home PLMNs (EF_EHPLMN) from the USIM app.
     *
     * @return A list of equivalent home PLMNs. Returns an empty list if EF_EHPLMN is empty or
     * does not exist on the SIM card.
     */
    List<String> getEquivalentHomePlmns(int subId, String callingPackage, String callingFeatureId);
}<|MERGE_RESOLUTION|>--- conflicted
+++ resolved
@@ -2234,16 +2234,6 @@
     String getMmsUAProfUrl(int subId);
 
     void setMobileDataPolicyEnabledStatus(int subscriptionId, int policy, boolean enabled);
-<<<<<<< HEAD
-
-    boolean isMobileDataPolicyEnabled(int subscriptionId, int policy);
-
-    /**
-     * Set allowing mobile data during voice call.
-     */
-    boolean setDataAllowedDuringVoiceCall(int subId, boolean allow);
-=======
->>>>>>> 3a14c6bd
 
     boolean isMobileDataPolicyEnabled(int subscriptionId, int policy);
 
