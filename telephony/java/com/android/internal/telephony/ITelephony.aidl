--- conflicted
+++ resolved
@@ -828,12 +828,7 @@
      *  as well as registering the MmTelFeature for callbacks using the IImsServiceFeatureCallback
      *  interface.
      */
-<<<<<<< HEAD
-    void registerMmTelFeatureCallback(int slotId, in IImsServiceFeatureCallback callback,
-            boolean oneShot);
-=======
     void registerMmTelFeatureCallback(int slotId, in IImsServiceFeatureCallback callback);
->>>>>>> ec6681c9
 
     /**
      * Unregister a callback that was previously registered through
