--- conflicted
+++ resolved
@@ -829,12 +829,7 @@
      *  as well as registering the MmTelFeature for callbacks using the IImsServiceFeatureCallback
      *  interface.
      */
-<<<<<<< HEAD
-    void registerMmTelFeatureCallback(int slotId, in IImsServiceFeatureCallback callback,
-            boolean oneShot);
-=======
     void registerMmTelFeatureCallback(int slotId, in IImsServiceFeatureCallback callback);
->>>>>>> c34d3564
 
     /**
      * Unregister a callback that was previously registered through
