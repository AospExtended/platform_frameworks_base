--- conflicted
+++ resolved
@@ -229,15 +229,6 @@
 
     /**
      * Version of updateServiceLocation that records the caller and validates permissions.
-<<<<<<< HEAD
-     */
-    void updateServiceLocationWithPackageName(String callingPkg);
-
-    /**
-     * Request to update location information for a subscrition in service state
-     * @param subId user preferred subId.
-=======
->>>>>>> 63ced6b5
      */
     void updateServiceLocationWithPackageName(String callingPkg);
 
