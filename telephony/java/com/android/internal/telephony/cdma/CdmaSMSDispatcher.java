--- conflicted
+++ resolved
@@ -483,27 +483,6 @@
         }
     }
 
-<<<<<<< HEAD
-    /** {@inheritDoc} */
-    @Override
-    public void activateCellBroadcastSms(int activate, Message response) {
-        mCm.setCdmaBroadcastActivation((activate == 0), response);
-    }
-
-    /** {@inheritDoc} */
-    @Override
-    public void getCellBroadcastSmsConfig(Message response) {
-        mCm.getCdmaBroadcastConfig(response);
-    }
-
-    /** {@inheritDoc} */
-    @Override
-    public void setCellBroadcastConfig(int[] configValuesArray, Message response) {
-        mCm.setCdmaBroadcastConfig(configValuesArray, response);
-    }
-
-=======
->>>>>>> 0cb17a52
     protected void handleBroadcastSms(AsyncResult ar) {
         // Not supported
         Log.e(TAG, "Error! Not implemented for CDMA.");
