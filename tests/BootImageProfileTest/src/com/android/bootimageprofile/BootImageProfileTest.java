/*
 * Copyright (C) 2019 The Android Open Source Project
 *
 * Licensed under the Apache License, Version 2.0 (the "License");
 * you may not use this file except in compliance with the License.
 * You may obtain a copy of the License at
 *
 *      http://www.apache.org/licenses/LICENSE-2.0
 *
 * Unless required by applicable law or agreed to in writing, software
 * distributed under the License is distributed on an "AS IS" BASIS,
 * WITHOUT WARRANTIES OR CONDITIONS OF ANY KIND, either express or implied.
 * See the License for the specific language governing permissions and
 * limitations under the License.
 */

package com.android.bootimageprofile;

import static org.junit.Assert.assertTrue;

import com.android.tradefed.device.ITestDevice;
import com.android.tradefed.testtype.DeviceJUnit4ClassRunner;
import com.android.tradefed.testtype.IDeviceTest;

import org.junit.Test;
import org.junit.runner.RunWith;

@RunWith(DeviceJUnit4ClassRunner.class)
public class BootImageProfileTest implements IDeviceTest {
    private ITestDevice mTestDevice;
    private static final String SYSTEM_SERVER_PROFILE =
            "/data/misc/profiles/cur/0/android/primary.prof";
    private static final boolean USE_PHENOTYPE = false;

    @Override
    public void setDevice(ITestDevice testDevice) {
        mTestDevice = testDevice;
    }

    @Override
    public ITestDevice getDevice() {
        return mTestDevice;
    }

    private String getProperty(String property) throws Exception {
        if (USE_PHENOTYPE) {
            return mTestDevice.getProperty("persist.device_config.runtime_native_boot."
                    + property);
        } else {
            return mTestDevice.executeShellCommand("getprop dalvik.vm." + property).trim();
        }
    }

    private String setProperty(String property, String value) throws Exception {
        if (USE_PHENOTYPE) {
            return mTestDevice.executeShellCommand(
                "device_config put runtime_native_boot " + property + " " + value);
        } else {
            return mTestDevice.executeShellCommand(
                "setprop dalvik.vm." + property + " " + value);
        }
    }

    /**
     * Validate that the boot image profile properties are set.
     */
    public void validateProperties() throws Exception {
        String res = getProperty("profilebootclasspath");
        assertTrue("profile boot class path not enabled: " + res, "true".equals(res));
        res = getProperty("profilesystemserver");
        assertTrue("profile system server not enabled: " + res, "true".equals(res));
    }

    private boolean forceSaveProfile(String pkg) throws Exception {
        String pid = mTestDevice.executeShellCommand("pidof " + pkg).trim();
        if (pid.length() == 0) {
            // Not yet running.
            return false;
        }
        String res = mTestDevice.executeShellCommand("kill -s SIGUSR1 " + pid).trim();
        return res.length() == 0;
    }

    @Test
    public void testSystemServerProfile() throws Exception {
<<<<<<< HEAD
        final int numIterations = 20;
=======
        final int numIterations = 30;
>>>>>>> cfc08041
        String res;
        // Set properties and wait for them to be readable.
        for (int i = 1; i <= numIterations; ++i) {
            String pbcp = getProperty("profilebootclasspath");
            boolean profileBootClassPath = "true".equals(pbcp);
            String pss = getProperty("profilesystemserver");
            boolean profileSystemServer = "true".equals(pss);
            if (profileBootClassPath && profileSystemServer) {
                break;
            }
            if (i == numIterations) {
                assertTrue("profile system server not enabled: " + pss, profileSystemServer);
                assertTrue("profile boot class path not enabled: " + pbcp, profileBootClassPath);
            }

            setProperty("profilebootclasspath", "true");
            setProperty("profilesystemserver", "true");
            Thread.sleep(1000);
        }

        // Restart shell and wait for system boot.
        res = mTestDevice.executeShellCommand("stop");
        assertTrue("stop shell: " + res, res.length() == 0);
        res = mTestDevice.executeShellCommand("start");
        assertTrue("start shell: " + res, res.length() == 0);
        for (int i = 1; i <= numIterations; ++i) {
            String pbcp = getProperty("profilebootclasspath");
            boolean profileBootClassPath = "true".equals(pbcp);
            String pss = getProperty("profilesystemserver");
            boolean profileSystemServer = "true".equals(pss);
            if (profileBootClassPath && profileSystemServer) {
                break;
            }
            if (i == numIterations) {
                assertTrue("profile system server not enabled: " + pss, profileSystemServer);
                assertTrue("profile boot class path not enabled: " + pbcp, profileBootClassPath);
            }
            Thread.sleep(1000);
        }

        // Trunacte the profile before force it to be saved to prevent previous profiles
        // causing the test to pass.
        res = mTestDevice.executeShellCommand("truncate -s 0 " + SYSTEM_SERVER_PROFILE).trim();
        assertTrue(res, res.length() == 0);
        // Wait up to 20 seconds for the profile to be saved.
        for (int i = 1; i <= numIterations; ++i) {
            // Force save the profile since we truncated it.
            if (forceSaveProfile("system_server")) {
                // Might fail if system server is not yet running.
                String s = mTestDevice.executeShellCommand(
                        "wc -c <" + SYSTEM_SERVER_PROFILE).trim();
                if ("0".equals(s)) {
                    Thread.sleep(1000);
                    continue;
                }
            }

            // In case the profile is partially saved, wait an extra second.
            Thread.sleep(1000);

            // Validate that properties are still set.
            validateProperties();

            // Validate that the profile is non empty.
            res = mTestDevice.executeShellCommand("profman --dump-only --profile-file="
                    + SYSTEM_SERVER_PROFILE);
            boolean sawFramework = false;
            boolean sawServices = false;
            for (String line : res.split("\n")) {
                if (line.contains("framework.jar")) {
                    sawFramework = true;
                } else if (line.contains("services.jar")) {
                    sawServices = true;
                }
            }
            if (i == numIterations) {
                // Only assert for last iteration since there are race conditions where the package
                // manager might not be started whewn the profile saves.
                assertTrue("Did not see framework.jar in " + res, sawFramework);
                assertTrue("Did not see services.jar in " + res, sawServices);
            }

            // Test the profile contents contain common methods for core-oj that would normally be
            // AOT compiled. Also test that services.jar has PackageManagerService.<init> since the
            // package manager service should always be created during boot.
            res = mTestDevice.executeShellCommand(
                    "profman --dump-classes-and-methods --profile-file="
                    + SYSTEM_SERVER_PROFILE + " --apk=/apex/com.android.art/javalib/core-oj.jar"
                    + " --apk=/system/framework/services.jar");
            boolean sawObjectInit = false;
            boolean sawPmInit = false;
            for (String line : res.split("\n")) {
                if (line.contains("Ljava/lang/Object;-><init>()V")) {
                    sawObjectInit = true;
                } else if (line.contains("Lcom/android/server/pm/PackageManagerService;-><init>")) {
                    sawPmInit = true;
                }
            }
            if (i == numIterations) {
                assertTrue("Did not see Object.<init> in " + res, sawObjectInit);
                assertTrue("Did not see PackageManagerService.<init> in " + res, sawPmInit);
            }

            if (sawFramework && sawServices && sawObjectInit && sawPmInit) {
                break;  // Asserts passed, exit.
            }
        }
    }
}<|MERGE_RESOLUTION|>--- conflicted
+++ resolved
@@ -83,11 +83,7 @@
 
     @Test
     public void testSystemServerProfile() throws Exception {
-<<<<<<< HEAD
-        final int numIterations = 20;
-=======
         final int numIterations = 30;
->>>>>>> cfc08041
         String res;
         // Set properties and wait for them to be readable.
         for (int i = 1; i <= numIterations; ++i) {
