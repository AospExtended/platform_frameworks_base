--- conflicted
+++ resolved
@@ -43,11 +43,7 @@
     @Test
     public void extractInto_usesFallback() {
         GradientColors normal = new GradientColors();
-<<<<<<< HEAD
-        Tonal tonal = new Tonal();
-=======
         Tonal tonal = new Tonal(InstrumentationRegistry.getContext());
->>>>>>> 90bf56da
         tonal.extractInto(null, normal, new GradientColors(),
                 new GradientColors());
         assertFalse("Should use fallback color if WallpaperColors is null.",
@@ -57,22 +53,14 @@
     @Test
     public void extractInto_usesFallbackWhenTooLightOrDark() {
         GradientColors normal = new GradientColors();
-<<<<<<< HEAD
-        Tonal tonal = new Tonal();
-=======
         Tonal tonal = new Tonal(InstrumentationRegistry.getContext());
->>>>>>> 90bf56da
         tonal.extractInto(new WallpaperColors(Color.valueOf(0xff000000), null, null, 0),
                 normal, new GradientColors(), new GradientColors());
         assertTrue("Should use fallback color if WallpaperColors is too dark.",
                 normal.getMainColor() == Tonal.MAIN_COLOR_DARK);
 
-<<<<<<< HEAD
-        tonal.extractInto(new WallpaperColors(Color.valueOf(0xffffffff), null, null, 0),
-=======
         tonal.extractInto(new WallpaperColors(Color.valueOf(0xffffffff), null, null,
                         WallpaperColors.HINT_SUPPORTS_DARK_TEXT),
->>>>>>> 90bf56da
                 normal, new GradientColors(), new GradientColors());
         assertTrue("Should use fallback color if WallpaperColors is too light.",
                 normal.getMainColor() == Tonal.MAIN_COLOR_LIGHT);
@@ -121,19 +109,10 @@
                 null, null, 0);
 
         // Make sure that palette generation will fail
-<<<<<<< HEAD
-        Tonal tonal = new Tonal();
-        GradientColors normal = new GradientColors();
-        tonal.extractInto(colors, normal, new GradientColors(),
-                new GradientColors());
-        assertFalse("Cannot generate a tonal palette from blacklisted colors.",
-                normal.getMainColor() == Tonal.MAIN_COLOR_LIGHT);
-=======
         GradientColors normal = new GradientColors();
         tonal.extractInto(colors, normal, new GradientColors(),
                 new GradientColors());
         assertTrue("Cannot generate a tonal palette from blacklisted colors.",
                 normal.getMainColor() == Tonal.MAIN_COLOR_DARK);
->>>>>>> 90bf56da
     }
 }