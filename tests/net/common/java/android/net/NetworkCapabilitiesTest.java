/*
 * Copyright (C) 2017 The Android Open Source Project
 *
 * Licensed under the Apache License, Version 2.0 (the "License");
 * you may not use this file except in compliance with the License.
 * You may obtain a copy of the License at
 *
 *      http://www.apache.org/licenses/LICENSE-2.0
 *
 * Unless required by applicable law or agreed to in writing, software
 * distributed under the License is distributed on an "AS IS" BASIS,
 * WITHOUT WARRANTIES OR CONDITIONS OF ANY KIND, either express or implied.
 * See the License for the specific language governing permissions and
 * limitations under the License.
 */

package android.net;

import static android.net.NetworkCapabilities.LINK_BANDWIDTH_UNSPECIFIED;
import static android.net.NetworkCapabilities.MAX_TRANSPORT;
import static android.net.NetworkCapabilities.MIN_TRANSPORT;
import static android.net.NetworkCapabilities.NET_CAPABILITY_CAPTIVE_PORTAL;
import static android.net.NetworkCapabilities.NET_CAPABILITY_CBS;
import static android.net.NetworkCapabilities.NET_CAPABILITY_EIMS;
import static android.net.NetworkCapabilities.NET_CAPABILITY_FOREGROUND;
import static android.net.NetworkCapabilities.NET_CAPABILITY_INTERNET;
import static android.net.NetworkCapabilities.NET_CAPABILITY_MMS;
import static android.net.NetworkCapabilities.NET_CAPABILITY_NOT_METERED;
import static android.net.NetworkCapabilities.NET_CAPABILITY_NOT_RESTRICTED;
import static android.net.NetworkCapabilities.NET_CAPABILITY_NOT_ROAMING;
import static android.net.NetworkCapabilities.NET_CAPABILITY_NOT_VPN;
import static android.net.NetworkCapabilities.NET_CAPABILITY_OEM_PAID;
import static android.net.NetworkCapabilities.NET_CAPABILITY_OEM_PRIVATE;
import static android.net.NetworkCapabilities.NET_CAPABILITY_PARTIAL_CONNECTIVITY;
import static android.net.NetworkCapabilities.NET_CAPABILITY_VALIDATED;
import static android.net.NetworkCapabilities.NET_CAPABILITY_WIFI_P2P;
import static android.net.NetworkCapabilities.RESTRICTED_CAPABILITIES;
import static android.net.NetworkCapabilities.SIGNAL_STRENGTH_UNSPECIFIED;
import static android.net.NetworkCapabilities.TRANSPORT_CELLULAR;
import static android.net.NetworkCapabilities.TRANSPORT_TEST;
import static android.net.NetworkCapabilities.TRANSPORT_VPN;
import static android.net.NetworkCapabilities.TRANSPORT_WIFI;
import static android.net.NetworkCapabilities.TRANSPORT_WIFI_AWARE;
import static android.net.NetworkCapabilities.UNRESTRICTED_CAPABILITIES;
import static android.os.Process.INVALID_UID;

import static com.android.testutils.ParcelUtils.assertParcelSane;
import static com.android.testutils.ParcelUtils.assertParcelingIsLossless;
import static com.android.testutils.ParcelUtils.parcelingRoundTrip;

import static org.junit.Assert.assertArrayEquals;
import static org.junit.Assert.assertEquals;
import static org.junit.Assert.assertFalse;
import static org.junit.Assert.assertNotEquals;
import static org.junit.Assert.assertNull;
import static org.junit.Assert.assertTrue;
import static org.junit.Assert.fail;
import static org.junit.Assume.assumeTrue;

import android.net.wifi.WifiInfo;
import android.net.wifi.aware.DiscoverySession;
import android.net.wifi.aware.PeerHandle;
import android.net.wifi.aware.WifiAwareNetworkSpecifier;
import android.os.Build;
import android.test.suitebuilder.annotation.SmallTest;
import android.util.ArraySet;

import androidx.test.runner.AndroidJUnit4;

import com.android.modules.utils.build.SdkLevel;
import com.android.testutils.CompatUtil;
import com.android.testutils.DevSdkIgnoreRule;
import com.android.testutils.DevSdkIgnoreRule.IgnoreUpTo;

import org.junit.Rule;
import org.junit.Test;
import org.junit.runner.RunWith;
import org.mockito.Mockito;

import java.util.Arrays;
import java.util.Set;

@RunWith(AndroidJUnit4.class)
@SmallTest
public class NetworkCapabilitiesTest {
    private static final String TEST_SSID = "TEST_SSID";
    private static final String DIFFERENT_TEST_SSID = "DIFFERENT_TEST_SSID";

    @Rule
    public DevSdkIgnoreRule mDevSdkIgnoreRule = new DevSdkIgnoreRule();

    private DiscoverySession mDiscoverySession = Mockito.mock(DiscoverySession.class);
    private PeerHandle mPeerHandle = Mockito.mock(PeerHandle.class);

    private boolean isAtLeastR() {
        return SdkLevel.isAtLeastR();
    }

    private boolean isAtLeastS() {
        return SdkLevel.isAtLeastS();
    }

    @Test
    public void testMaybeMarkCapabilitiesRestricted() {
        // verify EIMS is restricted
        assertEquals((1 << NET_CAPABILITY_EIMS) & RESTRICTED_CAPABILITIES,
                (1 << NET_CAPABILITY_EIMS));

        // verify CBS is also restricted
        assertEquals((1 << NET_CAPABILITY_CBS) & RESTRICTED_CAPABILITIES,
                (1 << NET_CAPABILITY_CBS));

        // verify default is not restricted
        assertEquals((1 << NET_CAPABILITY_INTERNET) & RESTRICTED_CAPABILITIES, 0);

        // just to see
        assertEquals(RESTRICTED_CAPABILITIES & UNRESTRICTED_CAPABILITIES, 0);

        // check that internet does not get restricted
        NetworkCapabilities netCap = new NetworkCapabilities();
        netCap.addCapability(NET_CAPABILITY_INTERNET);
        netCap.maybeMarkCapabilitiesRestricted();
        assertTrue(netCap.hasCapability(NET_CAPABILITY_NOT_RESTRICTED));

        // metered-ness shouldn't matter
        netCap = new NetworkCapabilities();
        netCap.addCapability(NET_CAPABILITY_INTERNET);
        netCap.addCapability(NET_CAPABILITY_NOT_METERED);
        netCap.maybeMarkCapabilitiesRestricted();
        assertTrue(netCap.hasCapability(NET_CAPABILITY_NOT_RESTRICTED));
        netCap = new NetworkCapabilities();
        netCap.addCapability(NET_CAPABILITY_INTERNET);
        netCap.removeCapability(NET_CAPABILITY_NOT_METERED);
        netCap.maybeMarkCapabilitiesRestricted();
        assertTrue(netCap.hasCapability(NET_CAPABILITY_NOT_RESTRICTED));

        // add EIMS - bundled with unrestricted means it's unrestricted
        netCap = new NetworkCapabilities();
        netCap.addCapability(NET_CAPABILITY_INTERNET);
        netCap.addCapability(NET_CAPABILITY_EIMS);
        netCap.addCapability(NET_CAPABILITY_NOT_METERED);
        netCap.maybeMarkCapabilitiesRestricted();
        assertTrue(netCap.hasCapability(NET_CAPABILITY_NOT_RESTRICTED));
        netCap = new NetworkCapabilities();
        netCap.addCapability(NET_CAPABILITY_INTERNET);
        netCap.addCapability(NET_CAPABILITY_EIMS);
        netCap.removeCapability(NET_CAPABILITY_NOT_METERED);
        netCap.maybeMarkCapabilitiesRestricted();
        assertTrue(netCap.hasCapability(NET_CAPABILITY_NOT_RESTRICTED));

        // just a restricted cap should be restricted regardless of meteredness
        netCap = new NetworkCapabilities();
        netCap.addCapability(NET_CAPABILITY_EIMS);
        netCap.addCapability(NET_CAPABILITY_NOT_METERED);
        netCap.maybeMarkCapabilitiesRestricted();
        assertFalse(netCap.hasCapability(NET_CAPABILITY_NOT_RESTRICTED));
        netCap = new NetworkCapabilities();
        netCap.addCapability(NET_CAPABILITY_EIMS);
        netCap.removeCapability(NET_CAPABILITY_NOT_METERED);
        netCap.maybeMarkCapabilitiesRestricted();
        assertFalse(netCap.hasCapability(NET_CAPABILITY_NOT_RESTRICTED));

        // try 2 restricted caps
        netCap = new NetworkCapabilities();
        netCap.addCapability(NET_CAPABILITY_CBS);
        netCap.addCapability(NET_CAPABILITY_EIMS);
        netCap.addCapability(NET_CAPABILITY_NOT_METERED);
        netCap.maybeMarkCapabilitiesRestricted();
        assertFalse(netCap.hasCapability(NET_CAPABILITY_NOT_RESTRICTED));
        netCap = new NetworkCapabilities();
        netCap.addCapability(NET_CAPABILITY_CBS);
        netCap.addCapability(NET_CAPABILITY_EIMS);
        netCap.removeCapability(NET_CAPABILITY_NOT_METERED);
        netCap.maybeMarkCapabilitiesRestricted();
        assertFalse(netCap.hasCapability(NET_CAPABILITY_NOT_RESTRICTED));
    }

    @Test
    public void testDescribeImmutableDifferences() {
        NetworkCapabilities nc1;
        NetworkCapabilities nc2;

        // Transports changing
        nc1 = new NetworkCapabilities().addTransportType(TRANSPORT_CELLULAR);
        nc2 = new NetworkCapabilities().addTransportType(TRANSPORT_WIFI);
        assertNotEquals("", nc1.describeImmutableDifferences(nc2));
        assertEquals("", nc1.describeImmutableDifferences(nc1));

        // Mutable capability changing
        nc1 = new NetworkCapabilities().addCapability(NET_CAPABILITY_VALIDATED);
        nc2 = new NetworkCapabilities();
        assertEquals("", nc1.describeImmutableDifferences(nc2));
        assertEquals("", nc1.describeImmutableDifferences(nc1));

        // NOT_METERED changing (http://b/63326103)
        nc1 = new NetworkCapabilities()
                .addCapability(NET_CAPABILITY_NOT_METERED)
                .addCapability(NET_CAPABILITY_INTERNET);
        nc2 = new NetworkCapabilities().addCapability(NET_CAPABILITY_INTERNET);
        assertEquals("", nc1.describeImmutableDifferences(nc2));
        assertEquals("", nc1.describeImmutableDifferences(nc1));

        // Immutable capability changing
        nc1 = new NetworkCapabilities()
                .addCapability(NET_CAPABILITY_INTERNET)
                .removeCapability(NET_CAPABILITY_NOT_RESTRICTED);
        nc2 = new NetworkCapabilities().addCapability(NET_CAPABILITY_INTERNET);
        assertNotEquals("", nc1.describeImmutableDifferences(nc2));
        assertEquals("", nc1.describeImmutableDifferences(nc1));

        // Specifier changing
        nc1 = new NetworkCapabilities().addTransportType(TRANSPORT_WIFI);
        nc2 = new NetworkCapabilities()
                .addTransportType(TRANSPORT_WIFI)
<<<<<<< HEAD
                .setNetworkSpecifier(new EthernetNetworkSpecifier("eth42"));
=======
                .setNetworkSpecifier(CompatUtil.makeEthernetNetworkSpecifier("eth42"));
>>>>>>> c77293b7
        assertNotEquals("", nc1.describeImmutableDifferences(nc2));
        assertEquals("", nc1.describeImmutableDifferences(nc1));
    }

    @Test
    public void testLinkBandwidthUtils() {
        assertEquals(LINK_BANDWIDTH_UNSPECIFIED, NetworkCapabilities
                .minBandwidth(LINK_BANDWIDTH_UNSPECIFIED, LINK_BANDWIDTH_UNSPECIFIED));
        assertEquals(10, NetworkCapabilities
                .minBandwidth(LINK_BANDWIDTH_UNSPECIFIED, 10));
        assertEquals(10, NetworkCapabilities
                .minBandwidth(10, LINK_BANDWIDTH_UNSPECIFIED));
        assertEquals(10, NetworkCapabilities
                .minBandwidth(10, 20));

        assertEquals(LINK_BANDWIDTH_UNSPECIFIED, NetworkCapabilities
                .maxBandwidth(LINK_BANDWIDTH_UNSPECIFIED, LINK_BANDWIDTH_UNSPECIFIED));
        assertEquals(10, NetworkCapabilities
                .maxBandwidth(LINK_BANDWIDTH_UNSPECIFIED, 10));
        assertEquals(10, NetworkCapabilities
                .maxBandwidth(10, LINK_BANDWIDTH_UNSPECIFIED));
        assertEquals(20, NetworkCapabilities
                .maxBandwidth(10, 20));
    }

    @Test
    public void testSetUids() {
        final NetworkCapabilities netCap = new NetworkCapabilities();
        final Set<UidRange> uids = new ArraySet<>();
        uids.add(new UidRange(50, 100));
        uids.add(new UidRange(3000, 4000));
        netCap.setUids(uids);
        assertTrue(netCap.appliesToUid(50));
        assertTrue(netCap.appliesToUid(80));
        assertTrue(netCap.appliesToUid(100));
        assertTrue(netCap.appliesToUid(3000));
        assertTrue(netCap.appliesToUid(3001));
        assertFalse(netCap.appliesToUid(10));
        assertFalse(netCap.appliesToUid(25));
        assertFalse(netCap.appliesToUid(49));
        assertFalse(netCap.appliesToUid(101));
        assertFalse(netCap.appliesToUid(2000));
        assertFalse(netCap.appliesToUid(100000));

        assertTrue(netCap.appliesToUidRange(new UidRange(50, 100)));
        assertTrue(netCap.appliesToUidRange(new UidRange(70, 72)));
        assertTrue(netCap.appliesToUidRange(new UidRange(3500, 3912)));
        assertFalse(netCap.appliesToUidRange(new UidRange(1, 100)));
        assertFalse(netCap.appliesToUidRange(new UidRange(49, 100)));
        assertFalse(netCap.appliesToUidRange(new UidRange(1, 10)));
        assertFalse(netCap.appliesToUidRange(new UidRange(60, 101)));
        assertFalse(netCap.appliesToUidRange(new UidRange(60, 3400)));

        NetworkCapabilities netCap2 = new NetworkCapabilities();
        // A new netcap object has null UIDs, so anything will satisfy it.
        assertTrue(netCap2.satisfiedByUids(netCap));
        // Still not equal though.
        assertFalse(netCap2.equalsUids(netCap));
        netCap2.setUids(uids);
        assertTrue(netCap2.satisfiedByUids(netCap));
        assertTrue(netCap.equalsUids(netCap2));
        assertTrue(netCap2.equalsUids(netCap));

        uids.add(new UidRange(600, 700));
        netCap2.setUids(uids);
        assertFalse(netCap2.satisfiedByUids(netCap));
        assertFalse(netCap.appliesToUid(650));
        assertTrue(netCap2.appliesToUid(650));
        netCap.combineCapabilities(netCap2);
        assertTrue(netCap2.satisfiedByUids(netCap));
        assertTrue(netCap.appliesToUid(650));
        assertFalse(netCap.appliesToUid(500));

        assertTrue(new NetworkCapabilities().satisfiedByUids(netCap));
        netCap.combineCapabilities(new NetworkCapabilities());
        assertTrue(netCap.appliesToUid(500));
        assertTrue(netCap.appliesToUidRange(new UidRange(1, 100000)));
        assertFalse(netCap2.appliesToUid(500));
        assertFalse(netCap2.appliesToUidRange(new UidRange(1, 100000)));
        assertTrue(new NetworkCapabilities().satisfiedByUids(netCap));
    }

    @Test
    public void testParcelNetworkCapabilities() {
        final Set<UidRange> uids = new ArraySet<>();
        uids.add(new UidRange(50, 100));
        uids.add(new UidRange(3000, 4000));
        final NetworkCapabilities netCap = new NetworkCapabilities()
            .addCapability(NET_CAPABILITY_INTERNET)
            .setUids(uids)
            .addCapability(NET_CAPABILITY_EIMS)
            .addCapability(NET_CAPABILITY_NOT_METERED);
        if (isAtLeastR()) {
            netCap.setOwnerUid(123);
            netCap.setAdministratorUids(new int[] {5, 11});
        }
        assertParcelingIsLossless(netCap);
        netCap.setSSID(TEST_SSID);
        testParcelSane(netCap);
    }

    @Test
    public void testParcelNetworkCapabilitiesWithRequestorUidAndPackageName() {
        final NetworkCapabilities netCap = new NetworkCapabilities()
                .addCapability(NET_CAPABILITY_INTERNET)
                .addCapability(NET_CAPABILITY_EIMS)
                .addCapability(NET_CAPABILITY_NOT_METERED);
        if (isAtLeastR()) {
            netCap.setRequestorPackageName("com.android.test");
            netCap.setRequestorUid(9304);
        }
        assertParcelingIsLossless(netCap);
        netCap.setSSID(TEST_SSID);
        testParcelSane(netCap);
    }

    private NetworkCapabilities createNetworkCapabilitiesWithWifiInfo() {
        // uses a real WifiInfo to test parceling of sensitive data.
        final WifiInfo wifiInfo = new WifiInfo.Builder()
                .setSsid("sssid1234".getBytes())
                .setBssid("00:11:22:33:44:55")
                .build();
        return new NetworkCapabilities()
                .addCapability(NET_CAPABILITY_INTERNET)
                .addCapability(NET_CAPABILITY_EIMS)
                .addCapability(NET_CAPABILITY_NOT_METERED)
                .setSSID(TEST_SSID)
                .setTransportInfo(wifiInfo)
                .setRequestorPackageName("com.android.test")
                .setRequestorUid(9304);
    }

    @Test
    public void testParcelNetworkCapabilitiesWithLocationSensitiveFields() {
        assumeTrue(isAtLeastS());

        final NetworkCapabilities netCap = createNetworkCapabilitiesWithWifiInfo();
        final NetworkCapabilities netCapWithLocationSensitiveFields =
                new NetworkCapabilities(netCap, true);

        assertParcelingIsLossless(netCapWithLocationSensitiveFields);
        testParcelSane(netCapWithLocationSensitiveFields);

        assertEquals(netCapWithLocationSensitiveFields,
                parcelingRoundTrip(netCapWithLocationSensitiveFields));
    }

    @Test
    public void testParcelNetworkCapabilitiesWithoutLocationSensitiveFields() {
        assumeTrue(isAtLeastS());

        final NetworkCapabilities netCap = createNetworkCapabilitiesWithWifiInfo();
        final NetworkCapabilities netCapWithoutLocationSensitiveFields =
                new NetworkCapabilities(netCap, false);

        final NetworkCapabilities sanitizedNetCap =
                new NetworkCapabilities(netCapWithoutLocationSensitiveFields);
        final WifiInfo sanitizedWifiInfo = new WifiInfo.Builder()
                .setSsid(new byte[0])
                .setBssid(WifiInfo.DEFAULT_MAC_ADDRESS)
                .build();
        sanitizedNetCap.setTransportInfo(sanitizedWifiInfo);
        assertEquals(sanitizedNetCap, parcelingRoundTrip(netCapWithoutLocationSensitiveFields));
    }

    private void testParcelSane(NetworkCapabilities cap) {
        if (isAtLeastS()) {
            assertParcelSane(cap, 16);
        } else if (isAtLeastR()) {
            assertParcelSane(cap, 15);
        } else {
            assertParcelSane(cap, 11);
        }
    }

    @Test
    public void testOemPaid() {
        NetworkCapabilities nc = new NetworkCapabilities();
        // By default OEM_PAID is neither in the unwanted or required lists and the network is not
        // restricted.
        assertFalse(nc.hasUnwantedCapability(NET_CAPABILITY_OEM_PAID));
        assertFalse(nc.hasCapability(NET_CAPABILITY_OEM_PAID));
        nc.maybeMarkCapabilitiesRestricted();
        assertTrue(nc.hasCapability(NET_CAPABILITY_NOT_RESTRICTED));

        // Adding OEM_PAID to capability list should make network restricted.
        nc.addCapability(NET_CAPABILITY_OEM_PAID);
        nc.addCapability(NET_CAPABILITY_INTERNET);  // Combine with unrestricted capability.
        nc.maybeMarkCapabilitiesRestricted();
        assertTrue(nc.hasCapability(NET_CAPABILITY_OEM_PAID));
        assertFalse(nc.hasCapability(NET_CAPABILITY_NOT_RESTRICTED));

        // Now let's make request for OEM_PAID network.
        NetworkCapabilities nr = new NetworkCapabilities();
        nr.addCapability(NET_CAPABILITY_OEM_PAID);
        nr.maybeMarkCapabilitiesRestricted();
        assertTrue(nr.satisfiedByNetworkCapabilities(nc));

        // Request fails for network with the default capabilities.
        assertFalse(nr.satisfiedByNetworkCapabilities(new NetworkCapabilities()));
    }

    @Test @IgnoreUpTo(Build.VERSION_CODES.R)
    public void testOemPrivate() {
        NetworkCapabilities nc = new NetworkCapabilities();
        // By default OEM_PRIVATE is neither in the unwanted or required lists and the network is
        // not restricted.
        assertFalse(nc.hasUnwantedCapability(NET_CAPABILITY_OEM_PRIVATE));
        assertFalse(nc.hasCapability(NET_CAPABILITY_OEM_PRIVATE));
        nc.maybeMarkCapabilitiesRestricted();
        assertTrue(nc.hasCapability(NET_CAPABILITY_NOT_RESTRICTED));

        // Adding OEM_PRIVATE to capability list should make network restricted.
        nc.addCapability(NET_CAPABILITY_OEM_PRIVATE);
        nc.addCapability(NET_CAPABILITY_INTERNET);  // Combine with unrestricted capability.
        nc.maybeMarkCapabilitiesRestricted();
        assertTrue(nc.hasCapability(NET_CAPABILITY_OEM_PRIVATE));
        assertFalse(nc.hasCapability(NET_CAPABILITY_NOT_RESTRICTED));

        // Now let's make request for OEM_PRIVATE network.
        NetworkCapabilities nr = new NetworkCapabilities();
        nr.addCapability(NET_CAPABILITY_OEM_PRIVATE);
        nr.maybeMarkCapabilitiesRestricted();
        assertTrue(nr.satisfiedByNetworkCapabilities(nc));

        // Request fails for network with the default capabilities.
        assertFalse(nr.satisfiedByNetworkCapabilities(new NetworkCapabilities()));
    }

    @Test
    public void testUnwantedCapabilities() {
        NetworkCapabilities network = new NetworkCapabilities();

        NetworkCapabilities request = new NetworkCapabilities();
        assertTrue("Request: " + request + ", Network:" + network,
                request.satisfiedByNetworkCapabilities(network));

        // Requesting absence of capabilities that network doesn't have. Request should satisfy.
        request.addUnwantedCapability(NET_CAPABILITY_WIFI_P2P);
        request.addUnwantedCapability(NET_CAPABILITY_NOT_METERED);
        assertTrue(request.satisfiedByNetworkCapabilities(network));
        assertArrayEquals(new int[] {NET_CAPABILITY_WIFI_P2P,
                        NET_CAPABILITY_NOT_METERED},
                request.getUnwantedCapabilities());

        // This is a default capability, just want to make sure its there because we use it below.
        assertTrue(network.hasCapability(NET_CAPABILITY_NOT_RESTRICTED));

        // Verify that adding unwanted capability will effectively remove it from capability list.
        request.addUnwantedCapability(NET_CAPABILITY_NOT_RESTRICTED);
        assertTrue(request.hasUnwantedCapability(NET_CAPABILITY_NOT_RESTRICTED));
        assertFalse(request.hasCapability(NET_CAPABILITY_NOT_RESTRICTED));

        // Now this request won't be satisfied because network contains NOT_RESTRICTED.
        assertFalse(request.satisfiedByNetworkCapabilities(network));
        network.removeCapability(NET_CAPABILITY_NOT_RESTRICTED);
        assertTrue(request.satisfiedByNetworkCapabilities(network));

        // Verify that adding capability will effectively remove it from unwanted list
        request.addCapability(NET_CAPABILITY_NOT_RESTRICTED);
        assertTrue(request.hasCapability(NET_CAPABILITY_NOT_RESTRICTED));
        assertFalse(request.hasUnwantedCapability(NET_CAPABILITY_NOT_RESTRICTED));

        assertFalse(request.satisfiedByNetworkCapabilities(network));
        network.addCapability(NET_CAPABILITY_NOT_RESTRICTED);
        assertTrue(request.satisfiedByNetworkCapabilities(network));
    }

    @Test
    public void testConnectivityManagedCapabilities() {
        NetworkCapabilities nc = new NetworkCapabilities();
        assertFalse(nc.hasConnectivityManagedCapability());
        // Check every single system managed capability.
        nc.addCapability(NET_CAPABILITY_CAPTIVE_PORTAL);
        assertTrue(nc.hasConnectivityManagedCapability());
        nc.removeCapability(NET_CAPABILITY_CAPTIVE_PORTAL);
        nc.addCapability(NET_CAPABILITY_FOREGROUND);
        assertTrue(nc.hasConnectivityManagedCapability());
        nc.removeCapability(NET_CAPABILITY_FOREGROUND);
        nc.addCapability(NET_CAPABILITY_PARTIAL_CONNECTIVITY);
        assertTrue(nc.hasConnectivityManagedCapability());
        nc.removeCapability(NET_CAPABILITY_PARTIAL_CONNECTIVITY);
        nc.addCapability(NET_CAPABILITY_VALIDATED);
        assertTrue(nc.hasConnectivityManagedCapability());
    }

    @Test
    public void testEqualsNetCapabilities() {
        NetworkCapabilities nc1 = new NetworkCapabilities();
        NetworkCapabilities nc2 = new NetworkCapabilities();
        assertTrue(nc1.equalsNetCapabilities(nc2));
        assertEquals(nc1, nc2);

        nc1.addCapability(NET_CAPABILITY_MMS);
        assertFalse(nc1.equalsNetCapabilities(nc2));
        assertNotEquals(nc1, nc2);
        nc2.addCapability(NET_CAPABILITY_MMS);
        assertTrue(nc1.equalsNetCapabilities(nc2));
        assertEquals(nc1, nc2);

        nc1.addUnwantedCapability(NET_CAPABILITY_INTERNET);
        assertFalse(nc1.equalsNetCapabilities(nc2));
        nc2.addUnwantedCapability(NET_CAPABILITY_INTERNET);
        assertTrue(nc1.equalsNetCapabilities(nc2));

        nc1.removeCapability(NET_CAPABILITY_INTERNET);
        assertFalse(nc1.equalsNetCapabilities(nc2));
        nc2.removeCapability(NET_CAPABILITY_INTERNET);
        assertTrue(nc1.equalsNetCapabilities(nc2));
    }

    @Test
    public void testSSID() {
        NetworkCapabilities nc1 = new NetworkCapabilities();
        NetworkCapabilities nc2 = new NetworkCapabilities();
        assertTrue(nc2.satisfiedBySSID(nc1));

        nc1.setSSID(TEST_SSID);
        assertTrue(nc2.satisfiedBySSID(nc1));
        nc2.setSSID("different " + TEST_SSID);
        assertFalse(nc2.satisfiedBySSID(nc1));

        assertTrue(nc1.satisfiedByImmutableNetworkCapabilities(nc2));
        assertFalse(nc1.satisfiedByNetworkCapabilities(nc2));
    }

    private ArraySet<UidRange> uidRange(int from, int to) {
        final ArraySet<UidRange> range = new ArraySet<>(1);
        range.add(new UidRange(from, to));
        return range;
    }

    @Test @IgnoreUpTo(Build.VERSION_CODES.Q)
    public void testSetAdministratorUids() {
        NetworkCapabilities nc =
                new NetworkCapabilities().setAdministratorUids(new int[] {2, 1, 3});

        assertArrayEquals(new int[] {1, 2, 3}, nc.getAdministratorUids());
    }

    @Test @IgnoreUpTo(Build.VERSION_CODES.Q)
    public void testSetAdministratorUidsWithDuplicates() {
        try {
            new NetworkCapabilities().setAdministratorUids(new int[] {1, 1});
            fail("Expected IllegalArgumentException for duplicate uids");
        } catch (IllegalArgumentException expected) {
        }
    }

    @Test
    public void testCombineCapabilities() {
        NetworkCapabilities nc1 = new NetworkCapabilities();
        NetworkCapabilities nc2 = new NetworkCapabilities();

        nc1.addUnwantedCapability(NET_CAPABILITY_CAPTIVE_PORTAL);
        nc1.addCapability(NET_CAPABILITY_NOT_ROAMING);
        assertNotEquals(nc1, nc2);
        nc2.combineCapabilities(nc1);
        assertEquals(nc1, nc2);
        assertTrue(nc2.hasCapability(NET_CAPABILITY_NOT_ROAMING));
        assertTrue(nc2.hasUnwantedCapability(NET_CAPABILITY_CAPTIVE_PORTAL));

        // This will effectively move NOT_ROAMING capability from required to unwanted for nc1.
        nc1.addUnwantedCapability(NET_CAPABILITY_NOT_ROAMING);

        nc2.combineCapabilities(nc1);
        // We will get this capability in both requested and unwanted lists thus this request
        // will never be satisfied.
        assertTrue(nc2.hasCapability(NET_CAPABILITY_NOT_ROAMING));
        assertTrue(nc2.hasUnwantedCapability(NET_CAPABILITY_NOT_ROAMING));

        nc1.setSSID(TEST_SSID);
        nc2.combineCapabilities(nc1);
        if (isAtLeastR()) {
            assertTrue(TEST_SSID.equals(nc2.getSsid()));
        }

        // Because they now have the same SSID, the following call should not throw
        nc2.combineCapabilities(nc1);

        nc1.setSSID(DIFFERENT_TEST_SSID);
        try {
            nc2.combineCapabilities(nc1);
            fail("Expected IllegalStateException: can't combine different SSIDs");
        } catch (IllegalStateException expected) {}
        nc1.setSSID(TEST_SSID);

        nc1.setUids(uidRange(10, 13));
        assertNotEquals(nc1, nc2);
        nc2.combineCapabilities(nc1);  // Everything + 10~13 is still everything.
        assertNotEquals(nc1, nc2);
        nc1.combineCapabilities(nc2);  // 10~13 + everything is everything.
        assertEquals(nc1, nc2);
        nc1.setUids(uidRange(10, 13));
        nc2.setUids(uidRange(20, 23));
        assertNotEquals(nc1, nc2);
        nc1.combineCapabilities(nc2);
        assertTrue(nc1.appliesToUid(12));
        assertFalse(nc2.appliesToUid(12));
        assertTrue(nc1.appliesToUid(22));
        assertTrue(nc2.appliesToUid(22));
    }

    @Test @IgnoreUpTo(Build.VERSION_CODES.Q)
    public void testCombineCapabilities_AdministratorUids() {
        final NetworkCapabilities nc1 = new NetworkCapabilities();
        final NetworkCapabilities nc2 = new NetworkCapabilities();

        final int[] adminUids = {3, 6, 12};
        nc1.setAdministratorUids(adminUids);
        nc2.combineCapabilities(nc1);
        assertTrue(nc2.equalsAdministratorUids(nc1));
        assertArrayEquals(nc2.getAdministratorUids(), adminUids);

        final int[] adminUidsOtherOrder = {3, 12, 6};
        nc1.setAdministratorUids(adminUidsOtherOrder);
        assertTrue(nc2.equalsAdministratorUids(nc1));

        final int[] adminUids2 = {11, 1, 12, 3, 6};
        nc1.setAdministratorUids(adminUids2);
        assertFalse(nc2.equalsAdministratorUids(nc1));
        assertFalse(Arrays.equals(nc2.getAdministratorUids(), adminUids2));
        try {
            nc2.combineCapabilities(nc1);
            fail("Shouldn't be able to combine different lists of admin UIDs");
        } catch (IllegalStateException expected) { }
    }

    @Test
    public void testSetCapabilities() {
        final int[] REQUIRED_CAPABILITIES = new int[] {
                NET_CAPABILITY_INTERNET, NET_CAPABILITY_NOT_VPN };
        final int[] UNWANTED_CAPABILITIES = new int[] {
                NET_CAPABILITY_NOT_RESTRICTED, NET_CAPABILITY_NOT_METERED
        };

        NetworkCapabilities nc1 = new NetworkCapabilities();
        NetworkCapabilities nc2 = new NetworkCapabilities();

        nc1.setCapabilities(REQUIRED_CAPABILITIES, UNWANTED_CAPABILITIES);
        assertArrayEquals(REQUIRED_CAPABILITIES, nc1.getCapabilities());

        // Verify that setting and adding capabilities leads to the same object state.
        nc2.clearAll();
        for (int cap : REQUIRED_CAPABILITIES) {
            nc2.addCapability(cap);
        }
        for (int cap : UNWANTED_CAPABILITIES) {
            nc2.addUnwantedCapability(cap);
        }
        assertEquals(nc1, nc2);
    }

    @Test
    public void testSetNetworkSpecifierOnMultiTransportNc() {
        // Sequence 1: Transport + Transport + NetworkSpecifier
        NetworkCapabilities nc1 = new NetworkCapabilities();
        nc1.addTransportType(TRANSPORT_CELLULAR).addTransportType(TRANSPORT_WIFI);
        try {
<<<<<<< HEAD
            nc1.setNetworkSpecifier(new EthernetNetworkSpecifier("eth0"));
=======
            nc1.setNetworkSpecifier(CompatUtil.makeEthernetNetworkSpecifier("eth0"));
>>>>>>> c77293b7
            fail("Cannot set NetworkSpecifier on a NetworkCapability with multiple transports!");
        } catch (IllegalStateException expected) {
            // empty
        }

        // Sequence 2: Transport + NetworkSpecifier + Transport
        NetworkCapabilities nc2 = new NetworkCapabilities();
        nc2.addTransportType(TRANSPORT_CELLULAR).setNetworkSpecifier(
<<<<<<< HEAD
                new EthernetNetworkSpecifier("testtap3"));
=======
                CompatUtil.makeEthernetNetworkSpecifier("testtap3"));
>>>>>>> c77293b7
        try {
            nc2.addTransportType(TRANSPORT_WIFI);
            fail("Cannot set a second TransportType of a network which has a NetworkSpecifier!");
        } catch (IllegalStateException expected) {
            // empty
        }
    }

    @Test
    public void testSetTransportInfoOnMultiTransportNc() {
        // Sequence 1: Transport + Transport + TransportInfo
        NetworkCapabilities nc1 = new NetworkCapabilities();
        nc1.addTransportType(TRANSPORT_CELLULAR).addTransportType(TRANSPORT_WIFI)
                .setTransportInfo(new TestTransportInfo());

        // Sequence 2: Transport + NetworkSpecifier + Transport
        NetworkCapabilities nc2 = new NetworkCapabilities();
        nc2.addTransportType(TRANSPORT_CELLULAR).setTransportInfo(new TestTransportInfo())
                .addTransportType(TRANSPORT_WIFI);
    }

    @Test
    public void testCombineTransportInfo() {
        NetworkCapabilities nc1 = new NetworkCapabilities();
        nc1.setTransportInfo(new TestTransportInfo());

        NetworkCapabilities nc2 = new NetworkCapabilities();
        // new TransportInfo so that object is not #equals to nc1's TransportInfo (that's where
        // combine fails)
        nc2.setTransportInfo(new TestTransportInfo());

        try {
            nc1.combineCapabilities(nc2);
            fail("Should not be able to combine NetworkCabilities which contain TransportInfos");
        } catch (IllegalStateException expected) {
            // empty
        }

        // verify that can combine with identical TransportInfo objects
        NetworkCapabilities nc3 = new NetworkCapabilities();
        nc3.setTransportInfo(nc1.getTransportInfo());
        nc1.combineCapabilities(nc3);
    }

    @Test
    public void testSet() {
        NetworkCapabilities nc1 = new NetworkCapabilities();
        NetworkCapabilities nc2 = new NetworkCapabilities();

        nc1.addUnwantedCapability(NET_CAPABILITY_CAPTIVE_PORTAL);
        nc1.addCapability(NET_CAPABILITY_NOT_ROAMING);
        assertNotEquals(nc1, nc2);
        nc2.set(nc1);
        assertEquals(nc1, nc2);
        assertTrue(nc2.hasCapability(NET_CAPABILITY_NOT_ROAMING));
        assertTrue(nc2.hasUnwantedCapability(NET_CAPABILITY_CAPTIVE_PORTAL));

        // This will effectively move NOT_ROAMING capability from required to unwanted for nc1.
        nc1.addUnwantedCapability(NET_CAPABILITY_NOT_ROAMING);
        nc1.setSSID(TEST_SSID);
        nc2.set(nc1);
        assertEquals(nc1, nc2);
        // Contrary to combineCapabilities, set() will have removed the NOT_ROAMING capability
        // from nc2.
        assertFalse(nc2.hasCapability(NET_CAPABILITY_NOT_ROAMING));
        assertTrue(nc2.hasUnwantedCapability(NET_CAPABILITY_NOT_ROAMING));
        if (isAtLeastR()) {
            assertTrue(TEST_SSID.equals(nc2.getSsid()));
        }

        nc1.setSSID(DIFFERENT_TEST_SSID);
        nc2.set(nc1);
        assertEquals(nc1, nc2);
        if (isAtLeastR()) {
            assertTrue(DIFFERENT_TEST_SSID.equals(nc2.getSsid()));
        }

        nc1.setUids(uidRange(10, 13));
        nc2.set(nc1);  // Overwrites, as opposed to combineCapabilities
        assertEquals(nc1, nc2);
    }

    @Test
    public void testGetTransportTypes() {
        final NetworkCapabilities nc = new NetworkCapabilities();
        nc.addTransportType(TRANSPORT_CELLULAR);
        nc.addTransportType(TRANSPORT_WIFI);
        nc.addTransportType(TRANSPORT_VPN);
        nc.addTransportType(TRANSPORT_TEST);

        final int[] transportTypes = nc.getTransportTypes();
        assertEquals(4, transportTypes.length);
        assertEquals(TRANSPORT_CELLULAR, transportTypes[0]);
        assertEquals(TRANSPORT_WIFI, transportTypes[1]);
        assertEquals(TRANSPORT_VPN, transportTypes[2]);
        assertEquals(TRANSPORT_TEST, transportTypes[3]);
    }

    @Test @IgnoreUpTo(Build.VERSION_CODES.Q)
    public void testTelephonyNetworkSpecifier() {
        final TelephonyNetworkSpecifier specifier = new TelephonyNetworkSpecifier(1);
        final NetworkCapabilities nc1 = new NetworkCapabilities.Builder()
                .addTransportType(TRANSPORT_WIFI)
                .setNetworkSpecifier(specifier)
                .build();
        assertEquals(specifier, nc1.getNetworkSpecifier());
        try {
            final NetworkCapabilities nc2 = new NetworkCapabilities.Builder()
                    .setNetworkSpecifier(specifier)
                    .build();
            fail("Must have a single transport type. Without transport type or multiple transport"
                    + " types is invalid.");
        } catch (IllegalStateException expected) { }
    }

    @Test
    public void testWifiAwareNetworkSpecifier() {
        final NetworkCapabilities nc = new NetworkCapabilities()
                .addTransportType(TRANSPORT_WIFI_AWARE);
        // If NetworkSpecifier is not set, the default value is null.
        assertNull(nc.getNetworkSpecifier());
        final WifiAwareNetworkSpecifier specifier = new WifiAwareNetworkSpecifier.Builder(
                mDiscoverySession, mPeerHandle).build();
        nc.setNetworkSpecifier(specifier);
        assertEquals(specifier, nc.getNetworkSpecifier());
    }

    @Test @IgnoreUpTo(Build.VERSION_CODES.Q)
    public void testAdministratorUidsAndOwnerUid() {
        // Test default owner uid.
        // If the owner uid is not set, the default value should be Process.INVALID_UID.
        final NetworkCapabilities nc1 = new NetworkCapabilities.Builder().build();
        assertEquals(INVALID_UID, nc1.getOwnerUid());
        // Test setAdministratorUids and getAdministratorUids.
        final int[] administratorUids = {1001, 10001};
        final NetworkCapabilities nc2 = new NetworkCapabilities.Builder()
                .setAdministratorUids(administratorUids)
                .build();
        assertTrue(Arrays.equals(administratorUids, nc2.getAdministratorUids()));
        // Test setOwnerUid and getOwnerUid.
        // The owner UID must be included in administrator UIDs, or throw IllegalStateException.
        try {
            final NetworkCapabilities nc3 = new NetworkCapabilities.Builder()
                    .setOwnerUid(1001)
                    .build();
            fail("The owner UID must be included in administrator UIDs.");
        } catch (IllegalStateException expected) { }
        final NetworkCapabilities nc4 = new NetworkCapabilities.Builder()
                .setAdministratorUids(administratorUids)
                .setOwnerUid(1001)
                .build();
        assertEquals(1001, nc4.getOwnerUid());
        try {
            final NetworkCapabilities nc5 = new NetworkCapabilities.Builder()
                    .setAdministratorUids(null)
                    .build();
            fail("Should not set null into setAdministratorUids");
        } catch (NullPointerException expected) { }
    }

    @Test
    public void testLinkBandwidthKbps() {
        final NetworkCapabilities nc = new NetworkCapabilities();
        // The default value of LinkDown/UpstreamBandwidthKbps should be LINK_BANDWIDTH_UNSPECIFIED.
        assertEquals(LINK_BANDWIDTH_UNSPECIFIED, nc.getLinkDownstreamBandwidthKbps());
        assertEquals(LINK_BANDWIDTH_UNSPECIFIED, nc.getLinkUpstreamBandwidthKbps());
        nc.setLinkDownstreamBandwidthKbps(512);
        nc.setLinkUpstreamBandwidthKbps(128);
        assertEquals(512, nc.getLinkDownstreamBandwidthKbps());
        assertNotEquals(128, nc.getLinkDownstreamBandwidthKbps());
        assertEquals(128, nc.getLinkUpstreamBandwidthKbps());
        assertNotEquals(512, nc.getLinkUpstreamBandwidthKbps());
    }

    @Test
    public void testSignalStrength() {
        final NetworkCapabilities nc = new NetworkCapabilities();
        // The default value of signal strength should be SIGNAL_STRENGTH_UNSPECIFIED.
        assertEquals(SIGNAL_STRENGTH_UNSPECIFIED, nc.getSignalStrength());
        nc.setSignalStrength(-80);
        assertEquals(-80, nc.getSignalStrength());
        assertNotEquals(-50, nc.getSignalStrength());
    }

    @Test @IgnoreUpTo(Build.VERSION_CODES.Q)
    public void testDeduceRestrictedCapability() {
        final NetworkCapabilities nc = new NetworkCapabilities();
        // Default capabilities don't have restricted capability.
        assertFalse(nc.deduceRestrictedCapability());
        // If there is a force restricted capability, then the network capabilities is restricted.
        nc.addCapability(NET_CAPABILITY_OEM_PAID);
        nc.addCapability(NET_CAPABILITY_INTERNET);
        assertTrue(nc.deduceRestrictedCapability());
        // Except for the force restricted capability, if there is any unrestricted capability in
        // capabilities, then the network capabilities is not restricted.
        nc.removeCapability(NET_CAPABILITY_OEM_PAID);
        nc.addCapability(NET_CAPABILITY_CBS);
        assertFalse(nc.deduceRestrictedCapability());
        // Except for the force restricted capability, the network capabilities will only be treated
        // as restricted when there is no any unrestricted capability.
        nc.removeCapability(NET_CAPABILITY_INTERNET);
        assertTrue(nc.deduceRestrictedCapability());
    }

    private void assertNoTransport(NetworkCapabilities nc) {
        for (int i = MIN_TRANSPORT; i <= MAX_TRANSPORT; i++) {
            assertFalse(nc.hasTransport(i));
        }
    }

    // Checks that all transport types from MIN_TRANSPORT to maxTransportType are set and all
    // transport types from maxTransportType + 1 to MAX_TRANSPORT are not set when positiveSequence
    // is true. If positiveSequence is false, then the check sequence is opposite.
    private void checkCurrentTransportTypes(NetworkCapabilities nc, int maxTransportType,
            boolean positiveSequence) {
        for (int i = MIN_TRANSPORT; i <= maxTransportType; i++) {
            if (positiveSequence) {
                assertTrue(nc.hasTransport(i));
            } else {
                assertFalse(nc.hasTransport(i));
            }
        }
        for (int i = MAX_TRANSPORT; i > maxTransportType; i--) {
            if (positiveSequence) {
                assertFalse(nc.hasTransport(i));
            } else {
                assertTrue(nc.hasTransport(i));
            }
        }
    }

    @Test
    public void testMultipleTransportTypes() {
        final NetworkCapabilities nc = new NetworkCapabilities();
        assertNoTransport(nc);
        // Test adding multiple transport types.
        for (int i = MIN_TRANSPORT; i <= MAX_TRANSPORT; i++) {
            nc.addTransportType(i);
            checkCurrentTransportTypes(nc, i, true /* positiveSequence */);
        }
        // Test removing multiple transport types.
        for (int i = MIN_TRANSPORT; i <= MAX_TRANSPORT; i++) {
            nc.removeTransportType(i);
            checkCurrentTransportTypes(nc, i, false /* positiveSequence */);
        }
        assertNoTransport(nc);
        nc.addTransportType(TRANSPORT_WIFI);
        assertTrue(nc.hasTransport(TRANSPORT_WIFI));
        assertFalse(nc.hasTransport(TRANSPORT_VPN));
        nc.addTransportType(TRANSPORT_VPN);
        assertTrue(nc.hasTransport(TRANSPORT_WIFI));
        assertTrue(nc.hasTransport(TRANSPORT_VPN));
        nc.removeTransportType(TRANSPORT_WIFI);
        assertFalse(nc.hasTransport(TRANSPORT_WIFI));
        assertTrue(nc.hasTransport(TRANSPORT_VPN));
        nc.removeTransportType(TRANSPORT_VPN);
        assertFalse(nc.hasTransport(TRANSPORT_WIFI));
        assertFalse(nc.hasTransport(TRANSPORT_VPN));
        assertNoTransport(nc);
    }

    @Test
    public void testAddAndRemoveTransportType() {
        final NetworkCapabilities nc = new NetworkCapabilities();
        try {
            nc.addTransportType(-1);
            fail("Should not set invalid transport type into addTransportType");
        } catch (IllegalArgumentException expected) { }
        try {
            nc.removeTransportType(-1);
            fail("Should not set invalid transport type into removeTransportType");
        } catch (IllegalArgumentException e) { }
    }

    private class TestTransportInfo implements TransportInfo {
        TestTransportInfo() {
        }

        @Override
        public TransportInfo makeCopy(boolean parcelLocationSensitiveFields) {
            return this;
        }

        @Override
        public boolean hasLocationSensitiveFields() {
            return false;
        }
    }

    @Test @IgnoreUpTo(Build.VERSION_CODES.Q)
    public void testBuilder() {
        final int ownerUid = 1001;
        final int signalStrength = -80;
        final int requestUid = 10100;
        final int[] administratorUids = {ownerUid, 10001};
        final TelephonyNetworkSpecifier specifier = new TelephonyNetworkSpecifier(1);
        final TestTransportInfo transportInfo = new TestTransportInfo();
        final String ssid = "TEST_SSID";
        final String packageName = "com.google.test.networkcapabilities";
        final NetworkCapabilities nc = new NetworkCapabilities.Builder()
                .addTransportType(TRANSPORT_WIFI)
                .addTransportType(TRANSPORT_CELLULAR)
                .removeTransportType(TRANSPORT_CELLULAR)
                .addCapability(NET_CAPABILITY_EIMS)
                .addCapability(NET_CAPABILITY_CBS)
                .removeCapability(NET_CAPABILITY_CBS)
                .setAdministratorUids(administratorUids)
                .setOwnerUid(ownerUid)
                .setLinkDownstreamBandwidthKbps(512)
                .setLinkUpstreamBandwidthKbps(128)
                .setNetworkSpecifier(specifier)
                .setTransportInfo(transportInfo)
                .setSignalStrength(signalStrength)
                .setSsid(ssid)
                .setRequestorUid(requestUid)
                .setRequestorPackageName(packageName)
                .build();
        assertEquals(1, nc.getTransportTypes().length);
        assertEquals(TRANSPORT_WIFI, nc.getTransportTypes()[0]);
        assertTrue(nc.hasCapability(NET_CAPABILITY_EIMS));
        assertFalse(nc.hasCapability(NET_CAPABILITY_CBS));
        assertTrue(Arrays.equals(administratorUids, nc.getAdministratorUids()));
        assertEquals(ownerUid, nc.getOwnerUid());
        assertEquals(512, nc.getLinkDownstreamBandwidthKbps());
        assertNotEquals(128, nc.getLinkDownstreamBandwidthKbps());
        assertEquals(128, nc.getLinkUpstreamBandwidthKbps());
        assertNotEquals(512, nc.getLinkUpstreamBandwidthKbps());
        assertEquals(specifier, nc.getNetworkSpecifier());
        assertEquals(transportInfo, nc.getTransportInfo());
        assertEquals(signalStrength, nc.getSignalStrength());
        assertNotEquals(-50, nc.getSignalStrength());
        assertEquals(ssid, nc.getSsid());
        assertEquals(requestUid, nc.getRequestorUid());
        assertEquals(packageName, nc.getRequestorPackageName());
        // Cannot assign null into NetworkCapabilities.Builder
        try {
            final NetworkCapabilities.Builder builder = new NetworkCapabilities.Builder(null);
            fail("Should not set null into NetworkCapabilities.Builder");
        } catch (NullPointerException expected) { }
        assertEquals(nc, new NetworkCapabilities.Builder(nc).build());
    }
}<|MERGE_RESOLUTION|>--- conflicted
+++ resolved
@@ -212,11 +212,7 @@
         nc1 = new NetworkCapabilities().addTransportType(TRANSPORT_WIFI);
         nc2 = new NetworkCapabilities()
                 .addTransportType(TRANSPORT_WIFI)
-<<<<<<< HEAD
-                .setNetworkSpecifier(new EthernetNetworkSpecifier("eth42"));
-=======
                 .setNetworkSpecifier(CompatUtil.makeEthernetNetworkSpecifier("eth42"));
->>>>>>> c77293b7
         assertNotEquals("", nc1.describeImmutableDifferences(nc2));
         assertEquals("", nc1.describeImmutableDifferences(nc1));
     }
@@ -676,11 +672,7 @@
         NetworkCapabilities nc1 = new NetworkCapabilities();
         nc1.addTransportType(TRANSPORT_CELLULAR).addTransportType(TRANSPORT_WIFI);
         try {
-<<<<<<< HEAD
-            nc1.setNetworkSpecifier(new EthernetNetworkSpecifier("eth0"));
-=======
             nc1.setNetworkSpecifier(CompatUtil.makeEthernetNetworkSpecifier("eth0"));
->>>>>>> c77293b7
             fail("Cannot set NetworkSpecifier on a NetworkCapability with multiple transports!");
         } catch (IllegalStateException expected) {
             // empty
@@ -689,11 +681,7 @@
         // Sequence 2: Transport + NetworkSpecifier + Transport
         NetworkCapabilities nc2 = new NetworkCapabilities();
         nc2.addTransportType(TRANSPORT_CELLULAR).setNetworkSpecifier(
-<<<<<<< HEAD
-                new EthernetNetworkSpecifier("testtap3"));
-=======
                 CompatUtil.makeEthernetNetworkSpecifier("testtap3"));
->>>>>>> c77293b7
         try {
             nc2.addTransportType(TRANSPORT_WIFI);
             fail("Cannot set a second TransportType of a network which has a NetworkSpecifier!");
