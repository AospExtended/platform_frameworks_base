--- conflicted
+++ resolved
@@ -5488,35 +5488,18 @@
         callback.expectCapabilitiesThat(mMockVpn,
                 nc -> nc.hasCapability(NET_CAPABILITY_NOT_SUSPENDED)
                         && nc.hasTransport(TRANSPORT_WIFI));
-<<<<<<< HEAD
-
-        // BUG: the VPN is no longer suspended, so a RESUMED callback should have been sent.
-        // callback.expectCallback(CallbackEntry.RESUMED, mMockVpn);
-=======
         callback.expectCallback(CallbackEntry.RESUMED, mMockVpn);
->>>>>>> 65eb4a43
         callback.assertNoCallback();
 
         assertTrue(mCm.getNetworkCapabilities(mMockVpn.getNetwork())
                 .hasCapability(NET_CAPABILITY_NOT_SUSPENDED));
         assertNetworkInfo(TYPE_MOBILE, DetailedState.DISCONNECTED);
         assertNetworkInfo(TYPE_WIFI, DetailedState.CONNECTED);
-<<<<<<< HEAD
-        assertNetworkInfo(TYPE_VPN, DetailedState.SUSPENDED);  // BUG: VPN caps have NOT_SUSPENDED.
-        assertActiveNetworkInfo(TYPE_WIFI, DetailedState.CONNECTED);
-        // BUG: the device has connectivity, so this should return true.
-        assertGetNetworkInfoOfGetActiveNetworkIsConnected(false);
-
-        // Unsuspend cellular and then switch back to it.
-        // The same bug happens in the opposite direction: the VPN's capabilities correctly have
-        // NOT_SUSPENDED, but the VPN's NetworkInfo is in state SUSPENDED.
-=======
         assertNetworkInfo(TYPE_VPN, DetailedState.CONNECTED);
         assertActiveNetworkInfo(TYPE_WIFI, DetailedState.CONNECTED);
         assertGetNetworkInfoOfGetActiveNetworkIsConnected(true);
 
         // Unsuspend cellular and then switch back to it. The VPN remains not suspended.
->>>>>>> 65eb4a43
         mCellNetworkAgent.resume();
         mWiFiNetworkAgent.disconnect();
         callback.expectCapabilitiesThat(mMockVpn,
@@ -5532,20 +5515,11 @@
                 .hasCapability(NET_CAPABILITY_NOT_SUSPENDED));
         assertNetworkInfo(TYPE_MOBILE, DetailedState.CONNECTED);
         assertNetworkInfo(TYPE_WIFI, DetailedState.DISCONNECTED);
-<<<<<<< HEAD
-        assertNetworkInfo(TYPE_VPN, DetailedState.SUSPENDED);  // BUG: VPN caps have NOT_SUSPENDED.
-        assertActiveNetworkInfo(TYPE_MOBILE, DetailedState.CONNECTED);
-        // BUG: the device has connectivity, so this should return true.
-        assertGetNetworkInfoOfGetActiveNetworkIsConnected(false);
-
-        // Re-suspending the current network fixes the problem.
-=======
         assertNetworkInfo(TYPE_VPN, DetailedState.CONNECTED);
         assertActiveNetworkInfo(TYPE_MOBILE, DetailedState.CONNECTED);
         assertGetNetworkInfoOfGetActiveNetworkIsConnected(true);
 
         // Suspend cellular and expect no connectivity.
->>>>>>> 65eb4a43
         mCellNetworkAgent.suspend();
         callback.expectCapabilitiesThat(mMockVpn,
                 nc -> !nc.hasCapability(NET_CAPABILITY_NOT_SUSPENDED)
@@ -5561,10 +5535,7 @@
         assertActiveNetworkInfo(TYPE_MOBILE, DetailedState.SUSPENDED);
         assertGetNetworkInfoOfGetActiveNetworkIsConnected(false);
 
-<<<<<<< HEAD
-=======
         // Resume cellular and expect that connectivity comes back.
->>>>>>> 65eb4a43
         mCellNetworkAgent.resume();
         callback.expectCapabilitiesThat(mMockVpn,
                 nc -> nc.hasCapability(NET_CAPABILITY_NOT_SUSPENDED)
@@ -5950,14 +5921,7 @@
                 && caps.hasTransport(TRANSPORT_CELLULAR)
                 && !caps.hasCapability(NET_CAPABILITY_NOT_METERED)
                 && !caps.hasCapability(NET_CAPABILITY_NOT_SUSPENDED));
-<<<<<<< HEAD
-        // While the SUSPENDED callback should in theory be sent here, it is not. This is
-        // a bug in ConnectivityService, but as the SUSPENDED and RESUMED callbacks have never
-        // been public and are deprecated and slated for removal, there is no sense in spending
-        // resources fixing this bug now.
-=======
         vpnNetworkCallback.expectCallback(CallbackEntry.SUSPENDED, mMockVpn);
->>>>>>> 65eb4a43
         assertDefaultNetworkCapabilities(userId, mCellNetworkAgent, mWiFiNetworkAgent);
 
         // Use both again.
@@ -5969,12 +5933,7 @@
                 && caps.hasTransport(TRANSPORT_CELLULAR) && caps.hasTransport(TRANSPORT_WIFI)
                 && !caps.hasCapability(NET_CAPABILITY_NOT_METERED)
                 && caps.hasCapability(NET_CAPABILITY_NOT_SUSPENDED));
-<<<<<<< HEAD
-        // As above, the RESUMED callback not being sent here is a bug, but not a bug that's
-        // worth anybody's time to fix.
-=======
         vpnNetworkCallback.expectCallback(CallbackEntry.RESUMED, mMockVpn);
->>>>>>> 65eb4a43
         assertDefaultNetworkCapabilities(userId, mCellNetworkAgent, mWiFiNetworkAgent);
 
         // Disconnect cell. Receive update without even removing the dead network from the
