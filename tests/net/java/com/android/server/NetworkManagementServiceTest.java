--- conflicted
+++ resolved
@@ -279,25 +279,18 @@
         isRestrictedForStandby.put(INetd.FIREWALL_RULE_ALLOW, false);
         isRestrictedForStandby.put(INetd.FIREWALL_RULE_DENY, true);
         expected.put(INetd.FIREWALL_CHAIN_STANDBY, isRestrictedForStandby);
-<<<<<<< HEAD
-=======
         // Restricted mode chain
         final ArrayMap<Integer, Boolean> isRestrictedForRestrictedMode = new ArrayMap<>();
         isRestrictedForRestrictedMode.put(NetworkPolicyManager.FIREWALL_RULE_DEFAULT, true);
         isRestrictedForRestrictedMode.put(INetd.FIREWALL_RULE_ALLOW, false);
         isRestrictedForRestrictedMode.put(INetd.FIREWALL_RULE_DENY, true);
         expected.put(INetd.FIREWALL_CHAIN_RESTRICTED, isRestrictedForRestrictedMode);
->>>>>>> 176ba021
 
         final int[] chains = {
                 INetd.FIREWALL_CHAIN_STANDBY,
                 INetd.FIREWALL_CHAIN_POWERSAVE,
-<<<<<<< HEAD
-                INetd.FIREWALL_CHAIN_DOZABLE
-=======
                 INetd.FIREWALL_CHAIN_DOZABLE,
                 INetd.FIREWALL_CHAIN_RESTRICTED
->>>>>>> 176ba021
         };
         final int[] states = {
                 INetd.FIREWALL_RULE_ALLOW,
