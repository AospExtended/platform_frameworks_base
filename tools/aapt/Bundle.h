//
// Copyright 2006 The Android Open Source Project
//
// State bundle.  Used to pass around stuff like command-line args.
//
#ifndef __BUNDLE_H
#define __BUNDLE_H

#include <stdlib.h>
#include <utils/Log.h>
#include <utils/threads.h>
#include <utils/List.h>
#include <utils/Errors.h>
#include <utils/String8.h>
#include <utils/Vector.h>

enum {
    SDK_CUPCAKE = 3,
    SDK_DONUT = 4,
    SDK_ECLAIR = 5,
    SDK_ECLAIR_0_1 = 6,
    SDK_MR1 = 7,
    SDK_FROYO = 8,
    SDK_HONEYCOMB_MR2 = 13,
    SDK_ICE_CREAM_SANDWICH = 14,
    SDK_ICE_CREAM_SANDWICH_MR1 = 15,
};

/*
 * Things we can do.
 */
typedef enum Command {
    kCommandUnknown = 0,
    kCommandVersion,
    kCommandList,
    kCommandDump,
    kCommandAdd,
    kCommandRemove,
    kCommandPackage,
    kCommandCrunch,
    kCommandSingleCrunch,
} Command;

/*
 * Bundle of goodies, including everything specified on the command line.
 */
class Bundle {
public:
    Bundle(void)
        : mCmd(kCommandUnknown), mVerbose(false), mAndroidList(false),
          mForce(false), mGrayscaleTolerance(0), mMakePackageDirs(false),
          mUpdate(false), mExtending(false),
          mRequireLocalization(false), mPseudolocalize(false),
          mWantUTF16(false), mValues(false), mIncludeMetaData(false),
          mCompressionMethod(0), mJunkPath(false), mOutputAPKFile(NULL),
          mManifestPackageNameOverride(NULL), mInstrumentationPackageNameOverride(NULL),
          mAutoAddOverlay(false), mGenDependencies(false),
<<<<<<< HEAD
          mAssetSourceDir(NULL),
=======
>>>>>>> 1b5b60d6
          mCrunchedOutputDir(NULL), mProguardFile(NULL),
          mAndroidManifestFile(NULL), mPublicOutputFile(NULL),
          mRClassDir(NULL), mResourceIntermediatesDir(NULL), mManifestMinSdkVersion(NULL),
          mMinSdkVersion(NULL), mTargetSdkVersion(NULL), mMaxSdkVersion(NULL),
          mVersionCode(NULL), mVersionName(NULL), mCustomPackage(NULL), mExtraPackages(NULL),
          mMaxResVersion(NULL), mDebugMode(false), mNonConstantId(false), mProduct(NULL),
          mUseCrunchCache(false), mErrorOnFailedInsert(false), mErrorOnMissingConfigEntry(false),
          mOutputTextSymbols(NULL),
          mSingleCrunchInputFile(NULL), mSingleCrunchOutputFile(NULL),
          mArgc(0), mArgv(NULL)
        {}
    ~Bundle(void) {}

    /*
     * Set the command value.  Returns "false" if it was previously set.
     */
    Command getCommand(void) const { return mCmd; }
    void setCommand(Command cmd) { mCmd = cmd; }

    /*
     * Command modifiers.  Not all modifiers are appropriate for all
     * commands.
     */
    bool getVerbose(void) const { return mVerbose; }
    void setVerbose(bool val) { mVerbose = val; }
    bool getAndroidList(void) const { return mAndroidList; }
    void setAndroidList(bool val) { mAndroidList = val; }
    bool getForce(void) const { return mForce; }
    void setForce(bool val) { mForce = val; }
    void setGrayscaleTolerance(int val) { mGrayscaleTolerance = val; }
    int  getGrayscaleTolerance() const { return mGrayscaleTolerance; }
    bool getMakePackageDirs(void) const { return mMakePackageDirs; }
    void setMakePackageDirs(bool val) { mMakePackageDirs = val; }
    bool getUpdate(void) const { return mUpdate; }
    void setUpdate(bool val) { mUpdate = val; }
    bool getExtending(void) const { return mExtending; }
    void setExtending(bool val) { mExtending = val; }
    bool getRequireLocalization(void) const { return mRequireLocalization; }
    void setRequireLocalization(bool val) { mRequireLocalization = val; }
    bool getPseudolocalize(void) const { return mPseudolocalize; }
    void setPseudolocalize(bool val) { mPseudolocalize = val; }
    void setWantUTF16(bool val) { mWantUTF16 = val; }
    bool getValues(void) const { return mValues; }
    void setValues(bool val) { mValues = val; }
    bool getIncludeMetaData(void) const { return mIncludeMetaData; }
    void setIncludeMetaData(bool val) { mIncludeMetaData = val; }
    int getCompressionMethod(void) const { return mCompressionMethod; }
    void setCompressionMethod(int val) { mCompressionMethod = val; }
    bool getJunkPath(void) const { return mJunkPath; }
    void setJunkPath(bool val) { mJunkPath = val; }
    const char* getOutputAPKFile() const { return mOutputAPKFile; }
    void setOutputAPKFile(const char* val) { mOutputAPKFile = val; }
    const char* getManifestPackageNameOverride() const { return mManifestPackageNameOverride; }
    void setManifestPackageNameOverride(const char * val) { mManifestPackageNameOverride = val; }
    const char* getInstrumentationPackageNameOverride() const { return mInstrumentationPackageNameOverride; }
    void setInstrumentationPackageNameOverride(const char * val) { mInstrumentationPackageNameOverride = val; }
    bool getAutoAddOverlay() { return mAutoAddOverlay; }
    void setAutoAddOverlay(bool val) { mAutoAddOverlay = val; }
    bool getGenDependencies() { return mGenDependencies; }
    void setGenDependencies(bool val) { mGenDependencies = val; }
    bool getErrorOnFailedInsert() { return mErrorOnFailedInsert; }
    void setErrorOnFailedInsert(bool val) { mErrorOnFailedInsert = val; }
    bool getErrorOnMissingConfigEntry() { return mErrorOnMissingConfigEntry; }
    void setErrorOnMissingConfigEntry(bool val) { mErrorOnMissingConfigEntry = val; }

    bool getUTF16StringsOption() {
        return mWantUTF16 || !isMinSdkAtLeast(SDK_FROYO);
    }

    /*
     * Input options.
     */
    const android::Vector<const char*>& getAssetSourceDirs() const { return mAssetSourceDirs; }
    void addAssetSourceDir(const char* dir) { mAssetSourceDirs.insertAt(dir,0); }
    const char* getCrunchedOutputDir() const { return mCrunchedOutputDir; }
    void setCrunchedOutputDir(const char* dir) { mCrunchedOutputDir = dir; }
    const char* getProguardFile() const { return mProguardFile; }
    void setProguardFile(const char* file) { mProguardFile = file; }
    const android::Vector<const char*>& getResourceSourceDirs() const { return mResourceSourceDirs; }
    void addResourceSourceDir(const char* dir) { mResourceSourceDirs.insertAt(dir,0); }
    const char* getAndroidManifestFile() const { return mAndroidManifestFile; }
    void setAndroidManifestFile(const char* file) { mAndroidManifestFile = file; }
    const char* getPublicOutputFile() const { return mPublicOutputFile; }
    void setPublicOutputFile(const char* file) { mPublicOutputFile = file; }
    const char* getRClassDir() const { return mRClassDir; }
    void setRClassDir(const char* dir) { mRClassDir = dir; }
    const char* getConfigurations() const { return mConfigurations.size() > 0 ? mConfigurations.string() : NULL; }
    void addConfigurations(const char* val) { if (mConfigurations.size() > 0) { mConfigurations.append(","); mConfigurations.append(val); } else { mConfigurations = val; } }
    const char* getPreferredConfigurations() const { return mPreferredConfigurations.size() > 0 ? mPreferredConfigurations.string() : NULL; }
    void addPreferredConfigurations(const char* val) { if (mPreferredConfigurations.size() > 0) { mPreferredConfigurations.append(","); mPreferredConfigurations.append(val); } else { mPreferredConfigurations = val; } }
    const char* getResourceIntermediatesDir() const { return mResourceIntermediatesDir; }
    void setResourceIntermediatesDir(const char* dir) { mResourceIntermediatesDir = dir; }
    const android::Vector<const char*>& getPackageIncludes() const { return mPackageIncludes; }
    void addPackageInclude(const char* file) { mPackageIncludes.add(file); }
    const android::Vector<const char*>& getJarFiles() const { return mJarFiles; }
    void addJarFile(const char* file) { mJarFiles.add(file); }
    const android::Vector<const char*>& getNoCompressExtensions() const { return mNoCompressExtensions; }
    void addNoCompressExtension(const char* ext) { mNoCompressExtensions.add(ext); }

    const char*  getManifestMinSdkVersion() const { return mManifestMinSdkVersion; }
    void setManifestMinSdkVersion(const char*  val) { mManifestMinSdkVersion = val; }
    const char*  getMinSdkVersion() const { return mMinSdkVersion; }
    void setMinSdkVersion(const char*  val) { mMinSdkVersion = val; }
    const char*  getTargetSdkVersion() const { return mTargetSdkVersion; }
    void setTargetSdkVersion(const char*  val) { mTargetSdkVersion = val; }
    const char*  getMaxSdkVersion() const { return mMaxSdkVersion; }
    void setMaxSdkVersion(const char*  val) { mMaxSdkVersion = val; }
    const char*  getVersionCode() const { return mVersionCode; }
    void setVersionCode(const char*  val) { mVersionCode = val; }
    const char* getVersionName() const { return mVersionName; }
    void setVersionName(const char* val) { mVersionName = val; }
    const char* getCustomPackage() const { return mCustomPackage; }
    void setCustomPackage(const char* val) { mCustomPackage = val; }
    const char* getExtraPackages() const { return mExtraPackages; }
    void setExtraPackages(const char* val) { mExtraPackages = val; }
    const char* getMaxResVersion() const { return mMaxResVersion; }
    void setMaxResVersion(const char * val) { mMaxResVersion = val; }
    bool getDebugMode() const { return mDebugMode; }
    void setDebugMode(bool val) { mDebugMode = val; }
    bool getNonConstantId() const { return mNonConstantId; }
    void setNonConstantId(bool val) { mNonConstantId = val; }
    const char* getProduct() const { return mProduct; }
    void setProduct(const char * val) { mProduct = val; }
    void setUseCrunchCache(bool val) { mUseCrunchCache = val; }
    bool getUseCrunchCache() const { return mUseCrunchCache; }
    const char* getOutputTextSymbols() const { return mOutputTextSymbols; }
    void setOutputTextSymbols(const char* val) { mOutputTextSymbols = val; }
    const char* getSingleCrunchInputFile() const { return mSingleCrunchInputFile; }
    void setSingleCrunchInputFile(const char* val) { mSingleCrunchInputFile = val; }
    const char* getSingleCrunchOutputFile() const { return mSingleCrunchOutputFile; }
    void setSingleCrunchOutputFile(const char* val) { mSingleCrunchOutputFile = val; }

    /*
     * Set and get the file specification.
     *
     * Note this does NOT make a copy of argv.
     */
    void setFileSpec(char* const argv[], int argc) {
        mArgc = argc;
        mArgv = argv;
    }
    int getFileSpecCount(void) const { return mArgc; }
    const char* getFileSpecEntry(int idx) const { return mArgv[idx]; }
    void eatArgs(int n) {
        if (n > mArgc) n = mArgc;
        mArgv += n;
        mArgc -= n;
    }

#if 0
    /*
     * Package count.  Nothing to do with anything else here; this is
     * just a convenient place to stuff it so we don't have to pass it
     * around everywhere.
     */
    int getPackageCount(void) const { return mPackageCount; }
    void setPackageCount(int val) { mPackageCount = val; }
#endif

    /* Certain features may only be available on a specific SDK level or
     * above. SDK levels that have a non-numeric identifier are assumed
     * to be newer than any SDK level that has a number designated.
     */
    bool isMinSdkAtLeast(int desired) {
        /* If the application specifies a minSdkVersion in the manifest
         * then use that. Otherwise, check what the user specified on
         * the command line. If neither, it's not available since
         * the minimum SDK version is assumed to be 1.
         */
        const char *minVer;
        if (mManifestMinSdkVersion != NULL) {
            minVer = mManifestMinSdkVersion;
        } else if (mMinSdkVersion != NULL) {
            minVer = mMinSdkVersion;
        } else {
            return false;
        }

        char *end;
        int minSdkNum = (int)strtol(minVer, &end, 0);
        if (*end == '\0') {
            if (minSdkNum < desired) {
                return false;
            }
        }
        return true;
    }

private:
    /* commands & modifiers */
    Command     mCmd;
    bool        mVerbose;
    bool        mAndroidList;
    bool        mForce;
    int         mGrayscaleTolerance;
    bool        mMakePackageDirs;
    bool        mUpdate;
    bool        mExtending;
    bool        mRequireLocalization;
    bool        mPseudolocalize;
    bool        mWantUTF16;
    bool        mValues;
    bool        mIncludeMetaData;
    int         mCompressionMethod;
    bool        mJunkPath;
    const char* mOutputAPKFile;
    const char* mManifestPackageNameOverride;
    const char* mInstrumentationPackageNameOverride;
    bool        mAutoAddOverlay;
    bool        mGenDependencies;
    const char* mAssetSourceDir;
    const char* mCrunchedOutputDir;
    const char* mProguardFile;
    const char* mAndroidManifestFile;
    const char* mPublicOutputFile;
    const char* mRClassDir;
    const char* mResourceIntermediatesDir;
    android::String8 mConfigurations;
    android::String8 mPreferredConfigurations;
    android::Vector<const char*> mPackageIncludes;
    android::Vector<const char*> mJarFiles;
    android::Vector<const char*> mNoCompressExtensions;
    android::Vector<const char*> mAssetSourceDirs;
    android::Vector<const char*> mResourceSourceDirs;

    const char* mManifestMinSdkVersion;
    const char* mMinSdkVersion;
    const char* mTargetSdkVersion;
    const char* mMaxSdkVersion;
    const char* mVersionCode;
    const char* mVersionName;
    const char* mCustomPackage;
    const char* mExtraPackages;
    const char* mMaxResVersion;
    bool        mDebugMode;
    bool        mNonConstantId;
    const char* mProduct;
    bool        mUseCrunchCache;
    bool        mErrorOnFailedInsert;
    bool        mErrorOnMissingConfigEntry;
    const char* mOutputTextSymbols;
    const char* mSingleCrunchInputFile;
    const char* mSingleCrunchOutputFile;

    /* file specification */
    int         mArgc;
    char* const* mArgv;

#if 0
    /* misc stuff */
    int         mPackageCount;
#endif

};

#endif // __BUNDLE_H<|MERGE_RESOLUTION|>--- conflicted
+++ resolved
@@ -55,10 +55,6 @@
           mCompressionMethod(0), mJunkPath(false), mOutputAPKFile(NULL),
           mManifestPackageNameOverride(NULL), mInstrumentationPackageNameOverride(NULL),
           mAutoAddOverlay(false), mGenDependencies(false),
-<<<<<<< HEAD
-          mAssetSourceDir(NULL),
-=======
->>>>>>> 1b5b60d6
           mCrunchedOutputDir(NULL), mProguardFile(NULL),
           mAndroidManifestFile(NULL), mPublicOutputFile(NULL),
           mRClassDir(NULL), mResourceIntermediatesDir(NULL), mManifestMinSdkVersion(NULL),
@@ -269,7 +265,6 @@
     const char* mInstrumentationPackageNameOverride;
     bool        mAutoAddOverlay;
     bool        mGenDependencies;
-    const char* mAssetSourceDir;
     const char* mCrunchedOutputDir;
     const char* mProguardFile;
     const char* mAndroidManifestFile;
